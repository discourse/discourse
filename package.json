--- conflicted
+++ resolved
@@ -6,10 +6,6 @@
   "author": "Discourse",
   "license": "GPL-2.0-only",
   "dependencies": {
-<<<<<<< HEAD
-    "@discourse/itsatrap": "^2.0.10",
-=======
->>>>>>> 4acf2394
     "@discourse/moment-timezone-names-translations": "^1.0.0",
     "@fortawesome/fontawesome-free": "5.15.4",
     "@highlightjs/cdn-assets": "^10.7.0",
@@ -19,13 +15,7 @@
     "chart.js": "3.5.1",
     "chartjs-plugin-datalabels": "^2.0.0",
     "diffhtml": "^1.0.0-beta.20",
-<<<<<<< HEAD
     "eslint-config-discourse": "^3.1.0",
-    "handlebars": "^4.7.7",
-    "jquery": "3.5.1",
-=======
-    "eslint-config-discourse": "^2.0.0",
->>>>>>> 4acf2394
     "magnific-popup": "1.1.0",
     "markdown-it": "13.0.1",
     "moment": "2.29.2",
