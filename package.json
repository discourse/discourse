--- conflicted
+++ resolved
@@ -14,7 +14,6 @@
     "@swc/core": "^1.15.0",
     "chrome-launcher": "^1.2.1",
     "chrome-remote-interface": "^0.33.3",
-<<<<<<< HEAD
     "concurrently": "^9.2.0",
     "ember-template-lint": "7.9.2",
     "esbuild": "^0.25.8",
@@ -22,37 +21,19 @@
     "execa": "^9.6.0",
     "jsdoc": "^4.0.4",
     "lefthook": "^1.12.2",
-=======
-    "concurrently": "^9.2.1",
-    "ember-template-lint": "7.9.3",
-    "esbuild": "^0.25.11",
-    "eslint": "9.39.1",
-    "jsdoc": "^4.0.5",
-    "lefthook": "^2.0.2",
->>>>>>> f3317602
     "licensee": "^11.1.1",
     "lint-to-the-future": "^2.6.4",
     "lint-to-the-future-ember-template": "^3.1.0",
     "lint-to-the-future-eslint": "^3.2.0",
-<<<<<<< HEAD
     "magnific-popup": "1.1.0",
     "pikaday": "1.8.2",
     "playwright": "1.54.2",
     "prettier": "3.5.3",
     "puppeteer-core": "^24.16.1",
-    "squoosh": "https://codeload.github.com/discourse/squoosh/tar.gz/dc9649d",
     "strip-ansi": "^7.1.0",
     "stylelint": "16.23.1",
     "terser": "^5.43.1",
     "typescript": "5.6.x"
-=======
-    "playwright": "1.56.1",
-    "prettier": "3.6.2",
-    "puppeteer-core": "^24.29.1",
-    "stylelint": "16.25.0",
-    "terser": "^5.44.1",
-    "typescript": "^5.9.3"
->>>>>>> f3317602
   },
   "scripts": {
     "dev": "concurrently \"bin/ember-cli server --environment=development\" \"RAILS_ENV=development bin/rails server\"",
@@ -87,13 +68,9 @@
       "virtual-dom@2.1.1": "patches/virtual-dom@2.1.1.patch",
       "licensee@11.1.1": "patches/licensee@11.1.1.patch",
       "@ember-compat/tracked-built-ins@0.9.1": "patches/@ember-compat__tracked-built-ins@0.9.1.patch",
-<<<<<<< HEAD
-      "ember-source@5.12.0": "patches/ember-source@5.12.0.patch",
+      "ember-source@6.6.0": "patches/ember-source@6.6.0.patch",
       "@embroider/vite": "patches/@embroider__vite.patch",
       "message-bus-client": "patches/message-bus-client.patch"
-=======
-      "ember-source@6.6.0": "patches/ember-source@6.6.0.patch"
->>>>>>> f3317602
     },
     "peerDependencyRules": {
       "allowedVersions": {
@@ -107,12 +84,9 @@
       ]
     },
     "overrides": {
-<<<<<<< HEAD
       "@ember/render-modifiers": "github:jrjohnson/ember-render-modifiers#v2-addon&path:/ember-render-modifiers",
-      "broccoli-babel-transpiler@8.0.0": "^8.0.2"
-=======
+      "broccoli-babel-transpiler@8.0.0": "^8.0.2",
       "@ember/test-waiters": "4.1.1"
->>>>>>> f3317602
     }
   }
 }