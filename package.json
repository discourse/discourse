{
  "name": "discourse",
  "private": true,
  "repository": "https://github.com/discourse/discourse",
  "author": "Discourse",
  "license": "GPL-2.0-only",
  "devDependencies": {
    "@babel/plugin-proposal-decorators": "^7.25.9",
    "@discourse/lint-configs": "^2.3.1",
    "@discourse/moment-timezone-names-translations": "^1.0.0",
    "@fortawesome/fontawesome-free": "6.7.2",
    "@glint/core": "1.4.1-unstable.34c4510",
    "@glint/environment-ember-loose": "1.4.1-unstable.34c4510",
    "@glint/environment-ember-template-imports": "1.4.1-unstable.34c4510",
    "@glint/template": "1.4.1-unstable.34c4510",
    "@mixer/parallel-prettier": "^2.0.3",
    "@swc/core": "^1.10.12",
    "chart.js": "3.5.1",
    "chartjs-plugin-datalabels": "2.2.0",
    "chrome-launcher": "^1.1.2",
    "chrome-remote-interface": "^0.33.2",
    "concurrently": "^9.1.2",
    "ember-template-lint": "^6.1.0",
    "esbuild": "^0.24.2",
    "eslint": "^9.19.0",
    "jsdoc": "^4.0.4",
    "lefthook": "^1.10.10",
    "licensee": "^11.1.1",
    "lint-to-the-future": "^2.6.2",
    "lint-to-the-future-ember-template": "^3.0.0",
    "lint-to-the-future-eslint": "^2.2.0",
    "magnific-popup": "1.1.0",
    "moment": "2.30.1",
    "moment-timezone": "0.5.45",
    "pikaday": "1.8.2",
    "prettier": "^2.8.8",
    "puppeteer-core": "^24.1.1",
    "squoosh": "https://codeload.github.com/discourse/squoosh/tar.gz/dc9649d",
    "stylelint": "^16.14.1",
    "stylelint-config-standard": "^37.0.0",
    "stylelint-config-standard-scss": "^14.0.0",
    "terser": "^5.37.0",
    "typescript": "5.6.x"
  },
  "scripts": {
    "dev": "concurrently \"bin/ember-cli server --environment=development\" \"RAILS_ENV=development bin/rails server\"",
    "lint": "concurrently \"npm:lint:*(!fix)\" --names \"lint:\"",
    "lint:css": "pnpm stylelint 'app/assets/stylesheets/**/*.scss' $(script/list_bundled_plugins '/assets/stylesheets/**/*.scss')",
    "lint:css:fix": "pnpm stylelint --fix 'app/assets/stylesheets/**/*.scss' $(script/list_bundled_plugins '/assets/stylesheets/**/*.scss')",
    "lint:fix": "concurrently \"npm:lint:*:fix\" --names \"fix:\"",
    "lint:js": "eslint ./app/assets/javascripts $(script/list_bundled_plugins) --cache --no-error-on-unmatched-pattern",
    "lint:js:fix": "eslint --fix ./app/assets/javascripts $(script/list_bundled_plugins) --no-error-on-unmatched-pattern",
    "lint:hbs": "ember-template-lint 'app/assets/javascripts/**/*.{gjs,hbs}' 'plugins/*/assets/javascripts/**/*.{gjs,hbs}' 'plugins/*/admin/assets/javascripts/**/*.{gjs,hbs}'",
    "lint:hbs:fix": "ember-template-lint 'app/assets/javascripts/**/*.{gjs,hbs}' 'plugins/*/assets/javascripts/**/*.{gjs,hbs}' 'plugins/*/admin/assets/javascripts/**/*.{gjs,hbs}' --fix",
    "lint:prettier": "pnpm pprettier --list-different 'app/assets/stylesheets/**/*.scss' 'app/assets/javascripts/**/*.{js,gjs,hbs,css}' $(script/list_bundled_plugins '/assets/stylesheets/**/*.scss') $(script/list_bundled_plugins '/{assets,admin/assets,test}/javascripts/**/*.{js,gjs,hbs}')",
    "lint:prettier:fix": "pnpm prettier -w 'app/assets/stylesheets/**/*.scss' 'app/assets/javascripts/**/*.{js,gjs,hbs,css}' $(script/list_bundled_plugins '/assets/stylesheets/**/*.scss') $(script/list_bundled_plugins '/{assets,admin/assets,test}/javascripts/**/*.{js,gjs,hbs}')",
    "lttf:ignore": "lint-to-the-future ignore",
    "lttf:output": "lint-to-the-future output -o ./lint-progress/",
    "lint-progress": "pnpm lttf:output && npx html-pages ./lint-progress --no-cache",
    "ember": "pnpm --dir=app/assets/javascripts/discourse ember"
  },
  "engines": {
    "node": ">= 18",
    "npm": "please-use-pnpm",
    "yarn": "please-use-pnpm",
<<<<<<< HEAD
    "pnpm": ">= 10"
=======
    "pnpm": "^9"
>>>>>>> 0cb27f43
  },
  "pnpm": {
    "patchedDependencies": {
      "ember-this-fallback@0.4.0": "patches/ember-this-fallback@0.4.0.patch",
      "babel-plugin-debug-macros@0.3.4": "patches/babel-plugin-debug-macros@0.3.4.patch",
      "virtual-dom@2.1.1": "patches/virtual-dom@2.1.1.patch",
      "licensee@11.1.1": "patches/licensee@11.1.1.patch",
      "content-tag@3.1.1": "patches/content-tag@3.1.1.patch",
      "@ember-compat/tracked-built-ins@0.9.1": "patches/@ember-compat__tracked-built-ins@0.9.1.patch",
      "ember-source@5.12.0": "patches/ember-source@5.12.0.patch"
    },
    "peerDependencyRules": {
      "allowedVersions": {
        "lint-to-the-future-eslint>eslint": "*",
        "@mixer/parallel-prettier>prettier": "*",
        "lint-to-the-future-ember-template>ember-template-lint": "*",
        "ember-this-fallback>ember-source": "*"
      },
      "ignoreMissing": [
        "webpack"
      ]
    }
  }
}<|MERGE_RESOLUTION|>--- conflicted
+++ resolved
@@ -63,11 +63,7 @@
     "node": ">= 18",
     "npm": "please-use-pnpm",
     "yarn": "please-use-pnpm",
-<<<<<<< HEAD
     "pnpm": ">= 10"
-=======
-    "pnpm": "^9"
->>>>>>> 0cb27f43
   },
   "pnpm": {
     "patchedDependencies": {
