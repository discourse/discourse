{
  "private": true,
  "repository": "https://github.com/discourse/discourse",
  "author": "Discourse",
  "license": "GPL-2.0-only",
  "devDependencies": {
    "@babel/plugin-proposal-decorators": "^7.28.0",
    "@discourse/lint-configs": "^2.36.0",
    "@discourse/moment-timezone-names-translations": "^1.0.0",
    "@fortawesome/fontawesome-free": "6.7.2",
    "@glint/ember-tsc": "^1.0.8",
    "@glint/tsserver-plugin": "^2.0.8",
    "@rdil/parallel-prettier": "^3.0.0",
    "@swc/core": "^1.15.3",
    "chrome-launcher": "^1.2.1",
    "chrome-remote-interface": "^0.33.3",
    "concurrently": "^9.2.1",
    "ember-template-lint": "7.9.3",
    "esbuild": "^0.25.11",
    "eslint": "9.39.1",
    "execa": "^9.6.0",
    "jsdoc": "^4.0.5",
    "lefthook": "^2.0.9",
    "licensee": "^11.1.1",
    "lint-to-the-future": "^2.6.4",
    "lint-to-the-future-ember-template": "^3.1.0",
    "lint-to-the-future-eslint": "^3.2.0",
    "playwright": "1.57.0",
    "prettier": "3.7.3",
<<<<<<< HEAD
    "puppeteer-core": "^24.31.0",
    "strip-ansi": "^7.1.0",
=======
    "puppeteer-core": "^24.32.1",
>>>>>>> a9022ffb
    "stylelint": "16.26.1",
    "terser": "^5.44.1",
    "typescript": "^5.9.3"
  },
  "scripts": {
    "dev": "concurrently \"bin/ember-cli server --environment=development\" \"RAILS_ENV=development bin/rails server\"",
    "lint": "concurrently \"pnpm:lint:*(!fix)\" --names \"lint:\"",
    "lint:fix": "concurrently \"pnpm:lint:*:fix\" --names \"fix:\"",
    "lint:css": "pnpm stylelint 'app/assets/stylesheets/**/*.scss' $(script/list_bundled_plugins '/assets/stylesheets/**/*.scss') 'themes/**/*.scss'",
    "lint:css:fix": "pnpm stylelint --fix 'app/assets/stylesheets/**/*.scss' $(script/list_bundled_plugins '/assets/stylesheets/**/*.scss') 'themes/**/*.scss'",
    "lint:js": "eslint ./frontend $(script/list_bundled_plugins) ./themes --cache --no-error-on-unmatched-pattern",
    "lint:js:fix": "eslint --fix ./frontend $(script/list_bundled_plugins) ./themes --no-error-on-unmatched-pattern",
    "lint:hbs": "ember-template-lint 'frontend/**/*.{gjs,hbs}' 'plugins/*/assets/javascripts/**/*.{gjs,hbs}' 'plugins/*/admin/assets/javascripts/**/*.{gjs,hbs}' 'themes/**/*.{gjs,hbs}'",
    "lint:hbs:fix": "ember-template-lint 'frontend/**/*.{gjs,hbs}' 'plugins/*/assets/javascripts/**/*.{gjs,hbs}' 'plugins/*/admin/assets/javascripts/**/*.{gjs,hbs}' 'themes/**/*.{gjs,hbs}' --fix",
    "lint:prettier": "pnpm pprettier --list-different 'app/assets/stylesheets/**/*.scss' 'frontend/**/*.{js,gjs,hbs,css}' $(script/list_bundled_plugins '/assets/stylesheets/**/*.scss') $(script/list_bundled_plugins '/{assets,admin/assets,test}/javascripts/**/*.{js,gjs,hbs}') 'themes/**/*.{js,gjs,hbs,scss}'",
    "lint:prettier:fix": "pnpm prettier -w --no-error-on-unmatched-pattern 'app/assets/stylesheets/**/*.scss' 'frontend/**/*.{js,gjs,hbs,css}' $(script/list_bundled_plugins '/assets/stylesheets/**/*.scss') $(script/list_bundled_plugins '/{assets,admin/assets,test}/javascripts/**/*.{js,gjs,hbs}') 'themes/**/*.{js,gjs,hbs,scss}'",
    "lint:glint": "ember-tsc -b",
    "lttf:ignore": "lint-to-the-future ignore",
    "lttf:output": "lint-to-the-future output -o ./lint-progress/",
    "lint-progress": "pnpm lttf:output && npx html-pages ./lint-progress --no-cache",
    "ember": "pnpm --dir=frontend/discourse ember",
    "playwright-install": "playwright install --no-shell chromium"
  },
  "engines": {
    "node": ">= 20",
    "npm": "please-use-pnpm",
    "yarn": "please-use-pnpm",
    "pnpm": "^9"
  },
  "packageManager": "pnpm@9.15.5",
  "pnpm": {
    "patchedDependencies": {
      "ember-this-fallback@0.4.0": "patches/ember-this-fallback@0.4.0.patch",
      "babel-plugin-debug-macros@0.3.4": "patches/babel-plugin-debug-macros@0.3.4.patch",
      "licensee@11.1.1": "patches/licensee@11.1.1.patch",
      "@ember-compat/tracked-built-ins@0.9.1": "patches/@ember-compat__tracked-built-ins@0.9.1.patch",
      "ember-source@6.6.0": "patches/ember-source@6.6.0.patch",
      "http-proxy@1.18.1": "patches/http-proxy@1.18.1.patch",
      "message-bus-client": "patches/message-bus-client.patch",
      "ember-buffered-proxy": "patches/ember-buffered-proxy.patch"
    },
    "peerDependencyRules": {
      "allowedVersions": {
        "lint-to-the-future-eslint>eslint": "*",
        "@mixer/parallel-prettier>prettier": "*",
        "lint-to-the-future-ember-template>ember-template-lint": "*",
        "ember-this-fallback>ember-source": "*"
      },
      "ignoreMissing": [
        "webpack"
      ]
    },
    "overrides": {
      "@ember/render-modifiers": "github:jrjohnson/ember-render-modifiers#v2-addon&path:/ember-render-modifiers",
      "broccoli-babel-transpiler@8.0.0": "^8.0.2",
      "@ember/test-waiters": "4.1.1"
    }
  }
}<|MERGE_RESOLUTION|>--- conflicted
+++ resolved
@@ -27,12 +27,8 @@
     "lint-to-the-future-eslint": "^3.2.0",
     "playwright": "1.57.0",
     "prettier": "3.7.3",
-<<<<<<< HEAD
-    "puppeteer-core": "^24.31.0",
+    "puppeteer-core": "^24.32.1",
     "strip-ansi": "^7.1.0",
-=======
-    "puppeteer-core": "^24.32.1",
->>>>>>> a9022ffb
     "stylelint": "16.26.1",
     "terser": "^5.44.1",
     "typescript": "^5.9.3"
