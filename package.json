--- conflicted
+++ resolved
@@ -17,12 +17,8 @@
     "concurrently": "^9.2.1",
     "ember-template-lint": "7.9.3",
     "esbuild": "^0.25.11",
-<<<<<<< HEAD
-    "eslint": "9.39.1",
+    "eslint": "9.39.2",
     "execa": "^9.6.0",
-=======
-    "eslint": "9.39.2",
->>>>>>> fa1a0f88
     "jsdoc": "^4.0.5",
     "lefthook": "^2.0.12",
     "licensee": "^11.1.1",
@@ -31,12 +27,8 @@
     "lint-to-the-future-eslint": "^3.3.0",
     "playwright": "1.57.0",
     "prettier": "3.7.3",
-<<<<<<< HEAD
-    "puppeteer-core": "^24.32.1",
+    "puppeteer-core": "^24.33.0",
     "strip-ansi": "^7.1.0",
-=======
-    "puppeteer-core": "^24.33.0",
->>>>>>> fa1a0f88
     "stylelint": "16.26.1",
     "terser": "^5.44.1",
     "typescript": "^5.9.3"
