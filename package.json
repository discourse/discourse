{
  "name": "discourse",
  "private": true,
  "repository": "https://github.com/discourse/discourse",
  "author": "Discourse",
  "license": "GPL-2.0-only",
  "devDependencies": {
    "@babel/plugin-proposal-decorators": "^7.28.0",
    "@discourse/lint-configs": "^2.31.0",
    "@discourse/moment-timezone-names-translations": "^1.0.0",
    "@fortawesome/fontawesome-free": "6.7.2",
    "@glint/core": "^2.0.0-alpha.3",
    "@glint/environment-ember-loose": "^2.0.0-alpha.3",
    "@glint/environment-ember-template-imports": "^2.0.0-alpha.3",
    "@glint/template": "^1.6.0-alpha.2",
    "@rdil/parallel-prettier": "^3.0.0",
    "@swc/core": "^1.13.3",
    "chart.js": "3.5.1",
    "chartjs-plugin-datalabels": "2.2.0",
    "chrome-launcher": "^1.2.0",
    "chrome-remote-interface": "^0.33.3",
    "concurrently": "^9.2.0",
    "ember-template-lint": "7.9.2",
    "esbuild": "^0.25.8",
<<<<<<< HEAD
    "eslint": "9.32.0",
    "execa": "^9.6.0",
=======
    "eslint": "9.33.0",
>>>>>>> 961ad591
    "jsdoc": "^4.0.4",
    "lefthook": "^1.12.2",
    "licensee": "^11.1.1",
    "lint-to-the-future": "^2.6.3",
    "lint-to-the-future-ember-template": "^3.1.0",
    "lint-to-the-future-eslint": "^3.2.0",
    "magnific-popup": "1.1.0",
    "pikaday": "1.8.2",
    "playwright": "1.54.2",
    "prettier": "3.5.3",
    "puppeteer-core": "^24.16.1",
    "squoosh": "https://codeload.github.com/discourse/squoosh/tar.gz/dc9649d",
<<<<<<< HEAD
    "strip-ansi": "^7.1.0",
    "stylelint": "16.23.0",
=======
    "stylelint": "16.23.1",
>>>>>>> 961ad591
    "terser": "^5.43.1",
    "typescript": "5.6.x"
  },
  "scripts": {
    "dev": "concurrently \"bin/ember-cli server --environment=development\" \"RAILS_ENV=development bin/rails server\"",
    "lint": "concurrently \"pnpm:lint:*(!fix)\" --names \"lint:\"",
    "lint:fix": "concurrently \"pnpm:lint:*:fix\" --names \"fix:\"",
    "lint:css": "pnpm stylelint 'app/assets/stylesheets/**/*.scss' $(script/list_bundled_plugins '/assets/stylesheets/**/*.scss') 'themes/**/*.scss'",
    "lint:css:fix": "pnpm stylelint --fix 'app/assets/stylesheets/**/*.scss' $(script/list_bundled_plugins '/assets/stylesheets/**/*.scss') 'themes/**/*.scss'",
    "lint:js": "eslint ./app/assets/javascripts $(script/list_bundled_plugins) ./themes --cache --no-error-on-unmatched-pattern",
    "lint:js:fix": "eslint --fix ./app/assets/javascripts $(script/list_bundled_plugins) ./themes --no-error-on-unmatched-pattern",
    "lint:hbs": "ember-template-lint 'app/assets/javascripts/**/*.{gjs,hbs}' 'plugins/*/assets/javascripts/**/*.{gjs,hbs}' 'plugins/*/admin/assets/javascripts/**/*.{gjs,hbs}' 'themes/**/*.{gjs,hbs}'",
    "lint:hbs:fix": "ember-template-lint 'app/assets/javascripts/**/*.{gjs,hbs}' 'plugins/*/assets/javascripts/**/*.{gjs,hbs}' 'plugins/*/admin/assets/javascripts/**/*.{gjs,hbs}' 'themes/**/*.{gjs,hbs}' --fix",
    "lint:prettier": "pnpm pprettier --list-different 'app/assets/stylesheets/**/*.scss' 'app/assets/javascripts/**/*.{js,gjs,hbs,css}' $(script/list_bundled_plugins '/assets/stylesheets/**/*.scss') $(script/list_bundled_plugins '/{assets,admin/assets,test}/javascripts/**/*.{js,gjs,hbs}') 'themes/**/*.{js,gjs,hbs,scss}'",
    "lint:prettier:fix": "pnpm prettier -w 'app/assets/stylesheets/**/*.scss' 'app/assets/javascripts/**/*.{js,gjs,hbs,css}' $(script/list_bundled_plugins '/assets/stylesheets/**/*.scss') $(script/list_bundled_plugins '/{assets,admin/assets,test}/javascripts/**/*.{js,gjs,hbs}') 'themes/**/*.{js,gjs,hbs,scss}'",
    "lttf:ignore": "lint-to-the-future ignore",
    "lttf:output": "lint-to-the-future output -o ./lint-progress/",
    "lint-progress": "pnpm lttf:output && npx html-pages ./lint-progress --no-cache",
    "ember": "pnpm --dir=app/assets/javascripts/discourse ember"
  },
  "engines": {
    "node": ">= 20",
    "npm": "please-use-pnpm",
    "yarn": "please-use-pnpm",
    "pnpm": "^9"
  },
  "packageManager": "pnpm@9.15.5",
  "pnpm": {
    "patchedDependencies": {
      "ember-this-fallback@0.4.0": "patches/ember-this-fallback@0.4.0.patch",
      "babel-plugin-debug-macros@0.3.4": "patches/babel-plugin-debug-macros@0.3.4.patch",
      "virtual-dom@2.1.1": "patches/virtual-dom@2.1.1.patch",
      "licensee@11.1.1": "patches/licensee@11.1.1.patch",
      "@ember-compat/tracked-built-ins@0.9.1": "patches/@ember-compat__tracked-built-ins@0.9.1.patch",
      "ember-source@5.12.0": "patches/ember-source@5.12.0.patch",
      "@embroider/vite": "patches/@embroider__vite.patch"
    },
    "peerDependencyRules": {
      "allowedVersions": {
        "lint-to-the-future-eslint>eslint": "*",
        "@mixer/parallel-prettier>prettier": "*",
        "lint-to-the-future-ember-template>ember-template-lint": "*",
        "ember-this-fallback>ember-source": "*"
      },
      "ignoreMissing": [
        "webpack"
      ]
    },
    "overrides": {
      "@ember/render-modifiers": "github:jrjohnson/ember-render-modifiers#v2-addon&path:/ember-render-modifiers"
    }
  }
}<|MERGE_RESOLUTION|>--- conflicted
+++ resolved
@@ -22,12 +22,8 @@
     "concurrently": "^9.2.0",
     "ember-template-lint": "7.9.2",
     "esbuild": "^0.25.8",
-<<<<<<< HEAD
-    "eslint": "9.32.0",
+    "eslint": "9.33.0",
     "execa": "^9.6.0",
-=======
-    "eslint": "9.33.0",
->>>>>>> 961ad591
     "jsdoc": "^4.0.4",
     "lefthook": "^1.12.2",
     "licensee": "^11.1.1",
@@ -40,12 +36,8 @@
     "prettier": "3.5.3",
     "puppeteer-core": "^24.16.1",
     "squoosh": "https://codeload.github.com/discourse/squoosh/tar.gz/dc9649d",
-<<<<<<< HEAD
     "strip-ansi": "^7.1.0",
-    "stylelint": "16.23.0",
-=======
     "stylelint": "16.23.1",
->>>>>>> 961ad591
     "terser": "^5.43.1",
     "typescript": "5.6.x"
   },
