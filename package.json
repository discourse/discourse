--- conflicted
+++ resolved
@@ -65,12 +65,7 @@
       "ember-this-fallback@0.4.0": "patches/ember-this-fallback@0.4.0.patch",
       "babel-plugin-debug-macros@0.3.4": "patches/babel-plugin-debug-macros@0.3.4.patch",
       "virtual-dom@2.1.1": "patches/virtual-dom@2.1.1.patch",
-<<<<<<< HEAD
-      "licensee@11.1.0": "patches/licensee@11.1.0.patch",
-=======
       "licensee@11.1.1": "patches/licensee@11.1.1.patch",
-      "decorator-transforms@2.2.2": "patches/decorator-transforms@2.2.2.patch",
->>>>>>> 045f119f
       "content-tag@3.0.0": "patches/content-tag@3.0.0.patch",
       "@ember-compat/tracked-built-ins": "patches/@ember-compat__tracked-built-ins.patch"
     },
