--- conflicted
+++ resolved
@@ -7,12 +7,8 @@
   "license": "GPL-2.0-only",
   "dependencies": {
     "@discourse/itsatrap": "^2.0.10",
-<<<<<<< HEAD
     "@fortawesome/fontawesome-free": "5.15.4",
-=======
     "@discourse/moment-timezone-names-translations": "^1.0.0",
-    "@fortawesome/fontawesome-free": "5.11.2",
->>>>>>> c9e7ddc1
     "@highlightjs/cdn-assets": "^10.7.0",
     "@json-editor/json-editor": "^2.6.1",
     "@popperjs/core": "v2.10.2",
