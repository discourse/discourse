module.exports = {
  // extends: "recommended",
  ignore: ["**/*.raw"],

  rules: {
    "self-closing-void-elements": true,
<<<<<<< HEAD
    "table-groups": true
=======
    "style-concatenation": true
>>>>>>> 99ad2e40
  }
};<|MERGE_RESOLUTION|>--- conflicted
+++ resolved
@@ -4,10 +4,7 @@
 
   rules: {
     "self-closing-void-elements": true,
-<<<<<<< HEAD
-    "table-groups": true
-=======
+    "table-groups": true,
     "style-concatenation": true
->>>>>>> 99ad2e40
   }
 };