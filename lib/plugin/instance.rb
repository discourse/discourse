require 'digest/sha1'
require 'fileutils'
require_dependency 'plugin/metadata'
require_dependency 'auth'

class Plugin::CustomEmoji
  def self.cache_key
    @@cache_key ||= "plugin-emoji"
  end

  def self.emojis
    @@emojis ||= {}
  end

  def self.register(name, url)
    @@cache_key = Digest::SHA1.hexdigest(cache_key + name)[0..10]
    emojis[name] = url
  end

  def self.translations
    @@translations ||= {}
  end

  def self.translate(from, to)
    @@cache_key = Digest::SHA1.hexdigest(cache_key + from)[0..10]
    translations[from] = to
  end
end

class Plugin::Instance

  attr_accessor :path, :metadata
  attr_reader :admin_route

  # Memoized array readers
  [:assets,
   :color_schemes,
   :before_auth_initializers,
   :initializers,
   :javascripts,
   :locales,
   :service_workers,
   :styles,
   :themes,
   :csp_extensions,
 ].each do |att|
    class_eval %Q{
      def #{att}
        @#{att} ||= []
      end
    }
  end

  def seed_data
    @seed_data ||= HashWithIndifferentAccess.new({})
  end

  def self.find_all(parent_path)
    [].tap { |plugins|
      # also follows symlinks - http://stackoverflow.com/q/357754
      Dir["#{parent_path}/*/plugin.rb"].sort.each do |path|

        # tagging is included in core, so don't load it
        next if path =~ /discourse-tagging/

        source = File.read(path)
        metadata = Plugin::Metadata.parse(source)
        plugins << self.new(metadata, path)
      end
    }
  end

  def initialize(metadata = nil, path = nil)
    @metadata = metadata
    @path = path
    @idx = 0
  end

  def add_admin_route(label, location)
    @admin_route = { label: label, location: location }
  end

  def enabled?
    @enabled_site_setting ? SiteSetting.send(@enabled_site_setting) : true
  end

  delegate :name, to: :metadata

  def add_to_serializer(serializer, attr, define_include_method = true, &block)
    reloadable_patch do |plugin|
      klass = "#{serializer.to_s.classify}Serializer".constantize rescue "#{serializer.to_s}Serializer".constantize

      unless attr.to_s.start_with?("include_")
        klass.attributes(attr)

        if define_include_method
          # Don't include serialized methods if the plugin is disabled
          klass.send(:define_method, "include_#{attr}?") { plugin.enabled? }
        end
      end

      klass.send(:define_method, attr, &block)
    end
  end

  # Applies to all sites in a multisite environment. Ignores plugin.enabled?
  def add_report(name, &block)
    reloadable_patch do |plugin|
      Report.add_report(name, &block)
    end
  end

  # Applies to all sites in a multisite environment. Ignores plugin.enabled?
  def replace_flags
    settings = ::FlagSettings.new
    yield settings

    reloadable_patch do |plugin|
      ::PostActionType.replace_flag_settings(settings)
    end
  end

  def whitelist_flag_post_custom_field(field)
    reloadable_patch do |plugin|
      ::FlagQuery.register_plugin_post_custom_field(field, plugin) # plugin.enabled? is checked at runtime
    end
  end

  def whitelist_staff_user_custom_field(field)
    reloadable_patch do |plugin|
      ::User.register_plugin_staff_custom_field(field, plugin) # plugin.enabled? is checked at runtime
    end
  end

  def whitelist_public_user_custom_field(field)
    reloadable_patch do |plugin|
      ::User.register_plugin_public_custom_field(field, plugin) # plugin.enabled? is checked at runtime
    end
  end

  def register_editable_user_custom_field(field)
    reloadable_patch do |plugin|
      ::User.register_plugin_editable_user_custom_field(field, plugin) # plugin.enabled? is checked at runtime
    end
  end

  def custom_avatar_column(column)
    reloadable_patch do |plugin|
      AvatarLookup.lookup_columns << column
      AvatarLookup.lookup_columns.uniq!
    end
  end

  # Applies to all sites in a multisite environment. Ignores plugin.enabled?
  def add_body_class(class_name)
    reloadable_patch do |plugin|
      ::ApplicationHelper.extra_body_classes << class_name
    end
  end

  def rescue_from(exception, &block)
    reloadable_patch do |plugin|
      ::ApplicationController.rescue_from(exception, &block)
    end
  end

  # Extend a class but check that the plugin is enabled
  # for class methods use `add_class_method`
  def add_to_class(class_name, attr, &block)
    reloadable_patch do |plugin|
      klass = class_name.to_s.classify.constantize rescue class_name.to_s.constantize
      hidden_method_name = :"#{attr}_without_enable_check"
      klass.send(:define_method, hidden_method_name, &block)

      klass.send(:define_method, attr) do |*args|
        send(hidden_method_name, *args) if plugin.enabled?
      end
    end
  end

  # Adds a class method to a class, respecting if plugin is enabled
  def add_class_method(klass_name, attr, &block)
    reloadable_patch do |plugin|
      klass = klass_name.to_s.classify.constantize rescue klass_name.to_s.constantize

      hidden_method_name = :"#{attr}_without_enable_check"
      klass.send(:define_singleton_method, hidden_method_name, &block)

      klass.send(:define_singleton_method, attr) do |*args|
        send(hidden_method_name, *args) if plugin.enabled?
      end
    end
  end

  def add_model_callback(klass_name, callback, options = {}, &block)
    reloadable_patch do |plugin|
      klass = klass_name.to_s.classify.constantize rescue klass_name.to_s.constantize

      # generate a unique method name
      method_name = "#{plugin.name}_#{klass.name}_#{callback}#{@idx}".underscore
      @idx += 1
      hidden_method_name = :"#{method_name}_without_enable_check"
      klass.send(:define_method, hidden_method_name, &block)

      klass.send(callback, options) do |*args|
        send(hidden_method_name, *args) if plugin.enabled?
      end

      hidden_method_name
    end
  end

  # Add a post_custom_fields_whitelister block to the TopicView, respecting if the plugin is enabled
  def topic_view_post_custom_fields_whitelister(&block)
    reloadable_patch do |plugin|
      ::TopicView.add_post_custom_fields_whitelister do |user|
        plugin.enabled? ? block.call(user) : []
      end
    end
  end

  # Applies to all sites in a multisite environment. Ignores plugin.enabled?
  def add_preloaded_group_custom_field(field)
    reloadable_patch do |plugin|
      ::Group.preloaded_custom_field_names << field
    end
  end

  # Applies to all sites in a multisite environment. Ignores plugin.enabled?
  def add_preloaded_topic_list_custom_field(field)
    reloadable_patch do |plugin|
      ::TopicList.preloaded_custom_fields << field
    end
  end

  # Add a permitted_create_param to Post, respecting if the plugin is enabled
  def add_permitted_post_create_param(name)
    reloadable_patch do |plugin|
      ::Post.plugin_permitted_create_params[name] = plugin
    end
  end

  # Add validation method but check that the plugin is enabled
  def validate(klass, name, &block)
    klass = klass.to_s.classify.constantize
    klass.send(:define_method, name, &block)

    plugin = self
    klass.validate(name, if: -> { plugin.enabled? })
  end

  # will make sure all the assets this plugin needs are registered
  def generate_automatic_assets!
    paths = []
    assets = []

    automatic_assets.each do |path, contents|
      write_asset(path, contents)
      paths << path
      assets << [path]
    end

    delete_extra_automatic_assets(paths)

    assets
  end

  def delete_extra_automatic_assets(good_paths)
    return unless Dir.exists? auto_generated_path

    filenames = good_paths.map { |f| File.basename(f) }
    # nuke old files
    Dir.foreach(auto_generated_path) do |p|
      next if [".", ".."].include?(p)
      next if filenames.include?(p)
      File.delete(auto_generated_path + "/#{p}")
    end
  end

  def ensure_directory(path)
    dirname = File.dirname(path)
    unless File.directory?(dirname)
      FileUtils.mkdir_p(dirname)
    end
  end

  def directory
    File.dirname(path)
  end

  def auto_generated_path
    File.dirname(path) << "/auto_generated"
  end

  def after_initialize(&block)
    initializers << block
  end

  def before_auth(&block)
    raise "Auth providers must be registered before omniauth middleware. after_initialize is too late!" if @before_auth_complete
    before_auth_initializers << block
  end

  # A proxy to `DiscourseEvent.on` which does nothing if the plugin is disabled
  def on(event_name, &block)
    DiscourseEvent.on(event_name) do |*args|
      block.call(*args) if enabled?
    end
  end

  def notify_after_initialize
    color_schemes.each do |c|
      unless ColorScheme.where(name: c[:name]).exists?
        ColorScheme.create_from_base(name: c[:name], colors: c[:colors])
      end
    end

    initializers.each do |callback|
      begin
        callback.call(self)
      rescue ActiveRecord::StatementInvalid => e
        # When running `db:migrate` for the first time on a new database,
        # plugin initializers might try to use models.
        # Tolerate it.
        raise e unless e.message.try(:include?, "PG::UndefinedTable")
      end
    end
  end

  def notify_before_auth
    before_auth_initializers.each do |callback|
      callback.call(self)
    end
    @before_auth_complete = true
  end

  # Applies to all sites in a multisite environment. Ignores plugin.enabled?
  def register_category_custom_field_type(name, type)
    reloadable_patch do |plugin|
      Category.register_custom_field_type(name, type)
    end
  end

  # Applies to all sites in a multisite environment. Ignores plugin.enabled?
  def register_topic_custom_field_type(name, type)
    reloadable_patch do |plugin|
      ::Topic.register_custom_field_type(name, type)
    end
  end

  # Applies to all sites in a multisite environment. Ignores plugin.enabled?
  def register_post_custom_field_type(name, type)
    reloadable_patch do |plugin|
      ::Post.register_custom_field_type(name, type)
    end
  end

  # Applies to all sites in a multisite environment. Ignores plugin.enabled?
  def register_group_custom_field_type(name, type)
    reloadable_patch do |plugin|
      ::Group.register_custom_field_type(name, type)
    end
  end

  def register_seedfu_fixtures(paths)
    paths = [paths] if !paths.kind_of?(Array)
    SeedFu.fixture_paths.concat(paths)
  end

  def listen_for(event_name)
    return unless self.respond_to?(event_name)
    DiscourseEvent.on(event_name, &self.method(event_name))
  end

  def register_css(style)
    styles << style
  end

  def register_javascript(js)
    javascripts << js
  end

  def register_svg_icon(icon)
    DiscoursePluginRegistry.register_svg_icon(icon)
  end

  def extend_content_security_policy(extension)
    csp_extensions << extension
  end

  # @option opts [String] :name
  # @option opts [String] :nativeName
  # @option opts [String] :fallbackLocale
  # @option opts [Hash] :plural
  def register_locale(locale, opts = {})
    locales << [locale, opts]
  end

  def register_custom_html(hash)
    DiscoursePluginRegistry.custom_html ||= {}
    DiscoursePluginRegistry.custom_html.merge!(hash)
  end

  def register_html_builder(name, &block)
    DiscoursePluginRegistry.register_html_builder(name, &block)
  end

  def register_asset(file, opts = nil)
    if opts && opts == :vendored_core_pretty_text
      full_path = DiscoursePluginRegistry.core_asset_for_name(file)
    else
      full_path = File.dirname(path) << "/assets/" << file
    end

    assets << [full_path, opts]
  end

  def register_service_worker(file, opts = nil)
    service_workers << [
      File.join(File.dirname(path), 'assets', file),
      opts
    ]
  end

  def register_color_scheme(name, colors)
    color_schemes << { name: name, colors: colors }
  end

  def register_seed_data(key, value)
    seed_data[key] = value
  end

  def register_seed_path_builder(&block)
    DiscoursePluginRegistry.register_seed_path_builder(&block)
  end

  def register_emoji(name, url)
    Plugin::CustomEmoji.register(name, url)
  end

  def translate_emoji(from, to)
    Plugin::CustomEmoji.translate(from, to)
  end

  def automatic_assets
    css = styles.join("\n")
    js = javascripts.join("\n")

    # Generate an IIFE for the JS
    js = "(function(){#{js}})();" if js.present?

    result = []
    result << [css, 'css'] if css.present?
    result << [js, 'js'] if js.present?

    result.map do |asset, extension|
      hash = Digest::SHA1.hexdigest asset
      ["#{auto_generated_path}/plugin_#{hash}.#{extension}", asset]
    end
  end

  # note, we need to be able to parse seperately to activation.
  # this allows us to present information about a plugin in the UI
  # prior to activations
  def activate!

    if @path
      # Automatically include all ES6 JS and hbs files
      root_path = "#{File.dirname(@path)}/assets/javascripts"
      DiscoursePluginRegistry.register_glob(root_path, 'js.es6')
      DiscoursePluginRegistry.register_glob(root_path, 'hbs')

      admin_path = "#{File.dirname(@path)}/admin/assets/javascripts"
      DiscoursePluginRegistry.register_glob(admin_path, 'js.es6', admin: true)
      DiscoursePluginRegistry.register_glob(admin_path, 'hbs', admin: true)
    end

    self.instance_eval File.read(path), path
    if auto_assets = generate_automatic_assets!
      assets.concat(auto_assets)
    end

    register_assets! unless assets.blank?
    register_locales!
    register_service_workers!

    seed_data.each do |key, value|
      DiscoursePluginRegistry.register_seed_data(key, value)
    end

    # TODO: possibly amend this to a rails engine

    # Automatically include assets
    Rails.configuration.assets.paths << auto_generated_path
    Rails.configuration.assets.paths << File.dirname(path) + "/assets"
    Rails.configuration.assets.paths << File.dirname(path) + "/admin/assets"
    Rails.configuration.assets.paths << File.dirname(path) + "/test/javascripts"

    # Automatically include rake tasks
    Rake.add_rakelib(File.dirname(path) + "/lib/tasks")

    # Automatically include migrations
    migration_paths = Rails.configuration.paths["db/migrate"]
    migration_paths << File.dirname(path) + "/db/migrate"

    unless Discourse.skip_post_deployment_migrations?
      migration_paths << "#{File.dirname(path)}/#{Discourse::DB_POST_MIGRATE_PATH}"
    end

    public_data = File.dirname(path) + "/public"
    if Dir.exists?(public_data)
      target = Rails.root.to_s + "/public/plugins/"

      Discourse::Utils.execute_command('mkdir', '-p', target)
      target << name.gsub(/\s/, "_")
      # TODO a cleaner way of registering and unregistering
      Discourse::Utils.execute_command('rm', '-f', target)
      Discourse::Utils.execute_command('ln', '-s', public_data, target)
    end

    ensure_directory(Plugin::Instance.js_path)

    contents = []
    handlebars_includes.each { |hb| contents << "require_asset('#{hb}')" }
    javascript_includes.each { |js| contents << "require_asset('#{js}')" }

    each_globbed_asset do |f, is_dir|
      contents << (is_dir ? "depend_on('#{f}')" : "require_asset('#{f}')")
    end

    File.delete(js_file_path) if asset_exists?

    if contents.present?
      contents.insert(0, "<%")
      contents << "%>"
      write_asset(js_file_path, contents.join("\n"))
    end
  end

  def auth_provider(opts)
    before_auth do
      provider = Auth::AuthProvider.new

      Auth::AuthProvider.auth_attributes.each do |sym|
        provider.send "#{sym}=", opts.delete(sym) if opts.has_key?(sym)
      end

      begin
        provider.authenticator.enabled?
      rescue NotImplementedError
        provider.authenticator.define_singleton_method(:enabled?) do
          Discourse.deprecate("#{provider.authenticator.class.name} should define an `enabled?` function. Patching for now.")
          return SiteSetting.send(provider.enabled_setting) if provider.enabled_setting
          Discourse.deprecate("#{provider.authenticator.class.name} has not defined an enabled_setting. Defaulting to true.")
          true
        end
      end

      DiscoursePluginRegistry.register_auth_provider(provider)
    end
  end

  # shotgun approach to gem loading, in future we need to hack bundler
  #  to at least determine dependencies do not clash before loading
  #
  # Additionally we want to support multiple ruby versions correctly and so on
  #
  # This is a very rough initial implementation
  def gem(name, version, opts = {})
    PluginGem.load(path, name, version, opts)
  end

  def hide_plugin
    Discourse.hidden_plugins << self
  end

  def enabled_site_setting_filter(filter = nil)
    if filter
      @enabled_setting_filter = filter
    else
      @enabled_setting_filter
    end
  end

  def enabled_site_setting(setting = nil)
    if setting
      @enabled_site_setting = setting
    else
      @enabled_site_setting
    end
  end

  def handlebars_includes
    assets.map do |asset, opts|
      next if opts == :admin
      next unless asset =~ DiscoursePluginRegistry::HANDLEBARS_REGEX
      asset
    end.compact
  end

  def javascript_includes
    assets.map do |asset, opts|
      next if opts == :vendored_core_pretty_text
      next if opts == :admin
      next unless asset =~ DiscoursePluginRegistry::JS_REGEX
      asset
    end.compact
  end

  def each_globbed_asset
    if @path
      # Automatically include all ES6 JS and hbs files
      root_path = "#{File.dirname(@path)}/assets/javascripts"

      Dir.glob("#{root_path}/**/*") do |f|
        if File.directory?(f)
          yield [f, true]
        elsif f.to_s.ends_with?(".js.es6") || f.to_s.ends_with?(".hbs")
          yield [f, false]
        end
      end
    end
  end

<<<<<<< HEAD
  def asset_name
    @asset_name ||= File.dirname(path).split("/").last
  end

  def asset_exists?
    File.exists?(js_file_path)
=======
  def register_reviewable_type(reviewable_type_class)
    types = Reviewable.types
    types << reviewable_type_class.name

    reloadable_patch do
      Reviewable.send(:define_singleton_method, :types) { types }
    end
>>>>>>> fd6513b5
  end

  protected

  def self.js_path
    File.expand_path "#{Rails.root}/app/assets/javascripts/plugins"
  end

  def js_file_path
    @file_path ||= "#{Plugin::Instance.js_path}/#{asset_name}.js.erb"
  end

  def register_assets!
    assets.each do |asset, opts|
      DiscoursePluginRegistry.register_asset(asset, opts)
    end
  end

  def register_service_workers!
    service_workers.each do |asset, opts|
      DiscoursePluginRegistry.register_service_worker(asset, opts)
    end
  end

  def register_locales!
    root_path = File.dirname(@path)

    locales.each do |locale, opts|
      opts = opts.dup
      opts[:client_locale_file] = File.join(root_path, "config/locales/client.#{locale}.yml")
      opts[:server_locale_file] = File.join(root_path, "config/locales/server.#{locale}.yml")
      opts[:js_locale_file] = File.join(root_path, "assets/locales/#{locale}.js.erb")

      locale_chain = opts[:fallbackLocale] ? [locale, opts[:fallbackLocale]] : [locale]
      lib_locale_path = File.join(root_path, "lib/javascripts/locale")

      path = File.join(lib_locale_path, "message_format")
      opts[:message_format] = find_locale_file(locale_chain, path)
      opts[:message_format] = JsLocaleHelper.find_message_format_locale(locale_chain, fallback_to_english: false) unless opts[:message_format]

      path = File.join(lib_locale_path, "moment_js")
      opts[:moment_js] = find_locale_file(locale_chain, path)
      opts[:moment_js] = JsLocaleHelper.find_moment_locale(locale_chain) unless opts[:moment_js]

      path = File.join(lib_locale_path, "moment_js_timezones")
      opts[:moment_js_timezones] = find_locale_file(locale_chain, path)
      opts[:moment_js_timezones] = JsLocaleHelper.find_moment_locale(locale_chain, timezone_names: true) unless opts[:moment_js_timezones]

      if valid_locale?(opts)
        DiscoursePluginRegistry.register_locale(locale, opts)
        Rails.configuration.assets.precompile << "locales/#{locale}.js"
      else
        msg = "Invalid locale! #{opts.inspect}"
        # The logger isn't always present during boot / parsing locales from plugins
        if Rails.logger.present?
          Rails.logger.error(msg)
        else
          puts msg
        end
      end
    end
  end

  private

  def write_asset(path, contents)
    unless File.exists?(path)
      ensure_directory(path)
      File.open(path, "w") { |f| f.write(contents) }
    end
  end

  def reloadable_patch(plugin = self)
    if Rails.env.development? && defined?(ActiveSupport::Reloader)
      ActiveSupport::Reloader.to_prepare do
        # reload the patch
        yield plugin
      end
    end

    # apply the patch
    yield plugin
  end

  def valid_locale?(custom_locale)
    File.exist?(custom_locale[:client_locale_file]) &&
      File.exist?(custom_locale[:server_locale_file]) &&
      File.exist?(custom_locale[:js_locale_file]) &&
      custom_locale[:message_format] && custom_locale[:moment_js]
  end

  def find_locale_file(locale_chain, path)
    locale_chain.each do |locale|
      filename = File.join(path, "#{locale}.js")
      return [locale, filename] if File.exist?(filename)
    end
    nil
  end
end<|MERGE_RESOLUTION|>--- conflicted
+++ resolved
@@ -622,14 +622,6 @@
     end
   end
 
-<<<<<<< HEAD
-  def asset_name
-    @asset_name ||= File.dirname(path).split("/").last
-  end
-
-  def asset_exists?
-    File.exists?(js_file_path)
-=======
   def register_reviewable_type(reviewable_type_class)
     types = Reviewable.types
     types << reviewable_type_class.name
@@ -637,7 +629,14 @@
     reloadable_patch do
       Reviewable.send(:define_singleton_method, :types) { types }
     end
->>>>>>> fd6513b5
+  end
+  
+  def asset_name
+    @asset_name ||= File.dirname(path).split("/").last
+  end
+
+  def asset_exists?
+    File.exists?(js_file_path)
   end
 
   protected
