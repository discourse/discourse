require 'digest/sha1'
require 'fileutils'
require_dependency 'plugin/metadata'
require_dependency 'auth'

class Plugin::CustomEmoji
  def self.cache_key
    @@cache_key ||= "plugin-emoji"
  end

  def self.emojis
    @@emojis ||= {}
  end

  def self.register(name, url)
    @@cache_key = Digest::SHA1.hexdigest(cache_key + name)[0..10]
    emojis[name] = url
  end

  def self.translations
    @@translations ||= {}
  end

  def self.translate(from, to)
    @@cache_key = Digest::SHA1.hexdigest(cache_key + from)[0..10]
    translations[from] = to
  end
end

class Plugin::Instance

  attr_accessor :path, :metadata
  attr_reader :admin_route

  # Memoized array readers
  [:assets,
   :color_schemes,
   :before_auth_initializers,
   :initializers,
   :javascripts,
   :locales,
   :service_workers,
   :styles,
   :themes,
   :csp_extensions,
 ].each do |att|
    class_eval %Q{
      def #{att}
        @#{att} ||= []
      end
    }
  end

  def seed_data
    @seed_data ||= HashWithIndifferentAccess.new({})
  end

  def self.find_all(parent_path)
    [].tap { |plugins|
      # also follows symlinks - http://stackoverflow.com/q/357754
      Dir["#{parent_path}/*/plugin.rb"].sort.each do |path|

        # tagging is included in core, so don't load it
        next if path =~ /discourse-tagging/

        source = File.read(path)
        metadata = Plugin::Metadata.parse(source)
        plugins << self.new(metadata, path)
      end
    }
  end

  def initialize(metadata = nil, path = nil)
    @metadata = metadata
    @path = path
    @idx = 0
  end

  def add_admin_route(label, location)
    @admin_route = { label: label, location: location }
  end

  def enabled?
    @enabled_site_setting ? SiteSetting.send(@enabled_site_setting) : true
  end

  delegate :name, to: :metadata

  def add_to_serializer(serializer, attr, define_include_method = true, &block)
    reloadable_patch do |plugin|
      klass = "#{serializer.to_s.classify}Serializer".constantize rescue "#{serializer.to_s}Serializer".constantize
<<<<<<< HEAD

      unless attr.to_s.start_with?("include_")
        klass.attributes(attr)

        if define_include_method
          # Don't include serialized methods if the plugin is disabled
          klass.send(:define_method, "include_#{attr}?") { plugin.enabled? }
        end
      end

      klass.send(:define_method, attr, &block)
    end
  end

  # Applies to all sites in a multisite environment. Ignores plugin.enabled?
  def add_report(name, &block)
    reloadable_patch do |plugin|
      Report.add_report(name, &block)
    end
  end

  # Applies to all sites in a multisite environment. Ignores plugin.enabled?
  def replace_flags
    settings = ::FlagSettings.new
    yield settings

=======

      unless attr.to_s.start_with?("include_")
        klass.attributes(attr)

        if define_include_method
          # Don't include serialized methods if the plugin is disabled
          klass.send(:define_method, "include_#{attr}?") { plugin.enabled? }
        end
      end

      klass.send(:define_method, attr, &block)
    end
  end

  # Applies to all sites in a multisite environment. Ignores plugin.enabled?
  def add_report(name, &block)
    reloadable_patch do |plugin|
      Report.add_report(name, &block)
    end
  end

  # Applies to all sites in a multisite environment. Ignores plugin.enabled?
  def replace_flags
    settings = ::FlagSettings.new
    yield settings

>>>>>>> c10941bb
    reloadable_patch do |plugin|
      ::PostActionType.replace_flag_settings(settings)
    end
  end

  def whitelist_flag_post_custom_field(field)
    reloadable_patch do |plugin|
      ::FlagQuery.register_plugin_post_custom_field(field, plugin) # plugin.enabled? is checked at runtime
    end
  end

  def whitelist_staff_user_custom_field(field)
    reloadable_patch do |plugin|
      ::User.register_plugin_staff_custom_field(field, plugin) # plugin.enabled? is checked at runtime
    end
  end

<<<<<<< HEAD
=======
  def whitelist_public_user_custom_field(field)
    reloadable_patch do |plugin|
      ::User.register_plugin_public_custom_field(field, plugin) # plugin.enabled? is checked at runtime
    end
  end

>>>>>>> c10941bb
  def register_editable_user_custom_field(field)
    reloadable_patch do |plugin|
      ::User.register_plugin_editable_user_custom_field(field, plugin) # plugin.enabled? is checked at runtime
    end
  end

  def custom_avatar_column(column)
    reloadable_patch do |plugin|
      AvatarLookup.lookup_columns << column
      AvatarLookup.lookup_columns.uniq!
    end
  end

  # Applies to all sites in a multisite environment. Ignores plugin.enabled?
  def add_body_class(class_name)
    reloadable_patch do |plugin|
      ::ApplicationHelper.extra_body_classes << class_name
    end
  end

  def rescue_from(exception, &block)
    reloadable_patch do |plugin|
      ::ApplicationController.rescue_from(exception, &block)
    end
  end

  # Extend a class but check that the plugin is enabled
  # for class methods use `add_class_method`
  def add_to_class(class_name, attr, &block)
    reloadable_patch do |plugin|
      klass = class_name.to_s.classify.constantize rescue class_name.to_s.constantize
      hidden_method_name = :"#{attr}_without_enable_check"
      klass.send(:define_method, hidden_method_name, &block)

      klass.send(:define_method, attr) do |*args|
        send(hidden_method_name, *args) if plugin.enabled?
      end
    end
  end

  # Adds a class method to a class, respecting if plugin is enabled
  def add_class_method(klass_name, attr, &block)
    reloadable_patch do |plugin|
      klass = klass_name.to_s.classify.constantize rescue klass_name.to_s.constantize

      hidden_method_name = :"#{attr}_without_enable_check"
      klass.send(:define_singleton_method, hidden_method_name, &block)

      klass.send(:define_singleton_method, attr) do |*args|
        send(hidden_method_name, *args) if plugin.enabled?
      end
    end
  end

  def add_model_callback(klass_name, callback, options = {}, &block)
    reloadable_patch do |plugin|
      klass = klass_name.to_s.classify.constantize rescue klass_name.to_s.constantize

      # generate a unique method name
      method_name = "#{plugin.name}_#{klass.name}_#{callback}#{@idx}".underscore
      @idx += 1
      hidden_method_name = :"#{method_name}_without_enable_check"
      klass.send(:define_method, hidden_method_name, &block)

      klass.send(callback, options) do |*args|
        send(hidden_method_name, *args) if plugin.enabled?
      end

      hidden_method_name
    end
  end

  # Add a post_custom_fields_whitelister block to the TopicView, respecting if the plugin is enabled
  def topic_view_post_custom_fields_whitelister(&block)
    reloadable_patch do |plugin|
      ::TopicView.add_post_custom_fields_whitelister do |user|
        plugin.enabled? ? block.call(user) : []
      end
    end
  end

  # Applies to all sites in a multisite environment. Ignores plugin.enabled?
  def add_preloaded_group_custom_field(field)
    reloadable_patch do |plugin|
      ::Group.preloaded_custom_field_names << field
    end
  end

  # Applies to all sites in a multisite environment. Ignores plugin.enabled?
  def add_preloaded_topic_list_custom_field(field)
    reloadable_patch do |plugin|
      ::TopicList.preloaded_custom_fields << field
    end
  end

  # Add a permitted_create_param to Post, respecting if the plugin is enabled
  def add_permitted_post_create_param(name)
    reloadable_patch do |plugin|
      ::Post.plugin_permitted_create_params[name] = plugin
    end
  end

  # Add validation method but check that the plugin is enabled
  def validate(klass, name, &block)
    klass = klass.to_s.classify.constantize
    klass.send(:define_method, name, &block)

    plugin = self
    klass.validate(name, if: -> { plugin.enabled? })
  end

  # will make sure all the assets this plugin needs are registered
  def generate_automatic_assets!
    paths = []
    assets = []

    automatic_assets.each do |path, contents|
      write_asset(path, contents)
      paths << path
      assets << [path]
    end

    delete_extra_automatic_assets(paths)

    assets
  end

  def delete_extra_automatic_assets(good_paths)
    return unless Dir.exists? auto_generated_path

    filenames = good_paths.map { |f| File.basename(f) }
    # nuke old files
    Dir.foreach(auto_generated_path) do |p|
      next if [".", ".."].include?(p)
      next if filenames.include?(p)
      File.delete(auto_generated_path + "/#{p}")
    end
  end

  def ensure_directory(path)
    dirname = File.dirname(path)
    unless File.directory?(dirname)
      FileUtils.mkdir_p(dirname)
    end
  end

  def directory
    File.dirname(path)
  end

  def auto_generated_path
    File.dirname(path) << "/auto_generated"
  end

  def after_initialize(&block)
    initializers << block
  end

  def before_auth(&block)
    raise "Auth providers must be registered before omniauth middleware. after_initialize is too late!" if @before_auth_complete
    before_auth_initializers << block
  end

  # A proxy to `DiscourseEvent.on` which does nothing if the plugin is disabled
  def on(event_name, &block)
    DiscourseEvent.on(event_name) do |*args|
      block.call(*args) if enabled?
    end
  end

  def notify_after_initialize
    color_schemes.each do |c|
      unless ColorScheme.where(name: c[:name]).exists?
        ColorScheme.create_from_base(name: c[:name], colors: c[:colors])
      end
    end

    initializers.each do |callback|
      begin
        callback.call(self)
      rescue ActiveRecord::StatementInvalid => e
        # When running `db:migrate` for the first time on a new database,
        # plugin initializers might try to use models.
        # Tolerate it.
        raise e unless e.message.try(:include?, "PG::UndefinedTable")
      end
    end
  end

<<<<<<< HEAD
=======
  def notify_before_auth
    before_auth_initializers.each do |callback|
      callback.call(self)
    end
    @before_auth_complete = true
  end

>>>>>>> c10941bb
  # Applies to all sites in a multisite environment. Ignores plugin.enabled?
  def register_category_custom_field_type(name, type)
    reloadable_patch do |plugin|
      Category.register_custom_field_type(name, type)
    end
  end

  # Applies to all sites in a multisite environment. Ignores plugin.enabled?
  def register_topic_custom_field_type(name, type)
    reloadable_patch do |plugin|
      ::Topic.register_custom_field_type(name, type)
    end
  end

  # Applies to all sites in a multisite environment. Ignores plugin.enabled?
  def register_post_custom_field_type(name, type)
    reloadable_patch do |plugin|
      ::Post.register_custom_field_type(name, type)
    end
  end

  # Applies to all sites in a multisite environment. Ignores plugin.enabled?
  def register_group_custom_field_type(name, type)
    reloadable_patch do |plugin|
      ::Group.register_custom_field_type(name, type)
    end
  end

  def register_seedfu_fixtures(paths)
    paths = [paths] if !paths.kind_of?(Array)
    SeedFu.fixture_paths.concat(paths)
  end

  def listen_for(event_name)
    return unless self.respond_to?(event_name)
    DiscourseEvent.on(event_name, &self.method(event_name))
  end

  def register_css(style)
    styles << style
  end

  def register_javascript(js)
    javascripts << js
  end

<<<<<<< HEAD
=======
  def register_svg_icon(icon)
    DiscoursePluginRegistry.register_svg_icon(icon)
  end

  def extend_content_security_policy(extension)
    csp_extensions << extension
  end

>>>>>>> c10941bb
  # @option opts [String] :name
  # @option opts [String] :nativeName
  # @option opts [String] :fallbackLocale
  # @option opts [Hash] :plural
  def register_locale(locale, opts = {})
    locales << [locale, opts]
  end

  def register_custom_html(hash)
    DiscoursePluginRegistry.custom_html ||= {}
    DiscoursePluginRegistry.custom_html.merge!(hash)
  end

  def register_html_builder(name, &block)
    DiscoursePluginRegistry.register_html_builder(name, &block)
  end

  def register_asset(file, opts = nil)
    if opts && opts == :vendored_core_pretty_text
      full_path = DiscoursePluginRegistry.core_asset_for_name(file)
    else
      full_path = File.dirname(path) << "/assets/" << file
    end

    assets << [full_path, opts]
  end

  def register_service_worker(file, opts = nil)
    service_workers << [
      File.join(File.dirname(path), 'assets', file),
      opts
    ]
  end

  def register_color_scheme(name, colors)
    color_schemes << { name: name, colors: colors }
  end

  def register_seed_data(key, value)
    seed_data[key] = value
  end

  def register_seed_path_builder(&block)
    DiscoursePluginRegistry.register_seed_path_builder(&block)
<<<<<<< HEAD
  end

  def register_emoji(name, url)
    Plugin::CustomEmoji.register(name, url)
=======
  end

  def register_emoji(name, url)
    Plugin::CustomEmoji.register(name, url)
  end

  def translate_emoji(from, to)
    Plugin::CustomEmoji.translate(from, to)
>>>>>>> c10941bb
  end

  def automatic_assets
    css = styles.join("\n")
    js = javascripts.join("\n")

    # Generate an IIFE for the JS
    js = "(function(){#{js}})();" if js.present?

    result = []
    result << [css, 'css'] if css.present?
    result << [js, 'js'] if js.present?

    result.map do |asset, extension|
      hash = Digest::SHA1.hexdigest asset
      ["#{auto_generated_path}/plugin_#{hash}.#{extension}", asset]
    end
  end

  # note, we need to be able to parse seperately to activation.
  # this allows us to present information about a plugin in the UI
  # prior to activations
  def activate!

    if @path
      # Automatically include all ES6 JS and hbs files
      root_path = "#{File.dirname(@path)}/assets/javascripts"
      DiscoursePluginRegistry.register_glob(root_path, 'js.es6')
      DiscoursePluginRegistry.register_glob(root_path, 'hbs')

      admin_path = "#{File.dirname(@path)}/admin/assets/javascripts"
      DiscoursePluginRegistry.register_glob(admin_path, 'js.es6', admin: true)
      DiscoursePluginRegistry.register_glob(admin_path, 'hbs', admin: true)
    end

    self.instance_eval File.read(path), path
    if auto_assets = generate_automatic_assets!
      assets.concat(auto_assets)
    end

    register_assets! unless assets.blank?
    register_locales!
    register_service_workers!
<<<<<<< HEAD
    register_auth_providers!
=======
>>>>>>> c10941bb

    seed_data.each do |key, value|
      DiscoursePluginRegistry.register_seed_data(key, value)
    end

    # TODO: possibly amend this to a rails engine

    # Automatically include assets
    Rails.configuration.assets.paths << auto_generated_path
    Rails.configuration.assets.paths << File.dirname(path) + "/assets"
    Rails.configuration.assets.paths << File.dirname(path) + "/admin/assets"
    Rails.configuration.assets.paths << File.dirname(path) + "/test/javascripts"

    # Automatically include rake tasks
    Rake.add_rakelib(File.dirname(path) + "/lib/tasks")

    # Automatically include migrations
    migration_paths = Rails.configuration.paths["db/migrate"]
    migration_paths << File.dirname(path) + "/db/migrate"

    unless Discourse.skip_post_deployment_migrations?
      migration_paths << "#{File.dirname(path)}/#{Discourse::DB_POST_MIGRATE_PATH}"
    end

    public_data = File.dirname(path) + "/public"
    if Dir.exists?(public_data)
      target = Rails.root.to_s + "/public/plugins/"

      Discourse::Utils.execute_command('mkdir', '-p', target)
      target << name.gsub(/\s/, "_")
      # TODO a cleaner way of registering and unregistering
      Discourse::Utils.execute_command('rm', '-f', target)
      Discourse::Utils.execute_command('ln', '-s', public_data, target)
    end
  end

  def auth_provider(opts)
<<<<<<< HEAD
    provider = Auth::AuthProvider.new

    Auth::AuthProvider.auth_attributes.each do |sym|
      provider.send "#{sym}=", opts.delete(sym)
    end

    after_initialize do
      begin
        provider.authenticator.enabled?
      rescue NotImplementedError
        provider.authenticator.define_singleton_method(:enabled?) do
          Rails.logger.warn("#{provider.authenticator.class.name} should define an `enabled?` function. Patching for now.")
          return SiteSetting.send(provider.enabled_setting) if provider.enabled_setting
          Rails.logger.warn("#{provider.authenticator.class.name} has not defined an enabled_setting. Defaulting to true.")
          true
        end
      end
    end

    auth_providers << provider
=======
    before_auth do
      provider = Auth::AuthProvider.new

      Auth::AuthProvider.auth_attributes.each do |sym|
        provider.send "#{sym}=", opts.delete(sym) if opts.has_key?(sym)
      end

      begin
        provider.authenticator.enabled?
      rescue NotImplementedError
        provider.authenticator.define_singleton_method(:enabled?) do
          Discourse.deprecate("#{provider.authenticator.class.name} should define an `enabled?` function. Patching for now.")
          return SiteSetting.send(provider.enabled_setting) if provider.enabled_setting
          Discourse.deprecate("#{provider.authenticator.class.name} has not defined an enabled_setting. Defaulting to true.")
          true
        end
      end

      DiscoursePluginRegistry.register_auth_provider(provider)
    end
>>>>>>> c10941bb
  end

  # shotgun approach to gem loading, in future we need to hack bundler
  #  to at least determine dependencies do not clash before loading
  #
  # Additionally we want to support multiple ruby versions correctly and so on
  #
  # This is a very rough initial implementation
  def gem(name, version, opts = {})
    PluginGem.load(path, name, version, opts)
  end

  def hide_plugin
    Discourse.hidden_plugins << self
  end

  def enabled_site_setting_filter(filter = nil)
    if filter
      @enabled_setting_filter = filter
    else
      @enabled_setting_filter
    end
  end

  def enabled_site_setting(setting = nil)
    if setting
      @enabled_site_setting = setting
    else
      @enabled_site_setting
    end
  end

  def handlebars_includes
    assets.map do |asset, opts|
      next if opts == :admin
      next unless asset =~ DiscoursePluginRegistry::HANDLEBARS_REGEX
      asset
    end.compact
  end

  def javascript_includes
    assets.map do |asset, opts|
      next if opts == :vendored_core_pretty_text
      next if opts == :admin
      next unless asset =~ DiscoursePluginRegistry::JS_REGEX
      asset
    end.compact
  end

  def each_globbed_asset
    if @path
      # Automatically include all ES6 JS and hbs files
      root_path = "#{File.dirname(@path)}/assets/javascripts"

      Dir.glob("#{root_path}/**/*") do |f|
        if File.directory?(f)
          yield [f, true]
        elsif f.to_s.ends_with?(".js.es6") || f.to_s.ends_with?(".hbs")
          yield [f, false]
        end
      end
    end
  end

  protected

  def register_assets!
    assets.each do |asset, opts|
      DiscoursePluginRegistry.register_asset(asset, opts)
    end
  end

  def register_service_workers!
    service_workers.each do |asset, opts|
      DiscoursePluginRegistry.register_service_worker(asset, opts)
    end
  end

<<<<<<< HEAD
  def register_auth_providers!
    auth_providers.each do |auth_provider|
      DiscoursePluginRegistry.register_auth_provider(auth_provider)
    end
  end

=======
>>>>>>> c10941bb
  def register_locales!
    root_path = File.dirname(@path)

    locales.each do |locale, opts|
      opts = opts.dup
      opts[:client_locale_file] = File.join(root_path, "config/locales/client.#{locale}.yml")
      opts[:server_locale_file] = File.join(root_path, "config/locales/server.#{locale}.yml")
      opts[:js_locale_file] = File.join(root_path, "assets/locales/#{locale}.js.erb")

      locale_chain = opts[:fallbackLocale] ? [locale, opts[:fallbackLocale]] : [locale]
      lib_locale_path = File.join(root_path, "lib/javascripts/locale")

      path = File.join(lib_locale_path, "message_format")
      opts[:message_format] = find_locale_file(locale_chain, path)
      opts[:message_format] = JsLocaleHelper.find_message_format_locale(locale_chain, false) unless opts[:message_format]

      path = File.join(lib_locale_path, "moment_js")
      opts[:moment_js] = find_locale_file(locale_chain, path)
      opts[:moment_js] = JsLocaleHelper.find_moment_locale(locale_chain) unless opts[:moment_js]

      if valid_locale?(opts)
        DiscoursePluginRegistry.register_locale(locale, opts)
        Rails.configuration.assets.precompile << "locales/#{locale}.js"
      else
        msg = "Invalid locale! #{opts.inspect}"
        # The logger isn't always present during boot / parsing locales from plugins
        if Rails.logger.present?
          Rails.logger.error(msg)
        else
          puts msg
        end
      end
    end
  end

  private

  def write_asset(path, contents)
    unless File.exists?(path)
      ensure_directory(path)
      File.open(path, "w") { |f| f.write(contents) }
    end
  end

  def reloadable_patch(plugin = self)
    if Rails.env.development? && defined?(ActiveSupport::Reloader)
      ActiveSupport::Reloader.to_prepare do
        # reload the patch
        yield plugin
      end
    end

    # apply the patch
    yield plugin
  end

  def valid_locale?(custom_locale)
    File.exist?(custom_locale[:client_locale_file]) &&
      File.exist?(custom_locale[:server_locale_file]) &&
      File.exist?(custom_locale[:js_locale_file]) &&
      custom_locale[:message_format] && custom_locale[:moment_js]
  end

  def find_locale_file(locale_chain, path)
    locale_chain.each do |locale|
      filename = File.join(path, "#{locale}.js")
      return [locale, filename] if File.exist?(filename)
    end
    nil
  end
end<|MERGE_RESOLUTION|>--- conflicted
+++ resolved
@@ -89,7 +89,6 @@
   def add_to_serializer(serializer, attr, define_include_method = true, &block)
     reloadable_patch do |plugin|
       klass = "#{serializer.to_s.classify}Serializer".constantize rescue "#{serializer.to_s}Serializer".constantize
-<<<<<<< HEAD
 
       unless attr.to_s.start_with?("include_")
         klass.attributes(attr)
@@ -116,34 +115,6 @@
     settings = ::FlagSettings.new
     yield settings
 
-=======
-
-      unless attr.to_s.start_with?("include_")
-        klass.attributes(attr)
-
-        if define_include_method
-          # Don't include serialized methods if the plugin is disabled
-          klass.send(:define_method, "include_#{attr}?") { plugin.enabled? }
-        end
-      end
-
-      klass.send(:define_method, attr, &block)
-    end
-  end
-
-  # Applies to all sites in a multisite environment. Ignores plugin.enabled?
-  def add_report(name, &block)
-    reloadable_patch do |plugin|
-      Report.add_report(name, &block)
-    end
-  end
-
-  # Applies to all sites in a multisite environment. Ignores plugin.enabled?
-  def replace_flags
-    settings = ::FlagSettings.new
-    yield settings
-
->>>>>>> c10941bb
     reloadable_patch do |plugin|
       ::PostActionType.replace_flag_settings(settings)
     end
@@ -161,15 +132,12 @@
     end
   end
 
-<<<<<<< HEAD
-=======
   def whitelist_public_user_custom_field(field)
     reloadable_patch do |plugin|
       ::User.register_plugin_public_custom_field(field, plugin) # plugin.enabled? is checked at runtime
     end
   end
 
->>>>>>> c10941bb
   def register_editable_user_custom_field(field)
     reloadable_patch do |plugin|
       ::User.register_plugin_editable_user_custom_field(field, plugin) # plugin.enabled? is checked at runtime
@@ -359,8 +327,6 @@
     end
   end
 
-<<<<<<< HEAD
-=======
   def notify_before_auth
     before_auth_initializers.each do |callback|
       callback.call(self)
@@ -368,7 +334,6 @@
     @before_auth_complete = true
   end
 
->>>>>>> c10941bb
   # Applies to all sites in a multisite environment. Ignores plugin.enabled?
   def register_category_custom_field_type(name, type)
     reloadable_patch do |plugin|
@@ -415,8 +380,6 @@
     javascripts << js
   end
 
-<<<<<<< HEAD
-=======
   def register_svg_icon(icon)
     DiscoursePluginRegistry.register_svg_icon(icon)
   end
@@ -425,7 +388,6 @@
     csp_extensions << extension
   end
 
->>>>>>> c10941bb
   # @option opts [String] :name
   # @option opts [String] :nativeName
   # @option opts [String] :fallbackLocale
@@ -470,21 +432,14 @@
 
   def register_seed_path_builder(&block)
     DiscoursePluginRegistry.register_seed_path_builder(&block)
-<<<<<<< HEAD
   end
 
   def register_emoji(name, url)
     Plugin::CustomEmoji.register(name, url)
-=======
-  end
-
-  def register_emoji(name, url)
-    Plugin::CustomEmoji.register(name, url)
   end
 
   def translate_emoji(from, to)
     Plugin::CustomEmoji.translate(from, to)
->>>>>>> c10941bb
   end
 
   def automatic_assets
@@ -528,10 +483,6 @@
     register_assets! unless assets.blank?
     register_locales!
     register_service_workers!
-<<<<<<< HEAD
-    register_auth_providers!
-=======
->>>>>>> c10941bb
 
     seed_data.each do |key, value|
       DiscoursePluginRegistry.register_seed_data(key, value)
@@ -569,28 +520,6 @@
   end
 
   def auth_provider(opts)
-<<<<<<< HEAD
-    provider = Auth::AuthProvider.new
-
-    Auth::AuthProvider.auth_attributes.each do |sym|
-      provider.send "#{sym}=", opts.delete(sym)
-    end
-
-    after_initialize do
-      begin
-        provider.authenticator.enabled?
-      rescue NotImplementedError
-        provider.authenticator.define_singleton_method(:enabled?) do
-          Rails.logger.warn("#{provider.authenticator.class.name} should define an `enabled?` function. Patching for now.")
-          return SiteSetting.send(provider.enabled_setting) if provider.enabled_setting
-          Rails.logger.warn("#{provider.authenticator.class.name} has not defined an enabled_setting. Defaulting to true.")
-          true
-        end
-      end
-    end
-
-    auth_providers << provider
-=======
     before_auth do
       provider = Auth::AuthProvider.new
 
@@ -611,7 +540,6 @@
 
       DiscoursePluginRegistry.register_auth_provider(provider)
     end
->>>>>>> c10941bb
   end
 
   # shotgun approach to gem loading, in future we need to hack bundler
@@ -690,15 +618,6 @@
     end
   end
 
-<<<<<<< HEAD
-  def register_auth_providers!
-    auth_providers.each do |auth_provider|
-      DiscoursePluginRegistry.register_auth_provider(auth_provider)
-    end
-  end
-
-=======
->>>>>>> c10941bb
   def register_locales!
     root_path = File.dirname(@path)
 
