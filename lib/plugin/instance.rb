--- conflicted
+++ resolved
@@ -651,13 +651,12 @@
     @asset_name ||= File.dirname(path).split("/").last
   end
 
-<<<<<<< HEAD
   def css_asset_exists?
     DiscoursePluginRegistry.stylesheets_exists?(asset_name)
-=======
+  end
+
   def js_asset_exists?
     File.exists?(js_file_path)
->>>>>>> d26aa6e7
   end
 
   protected
