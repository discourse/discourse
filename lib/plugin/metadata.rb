# loaded really early
module Plugin; end

class Plugin::Metadata

  OFFICIAL_PLUGINS ||= Set.new([
<<<<<<< HEAD
=======
    # TODO: Remove this after everyone upgraded `discourse-canned-replies`
    # to the renamed version.
>>>>>>> c10941bb
    "Canned Replies",
    "customer-flair",
    "discourse-adplugin",
    "discourse-affiliate",
    "discourse-akismet",
    "discourse-assign",
    "discourse-auto-deactivate",
    "discourse-backup-uploads-to-s3",
    "discourse-bbcode",
    "discourse-bbcode-color",
    "discourse-cakeday",
<<<<<<< HEAD
    "discourse-characters-required",
    "discourse-chat-integration",
    "discourse-checklist",
    "discourse-crowd",
    "discourse-data-explorer",
    "discourse-details",
    "discourse-etiquette",
    "discourse-footnote",
    "discourse-github-linkback",
    "discourse-gradle-issue",
    "discourse-invite-tokens",
    "discourse-local-dates",
=======
    "discourse-canned-replies",
    "discourse-calendar",
    "discourse-characters-required",
    "discourse-chat-integration",
    "discourse-checklist",
    "discourse-code-review",
    "discourse-crowd",
    "discourse-data-explorer",
    "discourse-details",
    "discourse-footnote",
    "discourse-github",
    "discourse-gradle-issue",
    "discourse-graphviz",
    "discourse-invite-tokens",
    "discourse-local-dates",
    "discourse-logster-rate-limit-checker",
    "discourse-logster-transporter",
>>>>>>> c10941bb
    "discourse-math",
    "discourse-moderator-attention",
    "discourse-narrative-bot",
    "discourse-nginx-performance-report",
    "discourse-no-bump",
    "discourse-oauth2-basic",
    "discourse-patreon",
<<<<<<< HEAD
=======
    "discourse-perspective",
>>>>>>> c10941bb
    "discourse-plugin-discord-auth",
    "discourse-plugin-linkedin-auth",
    "discourse-plugin-office365-auth",
    "discourse-policy",
    "discourse-presence",
    "discourse-prometheus",
<<<<<<< HEAD
=======
    "discourse-prometheus-alert-receiver",
>>>>>>> c10941bb
    "discourse-push-notifications",
    "discourse-saved-searches",
    "discourse-signatures",
    "discourse-sitemap",
    "discourse-solved",
<<<<<<< HEAD
=======
    "discourse-spoiler-alert",
>>>>>>> c10941bb
    "discourse-staff-notes",
    "discourse-styleguide",
    "discourse-tooltips",
    "discourse-translator",
    "discourse-user-card-badges",
    "discourse-voting",
<<<<<<< HEAD
    "docker_manager",
    "GitHub badges",
    "lazyYT",
    "logster-rate-limit-checker",
    "poll",
    "Spoiler Alert!",
    "staff-notes"
=======
    "discourse-yearly-review",
    "discourse-openid-connect",
    "docker_manager",
    "lazyYT",
    "poll"
>>>>>>> c10941bb
  ])

  FIELDS ||= [:name, :about, :version, :authors, :url, :required_version]
  attr_accessor(*FIELDS)

  def self.parse(text)
    metadata = self.new
    text.each_line do |line|
      break unless metadata.parse_line(line)
    end
    metadata
  end

  def official?
    OFFICIAL_PLUGINS.include?(name)
  end

  def parse_line(line)
    line = line.strip

    unless line.empty?
      return false unless line[0] == "#"
      attribute, *description = line[1..-1].split(":")

      description = description.join(":")
      attribute = attribute.strip.gsub(/ /, '_').to_sym

      if FIELDS.include?(attribute)
        self.send("#{attribute}=", description.strip)
      end
    end

    true
  end
end<|MERGE_RESOLUTION|>--- conflicted
+++ resolved
@@ -4,11 +4,8 @@
 class Plugin::Metadata
 
   OFFICIAL_PLUGINS ||= Set.new([
-<<<<<<< HEAD
-=======
     # TODO: Remove this after everyone upgraded `discourse-canned-replies`
     # to the renamed version.
->>>>>>> c10941bb
     "Canned Replies",
     "customer-flair",
     "discourse-adplugin",
@@ -20,20 +17,6 @@
     "discourse-bbcode",
     "discourse-bbcode-color",
     "discourse-cakeday",
-<<<<<<< HEAD
-    "discourse-characters-required",
-    "discourse-chat-integration",
-    "discourse-checklist",
-    "discourse-crowd",
-    "discourse-data-explorer",
-    "discourse-details",
-    "discourse-etiquette",
-    "discourse-footnote",
-    "discourse-github-linkback",
-    "discourse-gradle-issue",
-    "discourse-invite-tokens",
-    "discourse-local-dates",
-=======
     "discourse-canned-replies",
     "discourse-calendar",
     "discourse-characters-required",
@@ -51,7 +34,6 @@
     "discourse-local-dates",
     "discourse-logster-rate-limit-checker",
     "discourse-logster-transporter",
->>>>>>> c10941bb
     "discourse-math",
     "discourse-moderator-attention",
     "discourse-narrative-bot",
@@ -59,50 +41,31 @@
     "discourse-no-bump",
     "discourse-oauth2-basic",
     "discourse-patreon",
-<<<<<<< HEAD
-=======
     "discourse-perspective",
->>>>>>> c10941bb
     "discourse-plugin-discord-auth",
     "discourse-plugin-linkedin-auth",
     "discourse-plugin-office365-auth",
     "discourse-policy",
     "discourse-presence",
     "discourse-prometheus",
-<<<<<<< HEAD
-=======
     "discourse-prometheus-alert-receiver",
->>>>>>> c10941bb
     "discourse-push-notifications",
     "discourse-saved-searches",
     "discourse-signatures",
     "discourse-sitemap",
     "discourse-solved",
-<<<<<<< HEAD
-=======
     "discourse-spoiler-alert",
->>>>>>> c10941bb
     "discourse-staff-notes",
     "discourse-styleguide",
     "discourse-tooltips",
     "discourse-translator",
     "discourse-user-card-badges",
     "discourse-voting",
-<<<<<<< HEAD
-    "docker_manager",
-    "GitHub badges",
-    "lazyYT",
-    "logster-rate-limit-checker",
-    "poll",
-    "Spoiler Alert!",
-    "staff-notes"
-=======
     "discourse-yearly-review",
     "discourse-openid-connect",
     "docker_manager",
     "lazyYT",
     "poll"
->>>>>>> c10941bb
   ])
 
   FIELDS ||= [:name, :about, :version, :authors, :url, :required_version]
