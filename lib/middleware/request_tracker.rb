--- conflicted
+++ resolved
@@ -1,12 +1,7 @@
 # frozen_string_literal: true
 
-<<<<<<< HEAD
-require_dependency 'middleware/anonymous_cache'
-require_dependency 'method_profiler'
-=======
 require 'method_profiler'
 require 'middleware/anonymous_cache'
->>>>>>> c10941bb
 
 class Middleware::RequestTracker
 
@@ -23,11 +18,7 @@
 
     unless @patched_instrumentation
       MethodProfiler.patch(PG::Connection, [
-<<<<<<< HEAD
-        :exec, :async_exec, :exec_prepared, :send_query_prepared, :query
-=======
         :exec, :async_exec, :exec_prepared, :send_query_prepared, :query, :exec_params
->>>>>>> c10941bb
       ], :sql)
 
       MethodProfiler.patch(Redis::Client, [
@@ -177,7 +168,6 @@
       queue_start = queue_start.split("t=")[1].to_f
       queue_time = (Time.now.to_f - queue_start)
       env['REQUEST_QUEUE_SECONDS'] = queue_time
-<<<<<<< HEAD
     end
 
     request = Rack::Request.new(env)
@@ -211,8 +201,6 @@
           # skip
         end
       end
-=======
->>>>>>> c10941bb
     end
     log_request_info(env, result, info) unless !log_request || env["discourse.request_tracker.skip"]
   end
@@ -224,51 +212,6 @@
     !!(ip && ip.to_s.match?(PRIVATE_IP))
   end
 
-<<<<<<< HEAD
-=======
-    request = Rack::Request.new(env)
-
-    if rate_limit(request)
-      result = [429, {}, ["Slow down, too Many Requests from this IP Address"]]
-      return result
-    end
-
-    env["discourse.request_tracker"] = self
-    MethodProfiler.start
-    result = @app.call(env)
-    info = MethodProfiler.stop
-    # possibly transferred?
-    if info && (headers = result[1])
-      headers["X-Runtime"] = "%0.6f" % info[:total_duration]
-    end
-
-    if env[Auth::DefaultCurrentUserProvider::BAD_TOKEN] && (headers = result[1])
-      headers['Discourse-Logged-Out'] = '1'
-    end
-
-    result
-  ensure
-    if (limiters = env['DISCOURSE_RATE_LIMITERS']) && env['DISCOURSE_IS_ASSET_PATH']
-      limiters.each(&:rollback!)
-      env['DISCOURSE_ASSET_RATE_LIMITERS'].each do |limiter|
-        begin
-          limiter.performed!
-        rescue RateLimiter::LimitExceeded
-          # skip
-        end
-      end
-    end
-    log_request_info(env, result, info) unless !log_request || env["discourse.request_tracker.skip"]
-  end
-
-  PRIVATE_IP ||= /^(127\.)|(192\.168\.)|(10\.)|(172\.1[6-9]\.)|(172\.2[0-9]\.)|(172\.3[0-1]\.)|(::1$)|([fF][cCdD])/
-
-  def is_private_ip?(ip)
-    ip = IPAddr.new(ip) rescue nil
-    !!(ip && ip.to_s.match?(PRIVATE_IP))
-  end
-
->>>>>>> c10941bb
   def rate_limit(request)
 
     if (
