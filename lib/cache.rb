--- conflicted
+++ resolved
@@ -22,11 +22,7 @@
   end
 
   def keys(pattern = "*")
-<<<<<<< HEAD
-    redis.keys("#{@namespace}:#{pattern}")
-=======
     redis.scan_each(match: "#{@namespace}:#{pattern}").to_a
->>>>>>> c10941bb
   end
 
   def clear
