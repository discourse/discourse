--- conflicted
+++ resolved
@@ -38,13 +38,8 @@
   end
 
   def get_or_check_staff_writes_only_mode
-<<<<<<< HEAD
-    check_readonly_mode if @readonly_mode.nil?
-    @readonly_mode
-=======
     check_readonly_mode if @staff_writes_only_mode.nil?
     @staff_writes_only_mode
->>>>>>> f4cbf025
   end
 
   def add_readonly_header
