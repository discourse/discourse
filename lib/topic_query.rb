#
# Helps us find topics.
# Returns a TopicList object containing the topics found.
#

require_dependency 'topic_list'
require_dependency 'suggested_topics_builder'
require_dependency 'topic_query_sql'
require_dependency 'avatar_lookup'

class TopicQuery
  PG_MAX_INT ||= 2147483647

  def self.validators
    @validators ||= begin

      int = lambda do |x|
        Integer === x || (String === x && x.match?(/^-?[0-9]+$/))
      end

      zero_up_to_max_int = lambda do |x|
        int.call(x) && x.to_i.between?(0, PG_MAX_INT)
      end

<<<<<<< HEAD
      one_up_to_max_int = lambda do |x|
        int.call(x) && x.to_i.between?(1, PG_MAX_INT)
      end

=======
>>>>>>> c10941bb
      array_int_or_int = lambda do |x|
        int.call(x) || (
          Array === x && x.length > 0 && x.all?(&int)
        )
      end

      {
        max_posts: zero_up_to_max_int,
        min_posts: zero_up_to_max_int,
        page: zero_up_to_max_int,
        exclude_category_ids: array_int_or_int
      }
    end
  end

  def self.validate?(option, value)

    if fn = validators[option.to_sym]
      fn.call(value)
    else
      true
    end
  end

  def self.public_valid_options
    @public_valid_options ||=
      %i(page
         before
         bumped_before
         topic_ids
         exclude_category_ids
         category
         order
         ascending
         min_posts
         max_posts
         status
         filter
         state
         search
         q
         group_name
         tags
         match_all_tags
         no_subcategories
         no_tags)
  end

  def self.valid_options
    @valid_options ||=
      public_valid_options +
      %i(except_topic_ids
         limit
         page
         per_page
         visible
         guardian
         no_definitions
         destination_category_id)
  end

  # Maps `order` to a columns in `topics`
  SORTABLE_MAPPING = {
    'likes' => 'like_count',
    'op_likes' => 'op_likes',
    'views' => 'views',
    'posts' => 'posts_count',
    'activity' => 'bumped_at',
    'posters' => 'participant_count',
    'category' => 'category_id',
    'created' => 'created_at'
  }

  cattr_accessor :results_filter_callbacks
  self.results_filter_callbacks = []

  attr_accessor :options, :user, :guardian

  def self.add_custom_filter(key, &blk)
    @custom_filters ||= {}
    valid_options << key
    public_valid_options << key
    @custom_filters[key] = blk
  end

  def self.remove_custom_filter(key)
    @custom_filters.delete(key)
    public_valid_options.delete(key)
    valid_options.delete(key)
    @custom_filters = nil if @custom_filters.length == 0
  end

  def self.apply_custom_filters(results, topic_query)
    if @custom_filters
      @custom_filters.each do |key, filter|
        results = filter.call(results, topic_query)
      end
    end
    results
  end

  def initialize(user = nil, options = {})
    options.assert_valid_keys(TopicQuery.valid_options)
    @options = options.dup
    @user = user
    @guardian = options[:guardian] || Guardian.new(@user)
  end

  def joined_topic_user(list = nil)
    (list || Topic).joins("LEFT OUTER JOIN topic_users AS tu ON (topics.id = tu.topic_id AND tu.user_id = #{@user.id.to_i})")
  end

<<<<<<< HEAD
  # Return a list of suggested topics for a topic
  def list_suggested_for(topic)

    # Don't suggest messages unless we have a user, and private messages are
    # enabled.
    return if topic.private_message? &&
      (@user.blank? || !SiteSetting.enable_personal_messages?)
=======
  def get_pm_params(topic)
    if topic.private_message?
>>>>>>> c10941bb

      my_group_ids = topic.topic_allowed_groups
        .joins("
          LEFT JOIN group_users gu
          ON topic_allowed_groups.group_id = gu.group_id
          AND gu.user_id = #{@user.id.to_i}
        ")
        .where("gu.group_id IS NOT NULL")
        .pluck(:group_id)

      target_group_ids = topic.topic_allowed_groups.pluck(:group_id)

      target_users = topic
        .topic_allowed_users

      if my_group_ids.present?

<<<<<<< HEAD
        group_ids = topic.topic_allowed_groups
          .joins("
            LEFT JOIN group_users gu
            ON topic_allowed_groups.group_id = gu.group_id
            AND user_id = #{@user.id.to_i}
          ")
          .where("gu.group_id IS NOT NULL")
          .pluck(:group_id)

        {
          topic: topic,
          my_group_ids: group_ids,
          target_group_ids: topic.topic_allowed_groups.pluck(:group_id),
          target_user_ids: topic.topic_allowed_users.pluck(:user_id) - [@user.id]
        }
=======
        # strip out users in groups you already belong to
        target_users = target_users
          .joins("LEFT JOIN group_users gu ON gu.user_id = topic_allowed_users.user_id AND gu.group_id IN (#{sanitize_sql_array(my_group_ids)})")
          .where('gu.group_id IS NULL')
>>>>>>> c10941bb
      end

      target_user_ids = target_users
        .where('NOT topic_allowed_users.user_id = ?', @user.id)
        .pluck(:user_id)

      {
        topic: topic,
        my_group_ids: my_group_ids,
        target_group_ids: target_group_ids,
        target_user_ids: target_user_ids
      }
    end
  end

  def list_related_for(topic, pm_params: nil)
    return if !topic.private_message?
    return if @user.blank?
    return if !SiteSetting.enable_personal_messages?

    builder = SuggestedTopicsBuilder.new(topic)
    pm_params = pm_params || get_pm_params(topic)

    if pm_params[:my_group_ids].present?
      builder.add_results(related_messages_group(
        pm_params.merge(count: [6, builder.results_left].max,
                        exclude: builder.excluded_topic_ids)
      ))
    else
      builder.add_results(related_messages_user(
        pm_params.merge(count: [6, builder.results_left].max,
                        exclude: builder.excluded_topic_ids)
      ))
    end

    params = { unordered: true }
    params[:preload_posters] = true
    create_list(:suggested, params, builder.results)
  end

  # Return a list of suggested topics for a topic
  def list_suggested_for(topic, pm_params: nil)

    # Don't suggest messages unless we have a user, and private messages are
    # enabled.
    return if topic.private_message? &&
      (@user.blank? || !SiteSetting.enable_personal_messages?)

    builder = SuggestedTopicsBuilder.new(topic)

    pm_params = pm_params || get_pm_params(topic)

    # When logged in we start with different results
    if @user
      if topic.private_message?

        builder.add_results(new_messages(
          pm_params.merge(count: builder.results_left)
        )) unless builder.full?

        builder.add_results(unread_messages(
          pm_params.merge(count: builder.results_left)
        )) unless builder.full?

      else
        builder.add_results(unread_results(topic: topic, per_page: builder.results_left), :high)
        builder.add_results(new_results(topic: topic, per_page: builder.category_results_left)) unless builder.full?
      end
    end

    if !topic.private_message?
      builder.add_results(random_suggested(topic, builder.results_left, builder.excluded_topic_ids)) unless builder.full?
    end

    params = { unordered: true }
    if topic.private_message?
      params[:preload_posters] = true
    end
    create_list(:suggested, params, builder.results)
  end

  # The latest view of topics
  def list_latest
    create_list(:latest, {}, latest_results)
  end

  def list_read
    create_list(:read, unordered: true) do |topics|
      topics.where('tu.last_visited_at IS NOT NULL').order('tu.last_visited_at DESC')
    end
  end

  def list_new
    create_list(:new, { unordered: true }, new_results)
  end

  def list_unread
    create_list(:unread, { unordered: true }, unread_results)
  end

  def list_posted
    create_list(:posted) { |l| l.where('tu.posted') }
  end

  def list_bookmarks
    create_list(:bookmarks) { |l| l.where('tu.bookmarked') }
  end

  def list_top_for(period)
    score = "#{period}_score"
    create_list(:top, unordered: true) do |topics|
      topics = topics.joins(:top_topic).where("top_topics.#{score} > 0")
      if period == :yearly && @user.try(:trust_level) == TrustLevel[0]
        topics.order(TopicQuerySQL.order_top_with_pinned_category_for(score))
      else
        topics.order(TopicQuerySQL.order_top_for(score))
      end
    end
  end

  def list_topics_by(user)
    @options[:filtered_to_user] = user.id
    create_list(:user_topics) do |topics|
      topics.where(user_id: user.id)
    end
  end

  def not_archived(list, user)
    list.joins("LEFT JOIN user_archived_messages um
                       ON um.user_id = #{user.id.to_i} AND um.topic_id = topics.id")
      .where('um.user_id IS NULL')
  end

  def list_group_topics(group)
    list = default_results.where("
      topics.user_id IN (
        SELECT user_id FROM group_users gu WHERE gu.group_id = #{group.id.to_i}
      )
    ")

    create_list(:group_topics, {}, list)
  end

  def list_private_messages(user)
    list = private_messages_for(user, :user)

    list = not_archived(list, user)
      .where('NOT (topics.participant_count = 1 AND topics.user_id = ?)', user.id)

    create_list(:private_messages, {}, list)
  end

  def list_private_messages_archive(user)
    list = private_messages_for(user, :user)
    list = list.joins(:user_archived_messages).where('user_archived_messages.user_id = ?', user.id)
    create_list(:private_messages, {}, list)
  end

  def list_private_messages_sent(user)
    list = private_messages_for(user, :user)
    list = list.where('EXISTS (
                      SELECT 1 FROM posts
                      WHERE posts.topic_id = topics.id AND
                            posts.user_id = ?
                     )', user.id)
    list = not_archived(list, user)
    create_list(:private_messages, {}, list)
  end

  def list_private_messages_unread(user)
    list = private_messages_for(user, :user)
    list = list.where("tu.last_read_post_number IS NULL OR tu.last_read_post_number < topics.highest_post_number")
    create_list(:private_messages, {}, list)
  end

  def list_private_messages_group(user)
    list = private_messages_for(user, :group)
    group_id = Group.where('name ilike ?', @options[:group_name]).pluck(:id).first
    list = list.joins("LEFT JOIN group_archived_messages gm ON gm.topic_id = topics.id AND
                      gm.group_id = #{group_id.to_i}")
    list = list.where("gm.id IS NULL")
    create_list(:private_messages, {}, list)
  end

  def list_private_messages_group_archive(user)
    list = private_messages_for(user, :group)
    group_id = Group.where('name ilike ?', @options[:group_name]).pluck(:id).first
    list = list.joins("JOIN group_archived_messages gm ON gm.topic_id = topics.id AND
                      gm.group_id = #{group_id.to_i}")
    create_list(:private_messages, {}, list)
  end

  def list_private_messages_tag(user)
    list = private_messages_for(user, :all)
    list = list.joins("JOIN topic_tags tt ON tt.topic_id = topics.id
                      JOIN tags t ON t.id = tt.tag_id AND t.name = '#{@options[:tags][0]}'")
    create_list(:private_messages, {}, list)
  end

  def list_category_topic_ids(category)
    query = default_results(category: category.id)
    pinned_ids = query.where('topics.pinned_at IS NOT NULL AND topics.category_id = ?', category.id).limit(nil).order('pinned_at DESC').pluck(:id)
    non_pinned_ids = query.where('topics.pinned_at IS NULL OR topics.category_id <> ?', category.id).pluck(:id)
    (pinned_ids + non_pinned_ids)
  end

  def list_new_in_category(category)
    create_list(:new_in_category, unordered: true, category: category.id) do |list|
      list.by_newest.first(25)
    end
  end

  def self.new_filter(list, treat_as_new_topic_start_date)
    list.where("topics.created_at >= :created_at", created_at: treat_as_new_topic_start_date)
      .where("tu.last_read_post_number IS NULL")
      .where("COALESCE(tu.notification_level, :tracking) >= :tracking", tracking: TopicUser.notification_levels[:tracking])
  end

  def self.unread_filter(list, user_id, opts)
    col_name = opts[:staff] ? "highest_staff_post_number" : "highest_post_number"

    list
      .where("tu.last_read_post_number < topics.#{col_name}")
      .where("COALESCE(tu.notification_level, :regular) >= :tracking",
               regular: TopicUser.notification_levels[:regular], tracking: TopicUser.notification_levels[:tracking])
  end

  def prioritize_pinned_topics(topics, options)
    pinned_clause = options[:category_id] ? "topics.category_id = #{options[:category_id].to_i} AND" : "pinned_globally AND "
    pinned_clause << " pinned_at IS NOT NULL "
    if @user
      pinned_clause << " AND (topics.pinned_at > tu.cleared_pinned_at OR tu.cleared_pinned_at IS NULL)"
    end

    unpinned_topics = topics.where("NOT ( #{pinned_clause} )")
    pinned_topics = topics.dup.offset(nil).where(pinned_clause)

    per_page = options[:per_page] || per_page_setting
    limit = per_page unless options[:limit] == false
    page = options[:page].to_i

    if page == 0
      (pinned_topics + unpinned_topics)[0...limit] if limit
    else
      offset = (page * per_page) - pinned_topics.length
      offset = 0 unless offset > 0
      unpinned_topics.offset(offset).to_a
    end

  end

  def create_list(filter, options = {}, topics = nil)
    topics ||= default_results(options)
    topics = yield(topics) if block_given?

    options = options.merge(@options)
    if ["activity", "default"].include?(options[:order] || "activity") &&
        !options[:unordered] &&
        filter != :private_messages
      topics = prioritize_pinned_topics(topics, options)
    end

    topics = topics.to_a

    if options[:preload_posters]
      user_ids = []
      topics.each do |ft|
        user_ids << ft.user_id << ft.last_post_user_id << ft.featured_user_ids << ft.allowed_user_ids
      end

      avatar_lookup = AvatarLookup.new(user_ids)
      primary_group_lookup = PrimaryGroupLookup.new(user_ids)

      topics.each do |t|
        t.posters = t.posters_summary(
          avatar_lookup: avatar_lookup,
          primary_group_lookup: primary_group_lookup
        )
      end
    end

    topics.each do |t|
      t.allowed_user_ids = filter == :private_messages ? t.allowed_users.map { |u| u.id } : []
    end

    list = TopicList.new(filter, @user, topics, options.merge(@options))
    list.per_page = options[:per_page] || per_page_setting
    list
  end

  def latest_results(options = {})
    result = default_results(options)
    result = remove_muted_topics(result, @user) unless options && options[:state] == "muted".freeze
    result = remove_muted_categories(result, @user, exclude: options[:category])
    result = remove_muted_tags(result, @user, options)
    result = apply_shared_drafts(result, get_category_id(options[:category]), options)

    # plugins can remove topics here:
    self.class.results_filter_callbacks.each do |filter_callback|
      result = filter_callback.call(:latest, result, @user, options)
    end

    result
  end

  def unread_results(options = {})
    result = TopicQuery.unread_filter(
        default_results(options.reverse_merge(unordered: true)),
        @user&.id,
        staff: @user&.staff?)
      .order('CASE WHEN topics.user_id = tu.user_id THEN 1 ELSE 2 END')

    self.class.results_filter_callbacks.each do |filter_callback|
      result = filter_callback.call(:unread, result, @user, options)
    end

    suggested_ordering(result, options)
  end

  def new_results(options = {})
    # TODO does this make sense or should it be ordered on created_at
    #  it is ordering on bumped_at now
    result = TopicQuery.new_filter(default_results(options.reverse_merge(unordered: true)), @user.user_option.treat_as_new_topic_start_date)
    result = remove_muted_topics(result, @user)
    result = remove_muted_categories(result, @user, exclude: options[:category])
    result = remove_muted_tags(result, @user, options)

    self.class.results_filter_callbacks.each do |filter_callback|
      result = filter_callback.call(:new, result, @user, options)
    end

    suggested_ordering(result, options)
  end

  protected

  def per_page_setting
<<<<<<< HEAD
    @options[:slow_platform] ? 15 : 30
=======
    30
>>>>>>> c10941bb
  end

  def private_messages_for(user, type)
    options = @options
    options.reverse_merge!(per_page: per_page_setting)

    result = Topic.includes(:tags)

    if type == :group
      result = result.includes(:allowed_users)
      result = result.where("
        topics.id IN (
          SELECT topic_id FROM topic_allowed_groups
          WHERE (
            group_id IN (
              SELECT group_id
              FROM group_users
              WHERE user_id = #{user.id.to_i}
              OR #{user.staff?}
            )
          )
          AND group_id IN (SELECT id FROM groups WHERE name ilike ?)
        )",
        @options[:group_name]
      )
    elsif type == :user
      result = result.includes(:allowed_users)
      result = result.where("topics.id IN (SELECT topic_id FROM topic_allowed_users WHERE user_id = #{user.id.to_i})")
    elsif type == :all
      result = result.includes(:allowed_users)
      result = result.where("topics.id IN (
            SELECT topic_id
            FROM topic_allowed_users
            WHERE user_id = #{user.id.to_i}
            UNION ALL
            SELECT topic_id FROM topic_allowed_groups
            WHERE group_id IN (
              SELECT group_id FROM group_users WHERE user_id = #{user.id.to_i}
            )
    )")
    end

    result = result.joins("LEFT OUTER JOIN topic_users AS tu ON (topics.id = tu.topic_id AND tu.user_id = #{user.id.to_i})")
      .order("topics.bumped_at DESC")
      .private_messages

    result = result.limit(options[:per_page]) unless options[:limit] == false
    result = result.visible if options[:visible] || @user.nil? || @user.regular?

    if options[:page]
      offset = options[:page].to_i * options[:per_page]
      result = result.offset(offset) if offset > 0
    end
    result
  end

  def apply_shared_drafts(result, category_id, options)
    drafts_category_id = SiteSetting.shared_drafts_category.to_i
    viewing_shared = category_id && category_id == drafts_category_id
<<<<<<< HEAD

    if guardian.can_create_shared_draft?
      if options[:destination_category_id]
        destination_category_id = get_category_id(options[:destination_category_id])
        topic_ids = SharedDraft.where(category_id: destination_category_id).pluck(:topic_id)
        return result.where(id: topic_ids)
      elsif viewing_shared
        result = result.includes(:shared_draft).references(:shared_draft)
      else
        return result.where('topics.category_id != ?', drafts_category_id)
      end
    end

    result
  end

  def apply_ordering(result, options)
    sort_column = SORTABLE_MAPPING[options[:order]] || 'default'
    sort_dir = (options[:ascending] == "true") ? "ASC" : "DESC"

    # If we are sorting in the default order desc, we should consider including pinned
    # topics. Otherwise, just use bumped_at.
    if sort_column == 'default'
      if sort_dir == 'DESC'
        # If something requires a custom order, for example "unread" which sorts the least read
        # to the top, do nothing
        return result if options[:unordered]
      end
      sort_column = 'bumped_at'
    end

    # If we are sorting by category, actually use the name
    if sort_column == 'category_id'
      # TODO forces a table scan, slow
      return result.references(:categories).order(TopicQuerySQL.order_by_category_sql(sort_dir))
    end

    if sort_column == 'op_likes'
      return result.includes(:first_post).order("(SELECT like_count FROM posts p3 WHERE p3.topic_id = topics.id AND p3.post_number = 1) #{sort_dir}")
    end

    if sort_column.start_with?('custom_fields')
      field = sort_column.split('.')[1]
      return result.order("(SELECT CASE WHEN EXISTS (SELECT true FROM topic_custom_fields tcf WHERE tcf.topic_id::integer = topics.id::integer AND tcf.name = '#{field}') THEN (SELECT value::integer FROM topic_custom_fields tcf WHERE tcf.topic_id::integer = topics.id::integer AND tcf.name = '#{field}') ELSE 0 END) #{sort_dir}")
    end

    result.order("topics.#{sort_column} #{sort_dir}")
  end

  def get_category_id(category_id_or_slug)
    return nil unless category_id_or_slug
    category_id = category_id_or_slug.to_i
    category_id = Category.where(slug: category_id_or_slug).pluck(:id).first if category_id == 0
    category_id
  end

  # Create results based on a bunch of default options
  def default_results(options = {})
    options.reverse_merge!(@options)
    options.reverse_merge!(per_page: per_page_setting)

    # Whether to return visible topics
    options[:visible] = true if @user.nil? || @user.regular?
    options[:visible] = false if @user && @user.id == options[:filtered_to_user]

    # Start with a list of all topics
    result = Topic.unscoped

=======
    can_create_shared = guardian.can_create_shared_draft?

    if can_create_shared && options[:destination_category_id]
      destination_category_id = get_category_id(options[:destination_category_id])
      topic_ids = SharedDraft.where(category_id: destination_category_id).pluck(:topic_id)
      result.where(id: topic_ids)
    elsif can_create_shared && viewing_shared
      result.includes(:shared_draft).references(:shared_draft)
    else
      result.where('topics.category_id != ?', drafts_category_id)
    end
  end

  def apply_ordering(result, options)
    sort_column = SORTABLE_MAPPING[options[:order]] || 'default'
    sort_dir = (options[:ascending] == "true") ? "ASC" : "DESC"

    # If we are sorting in the default order desc, we should consider including pinned
    # topics. Otherwise, just use bumped_at.
    if sort_column == 'default'
      if sort_dir == 'DESC'
        # If something requires a custom order, for example "unread" which sorts the least read
        # to the top, do nothing
        return result if options[:unordered]
      end
      sort_column = 'bumped_at'
    end

    # If we are sorting by category, actually use the name
    if sort_column == 'category_id'
      # TODO forces a table scan, slow
      return result.references(:categories).order(TopicQuerySQL.order_by_category_sql(sort_dir))
    end

    if sort_column == 'op_likes'
      return result.includes(:first_post).order("(SELECT like_count FROM posts p3 WHERE p3.topic_id = topics.id AND p3.post_number = 1) #{sort_dir}")
    end

    if sort_column.start_with?('custom_fields')
      field = sort_column.split('.')[1]
      return result.order("(SELECT CASE WHEN EXISTS (SELECT true FROM topic_custom_fields tcf WHERE tcf.topic_id::integer = topics.id::integer AND tcf.name = '#{field}') THEN (SELECT value::integer FROM topic_custom_fields tcf WHERE tcf.topic_id::integer = topics.id::integer AND tcf.name = '#{field}') ELSE 0 END) #{sort_dir}")
    end

    result.order("topics.#{sort_column} #{sort_dir}")
  end

  def get_category_id(category_id_or_slug)
    return nil unless category_id_or_slug
    category_id = category_id_or_slug.to_i
    category_id = Category.where(slug: category_id_or_slug).pluck(:id).first if category_id == 0
    category_id
  end

  # Create results based on a bunch of default options
  def default_results(options = {})
    options.reverse_merge!(@options)
    options.reverse_merge!(per_page: per_page_setting)

    # Whether to return visible topics
    options[:visible] = true if @user.nil? || @user.regular?
    options[:visible] = false if @user && @user.id == options[:filtered_to_user]

    # Start with a list of all topics
    result = Topic.unscoped

>>>>>>> c10941bb
    if @user
      result = result.joins("LEFT OUTER JOIN topic_users AS tu ON (topics.id = tu.topic_id AND tu.user_id = #{@user.id.to_i})")
        .references('tu')
    end

    category_id = get_category_id(options[:category])
    @options[:category_id] = category_id
    if category_id
      if options[:no_subcategories]
        result = result.where('categories.id = ?', category_id)
      else
        sql = <<~SQL
            categories.id IN (
              SELECT c2.id FROM categories c2 WHERE c2.parent_category_id = :category_id
              UNION ALL
              SELECT :category_id
            ) AND
            topics.id NOT IN (
              SELECT c3.topic_id FROM categories c3 WHERE c3.parent_category_id = :category_id
            )
          SQL
        result = result.where(sql, category_id: category_id)
      end
      result = result.references(:categories)

      if !@options[:order]
        # category default sort order
        sort_order, sort_ascending = Category.where(id: category_id).pluck(:sort_order, :sort_ascending).first
        if sort_order
          options[:order] = sort_order
          options[:ascending] = !!sort_ascending ? 'true' : 'false'
        end
      end
    end

    # ALL TAGS: something like this?
    # Topic.joins(:tags).where('tags.name in (?)', @options[:tags]).group('topic_id').having('count(*)=?', @options[:tags].size).select('topic_id')

    if SiteSetting.tagging_enabled
      result = result.preload(:tags)

      if @options[:tags] && @options[:tags].size > 0
<<<<<<< HEAD
=======
        @options[:tags] = @options[:tags].split unless @options[:tags].respond_to?('each')
        @options[:tags].each { |t| t.downcase! if t.is_a? String }
>>>>>>> c10941bb

        if @options[:match_all_tags]
          # ALL of the given tags:
          tags_count = @options[:tags].length
<<<<<<< HEAD
          @options[:tags] = Tag.where(name: @options[:tags]).pluck(:id) unless @options[:tags][0].is_a?(Integer)
=======
          @options[:tags] = Tag.where_name(@options[:tags]).pluck(:id) unless @options[:tags][0].is_a?(Integer)
>>>>>>> c10941bb

          if tags_count == @options[:tags].length
            @options[:tags].each_with_index do |tag, index|
              sql_alias = ['t', index].join
              result = result.joins("INNER JOIN topic_tags #{sql_alias} ON #{sql_alias}.topic_id = topics.id AND #{sql_alias}.tag_id = #{tag}")
            end
          else
            result = result.none # don't return any results unless all tags exist in the database
          end
        else
          # ANY of the given tags:
          result = result.joins(:tags)
          if @options[:tags][0].is_a?(Integer)
            result = result.where("tags.id in (?)", @options[:tags])
          else
<<<<<<< HEAD
            result = result.where("tags.name in (?)", @options[:tags])
=======
            result = result.where("lower(tags.name) in (?)", @options[:tags])
>>>>>>> c10941bb
          end
        end
      elsif @options[:no_tags]
        # the following will do: ("topics"."id" NOT IN (SELECT DISTINCT "topic_tags"."topic_id" FROM "topic_tags"))
        result = result.where.not(id: TopicTag.distinct.pluck(:topic_id))
      end
    end

    result = apply_ordering(result, options)
    result = result.listable_topics.includes(:category)
<<<<<<< HEAD
    result = apply_shared_drafts(result, category_id, options)
=======
>>>>>>> c10941bb

    if options[:exclude_category_ids] && options[:exclude_category_ids].is_a?(Array) && options[:exclude_category_ids].size > 0
      result = result.where("categories.id NOT IN (?)", options[:exclude_category_ids].map(&:to_i)).references(:categories)
    end

    # Don't include the category topics if excluded
    if options[:no_definitions]
      result = result.where('COALESCE(categories.topic_id, 0) <> topics.id')
    end

    result = result.limit(options[:per_page]) unless options[:limit] == false
    result = result.visible if options[:visible]
    result = result.where.not(topics: { id: options[:except_topic_ids] }).references(:topics) if options[:except_topic_ids]

    if options[:page]
      offset = options[:page].to_i * options[:per_page]
      result = result.offset(offset) if offset > 0
    end

    if options[:topic_ids]
      result = result.where('topics.id in (?)', options[:topic_ids]).references(:topics)
    end

    if search = options[:search]
      result = result.where("topics.id in (select pp.topic_id from post_search_data pd join posts pp on pp.id = pd.post_id where pd.search_data @@ #{Search.ts_query(term: search.to_s)})")
    end

    # NOTE protect against SYM attack can be removed with Ruby 2.2
    #
    state = options[:state]
    if @user && state &&
        TopicUser.notification_levels.keys.map(&:to_s).include?(state)
      level = TopicUser.notification_levels[state.to_sym]
      result = result.where('topics.id IN (
                                SELECT topic_id
                                FROM topic_users
                                WHERE user_id = ? AND
                                      notification_level = ?)', @user.id, level)
    end

    require_deleted_clause = true

    if before = options[:before]
      if (before = before.to_i) > 0
        result = result.where('topics.created_at < ?', before.to_i.days.ago)
      end
    end

    if bumped_before = options[:bumped_before]
      if (bumped_before = bumped_before.to_i) > 0
        result = result.where('topics.bumped_at < ?', bumped_before.to_i.days.ago)
      end
    end

    if status = options[:status]
      case status
      when 'open'
        result = result.where('NOT topics.closed AND NOT topics.archived')
      when 'closed'
        result = result.where('topics.closed')
      when 'archived'
        result = result.where('topics.archived')
      when 'listed'
        result = result.where('topics.visible')
      when 'unlisted'
        result = result.where('NOT topics.visible')
      when 'deleted'
        guardian = @guardian
        if guardian.is_staff?
          result = result.where('topics.deleted_at IS NOT NULL')
          require_deleted_clause = false
        end
      end
    end

    if (filter = options[:filter]) && @user
      action =
        if filter == "bookmarked"
          PostActionType.types[:bookmark]
        elsif filter == "liked"
          PostActionType.types[:like]
        end
      if action
        result = result.where('topics.id IN (SELECT pp.topic_id
                              FROM post_actions pa
                              JOIN posts pp ON pp.id = pa.post_id
                              WHERE pa.user_id = :user_id AND
                                    pa.post_action_type_id = :action AND
                                    pa.deleted_at IS NULL
                           )', user_id: @user.id,
                               action: action
                           )
      end
    end

    result = result.where('topics.deleted_at IS NULL') if require_deleted_clause
    result = result.where('topics.posts_count <= ?', options[:max_posts]) if options[:max_posts].present?
    result = result.where('topics.posts_count >= ?', options[:min_posts]) if options[:min_posts].present?

    result = TopicQuery.apply_custom_filters(result, self)

    @guardian.filter_allowed_categories(result)
  end

  def remove_muted_topics(list, user)
    if user
      list = list.where('COALESCE(tu.notification_level,1) > :muted', muted: TopicUser.notification_levels[:muted])
    end

    list
  end
  def remove_muted_categories(list, user, opts = nil)
    category_id = get_category_id(opts[:exclude]) if opts

    if user
      list = list.references("cu")
        .where("
        NOT EXISTS (
          SELECT 1
            FROM category_users cu
           WHERE cu.user_id = :user_id
             AND cu.category_id = topics.category_id
             AND cu.notification_level = :muted
             AND cu.category_id <> :category_id
             AND (tu.notification_level IS NULL OR tu.notification_level < :tracking)
        )", user_id: user.id,
            muted: CategoryUser.notification_levels[:muted],
            tracking: TopicUser.notification_levels[:tracking],
            category_id: category_id || -1)
    end

    list
  end
  def remove_muted_tags(list, user, opts = nil)
    if user.nil? || !SiteSetting.tagging_enabled || !SiteSetting.remove_muted_tags_from_latest
      list
    else
      if !TagUser.lookup(user, :muted).exists?
        list
      else
        showing_tag = if opts[:filter]
          f = opts[:filter].split('/')
          f[0] == 'tags' ? f[1] : nil
        else
          nil
        end

        if TagUser.lookup(user, :muted).joins(:tag).where('tags.name = ?', showing_tag).exists?
          list # if viewing the topic list for a muted tag, show all the topics
        else
          muted_tag_ids = TagUser.lookup(user, :muted).pluck(:tag_id)
          list = list.where("
            EXISTS (
              SELECT 1
                FROM topic_tags tt
               WHERE tt.tag_id NOT IN (:tag_ids)
                 AND tt.topic_id = topics.id
            ) OR NOT EXISTS (SELECT 1 FROM topic_tags tt WHERE tt.topic_id = topics.id)", tag_ids: muted_tag_ids)
        end
      end
    end
  end
<<<<<<< HEAD

  def new_messages(params)
    TopicQuery.new_filter(messages_for_groups_or_user(params[:my_group_ids]), Time.at(SiteSetting.min_new_topics_time).to_datetime)
      .limit(params[:count])
  end

  def unread_messages(params)
    TopicQuery.unread_filter(
      messages_for_groups_or_user(params[:my_group_ids]),
      @user&.id,
      staff: @user&.staff?)
      .limit(params[:count])
  end

  def related_messages_user(params)
    messages = messages_for_user.limit(params[:count])
    messages = allowed_messages(messages, params)
  end

  def related_messages_group(params)
    messages = messages_for_groups_or_user(params[:my_group_ids]).limit(params[:count])
    messages = allowed_messages(messages, params)
  end

  def allowed_messages(messages, params)
    user_ids = (params[:target_user_ids] || [])
    group_ids = ((params[:target_group_ids] - params[:my_group_ids]) || [])

=======

  def new_messages(params)
    query = TopicQuery
      .new_filter(messages_for_groups_or_user(params[:my_group_ids]), Time.at(SiteSetting.min_new_topics_time).to_datetime)
      .limit(params[:count])
    query
  end

  def unread_messages(params)
    query = TopicQuery.unread_filter(
      messages_for_groups_or_user(params[:my_group_ids]),
      @user&.id,
      staff: @user&.staff?)
      .limit(params[:count])
    query
  end

  def related_messages_user(params)
    messages = messages_for_user.limit(params[:count])
    messages = allowed_messages(messages, params)
  end

  def related_messages_group(params)
    messages = messages_for_groups_or_user(params[:my_group_ids]).limit(params[:count])
    messages = allowed_messages(messages, params)
  end

  def allowed_messages(messages, params)
    user_ids = (params[:target_user_ids] || [])
    group_ids = ((params[:target_group_ids] - params[:my_group_ids]) || [])

>>>>>>> c10941bb
    if user_ids.present?
      messages =
        messages.joins("
          LEFT JOIN topic_allowed_users ta2
          ON topics.id = ta2.topic_id
          AND ta2.user_id IN (#{sanitize_sql_array(user_ids)})
        ")
    end

    if group_ids.present?
      messages =
        messages.joins("
          LEFT JOIN topic_allowed_groups tg2
          ON topics.id = tg2.topic_id
          AND tg2.group_id IN (#{sanitize_sql_array(group_ids)})
        ")
    end

    messages =
      if user_ids.present? && group_ids.present?
        messages.where("ta2.topic_id IS NOT NULL OR tg2.topic_id IS NOT NULL")
      elsif user_ids.present?
        messages.where("ta2.topic_id IS NOT NULL")
      elsif group_ids.present?
        messages.where("tg2.topic_id IS NOT NULL")
      end
  end

  def messages_for_groups_or_user(group_ids)
    if group_ids.present?
      base_messages
        .joins("
          LEFT JOIN (
            SELECT * FROM topic_allowed_groups _tg
            LEFT JOIN group_users gu
            ON gu.user_id = #{@user.id.to_i}
            AND gu.group_id = _tg.group_id
            WHERE gu.group_id IN (#{sanitize_sql_array(group_ids)})
          ) tg ON topics.id = tg.topic_id
        ")
        .where("tg.topic_id IS NOT NULL")
    else
      messages_for_user
    end
  end

  def messages_for_user
    base_messages
      .joins("
        LEFT JOIN topic_allowed_users ta
        ON topics.id = ta.topic_id
        AND ta.user_id = #{@user.id.to_i}
      ")
      .where("ta.topic_id IS NOT NULL")
  end

  def base_messages
    query = Topic
      .where('topics.archetype = ?', Archetype.private_message)
      .joins("LEFT JOIN topic_users tu ON topics.id = tu.topic_id AND tu.user_id = #{@user.id.to_i}")

    query = query.includes(:tags) if SiteSetting.tagging_enabled
    query.order('topics.bumped_at DESC')
  end

  def random_suggested(topic, count, excluded_topic_ids = [])
    result = default_results(unordered: true, per_page: count).where(closed: false, archived: false)

    if SiteSetting.limit_suggested_to_category
      excluded_topic_ids += Category.where(id: topic.category_id).pluck(:id)
    else
      excluded_topic_ids += Category.topic_ids.to_a
    end
    result = result.where("topics.id NOT IN (?)", excluded_topic_ids) unless excluded_topic_ids.empty?

    result = remove_muted_categories(result, @user)

    # If we are in a category, prefer it for the random results
    if topic.category_id
      result = result.order("CASE WHEN topics.category_id = #{topic.category_id.to_i} THEN 0 ELSE 1 END")
    end

    # Best effort, it over selects, however if you have a high number
    # of muted categories there is tiny chance we will not select enough
    # in particular this can happen if current category is empty and tons
    # of muted, big edge case
    #
    # we over select in case cache is stale
    max = (count * 1.3).to_i
    ids = SiteSetting.limit_suggested_to_category ? [] : RandomTopicSelector.next(max)
    ids.concat(RandomTopicSelector.next(max, topic.category))

    result.where(id: ids.uniq)
  end

  def suggested_ordering(result, options)
    # Prefer unread in the same category
    if options[:topic] && options[:topic].category_id
      result = result.order("CASE WHEN topics.category_id = #{options[:topic].category_id.to_i} THEN 0 ELSE 1 END")
    end

    result.order('topics.bumped_at DESC')
  end

  private

  def sanitize_sql_array(input)
    ActiveRecord::Base.send(:sanitize_sql_array, input.join(','))
  end
end<|MERGE_RESOLUTION|>--- conflicted
+++ resolved
@@ -22,13 +22,6 @@
         int.call(x) && x.to_i.between?(0, PG_MAX_INT)
       end
 
-<<<<<<< HEAD
-      one_up_to_max_int = lambda do |x|
-        int.call(x) && x.to_i.between?(1, PG_MAX_INT)
-      end
-
-=======
->>>>>>> c10941bb
       array_int_or_int = lambda do |x|
         int.call(x) || (
           Array === x && x.length > 0 && x.all?(&int)
@@ -141,18 +134,8 @@
     (list || Topic).joins("LEFT OUTER JOIN topic_users AS tu ON (topics.id = tu.topic_id AND tu.user_id = #{@user.id.to_i})")
   end
 
-<<<<<<< HEAD
-  # Return a list of suggested topics for a topic
-  def list_suggested_for(topic)
-
-    # Don't suggest messages unless we have a user, and private messages are
-    # enabled.
-    return if topic.private_message? &&
-      (@user.blank? || !SiteSetting.enable_personal_messages?)
-=======
   def get_pm_params(topic)
     if topic.private_message?
->>>>>>> c10941bb
 
       my_group_ids = topic.topic_allowed_groups
         .joins("
@@ -170,28 +153,10 @@
 
       if my_group_ids.present?
 
-<<<<<<< HEAD
-        group_ids = topic.topic_allowed_groups
-          .joins("
-            LEFT JOIN group_users gu
-            ON topic_allowed_groups.group_id = gu.group_id
-            AND user_id = #{@user.id.to_i}
-          ")
-          .where("gu.group_id IS NOT NULL")
-          .pluck(:group_id)
-
-        {
-          topic: topic,
-          my_group_ids: group_ids,
-          target_group_ids: topic.topic_allowed_groups.pluck(:group_id),
-          target_user_ids: topic.topic_allowed_users.pluck(:user_id) - [@user.id]
-        }
-=======
         # strip out users in groups you already belong to
         target_users = target_users
           .joins("LEFT JOIN group_users gu ON gu.user_id = topic_allowed_users.user_id AND gu.group_id IN (#{sanitize_sql_array(my_group_ids)})")
           .where('gu.group_id IS NULL')
->>>>>>> c10941bb
       end
 
       target_user_ids = target_users
@@ -529,11 +494,7 @@
   protected
 
   def per_page_setting
-<<<<<<< HEAD
-    @options[:slow_platform] ? 15 : 30
-=======
     30
->>>>>>> c10941bb
   end
 
   def private_messages_for(user, type)
@@ -593,76 +554,6 @@
   def apply_shared_drafts(result, category_id, options)
     drafts_category_id = SiteSetting.shared_drafts_category.to_i
     viewing_shared = category_id && category_id == drafts_category_id
-<<<<<<< HEAD
-
-    if guardian.can_create_shared_draft?
-      if options[:destination_category_id]
-        destination_category_id = get_category_id(options[:destination_category_id])
-        topic_ids = SharedDraft.where(category_id: destination_category_id).pluck(:topic_id)
-        return result.where(id: topic_ids)
-      elsif viewing_shared
-        result = result.includes(:shared_draft).references(:shared_draft)
-      else
-        return result.where('topics.category_id != ?', drafts_category_id)
-      end
-    end
-
-    result
-  end
-
-  def apply_ordering(result, options)
-    sort_column = SORTABLE_MAPPING[options[:order]] || 'default'
-    sort_dir = (options[:ascending] == "true") ? "ASC" : "DESC"
-
-    # If we are sorting in the default order desc, we should consider including pinned
-    # topics. Otherwise, just use bumped_at.
-    if sort_column == 'default'
-      if sort_dir == 'DESC'
-        # If something requires a custom order, for example "unread" which sorts the least read
-        # to the top, do nothing
-        return result if options[:unordered]
-      end
-      sort_column = 'bumped_at'
-    end
-
-    # If we are sorting by category, actually use the name
-    if sort_column == 'category_id'
-      # TODO forces a table scan, slow
-      return result.references(:categories).order(TopicQuerySQL.order_by_category_sql(sort_dir))
-    end
-
-    if sort_column == 'op_likes'
-      return result.includes(:first_post).order("(SELECT like_count FROM posts p3 WHERE p3.topic_id = topics.id AND p3.post_number = 1) #{sort_dir}")
-    end
-
-    if sort_column.start_with?('custom_fields')
-      field = sort_column.split('.')[1]
-      return result.order("(SELECT CASE WHEN EXISTS (SELECT true FROM topic_custom_fields tcf WHERE tcf.topic_id::integer = topics.id::integer AND tcf.name = '#{field}') THEN (SELECT value::integer FROM topic_custom_fields tcf WHERE tcf.topic_id::integer = topics.id::integer AND tcf.name = '#{field}') ELSE 0 END) #{sort_dir}")
-    end
-
-    result.order("topics.#{sort_column} #{sort_dir}")
-  end
-
-  def get_category_id(category_id_or_slug)
-    return nil unless category_id_or_slug
-    category_id = category_id_or_slug.to_i
-    category_id = Category.where(slug: category_id_or_slug).pluck(:id).first if category_id == 0
-    category_id
-  end
-
-  # Create results based on a bunch of default options
-  def default_results(options = {})
-    options.reverse_merge!(@options)
-    options.reverse_merge!(per_page: per_page_setting)
-
-    # Whether to return visible topics
-    options[:visible] = true if @user.nil? || @user.regular?
-    options[:visible] = false if @user && @user.id == options[:filtered_to_user]
-
-    # Start with a list of all topics
-    result = Topic.unscoped
-
-=======
     can_create_shared = guardian.can_create_shared_draft?
 
     if can_create_shared && options[:destination_category_id]
@@ -728,7 +619,6 @@
     # Start with a list of all topics
     result = Topic.unscoped
 
->>>>>>> c10941bb
     if @user
       result = result.joins("LEFT OUTER JOIN topic_users AS tu ON (topics.id = tu.topic_id AND tu.user_id = #{@user.id.to_i})")
         .references('tu')
@@ -771,20 +661,13 @@
       result = result.preload(:tags)
 
       if @options[:tags] && @options[:tags].size > 0
-<<<<<<< HEAD
-=======
         @options[:tags] = @options[:tags].split unless @options[:tags].respond_to?('each')
         @options[:tags].each { |t| t.downcase! if t.is_a? String }
->>>>>>> c10941bb
 
         if @options[:match_all_tags]
           # ALL of the given tags:
           tags_count = @options[:tags].length
-<<<<<<< HEAD
-          @options[:tags] = Tag.where(name: @options[:tags]).pluck(:id) unless @options[:tags][0].is_a?(Integer)
-=======
           @options[:tags] = Tag.where_name(@options[:tags]).pluck(:id) unless @options[:tags][0].is_a?(Integer)
->>>>>>> c10941bb
 
           if tags_count == @options[:tags].length
             @options[:tags].each_with_index do |tag, index|
@@ -800,11 +683,7 @@
           if @options[:tags][0].is_a?(Integer)
             result = result.where("tags.id in (?)", @options[:tags])
           else
-<<<<<<< HEAD
-            result = result.where("tags.name in (?)", @options[:tags])
-=======
             result = result.where("lower(tags.name) in (?)", @options[:tags])
->>>>>>> c10941bb
           end
         end
       elsif @options[:no_tags]
@@ -815,10 +694,6 @@
 
     result = apply_ordering(result, options)
     result = result.listable_topics.includes(:category)
-<<<<<<< HEAD
-    result = apply_shared_drafts(result, category_id, options)
-=======
->>>>>>> c10941bb
 
     if options[:exclude_category_ids] && options[:exclude_category_ids].is_a?(Array) && options[:exclude_category_ids].size > 0
       result = result.where("categories.id NOT IN (?)", options[:exclude_category_ids].map(&:to_i)).references(:categories)
@@ -981,36 +856,6 @@
       end
     end
   end
-<<<<<<< HEAD
-
-  def new_messages(params)
-    TopicQuery.new_filter(messages_for_groups_or_user(params[:my_group_ids]), Time.at(SiteSetting.min_new_topics_time).to_datetime)
-      .limit(params[:count])
-  end
-
-  def unread_messages(params)
-    TopicQuery.unread_filter(
-      messages_for_groups_or_user(params[:my_group_ids]),
-      @user&.id,
-      staff: @user&.staff?)
-      .limit(params[:count])
-  end
-
-  def related_messages_user(params)
-    messages = messages_for_user.limit(params[:count])
-    messages = allowed_messages(messages, params)
-  end
-
-  def related_messages_group(params)
-    messages = messages_for_groups_or_user(params[:my_group_ids]).limit(params[:count])
-    messages = allowed_messages(messages, params)
-  end
-
-  def allowed_messages(messages, params)
-    user_ids = (params[:target_user_ids] || [])
-    group_ids = ((params[:target_group_ids] - params[:my_group_ids]) || [])
-
-=======
 
   def new_messages(params)
     query = TopicQuery
@@ -1042,7 +887,6 @@
     user_ids = (params[:target_user_ids] || [])
     group_ids = ((params[:target_group_ids] - params[:my_group_ids]) || [])
 
->>>>>>> c10941bb
     if user_ids.present?
       messages =
         messages.joins("
