#
# Helps us find topics. Returns a TopicList object containing the topics
# found.
#
require_dependency 'topic_list'
require_dependency 'suggested_topics_builder'
require_dependency 'topic_query_sql'

class TopicQuery
  # Could be rewritten to %i if Ruby 1.9 is no longer supported
  VALID_OPTIONS = %w(except_topic_ids
                     exclude_category
                     limit
                     page
                     per_page
                     topic_ids
                     visible
                     category
                     sort_order
                     no_subcategories
                     sort_descending
                     status).map(&:to_sym)

  # Maps `sort_order` to a columns in `topics`
  SORTABLE_MAPPING = {
    'likes' => 'like_count',
    'views' => 'views',
    'posts' => 'posts_count',
    'activity' => 'created_at',
    'posters' => 'participant_count',
    'category' => 'category_id'
  }

  def initialize(user=nil, options={})
    options.assert_valid_keys(VALID_OPTIONS)
    @options = options
    @user = user
  end

  # Return a list of suggested topics for a topic
  def list_suggested_for(topic)
    builder = SuggestedTopicsBuilder.new(topic)

    # When logged in we start with different results
    if @user
      builder.add_results(unread_results(topic: topic, per_page: builder.results_left), :high)
      builder.add_results(new_results(topic: topic, per_page: builder.category_results_left), :high) unless builder.category_full?
    end
    builder.add_results(random_suggested(topic, builder.results_left, builder.excluded_topic_ids), :low) unless builder.full?

    create_list(:suggested, {}, builder.results)
  end

  # The latest view of topics
  def list_latest
    create_list(:latest)
  end

  # The starred topics
  def list_starred
    create_list(:starred) {|topics| topics.where('tu.starred') }
  end

  def list_read
    create_list(:read, unordered: true) do |topics|
      topics.order('COALESCE(tu.last_visited_at, topics.bumped_at) DESC')
    end
  end

  def list_new
    TopicList.new(:new, @user, new_results)
  end

  def list_unread
    TopicList.new(:new, @user, unread_results)
  end

  def list_posted
    create_list(:posted) {|l| l.where('tu.user_id IS NOT NULL') }
  end

  def list_top_for(period)
    score = "#{period}_score"
    create_list(:top, unordered: true) do |topics|
<<<<<<< HEAD
      topics.joins(:top_topic)
            .where("top_topics.#{score} > 0")
            .order("top_topics.#{score} DESC, topics.bumped_at DESC")
=======
      topics = topics.joins(:top_topic).where("top_topics.#{score} > 0")
      if period == :yearly && @user.try(:trust_level) == TrustLevel.levels[:newuser]
        topics.order(TopicQuerySQL.order_top_with_pinned_category_for(score))
      else
        topics.order(TopicQuerySQL.order_top_for(score))
      end
    end
  end

  TopTopic.periods.each do |period|
    define_method("list_top_#{period}") do
      list_top_for(period)
>>>>>>> 5958e710
    end
  end

  TopTopic.periods.each do |period|
    define_method("list_top_#{period}") do
      list_top_for(period)
    end
  end

  def list_topics_by(user)
    create_list(:user_topics) do |topics|
      topics.where(user_id: user.id)
    end
  end

  def list_private_messages(user)
    list = private_messages_for(user)
    TopicList.new(:private_messages, user, list)
  end

  def list_private_messages_sent(user)
    list = private_messages_for(user)
    list = list.where(user_id: user.id)
    TopicList.new(:private_messages, user, list)
  end

  def list_private_messages_unread(user)
    list = private_messages_for(user)
    list = TopicQuery.unread_filter(list)
    TopicList.new(:private_messages, user, list)
  end

  def list_category(category)
    create_list(:category, unordered: true) do |list|
      list = list.where(category_id: category.id)
      if @user
        list.order(TopicQuerySQL.order_with_pinned_sql)
      else
        list.order(TopicQuerySQL.order_basic_bumped)
      end
    end
  end

  def list_new_in_category(category)
    create_list(:new_in_category, unordered: true) do |list|
      list.where(category_id: category.id)
          .by_newest
          .first(25)
    end
  end

  def self.new_filter(list, treat_as_new_topic_start_date)
    list.where("topics.created_at >= :created_at", created_at: treat_as_new_topic_start_date)
        .where("tu.last_read_post_number IS NULL")
        .where("COALESCE(tu.notification_level, :tracking) >= :tracking", tracking: TopicUser.notification_levels[:tracking])
  end

  def self.unread_filter(list)
    list.where("tu.last_read_post_number < topics.highest_post_number")
        .where("COALESCE(tu.notification_level, :regular) >= :tracking", regular: TopicUser.notification_levels[:regular], tracking: TopicUser.notification_levels[:tracking])
  end

  protected

    def create_list(filter, options={}, topics = nil)
      topics ||= default_results(options)
      topics = yield(topics) if block_given?
      TopicList.new(filter, @user, topics)
    end

    def private_messages_for(user)
      options = @options
      options.reverse_merge!(per_page: SiteSetting.topics_per_page)

      # Start with a list of all topics
      result = Topic.where(id: TopicAllowedUser.where(user_id: user.id).pluck(:topic_id))
                    .joins("LEFT OUTER JOIN topic_users AS tu ON (topics.id = tu.topic_id AND tu.user_id = #{user.id.to_i})")
                    .order(TopicQuerySQL.order_nocategory_basic_bumped)
                    .private_messages

      result = result.limit(options[:per_page]) unless options[:limit] == false
      result = result.visible if options[:visible] || @user.nil? || @user.regular?
      result = result.offset(options[:page].to_i * options[:per_page]) if options[:page]
      result
    end

    def default_ordering(result, options)
      # If we're logged in, we have to pay attention to our pinned settings
      if @user
        result = options[:category].blank? ? result.order(TopicQuerySQL.order_nocategory_with_pinned_sql) :
                                             result.order(TopicQuerySQL.order_with_pinned_sql)
      else
        result = options[:category].blank? ? result.order(TopicQuerySQL.order_nocategory_basic_bumped) :
                                             result.order(TopicQuerySQL.order_basic_bumped)
      end
      result
    end

    def apply_ordering(result, options)
      sort_column = SORTABLE_MAPPING[options[:sort_order]] || 'default'
      sort_dir = (options[:sort_descending] == "false") ? "ASC" : "DESC"

      # If we are sorting in the default order desc, we should consider including pinned
      # topics. Otherwise, just use bumped_at.
      if sort_column == 'default'
        if sort_dir == 'DESC'
          # If something requires a custom order, for example "unread" which sorts the least read
          # to the top, do nothing
          return result if options[:unordered]
          # Otherwise apply our default ordering
          return default_ordering(result, options)
        end
        sort_column = 'bumped_at'
      end

      # If we are sorting by category, actually use the name
      if sort_column == 'category_id'
        return result.references(:categories).order(TopicQuerySQL.order_by_category_sql(sort_dir))
      end

      result.order("topics.#{sort_column} #{sort_dir}")
    end

    # Create results based on a bunch of default options
    def default_results(options={})
      options.reverse_merge!(@options)
      options.reverse_merge!(per_page: SiteSetting.topics_per_page)

      # Start with a list of all topics
      result = Topic

      if @user
        result = result.joins("LEFT OUTER JOIN topic_users AS tu ON (topics.id = tu.topic_id AND tu.user_id = #{@user.id.to_i})")
      end

      category_id = nil
      if options[:category].present?
        category_id  = options[:category].to_i
        category_id = Category.where(slug: options[:category]).pluck(:id).first if category_id == 0

        if category_id
          if options[:no_subcategories]
            result = result.where('categories.id = ?', category_id)
          else
            result = result.where('categories.id = ? or categories.parent_category_id = ?', category_id, category_id)
          end
          result = result.references(:categories)
        end
      end

      result = apply_ordering(result, options)
      result = result.listable_topics.includes(category: :topic_only_relative_url)
      result = result.where('categories.name is null or categories.name <> ?', options[:exclude_category]).references(:categories) if options[:exclude_category]

      result = result.limit(options[:per_page]) unless options[:limit] == false
      result = result.visible if options[:visible] || @user.nil? || @user.regular?
      result = result.where.not(topics: {id: options[:except_topic_ids]}).references(:topics) if options[:except_topic_ids]
      result = result.offset(options[:page].to_i * options[:per_page]) if options[:page]

      if options[:topic_ids]
        result = result.where('topics.id in (?)', options[:topic_ids]).references(:topics)
      end

      if status = options[:status]
        case status
        when 'open'
          result = result.where('NOT topics.closed AND NOT topics.archived')
        when 'closed'
          result = result.where('topics.closed')
        when 'archived'
          result = result.where('topics.archived')
        end
      end

      guardian = Guardian.new(@user)
      unless guardian.is_staff?
        allowed_ids = guardian.allowed_category_ids
        if allowed_ids.length > 0
          result = result.where('topics.category_id IS NULL or topics.category_id IN (?)', allowed_ids)
        else
          result = result.where('topics.category_id IS NULL')
        end
        result = result.references(:categories)
      end

      result
    end

    def new_results(options={})
      result = TopicQuery.new_filter(default_results(options), @user.treat_as_new_topic_start_date)
      suggested_ordering(result, options)
    end

    def unread_results(options={})
      result = TopicQuery.unread_filter(default_results(options.reverse_merge(:unordered => true)))
                         .order('CASE WHEN topics.user_id = tu.user_id THEN 1 ELSE 2 END')

      suggested_ordering(result, options)
    end

    def random_suggested(topic, count, excluded_topic_ids=[])
      result = default_results(unordered: true, per_page: count)
      excluded_topic_ids += Category.pluck(:topic_id).compact
      result = result.where("topics.id NOT IN (?)", excluded_topic_ids) unless excluded_topic_ids.empty?

      # If we are in a category, prefer it for the random results
      if topic.category_id
        result = result.order("CASE WHEN topics.category_id = #{topic.category_id.to_i} THEN 0 ELSE 1 END")
      end

      result.order("RANDOM()")
    end

    def suggested_ordering(result, options)
      # Prefer unread in the same category
      if options[:topic] && options[:topic].category_id
        result = result.order("CASE WHEN topics.category_id = #{options[:topic].category_id.to_i} THEN 0 ELSE 1 END")
      end

      result.order(TopicQuerySQL.order_nocategory_with_pinned_sql)
    end
end<|MERGE_RESOLUTION|>--- conflicted
+++ resolved
@@ -82,24 +82,12 @@
   def list_top_for(period)
     score = "#{period}_score"
     create_list(:top, unordered: true) do |topics|
-<<<<<<< HEAD
-      topics.joins(:top_topic)
-            .where("top_topics.#{score} > 0")
-            .order("top_topics.#{score} DESC, topics.bumped_at DESC")
-=======
       topics = topics.joins(:top_topic).where("top_topics.#{score} > 0")
       if period == :yearly && @user.try(:trust_level) == TrustLevel.levels[:newuser]
         topics.order(TopicQuerySQL.order_top_with_pinned_category_for(score))
       else
         topics.order(TopicQuerySQL.order_top_for(score))
       end
-    end
-  end
-
-  TopTopic.periods.each do |period|
-    define_method("list_top_#{period}") do
-      list_top_for(period)
->>>>>>> 5958e710
     end
   end
 
