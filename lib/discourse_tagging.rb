--- conflicted
+++ resolved
@@ -39,11 +39,7 @@
         # guardian is explicitly nil cause we don't want to strip all
         # staff tags that already passed validation
         tags = filter_allowed_tags(
-<<<<<<< HEAD
-          Tag.where(name: tag_names),
-=======
           Tag.where_name(tag_names),
->>>>>>> c10941bb
           nil, # guardian
           for_topic: true,
           category: category,
@@ -86,12 +82,7 @@
   #   for_topic: results are for tagging a topic
   #   selected_tags: an array of tag names that are in the current selection
   def self.filter_allowed_tags(query, guardian, opts = {})
-<<<<<<< HEAD
-
-    selected_tag_ids = opts[:selected_tags] ? Tag.where(name: opts[:selected_tags]).pluck(:id) : []
-=======
     selected_tag_ids = opts[:selected_tags] ? Tag.where_name(opts[:selected_tags]).pluck(:id) : []
->>>>>>> c10941bb
 
     if !opts[:for_topic] && !selected_tag_ids.empty?
       query = query.where('tags.id NOT IN (?)', selected_tag_ids)
@@ -100,13 +91,8 @@
     term = opts[:term]
     if term.present?
       term.gsub!("_", "\\_")
-<<<<<<< HEAD
-      term = clean_tag(term)
-      query = query.where('tags.name like ?', "%#{term}%")
-=======
       term = clean_tag(term).downcase
       query = query.where('lower(tags.name) like ?', "%#{term}%")
->>>>>>> c10941bb
     end
 
     # Filters for category-specific tags:
@@ -216,11 +202,6 @@
   end
 
   def self.clean_tag(tag)
-<<<<<<< HEAD
-    tag.downcase.strip
-      .gsub(/\s+/, '-').squeeze('-')
-      .gsub(TAGS_FILTER_REGEXP, '')[0...SiteSetting.max_tag_length]
-=======
     tag = tag.dup
     tag.downcase! if SiteSetting.force_lowercase_tags
     tag.strip!
@@ -228,7 +209,6 @@
     tag.squeeze!('-')
     tag.gsub!(TAGS_FILTER_REGEXP, '')
     tag[0...SiteSetting.max_tag_length]
->>>>>>> c10941bb
   end
 
   def self.tags_for_saving(tags_arg, guardian, opts = {})
