--- conflicted
+++ resolved
@@ -7,17 +7,10 @@
   # work around reloader
   unless defined?(::Discourse::VERSION)
     module VERSION #:nodoc:
-<<<<<<< HEAD
-      MAJOR = 2
-      MINOR = 8
-      TINY  = 14
-      PRE   = nil
-=======
       MAJOR = 3
       MINOR = 0
       TINY = 0
       PRE = "beta16"
->>>>>>> 3ee0a492
 
       STRING = [MAJOR, MINOR, TINY, PRE].compact.join(".")
     end
