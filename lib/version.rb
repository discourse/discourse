# frozen_string_literal: true

module Discourse
  VERSION_REGEXP = /\A\d+\.\d+\.\d+(\.beta\d+)?\z/
  VERSION_COMPATIBILITY_FILENAME = ".discourse-compatibility"
  # work around reloader
  unless defined?(::Discourse::VERSION)
    module VERSION #:nodoc:
      # Use the `version_bump:*` rake tasks to update this value
<<<<<<< HEAD
      STRING = "3.3.4"
=======
      STRING = "3.4.0.beta4"
>>>>>>> 76e7f12a

      PARTS = STRING.split(".")
      private_constant :PARTS

      MAJOR = PARTS[0].to_i
      MINOR = PARTS[1].to_i
      TINY = PARTS[2].to_i
      PRE = PARTS[3]&.split("-", 2)&.[](0)
      DEV = PARTS[3]&.split("-", 2)&.[](1)
    end
  end

  class InvalidVersionListError < StandardError
  end

  def self.has_needed_version?(current, needed)
    Gem::Version.new(current) >= Gem::Version.new(needed)
  end

  # lookup an external resource (theme/plugin)'s best compatible version
  # compatible resource files are YAML, in the format:
  # `discourse_version: plugin/theme git reference.` For example:
  #  2.5.0.beta6: c4a6c17
  #  2.5.0.beta4: d1d2d3f
  #  2.5.0.beta2: bbffee
  #  2.4.4.beta6: some-other-branch-ref
  #  2.4.2.beta1: v1-tag
  def self.find_compatible_resource(version_list, target_version = ::Discourse::VERSION::STRING)
    return if version_list.blank?

    begin
      version_list = YAML.safe_load(version_list)
    rescue Psych::SyntaxError, Psych::DisallowedClass => e
    end

    raise InvalidVersionListError unless version_list.is_a?(Hash)

    version_list =
      version_list
        .transform_keys do |v|
          Gem::Requirement.parse(v)
        rescue Gem::Requirement::BadRequirementError => e
          raise InvalidVersionListError, "Invalid version specifier: #{v}"
        end
        .sort_by do |parsed_requirement, _|
          operator, version = parsed_requirement
          [version, operator == "<" ? 0 : 1]
        end

    parsed_target_version = Gem::Version.new(target_version)

    lowest_matching_entry =
      version_list.find do |parsed_requirement, target|
        req_operator, req_version = parsed_requirement
        req_operator = "<=" if req_operator == "="

        if !%w[<= <].include?(req_operator)
          raise InvalidVersionListError,
                "Invalid version specifier operator for '#{req_operator} #{req_version}'. Operator must be one of <= or <"
        end

        resolved_requirement = Gem::Requirement.new("#{req_operator} #{req_version}")
        resolved_requirement.satisfied_by?(parsed_target_version)
      end

    return if lowest_matching_entry.nil?

    checkout_version = lowest_matching_entry[1]

    begin
      Discourse::Utils.execute_command "git",
                                       "check-ref-format",
                                       "--allow-onelevel",
                                       checkout_version
    rescue RuntimeError
      raise InvalidVersionListError, "Invalid ref name: #{checkout_version}"
    end

    checkout_version
  end

  # Find a compatible resource from a git repo
  def self.find_compatible_git_resource(path)
    return unless File.directory?("#{path}/.git")

    tree_info =
      Discourse::Utils.execute_command(
        "git",
        "-C",
        path,
        "ls-tree",
        "-l",
        "HEAD",
        Discourse::VERSION_COMPATIBILITY_FILENAME,
      )
    blob_size = tree_info.split[3].to_i

    if blob_size > Discourse::MAX_METADATA_FILE_SIZE
      $stderr.puts "#{Discourse::VERSION_COMPATIBILITY_FILENAME} file in #{path} too big"
      return
    end

    compat_resource =
      Discourse::Utils.execute_command(
        "git",
        "-C",
        path,
        "show",
        "HEAD@{upstream}:#{Discourse::VERSION_COMPATIBILITY_FILENAME}",
      )

    Discourse.find_compatible_resource(compat_resource)
  rescue InvalidVersionListError => e
    $stderr.puts "Invalid version list in #{path}"
  rescue Discourse::Utils::CommandError => e
    nil
  end
end<|MERGE_RESOLUTION|>--- conflicted
+++ resolved
@@ -7,11 +7,7 @@
   unless defined?(::Discourse::VERSION)
     module VERSION #:nodoc:
       # Use the `version_bump:*` rake tasks to update this value
-<<<<<<< HEAD
-      STRING = "3.3.4"
-=======
       STRING = "3.4.0.beta4"
->>>>>>> 76e7f12a
 
       PARTS = STRING.split(".")
       private_constant :PARTS
