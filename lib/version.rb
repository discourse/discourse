# frozen_string_literal: true

module Discourse
  VERSION_REGEXP = /\A\d+\.\d+\.\d+(\.beta\d+)?\z/
  VERSION_COMPATIBILITY_FILENAME = ".discourse-compatibility"
  # work around reloader
  unless defined?(::Discourse::VERSION)
    module VERSION #:nodoc:
      # Use the `version_bump:*` rake tasks to update this value
<<<<<<< HEAD
      STRING = "3.4.7"
=======
      STRING = "3.5.0.beta9"
>>>>>>> 3cac9432

      PARTS = STRING.split(".")
      private_constant :PARTS

      MAJOR = PARTS[0].to_i
      MINOR = PARTS[1].to_i
      TINY = PARTS[2].to_i
      PRE = PARTS[3]&.split("-", 2)&.[](0)
      DEV = PARTS[3]&.split("-", 2)&.[](1)
    end
  end

  class InvalidVersionListError < StandardError
  end

  def self.has_needed_version?(current, needed)
    Gem::Version.new(current) >= Gem::Version.new(needed)
  end

  # lookup an external resource (theme/plugin)'s best compatible version
  # compatible resource files are YAML, in the format:
  # `discourse_version: plugin/theme git reference.` For example:
  #  2.5.0.beta6: c4a6c17
  #  2.5.0.beta4: d1d2d3f
  #  2.5.0.beta2: bbffee
  #  2.4.4.beta6: some-other-branch-ref
  #  2.4.2.beta1: v1-tag
  def self.find_compatible_resource(version_list, target_version = ::Discourse::VERSION::STRING)
    return if version_list.blank?

    begin
      version_list = YAML.safe_load(version_list)
    rescue Psych::SyntaxError, Psych::DisallowedClass => e
    end

    raise InvalidVersionListError unless version_list.is_a?(Hash)

    version_list =
      version_list
        .transform_keys do |v|
          Gem::Requirement.parse(v)
        rescue Gem::Requirement::BadRequirementError => e
          raise InvalidVersionListError, "Invalid version specifier: #{v}"
        end
        .sort_by do |parsed_requirement, _|
          operator, version = parsed_requirement
          [version, operator == "<" ? 0 : 1]
        end

    parsed_target_version = Gem::Version.new(target_version)

    lowest_matching_entry =
      version_list.find do |parsed_requirement, target|
        req_operator, req_version = parsed_requirement
        req_operator = "<=" if req_operator == "="

        if !%w[<= <].include?(req_operator)
          raise InvalidVersionListError,
                "Invalid version specifier operator for '#{req_operator} #{req_version}'. Operator must be one of <= or <"
        end

        resolved_requirement = Gem::Requirement.new("#{req_operator} #{req_version}")
        resolved_requirement.satisfied_by?(parsed_target_version)
      end

    return if lowest_matching_entry.nil?

    checkout_version = lowest_matching_entry[1]

    begin
      Discourse::Utils.execute_command "git",
                                       "check-ref-format",
                                       "--allow-onelevel",
                                       checkout_version
    rescue RuntimeError
      raise InvalidVersionListError, "Invalid ref name: #{checkout_version}"
    end

    checkout_version
  end

  # Find a compatible resource from a git repo
  def self.find_compatible_git_resource(path)
    return unless File.directory?("#{path}/.git")

    tree_info =
      Discourse::Utils.execute_command(
        "git",
        "-C",
        path,
        "ls-tree",
        "-l",
        "HEAD",
        Discourse::VERSION_COMPATIBILITY_FILENAME,
      )
    blob_size = tree_info.split[3].to_i

    if blob_size > Discourse::MAX_METADATA_FILE_SIZE
      $stderr.puts "#{Discourse::VERSION_COMPATIBILITY_FILENAME} file in #{path} too big"
      return
    end

    compat_resource =
      Discourse::Utils.execute_command(
        "git",
        "-C",
        path,
        "show",
        "HEAD@{upstream}:#{Discourse::VERSION_COMPATIBILITY_FILENAME}",
      )

    Discourse.find_compatible_resource(compat_resource)
  rescue InvalidVersionListError => e
    $stderr.puts "Invalid version list in #{path}"
  rescue Discourse::Utils::CommandError => e
    nil
  end
end<|MERGE_RESOLUTION|>--- conflicted
+++ resolved
@@ -7,11 +7,7 @@
   unless defined?(::Discourse::VERSION)
     module VERSION #:nodoc:
       # Use the `version_bump:*` rake tasks to update this value
-<<<<<<< HEAD
-      STRING = "3.4.7"
-=======
       STRING = "3.5.0.beta9"
->>>>>>> 3cac9432
 
       PARTS = STRING.split(".")
       private_constant :PARTS
