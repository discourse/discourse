--- conflicted
+++ resolved
@@ -5,13 +5,8 @@
   unless defined? ::Discourse::VERSION
     module VERSION #:nodoc:
       MAJOR = 2
-<<<<<<< HEAD
-      MINOR = 1
-      TINY  = 3
-=======
       MINOR = 2
       TINY  = 1
->>>>>>> c10941bb
       PRE   = nil
 
       STRING = [MAJOR, MINOR, TINY, PRE].compact.join('.')
