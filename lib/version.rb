--- conflicted
+++ resolved
@@ -8,15 +8,9 @@
   unless defined?(::Discourse::VERSION)
     module VERSION #:nodoc:
       MAJOR = 3
-<<<<<<< HEAD
-      MINOR = 0
-      TINY = 5
-      PRE = nil
-=======
       MINOR = 1
       TINY = 0
       PRE = "beta6"
->>>>>>> 3d554aa1
 
       STRING = [MAJOR, MINOR, TINY, PRE].compact.join(".")
     end
