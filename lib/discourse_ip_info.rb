# frozen_string_literal: true

require 'maxminddb'
require 'resolv'

class DiscourseIpInfo
  include Singleton

  def initialize
    open_db(DiscourseIpInfo.path)
  end

  def open_db(path)
    @loc_mmdb = mmdb_load(File.join(path, 'GeoLite2-City.mmdb'))
    @asn_mmdb = mmdb_load(File.join(path, 'GeoLite2-ASN.mmdb'))
    @cache = LruRedux::ThreadSafeCache.new(2000)
  end

  def self.path
    @path ||= File.join(Rails.root, 'vendor', 'data')
  end

  def self.mmdb_path(name)
    File.join(path, "#{name}.mmdb")
  end

  def self.mmdb_download(name)
    FileUtils.mkdir_p(path)

<<<<<<< HEAD
    begin
      gz_file = FileHelper.download(
        "https://geolite.maxmind.com/geoip/databases/#{name}/update",
        max_file_size: 100.megabytes,
        tmp_file_name: "#{name}.gz"
      )
    rescue HTTPError => e
      Rails.logger.warn("MaxMindDB (#{name}) could not be downloaded: #{e}")
    else
      path = gz_file.path.sub(/\.gz\z/, "")
      Discourse::Utils.execute_command("gunzip", path)

      FileUtils.mv(path, mmdb_path(name))
    end
=======
    gz_file = FileHelper.download(
      "https://geolite.maxmind.com/geoip/databases/#{name}/update",
      max_file_size: 100.megabytes,
      tmp_file_name: "#{name}.gz"
    )

    Discourse::Utils.execute_command("gunzip", gz_file.path)

    path = gz_file.path.sub(/\.gz\z/, "")
    FileUtils.mv(path, mmdb_path(name))
>>>>>>> 3bc99e53
  ensure
    gz_file&.close!
  end

  def mmdb_load(filepath)
    begin
      MaxMindDB.new(filepath, MaxMindDB::LOW_MEMORY_FILE_READER)
    rescue Errno::ENOENT => e
      Rails.logger.warn("MaxMindDB (#{filepath}) could not be found: #{e}")
      nil
    rescue => e
      Discourse.warn_exception(e, "MaxMindDB (#{filepath}) could not be loaded.")
      nil
    end
  end

  def lookup(ip, locale: :en, resolve_hostname: false)
    ret = {}
    return ret if ip.blank?

    if @loc_mmdb
      begin
        result = @loc_mmdb.lookup(ip)
        if result&.found?
          ret[:country] = result.country.name(locale) || result.country.name
          ret[:country_code] = result.country.iso_code
          ret[:region] = result.subdivisions.most_specific.name(locale) || result.subdivisions.most_specific.name
          ret[:city] = result.city.name(locale) || result.city.name
          ret[:latitude] = result.location.latitude
          ret[:longitude] = result.location.longitude
          ret[:location] = ret.values_at(:city, :region, :country).reject(&:blank?).uniq.join(", ")
        end
      rescue => e
        Discourse.warn_exception(e, message: "IP #{ip} could not be looked up in MaxMind GeoLite2-City database.")
      end
    end

    if @asn_mmdb
      begin
        result = @asn_mmdb.lookup(ip)
        if result&.found?
          result = result.to_hash
          ret[:asn] = result["autonomous_system_number"]
          ret[:organization] = result["autonomous_system_organization"]
        end
      rescue => e
        Discourse.warn_exception(e, message: "IP #{ip} could not be looked up in MaxMind GeoLite2-ASN database.")
      end
    end

    # this can block for quite a while
    # only use it explicitly when needed
    if resolve_hostname
      begin
        result = Resolv::DNS.new.getname(ip)
        ret[:hostname] = result&.to_s
      rescue Resolv::ResolvError
      end
    end

    ret
  end

  def get(ip, locale: :en, resolve_hostname: false)
    ip = ip.to_s
    locale = locale.to_s.sub('_', '-')

    @cache["#{ip}-#{locale}-#{resolve_hostname}"] ||=
      lookup(ip, locale: locale, resolve_hostname: resolve_hostname)
  end

  def self.open_db(path)
    instance.open_db(path)
  end

  def self.get(ip, locale: :en, resolve_hostname: false)
    instance.get(ip, locale: locale, resolve_hostname: resolve_hostname)
  end
end<|MERGE_RESOLUTION|>--- conflicted
+++ resolved
@@ -27,33 +27,20 @@
   def self.mmdb_download(name)
     FileUtils.mkdir_p(path)
 
-<<<<<<< HEAD
     begin
       gz_file = FileHelper.download(
         "https://geolite.maxmind.com/geoip/databases/#{name}/update",
         max_file_size: 100.megabytes,
         tmp_file_name: "#{name}.gz"
       )
+      
+      Discourse::Utils.execute_command("gunzip", gz_file.path)
+
+      path = gz_file.path.sub(/\.gz\z/, "")
+      FileUtils.mv(path, mmdb_path(name))
     rescue HTTPError => e
       Rails.logger.warn("MaxMindDB (#{name}) could not be downloaded: #{e}")
-    else
-      path = gz_file.path.sub(/\.gz\z/, "")
-      Discourse::Utils.execute_command("gunzip", path)
-
-      FileUtils.mv(path, mmdb_path(name))
     end
-=======
-    gz_file = FileHelper.download(
-      "https://geolite.maxmind.com/geoip/databases/#{name}/update",
-      max_file_size: 100.megabytes,
-      tmp_file_name: "#{name}.gz"
-    )
-
-    Discourse::Utils.execute_command("gunzip", gz_file.path)
-
-    path = gz_file.path.sub(/\.gz\z/, "")
-    FileUtils.mv(path, mmdb_path(name))
->>>>>>> 3bc99e53
   ensure
     gz_file&.close!
   end
