--- conflicted
+++ resolved
@@ -27,16 +27,7 @@
     end
   end
 
-<<<<<<< HEAD
-  def self.load_translations(locale, opts = nil)
-    opts ||= {}
-
-    @loaded_translations = nil if opts[:force]
-    @plugin_translations = nil if opts[:force]
-
-=======
   def self.load_translations(locale)
->>>>>>> c10941bb
     @loaded_translations ||= HashWithIndifferentAccess.new
     @loaded_translations[locale] ||= begin
       locale_str = locale.to_s
