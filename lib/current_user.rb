module CurrentUser

  def self.has_auth_cookie?(env)
    Discourse.current_user_provider.new(env).has_auth_cookie?
  end

  def self.lookup_from_env(env)
    Discourse.current_user_provider.new(env).current_user
  end

  # can be used to pretend current user does no exist, for CSRF attacks
  def clear_current_user
    @current_user_provider = Discourse.current_user_provider.new({})
  end

<<<<<<< HEAD
  def log_on_user(user)
    current_user_provider.log_on_user(user, session, cookies)
=======
  def log_on_user(user, opts = {})
    current_user_provider.log_on_user(user, session, cookies, opts)
>>>>>>> c10941bb
    user.logged_in
  end

  def log_off_user
    current_user_provider.log_off_user(session, cookies)
  end

  def is_api?
    current_user_provider.is_api?
  end

  def is_user_api?
    current_user_provider.is_user_api?
  end

  def current_user
    current_user_provider.current_user
  end

  def refresh_session(user)
    current_user_provider.refresh_session(user, session, cookies)
  end

  private

  def current_user_provider
    @current_user_provider ||= Discourse.current_user_provider.new(request.env)
  end

end<|MERGE_RESOLUTION|>--- conflicted
+++ resolved
@@ -13,13 +13,8 @@
     @current_user_provider = Discourse.current_user_provider.new({})
   end
 
-<<<<<<< HEAD
-  def log_on_user(user)
-    current_user_provider.log_on_user(user, session, cookies)
-=======
   def log_on_user(user, opts = {})
     current_user_provider.log_on_user(user, session, cookies, opts)
->>>>>>> c10941bb
     user.logged_in
   end
 
