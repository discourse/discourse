# frozen_string_literal: true

module UserNameSuggester
  GENERIC_NAMES = ['i', 'me', 'info', 'support', 'admin', 'webmaster', 'hello', 'mail', 'office', 'contact', 'team']
  LAST_RESORT_USERNAME = "user"

<<<<<<< HEAD
  def self.suggest(name_or_email)
    return unless name_or_email.present?

=======
  def self.suggest(name_or_email, allowed_username = nil)
>>>>>>> 88ecb833
    name = parse_name_from_email(name_or_email)
    find_available_username_based_on(name)
  end

  def self.parse_name_from_email(name_or_email)
    return name_or_email if name_or_email.to_s !~ User::EMAIL

    # When 'walter@white.com' take 'walter'
    name = Regexp.last_match[1]

    # When 'me@eviltrout.com' take 'eviltrout'
    name = Regexp.last_match[2] if GENERIC_NAMES.include?(name)
    name
  end

  def self.find_available_username_based_on(name)
    name = fix_username(name)
    offset = nil
    i = 1

    attempt = name
    until User.username_available?(attempt) || i > 100

      if offset.nil?
        normalized = User.normalize_username(name)
        similar = "#{normalized}(0|1|2|3|4|5|6|7|8|9)+"

        count = DB.query_single(<<~SQL, like: "#{normalized}%", similar: similar).first
          SELECT count(*)  FROM users
          WHERE username_lower LIKE :like AND
            username_lower SIMILAR TO :similar
        SQL

        if count > 0

          params = {
            count: count + 10,
            name: normalized
          }

          # increasing the search space a bit to allow for some extra noise
          available = DB.query_single(<<~SQL, params).first
            WITH numbers AS (SELECT generate_series(1, :count) AS n)

            SELECT n FROM numbers
            LEFT JOIN users ON (username_lower = :name || n::varchar)
            WHERE users.id IS NULL
            ORDER by n ASC
            LIMIT 1
          SQL

          # we start at 1
          offset = available.to_i - 1
          offset = 0 if offset < 0
        else
          offset = 0
        end
      end

      suffix = (i + offset).to_s

      max_length = User.username_length.end - suffix.length
      attempt = "#{truncate(name, max_length)}#{suffix}"
      i += 1
    end

    until User.username_available?(attempt) || i > 200
      attempt = SecureRandom.hex[1..SiteSetting.max_username_length]
      i += 1
    end

    attempt
  end

  def self.fix_username(name)
    fixed_username = sanitize_username(name)
    if fixed_username.empty?
      fixed_username << sanitize_username(I18n.t('fallback_username'))
      fixed_username << LAST_RESORT_USERNAME if fixed_username.empty?
    end

    rightsize_username(fixed_username)
  end

  def self.sanitize_username(name)
    name = name.to_s.dup

    if SiteSetting.unicode_usernames
      name.unicode_normalize!

      # TODO: Jan 2022, review if still needed
      # see: https://meta.discourse.org/t/unicode-username-with-as-the-final-char-leads-to-an-error-loading-profile-page/173182
      if name.include?('Σ')
        ctx = MiniRacer::Context.new
        name = ctx.eval("#{name.to_s.to_json}.toLowerCase()")
        ctx.dispose
      end
    else
      name = ActiveSupport::Inflector.transliterate(name)
    end

    name.gsub!(UsernameValidator.invalid_char_pattern, '_')
    name = apply_allowlist(name) if UsernameValidator.char_allowlist_exists?
    name.gsub!(UsernameValidator::INVALID_LEADING_CHAR_PATTERN, '')
    name.gsub!(UsernameValidator::CONFUSING_EXTENSIONS, "_")
    name.gsub!(UsernameValidator::INVALID_TRAILING_CHAR_PATTERN, '')
    name.gsub!(UsernameValidator::REPEATED_SPECIAL_CHAR_PATTERN, '_')
    name
  end

  def self.apply_allowlist(name)
    name.grapheme_clusters
      .map { |c| UsernameValidator.allowed_char?(c) ? c : '_' }
      .join
  end

  def self.rightsize_username(name)
    name = truncate(name, User.username_length.end)
    name.gsub!(UsernameValidator::INVALID_TRAILING_CHAR_PATTERN, '')

    missing_char_count = User.username_length.begin - name.grapheme_clusters.size
    name << '1' * missing_char_count if missing_char_count > 0
    name
  end

  def self.truncate(name, max_grapheme_clusters)
    clusters = name.grapheme_clusters

    if clusters.size > max_grapheme_clusters
      clusters = clusters[0..max_grapheme_clusters - 1]
      name = clusters.join
    end

    while name.length > UsernameValidator::MAX_CHARS
      clusters.pop
      name = clusters.join
    end

    name
  end
end<|MERGE_RESOLUTION|>--- conflicted
+++ resolved
@@ -4,13 +4,7 @@
   GENERIC_NAMES = ['i', 'me', 'info', 'support', 'admin', 'webmaster', 'hello', 'mail', 'office', 'contact', 'team']
   LAST_RESORT_USERNAME = "user"
 
-<<<<<<< HEAD
   def self.suggest(name_or_email)
-    return unless name_or_email.present?
-
-=======
-  def self.suggest(name_or_email, allowed_username = nil)
->>>>>>> 88ecb833
     name = parse_name_from_email(name_or_email)
     find_available_username_based_on(name)
   end
