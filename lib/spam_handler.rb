--- conflicted
+++ resolved
@@ -11,11 +11,7 @@
 
     staff_user_ids = Group[:staff].user_ids - [-1]
     staff_members_with_same_ip = User.where(id: staff_user_ids)
-<<<<<<< HEAD
-                                     .where("ip_address = ?", ip_address.to_s)
-=======
                                      .where(ip_address: ip_address.to_s)
->>>>>>> aef7bf8b
                                      .count
 
     return false if staff_members_with_same_ip > 0
