module ThemeStore; end

class ThemeStore::GitImporter

  class ImportFailed < StandardError; end
  attr_reader :url

  def initialize(url, private_key: nil, branch: 'master')
    @url = url
    if @url.start_with?("https://github.com") && !@url.end_with?(".git")
      @url += ".git"
    end
    @temp_folder = "#{Pathname.new(Dir.tmpdir).realpath}/discourse_theme_#{SecureRandom.hex}"
    @private_key = private_key
    @branch = branch
  end

  def import!
    if @private_key
      import_private!
    else
      import_public!
    end
  end

  def commits_since(hash)
    commit_hash, commits_behind = nil

    Dir.chdir(@temp_folder) do
      commit_hash = Discourse::Utils.execute_command("git", "rev-parse", "HEAD").strip
      commits_behind = Discourse::Utils.execute_command("git", "rev-list", "#{hash}..HEAD", "--count").strip
    end

    [commit_hash, commits_behind]
  end

  def version
    Dir.chdir(@temp_folder) do
      Discourse::Utils.execute_command("git", "rev-parse", "HEAD").strip
    end
  end

  def cleanup!
    FileUtils.rm_rf(@temp_folder)
  end

  def real_path(relative)
    fullpath = "#{@temp_folder}/#{relative}"
    return nil unless File.exist?(fullpath)

    # careful to handle symlinks here, don't want to expose random data
    fullpath = Pathname.new(fullpath).realpath.to_s

    if fullpath && fullpath.start_with?(@temp_folder)
      fullpath
    else
      nil
    end
  end

  def [](value)
    fullpath = real_path(value)
    return nil unless fullpath
    File.read(fullpath)
  end

  protected

  def import_public!
<<<<<<< HEAD
    Discourse::Utils.execute_command("git", "clone", "--single-branch", "-b", @branch, @url, @temp_folder)
=======
    begin
      Discourse::Utils.execute_command("git", "clone", @url, @temp_folder)
    rescue => err
      raise ImportFailed.new(err.message)
    end
>>>>>>> a713c0d3
  end

  def import_private!
    ssh_folder = "#{Pathname.new(Dir.tmpdir).realpath}/discourse_theme_ssh_#{SecureRandom.hex}"
    FileUtils.mkdir_p ssh_folder

    Dir.chdir(ssh_folder) do
      File.write('id_rsa', @private_key.strip)
      FileUtils.chmod(0600, 'id_rsa')
    end

<<<<<<< HEAD
    Discourse::Utils.execute_command({
      'GIT_SSH_COMMAND' => "ssh -i #{ssh_folder}/id_rsa -o StrictHostKeyChecking=no"
    }, "git", "clone", "--single-branch", "-b", @branch, @url, @temp_folder)
=======
    begin
      Discourse::Utils.execute_command({
        'GIT_SSH_COMMAND' => "ssh -i #{ssh_folder}/id_rsa -o StrictHostKeyChecking=no"
      }, "git", "clone", @url, @temp_folder)
    rescue => err
      raise ImportFailed.new(err.message)
    end
>>>>>>> a713c0d3
  ensure
    FileUtils.rm_rf ssh_folder
  end

end<|MERGE_RESOLUTION|>--- conflicted
+++ resolved
@@ -67,15 +67,11 @@
   protected
 
   def import_public!
-<<<<<<< HEAD
-    Discourse::Utils.execute_command("git", "clone", "--single-branch", "-b", @branch, @url, @temp_folder)
-=======
     begin
-      Discourse::Utils.execute_command("git", "clone", @url, @temp_folder)
+      Discourse::Utils.execute_command("git", "clone", "--single-branch", "-b", @branch, @url, @temp_folder)
     rescue => err
       raise ImportFailed.new(err.message)
     end
->>>>>>> a713c0d3
   end
 
   def import_private!
@@ -87,19 +83,13 @@
       FileUtils.chmod(0600, 'id_rsa')
     end
 
-<<<<<<< HEAD
-    Discourse::Utils.execute_command({
-      'GIT_SSH_COMMAND' => "ssh -i #{ssh_folder}/id_rsa -o StrictHostKeyChecking=no"
-    }, "git", "clone", "--single-branch", "-b", @branch, @url, @temp_folder)
-=======
     begin
       Discourse::Utils.execute_command({
         'GIT_SSH_COMMAND' => "ssh -i #{ssh_folder}/id_rsa -o StrictHostKeyChecking=no"
-      }, "git", "clone", @url, @temp_folder)
+      }, "git", "clone", "--single-branch", "-b", @branch, @url, @temp_folder)
     rescue => err
       raise ImportFailed.new(err.message)
     end
->>>>>>> a713c0d3
   ensure
     FileUtils.rm_rf ssh_folder
   end
