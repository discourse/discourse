# frozen_string_literal: true

require "compression/engine"

<<<<<<< HEAD
class ThemeStore::ZipImporter < ThemeStore::Importer
  attr_reader :url

  def initialize(filename, original_filename)
    super

=======
class ThemeStore::ZipImporter < ThemeStore::BaseImporter
  attr_reader :url

  def initialize(filename, original_filename)
>>>>>>> b2b1e721
    @filename = filename
    @original_filename = original_filename
  end

  def import!
    FileUtils.mkdir(temp_folder)

    available_size = SiteSetting.decompressed_theme_max_file_size_mb
    Compression::Engine
      .engine_for(@original_filename)
      .tap do |engine|
        engine.decompress(temp_folder, @filename, available_size)
        strip_root_directory
      end
  rescue RuntimeError
    raise RemoteTheme::ImportError, I18n.t("themes.import_error.unpack_failed")
  rescue Compression::Zip::ExtractFailed
    raise RemoteTheme::ImportError, I18n.t("themes.import_error.file_too_big")
  end

  def version
    ""
  end

  def strip_root_directory
    root_files = Dir.glob("#{temp_folder}/*")
    if root_files.size == 1 && File.directory?(root_files[0])
<<<<<<< HEAD
      FileUtils.mv(Dir.glob("#{@temp_folder}/*/*"), @temp_folder)
=======
      FileUtils.mv(Dir.glob("#{temp_folder}/*/*"), temp_folder)
>>>>>>> b2b1e721
    end
  end
end<|MERGE_RESOLUTION|>--- conflicted
+++ resolved
@@ -2,19 +2,10 @@
 
 require "compression/engine"
 
-<<<<<<< HEAD
-class ThemeStore::ZipImporter < ThemeStore::Importer
-  attr_reader :url
-
-  def initialize(filename, original_filename)
-    super
-
-=======
 class ThemeStore::ZipImporter < ThemeStore::BaseImporter
   attr_reader :url
 
   def initialize(filename, original_filename)
->>>>>>> b2b1e721
     @filename = filename
     @original_filename = original_filename
   end
@@ -42,11 +33,7 @@
   def strip_root_directory
     root_files = Dir.glob("#{temp_folder}/*")
     if root_files.size == 1 && File.directory?(root_files[0])
-<<<<<<< HEAD
-      FileUtils.mv(Dir.glob("#{@temp_folder}/*/*"), @temp_folder)
-=======
       FileUtils.mv(Dir.glob("#{temp_folder}/*/*"), temp_folder)
->>>>>>> b2b1e721
     end
   end
 end