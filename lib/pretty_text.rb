--- conflicted
+++ resolved
@@ -390,20 +390,12 @@
     doc.css(".lightbox-wrapper .meta").remove
   end
 
-<<<<<<< HEAD
-  def self.format_for_email(html, style: nil)
+  def self.format_for_email(html, post, style: nil)
     Email::Styles.new(html, style: style).tap do |doc|
       doc.make_all_links_absolute
       doc.send :"format_#{style}" if style
+      DiscourseEvent.trigger(:reduce_cooked, doc, post)
     end.to_html
-=======
-  def self.format_for_email(html, post = nil)
-    doc = Nokogiri::HTML.fragment(html)
-    DiscourseEvent.trigger(:reduce_cooked, doc, post)
-    make_all_links_absolute(doc)
-    strip_image_wrapping(doc)
-    doc.to_html
->>>>>>> e3e31441
   end
 
   protected
