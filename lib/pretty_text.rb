--- conflicted
+++ resolved
@@ -156,15 +156,8 @@
         __optInput.formatUsername = __formatUsername;
         __optInput.getTopicInfo = __getTopicInfo;
         __optInput.categoryHashtagLookup = __categoryLookup;
-<<<<<<< HEAD
-        __optInput.mentionLookup = __mentionLookup;
         __optInput.customEmoji = #{custom_emoji.to_json};
         __optInput.emojiUnicodeReplacer = __emojiUnicodeReplacer;
-        __optInput.lookupInlineOnebox = __lookupInlineOnebox;
-=======
-        __optInput.customEmoji = #{custom_emoji.to_json};
-        __optInput.emojiUnicodeReplacer = __emojiUnicodeReplacer;
->>>>>>> c10941bb
         __optInput.lookupImageUrls = __lookupImageUrls;
         __optInput.censoredWords = #{WordWatcher.words_for_action(:censor).join('|').to_json};
       JS
@@ -176,18 +169,8 @@
       if opts[:user_id]
         buffer << "__optInput.userId = #{opts[:user_id].to_i};\n"
       end
-<<<<<<< HEAD
-
-      if opts[:invalidate_oneboxes]
-        buffer << "__optInput.invalidateOneboxes = true;\n"
-      end
 
       buffer << "__textOptions = __buildOptions(__optInput);\n"
-
-=======
-
-      buffer << "__textOptions = __buildOptions(__optInput);\n"
->>>>>>> c10941bb
       buffer << ("__pt = new __PrettyText(__textOptions);")
 
       # Be careful disabling sanitization. We allow for custom emails
