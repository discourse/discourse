# frozen_string_literal: true

require "mini_racer"
require "nokogiri"
require "erb"

module PrettyText
  DANGEROUS_BIDI_CHARACTERS = [
    "\u202A",
    "\u202B",
    "\u202C",
    "\u202D",
    "\u202E",
    "\u2066",
    "\u2067",
    "\u2068",
    "\u2069",
  ].freeze
  DANGEROUS_BIDI_REGEXP = Regexp.new(DANGEROUS_BIDI_CHARACTERS.join("|")).freeze

  BLOCKED_HOTLINKED_SRC_ATTR = "data-blocked-hotlinked-src"
  BLOCKED_HOTLINKED_SRCSET_ATTR = "data-blocked-hotlinked-srcset"

  @mutex = Mutex.new
  @ctx_init = Mutex.new

  def self.app_root
    Rails.root
  end

  def self.find_file(root, filename)
    return filename if File.file?("#{root}#{filename}")

    es6_name = "#{filename}.js.es6"
    return es6_name if File.file?("#{root}#{es6_name}")

    js_name = "#{filename}.js"
    return js_name if File.file?("#{root}#{js_name}")

    erb_name = "#{filename}.js.es6.erb"
    return erb_name if File.file?("#{root}#{erb_name}")

    erb_name = "#{filename}.js.erb"
    return erb_name if File.file?("#{root}#{erb_name}")
  end

  def self.apply_es6_file(ctx, root_path, part_name)
    filename = find_file(root_path, part_name)
    if filename
      source = File.read("#{root_path}#{filename}")
      source = ERB.new(source).result(binding) if filename =~ /\.erb\z/

      transpiler = DiscourseJsProcessor::Transpiler.new
      transpiled = transpiler.perform(source, "#{Rails.root}/app/assets/javascripts/", part_name)
      ctx.eval(transpiled)
    else
      # Look for vendored stuff
      vendor_root = "#{Rails.root}/vendor/assets/javascripts/"
      filename = find_file(vendor_root, part_name)
      ctx.eval(File.read("#{vendor_root}#{filename}")) if filename
    end
  end

  def self.ctx_load_directory(ctx, path)
    root_path = "#{Rails.root}/app/assets/javascripts/"
    Dir["#{root_path}#{path}/**/*"].sort.each do |f|
      apply_es6_file(ctx, root_path, f.sub(root_path, "").sub(/\.js(.es6)?\z/, ""))
    end
  end

  def self.create_es6_context
    ctx = MiniRacer::Context.new(timeout: 25_000, ensure_gc_after_idle: 2000)

    ctx.eval("window = {}; window.devicePixelRatio = 2;") # hack to make code think stuff is retina

    ctx.attach("rails.logger.info", proc { |err| Rails.logger.info(err.to_s) })
    ctx.attach("rails.logger.warn", proc { |err| Rails.logger.warn(err.to_s) })
    ctx.attach("rails.logger.error", proc { |err| Rails.logger.error(err.to_s) })
    ctx.eval <<~JS
      console = {
        prefix: "[PrettyText] ",
        log: function(...args){ rails.logger.info(console.prefix + args.join(" ")); },
        warn: function(...args){ rails.logger.warn(console.prefix + args.join(" ")); },
        error: function(...args){ rails.logger.error(console.prefix + args.join(" ")); }
      }
    JS

    ctx.eval("__PRETTY_TEXT = true")

    PrettyText::Helpers.instance_methods.each do |method|
      ctx.attach("__helpers.#{method}", PrettyText::Helpers.method(method))
    end

    root_path = "#{Rails.root}/app/assets/javascripts/"
    ctx_load(ctx, "#{root_path}/node_modules/loader.js/dist/loader/loader.js")
    ctx_load(ctx, "#{root_path}/handlebars-shim.js")
    ctx_load(ctx, "#{root_path}/node_modules/xss/dist/xss.js")
    ctx.load("#{Rails.root}/lib/pretty_text/vendor-shims.js")
    ctx_load_directory(ctx, "pretty-text/addon")
    ctx_load_directory(ctx, "pretty-text/engines/discourse-markdown")
    ctx_load(ctx, "#{root_path}/node_modules/markdown-it/dist/markdown-it.js")

    apply_es6_file(ctx, root_path, "discourse-common/addon/lib/get-url")
    apply_es6_file(ctx, root_path, "discourse-common/addon/lib/object")
    apply_es6_file(ctx, root_path, "discourse-common/addon/lib/deprecated")
    apply_es6_file(ctx, root_path, "discourse-common/addon/lib/escape")
    apply_es6_file(ctx, root_path, "discourse-common/addon/utils/watched-words")
    apply_es6_file(ctx, root_path, "discourse/app/lib/to-markdown")
    apply_es6_file(ctx, root_path, "discourse/app/lib/utilities")

    ctx.load("#{Rails.root}/lib/pretty_text/shims.js")
    ctx.eval("__setUnicode(#{Emoji.unicode_replacements_json})")

    to_load = []
    DiscoursePluginRegistry.each_globbed_asset do |a|
      to_load << a if File.file?(a) && a =~ /discourse-markdown/
    end
    to_load.uniq.each do |f|
      if f =~ %r{\A.+assets/javascripts/}
        root = Regexp.last_match[0]
        apply_es6_file(ctx, root, f.sub(root, "").sub(/\.js(\.es6)?\z/, ""))
      end
    end

    DiscoursePluginRegistry.vendored_core_pretty_text.each { |vpt| ctx.eval(File.read(vpt)) }

    DiscoursePluginRegistry.vendored_pretty_text.each { |vpt| ctx.eval(File.read(vpt)) }

    ctx
  end

  def self.v8
    return @ctx if @ctx

    # ensure we only init one of these
    @ctx_init.synchronize do
      return @ctx if @ctx
      @ctx = create_es6_context
    end

    @ctx
  end

  def self.reset_translations
    v8.eval("__resetTranslationTree()")
  end

  def self.reset_context
    @ctx_init.synchronize do
      @ctx&.dispose
      @ctx = nil
    end
  end

  # Acceptable options:
  #
  #  disable_emojis    - Disables the emoji markdown engine.
  #  features          - A hash where the key is the markdown feature name and the value is a boolean to enable/disable the markdown feature.
  #                      The hash is merged into the default features set in pretty-text.js which can be used to add new features or disable existing features.
  #  features_override - An array of markdown feature names to override the default markdown feature set. Currently used by plugins to customize what features should be enabled
  #                      when rendering markdown.
  #  markdown_it_rules - An array of markdown rule names which will be applied to the markdown-it engine. Currently used by plugins to customize what markdown-it rules should be
  #                      enabled when rendering markdown.
  #  topic_id          - Topic id for the post being cooked.
  #  user_id           - User id for the post being cooked.
  #  force_quote_link  - Always create the link to the quoted topic for [quote] bbcode. Normally this only happens
  #                      if the topic_id provided is different from the [quote topic:X].
  #  hashtag_context   - Defaults to "topic-composer" if not supplied. Controls the order of #hashtag lookup results
  #                      based on registered hashtag contexts from the `#register_hashtag_search_param` plugin API
  #                      method.
  def self.markdown(text, opts = {})
    # we use the exact same markdown converter as the client
    # TODO: use the same extensions on both client and server (in particular the template for mentions)
    baked = nil
    text = text || ""

    protect do
      context = v8

      custom_emoji = {}
      Emoji.custom.map { |e| custom_emoji[e.name] = e.url }

      # note, any additional options added to __optInput here must be
      # also be added to the buildOptions function in pretty-text.js,
      # otherwise they will be discarded
      buffer = +<<~JS
        __optInput = {};
        __optInput.siteSettings = #{SiteSetting.client_settings_json};
        #{"__optInput.disableEmojis = true" if opts[:disable_emojis]}
        __paths = #{paths_json};
        __optInput.getURL = __getURL;
        #{"__optInput.features = #{opts[:features].to_json};" if opts[:features]}
        #{"__optInput.featuresOverride = #{opts[:features_override].to_json};" if opts[:features_override]}
        #{"__optInput.markdownItRules = #{opts[:markdown_it_rules].to_json};" if opts[:markdown_it_rules]}
        __optInput.getCurrentUser = __getCurrentUser;
        __optInput.lookupAvatar = __lookupAvatar;
        __optInput.lookupPrimaryUserGroup = __lookupPrimaryUserGroup;
        __optInput.formatUsername = __formatUsername;
        __optInput.getTopicInfo = __getTopicInfo;
        __optInput.categoryHashtagLookup = __categoryLookup;
        __optInput.hashtagLookup = __hashtagLookup;
        __optInput.customEmoji = #{custom_emoji.to_json};
        __optInput.customEmojiTranslation = #{Plugin::CustomEmoji.translations.to_json};
        __optInput.emojiUnicodeReplacer = __emojiUnicodeReplacer;
        __optInput.lookupUploadUrls = __lookupUploadUrls;
        __optInput.censoredRegexp = #{WordWatcher.serializable_word_matcher_regexp(:censor).to_json};
        __optInput.watchedWordsReplace = #{WordWatcher.word_matcher_regexps(:replace).to_json};
        __optInput.watchedWordsLink = #{WordWatcher.word_matcher_regexps(:link).to_json};
        __optInput.additionalOptions = #{Site.markdown_additional_options.to_json};
      JS

      buffer << "__optInput.topicId = #{opts[:topic_id].to_i};\n" if opts[:topic_id]

      if opts[:force_quote_link]
        buffer << "__optInput.forceQuoteLink = #{opts[:force_quote_link]};\n"
      end

      if opts[:user_id]
        buffer << "__optInput.userId = #{opts[:user_id].to_i};\n"

        # NOTE: If using this for server-side cooking you will end up
        # with a Hash once it is passed to a PrettyText::Helper. If
        # you use that hash to instanciate a User model, you will want to do
        # user.reload before accessing data on this parsed User, otherwise
        # AR relations will not be loaded.
        buffer << "__optInput.currentUser = #{User.find(opts[:user_id]).to_json}\n"
      end

      opts[:hashtag_context] = opts[:hashtag_context] || "topic-composer"
      hashtag_types_as_js =
        HashtagAutocompleteService
          .ordered_types_for_context(opts[:hashtag_context])
          .map { |t| "'#{t}'" }
          .join(",")
      hashtag_icons_as_js =
        HashtagAutocompleteService.data_source_icons.map { |i| "'#{i}'" }.join(",")
      buffer << "__optInput.hashtagTypesInPriorityOrder = [#{hashtag_types_as_js}];\n"
      buffer << "__optInput.hashtagIcons = [#{hashtag_icons_as_js}];\n"

      buffer << "__textOptions = __buildOptions(__optInput);\n"
      buffer << ("__pt = new __PrettyText(__textOptions);")

      # Be careful disabling sanitization. We allow for custom emails
      buffer << ("__pt.disableSanitizer();") if opts[:sanitize] == false

      opts = context.eval(buffer)

      DiscourseEvent.trigger(:markdown_context, context)
      baked = context.eval("__pt.cook(#{text.inspect})")
    end

    baked
  end

  def self.paths_json
    paths = { baseUri: Discourse.base_path, CDN: Rails.configuration.action_controller.asset_host }

    if SiteSetting.Upload.enable_s3_uploads
      paths[:S3CDN] = SiteSetting.Upload.s3_cdn_url if SiteSetting.Upload.s3_cdn_url.present?
      paths[:S3BaseUrl] = Discourse.store.absolute_base_url
    end

    paths.to_json
  end

  # leaving this here, cause it invokes v8, don't want to implement twice
  def self.avatar_img(avatar_template, size)
    protect { v8.eval(<<~JS) }
        __paths = #{paths_json};
        __utils.avatarImg({size: #{size.inspect}, avatarTemplate: #{avatar_template.inspect}}, __getURL);
      JS
  end

  def self.unescape_emoji(title)
    return title unless SiteSetting.enable_emoji? && title

    set = SiteSetting.emoji_set.inspect
    custom = Emoji.custom.map { |e| [e.name, e.url] }.to_h.to_json

    protect { v8.eval(<<~JS) }
        __paths = #{paths_json};
        __performEmojiUnescape(#{title.inspect}, {
          getURL: __getURL,
          emojiSet: #{set},
          emojiCDNUrl: "#{SiteSetting.external_emoji_url.blank? ? "" : SiteSetting.external_emoji_url}",
          customEmoji: #{custom},
          enableEmojiShortcuts: #{SiteSetting.enable_emoji_shortcuts},
          inlineEmoji: #{SiteSetting.enable_inline_emoji_translation}
        });
      JS
  end

  def self.escape_emoji(title)
    return unless title

    replace_emoji_shortcuts = SiteSetting.enable_emoji && SiteSetting.enable_emoji_shortcuts

    protect { v8.eval(<<~JS) }
        __performEmojiEscape(#{title.inspect}, {
          emojiShortcuts: #{replace_emoji_shortcuts},
          inlineEmoji: #{SiteSetting.enable_inline_emoji_translation}
        });
      JS
  end

  def self.cook(text, opts = {})
    options = opts.dup
    working_text = text.dup

    sanitized = markdown(working_text, options)

    doc = Nokogiri::HTML5.fragment(sanitized)

    add_nofollow = !options[:omit_nofollow] && SiteSetting.add_rel_nofollow_to_user_content
    add_rel_attributes_to_user_content(doc, add_nofollow)
    strip_hidden_unicode_bidirectional_characters(doc)
    sanitize_hotlinked_media(doc)

    add_mentions(doc, user_id: opts[:user_id]) if SiteSetting.enable_mentions

    scrubber = Loofah::Scrubber.new { |node| node.remove if node.name == "script" }
    loofah_fragment = Loofah.fragment(doc.to_html)
    loofah_fragment.scrub!(scrubber).to_html
  end

  def self.strip_hidden_unicode_bidirectional_characters(doc)
    return if !DANGEROUS_BIDI_REGEXP.match?(doc.content)

    doc
      .css("code,pre")
      .each do |code_tag|
        next if !DANGEROUS_BIDI_REGEXP.match?(code_tag.content)

        DANGEROUS_BIDI_CHARACTERS.each do |bidi|
          next if !code_tag.content.include?(bidi)

          formatted = "&lt;U+#{bidi.ord.to_s(16).upcase}&gt;"
          code_tag.inner_html =
            code_tag.inner_html.gsub(
              bidi,
              "<span class=\"bidi-warning\" title=\"#{I18n.t("post.hidden_bidi_character")}\">#{formatted}</span>",
            )
        end
      end
  end

  def self.sanitize_hotlinked_media(doc)
    return if !SiteSetting.block_hotlinked_media

    allowed_pattern = allowed_src_pattern

    doc
      .css("img[src], source[src], source[srcset], track[src]")
      .each do |el|
        if el["src"] && !el["src"].match?(allowed_pattern)
          el[PrettyText::BLOCKED_HOTLINKED_SRC_ATTR] = el.delete("src")
        end

        if el["srcset"]
          srcs = el["srcset"].split(",").map { |e| e.split(" ", 2)[0].presence }
          if srcs.any? { |src| !src.match?(allowed_pattern) }
            el[PrettyText::BLOCKED_HOTLINKED_SRCSET_ATTR] = el.delete("srcset")
          end
        end
      end
  end

  def self.add_rel_attributes_to_user_content(doc, add_nofollow)
    allowlist = []

    domains = SiteSetting.exclude_rel_nofollow_domains
    allowlist = domains.split("|") if domains.present?

    site_uri = nil
    doc
      .css("a")
      .each do |l|
        href = l["href"].to_s
        l["rel"] = "noopener" if l["target"] == "_blank"

        begin
          uri = URI(UrlHelper.encode_component(href))
          site_uri ||= URI(Discourse.base_url)

          same_domain =
            !uri.host.present? || uri.host == site_uri.host ||
              uri.host.ends_with?(".#{site_uri.host}") ||
              allowlist.any? { |u| uri.host == u || uri.host.ends_with?(".#{u}") }

          l["rel"] = "noopener nofollow ugc" if add_nofollow && !same_domain
        rescue URI::Error
          # add a nofollow anyway
          l["rel"] = "noopener nofollow ugc"
        end
      end
  end

  class DetectedLink < Struct.new(:url, :is_quote)
  end

  def self.extract_links(html)
    links = []
    doc = Nokogiri::HTML5.fragment(html)

    # extract onebox links
    doc
      .css("aside.onebox[data-onebox-src]")
      .each { |onebox| links << DetectedLink.new(onebox["data-onebox-src"], false) }

    # remove href inside quotes & oneboxes & elided part
    doc.css("aside.quote a, aside.onebox a, .elided a").remove

    # remove hotlinked images
    doc.css("a.onebox > img").each { |img| img.parent.remove }

    # extract all links
    doc
      .css("a")
      .each do |a|
        links << DetectedLink.new(a["href"], false) if a["href"].present? && a["href"][0] != "#"
      end

    # extract quotes
    doc
      .css("aside.quote[data-topic]")
      .each do |aside|
        if aside["data-topic"].present?
          url = +"/t/#{aside["data-topic"]}"
          url << "/#{aside["data-post"]}" if aside["data-post"].present?
          links << DetectedLink.new(url, true)
        end
      end

    # extract Youtube links
    doc
      .css("div[data-youtube-id]")
      .each do |div|
        if div["data-youtube-id"].present?
          links << DetectedLink.new(
            "https://www.youtube.com/watch?v=#{div["data-youtube-id"]}",
            false,
          )
        end
      end

    links
  end

  def self.extract_mentions(cooked)
    mentions =
      cooked
        .css(".mention, .mention-group")
        .map do |e|
          if (name = e.inner_text)
            name = name[1..-1]
            name = User.normalize_username(name)
            name
          end
        end

    mentions.compact!
    mentions.uniq!
    mentions
  end

  def self.excerpt(html, max_length, options = {})
    # TODO: properly fix this HACK in ExcerptParser without introducing XSS
    doc = Nokogiri::HTML5.fragment(html)
    DiscourseEvent.trigger(:reduce_excerpt, doc, options)
    strip_image_wrapping(doc)
    strip_oneboxed_media(doc)

    if SiteSetting.enable_experimental_hashtag_autocomplete && options[:plain_hashtags]
      convert_hashtag_links_to_plaintext(doc)
    end

    html = doc.to_html
    ExcerptParser.get_excerpt(html, max_length, options)
  end

  def self.convert_hashtag_links_to_plaintext(doc)
    doc
      .css("a.hashtag-cooked")
      .each { |hashtag| hashtag.replace("##{hashtag.attributes["data-slug"]}") }
  end

  def self.strip_links(string)
    return string if string.blank?

    # If the user is not basic, strip links from their bio
    fragment = Nokogiri::HTML5.fragment(string)
    fragment.css("a").each { |a| a.replace(a.inner_html) }
    fragment.to_html
  end

  def self.make_all_links_absolute(doc)
    site_uri = nil
    doc
      .css("a")
      .each do |link|
        href = link["href"].to_s
        begin
          uri = URI(href)
          site_uri ||= URI(Discourse.base_url)
          unless uri.host.present? || href.start_with?("mailto")
            link["href"] = "#{site_uri}#{link["href"]}"
          end
        rescue URI::Error
          # leave it
        end
      end
  end

  def self.strip_image_wrapping(doc)
    doc.css(".lightbox-wrapper .meta").remove
  end

  def self.strip_oneboxed_media(doc)
    doc.css("audio").remove
    doc.css(".video-onebox,video").remove
  end

  def self.convert_vimeo_iframes(doc)
<<<<<<< HEAD
    doc.css("iframe[src*='player.vimeo.com']").each do |iframe|
      if iframe["data-original-href"].present?
        vimeo_url = UrlHelper.normalized_encode(iframe["data-original-href"])
      else
        vimeo_id = iframe['src'].split('/').last.sub("?h=", "/")
        vimeo_url = "https://vimeo.com/#{vimeo_id}"
=======
    doc
      .css("iframe[src*='player.vimeo.com']")
      .each do |iframe|
        if iframe["data-original-href"].present?
          vimeo_url = UrlHelper.normalized_encode(iframe["data-original-href"])
        else
          vimeo_id = iframe["src"].split("/").last
          vimeo_url = "https://vimeo.com/#{vimeo_id}"
        end
        iframe.replace Nokogiri::HTML5.fragment("<p><a href='#{vimeo_url}'>#{vimeo_url}</a></p>")
>>>>>>> 06ad13b5
      end
  end

  def self.strip_secure_uploads(doc)
    # images inside a lightbox or other link
    doc
      .css("a[href]")
      .each do |a|
        next if !Upload.secure_uploads_url?(a["href"])

        non_image_media = %w[video audio].include?(a&.parent&.name)
        target = non_image_media ? a.parent : a
        if target.to_s.include?("stripped-secure-view-media") ||
             target.to_s.include?("stripped-secure-view-upload")
          next
        end

        next if a.css("img[src]").empty? && !non_image_media

        if a.classes.include?("lightbox")
          img = a.css("img[src]").first
          srcset = img&.attributes["srcset"]&.value
          if srcset
            # if available, use the first image from the srcset here
            # so we get the optimized image instead of the possibly huge original
            url = srcset.split(",").first
          else
            url = img["src"]
          end
          a.add_next_sibling secure_uploads_placeholder(
                               doc,
                               url,
                               width: img["width"],
                               height: img["height"],
                             )
          a.remove
        else
          width = non_image_media ? nil : a.at_css("img").attr("width")
          height = non_image_media ? nil : a.at_css("img").attr("height")
          target.add_next_sibling secure_uploads_placeholder(
                                    doc,
                                    a["href"],
                                    width: width,
                                    height: height,
                                  )
          target.remove
        end
      end

    # images by themselves or inside a onebox
    doc
      .css("img[src]")
      .each do |img|
        url =
          if img.parent.classes.include?("aspect-image") && img.attributes["srcset"].present?
            # we are using the first image from the srcset here so we get the
            # optimized image instead of the original, because an optimized
            # image may be used for the onebox thumbnail
            srcset = img.attributes["srcset"].value
            srcset.split(",").first
          else
            img["src"]
          end

        width = img["width"]
        height = img["height"]
        onebox_type = nil

        if img.ancestors.css(".onebox-body").any?
          if img.classes.include?("onebox-avatar-inline")
            onebox_type = "avatar-inline"
          else
            onebox_type = "thumbnail"
          end
        end

        # we always want this to be tiny and without any special styles
        if img.classes.include?("site-icon")
          onebox_type = nil
          width = 16
          height = 16
        end

        if Upload.secure_uploads_url?(url)
          img.add_next_sibling secure_uploads_placeholder(
                                 doc,
                                 url,
                                 onebox_type: onebox_type,
                                 width: width,
                                 height: height,
                               )
          img.remove
        end
      end
  end

  def self.secure_uploads_placeholder(doc, url, onebox_type: false, width: nil, height: nil)
    data_width = width ? "data-width=#{width}" : ""
    data_height = height ? "data-height=#{height}" : ""
    data_onebox_type = onebox_type ? "data-onebox-type='#{onebox_type}'" : ""
    <<~HTML
    <div class="secure-upload-notice" data-stripped-secure-upload="#{url}" #{data_onebox_type} #{data_width} #{data_height}>
      #{I18n.t("emails.secure_uploads_placeholder")} <a class='stripped-secure-view-upload' href="#{url}">#{I18n.t("emails.view_redacted_media")}</a>.
    </div>
    HTML
  end

  def self.format_for_email(html, post = nil)
    doc = Nokogiri::HTML5.fragment(html)
    DiscourseEvent.trigger(:reduce_cooked, doc, post)
    strip_secure_uploads(doc) if post&.with_secure_uploads?
    strip_image_wrapping(doc)
    convert_vimeo_iframes(doc)
    make_all_links_absolute(doc)
    doc.to_html
  end

  protected

  class JavaScriptError < StandardError
    attr_accessor :message, :backtrace

    def initialize(message, backtrace)
      @message = message
      @backtrace = backtrace
    end
  end

  def self.protect
    rval = nil
    @mutex.synchronize { rval = yield }
    rval
  end

  def self.ctx_load(ctx, *files)
    files.each { |file| ctx.load(app_root + file) }
  end

  private

  USER_TYPE ||= "user"
  GROUP_TYPE ||= "group"
  GROUP_MENTIONABLE_TYPE ||= "group-mentionable"

  def self.add_mentions(doc, user_id: nil)
    elements = doc.css("span.mention")
    names = elements.map { |element| element.text[1..-1] }

    mentions = lookup_mentions(names, user_id: user_id)

    elements.each do |element|
      name = element.text[1..-1]
      name.downcase!

      if type = mentions[name]
        element.name = "a"

        element.children = PrettyText::Helpers.format_username(element.children.text)

        case type
        when USER_TYPE
          element["href"] = "#{Discourse.base_path}/u/#{UrlHelper.encode_component(name)}"
        when GROUP_MENTIONABLE_TYPE
          element["class"] = "mention-group notify"
          element["href"] = "#{Discourse.base_path}/groups/#{UrlHelper.encode_component(name)}"
        when GROUP_TYPE
          element["class"] = "mention-group"
          element["href"] = "#{Discourse.base_path}/groups/#{UrlHelper.encode_component(name)}"
        end
      end
    end
  end

  def self.lookup_mentions(names, user_id: nil)
    return {} if names.blank?

    sql = <<~SQL
    (
      SELECT
        :user_type AS type,
        username_lower AS name
      FROM users
      WHERE username_lower IN (:names) AND staged = false
    )
    UNION
    (
      SELECT
        :group_type AS type,
        lower(name) AS name
      FROM groups
    )
    UNION
    (
      SELECT
        :group_mentionable_type AS type,
        lower(name) AS name
      FROM groups
      WHERE lower(name) IN (:names) AND (#{Group.mentionable_sql_clause(include_public: false)})
    )
    ORDER BY type
    SQL

    user = User.find_by(id: user_id)
    names.each(&:downcase!)

    results =
      DB.query(
        sql,
        names: names,
        user_type: USER_TYPE,
        group_type: GROUP_TYPE,
        group_mentionable_type: GROUP_MENTIONABLE_TYPE,
        levels: Group.alias_levels(user),
        user_id: user_id,
      )

    mentions = {}
    results.each { |result| mentions[result.name] = result.type }
    mentions
  end

  def self.allowed_src_pattern
    allowed_src_prefixes = [
      Discourse.base_path,
      Discourse.base_url,
      GlobalSetting.s3_cdn_url,
      GlobalSetting.cdn_url,
      SiteSetting.external_emoji_url.presence,
      *SiteSetting.block_hotlinked_media_exceptions.split("|"),
    ]

    patterns =
      allowed_src_prefixes.compact.map do |url|
        pattern = Regexp.escape(url)

        # If 'https://example.com' is allowed, ensure 'https://example.com.blah.com' is not
        pattern += '(?:/|\z)' if !pattern.ends_with?("\/")

        pattern
      end

    /\A(data:|#{patterns.join("|")})/
  end
end<|MERGE_RESOLUTION|>--- conflicted
+++ resolved
@@ -521,25 +521,16 @@
   end
 
   def self.convert_vimeo_iframes(doc)
-<<<<<<< HEAD
-    doc.css("iframe[src*='player.vimeo.com']").each do |iframe|
-      if iframe["data-original-href"].present?
-        vimeo_url = UrlHelper.normalized_encode(iframe["data-original-href"])
-      else
-        vimeo_id = iframe['src'].split('/').last.sub("?h=", "/")
-        vimeo_url = "https://vimeo.com/#{vimeo_id}"
-=======
     doc
       .css("iframe[src*='player.vimeo.com']")
       .each do |iframe|
         if iframe["data-original-href"].present?
           vimeo_url = UrlHelper.normalized_encode(iframe["data-original-href"])
         else
-          vimeo_id = iframe["src"].split("/").last
+          vimeo_id = iframe["src"].split("/").last.sub("?h=", "/")
           vimeo_url = "https://vimeo.com/#{vimeo_id}"
         end
         iframe.replace Nokogiri::HTML5.fragment("<p><a href='#{vimeo_url}'>#{vimeo_url}</a></p>")
->>>>>>> 06ad13b5
       end
   end
 
