require_dependency 'has_errors'

class TopicCreator

  attr_reader :user, :guardian, :opts

  include HasErrors

  def self.create(user, guardian, opts)
    self.new(user, guardian, opts).create
  end

  def initialize(user, guardian, opts)
    @user = user
    @guardian = guardian
    @opts = opts
    @added_users = []
  end

  def valid?
    topic = Topic.new(setup_topic_params)
    # validate? will clear the error hash
    # so we fire the validation event after
    # this allows us to add errors
    valid = topic.valid?

    DiscourseEvent.trigger(:after_validate_topic, topic, self)
    valid &&= topic.errors.empty?

    add_errors_from(topic) unless valid

    valid
  end

  def create
    topic = Topic.new(setup_topic_params)
    setup_tags(topic)

    DiscourseEvent.trigger(:before_create_topic, topic, self)

    setup_auto_close_time(topic)
    process_private_message(topic)
    save_topic(topic)
    create_warning(topic)
    watch_topic(topic)
    create_shared_draft(topic)

    topic
  end

  private

  def create_shared_draft(topic)
    return unless @opts[:shared_draft] && @opts[:category].present?
    SharedDraft.create(topic_id: topic.id, category_id: @opts[:category])
  end

  def create_warning(topic)
    return unless @opts[:is_warning]

    # We can only attach warnings to PMs
    rollback_with!(topic, :warning_requires_pm) unless topic.private_message?

    # Don't create it if there is more than one user
    rollback_with!(topic, :too_many_users) if @added_users.size != 1

    # Create a warning record
    UserWarning.create(topic: topic, user: @added_users.first, created_by: @user)
  end

  def watch_topic(topic)
    unless @opts[:auto_track] == false
      topic.notifier.watch_topic!(topic.user_id)
    end

    topic.reload.topic_allowed_users.each do |tau|
      next if tau.user_id == -1 || tau.user_id == topic.user_id
      topic.notifier.watch!(tau.user_id)
    end

    topic.reload.topic_allowed_groups.each do |tag|
      tag.group.group_users.each do |gu|
        next if gu.user_id == -1 || gu.user_id == topic.user_id

        action =
          case gu.notification_level
          when TopicUser.notification_levels[:tracking] then "track!"
          when TopicUser.notification_levels[:regular]  then "regular!"
          when TopicUser.notification_levels[:muted]    then "mute!"
          when TopicUser.notification_levels[:watching] then "watch!"
          else "track!"
          end

        topic.notifier.send(action, gu.user_id)
      end
    end
  end

  def setup_topic_params
    @opts[:visible] = true if @opts[:visible].nil?

    topic_params = {
      title: @opts[:title],
      user_id: @user.id,
      last_post_user_id: @user.id,
      visible: @opts[:visible]
    }

    [:subtype, :archetype, :meta_data, :import_mode].each do |key|
      topic_params[key] = @opts[key] if @opts[key].present?
    end

    if topic_params[:import_mode] && @opts[:views].to_i > 0
      topic_params[:views] = @opts[:views].to_i
    end

    # Automatically give it a moderator warning subtype if specified
    topic_params[:subtype] = TopicSubtype.moderator_warning if @opts[:is_warning]

    category = find_category

    @guardian.ensure_can_create!(Topic, category) unless (@opts[:skip_validations] || @opts[:archetype] == Archetype.private_message)

    topic_params[:category_id] = category.id if category.present?

    topic_params[:created_at] = Time.zone.parse(@opts[:created_at].to_s) if @opts[:created_at].present?

    topic_params[:pinned_at] = Time.zone.parse(@opts[:pinned_at].to_s) if @opts[:pinned_at].present?
    topic_params[:pinned_globally] = @opts[:pinned_globally] if @opts[:pinned_globally].present?

    if SiteSetting.topic_featured_link_enabled && @opts[:featured_link].present? && @guardian.can_edit_featured_link?(topic_params[:category_id])
      topic_params[:featured_link] = @opts[:featured_link]
    end

    topic_params
  end

  def find_category
    # PM can't have a category
    @opts.delete(:category) if @opts[:archetype].present? && @opts[:archetype] == Archetype.private_message

    if @opts[:shared_draft]
      return Category.find(SiteSetting.shared_drafts_category)
    end

    # Temporary fix to allow older clients to create topics.
    # When all clients are updated the category variable should
    # be set directly to the contents of the if statement.
    if (@opts[:category].is_a? Integer) || (@opts[:category] =~ /^\d+$/)
      Category.find_by(id: @opts[:category])
    else
      Category.find_by(name_lower: @opts[:category].try(:downcase))
    end
  end

  def setup_tags(topic)
    if @opts[:tags].blank?
      unless @guardian.is_staff? || !guardian.can_tag?(topic)
        # Validate minimum required tags for a category
        category = find_category
        if category.present? && category.minimum_required_tags > 0
          topic.errors[:base] << I18n.t("tags.minimum_required_tags", count: category.minimum_required_tags)
          rollback_from_errors!(topic)
        end
      end
    else
      valid_tags = DiscourseTagging.tag_topic_by_names(topic, @guardian, @opts[:tags])
      rollback_from_errors!(topic) unless valid_tags
    end
  end

  def setup_auto_close_time(topic)
    return unless @opts[:auto_close_time].present?
    return unless @guardian.can_moderate?(topic)
    topic.set_auto_close(@opts[:auto_close_time], by_user: @user)
  end

  def process_private_message(topic)
    return unless @opts[:archetype] == Archetype.private_message
    topic.subtype = TopicSubtype.user_to_user unless topic.subtype

    unless @opts[:target_usernames].present? || @opts[:target_emails].present? || @opts[:target_group_names].present?
      rollback_with!(topic, :no_user_selected)
    end

    if @opts[:target_emails].present? && !@guardian.can_send_private_messages_to_email? then
      rollback_with!(topic, :reply_by_email_disabled)
    end

    add_users(topic, @opts[:target_usernames])
    add_emails(topic, @opts[:target_emails])
    add_groups(topic, @opts[:target_group_names])
<<<<<<< HEAD
    topic.topic_allowed_users.build(user_id: @user.id)
=======

    if !@added_users.include?(user)
      topic.topic_allowed_users.build(user_id: @user.id)
    end

>>>>>>> c10941bb
  end

  def save_topic(topic)
    topic.disable_rate_limits! if @opts[:skip_validations]

    unless topic.save(validate: !@opts[:skip_validations])
      rollback_from_errors!(topic)
    end
  end

  def add_users(topic, usernames)
    return unless usernames

    names = usernames.split(',').flatten
    len = 0

    User.includes(:user_option).where(username: names).find_each do |user|
      check_can_send_permission!(topic, user)
      @added_users << user
      topic.topic_allowed_users.build(user_id: user.id)
      len += 1
    end

    rollback_with!(topic, :target_user_not_found) unless len == names.length
  end

  def add_emails(topic, emails)
    return unless emails

    begin
      emails = emails.split(',').flatten
      len = 0

      emails.each do |email|
        display_name = email.split("@").first

        if user = find_or_create_user(email, display_name)
<<<<<<< HEAD
          @added_users << user
          topic.topic_allowed_users.build(user_id: user.id)
=======
          if !@added_users.include?(user)
            @added_users << user
            topic.topic_allowed_users.build(user_id: user.id)
          end
>>>>>>> c10941bb
          len += 1
        end
      end
    ensure
      rollback_with!(topic, :target_user_not_found) unless len == emails.length
    end
  end

  def add_groups(topic, groups)
    return unless groups
    names = groups.split(',').flatten
    len = 0

    Group.where(name: names).each do |group|
      check_can_send_permission!(topic, group)
      topic.topic_allowed_groups.build(group_id: group.id)
      len += 1
      group.update_columns(has_messages: true) unless group.has_messages
    end

    rollback_with!(topic, :target_group_not_found) unless len == names.length
  end

  def check_can_send_permission!(topic, obj)
    unless @opts[:skip_validations] ||
      @guardian.can_send_private_message?(obj, notify_moderators: topic&.subtype == TopicSubtype.notify_moderators)
      rollback_with!(topic, :cant_send_pm)
    end
  end

  def find_or_create_user(email, display_name)
    user = User.find_by_email(email)

    if !user && SiteSetting.enable_staged_users
      username = UserNameSuggester.sanitize_username(display_name) if display_name.present?

      user = User.create!(
        email: email,
        username: UserNameSuggester.suggest(username.presence || email),
        name: display_name.presence || User.suggest_name(email),
        staged: true
      )
    end

    user
  end

end<|MERGE_RESOLUTION|>--- conflicted
+++ resolved
@@ -190,15 +190,11 @@
     add_users(topic, @opts[:target_usernames])
     add_emails(topic, @opts[:target_emails])
     add_groups(topic, @opts[:target_group_names])
-<<<<<<< HEAD
-    topic.topic_allowed_users.build(user_id: @user.id)
-=======
 
     if !@added_users.include?(user)
       topic.topic_allowed_users.build(user_id: @user.id)
     end
 
->>>>>>> c10941bb
   end
 
   def save_topic(topic)
@@ -236,15 +232,10 @@
         display_name = email.split("@").first
 
         if user = find_or_create_user(email, display_name)
-<<<<<<< HEAD
-          @added_users << user
-          topic.topic_allowed_users.build(user_id: user.id)
-=======
           if !@added_users.include?(user)
             @added_users << user
             topic.topic_allowed_users.build(user_id: user.id)
           end
->>>>>>> c10941bb
           len += 1
         end
       end
