--- conflicted
+++ resolved
@@ -161,15 +161,6 @@
         step.add_field(id: 'apple_touch_icon', type: 'image', value: SiteSetting.site_apple_touch_icon_url)
 
         step.on_update do |updater|
-<<<<<<< HEAD
-          updater.apply_settings(:favicon_url)
-
-          if updater.fields[:apple_touch_icon_url] != SiteSetting.apple_touch_icon_url
-            upload = Upload.find_by_url(updater.fields[:apple_touch_icon_url])
-            dimensions = 180 # for apple touch icon
-            if upload && upload.width > dimensions && upload.height > dimensions
-              updater.update_setting(:large_icon_url, updater.fields[:apple_touch_icon_url])
-=======
           updater.apply_settings(:favicon)
 
           if updater.fields[:apple_touch_icon] != SiteSetting.apple_touch_icon
@@ -178,7 +169,6 @@
 
             if upload && upload.width > dimensions && upload.height > dimensions
               updater.update_setting(:large_icon, upload)
->>>>>>> c10941bb
 
               apple_touch_icon_optimized = OptimizedImage.create_for(
                 upload,
@@ -187,15 +177,6 @@
               )
 
               original_file = File.new(Discourse.store.path_for(apple_touch_icon_optimized)) rescue nil
-<<<<<<< HEAD
-              if original_file
-                apple_touch_icon_upload = UploadCreator.new(original_file, upload.original_filename).create_for(@wizard.user.id)
-                updater.update_setting(:apple_touch_icon_url, apple_touch_icon_upload.url)
-              end
-              apple_touch_icon_optimized.destroy! if apple_touch_icon_optimized.present?
-            else
-              updater.apply_settings(:apple_touch_icon_url)
-=======
 
               if original_file
                 apple_touch_icon_upload = UploadCreator.new(original_file, upload.original_filename).create_for(@wizard.user.id)
@@ -205,7 +186,6 @@
               apple_touch_icon_optimized.destroy! if apple_touch_icon_optimized.present?
             else
               updater.apply_settings(:apple_touch_icon)
->>>>>>> c10941bb
             end
           end
         end
@@ -247,14 +227,9 @@
             "<img src='#{Discourse.base_uri}/images/emoji/#{set[:value]}/#{e}.png'>"
           end
 
-<<<<<<< HEAD
-          sets.add_choice(set[:value],             label: I18n.t("js.#{set[:name]}"),
-                                                   extra_label: "<span class='emoji-preview'>#{imgs.join}</span>")
-=======
           sets.add_choice(set[:value],
                           label: I18n.t("js.#{set[:name]}"),
                           extra_label: "<span class='emoji-preview'>#{imgs.join}</span>")
->>>>>>> c10941bb
 
           step.on_update do |updater|
             updater.apply_settings(:emoji_set)
@@ -267,12 +242,7 @@
           staff_count = User.staff.human_users.where('username_lower not in (?)', reserved_usernames).count
           step.add_field(id: 'staff_count', type: 'component', value: staff_count)
 
-<<<<<<< HEAD
-        staff_count = User.staff.human_users.where('username_lower not in (?)', reserved_usernames).count
-        step.add_field(id: 'staff_count', type: 'component', value: staff_count)
-=======
           step.add_field(id: 'invite_list', type: 'component')
->>>>>>> c10941bb
 
           step.on_update do |updater|
             users = JSON.parse(updater.fields[:invite_list])
@@ -316,8 +286,6 @@
     def reserved_usernames
       @reserved_usernames ||= SiteSetting.defaults[:reserved_usernames].split('|')
     end
-<<<<<<< HEAD
-=======
 
     def update_tos
       tos_post = Post.find_by(topic_id: SiteSetting.tos_topic_id, post_number: 1)
@@ -331,6 +299,5 @@
         revisor.revise!(@wizard.user, raw: raw)
       end
     end
->>>>>>> c10941bb
   end
 end