# frozen_string_literal: true

class Wizard
  class Builder

    def initialize(user)
      @wizard = Wizard.new(user)
    end

    def build
      return @wizard unless SiteSetting.wizard_enabled? && @wizard.user.try(:staff?)

      @wizard.append_step('introduction') do |step|
        step.banner = "welcome-illustration.png"

        step.add_field(id: 'title', type: 'text', required: true, value: SiteSetting.title)
        step.add_field(id: 'site_description', type: 'text', required: false, value: SiteSetting.site_description)
        step.add_field(id: 'contact_email', type: 'text', required: true, value: SiteSetting.contact_email)

        languages = step.add_field(id: 'default_locale',
                                   type: 'dropdown',
                                   required: true,
                                   value: SiteSetting.default_locale)

        LocaleSiteSetting.values.each do |locale|
          languages.add_choice(locale[:value], label: locale[:name])
        end

        step.on_update do |updater|
          updater.ensure_changed(:title)

          if updater.errors.blank?
            updater.apply_settings(:title, :site_description, :contact_email)
          end

          old_locale = SiteSetting.default_locale
          updater.apply_setting(:default_locale)

          if old_locale != updater.fields[:default_locale]
            Scheduler::Defer.later "Reseed" do
              SeedData::Categories.with_default_locale.update(skip_changed: true)
              SeedData::Topics.with_default_locale.update(skip_changed: true)
            end

            updater.refresh_required = true
          end
        end
      end

      @wizard.append_step('privacy') do |step|
        step.banner = "members-illusration.png"
        step.add_field(id: 'login_required',
                       type: 'checkbox',
                       icon: 'unlock',
                       value: SiteSetting.login_required)

        step.add_field(id: 'invite_only',
                       type: 'checkbox',
                       icon: 'user-plus',
                       value: SiteSetting.invite_only)

        step.add_field(id: 'must_approve_users',
                       type: 'checkbox',
                       icon: 'user-shield',
                       value: SiteSetting.must_approve_users)

        step.on_update do |updater|
          updater.update_setting(:login_required, updater.fields[:login_required])
          updater.update_setting(:invite_only, updater.fields[:invite_only])
          updater.update_setting(:must_approve_users, updater.fields[:must_approve_users])
        end
      end

      @wizard.append_step('ready') do |step|
        # no form on this page, just info.
        step.banner = "finished-illustration.png"
      end

      @wizard.append_step('styling') do |step|
        default_theme = Theme.find_by(id: SiteSetting.default_theme_id)
        default_theme_override = SiteSetting.exists?(name: "default_theme_id")

        base_scheme = default_theme&.color_scheme&.base_scheme_id
        color_scheme_name = default_theme&.color_scheme&.name

        scheme_id = default_theme_override ? (base_scheme || color_scheme_name) : ColorScheme::LIGHT_THEME_ID

        themes = step.add_field(
          id: 'color_scheme',
          type: 'dropdown',
          required: !default_theme_override,
          value: scheme_id || ColorScheme::LIGHT_THEME_ID,
          show_in_sidebar: true
        )

        # fix for the case when base_scheme is nil
        if scheme_id && default_theme_override && base_scheme.nil?
          scheme = default_theme.color_scheme
          themes.add_choice(scheme_id, data: { colors: scheme.colors_hashes })
        end

        ColorScheme.base_color_scheme_colors.each do |t|
          themes.add_choice(t[:id], data: { colors: t[:colors] })
        end

        body_font = step.add_field(
          id: 'body_font',
          type: 'dropdown',
          value: SiteSetting.base_font,
          show_in_sidebar: true
        )

        heading_font = step.add_field(
          id: 'heading_font',
          type: 'dropdown',
          value: SiteSetting.heading_font,
          show_in_sidebar: true
        )

        DiscourseFonts.fonts.each do |font|
          body_font.add_choice(font[:key], label: font[:name])
          heading_font.add_choice(font[:key], label: font[:name])
        end

        current = SiteSetting.top_menu.starts_with?("categories") ? SiteSetting.desktop_category_page_style : "latest"
        style = step.add_field(id: 'homepage_style', type: 'dropdown', required: true, value: current, show_in_sidebar: true)
        style.add_choice('latest')
        CategoryPageStyle.values.each do |page|
          style.add_choice(page[:value])
        end

        step.add_field(
          id: 'styling_preview',
          type: 'component'
        )

        step.on_update do |updater|
          updater.update_setting(:base_font, updater.fields[:body_font])
          updater.update_setting(:heading_font, updater.fields[:heading_font])

          if updater.fields[:homepage_style] == 'latest'
            top_menu = "latest|new|unread|top|categories"
          else
            top_menu = "categories|latest|new|unread|top"
            updater.update_setting(:desktop_category_page_style, updater.fields[:homepage_style])
          end
          updater.update_setting(:top_menu, top_menu)

          scheme_name = (
            (updater.fields[:color_scheme] || "") ||
            ColorScheme::LIGHT_THEME_ID
          )

          next unless scheme_name.present? && ColorScheme.is_base?(scheme_name)

          name = I18n.t("color_schemes.#{scheme_name.downcase.gsub(' ', '_')}_theme_name")

          scheme = ColorScheme.find_by(base_scheme_id: scheme_name, via_wizard: true)
          scheme ||= ColorScheme.create_from_base(name: name, via_wizard: true, base_scheme_id: scheme_name)

          if default_theme
            default_theme.color_scheme_id = scheme.id
            default_theme.save!
          else
            theme = Theme.create!(
              name: I18n.t("color_schemes.default_theme_name"),
              user_id: @wizard.user.id,
              color_scheme_id: scheme.id
            )

            theme.set_default!
          end

          if scheme.is_dark?
            updater.update_setting(:default_dark_mode_color_scheme_id, -1)
          end
        end
      end

      @wizard.append_step('branding') do |step|
<<<<<<< HEAD
        step.add_field(id: 'logo', type: 'image')
        step.add_field(id: 'logo_small', type: 'image')
=======
        step.add_field(id: 'logo', type: 'image', value: SiteSetting.site_logo_url)
        step.add_field(id: 'logo_small', type: 'image', value: SiteSetting.site_logo_small_url)
>>>>>>> 22fd9c82

        step.on_update do |updater|
          if SiteSetting.site_logo_url != updater.fields[:logo] ||
            SiteSetting.site_logo_small_url != updater.fields[:logo_small]
            updater.apply_settings(:logo, :logo_small)
            updater.refresh_required = true
          end
<<<<<<< HEAD

=======
>>>>>>> 22fd9c82
        end
      end

      @wizard.append_step('corporate') do |step|
        step.description_vars = { base_path: Discourse.base_path }
        step.add_field(id: 'company_name', type: 'text', value: SiteSetting.company_name)
        step.add_field(id: 'governing_law', type: 'text', value: SiteSetting.governing_law)
        step.add_field(id: 'contact_url', type: 'text', value: SiteSetting.contact_url)
        step.add_field(id: 'city_for_disputes', type: 'text', value: SiteSetting.city_for_disputes)

        username = SiteSetting.site_contact_username
        username = Discourse.system_user.username if username.blank?
        contact = step.add_field(id: 'site_contact', type: 'dropdown', value: username)

        User.human_users.where(admin: true).pluck(:username).each do |c|
          contact.add_choice(c) unless reserved_usernames.include?(c.downcase)
        end
        contact.add_choice(Discourse.system_user.username)

        step.on_update do |updater|
          update_tos do |raw|
            replace_setting_value(updater, raw, 'company_name')
            replace_setting_value(updater, raw, 'governing_law')
            replace_setting_value(updater, raw, 'city_for_disputes')
          end

          updater.apply_settings(:company_name, :governing_law, :city_for_disputes, :contact_url)
          updater.update_setting(:site_contact_username, updater.fields[:site_contact])
        end
      end

      DiscourseEvent.trigger(:build_wizard, @wizard)
      @wizard
    end

    protected

    def replace_setting_value(updater, raw, field_name)
      old_value = SiteSetting.get(field_name)
      old_value = field_name if old_value.blank?

      new_value = updater.fields[field_name.to_sym]
      new_value = field_name if new_value.blank?

      raw.gsub!("<ins>#{old_value}</ins>", new_value) || raw.gsub!(old_value, new_value)
    end

    def reserved_usernames
      @reserved_usernames ||= SiteSetting.defaults[:reserved_usernames].split('|')
    end

    def update_tos
      tos_post = Post.find_by(topic_id: SiteSetting.tos_topic_id, post_number: 1)

      if tos_post.present?
        raw = tos_post.raw.dup

        yield(raw)

        revisor = PostRevisor.new(tos_post)
        revisor.revise!(@wizard.user, raw: raw)
      end
    end
  end
end<|MERGE_RESOLUTION|>--- conflicted
+++ resolved
@@ -178,13 +178,8 @@
       end
 
       @wizard.append_step('branding') do |step|
-<<<<<<< HEAD
-        step.add_field(id: 'logo', type: 'image')
-        step.add_field(id: 'logo_small', type: 'image')
-=======
         step.add_field(id: 'logo', type: 'image', value: SiteSetting.site_logo_url)
         step.add_field(id: 'logo_small', type: 'image', value: SiteSetting.site_logo_small_url)
->>>>>>> 22fd9c82
 
         step.on_update do |updater|
           if SiteSetting.site_logo_url != updater.fields[:logo] ||
@@ -192,10 +187,7 @@
             updater.apply_settings(:logo, :logo_small)
             updater.refresh_required = true
           end
-<<<<<<< HEAD
-
-=======
->>>>>>> 22fd9c82
+
         end
       end
 
