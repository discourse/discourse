--- conflicted
+++ resolved
@@ -86,10 +86,7 @@
         end
         if SiteSetting.gtm_container_id.present?
           sources << "https://www.googletagmanager.com/gtm.js"
-<<<<<<< HEAD
-=======
           sources << "'nonce-#{ApplicationHelper.google_tag_manager_nonce(@env)}'"
->>>>>>> 3d554aa1
         end
 
         sources << "'#{SplashScreenHelper.fingerprint}'" if SiteSetting.splash_screen
