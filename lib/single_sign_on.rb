class SingleSignOn

<<<<<<< HEAD
=======
  class ParseError < RuntimeError; end

>>>>>>> c10941bb
  ACCESSORS = %i{
    add_groups
    admin moderator
    avatar_force_update
    avatar_url
    bio
    card_background_url
    email
    external_id
    groups
    locale
    locale_force_update
    name
    nonce
    profile_background_url
    remove_groups
    require_activation
    return_sso_url
    suppress_welcome_message
    title
    username
    website
  }

  FIXNUMS = []

  BOOLS = %i{
    admin
    avatar_force_update
    locale_force_update
    moderator
    require_activation
    suppress_welcome_message
  }

  NONCE_EXPIRY_TIME = 10.minutes

  attr_accessor(*ACCESSORS)
  attr_writer :sso_secret, :sso_url

  def self.sso_secret
    raise RuntimeError, "sso_secret not implemented on class, be sure to set it on instance"
  end

  def self.sso_url
    raise RuntimeError, "sso_url not implemented on class, be sure to set it on instance"
  end

  def self.parse(payload, sso_secret = nil)
    sso = new
    sso.sso_secret = sso_secret if sso_secret

    parsed = Rack::Utils.parse_query(payload)
    decoded = Base64.decode64(parsed["sso"])
    decoded_hash = Rack::Utils.parse_query(decoded)

    return_sso_url = decoded_hash['return_sso_url']

    if sso.sign(parsed["sso"]) != parsed["sig"]
      diags = "\n\nsso: #{parsed["sso"]}\n\nsig: #{parsed["sig"]}\n\nexpected sig: #{sso.sign(parsed["sso"])}"
      if parsed["sso"] =~ /[^a-zA-Z0-9=\r\n\/+]/m
        raise ParseError, "The SSO field should be Base64 encoded, using only A-Z, a-z, 0-9, +, /, and = characters. Your input contains characters we don't understand as Base64, see http://en.wikipedia.org/wiki/Base64 #{diags}"
      else
        raise ParseError, "Bad signature for payload #{diags}"
      end
    end

    ACCESSORS.each do |k|
      val = decoded_hash[k.to_s]
      val = val.to_i if FIXNUMS.include? k
      if BOOLS.include? k
        val = ["true", "false"].include?(val) ? val == "true" : nil
      end
      sso.send("#{k}=", val)
    end

    decoded_hash.each do |k, v|
      if field = k[/^custom\.(.+)$/, 1]
        sso.custom_fields[field] = v
      end
    end

    sso
  end

  def diagnostics
    SingleSignOn::ACCESSORS.map { |a| "#{a}: #{send(a)}" }.join("\n")
  end

  def sso_secret
    @sso_secret || self.class.sso_secret
  end

  def sso_url
    @sso_url || self.class.sso_url
  end

  def custom_fields
    @custom_fields ||= {}
  end

  def sign(payload, secret = nil)
    secret = secret || sso_secret
    OpenSSL::HMAC.hexdigest("sha256", secret, payload)
  end

  def to_url(base_url = nil)
    base = "#{base_url || sso_url}"
    "#{base}#{base.include?('?') ? '&' : '?'}#{payload}"
  end

<<<<<<< HEAD
  def payload
    payload = Base64.strict_encode64(unsigned_payload)
    "sso=#{CGI::escape(payload)}&sig=#{sign(payload)}"
=======
  def payload(secret = nil)
    payload = Base64.strict_encode64(unsigned_payload)
    "sso=#{CGI::escape(payload)}&sig=#{sign(payload, secret)}"
>>>>>>> c10941bb
  end

  def unsigned_payload
    payload = {}

    ACCESSORS.each do |k|
      next if (val = send k) == nil
     payload[k] = val
    end

    @custom_fields&.each do |k, v|
      payload["custom.#{k}"] = v.to_s
    end

    Rack::Utils.build_query(payload)
  end

end<|MERGE_RESOLUTION|>--- conflicted
+++ resolved
@@ -1,10 +1,7 @@
 class SingleSignOn
 
-<<<<<<< HEAD
-=======
   class ParseError < RuntimeError; end
 
->>>>>>> c10941bb
   ACCESSORS = %i{
     add_groups
     admin moderator
@@ -116,15 +113,9 @@
     "#{base}#{base.include?('?') ? '&' : '?'}#{payload}"
   end
 
-<<<<<<< HEAD
-  def payload
-    payload = Base64.strict_encode64(unsigned_payload)
-    "sso=#{CGI::escape(payload)}&sig=#{sign(payload)}"
-=======
   def payload(secret = nil)
     payload = Base64.strict_encode64(unsigned_payload)
     "sso=#{CGI::escape(payload)}&sig=#{sign(payload, secret)}"
->>>>>>> c10941bb
   end
 
   def unsigned_payload
