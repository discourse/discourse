class ComposerMessagesFinder

  def initialize(user, details)
    @user = user
    @details = details
    @topic = Topic.find_by(id: details[:topic_id]) if details[:topic_id]
  end

  def self.check_methods
    @check_methods ||= instance_methods.find_all { |m| m =~ /^check\_/ }
  end

  def find
    return if editing_post?

    self.class.check_methods.each do |m|
      msg = send(m)
      return msg if msg.present?
    end

    nil
  end

  # Determines whether to show the user education text
  def check_education_message
    return if @topic&.private_message?

    if creating_topic?
      count = @user.created_topic_count
      education_key = 'education.new-topic'
    else
      count = @user.post_count
      education_key = 'education.new-reply'
    end

    if count < SiteSetting.educate_until_posts
      return {
        id: 'education',
        templateName: 'education',
        wait_for_typing: true,
        body: PrettyText.cook(
          I18n.t(
            education_key,
            education_posts_text: I18n.t('education.until_posts', count: SiteSetting.educate_until_posts),
            site_name: SiteSetting.title,
            base_path: Discourse.base_path
          )
        )
      }
    end

    nil
  end

  # New users have a limited number of replies in a topic
  def check_new_user_many_replies
    return unless replying? && @user.posted_too_much_in_topic?(@details[:topic_id])

    {
      id: 'too_many_replies',
      templateName: 'education',
      body: PrettyText.cook(I18n.t('education.too_many_replies', newuser_max_replies_per_topic: SiteSetting.newuser_max_replies_per_topic))
    }
  end

  # Should a user be contacted to update their avatar?
  def check_avatar_notification

    # A user has to be basic at least to be considered for an avatar notification
    return unless @user.has_trust_level?(TrustLevel[1])

    # We don't notify users who have avatars or who have been notified already.
    return if @user.uploaded_avatar_id || UserHistory.exists_for_user?(@user, :notified_about_avatar)

    # Do not notify user if any of the following is true:
    # - "disable avatar education message" is enabled
    # - "sso overrides avatar" is enabled
    # - "allow uploaded avatars" is disabled
    return if SiteSetting.disable_avatar_education_message || SiteSetting.sso_overrides_avatar || !SiteSetting.allow_uploaded_avatars

    # If we got this far, log that we've nagged them about the avatar
    UserHistory.create!(action: UserHistory.actions[:notified_about_avatar], target_user_id: @user.id)

    # Return the message
    {
      id: 'avatar',
      templateName: 'education',
      body: PrettyText.cook(I18n.t('education.avatar', profile_path: "/u/#{@user.username_lower}"))
    }
  end

  # Is a user replying too much in succession?
  def check_sequential_replies
    return unless educate_reply?(:notified_about_sequential_replies)

    # Count the posts made by this user in the last day
    recent_posts_user_ids = Post.where(topic_id: @details[:topic_id])
      .where("created_at > ?", 1.day.ago)
      .where(post_type: Post.types[:regular])
      .order('created_at desc')
      .limit(SiteSetting.sequential_replies_threshold)
      .pluck(:user_id)

    # Did we get back as many posts as we asked for, and are they all by the current user?
    return if recent_posts_user_ids.size != SiteSetting.sequential_replies_threshold ||
              recent_posts_user_ids.detect { |u| u != @user.id }

    # If we got this far, log that we've nagged them about the sequential replies
    UserHistory.create!(action: UserHistory.actions[:notified_about_sequential_replies],
                        target_user_id: @user.id,
                        topic_id: @details[:topic_id])

    {
      id: 'sequential_replies',
      templateName: 'education',
      wait_for_typing: true,
      extraClass: 'education-message',
      body: PrettyText.cook(I18n.t('education.sequential_replies'))
    }
  end

  def check_dominating_topic
    return unless educate_reply?(:notified_about_dominating_topic)

    return if @topic.blank? ||
              @topic.user_id == @user.id ||
              @topic.posts_count < SiteSetting.summary_posts_required ||
              @topic.private_message?

    posts_by_user = @user.posts.where(topic_id: @topic.id).count

    ratio = (posts_by_user.to_f / @topic.posts_count.to_f)
    return if ratio < (SiteSetting.dominating_topic_minimum_percent.to_f / 100.0)

    # Log the topic notification
    UserHistory.create!(action: UserHistory.actions[:notified_about_dominating_topic],
                        target_user_id: @user.id,
                        topic_id: @details[:topic_id])

    {
      id: 'dominating_topic',
      templateName: 'education',
      wait_for_typing: true,
      extraClass: 'education-message',
      body: PrettyText.cook(I18n.t('education.dominating_topic', percent: (ratio * 100).round))
    }
  end

  def check_get_a_room(min_users_posted: 5)
    return unless educate_reply?(:notified_about_get_a_room)
    return unless @details[:post_id].present?

    reply_to_user_id = Post.where(id: @details[:post_id]).pluck(:user_id)[0]

    # Users's last x posts in the topic
    last_x_replies = @topic.
      posts.
      where(user_id: @user.id).
      order('created_at desc').
      limit(SiteSetting.get_a_room_threshold).
      pluck(:reply_to_user_id).
      find_all { |uid| uid != @user.id && uid == reply_to_user_id }

    return unless last_x_replies.size == SiteSetting.get_a_room_threshold
    return unless @topic.posts.count('distinct user_id') >= min_users_posted

    UserHistory.create!(action: UserHistory.actions[:notified_about_get_a_room],
                        target_user_id: @user.id,
                        topic_id: @details[:topic_id])

    reply_username = User.where(id: last_x_replies[0]).pluck(:username).first

    {
      id: 'get_a_room',
      templateName: 'education',
      wait_for_typing: true,
      extraClass: 'education-message',
      body: PrettyText.cook(
        I18n.t(
          'education.get_a_room',
          count: SiteSetting.get_a_room_threshold,
          reply_username: reply_username,
          base_path: Discourse.base_path
        )
      )
    }
  end

  def check_reviving_old_topic
    return unless replying?
    return if @topic.nil? ||
              SiteSetting.warn_reviving_old_topic_age < 1 ||
              @topic.last_posted_at.nil? ||
              @topic.last_posted_at > SiteSetting.warn_reviving_old_topic_age.days.ago

    {
      id: 'reviving_old',
      templateName: 'education',
      wait_for_typing: false,
      extraClass: 'education-message',
<<<<<<< HEAD
      body: PrettyText.cook(I18n.t('education.reviving_old_topic', time_ago: FreedomPatches::Rails4.time_ago_in_words(@topic.last_posted_at, false, scope: :'datetime.distance_in_words_verbose')))
=======
      body: PrettyText.cook(
        I18n.t(
          'education.reviving_old_topic',
          time_ago: FreedomPatches::Rails4.time_ago_in_words(@topic.last_posted_at, false, scope: :'datetime.distance_in_words_verbose')
        )
      )
>>>>>>> c10941bb
    }
  end

  private

  def educate_reply?(type)
    replying? &&
    @details[:topic_id] &&
    (@topic.present? && !@topic.private_message?) &&
    (@user.post_count >= SiteSetting.educate_until_posts) &&
    !UserHistory.exists_for_user?(@user, type, topic_id: @details[:topic_id])
  end

  def creating_topic?
    @details[:composer_action] == "createTopic"
  end

  def replying?
    @details[:composer_action] == "reply"
  end
<<<<<<< HEAD
=======

  def editing_post?
    @details[:composer_action] == "edit"
  end
>>>>>>> c10941bb

end<|MERGE_RESOLUTION|>--- conflicted
+++ resolved
@@ -198,16 +198,12 @@
       templateName: 'education',
       wait_for_typing: false,
       extraClass: 'education-message',
-<<<<<<< HEAD
-      body: PrettyText.cook(I18n.t('education.reviving_old_topic', time_ago: FreedomPatches::Rails4.time_ago_in_words(@topic.last_posted_at, false, scope: :'datetime.distance_in_words_verbose')))
-=======
       body: PrettyText.cook(
         I18n.t(
           'education.reviving_old_topic',
           time_ago: FreedomPatches::Rails4.time_ago_in_words(@topic.last_posted_at, false, scope: :'datetime.distance_in_words_verbose')
         )
       )
->>>>>>> c10941bb
     }
   end
 
@@ -228,12 +224,9 @@
   def replying?
     @details[:composer_action] == "reply"
   end
-<<<<<<< HEAD
-=======
 
   def editing_post?
     @details[:composer_action] == "edit"
   end
->>>>>>> c10941bb
 
 end