--- conflicted
+++ resolved
@@ -6,11 +6,7 @@
 
   def validate(upload)
     # staff can upload any file in PM
-<<<<<<< HEAD
-    if upload.for_private_message && SiteSetting.allow_staff_to_upload_any_file_in_pm
-=======
     if (upload.for_private_message && SiteSetting.allow_staff_to_upload_any_file_in_pm)
->>>>>>> c10941bb
       return true if upload.user&.staff?
     end
 
@@ -69,17 +65,10 @@
       .downcase
       .split("|")
       .each { |extension| extensions << extension unless extension.include?("*") }
-<<<<<<< HEAD
 
     extensions
   end
 
-=======
-
-    extensions
-  end
-
->>>>>>> c10941bb
   def authorized_extensions(upload)
     extensions = if upload.for_theme
       SiteSetting.theme_authorized_extensions
@@ -92,19 +81,11 @@
   end
 
   def authorized_images(upload)
-<<<<<<< HEAD
-    authorized_extensions(upload) & FileHelper.images
-  end
-
-  def authorized_attachments(upload)
-    authorized_extensions(upload) - FileHelper.images
-=======
     authorized_extensions(upload) & FileHelper.supported_images
   end
 
   def authorized_attachments(upload)
     authorized_extensions(upload) - FileHelper.supported_images
->>>>>>> c10941bb
   end
 
   def authorizes_all_extensions?(upload)
