--- conflicted
+++ resolved
@@ -357,14 +357,9 @@
 
   def filter_posts_by_ids(post_ids)
     # TODO: Sort might be off
-<<<<<<< HEAD
     @posts = Post.hide_queued_preview(@guardian)
                  .where(id: post_ids, topic_id: @topic.id)
-                 .includes(:user, :reply_to_user)
-=======
-    @posts = Post.where(id: post_ids, topic_id: @topic.id)
                  .includes(:user, :reply_to_user, :incoming_email)
->>>>>>> ed446ca4
                  .order('sort_order')
     @posts = filter_post_types(@posts)
     @posts = @posts.with_deleted if @guardian.can_see_deleted_posts?
