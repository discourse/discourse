--- conflicted
+++ resolved
@@ -699,22 +699,6 @@
     @topic.published_page
   end
 
-<<<<<<< HEAD
-=======
-  def parse_mentions
-    @mentions = @posts.to_h { |p| [p.id, p.mentions] }.reject { |_, v| v.empty? }
-  end
-
-  def load_mentioned_users
-    usernames = @mentions.values.flatten.uniq
-    mentioned_users = User.where(username: usernames)
-
-    mentioned_users = mentioned_users.includes(:user_status) if SiteSetting.enable_user_status
-
-    @mentioned_users = mentioned_users.to_h { |u| [u.username, u] }
-  end
-
->>>>>>> ba3a6da5
   protected
 
   def read_posts_set
