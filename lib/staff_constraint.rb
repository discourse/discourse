require_dependency 'current_user'

class StaffConstraint

  def matches?(request)
    provider = Discourse.current_user_provider.new(request.env)
    provider.current_user &&
      provider.current_user.staff? &&
      custom_staff_check(request)
<<<<<<< HEAD
  rescue Discourse::InvalidAccess
=======
  rescue Discourse::InvalidAccess, Discourse::ReadOnly
>>>>>>> c10941bb
    false
  end

  # Extensibility point: plugins can overwrite this to add additional checks
  # if they require.
  def custom_staff_check(request)
    true
  end

end<|MERGE_RESOLUTION|>--- conflicted
+++ resolved
@@ -7,11 +7,7 @@
     provider.current_user &&
       provider.current_user.staff? &&
       custom_staff_check(request)
-<<<<<<< HEAD
-  rescue Discourse::InvalidAccess
-=======
   rescue Discourse::InvalidAccess, Discourse::ReadOnly
->>>>>>> c10941bb
     false
   end
 
