--- conflicted
+++ resolved
@@ -205,33 +205,25 @@
   end
 
   def self.find_plugins(args)
-<<<<<<< HEAD
-    plugins.find_all do |plugin|
-      next if args[:include_official] == false && plugin.metadata.official?
-      next if args[:include_unofficial] == false && !plugin.metadata.official?
-      next if args[:include_disabled] != true && !plugin.enabled?
-=======
     plugins.select do |plugin|
       next if args[:include_official] == false && plugin.metadata.official?
       next if args[:include_unofficial] == false && !plugin.metadata.official?
       next if args[:include_disabled] == false && !plugin.enabled?
->>>>>>> d26aa6e7
 
       true
     end
   end
 
-<<<<<<< HEAD
   def self.find_plugin_css_assets(args)
     self.find_plugins(args).find_all do |plugin|
       plugin.css_asset_exists?
     end.map { |plugin| plugin.asset_name }
-=======
+  end
+
   def self.find_plugin_js_assets(args)
     self.find_plugins(args).find_all do |plugin|
       plugin.js_asset_exists?
     end.map { |plugin| "plugins/#{plugin.asset_name}" }
->>>>>>> d26aa6e7
   end
 
   def self.assets_digest
