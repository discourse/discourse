--- conflicted
+++ resolved
@@ -834,16 +834,13 @@
     @preloaded_rails = true
   end
 
-<<<<<<< HEAD
+  def self.redis
+    $redis
+  end
+
   def self.is_parallel_test?
     ENV['RAILS_ENV'] == "test" && ENV['TEST_ENV_NUMBER']
   end
 end
-=======
-  def self.redis
-    $redis
-  end
-end
-
-# rubocop:enable Style/GlobalVars
->>>>>>> 62ebfbbb
+
+# rubocop:enable Style/GlobalVars