--- conflicted
+++ resolved
@@ -492,49 +492,6 @@
   end
 
   def self.external_onebox(url, available_strategies = nil)
-<<<<<<< HEAD
-    Discourse.cache.fetch(onebox_cache_key(url), expires_in: 1.day) do
-      uri = URI(url)
-      available_strategies ||= Oneboxer.ordered_strategies(uri.hostname)
-      strategy = available_strategies.shift
-
-      fd = FinalDestination.new(url, get_final_destination_options(url, strategy))
-      uri = fd.resolve
-
-      if fd.status != :resolved
-        args = { link: url }
-        if fd.status == :invalid_address
-          args[:error_message] = I18n.t("errors.onebox.invalid_address", hostname: fd.hostname)
-        elsif (fd.status_code || uri.nil?) && available_strategies.present?
-          # Try a different oneboxing strategy, if we have any options left:
-          return external_onebox(url, available_strategies)
-        elsif fd.status_code
-          args[:error_message] = I18n.t("errors.onebox.error_response", status_code: fd.status_code)
-        end
-
-        error_box = blank_onebox
-        error_box[:preview] = preview_error_onebox(args)
-        return error_box
-      end
-
-      return blank_onebox if uri.blank? || Onebox::DomainChecker.is_blocked?(uri.hostname)
-
-      onebox_options = {
-        max_width: 695,
-        sanitize_config: Onebox::DiscourseOneboxSanitizeConfig::Config::DISCOURSE_ONEBOX,
-        allowed_iframe_origins: allowed_iframe_origins,
-        hostname: GlobalSetting.hostname,
-        facebook_app_access_token: SiteSetting.facebook_app_access_token,
-        disable_media_download_controls: SiteSetting.disable_onebox_media_download_controls,
-        body_cacher: self,
-        content_type: fd.content_type
-      }
-
-      onebox_options[:cookie] = fd.cookie if fd.cookie
-
-      user_agent_override = SiteSetting.cache_onebox_user_agent if Oneboxer.cache_response_body?(url) && SiteSetting.cache_onebox_user_agent.present?
-      onebox_options[:user_agent] = user_agent_override if user_agent_override
-=======
     Discourse
       .cache
       .fetch(onebox_cache_key(url), expires_in: 1.day) do
@@ -569,7 +526,6 @@
               status_code: fd.status_code,
             )
           end
->>>>>>> 3ee0a492
 
           error_box = blank_onebox
           error_box[:preview] = preview_error_onebox(args)
