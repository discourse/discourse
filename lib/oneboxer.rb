require_dependency "onebox/discourse_onebox_sanitize_config"
require_dependency 'final_destination'

Dir["#{Rails.root}/lib/onebox/engine/*_onebox.rb"].sort.each { |f| require f }

module Oneboxer
  # keep reloaders happy
  unless defined? Oneboxer::Result
    Result = Struct.new(:doc, :changed) do
      def to_html
        doc.to_html
      end

      def changed?
        changed
      end
    end
  end

  def self.ignore_redirects
    @ignore_redirects ||= ['http://www.dropbox.com', 'http://store.steampowered.com', Discourse.base_url]
  end

  def self.force_get_hosts
    @force_get_hosts ||= ['http://us.battle.net']
  end

  def self.preview(url, options = nil)
    options ||= {}
    invalidate(url) if options[:invalidate_oneboxes]
    onebox_raw(url)[:preview]
  end

  def self.onebox(url, options = nil)
    options ||= {}
    invalidate(url) if options[:invalidate_oneboxes]
    onebox_raw(url)[:onebox]
  end

  def self.cached_onebox(url)
    if c = Rails.cache.read(onebox_cache_key(url))
      c[:onebox]
    end
  rescue => e
    invalidate(url)
    Rails.logger.warn("invalid cached onebox for #{url} #{e}")
    ""
  end

  def self.cached_preview(url)
    if c = Rails.cache.read(onebox_cache_key(url))
      c[:preview]
    end
  rescue => e
    invalidate(url)
    Rails.logger.warn("invalid cached preview for #{url} #{e}")
    ""
  end

  def self.invalidate(url)
    Rails.cache.delete(onebox_cache_key(url))
  end

  # Parse URLs out of HTML, returning the document when finished.
  def self.each_onebox_link(string_or_doc)
    doc = string_or_doc
    doc = Nokogiri::HTML::fragment(doc) if doc.is_a?(String)

    onebox_links = doc.search("a.onebox")
    if onebox_links.present?
      onebox_links.each do |link|
        yield(link['href'], link) if link['href'].present?
      end
    end

    doc
  end

  def self.append_source_topic_id(url, topic_id)
    # hack urls to create proper expansions
    if url =~ Regexp.new("^#{Discourse.base_url.gsub(".", "\\.")}.*$", true)
      uri = URI.parse(url) rescue nil
      if uri && uri.path
        route = Rails.application.routes.recognize_path(uri.path) rescue nil
        if route && route[:controller] == 'topics'
          url += (url =~ /\?/ ? "&" : "?") + "source_topic_id=#{topic_id}"
        end
      end
    end
    url
  end

  def self.apply(string_or_doc, args = nil)
    doc = string_or_doc
    doc = Nokogiri::HTML::fragment(doc) if doc.is_a?(String)
    changed = false

    each_onebox_link(doc) do |url, element|
      if args && args[:topic_id]
        url = append_source_topic_id(url, args[:topic_id])
      end
      onebox, _preview = yield(url, element)
      if onebox
        parsed_onebox = Nokogiri::HTML::fragment(onebox)
        next unless parsed_onebox.children.count > 0

        # special logic to strip empty p elements
        if  element.parent &&
            element.parent.node_name &&
            element.parent.node_name.downcase == "p" &&
            element.parent.children.count == 1
          element = element.parent
        end
        changed = true
        element.swap parsed_onebox.to_html
      end
    end

    Result.new(doc, changed)
  end

  def self.is_previewing?(user_id)
    $redis.get(preview_key(user_id)) == "1"
  end

  def self.preview_onebox!(user_id)
    $redis.setex(preview_key(user_id), 1.minute, "1")
  end

  def self.onebox_previewed!(user_id)
    $redis.del(preview_key(user_id))
  end

  def self.engine(url)
    Onebox::Matcher.new(url).oneboxed
  end

  private

    def self.preview_key(user_id)
      "onebox:preview:#{user_id}"
    end

    def self.blank_onebox
      { preview: "", onebox: "" }
    end

    def self.onebox_cache_key(url)
      "onebox__#{url}"
    end

    def self.onebox_raw(url)
      Rails.cache.fetch(onebox_cache_key(url), expires_in: 1.day) do
<<<<<<< HEAD
        fd = FinalDestination.new(url)
        uri = fd.resolve
        return blank_onebox if uri.blank? || SiteSetting.onebox_domains_blacklist.include?(uri.hostname)
=======
        fd = FinalDestination.new(url, ignore_redirects: ignore_redirects, force_get_hosts: force_get_hosts)
        uri = fd.resolve
        return blank_onebox if uri.blank? || SiteSetting.onebox_domains_blacklist.include?(uri.hostname)

>>>>>>> df163cbf
        options = {
          cache: {},
          max_width: 695,
          sanitize_config: Sanitize::Config::DISCOURSE_ONEBOX
        }

        options[:cookie] = fd.cookie if fd.cookie

<<<<<<< HEAD
        r = Onebox.preview(uri.to_s, options)
=======
        if Rails.env.development? && SiteSetting.port.to_i > 0
          Onebox.options = { allowed_ports: [80, 443, SiteSetting.port.to_i] }
        end

        r = Onebox.preview(uri.to_s, options)

>>>>>>> df163cbf
        { onebox: r.to_s, preview: r.try(:placeholder_html).to_s }
      end
    rescue => e
      # no point warning here, just cause we have an issue oneboxing a url
      # we can later hunt for failed oneboxes by searching logs if needed
      Rails.logger.info("Failed to onebox #{url} #{e} #{e.backtrace}")
      # return a blank hash, so rest of the code works
      blank_onebox
    end

end<|MERGE_RESOLUTION|>--- conflicted
+++ resolved
@@ -151,16 +151,10 @@
 
     def self.onebox_raw(url)
       Rails.cache.fetch(onebox_cache_key(url), expires_in: 1.day) do
-<<<<<<< HEAD
-        fd = FinalDestination.new(url)
-        uri = fd.resolve
-        return blank_onebox if uri.blank? || SiteSetting.onebox_domains_blacklist.include?(uri.hostname)
-=======
         fd = FinalDestination.new(url, ignore_redirects: ignore_redirects, force_get_hosts: force_get_hosts)
         uri = fd.resolve
         return blank_onebox if uri.blank? || SiteSetting.onebox_domains_blacklist.include?(uri.hostname)
 
->>>>>>> df163cbf
         options = {
           cache: {},
           max_width: 695,
@@ -169,16 +163,12 @@
 
         options[:cookie] = fd.cookie if fd.cookie
 
-<<<<<<< HEAD
-        r = Onebox.preview(uri.to_s, options)
-=======
         if Rails.env.development? && SiteSetting.port.to_i > 0
           Onebox.options = { allowed_ports: [80, 443, SiteSetting.port.to_i] }
         end
 
         r = Onebox.preview(uri.to_s, options)
 
->>>>>>> df163cbf
         { onebox: r.to_s, preview: r.try(:placeholder_html).to_s }
       end
     rescue => e
