--- conflicted
+++ resolved
@@ -54,11 +54,7 @@
         regexp = self.class.create_search_regexp(query)
 
         fallbacks(locale).each do |fallback|
-<<<<<<< HEAD
-          find_results(/#{Regexp.escape(query)}/i, results, translations[fallback])
-=======
           find_results(regexp, results, translations[fallback])
->>>>>>> c10941bb
         end
 
         results
