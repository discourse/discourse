# frozen_string_literal: true

module SiteSettings
end

module SiteSettings::DeprecatedSettings
  SETTINGS = [
    # [<old setting>, <new_setting>, <override>, <version to drop>]
    ["search_tokenize_chinese_japanese_korean", "search_tokenize_chinese", true, "2.9"],
    ["default_categories_regular", "default_categories_normal", true, "3.0"],
    ["anonymous_posting_min_trust_level", "anonymous_posting_allowed_groups", false, "3.3"],
    ["shared_drafts_min_trust_level", "shared_drafts_allowed_groups", false, "3.3"],
    ["min_trust_level_for_here_mention", "here_mention_allowed_groups", false, "3.3"],
    ["approve_unless_trust_level", "approve_unless_allowed_groups", false, "3.3"],
    [
      "approve_new_topics_unless_trust_level",
      "approve_new_topics_unless_allowed_groups",
      false,
      "3.3",
    ],
    ["email_in_min_trust", "email_in_allowed_groups", false, "3.3"],
    ["min_trust_to_edit_wiki_post", "edit_wiki_post_allowed_groups", false, "3.3"],
    ["allow_uploaded_avatars", "uploaded_avatars_allowed_groups", false, "3.3"],
    ["min_trust_to_create_topic", "create_topic_allowed_groups", false, "3.3"],
    ["min_trust_to_edit_post", "edit_post_allowed_groups", false, "3.3"],
    ["min_trust_to_flag_posts", "flag_post_allowed_groups", false, "3.3"],
    ["tl4_delete_posts_and_topics", "delete_all_posts_and_topics_allowed_groups", false, "3.3"],
    [
      "min_trust_level_to_allow_user_card_background",
      "user_card_background_allowed_groups",
      false,
      "3.3",
    ],
    ["min_trust_level_to_allow_invite", "invite_allowed_groups", false, "3.3"],
    ["min_trust_level_to_allow_ignore", "ignore_allowed_groups", false, "3.3"],
    ["min_trust_to_allow_self_wiki", "self_wiki_allowed_groups", false, "3.3"],
    ["min_trust_to_create_tag", "create_tag_allowed_groups", false, "3.3"],
    ["min_trust_to_send_email_messages", "send_email_messages_allowed_groups", false, "3.3"],
    ["review_media_unless_trust_level", "skip_review_media_groups", false, "3.3"],
<<<<<<< HEAD
    ["min_trust_to_post_embedded_media", "embedded_media_post_allowed_groups", false, "3.3"],
=======
    ["min_trust_to_post_links", "post_links_allowed_groups", false, "3.3"],
    ["min_trust_level_for_user_api_key", "user_api_key_allowed_groups", false, "3.3"],
>>>>>>> a03f87bd
  ]

  OVERRIDE_TL_GROUP_SETTINGS = %w[
    anonymous_posting_min_trust_level
    shared_drafts_min_trust_level
    min_trust_level_for_here_mention
    approve_unless_trust_level
    approve_new_topics_unless_trust_level
    email_in_min_trust
    min_trust_to_edit_wiki_post
    allow_uploaded_avatars
    min_trust_to_create_topic
    min_trust_to_edit_post
    min_trust_to_flag_posts
    tl4_delete_posts_and_topics
    min_trust_level_to_allow_user_card_background
    min_trust_level_to_allow_invite
    min_trust_level_to_allow_ignore
    min_trust_to_create_tag
    min_trust_to_send_email_messages
    review_media_unless_trust_level
<<<<<<< HEAD
    min_trust_to_post_embedded_media
=======
    min_trust_to_post_links
    min_trust_level_for_user_api_key
>>>>>>> a03f87bd
  ]

  def group_to_tl(old_setting, new_setting)
    tl_and_staff = is_tl_and_staff_setting?(old_setting)

    valid_auto_groups =
      self.public_send("#{new_setting}_map") &
        # We only want auto groups, no actual groups because they cannot be
        # mapped to TLs.
        Group.auto_groups_between(tl_and_staff ? :admins : :trust_level_0, :trust_level_4)

    # We don't want to return nil because this could lead to permission holes;
    # so we return the max available permission in this case.
    return tl_and_staff ? "admin" : TrustLevel[4] if valid_auto_groups.empty?

    if tl_and_staff
      valid_auto_groups_excluding_staff_and_admins =
        valid_auto_groups -
          [Group::AUTO_GROUPS[:staff], Group::AUTO_GROUPS[:admins], Group::AUTO_GROUPS[:moderators]]

      if valid_auto_groups_excluding_staff_and_admins.any?
        return valid_auto_groups_excluding_staff_and_admins.min - Group::AUTO_GROUPS[:trust_level_0]
      end

      if valid_auto_groups.include?(Group::AUTO_GROUPS[:moderators])
        "moderator"
      elsif valid_auto_groups.include?(Group::AUTO_GROUPS[:staff])
        "staff"
      elsif valid_auto_groups.include?(Group::AUTO_GROUPS[:admins])
        "admin"
      end
    else
      valid_auto_groups.min - Group::AUTO_GROUPS[:trust_level_0]
    end
  end

  def tl_to_group(old_setting, val)
    tl_and_staff = is_tl_and_staff_setting?(old_setting)

    if val == "admin"
      Group::AUTO_GROUPS[:admins]
    elsif val == "staff"
      Group::AUTO_GROUPS[:staff]
    else
      if tl_and_staff
        "#{Group::AUTO_GROUPS[:admins]}|#{Group::AUTO_GROUPS[:staff]}|#{val.to_i + Group::AUTO_GROUPS[:trust_level_0]}"
      else
        "#{val.to_i + Group::AUTO_GROUPS[:trust_level_0]}"
      end
    end
  end

  def is_tl_and_staff_setting?(old_setting)
    SiteSetting.type_supervisor.get_type(old_setting.to_sym) == :enum &&
      SiteSetting.type_supervisor.get_enum_class(old_setting.to_sym).name ==
        TrustLevelAndStaffSetting.name
  end

  def setup_deprecated_methods
    SETTINGS.each do |old_setting, new_setting, override, version|
      SiteSetting.singleton_class.alias_method(:"_#{old_setting}", :"#{old_setting}") if !override

      if OVERRIDE_TL_GROUP_SETTINGS.include?(old_setting)
        define_singleton_method "_group_to_tl_#{old_setting}" do |warn: true|
          group_to_tl(old_setting, new_setting)
        end
      end

      define_singleton_method old_setting do |warn: true|
        if warn
          Discourse.deprecate(
            "`SiteSetting.#{old_setting}` has been deprecated. Please use `SiteSetting.#{new_setting}` instead.",
            drop_from: version,
          )
        end

        if OVERRIDE_TL_GROUP_SETTINGS.include?(old_setting)
          self.public_send("_group_to_tl_#{old_setting}")
        else
          self.public_send(override ? new_setting : "_#{old_setting}")
        end
      end

      SiteSetting.singleton_class.alias_method(:"_#{old_setting}?", :"#{old_setting}?") if !override

      define_singleton_method "#{old_setting}?" do |warn: true|
        if warn
          Discourse.deprecate(
            "`SiteSetting.#{old_setting}?` has been deprecated. Please use `SiteSetting.#{new_setting}?` instead.",
            drop_from: version,
          )
        end

        self.public_send("#{override ? new_setting : "_" + old_setting}?")
      end

      SiteSetting.singleton_class.alias_method(:"_#{old_setting}=", :"#{old_setting}=") if !override

      define_singleton_method "#{old_setting}=" do |val, warn: true|
        if warn
          Discourse.deprecate(
            "`SiteSetting.#{old_setting}=` has been deprecated. Please use `SiteSetting.#{new_setting}=` instead.",
            drop_from: version,
          )
        end

        if OVERRIDE_TL_GROUP_SETTINGS.include?(old_setting)
          # We want to set both the new group setting here to the equivalent of the
          # TL, as well as setting the TL value in the DB so they remain in sync.
          self.public_send("_#{old_setting}=", val)
          self.public_send("#{new_setting}=", tl_to_group(old_setting, val).to_s)
        else
          self.public_send("#{override ? new_setting : "_" + old_setting}=", val)
        end
      end
    end
  end
end<|MERGE_RESOLUTION|>--- conflicted
+++ resolved
@@ -37,12 +37,9 @@
     ["min_trust_to_create_tag", "create_tag_allowed_groups", false, "3.3"],
     ["min_trust_to_send_email_messages", "send_email_messages_allowed_groups", false, "3.3"],
     ["review_media_unless_trust_level", "skip_review_media_groups", false, "3.3"],
-<<<<<<< HEAD
     ["min_trust_to_post_embedded_media", "embedded_media_post_allowed_groups", false, "3.3"],
-=======
     ["min_trust_to_post_links", "post_links_allowed_groups", false, "3.3"],
     ["min_trust_level_for_user_api_key", "user_api_key_allowed_groups", false, "3.3"],
->>>>>>> a03f87bd
   ]
 
   OVERRIDE_TL_GROUP_SETTINGS = %w[
@@ -64,12 +61,9 @@
     min_trust_to_create_tag
     min_trust_to_send_email_messages
     review_media_unless_trust_level
-<<<<<<< HEAD
     min_trust_to_post_embedded_media
-=======
     min_trust_to_post_links
     min_trust_level_for_user_api_key
->>>>>>> a03f87bd
   ]
 
   def group_to_tl(old_setting, new_setting)
