require "aws-sdk-s3"

class S3Helper

  class SettingMissing < StandardError; end

  attr_reader :s3_bucket_name, :s3_bucket_folder_path

  def initialize(s3_bucket_name, tombstone_prefix = '', options = {})
    @s3_options = default_s3_options.merge(options)

    @s3_bucket_name, @s3_bucket_folder_path = begin
      raise Discourse::InvalidParameters.new("s3_bucket_name") if s3_bucket_name.blank?
      s3_bucket_name.downcase.split("/".freeze, 2)
    end

    @tombstone_prefix =
      if @s3_bucket_folder_path
        File.join(@s3_bucket_folder_path, tombstone_prefix)
      else
        tombstone_prefix
      end
  end

  def upload(file, path, options = {})
    path = get_path_for_s3_upload(path)
<<<<<<< HEAD
    obj = s3_bucket.object(path)

    etag = begin
      if File.size(file) >= Aws::S3::FileUploader::FIFTEEN_MEGABYTES
        options[:multipart_threshold] = Aws::S3::FileUploader::FIFTEEN_MEGABYTES
        obj.upload_file(file, options)
        obj.load
        obj.etag
      else
        options[:body] = file
        obj.put(options).etag
      end
    end

    return path, etag
=======
    s3_bucket.object(path).upload_file(file, options)
    path
>>>>>>> 3a04e04c
  end

  def remove(s3_filename, copy_to_tombstone = false)
    # copy the file in tombstone
    if copy_to_tombstone && @tombstone_prefix.present?
      self.copy(
        get_path_for_s3_upload(s3_filename),
        File.join(@tombstone_prefix, s3_filename)
      )
    end

    # delete the file
    s3_filename.prepend(multisite_upload_path) if Rails.configuration.multisite
    s3_bucket.object(get_path_for_s3_upload(s3_filename)).delete
  rescue Aws::S3::Errors::NoSuchKey
  end

  def copy(source, destination, options: {})
    if !Rails.configuration.multisite
      options[:copy_source] = File.join(@s3_bucket_name, source)
    else
      if @s3_bucket_folder_path
        bucket_folder, filename = begin
          source.split("/".freeze, 2)
        end
        options[:copy_source] = File.join(@s3_bucket_name, bucket_folder, multisite_upload_path, filename)
      else
        options[:copy_source] = File.join(@s3_bucket_name, multisite_upload_path, source)
      end
    end
    s3_bucket
      .object(destination)
      .copy_from(options)
  end

  # make sure we have a cors config for assets
  # otherwise we will have no fonts
  def ensure_cors!(rules = nil)
    rule = nil

    begin
      rule = s3_resource.client.get_bucket_cors(
        bucket: @s3_bucket_name
      ).cors_rules&.first
    rescue Aws::S3::Errors::NoSuchCORSConfiguration
      # no rule
    end

    unless rule
      rules = [{
        allowed_headers: ["Authorization"],
        allowed_methods: ["GET", "HEAD"],
        allowed_origins: ["*"],
        max_age_seconds: 3000
      }] if rules.nil?

      s3_resource.client.put_bucket_cors(
        bucket: @s3_bucket_name,
        cors_configuration: {
          cors_rules: rules
        }
      )
    end
  end

  def update_lifecycle(id, days, prefix: nil, tag: nil)
    filter = {}

    if prefix
      filter[:prefix] = prefix
    elsif tag
      filter[:tag] = tag
    end

    # cf. http://docs.aws.amazon.com/AmazonS3/latest/dev/object-lifecycle-mgmt.html
    rule = {
      id: id,
      status: "Enabled",
      expiration: { days: days },
      filter: filter
    }

    rules = []

    begin
      rules = s3_resource.client.get_bucket_lifecycle_configuration(bucket: @s3_bucket_name).rules
    rescue Aws::S3::Errors::NoSuchLifecycleConfiguration
      # skip trying to merge
    end

    # in the past we has a rule that was called purge-tombstone vs purge_tombstone
    # just go ahead and normalize for our bucket
    rules.delete_if do |r|
      r.id.gsub('_', '-') == id.gsub('_', '-')
    end

    rules << rule

    # normalize filter in rules, due to AWS library bug
    rules = rules.map do |r|
      r = r.to_h
      prefix = r.delete(:prefix)
      if prefix
        r[:filter] = { prefix: prefix }
      end
      r
    end

    s3_resource.client.put_bucket_lifecycle_configuration(
      bucket: @s3_bucket_name,
      lifecycle_configuration: {
        rules: rules
    })
  end

  def update_tombstone_lifecycle(grace_period)
    return if !SiteSetting.s3_configure_tombstone_policy
    return if @tombstone_prefix.blank?
    update_lifecycle("purge_tombstone", grace_period, prefix: @tombstone_prefix)
  end

  def list(prefix = "", marker = nil)
    options = { prefix: get_path_for_s3_upload(prefix) }
    options[:marker] = marker if marker.present?
    s3_bucket.objects(options)
  end

  def tag_file(key, tags)
    tag_array = []
    tags.each do |k, v|
      tag_array << { key: k.to_s, value: v.to_s }
    end

    s3_resource.client.put_object_tagging(
      bucket: @s3_bucket_name,
      key: key,
      tagging: {
        tag_set: tag_array
      }
    )
  end

  def object(path)
    s3_bucket.object(get_path_for_s3_upload(path))
  end

  def self.s3_options(obj)
    opts = {
      region: obj.s3_region,
      endpoint: SiteSetting.s3_endpoint,
      force_path_style: SiteSetting.s3_force_path_style
    }

    unless obj.s3_use_iam_profile
      opts[:access_key_id] = obj.s3_access_key_id
      opts[:secret_access_key] = obj.s3_secret_access_key
    end

    opts
  end

  private

  def default_s3_options
    if SiteSetting.enable_s3_uploads?
      options = self.class.s3_options(SiteSetting)
      check_missing_site_options
      options
    elsif GlobalSetting.use_s3?
      self.class.s3_options(GlobalSetting)
    else
      {}
    end
  end

  def get_path_for_s3_upload(path)
    path = File.join(@s3_bucket_folder_path, path) if @s3_bucket_folder_path
    path
  end

  def multisite_upload_path
    File.join("uploads", RailsMultisite::ConnectionManagement.current_db, "/")
  end

  def s3_client
    Aws::S3::Client.new(@s3_options)
  end

  def s3_resource
    Aws::S3::Resource.new(client: s3_client)
  end

  def s3_bucket
    @s3_bucket ||= begin
      bucket = s3_resource.bucket(@s3_bucket_name)
      bucket.create unless bucket.exists?
      bucket
    end
  end

  def check_missing_site_options
    unless SiteSetting.s3_use_iam_profile
      raise SettingMissing.new("access_key_id") if SiteSetting.s3_access_key_id.blank?
      raise SettingMissing.new("secret_access_key") if SiteSetting.s3_secret_access_key.blank?
    end
  end
end<|MERGE_RESOLUTION|>--- conflicted
+++ resolved
@@ -24,7 +24,6 @@
 
   def upload(file, path, options = {})
     path = get_path_for_s3_upload(path)
-<<<<<<< HEAD
     obj = s3_bucket.object(path)
 
     etag = begin
@@ -40,10 +39,6 @@
     end
 
     return path, etag
-=======
-    s3_bucket.object(path).upload_file(file, options)
-    path
->>>>>>> 3a04e04c
   end
 
   def remove(s3_filename, copy_to_tombstone = false)
