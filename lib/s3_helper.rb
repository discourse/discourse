# frozen_string_literal: true

require "aws-sdk-s3"

class S3Helper

  class SettingMissing < StandardError; end

  attr_reader :s3_bucket_name, :s3_bucket_folder_path

  DOWNLOAD_URL_EXPIRES_AFTER_SECONDS ||= 15

  def initialize(s3_bucket_name, tombstone_prefix = '', options = {})
    @s3_client = options.delete(:client)
    @s3_options = default_s3_options.merge(options)

    @s3_bucket_name, @s3_bucket_folder_path = begin
      raise Discourse::InvalidParameters.new("s3_bucket_name") if s3_bucket_name.blank?
      self.class.get_bucket_and_folder_path(s3_bucket_name)
    end

    @tombstone_prefix =
      if @s3_bucket_folder_path
        File.join(@s3_bucket_folder_path, tombstone_prefix)
      else
        tombstone_prefix
      end
  end

  def self.get_bucket_and_folder_path(s3_bucket_name)
    s3_bucket_name.downcase.split("/".freeze, 2)
  end

  def upload(file, path, options = {})
    path = get_path_for_s3_upload(path)
    obj = s3_bucket.object(path)

    etag = begin
      if File.size(file.path) >= Aws::S3::FileUploader::FIFTEEN_MEGABYTES
        options[:multipart_threshold] = Aws::S3::FileUploader::FIFTEEN_MEGABYTES
        obj.upload_file(file, options)
        obj.load
        obj.etag
      else
        options[:body] = file
        obj.put(options).etag
      end
    end

    return path, etag.gsub('"', '')
  end

  def remove(s3_filename, copy_to_tombstone = false)
    s3_filename = s3_filename.dup

    # copy the file in tombstone
    if copy_to_tombstone && @tombstone_prefix.present?
      self.copy(
        get_path_for_s3_upload(s3_filename),
        File.join(@tombstone_prefix, s3_filename)
      )
    end

    # delete the file
    s3_filename.prepend(multisite_upload_path) if Rails.configuration.multisite
    s3_bucket.object(get_path_for_s3_upload(s3_filename)).delete
  rescue Aws::S3::Errors::NoSuchKey
  end

  def copy(source, destination, options: {})
    if !Rails.configuration.multisite
      options[:copy_source] = File.join(@s3_bucket_name, source)
    else
      if @s3_bucket_folder_path
        folder, filename = begin
          source.split("/".freeze, 2)
        end
        options[:copy_source] = File.join(@s3_bucket_name, folder, multisite_upload_path, filename)
      else
        options[:copy_source] = File.join(@s3_bucket_name, multisite_upload_path, source)
      end
    end
    s3_bucket
      .object(destination)
      .copy_from(options)
  end

  # make sure we have a cors config for assets
  # otherwise we will have no fonts
  def ensure_cors!(rules = nil)
    rule = nil

    begin
      rule = s3_resource.client.get_bucket_cors(
        bucket: @s3_bucket_name
      ).cors_rules&.first
    rescue Aws::S3::Errors::NoSuchCORSConfiguration
      # no rule
    end

    unless rule
      rules = [{
        allowed_headers: ["Authorization"],
        allowed_methods: ["GET", "HEAD"],
        allowed_origins: ["*"],
        max_age_seconds: 3000
      }] if rules.nil?

      s3_resource.client.put_bucket_cors(
        bucket: @s3_bucket_name,
        cors_configuration: {
          cors_rules: rules
        }
      )
    end
  end

  def update_lifecycle(id, days, prefix: nil, tag: nil)
    filter = {}

    if prefix
      filter[:prefix] = prefix
    elsif tag
      filter[:tag] = tag
    end

    # cf. http://docs.aws.amazon.com/AmazonS3/latest/dev/object-lifecycle-mgmt.html
    rule = {
      id: id,
      status: "Enabled",
      expiration: { days: days },
      filter: filter
    }

    rules = []

    begin
      rules = s3_resource.client.get_bucket_lifecycle_configuration(bucket: @s3_bucket_name).rules
    rescue Aws::S3::Errors::NoSuchLifecycleConfiguration
      # skip trying to merge
    end

    # in the past we has a rule that was called purge-tombstone vs purge_tombstone
    # just go ahead and normalize for our bucket
    rules.delete_if do |r|
      r.id.gsub('_', '-') == id.gsub('_', '-')
    end

    rules << rule

    # normalize filter in rules, due to AWS library bug
    rules = rules.map do |r|
      r = r.to_h
      prefix = r.delete(:prefix)
      if prefix
        r[:filter] = { prefix: prefix }
      end
      r
    end

    s3_resource.client.put_bucket_lifecycle_configuration(
      bucket: @s3_bucket_name,
      lifecycle_configuration: {
        rules: rules
    })
  end

  def update_tombstone_lifecycle(grace_period)
    return if !SiteSetting.s3_configure_tombstone_policy
    return if @tombstone_prefix.blank?
    update_lifecycle("purge_tombstone", grace_period, prefix: @tombstone_prefix)
  end

  def list(prefix = "", marker = nil)
    options = { prefix: get_path_for_s3_upload(prefix) }
    options[:marker] = marker if marker.present?
    s3_bucket.objects(options)
  end

  def tag_file(key, tags)
    tag_array = []
    tags.each do |k, v|
      tag_array << { key: k.to_s, value: v.to_s }
    end

    s3_resource.client.put_object_tagging(
      bucket: @s3_bucket_name,
      key: key,
      tagging: {
        tag_set: tag_array
      }
    )
  end

  def object(path)
    s3_bucket.object(get_path_for_s3_upload(path))
  end

  def self.s3_options(obj)
    opts = {
<<<<<<< HEAD
      region: obj.s3_region,
      force_path_style: SiteSetting.s3_force_path_style
=======
      region: obj.s3_region
>>>>>>> 893b5003
    }

    opts[:endpoint] = SiteSetting.s3_endpoint if SiteSetting.s3_endpoint.present?

    unless obj.s3_use_iam_profile
      opts[:access_key_id] = obj.s3_access_key_id
      opts[:secret_access_key] = obj.s3_secret_access_key
    end

    opts
  end

  def download_file(filename, destination_path, failure_message = nil)
    unless object(filename).download_file(destination_path)
      raise failure_message&.to_s || "Failed to download file"
    end
  end

  def s3_client
    @s3_client ||= Aws::S3::Client.new(@s3_options)
  end

  def s3_inventory_path(path = 'inventory')
    get_path_for_s3_upload(path)
  end

  private

  def default_s3_options
    if SiteSetting.enable_s3_uploads?
      options = self.class.s3_options(SiteSetting)
      check_missing_site_options
      options
    elsif GlobalSetting.use_s3?
      self.class.s3_options(GlobalSetting)
    else
      {}
    end
  end

  def get_path_for_s3_upload(path)
    path = File.join(@s3_bucket_folder_path, path) if @s3_bucket_folder_path && path !~ /^#{@s3_bucket_folder_path}\//
    path
  end

  def multisite_upload_path
    File.join("uploads", RailsMultisite::ConnectionManagement.current_db, "/")
  end

  def s3_resource
    Aws::S3::Resource.new(client: s3_client)
  end

  def s3_bucket
    @s3_bucket ||= begin
      bucket = s3_resource.bucket(@s3_bucket_name)
      bucket.create unless bucket.exists?
      bucket
    end
  end

  def check_missing_site_options
    unless SiteSetting.s3_use_iam_profile
      raise SettingMissing.new("access_key_id") if SiteSetting.s3_access_key_id.blank?
      raise SettingMissing.new("secret_access_key") if SiteSetting.s3_secret_access_key.blank?
    end
  end
end<|MERGE_RESOLUTION|>--- conflicted
+++ resolved
@@ -198,12 +198,7 @@
 
   def self.s3_options(obj)
     opts = {
-<<<<<<< HEAD
-      region: obj.s3_region,
-      force_path_style: SiteSetting.s3_force_path_style
-=======
       region: obj.s3_region
->>>>>>> 893b5003
     }
 
     opts[:endpoint] = SiteSetting.s3_endpoint if SiteSetting.s3_endpoint.present?
