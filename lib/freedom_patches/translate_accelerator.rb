# This patch performs 2 functions
#
# 1. It caches all translations which drastically improves
#    translation performance in an LRU cache
#
# 2. It patches I18n so it only loads the translations it needs
#    on demand
#
# This patch depends on the convention that locale yml files must be named [locale_name].yml

module I18n

  # this accelerates translation a tiny bit (halves the time it takes)
  class << self
    alias_method :translate_no_cache, :translate
    alias_method :exists_no_cache?, :exists?
    alias_method :reload_no_cache!, :reload!
    alias_method :locale_no_cache=, :locale=

    LRU_CACHE_SIZE = 300

    def init_accelerator!
      @overrides_enabled = true
      execute_reload
    end

    def reload!
      @requires_reload = true
    end

    LOAD_MUTEX = Mutex.new

    def load_locale(locale)
      LOAD_MUTEX.synchronize do
        return if @loaded_locales.include?(locale)

        if @loaded_locales.empty?
          # load all rb files
          I18n.backend.load_translations(I18n.load_path.grep(/\.rb$/))

          # load plural rules from plugins
          DiscoursePluginRegistry.locales.each do |plugin_locale, options|
            if options[:plural]
              I18n.backend.store_translations(plugin_locale,
                i18n: { plural: options[:plural] }
              )
            end
          end
        end

        # load it
        I18n.backend.load_translations(I18n.load_path.grep(/\.#{Regexp.escape locale}\.yml$/))

        @loaded_locales << locale
      end
    end

    def ensure_all_loaded!
      backend.fallbacks(locale).each { |l| ensure_loaded!(l) }
    end

<<<<<<< HEAD
    def search(query, opts = nil)
=======
    def search(query, opts = {})
      execute_reload if @requires_reload

>>>>>>> c10941bb
      locale = opts[:locale] || config.locale

      load_locale(locale) unless @loaded_locales.include?(locale)
      opts ||= {}

      target = opts[:backend] || backend
      results = opts[:overridden] ? {} : target.search(config.locale, query)

<<<<<<< HEAD
      regexp = /#{Regexp.escape(query)}/i
=======
      regexp = I18n::Backend::DiscourseI18n.create_search_regexp(query)
>>>>>>> c10941bb
      (overrides_by_locale(locale) || {}).each do |k, v|
        results.delete(k)
        results[k] = v if (k =~ regexp || v =~ regexp)
      end
      results
    end

    def ensure_loaded!(locale)
      @loaded_locales ||= []
      load_locale(locale) unless @loaded_locales.include?(locale)
    end

    # In some environments such as migrations we don't want to use overrides.
    # Use this to disable them over a block of ruby code
    def overrides_disabled
      @overrides_enabled = false
      yield
    ensure
      @overrides_enabled = true
    end

    def translate_no_override(*args)
      return translate_no_cache(*args) if args.length > 1 && args[1].present?

      options  = args.last.is_a?(Hash) ? args.pop.dup : {}
      key      = args.shift
      locale   = options[:locale] || config.locale

      @cache ||= LruRedux::ThreadSafeCache.new(LRU_CACHE_SIZE)
      k = "#{key}#{locale}#{config.backend.object_id}"

      @cache.getset(k) do
        translate_no_cache(key, options).freeze
      end
    end

    def overrides_by_locale(locale)
      return unless @overrides_enabled

      site = RailsMultisite::ConnectionManagement.current_db

      by_site = @overrides_by_site[site]
      by_site ||= {}

      if !by_site.has_key?(locale)
        # Load overrides
        translations_overrides = TranslationOverride.where(locale: locale).pluck(:translation_key, :value, :compiled_js)

        if translations_overrides.empty?
          by_site[locale] = {}
        else
          translations_overrides.each do |tuple|
            by_locale = by_site[locale] ||= {}
            by_locale[tuple[0]] = tuple[2] || tuple[1]
          end
        end

        @overrides_by_site[site] = by_site
      end

      by_site[locale].with_indifferent_access
    end

    def client_overrides_json(locale)
      client_json = (overrides_by_locale(locale) || {}).select { |k, _| k[/^(admin_js|js)\./] }
      MultiJson.dump(client_json)
    end

    def translate(*args)
      execute_reload if @requires_reload

      options  = args.last.is_a?(Hash) ? args.pop.dup : {}
      key      = args.shift
      locale   = options[:locale] || config.locale

      load_locale(locale) unless @loaded_locales.include?(locale)

      if @overrides_enabled
        overrides = {}

        backend.fallbacks(locale).each do |l|
          overrides[l] = overrides_by_locale(l)
        end

        if overrides.present?
          if options.present?
            options[:overrides] = overrides

            # I18n likes to use throw...
            catch(:exception) do
              return backend.translate(locale, key, options)
            end
          else
            overrides.each do |_k, v|
              if result = v[key]
                return result
              end
            end
          end
        end
      end

      translate_no_override(key, options)
    end

    alias_method :t, :translate

    def exists?(key, locale = nil)
<<<<<<< HEAD
=======
      execute_reload if @requires_reload

>>>>>>> c10941bb
      locale ||= config.locale
      load_locale(locale) unless @loaded_locales.include?(locale)
      exists_no_cache?(key, locale)
    end

    def locale=(value)
      execute_reload if @requires_reload
      self.locale_no_cache = value
    end

    private

    RELOAD_MUTEX = Mutex.new

    def execute_reload
      RELOAD_MUTEX.synchronize do
        return unless @requires_reload

        @loaded_locales = []
        @cache = nil
        @overrides_by_site = {}

        reload_no_cache!
        ensure_all_loaded!

        @requires_reload = false
      end
    end
  end
end<|MERGE_RESOLUTION|>--- conflicted
+++ resolved
@@ -59,13 +59,9 @@
       backend.fallbacks(locale).each { |l| ensure_loaded!(l) }
     end
 
-<<<<<<< HEAD
-    def search(query, opts = nil)
-=======
     def search(query, opts = {})
       execute_reload if @requires_reload
 
->>>>>>> c10941bb
       locale = opts[:locale] || config.locale
 
       load_locale(locale) unless @loaded_locales.include?(locale)
@@ -74,11 +70,7 @@
       target = opts[:backend] || backend
       results = opts[:overridden] ? {} : target.search(config.locale, query)
 
-<<<<<<< HEAD
-      regexp = /#{Regexp.escape(query)}/i
-=======
       regexp = I18n::Backend::DiscourseI18n.create_search_regexp(query)
->>>>>>> c10941bb
       (overrides_by_locale(locale) || {}).each do |k, v|
         results.delete(k)
         results[k] = v if (k =~ regexp || v =~ regexp)
@@ -187,11 +179,8 @@
     alias_method :t, :translate
 
     def exists?(key, locale = nil)
-<<<<<<< HEAD
-=======
-      execute_reload if @requires_reload
-
->>>>>>> c10941bb
+      execute_reload if @requires_reload
+
       locale ||= config.locale
       load_locale(locale) unless @loaded_locales.include?(locale)
       exists_no_cache?(key, locale)
