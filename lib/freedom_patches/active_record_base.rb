--- conflicted
+++ resolved
@@ -15,11 +15,7 @@
   def self.find_or_create_by_safe!(hash)
     begin
       find_or_create_by!(hash)
-<<<<<<< HEAD
-    rescue PG::UniqueViolation, ActiveRecord::RecordNotUnique
-=======
     rescue PG::UniqueViolation, ActiveRecord::RecordNotUnique, ActiveRecord::RecordInvalid
->>>>>>> c10941bb
       # try again cause another transaction could have passed by now
       find_or_create_by!(hash)
     end
