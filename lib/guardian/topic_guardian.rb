--- conflicted
+++ resolved
@@ -193,11 +193,7 @@
     can_moderate?(topic) || can_perform_action_available_to_group_moderators?(topic)
   end
 
-<<<<<<< HEAD
-  alias :can_create_unlisted_topic? :can_toggle_topic_visibility?
-=======
   alias can_create_unlisted_topic? can_toggle_topic_visibility?
->>>>>>> 3ee0a492
 
   def can_convert_topic?(topic)
     return false unless @user.in_any_groups?(SiteSetting.personal_message_enabled_groups_map)
@@ -244,24 +240,16 @@
 
     # Filter out topics with shared drafts if user cannot see shared drafts
     if !can_see_shared_draft?
-<<<<<<< HEAD
-      default_scope = default_scope.left_outer_joins(:shared_draft).where("shared_drafts.id IS NULL")
-=======
       default_scope =
         default_scope.left_outer_joins(:shared_draft).where("shared_drafts.id IS NULL")
->>>>>>> 3ee0a492
     end
 
     all_topics_scope =
       if authenticated?
         Topic.unscoped.merge(
-<<<<<<< HEAD
-          secured_regular_topic_scope(default_scope, topic_ids: topic_ids).or(private_message_topic_scope(default_scope))
-=======
           secured_regular_topic_scope(default_scope, topic_ids: topic_ids).or(
             private_message_topic_scope(default_scope),
           ),
->>>>>>> 3ee0a492
         )
       else
         Topic.unscoped.merge(secured_regular_topic_scope(default_scope, topic_ids: topic_ids))
@@ -369,19 +357,10 @@
   def private_message_topic_scope(scope)
     pm_scope = scope.private_messages_for_user(user)
 
-<<<<<<< HEAD
-    if is_moderator?
-      pm_scope = pm_scope.or(scope.where(<<~SQL))
-        topics.subtype = '#{TopicSubtype.moderator_warning}'
-        OR topics.id IN (#{Topic.has_flag_scope.select(:topic_id).to_sql})
-      SQL
-    end
-=======
     pm_scope = pm_scope.or(scope.where(<<~SQL)) if is_moderator?
         topics.subtype = '#{TopicSubtype.moderator_warning}'
         OR topics.id IN (#{Topic.has_flag_scope.select(:topic_id).to_sql})
       SQL
->>>>>>> 3ee0a492
 
     pm_scope
   end
@@ -406,12 +385,8 @@
       )
       SQL
 
-<<<<<<< HEAD
-      secured_scope = secured_scope.or(Topic.unscoped.where(sql, user_id: user.id, topic_ids: topic_ids))
-=======
       secured_scope =
         secured_scope.or(Topic.unscoped.where(sql, user_id: user.id, topic_ids: topic_ids))
->>>>>>> 3ee0a492
     end
 
     scope.listable_topics.merge(secured_scope)
