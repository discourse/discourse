#mixin for all guardian methods dealing with post permissions
module PostGuardian

  def unrestricted_link_posting?
    authenticated? && @user.has_trust_level?(TrustLevel[SiteSetting.min_trust_to_post_links])
  end

  def link_posting_access
    if unrestricted_link_posting?
      'full'
    elsif SiteSetting.whitelisted_link_domains.present?
      'limited'
    else
      'none'
    end
  end

  def can_post_link?(host: nil)
    return false if host.blank?

    unrestricted_link_posting? ||
      SiteSetting.whitelisted_link_domains.split('|').include?(host)
  end

  # Can the user act on the post in a particular way.
  #  taken_actions = the list of actions the user has already taken
  def post_can_act?(post, action_key, opts: {}, can_see_post: nil)
    return false unless (can_see_post.nil? && can_see_post?(post)) || can_see_post

    # no warnings except for staff
    return false if (action_key == :notify_user && !is_staff? && opts[:is_warning].present? && opts[:is_warning] == 'true')

    taken = opts[:taken_actions].try(:keys).to_a
    is_flag = PostActionType.notify_flag_types[action_key]
    already_taken_this_action = taken.any? && taken.include?(PostActionType.types[action_key])
    already_did_flagging      = taken.any? && (taken & PostActionType.notify_flag_types.values).any?

    result = if authenticated? && post && !@user.anonymous?

      # Silenced users can't flag
      return false if is_flag && @user.silenced?

<<<<<<< HEAD
=======
      # Hidden posts can't be flagged
      return false if is_flag && post.hidden?

>>>>>>> c10941bb
      # post made by staff, but we don't allow staff flags
      return false if is_flag &&
        (!SiteSetting.allow_flagging_staff?) &&
        post&.user&.staff?

<<<<<<< HEAD
      if [:notify_user, :notify_moderators].include?(action_key) &&
=======
      if action_key == :notify_user &&
>>>>>>> c10941bb
         (!SiteSetting.enable_personal_messages? ||
         !@user.has_trust_level?(SiteSetting.min_trust_to_send_messages))

        return false
      end

      # we allow flagging for trust level 1 and higher
      # always allowed for private messages
      (is_flag && not(already_did_flagging) && (@user.has_trust_level?(TrustLevel[SiteSetting.min_trust_to_flag_posts]) || post.topic.private_message?)) ||

      # not a flagging action, and haven't done it already
      not(is_flag || already_taken_this_action) &&

      # nothing except flagging on archived topics
      not(post.topic&.archived?) &&

      # nothing except flagging on deleted posts
      not(post.trashed?) &&

      # don't like your own stuff
      not(action_key == :like && is_my_own?(post))
    end

    !!result
  end

  def can_lock_post?(post)
    can_see_post?(post) && is_staff?
  end

  def can_defer_flags?(post)
    can_see_post?(post) && is_staff? && post
  end

  # Can we see who acted on a post in a particular way?
  def can_see_post_actors?(topic, post_action_type_id)
    return true if is_admin?
    return false unless topic

    type_symbol = PostActionType.types[post_action_type_id]

    return false if type_symbol == :bookmark
    return false if type_symbol == :notify_user && !is_moderator?

    return can_see_flags?(topic) if PostActionType.is_flag?(type_symbol)

    true
  end

  def can_delete_all_posts?(user)
    is_staff? &&
    user &&
    !user.admin? &&
    (user.first_post_created_at.nil? || user.first_post_created_at >= SiteSetting.delete_user_max_post_age.days.ago) &&
    user.post_count <= SiteSetting.delete_all_posts_max.to_i
  end

  # Creating Method
  def can_create_post?(parent)

    return false if !SiteSetting.enable_system_message_replies? && parent.try(:subtype) == "system_message"

    (!SpamRule::AutoSilence.silence?(@user) || (!!parent.try(:private_message?) && parent.allowed_users.include?(@user))) && (
      !parent ||
      !parent.category ||
      Category.post_create_allowed(self).where(id: parent.category.id).count == 1
    )
  end

  # Editing Method
  def can_edit_post?(post)
    if Discourse.static_doc_topic_ids.include?(post.topic_id) && !is_admin?
      return false
    end

    return true if is_admin?

    # Must be staff to edit a locked post
    return false if post.locked? && !is_staff?

    return can_create_post?(post.topic) if (
      is_staff? ||
      (
        SiteSetting.trusted_users_can_edit_others? &&
        @user.has_trust_level?(TrustLevel[4])
      )
    )

    if post.topic&.archived? || post.user_deleted || post.deleted_at
      return false
    end

    if post.wiki && (@user.trust_level >= SiteSetting.min_trust_to_edit_wiki_post.to_i)
      return can_create_post?(post.topic)
    end

    if @user.trust_level < SiteSetting.min_trust_to_edit_post
      return false
    end

    if is_my_own?(post)

      return false if @user.silenced?

      if post.hidden?
        return false if post.hidden_at.present? &&
                        post.hidden_at >= SiteSetting.cooldown_minutes_after_hiding_posts.minutes.ago

        # If it's your own post and it's hidden, you can still edit it
        return true
      end

      return !post.edit_time_limit_expired?
    end

    false
  end

  # Deleting Methods
  def can_delete_post?(post)
    can_see_post?(post)

    # Can't delete the first post
    return false if post.is_first_post?

    # Can't delete posts in archived topics unless you are staff
    return false if !is_staff? && post.topic.archived?

    # You can delete your own posts
    return !post.user_deleted? if is_my_own?(post)

    is_staff?
  end

  # Recovery Method
  def can_recover_post?(post)
    if is_staff?
      post.deleted_at && post.user
    else
      is_my_own?(post) && post.user_deleted && !post.deleted_at
    end
  end

  def can_delete_post_action?(post_action)
    # You can only undo your own actions
    is_my_own?(post_action) && not(post_action.is_private_message?) &&

    # Make sure they want to delete it within the window
    post_action.created_at > SiteSetting.post_undo_action_window_mins.minutes.ago
  end

  def can_see_post?(post)
    return false if post.blank?
    return true if is_admin?
    return false unless can_see_topic?(post.topic)
    return false unless post.user == @user || Topic.visible_post_types(@user).include?(post.post_type)
    return false if !is_moderator? && post.deleted_at.present?

    true
  end

  def can_view_edit_history?(post)
    return false unless post

    if !post.hidden
      return true if post.wiki || SiteSetting.edit_history_visible_to_public
    end

    authenticated? &&
    (is_staff? || @user.has_trust_level?(TrustLevel[4]) || @user.id == post.user_id) &&
    can_see_post?(post)
  end

  def can_change_post_owner?
    is_admin?
  end

  def can_change_post_timestamps?
    is_admin?
  end

  def can_wiki?(post)
    return false unless authenticated?
    return true if is_staff? || @user.has_trust_level?(TrustLevel[4])

    if @user.has_trust_level?(SiteSetting.min_trust_to_allow_self_wiki) && is_my_own?(post)
      return false if post.hidden?
      return !post.edit_time_limit_expired?
    end

    false
  end

  def can_change_post_type?
    is_staff?
  end

  def can_rebake?
    is_staff? || @user.has_trust_level?(TrustLevel[4])
  end

  def can_see_flagged_posts?
    is_staff?
  end

  def can_see_deleted_posts?
    is_staff?
  end

  def can_view_raw_email?(post)
    post && (is_staff? || post.user_id == @user.id)
  end

  def can_unhide?(post)
    post.try(:hidden) && is_staff?
  end

  def can_skip_bump?
<<<<<<< HEAD
    is_staff?
=======
    is_staff? || @user.has_trust_level?(TrustLevel[4])
>>>>>>> c10941bb
  end
end<|MERGE_RESOLUTION|>--- conflicted
+++ resolved
@@ -40,22 +40,15 @@
       # Silenced users can't flag
       return false if is_flag && @user.silenced?
 
-<<<<<<< HEAD
-=======
       # Hidden posts can't be flagged
       return false if is_flag && post.hidden?
 
->>>>>>> c10941bb
       # post made by staff, but we don't allow staff flags
       return false if is_flag &&
         (!SiteSetting.allow_flagging_staff?) &&
         post&.user&.staff?
 
-<<<<<<< HEAD
-      if [:notify_user, :notify_moderators].include?(action_key) &&
-=======
       if action_key == :notify_user &&
->>>>>>> c10941bb
          (!SiteSetting.enable_personal_messages? ||
          !@user.has_trust_level?(SiteSetting.min_trust_to_send_messages))
 
@@ -274,10 +267,6 @@
   end
 
   def can_skip_bump?
-<<<<<<< HEAD
-    is_staff?
-=======
     is_staff? || @user.has_trust_level?(TrustLevel[4])
->>>>>>> c10941bb
   end
 end