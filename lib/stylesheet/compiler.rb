--- conflicted
+++ resolved
@@ -32,11 +32,7 @@
     end
 
     def self.compile(stylesheet, filename, options = {})
-<<<<<<< HEAD
-      source_map_file = options[:source_map_file] || "#{filename.sub(".scss", "")}.css.map";
-=======
       source_map_file = options[:source_map_file] || "#{filename.sub(".scss", "")}.css.map"
->>>>>>> c10941bb
 
       engine = SassC::Engine.new(stylesheet,
                                  importer: Importer,
