# frozen_string_literal: true

# Builds a Mail::Message we can use for sending. Optionally supports using a template
# for the body and subject
module Email
  class MessageBuilder
    attr_reader :template_args

    ALLOW_REPLY_BY_EMAIL_HEADER = "X-Discourse-Allow-Reply-By-Email"

    def initialize(to, opts = nil)
      @to = to
      @opts = opts || {}

      @template_args = {
        site_name: SiteSetting.title,
        email_prefix: SiteSetting.email_prefix.presence || SiteSetting.title,
        base_url: Discourse.base_url,
        user_preferences_url: "#{Discourse.base_url}/my/preferences",
        hostname: Discourse.current_hostname,
      }.merge!(@opts)

      if @template_args[:url].present?
        @template_args[:header_instructions] ||= I18n.t(
          "user_notifications.header_instructions",
          @template_args,
        )

        if @opts[:include_respond_instructions] == false
          @template_args[:respond_instructions] = ""
          @template_args[:respond_instructions] = I18n.t(
            "user_notifications.pm_participants",
            @template_args,
          ) if @opts[:private_reply]
        else
          if @opts[:only_reply_by_email]
            string = +"user_notifications.only_reply_by_email"
            string << "_pm" if @opts[:private_reply]
          else
            string =
              (
                if allow_reply_by_email?
                  +"user_notifications.reply_by_email"
                else
                  +"user_notifications.visit_link_to_respond"
                end
              )
            string << "_pm" if @opts[:private_reply]
          end
          @template_args[:respond_instructions] = "---\n" + I18n.t(string, @template_args)
        end

        if @opts[:add_unsubscribe_link]
          unsubscribe_string =
            if @opts[:mailing_list_mode]
              "unsubscribe_mailing_list"
            elsif SiteSetting.unsubscribe_via_email_footer
              "unsubscribe_link_and_mail"
            else
              "unsubscribe_link"
            end
          @template_args[:unsubscribe_instructions] = I18n.t(unsubscribe_string, @template_args)
        end
      end
    end

    def subject
      if @opts[:template] &&
           TranslationOverride.exists?(
             locale: I18n.locale,
             translation_key: "#{@opts[:template]}.subject_template",
           )
        augmented_template_args =
          @template_args.merge(
            {
              site_name: @template_args[:email_prefix],
              optional_re: @opts[:add_re_to_subject] ? I18n.t("subject_re") : "",
              optional_pm: @opts[:private_reply] ? @template_args[:subject_pm] : "",
              optional_cat:
                (
                  if @template_args[:show_category_in_subject]
                    "[#{@template_args[:show_category_in_subject]}] "
                  else
                    ""
                  end
                ),
              optional_tags:
                (
                  if @template_args[:show_tags_in_subject]
                    "#{@template_args[:show_tags_in_subject]} "
                  else
                    ""
                  end
                ),
              topic_title: @template_args[:topic_title] ? @template_args[:topic_title] : "",
            },
          )
        subject = I18n.t("#{@opts[:template]}.subject_template", augmented_template_args)
      elsif @opts[:use_site_subject]
        subject = String.new(SiteSetting.email_subject)
        subject.gsub!("%{site_name}", @template_args[:email_prefix])
        subject.gsub!("%{optional_re}", @opts[:add_re_to_subject] ? I18n.t("subject_re") : "")
        subject.gsub!("%{optional_pm}", @opts[:private_reply] ? @template_args[:subject_pm] : "")
        subject.gsub!(
          "%{optional_cat}",
          (
            if @template_args[:show_category_in_subject]
              "[#{@template_args[:show_category_in_subject]}] "
            else
              ""
            end
          ),
        )
        subject.gsub!(
          "%{optional_tags}",
          @template_args[:show_tags_in_subject] ? "#{@template_args[:show_tags_in_subject]} " : "",
        )
        if @template_args[:topic_title]
          subject.gsub!("%{topic_title}", @template_args[:topic_title])
        end # must be last for safety
      elsif @opts[:use_topic_title_subject]
        subject = @opts[:add_re_to_subject] ? I18n.t("subject_re") : ""
        subject = "#{subject}#{@template_args[:topic_title]}"
      elsif @opts[:template]
        subject = I18n.t("#{@opts[:template]}.subject_template", @template_args)
      else
        subject = @opts[:subject]
      end
      subject
    end

    def html_part
      return unless html_override = @opts[:html_override]

      if @template_args[:unsubscribe_instructions].present?
        unsubscribe_instructions =
          PrettyText.cook(@template_args[:unsubscribe_instructions], sanitize: false).html_safe
        html_override.gsub!("%{unsubscribe_instructions}", unsubscribe_instructions)
      else
        html_override.gsub!("%{unsubscribe_instructions}", "")
      end

      if @template_args[:header_instructions].present?
        header_instructions =
          PrettyText.cook(@template_args[:header_instructions], sanitize: false).html_safe
        html_override.gsub!("%{header_instructions}", header_instructions)
      else
        html_override.gsub!("%{header_instructions}", "")
      end

      if @template_args[:respond_instructions].present?
        respond_instructions =
          PrettyText.cook(@template_args[:respond_instructions], sanitize: false).html_safe
        html_override.gsub!("%{respond_instructions}", respond_instructions)
      else
        html_override.gsub!("%{respond_instructions}", "")
      end

      html =
        UserNotificationRenderer.render(
          template: "layouts/email_template",
          format: :html,
          locals: {
            html_body: html_override.html_safe,
          },
        )

      Mail::Part.new do
        content_type "text/html; charset=UTF-8"
        body html
      end
    end

    def body
      body = nil

      if @opts[:template]
        body = I18n.t("#{@opts[:template]}.text_body_template", template_args).dup
      else
        body = @opts[:body].dup
      end

      if @template_args[:unsubscribe_instructions].present?
        body << "\n"
        body << @template_args[:unsubscribe_instructions]
      end

      body
    end

    def build_args
      args = {
        to: @to,
        subject: subject,
        body: body,
        charset: "UTF-8",
        from: from_value,
        cc: @opts[:cc],
<<<<<<< HEAD
        bcc: @opts[:bcc]
=======
        bcc: @opts[:bcc],
>>>>>>> 3ee0a492
      }

      args[:delivery_method_options] = @opts[:delivery_method_options] if @opts[
        :delivery_method_options
      ]
      args[:delivery_method_options] = (args[:delivery_method_options] || {}).merge(
        return_response: true,
      )

      args
    end

    def header_args
      result = {}
      if @opts[:add_unsubscribe_link]
        unsubscribe_url =
          @template_args[:unsubscribe_url].presence || @template_args[:user_preferences_url]
        result["List-Unsubscribe"] = "<#{unsubscribe_url}>"
      end

      result["X-Discourse-Post-Id"] = @opts[:post_id].to_s if @opts[:post_id]
      result["X-Discourse-Topic-Id"] = @opts[:topic_id].to_s if @opts[:topic_id]

      # at this point these have been filtered by the recipient's guardian for visibility,
      # see UserNotifications#send_notification_email
      result["X-Discourse-Tags"] = @template_args[:show_tags_in_subject] if @opts[
        :show_tags_in_subject
      ]
      result["X-Discourse-Category"] = @template_args[:show_category_in_subject] if @opts[
        :show_category_in_subject
      ]

      # please, don't send us automatic responses...
      result["X-Auto-Response-Suppress"] = "All"

      if !allow_reply_by_email?
        # This will end up being the notification_email, which is a
        # noreply address.
        result["Reply-To"] = from_value
      else
        # The only reason we use from address for reply to is for group
        # SMTP emails, where the person will be replying to the group's
        # email_username.
        if !@opts[:use_from_address_for_reply_to]
          result[ALLOW_REPLY_BY_EMAIL_HEADER] = true
          result["Reply-To"] = reply_by_email_address
        else
          # No point in adding a reply-to header if it is going to be identical
          # to the from address/alias. If the from option is not present, then
          # the default reply-to address is used.
          result["Reply-To"] = from_value if from_value != alias_email(@opts[:from])
        end
      end

      result.merge(MessageBuilder.custom_headers(SiteSetting.email_custom_headers))
    end

    def self.custom_headers(string)
      result = {}
      string
        .split("|")
        .each do |item|
          header = item.split(":", 2)
          if header.length == 2
            name = header[0].strip
            value = header[1].strip
            result[name] = value if name.length > 0 && value.length > 0
          end
        end unless string.nil?
      result
    end

    protected

    def allow_reply_by_email?
      SiteSetting.reply_by_email_enabled? && reply_by_email_address.present? &&
        @opts[:allow_reply_by_email]
    end

    def private_reply?
      allow_reply_by_email? && @opts[:private_reply]
    end

    def from_value
      return @from_value if @from_value
      @from_value = @opts[:from] || SiteSetting.notification_email
      @from_value = alias_email(@from_value)
    end

    def reply_by_email_address
      return @reply_by_email_address if @reply_by_email_address
      return nil unless SiteSetting.reply_by_email_address.present?

      @reply_by_email_address = SiteSetting.reply_by_email_address.dup

      @reply_by_email_address =
        if private_reply?
          alias_email(@reply_by_email_address)
        else
          site_alias_email(@reply_by_email_address)
        end
    end

    def alias_email(source)
      if @opts[:from_alias].blank? && SiteSetting.email_site_title.blank? &&
           SiteSetting.title.blank?
        return source
      end

      if @opts[:from_alias].present?
        %Q|"#{Email.cleanup_alias(@opts[:from_alias])}" <#{source}>|
      elsif source == SiteSetting.notification_email || source == SiteSetting.reply_by_email_address
        site_alias_email(source)
      else
        source
      end
    end

    def site_alias_email(source)
      from_alias = Email.site_title
      %Q|"#{Email.cleanup_alias(from_alias)}" <#{source}>|
    end
  end
end<|MERGE_RESOLUTION|>--- conflicted
+++ resolved
@@ -196,11 +196,7 @@
         charset: "UTF-8",
         from: from_value,
         cc: @opts[:cc],
-<<<<<<< HEAD
-        bcc: @opts[:bcc]
-=======
         bcc: @opts[:bcc],
->>>>>>> 3ee0a492
       }
 
       args[:delivery_method_options] = @opts[:delivery_method_options] if @opts[
