#
# A helper class to send an email. It will also handle a nil message, which it considers
# to be "do nothing". This is because some Mailers will decide not to do work for some
# reason. For example, emailing a user too frequently. A nil to address is also considered
# "do nothing"
#
# It also adds an HTML part for the plain text body
#
require_dependency 'email/renderer'
require 'uri'
require 'net/smtp'

SMTP_CLIENT_ERRORS = [Net::SMTPFatalError, Net::SMTPSyntaxError]

module Email
  class Sender

    def initialize(message, email_type, user = nil)
      @message =  message
      @email_type = email_type
      @user = user
    end

    def send
      return if SiteSetting.disable_emails == "yes" && @email_type.to_s != "admin_login"

      return if ActionMailer::Base::NullMail === @message
      return if ActionMailer::Base::NullMail === (@message.message rescue nil)

      return skip(SkippedEmailLog.reason_types[:sender_message_blank])    if @message.blank?
      return skip(SkippedEmailLog.reason_types[:sender_message_to_blank]) if @message.to.blank?
<<<<<<< HEAD

      if SiteSetting.disable_emails == "non-staff"
        return unless User.find_by_email(to_address)&.staff?
      end
=======
>>>>>>> c10941bb

      if @message.text_part
        if @message.text_part.body.to_s.blank?
          return skip(SkippedEmailLog.reason_types[:sender_text_part_body_blank])
        end
      else
        if @message.body.to_s.blank?
          return skip(SkippedEmailLog.reason_types[:sender_body_blank])
        end
      end

      @message.charset = 'UTF-8'

      opts = {}

      renderer = Email::Renderer.new(@message, opts)

      if @message.html_part
        @message.html_part.body = renderer.html
      else
        @message.html_part = Mail::Part.new do
          content_type 'text/html; charset=UTF-8'
          body renderer.html
        end
      end

      # Fix relative (ie upload) HTML links in markdown which do not work well in plain text emails.
      # These are the links we add when a user uploads a file or image.
      # Ideally we would parse general markdown into plain text, but that is almost an intractable problem.
      url_prefix = Discourse.base_url
      @message.parts[0].body = @message.parts[0].body.to_s.gsub(/<a class="attachment" href="(\/uploads\/default\/[^"]+)">([^<]*)<\/a>/, '[\2](' + url_prefix + '\1)')
      @message.parts[0].body = @message.parts[0].body.to_s.gsub(/<img src="(\/uploads\/default\/[^"]+)"([^>]*)>/, '![](' + url_prefix + '\1)')

      @message.text_part.content_type = 'text/plain; charset=UTF-8'
      user_id = @user&.id

      # Set up the email log
      email_log = EmailLog.new(
        email_type: @email_type,
        to_address: to_address,
        user_id: user_id
      )

      host = Email::Sender.host_for(Discourse.base_url)

      post_id   = header_value('X-Discourse-Post-Id')
      topic_id  = header_value('X-Discourse-Topic-Id')
      reply_key = set_reply_key(post_id, user_id)

      # always set a default Message ID from the host
      @message.header['Message-ID'] = "<#{SecureRandom.uuid}@#{host}>"

      if topic_id.present? && post_id.present?
        post = Post.find_by(id: post_id, topic_id: topic_id)

        # guards against deleted posts
        return skip(SkippedEmailLog.reason_types[:sender_post_deleted]) unless post

        topic = post.topic
        first_post = topic.ordered_posts.first

        topic_message_id = first_post.incoming_email&.message_id.present? ?
          "<#{first_post.incoming_email.message_id}>" :
          "<topic/#{topic_id}@#{host}>"

        post_message_id = post.incoming_email&.message_id.present? ?
          "<#{post.incoming_email.message_id}>" :
          "<topic/#{topic_id}/#{post_id}@#{host}>"

        referenced_posts = Post.includes(:incoming_email)
          .where(id: PostReply.where(reply_id: post_id).select(:post_id))
          .order(id: :desc)

        referenced_post_message_ids = referenced_posts.map do |referenced_post|
          if referenced_post.incoming_email&.message_id.present?
            "<#{referenced_post.incoming_email.message_id}>"
          else
            if referenced_post.post_number == 1
              "<topic/#{topic_id}@#{host}>"
            else
              "<topic/#{topic_id}/#{referenced_post.id}@#{host}>"
            end
          end
        end

        # https://www.ietf.org/rfc/rfc2822.txt
        if post.post_number == 1
          @message.header['Message-ID']  = topic_message_id
        else
          @message.header['Message-ID']  = post_message_id
          @message.header['In-Reply-To'] = referenced_post_message_ids[0] || topic_message_id
          @message.header['References']  = [topic_message_id, referenced_post_message_ids].flatten.compact.uniq
        end

        # https://www.ietf.org/rfc/rfc2919.txt
        if topic&.category && !topic.category.uncategorized?
          list_id = "#{SiteSetting.title} | #{topic.category.name} <#{topic.category.name.downcase.tr(' ', '-')}.#{host}>"

          # subcategory case
          if !topic.category.parent_category_id.nil?
            parent_category_name = Category.find_by(id: topic.category.parent_category_id).name
            list_id = "#{SiteSetting.title} | #{parent_category_name} #{topic.category.name} <#{topic.category.name.downcase.tr(' ', '-')}.#{parent_category_name.downcase.tr(' ', '-')}.#{host}>"
          end
        else
          list_id = "#{SiteSetting.title} <#{host}>"
        end

        # https://www.ietf.org/rfc/rfc3834.txt
        @message.header['Precedence'] = 'list'
        @message.header['List-ID']    = list_id

        if topic
          if SiteSetting.private_email?
            @message.header['List-Archive'] = "#{Discourse.base_url}#{topic.slugless_url}"
          else
            @message.header['List-Archive'] = topic.url
          end
        end
      end

      if reply_key.present? && @message.header['Reply-To'] =~ /\<([^\>]+)\>/
        email = Regexp.last_match[1]
        @message.header['List-Post'] = "<mailto:#{email}>"
      end

      if SiteSetting.reply_by_email_address.present? && SiteSetting.reply_by_email_address["+"]
        email_log.bounce_key = SecureRandom.hex

        # WARNING: RFC claims you can not set the Return Path header, this is 100% correct
        # however Rails has special handling for this header and ends up using this value
        # as the Envelope From address so stuff works as expected
        @message.header[:return_path] = SiteSetting.reply_by_email_address.sub("%{reply_key}", "verp-#{email_log.bounce_key}")
      end

      email_log.post_id = post_id if post_id.present?

      # Remove headers we don't need anymore
      @message.header['X-Discourse-Topic-Id'] = nil if topic_id.present?
      @message.header['X-Discourse-Post-Id']  = nil if post_id.present?

      if reply_key.present?
        @message.header[Email::MessageBuilder::ALLOW_REPLY_BY_EMAIL_HEADER] = nil
      end

      # pass the original message_id when using mailjet/mandrill/sparkpost
      case ActionMailer::Base.smtp_settings[:address]
      when /\.mailjet\.com/
        @message.header['X-MJ-CustomID'] = @message.message_id
      when "smtp.mandrillapp.com"
        merge_json_x_header('X-MC-Metadata', message_id: @message.message_id)
      when "smtp.sparkpostmail.com"
        merge_json_x_header('X-MSYS-API', metadata: { message_id: @message.message_id })
      end

      # Suppress images from short emails
      if SiteSetting.strip_images_from_short_emails &&
        @message.html_part.body.to_s.bytesize <= SiteSetting.short_email_length &&
        @message.html_part.body =~ /<img[^>]+>/
        style = Email::Styles.new(@message.html_part.body.to_s)
        @message.html_part.body = style.strip_avatars_and_emojis
      end

      email_log.message_id = @message.message_id

      begin
        @message.deliver_now
      rescue *SMTP_CLIENT_ERRORS => e
        return skip(SkippedEmailLog.reason_types[:custom], custom_reason: e.message)
      end

      email_log.save!
      email_log
    end

    def to_address
      @to_address ||= begin
        to = @message.try(:to)
        to = to.first if Array === to
        to.presence || "no_email_found"
      end
    end

    def self.host_for(base_url)
      host = "localhost"
      if base_url.present?
        begin
          uri = URI.parse(base_url)
          host = uri.host.downcase if uri.host.present?
        rescue URI::Error
        end
      end
      host
    end

    private

    def header_value(name)
      header = @message.header[name]
      return nil unless header
      header.value
    end

    def skip(reason_type, custom_reason: nil)
      attributes = {
        email_type: @email_type,
        to_address: to_address,
        user_id: @user&.id,
        reason_type: reason_type
      }

      attributes[:custom_reason] = custom_reason if custom_reason
      SkippedEmailLog.create!(attributes)
    end

    def merge_json_x_header(name, value)
      data   = JSON.parse(@message.header[name].to_s) rescue nil
      data ||= {}
      data.merge!(value)
      # /!\ @message.header is not a standard ruby hash.
      # It can have multiple values attached to the same key...
      # In order to remove all the previous keys, we have to "nil" it.
      # But for "nil" to work, there must already be a key...
      @message.header[name] = ""
      @message.header[name] = nil
      @message.header[name] = data.to_json
    end

    def set_reply_key(post_id, user_id)
      return unless user_id &&
        post_id &&
        header_value(Email::MessageBuilder::ALLOW_REPLY_BY_EMAIL_HEADER).present?

      # use safe variant here cause we tend to see concurrency issue
      reply_key = PostReplyKey.find_or_create_by_safe!(
        post_id: post_id,
        user_id: user_id
      ).reply_key

      @message.header['Reply-To'] =
        header_value('Reply-To').gsub!("%{reply_key}", reply_key)
    end

  end
end<|MERGE_RESOLUTION|>--- conflicted
+++ resolved
@@ -29,13 +29,6 @@
 
       return skip(SkippedEmailLog.reason_types[:sender_message_blank])    if @message.blank?
       return skip(SkippedEmailLog.reason_types[:sender_message_to_blank]) if @message.to.blank?
-<<<<<<< HEAD
-
-      if SiteSetting.disable_emails == "non-staff"
-        return unless User.find_by_email(to_address)&.staff?
-      end
-=======
->>>>>>> c10941bb
 
       if @message.text_part
         if @message.text_part.body.to_s.blank?
