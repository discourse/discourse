# creates post actions based on a post and a user
class PostActionCreator

  def initialize(user, post)
    @user = user
    @post = post
  end

  def perform(action)
<<<<<<< HEAD
    guardian.ensure_post_can_act!(@post, action, opts: {
=======
    guardian.ensure_post_can_act!(@post, PostActionType.types[action], opts: {
>>>>>>> c10941bb
      taken_actions: PostAction.counts_for([@post].compact, @user)[@post&.id]
    })

    PostAction.act(@user, @post, action)
  end

  private

  def guardian
    @guardian ||= Guardian.new(@user)
  end

end<|MERGE_RESOLUTION|>--- conflicted
+++ resolved
@@ -7,11 +7,7 @@
   end
 
   def perform(action)
-<<<<<<< HEAD
-    guardian.ensure_post_can_act!(@post, action, opts: {
-=======
     guardian.ensure_post_can_act!(@post, PostActionType.types[action], opts: {
->>>>>>> c10941bb
       taken_actions: PostAction.counts_for([@post].compact, @user)[@post&.id]
     })
 
