--- conflicted
+++ resolved
@@ -5,13 +5,7 @@
     class GoogleCalendarOnebox
       include Engine
 
-<<<<<<< HEAD
-      matches_regexp(
-        %r{^https?://(?:www\.|calendar\.)google\.com/calendar/.+$|^https?://goo\.gl/calendar/[\w\-]+$},
-      )
-=======
       matches_domain("www.google.com", "google.com", "calendar.google.com", "goo.gl")
->>>>>>> 76e7f12a
       always_https
       requires_iframe_origins "https://calendar.google.com"
 
