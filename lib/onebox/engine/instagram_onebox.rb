# frozen_string_literal: true

module Onebox
  module Engine
    class InstagramOnebox
      include Engine
      include StandardEmbed
      include LayoutSupport

<<<<<<< HEAD
      matches_regexp(
        %r{^https?://(?:www\.)?(instagram\.com|instagr\.am)(?:/[\w\-]+)?/(?:p|tv)/[a-zA-Z\d_-]+/?(?:\?.*)?$},
      )
=======
      matches_domain("www.instagram.com", "instagram.com", "instagr.am")
>>>>>>> 76e7f12a
      always_https
      requires_iframe_origins "https://www.instagram.com"

      def self.matches_path(path)
        path.match?(%r{^/(?:[\w\-]+/)?(?:p|tv)/[a-zA-Z\d_-]+/?(?:\?.*)?$})
      end

      def clean_url
        url
          .scan(
            %r{^https?://(?:www\.)?(?:instagram\.com|instagr\.am)/?(?:.*)/(?:p|tv)/[a-zA-Z\d_-]+},
          )
          .flatten
          .first
      end

      def data
        @data ||=
          begin
            oembed = get_oembed
            if oembed.data.empty?
              raise "No oEmbed data found. Ensure 'facebook_app_access_token' is valid"
            end

            {
              link: clean_url.gsub("/#{oembed.author_name}/", "/") + "/embed",
              title: "@#{oembed.author_name}",
              image: oembed.thumbnail_url,
              image_width: oembed.data[:thumbnail_width],
              image_height: oembed.data[:thumbnail_height],
              description: Onebox::Helpers.truncate(oembed.title, 250),
            }
          end
      end

      def placeholder_html
        ::Onebox::Helpers.image_placeholder_html
      end

      def to_html
        <<-HTML
          <iframe
            src="#{data[:link]}"
            width="#{data[:image_width]}"
            height="#{data[:image_height].to_i + 98}"
            frameborder="0"
          ></iframe>
        HTML
      end

      protected

      def access_token
        (options[:facebook_app_access_token] || Onebox.options.facebook_app_access_token).to_s
      end

      def get_oembed_url
        if access_token != ""
          "https://graph.facebook.com/v9.0/instagram_oembed?url=#{clean_url}&access_token=#{access_token}"
        else
          # The following is officially deprecated by Instagram, but works in some limited circumstances.
          "https://api.instagram.com/oembed/?url=#{clean_url}"
        end
      end
    end
  end
end<|MERGE_RESOLUTION|>--- conflicted
+++ resolved
@@ -7,13 +7,7 @@
       include StandardEmbed
       include LayoutSupport
 
-<<<<<<< HEAD
-      matches_regexp(
-        %r{^https?://(?:www\.)?(instagram\.com|instagr\.am)(?:/[\w\-]+)?/(?:p|tv)/[a-zA-Z\d_-]+/?(?:\?.*)?$},
-      )
-=======
       matches_domain("www.instagram.com", "instagram.com", "instagr.am")
->>>>>>> 76e7f12a
       always_https
       requires_iframe_origins "https://www.instagram.com"
 
