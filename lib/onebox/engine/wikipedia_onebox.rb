--- conflicted
+++ resolved
@@ -7,11 +7,7 @@
       include LayoutSupport
       include HTML
 
-<<<<<<< HEAD
-      matches_regexp(%r{^https?://(?:[a-z]{2}\.)?wikipedia\.(com|org)(/|$)})
-=======
       matches_domain("wikipedia.com", "wikipedia.org", allow_subdomains: true)
->>>>>>> 76e7f12a
       always_https
 
       def self.matches_path(path)
