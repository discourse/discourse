# frozen_string_literal: true

module Onebox
  module Engine
    class PastebinOnebox
      include Engine
      include LayoutSupport

      MAX_LINES = 10

<<<<<<< HEAD
      matches_regexp(%r{^https?://pastebin\.com(/|$)})
=======
      matches_domain("pastebin.com")
      always_https
>>>>>>> 76e7f12a

      private

      def data
        @data ||= { title: "pastebin.com", link: link, content: content, truncated?: truncated? }
      end

      def content
        lines.take(MAX_LINES).join("\n")
      end

      def truncated?
        lines.size > MAX_LINES
      end

      def lines
        return @lines if defined?(@lines)
        response =
          begin
            Onebox::Helpers.fetch_response(
              "http://pastebin.com/raw/#{paste_key}",
              redirect_limit: 1,
            )
          rescue StandardError
            ""
          end
        @lines = response.split("\n")
      end

      def paste_key
        regex =
          case uri
          when %r{/raw/}
            %r{/raw/([^/]+)}
          when %r{/download/}
            %r{/download/([^/]+)}
          when %r{/embed/}
            %r{/embed/([^/]+)}
          else
            %r{/([^/]+)}
          end

        match = uri.path.match(regex)
        match[1] if match && match[1]
      end
    end
  end
end<|MERGE_RESOLUTION|>--- conflicted
+++ resolved
@@ -8,12 +8,8 @@
 
       MAX_LINES = 10
 
-<<<<<<< HEAD
-      matches_regexp(%r{^https?://pastebin\.com(/|$)})
-=======
       matches_domain("pastebin.com")
       always_https
->>>>>>> 76e7f12a
 
       private
 
