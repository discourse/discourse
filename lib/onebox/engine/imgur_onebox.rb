# frozen_string_literal: true

module Onebox
  module Engine
    class ImgurOnebox
      include Engine
      include StandardEmbed

<<<<<<< HEAD
      matches_regexp(%r{^https?://(www\.)?imgur\.com(/|$)})
=======
      matches_domain("imgur.com", "www.imgur.com")
>>>>>>> 76e7f12a
      always_https

      def to_html
        og = get_opengraph
        return video_html(og) if !og.video_secure_url.nil?
        return album_html(og) if is_album?
        return image_html(og) if !og.image.nil?
        nil
      end

      private

      def video_html(og)
        <<-HTML
            <video width='#{og.video_width}' height='#{og.video_height}' #{og.title_attr} controls loop>
              <source src='#{og.video_secure_url}' type='video/mp4'>
              <source src='#{og.video_secure_url.gsub("mp4", "webm")}' type='video/webm'>
            </video>
          HTML
      end

      def album_html(og)
        escaped_url = ::Onebox::Helpers.normalize_url_for_output(url)
        album_title = "[Album] #{og.title}"

        <<-HTML
            <div class='onebox imgur-album'>
              <a href='#{escaped_url}' target='_blank' rel='noopener'>
                <span class='outer-box' style='width:#{og.image_width}px'>
                  <span class='inner-box'>
                    <span class='album-title'>#{album_title}</span>
                  </span>
                </span>
                <img src='#{og.secure_image_url}' #{og.title_attr} height='#{og.image_height}' width='#{og.image_width}'>
              </a>
            </div>
          HTML
      end

      def is_album?
        response =
          begin
            Onebox::Helpers.fetch_response("https://api.imgur.com/oembed.json?url=#{url}")
          rescue StandardError
            "{}"
          end
        oembed_data = ::MultiJson.load(response, symbolize_keys: true)
        imgur_data_id = Nokogiri.HTML(oembed_data[:html]).xpath("//blockquote").attr("data-id")
        imgur_data_id.to_s[%r{a/}]
      end

      def image_html(og)
        escaped_url = ::Onebox::Helpers.normalize_url_for_output(url)

        <<-HTML
            <a href='#{escaped_url}' target='_blank' rel='noopener' class="onebox">
              <img src='#{og.secure_image_url.chomp("?fb")}' #{og.title_attr} alt='Imgur'>
            </a>
          HTML
      end
    end
  end
end<|MERGE_RESOLUTION|>--- conflicted
+++ resolved
@@ -6,11 +6,7 @@
       include Engine
       include StandardEmbed
 
-<<<<<<< HEAD
-      matches_regexp(%r{^https?://(www\.)?imgur\.com(/|$)})
-=======
       matches_domain("imgur.com", "www.imgur.com")
->>>>>>> 76e7f12a
       always_https
 
       def to_html
