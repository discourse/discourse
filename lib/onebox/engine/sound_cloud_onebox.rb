--- conflicted
+++ resolved
@@ -6,12 +6,7 @@
       include Engine
       include StandardEmbed
 
-<<<<<<< HEAD
-      matches_regexp(%r{^https?://(www\.)?soundcloud\.com(/|$)})
-      requires_iframe_origins "https://w.soundcloud.com"
-=======
       matches_domain("soundcloud.com", "www.soundcloud.com")
->>>>>>> 76e7f12a
       always_https
       requires_iframe_origins "https://w.soundcloud.com"
 
