<aside class="onebox category-onebox" style="box-shadow: -5px 0px #{{color}};">
  <article class="onebox-body category-onebox-body">
    {{#logo_url}}
      <img src="{{logo_url}}" class="thumbnail" />
    {{/logo_url}}
    <h3>
<<<<<<< HEAD
      <a class="badge-category__wrapper" href="{{url}}">
         <span class="badge-category__name">{{{name}}}</span>
       </span>
=======
      <a class="badge-wrapper bullet" href="{{url}}">
        {{#color}}
          <span class="badge-category-bg" style="background-color: #{{color}}"></span>
        {{/color}}
        <span class="clear-badge"><span>{{name}}</span></span>
>>>>>>> 7f3f682f
      </a>
    </h3>
    {{#description}}
      <div>
        <span class="description">
          <p>{{description}}</p>
        </span>
      </div>
    {{/description}}
    {{#has_subcategories}}
      <div class="subcategories">
        {{#subcategories}}
          <span class="subcategory">
<<<<<<< HEAD
            <a class="badge-category__wrapper" href="{{url}}">
              <span class="badge-category-bg" style="background-color: #{{{color}}}"></span>
              <span class="badge-category clear-badge"><span class="category-name">{{{name}}}</span></span>
=======
            <a class="badge-wrapper bullet" href="{{url}}">
              <span class="badge-category-bg" style="background-color: #{{color}}"></span>
              <span class="badge-category clear-badge"><span class="category-name">{{name}}</span></span>
>>>>>>> 7f3f682f
            </a>
          </span>
        {{/subcategories}}
      </div>
      <div class="clearfix"></div>
    {{/has_subcategories}}
  </article>
  <div class="clearfix"></div>
</aside><|MERGE_RESOLUTION|>--- conflicted
+++ resolved
@@ -4,17 +4,9 @@
       <img src="{{logo_url}}" class="thumbnail" />
     {{/logo_url}}
     <h3>
-<<<<<<< HEAD
       <a class="badge-category__wrapper" href="{{url}}">
          <span class="badge-category__name">{{{name}}}</span>
        </span>
-=======
-      <a class="badge-wrapper bullet" href="{{url}}">
-        {{#color}}
-          <span class="badge-category-bg" style="background-color: #{{color}}"></span>
-        {{/color}}
-        <span class="clear-badge"><span>{{name}}</span></span>
->>>>>>> 7f3f682f
       </a>
     </h3>
     {{#description}}
@@ -28,15 +20,9 @@
       <div class="subcategories">
         {{#subcategories}}
           <span class="subcategory">
-<<<<<<< HEAD
             <a class="badge-category__wrapper" href="{{url}}">
               <span class="badge-category-bg" style="background-color: #{{{color}}}"></span>
               <span class="badge-category clear-badge"><span class="category-name">{{{name}}}</span></span>
-=======
-            <a class="badge-wrapper bullet" href="{{url}}">
-              <span class="badge-category-bg" style="background-color: #{{color}}"></span>
-              <span class="badge-category clear-badge"><span class="category-name">{{name}}</span></span>
->>>>>>> 7f3f682f
             </a>
           </span>
         {{/subcategories}}
