require_dependency 'inline_oneboxer'

module PrettyText
  module Helpers
    extend self

    # functions here are available to v8
    def t(key, opts)
      key = "js." + key
      unless opts
        I18n.t(key)
      else
        str = I18n.t(key, Hash[opts.entries].symbolize_keys).dup
        opts.each { |k, v| str.gsub!("{{#{k.to_s}}}", v.to_s) }
        str
      end
    end

    def avatar_template(username)
      return "" unless username
      user = User.find_by(username_lower: username.downcase)
      return "" unless user.present?

      # TODO: Add support for ES6 and call `avatar-template` directly
      UrlHelper.schemaless(UrlHelper.absolute(user.avatar_template))
    end
<<<<<<< HEAD

    def lookup_primary_user_group(username)
      return "" unless username
      user = User.find_by(username_lower: username.downcase)
      return "" unless user.present?

      user.primary_group.try(:name) || ""
    end

    # Overwrite this in a plugin to change how markdown can format
    # usernames on the server side
    def format_username(username)
      username
=======

    def lookup_primary_user_group(username)
      return "" unless username
      user = User.find_by(username_lower: username.downcase)
      return "" unless user.present?

      user.primary_group.try(:name) || ""
>>>>>>> c10941bb
    end

    # Overwrite this in a plugin to change how markdown can format
    # usernames on the server side
    def format_username(username)
      username
    end

    def category_hashtag_lookup(category_slug)
      if category = Category.query_from_hashtag_slug(category_slug)
        [category.url_with_id, category_slug]
      else
        nil
      end
    end

    def lookup_image_urls(urls)
      map = {}
      result = {}

      urls.each do |url|
        sha1 = Upload.sha1_from_short_url(url)
        map[url] = sha1 if sha1
      end

      if map.length > 0
        reverse_map = {}

        map.each do |key, value|
          reverse_map[value] ||= []
          reverse_map[value] << key
        end

        Upload.where(sha1: map.values).pluck(:sha1, :url).each do |row|
          sha1, url = row

          if short_urls = reverse_map[sha1]
            short_urls.each { |short_url| result[short_url] = url }
          end
        end
      end

      result
    end

<<<<<<< HEAD
    def lookup_inline_onebox(url, opts = {})
      InlineOneboxer.lookup(url, opts)
    end

=======
>>>>>>> c10941bb
    def get_topic_info(topic_id)
      return unless topic_id.is_a?(Integer)
      # TODO this only handles public topics, secured one do not get this
      topic = Topic.find_by(id: topic_id)
      if topic && Guardian.new.can_see?(topic)
        {
          title: Rack::Utils.escape_html(topic.title),
          href: topic.url
        }
      elsif topic
        {
          title: I18n.t("on_another_topic"),
          href: Discourse.base_url + topic.slugless_url
        }
      end
    end

    def category_tag_hashtag_lookup(text)
      tag_postfix = '::tag'
      is_tag = text =~ /#{tag_postfix}$/

      if !is_tag && category = Category.query_from_hashtag_slug(text)
        [category.url_with_id, text]
      elsif (!is_tag && tag = Tag.find_by(name: text)) ||
            (is_tag && tag = Tag.find_by(name: text.gsub!("#{tag_postfix}", '')))
        ["#{Discourse.base_url}/tags/#{tag.name}", text]
      else
        nil
      end
    end

    def get_current_user(user_id)
      return unless user_id.is_a?(Integer)
      { staff: User.where(id: user_id).where("moderator OR admin").exists? }
    end
  end
end<|MERGE_RESOLUTION|>--- conflicted
+++ resolved
@@ -24,7 +24,6 @@
       # TODO: Add support for ES6 and call `avatar-template` directly
       UrlHelper.schemaless(UrlHelper.absolute(user.avatar_template))
     end
-<<<<<<< HEAD
 
     def lookup_primary_user_group(username)
       return "" unless username
@@ -32,21 +31,6 @@
       return "" unless user.present?
 
       user.primary_group.try(:name) || ""
-    end
-
-    # Overwrite this in a plugin to change how markdown can format
-    # usernames on the server side
-    def format_username(username)
-      username
-=======
-
-    def lookup_primary_user_group(username)
-      return "" unless username
-      user = User.find_by(username_lower: username.downcase)
-      return "" unless user.present?
-
-      user.primary_group.try(:name) || ""
->>>>>>> c10941bb
     end
 
     # Overwrite this in a plugin to change how markdown can format
@@ -92,13 +76,6 @@
       result
     end
 
-<<<<<<< HEAD
-    def lookup_inline_onebox(url, opts = {})
-      InlineOneboxer.lookup(url, opts)
-    end
-
-=======
->>>>>>> c10941bb
     def get_topic_info(topic_id)
       return unless topic_id.is_a?(Integer)
       # TODO this only handles public topics, secured one do not get this
