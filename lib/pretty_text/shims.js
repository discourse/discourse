--- conflicted
+++ resolved
@@ -2,18 +2,11 @@
 __buildOptions = require("pretty-text/pretty-text").buildOptions;
 __performEmojiUnescape = require("pretty-text/emoji").performEmojiUnescape;
 
-<<<<<<< HEAD
-__utils = require('discourse/lib/utilities');
-=======
 __utils = require("discourse/lib/utilities");
->>>>>>> c10941bb
 
 __emojiUnicodeReplacer = null;
 
 __setUnicode = function(replacements) {
-<<<<<<< HEAD
-  let unicodeRegexp = new RegExp(Object.keys(replacements).sort().reverse().join("|"), "g");
-=======
   let unicodeRegexp = new RegExp(
     Object.keys(replacements)
       .sort()
@@ -21,31 +14,23 @@
       .join("|"),
     "g"
   );
->>>>>>> c10941bb
 
   __emojiUnicodeReplacer = function(text) {
     unicodeRegexp.lastIndex = 0;
     let m;
     while ((m = unicodeRegexp.exec(text)) !== null) {
       let replacement = ":" + replacements[m[0]] + ":";
-<<<<<<< HEAD
-      const before = text.charAt(m.index-1);
-=======
       const before = text.charAt(m.index - 1);
->>>>>>> c10941bb
       if (!/\B/.test(before)) {
         replacement = "\u200b" + replacement;
       }
       text = text.replace(m[0], replacement);
     }
-<<<<<<< HEAD
-=======
 
     // fixes Safari VARIATION SELECTOR-16 issue with some emojis
     // https://meta.discourse.org/t/emojis-selected-on-ios-displaying-additional-rectangles/86132
     text = text.replace(/\ufe0f/g, "");
 
->>>>>>> c10941bb
     return text;
   };
 };
@@ -79,19 +64,6 @@
   return url;
 }
 
-<<<<<<< HEAD
-function __lookupInlineOnebox(url, invalidate = false) {
-  const opts = {};
-
-  if (invalidate) {
-    opts["invalidate"] = true;
-  }
-
-  return __helpers.lookup_inline_onebox(url, opts);
-}
-
-=======
->>>>>>> c10941bb
 function __lookupImageUrls(urls) {
   return __helpers.lookup_image_urls(urls);
 }
@@ -119,14 +91,6 @@
   return __helpers.lookup_primary_user_group(username);
 }
 
-function __formatUsername(username) {
-  return __helpers.format_username(username);
-}
-
-function __lookupPrimaryUserGroup(username) {
-  return __helpers.lookup_primary_user_group(username);
-}
-
 function __getCurrentUser(userId) {
   return __helpers.get_current_user(userId);
 }
