--- conflicted
+++ resolved
@@ -406,7 +406,6 @@
     rollback_from_errors!(embed) unless embed.save
   end
 
-<<<<<<< HEAD
   def save_meta_tag_custom_field
     # Create a record in `post_custom_fields` table
     # for the meta tag of the post
@@ -484,8 +483,6 @@
     @post.update_uploads_secure_status(source: "post creator") if SiteSetting.secure_uploads?
   end
 
-=======
->>>>>>> f933c9fc
   def delete_owned_bookmarks
     return if !@post.topic_id
     BookmarkManager.new(@user).destroy_for_topic(
