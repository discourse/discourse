--- conflicted
+++ resolved
@@ -1,6 +1,4 @@
 # frozen_string_literal: true
-
-# MiniRacer::Platform.set_flags!(:trace_wasm_memory)
 
 class DiscourseJsProcessor
   class TranspileError < StandardError
@@ -27,25 +25,12 @@
     end
 
     def self.build_theme_transpiler
-<<<<<<< HEAD
-      FileUtils.rm_rf("tmp/theme-transpiler") # cleanup old files - remove after Jan 2025
-      result =
-        Discourse::Utils.execute_command(
-          "pnpm",
-          "-C=app/assets/javascripts/theme-transpiler",
-          "node",
-          "build.js",
-        )
-      # File.write("app/assets/javascripts/theme-transpiler/theme-transpiler.js", result)
-      result
-=======
       Discourse::Utils.execute_command(
         "pnpm",
         "-C=app/assets/javascripts/theme-transpiler",
         "node",
         "build.js",
       )
->>>>>>> 2b16769e
     end
 
     def self.build_production_theme_transpiler
@@ -58,8 +43,8 @@
       ctx = MiniRacer::Context.new(timeout: 15_000, ensure_gc_after_idle: 2000)
 
       # General shims
-      ctx.attach("rails.logger.info", proc { |err| Rails.logger.info(puts(err)) })
-      ctx.attach("rails.logger.warn", proc { |err| Rails.logger.warn(puts(err)) })
+      ctx.attach("rails.logger.info", proc { |err| Rails.logger.info(err.to_s) })
+      ctx.attach("rails.logger.warn", proc { |err| Rails.logger.warn(err.to_s) })
       ctx.attach("rails.logger.error", proc { |err| Rails.logger.error(err.to_s) })
 
       source =
