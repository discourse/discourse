require_dependency 'current_user'

class AdminConstraint

  def initialize(options = {})
    @require_master = options[:require_master]
  end

  def matches?(request)
    return false if @require_master && RailsMultisite::ConnectionManagement.current_db != "default"
    provider = Discourse.current_user_provider.new(request.env)
    provider.current_user &&
      provider.current_user.admin? &&
      custom_admin_check(request)
<<<<<<< HEAD
  rescue Discourse::InvalidAccess
=======
  rescue Discourse::InvalidAccess, Discourse::ReadOnly
>>>>>>> c10941bb
    false
  end

  # Extensibility point: plugins can overwrite this to add additional checks
  # if they require.
  def custom_admin_check(request)
    true
  end

end<|MERGE_RESOLUTION|>--- conflicted
+++ resolved
@@ -12,11 +12,7 @@
     provider.current_user &&
       provider.current_user.admin? &&
       custom_admin_check(request)
-<<<<<<< HEAD
-  rescue Discourse::InvalidAccess
-=======
   rescue Discourse::InvalidAccess, Discourse::ReadOnly
->>>>>>> c10941bb
     false
   end
 
