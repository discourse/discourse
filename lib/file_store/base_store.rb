module FileStore

  class BaseStore

    def store_upload(file, upload, content_type = nil)
      path = get_path_for_upload(upload)
      store_file(file, path)
    end

    def store_optimized_image(file, optimized_image)
      path = get_path_for_optimized_image(optimized_image)
      store_file(file, path)
    end

    def store_file(file, path, opts = {})
      not_implemented
    end

    def remove_upload(upload)
      remove_file(upload.url, get_path_for_upload(upload))
    end

    def remove_optimized_image(optimized_image)
      remove_file(optimized_image.url, get_path_for_optimized_image(optimized_image))
    end

    def remove_file(url, path)
      not_implemented
    end

    def upload_path
      File.join("uploads", RailsMultisite::ConnectionManagement.current_db)
    end

    def has_been_uploaded?(url)
      not_implemented
    end

    def download_url(upload)
      not_implemented
    end

    def cdn_url(url)
      not_implemented
    end

    def absolute_base_url
      not_implemented
    end

    def relative_base_url
      not_implemented
    end

    def external?
      not_implemented
    end

    def internal?
      !external?
    end

    def path_for(upload)
      not_implemented
    end

    def list_missing_uploads(skip_optimized: false)
      not_implemented
    end

    def download(upload)
      DistributedMutex.synchronize("download_#{upload.sha1}") do
        filename = "#{upload.sha1}#{File.extname(upload.original_filename)}"
        file = get_from_cache(filename)

        if !file
          max_file_size_kb = [SiteSetting.max_image_size_kb, SiteSetting.max_attachment_size_kb].max.kilobytes
          url = SiteSetting.scheme + ":" + upload.url
          file = FileHelper.download(
            url,
            max_file_size: max_file_size_kb,
            tmp_file_name: "discourse-download",
            follow_redirect: true
          )
          cache_file(file, filename)
        end

        file
      end
    end

    def purge_tombstone(grace_period)
    end

    def get_depth_for(id)
      [0, Math.log(id / 1_000.0, 16).ceil].max
    end

    def get_path_for(type, id, sha, extension)
      depth = get_depth_for(id)
      tree = File.join(*sha[0, depth].chars, "")
      "#{type}/#{depth + 1}X/#{tree}#{sha}#{extension}"
    end

    def get_path_for_upload(upload)
      extension =
        if upload.extension
          ".#{upload.extension}"
        else
<<<<<<< HEAD
          # Maintain backward compatibility before Jobs::MigrateUploadExtensions
          # runs
=======
          # Maintain backward compatibility before Jobs::MigrateUploadExtensions runs
>>>>>>> c10941bb
          File.extname(upload.original_filename)
        end

      get_path_for("original".freeze, upload.id, upload.sha1, extension)
    end

    def get_path_for_optimized_image(optimized_image)
      upload = optimized_image.upload
      version = optimized_image.version || 1
      extension = "_#{version}_#{optimized_image.width}x#{optimized_image.height}#{optimized_image.extension}"
      get_path_for("optimized".freeze, upload.id, upload.sha1, extension)
    end

    CACHE_DIR ||= "#{Rails.root}/tmp/download_cache/"
    CACHE_MAXIMUM_SIZE ||= 500

    def get_cache_path_for(filename)
      "#{CACHE_DIR}#{filename}"
    end

    def get_from_cache(filename)
      path = get_cache_path_for(filename)
      File.open(path) if File.exists?(path)
    end

    def cache_file(file, filename)
      path = get_cache_path_for(filename)
      dir = File.dirname(path)
      FileUtils.mkdir_p(dir) unless Dir.exist?(dir)
      FileUtils.cp(file.path, path)
      # keep latest 500 files
      `ls -tr #{CACHE_DIR} | head -n -#{CACHE_MAXIMUM_SIZE} | awk '$0="#{CACHE_DIR}"$0' | xargs rm -f`
    end

    private

    def not_implemented
      raise "Not implemented."
    end

  end

end<|MERGE_RESOLUTION|>--- conflicted
+++ resolved
@@ -107,12 +107,7 @@
         if upload.extension
           ".#{upload.extension}"
         else
-<<<<<<< HEAD
-          # Maintain backward compatibility before Jobs::MigrateUploadExtensions
-          # runs
-=======
           # Maintain backward compatibility before Jobs::MigrateUploadExtensions runs
->>>>>>> c10941bb
           File.extname(upload.original_filename)
         end
 
