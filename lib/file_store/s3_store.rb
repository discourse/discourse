# frozen_string_literal: true

require "uri"
require "mini_mime"
require_dependency "file_store/base_store"
require_dependency "s3_helper"
require_dependency "file_helper"

module FileStore

  class S3Store < BaseStore
    TOMBSTONE_PREFIX ||= "tombstone/"

    attr_reader :s3_helper

    def initialize(s3_helper = nil)
      @s3_helper = s3_helper || S3Helper.new(s3_bucket,
        Rails.configuration.multisite ? multisite_tombstone_prefix : TOMBSTONE_PREFIX
      )
    end

    def store_upload(file, upload, content_type = nil)
      path = get_path_for_upload(upload)
      url, upload.etag = store_file(file, path, filename: upload.original_filename, content_type: content_type, cache_locally: true, private_acl: upload.secure?)
      url
    end

    def store_optimized_image(file, optimized_image, content_type = nil, secure: false)
      path = get_path_for_optimized_image(optimized_image)
      url, optimized_image.etag = store_file(file, path, content_type: content_type, private_acl: secure)
      url
    end

    # options
    #   - filename
    #   - content_type
    #   - cache_locally
    def store_file(file, path, opts = {})
      path = path.dup

      filename = opts[:filename].presence || File.basename(path)
      # cache file locally when needed
      cache_file(file, File.basename(path)) if opts[:cache_locally]
      options = {
<<<<<<< HEAD
        acl: opts[:private_acl] ? "private" : "public-read",
=======
        acl: opts[:private] ? "private" : "public-read",
        cache_control: 'max-age=31556952, public, immutable',
>>>>>>> 24877a7b
        content_type: opts[:content_type].presence || MiniMime.lookup_by_filename(filename)&.content_type
      }
      # add a "content disposition" header for "attachments"
      options[:content_disposition] = "attachment; filename=\"#{filename}\"" unless FileHelper.is_supported_media?(filename)

      path.prepend(File.join(upload_path, "/")) if Rails.configuration.multisite

      # if this fails, it will throw an exception
      path, etag = @s3_helper.upload(file, path, options)

      # return the upload url and etag
      return File.join(absolute_base_url, path), etag
    end

    def remove_file(url, path)
      return unless has_been_uploaded?(url)
      # copy the removed file to tombstone
      @s3_helper.remove(path, true)
    end

    def copy_file(url, source, destination)
      return unless has_been_uploaded?(url)
      @s3_helper.copy(source, destination)
    end

    def has_been_uploaded?(url)
      return false if url.blank?

      base_hostname = URI.parse(absolute_base_url).hostname
      return true if url[base_hostname]

      return false if SiteSetting.Upload.s3_cdn_url.blank?
      cdn_hostname = URI.parse(SiteSetting.Upload.s3_cdn_url || "").hostname
      cdn_hostname.presence && url[cdn_hostname]
    end

    def s3_bucket_name
      @s3_helper.s3_bucket_name
    end

    def absolute_base_url
      @absolute_base_url ||= SiteSetting.Upload.absolute_base_url
    end

    def s3_upload_host
      SiteSetting.Upload.s3_cdn_url.present? ? SiteSetting.Upload.s3_cdn_url : "https:#{absolute_base_url}"
    end

    def external?
      true
    end

    def purge_tombstone(grace_period)
      @s3_helper.update_tombstone_lifecycle(grace_period)
    end

    def multisite_tombstone_prefix
      File.join("uploads", "tombstone", RailsMultisite::ConnectionManagement.current_db, "/")
    end

    def download_url(upload)
      return unless upload
      "#{upload.short_path}?dl=1"
    end

    def path_for(upload)
      url = upload&.url
      FileStore::LocalStore.new.path_for(upload) if url && url[/^\/[^\/]/]
    end

    def url_for(upload, force_download: false)
<<<<<<< HEAD
      upload.secure? || force_download ?
        presigned_url(get_upload_key(upload), force_download: force_download, filename: upload.original_filename) :
        upload.url
=======
      if upload.private? || force_download
        opts = { expires_in: S3Helper::DOWNLOAD_URL_EXPIRES_AFTER_SECONDS }

        if force_download
          opts[:response_content_disposition] = ActionDispatch::Http::ContentDisposition.format(
            disposition: "attachment", filename: upload.original_filename
          )
        end

        obj = @s3_helper.object(get_upload_key(upload))
        url = obj.presigned_url(:get, opts)
      else
        url = upload.url
      end

      url
>>>>>>> 24877a7b
    end

    def cdn_url(url)
      return url if SiteSetting.Upload.s3_cdn_url.blank?
      schema = url[/^(https?:)?\/\//, 1]
      folder = @s3_helper.s3_bucket_folder_path.nil? ? "" : "#{@s3_helper.s3_bucket_folder_path}/"
      url.sub(File.join("#{schema}#{absolute_base_url}", folder), File.join(SiteSetting.Upload.s3_cdn_url, "/"))
    end

    def signed_url_for_path(path)
      key = path.sub(absolute_base_url + "/", "")
      presigned_url(key)
    end

    def cache_avatar(avatar, user_id)
      source = avatar.url.sub(absolute_base_url + "/", "")
      destination = avatar_template(avatar, user_id).sub(absolute_base_url + "/", "")
      @s3_helper.copy(source, destination)
    end

    def avatar_template(avatar, user_id)
      UserAvatar.external_avatar_url(user_id, avatar.upload_id, avatar.width)
    end

    def s3_bucket
      raise Discourse::SiteSettingMissing.new("s3_upload_bucket") if SiteSetting.Upload.s3_upload_bucket.blank?
      SiteSetting.Upload.s3_upload_bucket.downcase
    end

    def list_missing_uploads(skip_optimized: false)
      if SiteSetting.enable_s3_inventory
        require 's3_inventory'
        S3Inventory.new(s3_helper, :upload).backfill_etags_and_list_missing
        S3Inventory.new(s3_helper, :optimized).backfill_etags_and_list_missing unless skip_optimized
      else
        list_missing(Upload.by_users, "original/")
        list_missing(OptimizedImage, "optimized/") unless skip_optimized
      end
    end

    def update_upload_ACL(upload)
      key = get_upload_key(upload)
      update_ACL(key, upload.secure?)

      upload.optimized_images.find_each do |optimized_image|
        optimized_image_key = get_path_for_optimized_image(optimized_image)
        update_ACL(optimized_image_key, upload.secure?)
      end

      true
    end

    def download_file(upload, destination_path)
      @s3_helper.download_file(get_upload_key(upload), destination_path)
    end

    private

    def presigned_url(url, force_download: false, filename: false)
      opts = { expires_in: S3Helper::DOWNLOAD_URL_EXPIRES_AFTER_SECONDS }
      opts[:response_content_disposition] = "attachment; filename=\"#{filename}\"" if force_download && filename
      obj = @s3_helper.object(url)
      obj.presigned_url(:get, opts)
    end

    def get_upload_key(upload)
      if Rails.configuration.multisite
        File.join(upload_path, "/", get_path_for_upload(upload))
      else
        get_path_for_upload(upload)
      end
    end

    def update_ACL(key, secure)
      begin
        @s3_helper.object(key).acl.put(acl: secure ? "private" : "public-read")
      rescue Aws::S3::Errors::NoSuchKey
        Rails.logger.warn("Could not update ACL on upload with key: '#{key}'. Upload is missing.")
      end
    end

    def list_missing(model, prefix)
      connection = ActiveRecord::Base.connection.raw_connection
      connection.exec('CREATE TEMP TABLE verified_ids(val integer PRIMARY KEY)')
      marker = nil
      files = @s3_helper.list(prefix, marker)

      while files.count > 0 do
        verified_ids = []

        files.each do |f|
          id = model.where("url LIKE '%#{f.key}' AND etag = '#{f.etag}'").pluck(:id).first
          verified_ids << id if id.present?
          marker = f.key
        end

        verified_id_clause = verified_ids.map { |id| "('#{PG::Connection.escape_string(id.to_s)}')" }.join(",")
        connection.exec("INSERT INTO verified_ids VALUES #{verified_id_clause}")
        files = @s3_helper.list(prefix, marker)
      end

      missing_uploads = model.joins('LEFT JOIN verified_ids ON verified_ids.val = id').where("verified_ids.val IS NULL")
      missing_count = missing_uploads.count

      if missing_count > 0
        missing_uploads.find_each do |upload|
          puts upload.url
        end

        puts "#{missing_count} of #{model.count} #{model.name.underscore.pluralize} are missing"
      end
    ensure
      connection.exec('DROP TABLE verified_ids') unless connection.nil?
    end
  end
end<|MERGE_RESOLUTION|>--- conflicted
+++ resolved
@@ -42,12 +42,8 @@
       # cache file locally when needed
       cache_file(file, File.basename(path)) if opts[:cache_locally]
       options = {
-<<<<<<< HEAD
         acl: opts[:private_acl] ? "private" : "public-read",
-=======
-        acl: opts[:private] ? "private" : "public-read",
         cache_control: 'max-age=31556952, public, immutable',
->>>>>>> 24877a7b
         content_type: opts[:content_type].presence || MiniMime.lookup_by_filename(filename)&.content_type
       }
       # add a "content disposition" header for "attachments"
@@ -119,28 +115,9 @@
     end
 
     def url_for(upload, force_download: false)
-<<<<<<< HEAD
       upload.secure? || force_download ?
         presigned_url(get_upload_key(upload), force_download: force_download, filename: upload.original_filename) :
         upload.url
-=======
-      if upload.private? || force_download
-        opts = { expires_in: S3Helper::DOWNLOAD_URL_EXPIRES_AFTER_SECONDS }
-
-        if force_download
-          opts[:response_content_disposition] = ActionDispatch::Http::ContentDisposition.format(
-            disposition: "attachment", filename: upload.original_filename
-          )
-        end
-
-        obj = @s3_helper.object(get_upload_key(upload))
-        url = obj.presigned_url(:get, opts)
-      else
-        url = upload.url
-      end
-
-      url
->>>>>>> 24877a7b
     end
 
     def cdn_url(url)
@@ -201,7 +178,12 @@
 
     def presigned_url(url, force_download: false, filename: false)
       opts = { expires_in: S3Helper::DOWNLOAD_URL_EXPIRES_AFTER_SECONDS }
-      opts[:response_content_disposition] = "attachment; filename=\"#{filename}\"" if force_download && filename
+      if force_download && filename
+        opts[:response_content_disposition] = ActionDispatch::Http::ContentDisposition.format(
+          disposition: "attachment", filename: filename
+        )
+      end
+
       obj = @s3_helper.object(url)
       obj.presigned_url(:get, opts)
     end
