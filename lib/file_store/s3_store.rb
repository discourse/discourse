--- conflicted
+++ resolved
@@ -12,13 +12,9 @@
     attr_reader :s3_helper
 
     def initialize(s3_helper = nil)
-<<<<<<< HEAD
-      @s3_helper = s3_helper || S3Helper.new(s3_bucket, TOMBSTONE_PREFIX)
-=======
       @s3_helper = s3_helper || S3Helper.new(s3_bucket,
         Rails.configuration.multisite ? multisite_tombstone_prefix : TOMBSTONE_PREFIX
       )
->>>>>>> c10941bb
     end
 
     def store_upload(file, upload, content_type = nil)
@@ -109,11 +105,7 @@
       return url if SiteSetting.Upload.s3_cdn_url.blank?
       schema = url[/^(https?:)?\/\//, 1]
       folder = @s3_helper.s3_bucket_folder_path.nil? ? "" : "#{@s3_helper.s3_bucket_folder_path}/"
-<<<<<<< HEAD
-      url.sub("#{schema}#{absolute_base_url}/#{folder}", "#{SiteSetting.Upload.s3_cdn_url}/")
-=======
       url.sub(File.join("#{schema}#{absolute_base_url}", folder), File.join(SiteSetting.Upload.s3_cdn_url, "/"))
->>>>>>> c10941bb
     end
 
     def cache_avatar(avatar, user_id)
@@ -129,8 +121,6 @@
     def s3_bucket
       raise Discourse::SiteSettingMissing.new("s3_upload_bucket") if SiteSetting.Upload.s3_upload_bucket.blank?
       SiteSetting.Upload.s3_upload_bucket.downcase
-<<<<<<< HEAD
-=======
     end
 
     def list_missing_uploads(skip_optimized: false)
@@ -172,7 +162,6 @@
       end
     ensure
       connection.exec('DROP TABLE verified_ids') unless connection.nil?
->>>>>>> c10941bb
     end
   end
 end