--- conflicted
+++ resolved
@@ -78,15 +78,12 @@
 
     puts "Testing sending to #{email} using #{smtp[:user_name]}:#{smtp[:password]}@#{smtp[:address]}:#{smtp[:port]}."
 
-<<<<<<< HEAD
-=======
     # We would like to do this, but Net::SMTP errors out using starttls
     #Net::SMTP.start(smtp[:address], smtp[:port]) do |s|
     #  s.starttls if !!smtp[:enable_starttls_auto] && s.capable_starttls?
     #  s.auth_login(smtp[:user_name], smtp[:password])
     #end
 
->>>>>>> c10941bb
     Net::SMTP.start(smtp[:address], smtp[:port])
       .auth_login(smtp[:user_name], smtp[:password])
   rescue Exception => e
@@ -100,14 +97,11 @@
         If you are using a service like Mailgun or Sendgrid, try using port 2525.
         =======================================================================================
       STR
-<<<<<<< HEAD
-=======
 
     elsif e.to_s.match(/530.*STARTTLS/)
       # We can't run a prelimary test with STARTTLS, we'll just try sending the test email.
       message = "OK"
 
->>>>>>> c10941bb
     elsif e.to_s.match(/535/)
       message = <<~STR
         ======================================== ERROR ========================================
@@ -120,11 +114,7 @@
         Check them and try again.
         =======================================================================================
       STR
-<<<<<<< HEAD
-      j
-=======
 
->>>>>>> c10941bb
     elsif e.to_s.match(/Connection refused/)
       message = <<~STR
         ======================================== ERROR ========================================
@@ -154,10 +144,6 @@
       STR
 
     else
-<<<<<<< HEAD
-
-=======
->>>>>>> c10941bb
       message = <<~STR
         ======================================== ERROR ========================================
                                             UNEXPECTED ERROR
@@ -167,12 +153,8 @@
         ====================================== SOLUTION =======================================
         This is not a common error. No recommended solution exists!
 
-<<<<<<< HEAD
-        Please report the exact error message above. (And a solution, if you find one!)
-=======
         Please report the exact error message above to https://meta.discourse.org/
         (And a solution, if you find one!)
->>>>>>> c10941bb
         =======================================================================================
       STR
     end
