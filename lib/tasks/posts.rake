desc 'Update each post with latest markdown'
task 'posts:rebake' => :environment do
  ENV['RAILS_DB'] ? rebake_posts : rebake_posts_all_sites
end

desc 'Update each post with latest markdown and refresh oneboxes'
task 'posts:refresh_oneboxes' => :environment do
  ENV['RAILS_DB'] ? rebake_posts(invalidate_oneboxes: true) : rebake_posts_all_sites(invalidate_oneboxes: true)
end

desc 'Rebake all posts with a quote using a letter_avatar'
task 'posts:fix_letter_avatars' => :environment do
  return unless SiteSetting.external_system_avatars_enabled

  search = Post.where("user_id <> -1")
               .where("raw LIKE '%/letter\_avatar/%' OR cooked LIKE '%/letter\_avatar/%'")

  rebaked = 0
  total = search.count

  find_each_with_recent(search) do |post|
    rebake_post(post)
    print_status(rebaked += 1, total)
  end

  puts "", "#{rebaked} posts done!", ""
end

desc 'Rebake all posts matching string/regex and optionally delay the loop'
task 'posts:rebake_match', [:pattern, :type, :delay] => [:environment] do |_,args|
  pattern = args[:pattern]
  type = args[:type]
  type = type.downcase if type
  delay = args[:delay].to_i if args[:delay]
  if !pattern
    puts "ERROR: Expecting rake posts:rebake_match[pattern,type,delay]"
    exit 1
  elsif delay && delay < 1
    puts "ERROR: delay parameter should be an integer and greater than 0"
    exit 1
  end

  if type == "regex"
    search = Post.where("raw ~ ?", pattern)
  elsif type == "string" || !type
    search = Post.where("raw ILIKE ?", "%#{pattern}%")
  else
    puts "ERROR: Expecting rake posts:rebake_match[pattern,type] where type is string or regex"
    exit 1
  end

  rebaked = 0
  total = search.count

  find_each_with_recent(search) do |post|
    rebake_post(post)
    print_status(rebaked += 1, total)
    sleep(delay) if delay
  end

  puts "", "#{rebaked} posts done!", ""
end

def rebake_posts_all_sites(opts = {})
  RailsMultisite::ConnectionManagement.each_connection do |db|
    rebake_posts(opts)
  end
end

def rebake_posts(opts = {})
  puts "Rebaking post markdown for '#{RailsMultisite::ConnectionManagement.current_db}'"

  disable_edit_notifications = SiteSetting.disable_edit_notifications
  SiteSetting.disable_edit_notifications = true

  total = Post.count
  rebaked = 0

  find_each_with_recent(Post) do |post|
    rebake_post(post, opts)
    print_status(rebaked += 1, total)
  end

  SiteSetting.disable_edit_notifications = disable_edit_notifications

  puts "", "#{rebaked} posts done!", "-" * 50
end

def rebake_post(post, opts = {})
  post.rebake!(opts)
rescue => e
  puts "", "Failed to rebake (topic_id: #{post.topic_id}, post_id: #{post.id})", e, e.backtrace.join("\n")
end

def print_status(current, max)
  print "\r%9d / %d (%5.1f%%)" % [current, max, ((current.to_f / max.to_f) * 100).round(1)]
end

desc 'normalize all markdown so <pre><code> is not used and instead backticks'
task 'posts:normalize_code' => :environment do
  lang = ENV['CODE_LANG'] || ''
  require 'import/normalize'

  puts "Normalizing"
  i = 0
  Post.where("raw like '%<pre>%<code>%'").each do |p|
    normalized = Import::Normalize.normalize_code_blocks(p.raw, lang)
    if normalized != p.raw
      p.revise(Discourse.system_user, { raw: normalized })
      putc "."
      i += 1
    end
  end

  puts
  puts "#{i} posts normalized!"
end

def remap_posts(find, replace="")
  i = 0
  Post.where("raw LIKE ?", "%#{find}%").each do |p|
    new_raw = p.raw.dup
    new_raw = new_raw.gsub!(/#{Regexp.escape(find)}/, replace) || new_raw

    if new_raw != p.raw
      p.revise(Discourse.system_user, { raw: new_raw }, { bypass_bump: true, skip_revision: true })
      putc "."
      i += 1
    end
  end
<<<<<<< HEAD
  i
end

desc 'Remap all posts matching specific string'
task 'posts:remap', [:find, :replace] => [:environment] do |_,args|

  find = args[:find]
  replace = args[:replace]
  if !find
    puts "ERROR: Expecting rake posts:remap['find','replace']"
    exit 1
  elsif !replace
    puts "ERROR: Expecting rake posts:remap['find','replace']. Want to delete a word/string instead? Try rake posts:delete_word['word-to-delete']"
    exit 1
  end

  puts "Remapping"
  total = remap_posts(find, replace)
  puts "", "#{total} posts remapped!", ""
end

desc 'Delete occurrence of a word/string'
task 'posts:delete_word', [:find] => [:environment] do |_,args|
  require 'highline/import'

  find = args[:find]
  if !find
    puts "ERROR: Expecting rake posts:delete_word['word-to-delete']"
    exit 1
  else
    confirm_replace = ask("Are you sure you want to remove all occurrences of '#{find}'? (Y/n)  ")
    exit 1 unless (confirm_replace == "" || confirm_replace.downcase == 'y')
  end

  puts "Processing"
  total = remap_posts(find)
  puts "", "#{total} posts updated!", ""
=======
  puts "", "#{i} posts remapped!", ""
end

def find_each_with_recent(given_scope, recent_date: 6.months.ago)
  scopes = [
    given_scope.where("created_at > ?", recent_date),
    given_scope.where("created_at <= ?", recent_date)
  ]

  scopes.each do |scope|
    scope.find_each do |record|
      yield(record)
    end
  end
>>>>>>> 48fe65b1
end<|MERGE_RESOLUTION|>--- conflicted
+++ resolved
@@ -128,7 +128,6 @@
       i += 1
     end
   end
-<<<<<<< HEAD
   i
 end
 
@@ -166,8 +165,6 @@
   puts "Processing"
   total = remap_posts(find)
   puts "", "#{total} posts updated!", ""
-=======
-  puts "", "#{i} posts remapped!", ""
 end
 
 def find_each_with_recent(given_scope, recent_date: 6.months.ago)
@@ -181,5 +178,4 @@
       yield(record)
     end
   end
->>>>>>> 48fe65b1
 end