
desc "invite an admin to this discourse instance"
task "admin:invite", [:email] => [:environment] do |_, args|
  email = args[:email]
  if !email || email !~ /@/
    puts "ERROR: Expecting rake admin:invite[some@email.com]"
    exit 1
  end

  unless user = User.find_by_email(email)
    puts "Creating new account!"
    user = User.new(email: email)
    user.password = SecureRandom.hex
    user.username = UserNameSuggester.suggest(user.email)
  end

  user.active = true
  user.save!

  puts "Granting admin!"
  user.grant_admin!
  if user.trust_level < 1
    user.change_trust_level!(1)
  end

  user.email_tokens.update_all confirmed: true

  puts "Sending email!"
  email_token = user.email_tokens.create(email: user.email)
  Jobs.enqueue(:user_email, type: :account_created, user_id: user.id, email_token: email_token.token)
end

desc "Creates a forum administrator"
task "admin:create" => :environment do
  require 'highline/import'

  begin
    email = ask("Email:  ")
    existing_user = User.find_by_email(email)

    # check if user account already exixts
    if existing_user
      # user already exists, ask for password reset
      admin = existing_user
      reset_password = ask("User with this email already exists! Do you want to reset the password for this email? (Y/n)  ")
      if (reset_password == "" || reset_password.downcase == 'y')
        begin
          password = ask("Password:  ") { |q| q.echo = false }
          password_confirmation = ask("Repeat password:  ") { |q| q.echo = false }
        end while password != password_confirmation
        admin.password = password
      end
    else
      # create new user
      admin = User.new
      admin.email = email
      admin.username = UserNameSuggester.suggest(admin.email)
      begin
<<<<<<< HEAD
        password = ask("Password:  ") { |q| q.echo = false }
        password_confirmation = ask("Repeat password:  ") { |q| q.echo = false }
=======
        if ENV["RANDOM_PASSWORD"] == "1"
          password = password_confirmation = SecureRandom.hex
        else
          password = ask("Password:  ") { |q| q.echo = false }
          password_confirmation = ask("Repeat password:  ") { |q| q.echo = false }
        end
>>>>>>> c10941bb
      end while password != password_confirmation
      admin.password = password
    end

    # save/update user account
    saved = admin.save
    if !saved
      puts admin.errors.full_messages.join("\n")
      next
    end
  end while !saved

  say "\nEnsuring account is active!"
  admin.active = true
  admin.save

  if existing_user
    say("\nAccount updated successfully!")
  else
    say("\nAccount created successfully with username #{admin.username}")
  end

  # grant admin privileges
  grant_admin = ask("Do you want to grant Admin privileges to this account? (Y/n)  ")
  if (grant_admin == "" || grant_admin.downcase == 'y')
    admin.grant_admin!
    if admin.trust_level < 1
      admin.change_trust_level!(1)
    end
    admin.email_tokens.update_all confirmed: true
    admin.activate

    say("\nYour account now has Admin privileges!")
  end

end<|MERGE_RESOLUTION|>--- conflicted
+++ resolved
@@ -56,17 +56,12 @@
       admin.email = email
       admin.username = UserNameSuggester.suggest(admin.email)
       begin
-<<<<<<< HEAD
-        password = ask("Password:  ") { |q| q.echo = false }
-        password_confirmation = ask("Repeat password:  ") { |q| q.echo = false }
-=======
         if ENV["RANDOM_PASSWORD"] == "1"
           password = password_confirmation = SecureRandom.hex
         else
           password = ask("Password:  ") { |q| q.echo = false }
           password_confirmation = ask("Repeat password:  ") { |q| q.echo = false }
         end
->>>>>>> c10941bb
       end while password != password_confirmation
       admin.password = password
     end
