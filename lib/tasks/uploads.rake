--- conflicted
+++ resolved
@@ -121,7 +121,8 @@
 
   puts "Migrating uploads from S3 to local storage for '#{db}'..."
 
-<<<<<<< HEAD
+  max_file_size = [SiteSetting.max_image_size_kb, SiteSetting.max_attachment_size_kb].max.kilobytes
+
   Post
     .where("user_id > 0")
     .where("raw LIKE '%.s3%.amazonaws.com/%' OR raw LIKE '%(upload://%'")
@@ -132,22 +133,7 @@
       post.raw.gsub!(/(\/\/[\w.-]+amazonaws\.com\/(original|optimized)\/([a-z0-9]+\/)+\h{40}([\w.-]+)?)/i) do |url|
         begin
           if filename = guess_filename(url, post.raw)
-            file = FileHelper.download("http:#{url}", max_file_size: 20.megabytes, tmp_file_name: "from_s3", follow_redirect: true)
-=======
-  max_file_size = [SiteSetting.max_image_size_kb, SiteSetting.max_attachment_size_kb].max.kilobytes
-
-  Post
-    .where("user_id > 0")
-    .where("raw LIKE '%.s3%.amazonaws.com/%' OR raw LIKE '%(upload://%'")
-    .find_each do |post|
-    begin
-      updated = false
-
-      post.raw.gsub!(/(\/\/[\w.-]+amazonaws\.com\/(original|optimized)\/([a-z0-9]+\/)+\h{40}([\w.-]+)?)/i) do |url|
-        begin
-          if filename = guess_filename(url, post.raw)
             file = FileHelper.download("http:#{url}", max_file_size: max_file_size, tmp_file_name: "from_s3", follow_redirect: true)
->>>>>>> c10941bb
             sha1 = Upload.generate_digest(file)
             origin = nil
 
@@ -162,8 +148,6 @@
             if new_upload&.save
               updated = true
               url = new_upload.url
-<<<<<<< HEAD
-=======
             end
           end
 
@@ -189,7 +173,6 @@
                   url = new_upload.url
                 end
               end
->>>>>>> c10941bb
             end
           end
 
@@ -199,34 +182,6 @@
         end
       end
 
-<<<<<<< HEAD
-      post.raw.gsub!(/(upload:\/\/[0-9a-zA-Z]+\.\w+)/) do |url|
-        begin
-          if sha1 = Upload.sha1_from_short_url(url)
-            if upload = Upload.find_by(sha1: sha1)
-              if upload.url.start_with?("//")
-                file = FileHelper.download("http:#{upload.url}", max_file_size: 20.megabytes, tmp_file_name: "from_s3", follow_redirect: true)
-                filename = upload.original_filename
-                origin = upload.origin
-                upload.destroy
-
-                new_upload = UploadCreator.new(file, filename, origin: origin).create_for(post.user_id || -1)
-                if new_upload&.save
-                  updated = true
-                  url = new_upload.url
-                end
-              end
-            end
-          end
-
-          url
-        rescue
-          url
-        end
-      end
-
-=======
->>>>>>> c10941bb
       if updated
         post.save!
         post.rebake!
@@ -248,12 +203,6 @@
 ################################################################################
 
 task "uploads:migrate_to_s3" => :environment do
-<<<<<<< HEAD
-  require "file_store/s3_store"
-  require "file_store/local_store"
-
-=======
->>>>>>> c10941bb
   ENV["RAILS_DB"] ? migrate_to_s3 : migrate_to_s3_all_sites
 end
 
@@ -262,12 +211,6 @@
 end
 
 def migrate_to_s3
-<<<<<<< HEAD
-  # make sure s3 is enabled
-  if !SiteSetting.Upload.enable_s3_uploads
-    puts "You must enable s3 uploads before running that task"
-    return
-=======
   db = RailsMultisite::ConnectionManagement.current_db
 
   dry_run = !!ENV["DRY_RUN"]
@@ -283,7 +226,6 @@
       Jobs::MigrateUploadScheme.new.execute(nil)
     TEXT
     exit 1
->>>>>>> c10941bb
   end
 
   unless GlobalSetting.use_s3?
@@ -297,36 +239,13 @@
     exit 2
   end
 
-<<<<<<< HEAD
-  puts "Migrating uploads to S3 (#{SiteSetting.Upload.s3_upload_bucket}) for '#{db}'..."
-=======
   if SiteSetting.Upload.s3_cdn_url.blank?
     puts "Please provide the 'DISCOURSE_S3_CDN_URL' environment variable"
     exit 3
   end
->>>>>>> c10941bb
 
   bucket_has_folder_path = true if ENV["DISCOURSE_S3_BUCKET"].include? "/"
 
-<<<<<<< HEAD
-  # Migrate all uploads
-  Upload.where.not(sha1: nil)
-    .where("url NOT LIKE '#{s3.absolute_base_url}%'")
-    .find_each do |upload|
-    # remove invalid uploads
-    if upload.url.blank?
-      upload.destroy!
-      next
-    end
-    # store the old url
-    from = upload.url
-    # retrieve the path to the local file
-    path = local.path_for(upload)
-    # make sure the file exists locally
-    if !path || !File.exists?(path)
-      putc "X"
-      next
-=======
   s3 = Aws::S3::Client.new(
     region: ENV["DISCOURSE_S3_REGION"],
     access_key_id: ENV["DISCOURSE_S3_ACCESS_KEY_ID"],
@@ -385,7 +304,6 @@
 
     if s3_object = s3_objects.find { |obj| file.ends_with?(obj.key) }
       next if File.size(path) == s3_object.size && s3_object.etag[etag]
->>>>>>> c10941bb
     end
 
     options = {
@@ -413,11 +331,6 @@
       synced += 1
     else
       putc "X"
-<<<<<<< HEAD
-      next
-    ensure
-      file&.close
-=======
       failed << path
     end
   end
@@ -437,7 +350,6 @@
       puts "REPLACING '#{from}' WITH '#{to}'"
     else
       DbHelper.remap(from, to, anchor_left: true)
->>>>>>> c10941bb
     end
 
     if Discourse.asset_host.present?
@@ -579,48 +491,7 @@
 end
 
 def list_missing_uploads(skip_optimized: false)
-<<<<<<< HEAD
-  if Discourse.store.external?
-    puts "This task only works for internal storages."
-    return
-  end
-
-  public_directory = "#{Rails.root}/public"
-
-  Upload.find_each do |upload|
-
-    # could be a remote image
-    next unless upload.url =~ /^\/[^\/]/
-
-    path = "#{public_directory}#{upload.url}"
-    bad = true
-    begin
-      bad = false if File.size(path) != 0
-    rescue
-      # something is messed up
-    end
-    puts path if bad
-  end
-
-  unless skip_optimized
-    OptimizedImage.find_each do |optimized_image|
-      # remote?
-      next unless optimized_image.url =~ /^\/[^\/]/
-
-      path = "#{public_directory}#{optimized_image.url}"
-
-      bad = true
-      begin
-        bad = false if File.size(path) != 0
-      rescue
-        # something is messed up
-      end
-      puts path if bad
-    end
-  end
-=======
   Discourse.store.list_missing_uploads(skip_optimized: skip_optimized)
->>>>>>> c10941bb
 end
 
 ################################################################################
@@ -665,7 +536,6 @@
 
         image_urls = doc.css("img[src]").map { |img| img["src"] }
         attachment_urls = doc.css("a.attachment[href]").map { |a| a["href"] }
-<<<<<<< HEAD
 
         (image_urls + attachment_urls).each do |url|
           next if !url.start_with?("/uploads/")
@@ -678,20 +548,6 @@
             File.open(tombstone_path) do |file|
               new_upload = UploadCreator.new(file, File.basename(url)).create_for(Discourse::SYSTEM_USER_ID)
 
-=======
-
-        (image_urls + attachment_urls).each do |url|
-          next if !url.start_with?("/uploads/")
-          next if Upload.exists?(url: url)
-
-          puts "Restoring #{path}..."
-          tombstone_path = File.join(public_path, 'uploads', 'tombstone', url.gsub(/^\/uploads\//, ""))
-
-          if File.exists?(tombstone_path)
-            File.open(tombstone_path) do |file|
-              new_upload = UploadCreator.new(file, File.basename(url)).create_for(Discourse::SYSTEM_USER_ID)
-
->>>>>>> c10941bb
               if new_upload.persisted?
                 puts "Restored into #{new_upload.url}"
                 DbHelper.remap(url, new_upload.url)
