--- conflicted
+++ resolved
@@ -181,16 +181,10 @@
 
   if files.length > 0
     cmd = parallel ? "bin/turbo_rspec" : "bin/rspec"
-<<<<<<< HEAD
-    puts cmd if !parallel
-
-    system("LOAD_PLUGINS=1 #{cmd} #{files.join(" ")} #{params.join(" ")}")
-=======
 
     Rake::FileUtilsExt.verbose(!parallel) do
       sh("LOAD_PLUGINS=1 #{cmd} #{files.join(" ")} #{params.join(" ")}")
     end
->>>>>>> dad6b618
   else
     abort "No specs found."
   end
