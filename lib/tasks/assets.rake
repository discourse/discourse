# frozen_string_literal: true

task "assets:precompile:prereqs" do
  if %w[profile production].exclude? Rails.env
    raise "rake assets:precompile should only be run in RAILS_ENV=production, you are risking unminified assets"
  end
end

task "assets:precompile:build" do
  if ENV["SKIP_EMBER_CLI_COMPILE"] != "1"
    ember_version = ENV["EMBER_VERSION"] || "5"

    raise "Unknown ember version '#{ember_version}'" if !%w[5].include?(ember_version)

    # If `JOBS` env is not set, `thread-loader` defaults to the number of CPUs - 1 on the machine but we want to cap it
<<<<<<< HEAD
    # at 4 because benchmarking has shown that anything beyond 4 does not improve build times or the increase is marginal.
    # Therefore, we cap it so that we don't spawn more processes than necessary.
    jobs_env_count = (4 if !ENV["JOBS"].present? && Etc.nprocessors > 4)

    compile_command = "CI=1 yarn --cwd app/assets/javascripts/discourse run ember build"
=======
    # at 2 because benchmarking has shown that anything beyond 2 does not improve build times or the increase is marginal.
    # Therefore, we cap it so that we don't spawn more processes than necessary.
    jobs_env_count = (2 if !ENV["JOBS"].present? && Etc.nprocessors > 2)

    compile_command = "CI=1 pnpm --dir=app/assets/javascripts/discourse ember build"
>>>>>>> 76e7f12a

    heap_size_limit = check_node_heap_size_limit

    if heap_size_limit < 2048
      STDERR.puts "Node.js heap_size_limit (#{heap_size_limit}) is less than 2048MB. Setting --max-old-space-size=2048 and CHEAP_SOURCE_MAPS=1"
      jobs_env_count = 0

      compile_command =
        "CI=1 NODE_OPTIONS='--max-old-space-size=2048' CHEAP_SOURCE_MAPS=1 #{compile_command}"
    end

    ember_env = ENV["EMBER_ENV"] || "production"
    compile_command = "#{compile_command} -prod" if ember_env == "production"
    compile_command = "JOBS=#{jobs_env_count} #{compile_command}" if jobs_env_count

    only_ember_precompile_build_remaining = (ARGV.last == "assets:precompile:build")
    only_assets_precompile_remaining = (ARGV.last == "assets:precompile")

    # Using exec to free up Rails app memory during ember build
    if only_ember_precompile_build_remaining
      exec "#{compile_command}"
    elsif only_assets_precompile_remaining
      exec "#{compile_command} && SKIP_EMBER_CLI_COMPILE=1 bin/rake assets:precompile"
    else
      system compile_command, exception: true
      EmberCli.clear_cache!
    end
  end
end

task "assets:precompile:before": %w[
       environment
       assets:precompile:prereqs
       assets:precompile:build
     ] do
  require "uglifier"
  require "open3"

  # Ensure we ALWAYS do a clean build
  # We use many .erbs that get out of date quickly, especially with plugins
  STDERR.puts "Purging temp files"
  `rm -fr #{Rails.root}/tmp/cache`

  $node_compress = !ENV["SKIP_NODE_UGLIFY"]

  unless ENV["USE_SPROCKETS_UGLIFY"]
    $bypass_sprockets_uglify = true
    Rails.configuration.assets.js_compressor = nil
    Rails.configuration.assets.gzip = false
  end

  STDERR.puts "Bundling assets"

  # in the past we applied a patch that removed asset postfixes, but it is terrible practice
  # leaving very complicated build issues
  # https://github.com/rails/sprockets-rails/issues/49

  require "sprockets"
  require "digest/sha1"
end

task "assets:precompile:css" => "environment" do
  class Sprockets::Manifest
    def reload
      @filename = find_directory_manifest(@directory)
      @data = json_decode(File.read(@filename))
    end
  end

  # cause on boot we loaded a blank manifest,
  # we need to know where all the assets are to precompile CSS
  # cause CSS uses asset_path
  Rails.application.assets_manifest.reload

  if ENV["DONT_PRECOMPILE_CSS"] == "1" || ENV["SKIP_DB_AND_REDIS"] == "1"
    STDERR.puts "Skipping CSS precompilation, ensure CSS lives in a shared directory across hosts"
  else
    STDERR.puts "Start compiling CSS: #{Time.zone.now}"

    RailsMultisite::ConnectionManagement.each_connection do |db|
      # CSS will get precompiled during first request if tables do not exist.
      if ActiveRecord::Base.connection.table_exists?(Theme.table_name)
        STDERR.puts "-------------"
        STDERR.puts "Compiling CSS for #{db} #{Time.zone.now}"
        begin
          Stylesheet::Manager.recalculate_fs_asset_cachebuster!
          Stylesheet::Manager.precompile_css if db == "default"
          Stylesheet::Manager.precompile_theme_css
        rescue PG::UndefinedColumn, ActiveModel::MissingAttributeError, NoMethodError => e
          STDERR.puts "#{e.class} #{e.message}: #{e.backtrace.join("\n")}"
          STDERR.puts "Skipping precompilation of CSS cause schema is old, you are precompiling prior to running migrations."
        end
      end
    end

    STDERR.puts "Done compiling CSS: #{Time.zone.now}"
  end
end

task "assets:flush_sw" => "environment" do
  begin
    hostname = Discourse.current_hostname
    default_port = SiteSetting.force_https? ? 443 : 80
    port = SiteSetting.port.to_i > 0 ? SiteSetting.port : default_port
    STDERR.puts "Flushing service worker script"
    `curl -s -m 1 --resolve '#{hostname}:#{port}:127.0.0.1' #{Discourse.base_url}/service-worker.js > /dev/null`
    STDERR.puts "done"
  rescue StandardError
    STDERR.puts "Warning: unable to flush service worker script"
  end
end

def check_node_heap_size_limit
  output, status =
    Open3.capture2("node", "-e", "console.log(v8.getHeapStatistics().heap_size_limit/1024/1024)")
  raise "Failed to fetch node memory limit" if status != 0
  output.to_f
end

def assets_path
  "#{Rails.root}/public/assets"
end

def global_path_klass
  @global_path_klass ||= Class.new { extend GlobalPath }
end

def cdn_path(p)
  global_path_klass.cdn_path(p)
end

def cdn_relative_path(p)
  global_path_klass.cdn_relative_path(p)
end

def compress_node(from, to)
  to_path = "#{assets_path}/#{to}"
  assets = cdn_relative_path("/assets")
  assets_additional_path = (d = File.dirname(from)) == "." ? "" : "/#{d}"
  source_map_root = assets + assets_additional_path
  source_map_url = "#{File.basename(to)}.map"
  base_source_map = assets_path + assets_additional_path

  cmd = <<~SH
    pnpm terser '#{assets_path}/#{from}' -m -c -o '#{to_path}' --source-map "base='#{base_source_map}',root='#{source_map_root}',url='#{source_map_url}',includeSources=true"
  SH

  STDERR.puts cmd
  result = `#{cmd} 2>&1`
  unless $?.success?
    STDERR.puts result
    exit 1
  end

  result
end

def compress_ruby(from, to)
  data = File.read("#{assets_path}/#{from}")

  uglified, map =
    Uglifier.new(
      comments: :none,
      source_map: {
        filename: File.basename(from),
        output_filename: File.basename(to),
      },
    ).compile_with_map(data)
  dest = "#{assets_path}/#{to}"

  File.write(dest, uglified << "\n//# sourceMappingURL=#{cdn_path "/assets/#{to}.map"}")
  File.write(dest + ".map", map)

  GC.start
end

def gzip(path)
  STDERR.puts "gzip -f -c -9 #{path} > #{path}.gz"
  STDERR.puts `gzip -f -c -9 #{path} > #{path}.gz`.strip
  raise "gzip compression failed: exit code #{$?.exitstatus}" if $?.exitstatus != 0
end

# different brotli versions use different parameters
def brotli_command(path)
  compression_quality = ENV["DISCOURSE_ASSETS_PRECOMPILE_DEFAULT_BROTLI_QUALITY"] || "6"
  "brotli -f --quality=#{compression_quality} #{path} --output=#{path}.br"
end

def brotli(path)
  STDERR.puts brotli_command(path)
  STDERR.puts `#{brotli_command(path)}`
  raise "brotli compression failed: exit code #{$?.exitstatus}" if $?.exitstatus != 0
  STDERR.puts `chmod +r #{path}.br`.strip
  raise "chmod failed: exit code #{$?.exitstatus}" if $?.exitstatus != 0
end

def max_compress?(path, locales)
  return false if Rails.configuration.assets.skip_minification.include? path
  return false if EmberCli.is_ember_cli_asset?(path)
  return true if path.exclude? "locales/"

  path_locale = path.delete_prefix("locales/").delete_suffix(".js")
  return true if locales.include? path_locale

  false
end

def compress(from, to)
  $node_compress ? compress_node(from, to) : compress_ruby(from, to)
end

def concurrent?
  if ENV["SPROCKETS_CONCURRENT"] == "1"
    concurrent_compressors = []
    executor = Concurrent::FixedThreadPool.new(Concurrent.processor_count)

    yield(
      Proc.new do |&block|
        concurrent_compressors << Concurrent::Future.execute(executor: executor) { block.call }
      end
    )

    concurrent_compressors.each(&:wait!)
  else
    yield(Proc.new { |&block| block.call })
  end
end

def current_timestamp
  Process.clock_gettime(Process::CLOCK_MONOTONIC)
end

def log_task_duration(task_description, &task)
  task_start = current_timestamp
  task.call
  STDERR.puts "Done '#{task_description}' : #{(current_timestamp - task_start).round(2)} secs"
  STDERR.puts
end

task "assets:precompile:compress_js": "environment" do
  if $bypass_sprockets_uglify
    puts "Compressing Javascript and Generating Source Maps"
    manifest = Sprockets::Manifest.new(assets_path)

    locales = Set.new(["en"])

    RailsMultisite::ConnectionManagement.each_connection do |db|
      locales.add(SiteSetting.default_locale)
    end

    log_task_duration("Done compressing all JS files") do
      concurrent? do |proc|
        manifest
          .files
          .select { |k, v| k =~ /\.js\z/ }
          .each do |file, info|
            path = "#{assets_path}/#{file}"
            _file =
              (
                if (d = File.dirname(file)) == "."
                  "_#{file}"
                else
                  "#{d}/_#{File.basename(file)}"
                end
              )
            _path = "#{assets_path}/#{_file}"
            max_compress = max_compress?(info["logical_path"], locales)
            if File.exist?(_path)
              STDERR.puts "Skipping: #{file} already compressed"
            elsif file.include? "discourse/tests"
              STDERR.puts "Skipping: #{file}"
            else
              proc.call do
                log_task_duration(file) do
                  STDERR.puts "Compressing: #{file}"

                  if max_compress
                    FileUtils.mv(path, _path)
                    compress(_file, file)
                  end

                  info["size"] = File.size(path)
                  info["mtime"] = File.mtime(path).iso8601
                  gzip(path)
                  brotli(path)
                end
              end
            end
          end
      end
    end

    # protected
    manifest.send :save

    if GlobalSetting.fallback_assets_path.present?
      begin
        FileUtils.cp_r("#{Rails.root}/public/assets/.", GlobalSetting.fallback_assets_path)
      rescue => e
        STDERR.puts "Failed to backup assets to #{GlobalSetting.fallback_assets_path}"
        STDERR.puts e
        STDERR.puts e.backtrace
      end
    end
  end
end

task "assets:precompile:theme_transpiler": "environment" do
  DiscourseJsProcessor::Transpiler.build_production_theme_transpiler
end

# Run these tasks **before** Rails' "assets:precompile" task
task "assets:precompile": %w[assets:precompile:before assets:precompile:theme_transpiler]

# Run these tasks **after** Rails' "assets:precompile" task
Rake::Task["assets:precompile"].enhance do
  Rake::Task["assets:precompile:compress_js"].invoke
  Rake::Task["assets:precompile:css"].invoke
  Rake::Task["maxminddb:refresh"].invoke
end<|MERGE_RESOLUTION|>--- conflicted
+++ resolved
@@ -13,19 +13,11 @@
     raise "Unknown ember version '#{ember_version}'" if !%w[5].include?(ember_version)
 
     # If `JOBS` env is not set, `thread-loader` defaults to the number of CPUs - 1 on the machine but we want to cap it
-<<<<<<< HEAD
-    # at 4 because benchmarking has shown that anything beyond 4 does not improve build times or the increase is marginal.
-    # Therefore, we cap it so that we don't spawn more processes than necessary.
-    jobs_env_count = (4 if !ENV["JOBS"].present? && Etc.nprocessors > 4)
-
-    compile_command = "CI=1 yarn --cwd app/assets/javascripts/discourse run ember build"
-=======
     # at 2 because benchmarking has shown that anything beyond 2 does not improve build times or the increase is marginal.
     # Therefore, we cap it so that we don't spawn more processes than necessary.
     jobs_env_count = (2 if !ENV["JOBS"].present? && Etc.nprocessors > 2)
 
     compile_command = "CI=1 pnpm --dir=app/assets/javascripts/discourse ember build"
->>>>>>> 76e7f12a
 
     heap_size_limit = check_node_heap_size_limit
 
