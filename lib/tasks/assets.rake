task 'assets:precompile:before' do

  require 'uglifier'
  require 'open3'

  unless %w{profile production}.include? Rails.env
    raise "rake assets:precompile should only be run in RAILS_ENV=production, you are risking unminified assets"
  end

  # Ensure we ALWAYS do a clean build
  # We use many .erbs that get out of date quickly, especially with plugins
  puts "Purging temp files"
  `rm -fr #{Rails.root}/tmp/cache`

  # Ensure we clear emoji cache before pretty-text/emoji/data.js.es6.erb
  # is recompiled
  Emoji.clear_cache

  if Rails.configuration.assets.js_compressor == :uglifier && !`which uglifyjs`.empty? && !ENV['SKIP_NODE_UGLIFY']
    $node_uglify = true
  end

  unless ENV['USE_SPROCKETS_UGLIFY']
    $bypass_sprockets_uglify = true
  end

  puts "Bundling assets"

  # in the past we applied a patch that removed asset postfixes, but it is terrible practice
  # leaving very complicated build issues
  # https://github.com/rails/sprockets-rails/issues/49

  require 'sprockets'
  require 'digest/sha1'

  # Needed for proper source maps with a CDN
  load "#{Rails.root}/lib/global_path.rb"
  include GlobalPath

  if $bypass_sprockets_uglify
    Rails.configuration.assets.js_compressor = nil
    Rails.configuration.assets.gzip = false
  end

end

task 'assets:precompile:css' => 'environment' do
  if ENV["DONT_PRECOMPILE_CSS"] == "1"
    STDERR.puts "Skipping CSS precompilation, ensure CSS lives in a shared directory across hosts"
  else
    STDERR.puts "Start compiling CSS: #{Time.zone.now}"

    RailsMultisite::ConnectionManagement.each_connection do |db|
      # Heroku precompiles assets before db migration, so tables may not exist.
      # css will get precompiled during first request instead in that case.

      if ActiveRecord::Base.connection.table_exists?(Theme.table_name)
        STDERR.puts "Compiling css for #{db} #{Time.zone.now}"
        begin
          Stylesheet::Manager.precompile_css
        rescue => PG::UndefinedColumn
          STDERR.puts "Skipping precompilation of CSS cause schema is old, you are precompiling prior to running migrations."
        end
      end
    end

    STDERR.puts "Done compiling CSS: #{Time.zone.now}"
  end
end

def assets_path
  "#{Rails.root}/public/assets"
end

def compress_node(from, to)
  to_path = "#{assets_path}/#{to}"
  assets = cdn_relative_path("/assets")
  source_map_root = assets + ((d = File.dirname(from)) == "." ? "" : "/#{d}")
  source_map_url = cdn_path "/assets/#{to}.map"

  cmd = "uglifyjs '#{assets_path}/#{from}' -p relative -c -m -o '#{to_path}' --source-map-root '#{source_map_root}' --source-map '#{assets_path}/#{to}.map' --source-map-url '#{source_map_url}'"

  STDERR.puts cmd
  result = `#{cmd} 2>&1`
  unless $?.success?
    STDERR.puts result
    exit 1
  end

  result
end

def compress_ruby(from, to)
  data = File.read("#{assets_path}/#{from}")

  uglified, map = Uglifier.new(comments: :none,
                               source_map: {
                                 filename: File.basename(from),
                                 output_filename: File.basename(to)
                               }
                              )
    .compile_with_map(data)
  dest = "#{assets_path}/#{to}"

  File.write(dest, uglified << "\n//# sourceMappingURL=#{cdn_path "/assets/#{to}.map"}")
  File.write(dest + ".map", map)

  GC.start
end

def gzip(path)
  STDERR.puts "gzip -f -c -9 #{path} > #{path}.gz"
  STDERR.puts `gzip -f -c -9 #{path} > #{path}.gz`.strip
  raise "gzip compression failed: exit code #{$?.exitstatus}" if $?.exitstatus != 0
end

if ENV['COMPRESS_BROTLI']&.to_i == 1
  # different brotli versions use different parameters
  ver_out, _ver_err, ver_status = Open3.capture3('brotli --version')
  if !ver_status.success?
    # old versions of brotli don't respond to --version
    def brotli_command(path)
      "brotli --quality 11 --input #{path} --output #{path}.br"
    end
  elsif ver_out >= "brotli 1.0.0"
    def brotli_command(path)
      "brotli -f --quality=11 #{path} --output=#{path}.br"
    end
  else
    # not sure what to do here, not expecting this
    raise "cannot determine brotli version"
  end
end

def brotli(path)
  if ENV['COMPRESS_BROTLI']&.to_i == 1
    STDERR.puts brotli_command(path)
    STDERR.puts `#{brotli_command(path)}`
    raise "brotli compression failed: exit code #{$?.exitstatus}" if $?.exitstatus != 0
    STDERR.puts `chmod +r #{path}.br`.strip
    raise "chmod failed: exit code #{$?.exitstatus}" if $?.exitstatus != 0
  end
end

def compress(from, to)
  if $node_uglify
    compress_node(from, to)
  else
    compress_ruby(from, to)
  end
end

def concurrent?
  executor = Concurrent::FixedThreadPool.new(Concurrent.processor_count)

  if ENV["SPROCKETS_CONCURRENT"] == "1"
    concurrent_compressors = []
    yield(Proc.new { |&block| concurrent_compressors << Concurrent::Future.execute(executor: executor) { block.call } })
    concurrent_compressors.each(&:wait!)
  else
    yield(Proc.new { |&block| block.call })
  end
end

task 'assets:precompile' => 'assets:precompile:before' do

  if $bypass_sprockets_uglify
    puts "Compressing Javascript and Generating Source Maps"
    manifest = Sprockets::Manifest.new(assets_path)

    concurrent? do |proc|
      to_skip = Rails.configuration.assets.skip_minification || []
      manifest.files
        .select { |k, v| k =~ /\.js$/ }
        .each do |file, info|

        path = "#{assets_path}/#{file}"
          _file = (d = File.dirname(file)) == "." ? "_#{file}" : "#{d}/_#{File.basename(file)}"
          _path = "#{assets_path}/#{_file}"

          if File.exists?(_path)
            STDERR.puts "Skipping: #{file} already compressed"
          else
            proc.call do
<<<<<<< HEAD
              start = Time.now
=======
              start = Process.clock_gettime(Process::CLOCK_MONOTONIC)
>>>>>>> c10941bb
              STDERR.puts "#{start} Compressing: #{file}"

              # We can specify some files to never minify
              unless (ENV["DONT_MINIFY"] == "1") || to_skip.include?(info['logical_path'])
                FileUtils.mv(path, _path)
                compress(_file, file)
              end

              info["size"] = File.size(path)
              info["mtime"] = File.mtime(path).iso8601
              gzip(path)
              brotli(path)

<<<<<<< HEAD
              STDERR.puts "Done compressing #{file} : #{(Time.now - start).round(2)} secs"
=======
              STDERR.puts "Done compressing #{file} : #{(Process.clock_gettime(Process::CLOCK_MONOTONIC) - start).round(2)} secs"
>>>>>>> c10941bb
              STDERR.puts
            end
          end
      end
    end

    # protected
    manifest.send :save

    if GlobalSetting.fallback_assets_path.present?
      begin
        FileUtils.cp_r("#{Rails.root}/public/assets/.", GlobalSetting.fallback_assets_path)
      rescue => e
        STDERR.puts "Failed to backup assets to #{GlobalSetting.fallback_assets_path}"
        STDERR.puts e
        STDERR.puts e.backtrace
      end
    end
  end

end

Rake::Task["assets:precompile"].enhance do
  class Sprockets::Manifest
    def reload
      @filename = find_directory_manifest(@directory)
      @data = json_decode(File.read(@filename))
    end
  end

  # cause on boot we loaded a blank manifest,
  # we need to know where all the assets are to precompile CSS
  # cause CSS uses asset_path
  Rails.application.assets_manifest.reload
  Rake::Task["assets:precompile:css"].invoke
end<|MERGE_RESOLUTION|>--- conflicted
+++ resolved
@@ -182,11 +182,7 @@
             STDERR.puts "Skipping: #{file} already compressed"
           else
             proc.call do
-<<<<<<< HEAD
-              start = Time.now
-=======
               start = Process.clock_gettime(Process::CLOCK_MONOTONIC)
->>>>>>> c10941bb
               STDERR.puts "#{start} Compressing: #{file}"
 
               # We can specify some files to never minify
@@ -200,11 +196,7 @@
               gzip(path)
               brotli(path)
 
-<<<<<<< HEAD
-              STDERR.puts "Done compressing #{file} : #{(Time.now - start).round(2)} secs"
-=======
               STDERR.puts "Done compressing #{file} : #{(Process.clock_gettime(Process::CLOCK_MONOTONIC) - start).round(2)} secs"
->>>>>>> c10941bb
               STDERR.puts
             end
           end
