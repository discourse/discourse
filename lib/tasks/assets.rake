--- conflicted
+++ resolved
@@ -78,13 +78,8 @@
     # css will get precompiled during first request instead in that case.
     if ActiveRecord::Base.connection.table_exists?(ColorScheme.table_name)
       puts "Compiling css for #{db}"
-<<<<<<< HEAD
       [:desktop, :mobile, :desktop_rtl, :mobile_rtl].each do |target|
         puts DiscourseStylesheets.compile(target, force: true)
-=======
-      [:desktop, :mobile].each do |target|
-        puts DiscourseStylesheets.compile(target)
->>>>>>> c18bc598
       end
     end
   end
