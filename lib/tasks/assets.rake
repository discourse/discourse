# frozen_string_literal: true

task 'assets:precompile:before' do
  require 'uglifier'
  require 'open3'

  unless %w{profile production}.include? Rails.env
    raise "rake assets:precompile should only be run in RAILS_ENV=production, you are risking unminified assets"
  end

  if ENV["EMBER_CLI_COMPILE_DONE"] != "1"
<<<<<<< HEAD
    compile_command = "NODE_OPTIONS='--max-old-space-size=2048' pnpm --dir app/assets/javascripts/discourse exec ember build -prod"
=======
    compile_command = "yarn --cwd app/assets/javascripts/discourse run ember build -prod"

    if check_node_heap_size_limit < 1024
      STDERR.puts "Detected low Node.js heap_size_limit. Using --max-old-space-size=1024."
      compile_command = "NODE_OPTIONS='--max-old-space-size=1024' #{compile_command}"
    end

>>>>>>> f1548c80
    only_assets_precompile_remaining = (ARGV.last == "assets:precompile")

    if only_assets_precompile_remaining
      # Using exec to free up Rails app memory during ember build
      exec "#{compile_command} && EMBER_CLI_COMPILE_DONE=1 bin/rake assets:precompile"
    else
      system compile_command, exception: true
    end
  end

  # Ensure we ALWAYS do a clean build
  # We use many .erbs that get out of date quickly, especially with plugins
  STDERR.puts "Purging temp files"
  `rm -fr #{Rails.root}/tmp/cache`

  # Ensure we clear emoji cache before pretty-text/emoji/data.js.es6.erb
  # is recompiled
  Emoji.clear_cache

  $node_compress = `which terser`.present? && !ENV['SKIP_NODE_UGLIFY']

  unless ENV['USE_SPROCKETS_UGLIFY']
    $bypass_sprockets_uglify = true
    Rails.configuration.assets.js_compressor = nil
    Rails.configuration.assets.gzip = false
  end

  STDERR.puts "Bundling assets"

  # in the past we applied a patch that removed asset postfixes, but it is terrible practice
  # leaving very complicated build issues
  # https://github.com/rails/sprockets-rails/issues/49

  require 'sprockets'
  require 'digest/sha1'

  # Add ember cli chunks
  Rails.configuration.assets.precompile.push(
    *EmberCli.script_chunks.values.flatten.flat_map { |name| ["#{name}.js", "#{name}.map"] }
  )
end

task 'assets:precompile:css' => 'environment' do
  if ENV["DONT_PRECOMPILE_CSS"] == "1"
    STDERR.puts "Skipping CSS precompilation, ensure CSS lives in a shared directory across hosts"
  else
    STDERR.puts "Start compiling CSS: #{Time.zone.now}"

    RailsMultisite::ConnectionManagement.each_connection do |db|
      # CSS will get precompiled during first request if tables do not exist.
      if ActiveRecord::Base.connection.table_exists?(Theme.table_name)
        STDERR.puts "-------------"
        STDERR.puts "Compiling CSS for #{db} #{Time.zone.now}"
        begin
          Stylesheet::Manager.recalculate_fs_asset_cachebuster!
          Stylesheet::Manager.precompile_css if db == "default"
          Stylesheet::Manager.precompile_theme_css
        rescue PG::UndefinedColumn, ActiveModel::MissingAttributeError, NoMethodError => e
          STDERR.puts "#{e.class} #{e.message}: #{e.backtrace.join("\n")}"
          STDERR.puts "Skipping precompilation of CSS cause schema is old, you are precompiling prior to running migrations."
        end
      end
    end

    STDERR.puts "Done compiling CSS: #{Time.zone.now}"
  end
end

task 'assets:flush_sw' => 'environment' do
  begin
    hostname = Discourse.current_hostname
    default_port = SiteSetting.force_https? ? 443 : 80
    port = SiteSetting.port.to_i > 0 ? SiteSetting.port : default_port
    STDERR.puts "Flushing service worker script"
    `curl -s -m 1 --resolve '#{hostname}:#{port}:127.0.0.1' #{Discourse.base_url}/service-worker.js > /dev/null`
    STDERR.puts "done"
  rescue
    STDERR.puts "Warning: unable to flush service worker script"
  end
end

def check_node_heap_size_limit
  output, status = Open3.capture2("node", "-e", "console.log(v8.getHeapStatistics().heap_size_limit/1024/1024)")
  raise "Failed to fetch node memory limit" if status != 0
  output.to_f
end

def assets_path
  "#{Rails.root}/public/assets"
end

def global_path_klass
  @global_path_klass ||= Class.new do
    extend GlobalPath
  end
end

def cdn_path(p)
  global_path_klass.cdn_path(p)
end

def cdn_relative_path(p)
  global_path_klass.cdn_relative_path(p)
end

def compress_node(from, to)
  to_path = "#{assets_path}/#{to}"
  assets = cdn_relative_path("/assets")
  assets_additional_path = (d = File.dirname(from)) == "." ? "" : "/#{d}"
  source_map_root = assets + assets_additional_path
  source_map_url = "#{File.basename(to)}.map"
  base_source_map = assets_path + assets_additional_path

  cmd = <<~SH
    terser '#{assets_path}/#{from}' -m -c -o '#{to_path}' --source-map "base='#{base_source_map}',root='#{source_map_root}',url='#{source_map_url}',includeSources=true"
  SH

  STDERR.puts cmd
  result = `#{cmd} 2>&1`
  unless $?.success?
    STDERR.puts result
    exit 1
  end

  result
end

def compress_ruby(from, to)
  data = File.read("#{assets_path}/#{from}")

  uglified, map = Uglifier.new(comments: :none,
                               source_map: {
                                 filename: File.basename(from),
                                 output_filename: File.basename(to)
                               }
                              )
    .compile_with_map(data)
  dest = "#{assets_path}/#{to}"

  File.write(dest, uglified << "\n//# sourceMappingURL=#{cdn_path "/assets/#{to}.map"}")
  File.write(dest + ".map", map)

  GC.start
end

def gzip(path)
  STDERR.puts "gzip -f -c -9 #{path} > #{path}.gz"
  STDERR.puts `gzip -f -c -9 #{path} > #{path}.gz`.strip
  raise "gzip compression failed: exit code #{$?.exitstatus}" if $?.exitstatus != 0
end

# different brotli versions use different parameters
def brotli_command(path, max_compress)
  compression_quality = max_compress ? "11" : "6"
  "brotli -f --quality=#{compression_quality} #{path} --output=#{path}.br"
end

def brotli(path, max_compress)
  STDERR.puts brotli_command(path, max_compress)
  STDERR.puts `#{brotli_command(path, max_compress)}`
  raise "brotli compression failed: exit code #{$?.exitstatus}" if $?.exitstatus != 0
  STDERR.puts `chmod +r #{path}.br`.strip
  raise "chmod failed: exit code #{$?.exitstatus}" if $?.exitstatus != 0
end

def max_compress?(path, locales)
  return false if Rails.configuration.assets.skip_minification.include? path
  return false if EmberCli.is_ember_cli_asset?(path)
  return true unless path.include? "locales/"

  path_locale = path.delete_prefix("locales/").delete_suffix(".js")
  return true if locales.include? path_locale

  false
end

def compress(from, to)
  if $node_compress
    compress_node(from, to)
  else
    compress_ruby(from, to)
  end
end

def concurrent?
  if ENV["SPROCKETS_CONCURRENT"] == "1"
    concurrent_compressors = []
    executor = Concurrent::FixedThreadPool.new(Concurrent.processor_count)
    yield(Proc.new { |&block| concurrent_compressors << Concurrent::Future.execute(executor: executor) { block.call } })
    concurrent_compressors.each(&:wait!)
  else
    yield(Proc.new { |&block| block.call })
  end
end

def current_timestamp
  Process.clock_gettime(Process::CLOCK_MONOTONIC)
end

def log_task_duration(task_description, &task)
  task_start = current_timestamp
  task.call
  STDERR.puts "Done '#{task_description}' : #{(current_timestamp - task_start).round(2)} secs"
  STDERR.puts
end

def geolite_dbs
  @geolite_dbs ||= %w{
    GeoLite2-City
    GeoLite2-ASN
  }
end

def get_mmdb_time(root_path)
  mmdb_time = nil

  geolite_dbs.each do |name|
    path = File.join(root_path, "#{name}.mmdb")
    if File.exist?(path)
      mmdb_time = File.mtime(path)
    else
      mmdb_time = nil
      break
    end
  end

  mmdb_time
end

def copy_maxmind(from_path, to_path)
  puts "Copying MaxMindDB from #{from_path} to #{to_path}"

  geolite_dbs.each do |name|
    from = File.join(from_path, "#{name}.mmdb")
    to = File.join(to_path, "#{name}.mmdb")
    FileUtils.cp(from, to, preserve: true)
  end
end

task 'assets:precompile' => 'assets:precompile:before' do
  refresh_days = GlobalSetting.refresh_maxmind_db_during_precompile_days

  if refresh_days.to_i > 0

    mmdb_time = get_mmdb_time(DiscourseIpInfo.path)

    backup_mmdb_time =
      if GlobalSetting.maxmind_backup_path.present?
        get_mmdb_time(GlobalSetting.maxmind_backup_path)
      end

    mmdb_time ||= backup_mmdb_time
    if backup_mmdb_time && backup_mmdb_time >= mmdb_time
      copy_maxmind(GlobalSetting.maxmind_backup_path, DiscourseIpInfo.path)
      mmdb_time = backup_mmdb_time
    end

    if !mmdb_time || mmdb_time < refresh_days.days.ago
      puts "Downloading MaxMindDB..."
      mmdb_thread = Thread.new do
        begin
          geolite_dbs.each do |db|
            DiscourseIpInfo.mmdb_download(db)
          end

          if GlobalSetting.maxmind_backup_path.present?
            copy_maxmind(DiscourseIpInfo.path, GlobalSetting.maxmind_backup_path)
          end

        rescue OpenURI::HTTPError => e
          STDERR.puts("*" * 100)
          STDERR.puts("MaxMindDB (#{name}) could not be downloaded: #{e}")
          STDERR.puts("*" * 100)
          Rails.logger.warn("MaxMindDB (#{name}) could not be downloaded: #{e}")
        end
      end
    end
  end

  if $bypass_sprockets_uglify
    puts "Compressing Javascript and Generating Source Maps"
    manifest = Sprockets::Manifest.new(assets_path)

    locales = Set.new(["en"])

    RailsMultisite::ConnectionManagement.each_connection do |db|
      locales.add(SiteSetting.default_locale)
    end

    log_task_duration('Done compressing all JS files') {
      concurrent? do |proc|
        manifest.files
          .select { |k, v| k =~ /\.js$/ }
          .each do |file, info|

          path = "#{assets_path}/#{file}"
            _file = (d = File.dirname(file)) == "." ? "_#{file}" : "#{d}/_#{File.basename(file)}"
            _path = "#{assets_path}/#{_file}"
            max_compress = max_compress?(info["logical_path"], locales)
            if File.exist?(_path)
              STDERR.puts "Skipping: #{file} already compressed"
            elsif file.include? "discourse/tests"
              STDERR.puts "Skipping: #{file}"
            else
              proc.call do
                log_task_duration(file) {
                  STDERR.puts "Compressing: #{file}"

                  if max_compress
                    FileUtils.mv(path, _path)
                    compress(_file, file)
                  end

                  info["size"] = File.size(path)
                  info["mtime"] = File.mtime(path).iso8601
                  gzip(path)
                  brotli(path, max_compress)
                }
              end
            end
        end
      end
    }

    # protected
    manifest.send :save

    if GlobalSetting.fallback_assets_path.present?
      begin
        FileUtils.cp_r("#{Rails.root}/public/assets/.", GlobalSetting.fallback_assets_path)
      rescue => e
        STDERR.puts "Failed to backup assets to #{GlobalSetting.fallback_assets_path}"
        STDERR.puts e
        STDERR.puts e.backtrace
      end
    end
  end

  mmdb_thread.join if mmdb_thread
end

Rake::Task["assets:precompile"].enhance do
  class Sprockets::Manifest
    def reload
      @filename = find_directory_manifest(@directory)
      @data = json_decode(File.read(@filename))
    end
  end

  # cause on boot we loaded a blank manifest,
  # we need to know where all the assets are to precompile CSS
  # cause CSS uses asset_path
  Rails.application.assets_manifest.reload
  Rake::Task["assets:precompile:css"].invoke
end<|MERGE_RESOLUTION|>--- conflicted
+++ resolved
@@ -9,17 +9,13 @@
   end
 
   if ENV["EMBER_CLI_COMPILE_DONE"] != "1"
-<<<<<<< HEAD
-    compile_command = "NODE_OPTIONS='--max-old-space-size=2048' pnpm --dir app/assets/javascripts/discourse exec ember build -prod"
-=======
-    compile_command = "yarn --cwd app/assets/javascripts/discourse run ember build -prod"
+    compile_command = "pnpm --dir app/assets/javascripts/discourse exec ember build -prod"
 
     if check_node_heap_size_limit < 1024
       STDERR.puts "Detected low Node.js heap_size_limit. Using --max-old-space-size=1024."
       compile_command = "NODE_OPTIONS='--max-old-space-size=1024' #{compile_command}"
     end
 
->>>>>>> f1548c80
     only_assets_precompile_remaining = (ARGV.last == "assets:precompile")
 
     if only_assets_precompile_remaining
