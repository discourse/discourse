# frozen_string_literal: true

task "assets:precompile:before" do
  require "uglifier"
  require "open3"

  unless %w[profile production].include? Rails.env
    raise "rake assets:precompile should only be run in RAILS_ENV=production, you are risking unminified assets"
  end

  if ENV["EMBER_CLI_COMPILE_DONE"] != "1"
    compile_command = "yarn --cwd app/assets/javascripts/discourse run ember build -prod"

    if check_node_heap_size_limit < 1024
      STDERR.puts "Detected low Node.js heap_size_limit. Using --max-old-space-size=1024."
      compile_command = "NODE_OPTIONS='--max-old-space-size=1024' #{compile_command}"
    end

    only_assets_precompile_remaining = (ARGV.last == "assets:precompile")

    if only_assets_precompile_remaining
      # Using exec to free up Rails app memory during ember build
      exec "#{compile_command} && EMBER_CLI_COMPILE_DONE=1 bin/rake assets:precompile"
    else
      system compile_command, exception: true
    end
  end

  # Ensure we ALWAYS do a clean build
  # We use many .erbs that get out of date quickly, especially with plugins
  STDERR.puts "Purging temp files"
  `rm -fr #{Rails.root}/tmp/cache`

  # Ensure we clear emoji cache before pretty-text/emoji/data.js.es6.erb
  # is recompiled
  Emoji.clear_cache

  $node_compress = `which terser`.present? && !ENV["SKIP_NODE_UGLIFY"]

  unless ENV["USE_SPROCKETS_UGLIFY"]
    $bypass_sprockets_uglify = true
    Rails.configuration.assets.js_compressor = nil
    Rails.configuration.assets.gzip = false
  end

  STDERR.puts "Bundling assets"

  # in the past we applied a patch that removed asset postfixes, but it is terrible practice
  # leaving very complicated build issues
  # https://github.com/rails/sprockets-rails/issues/49

  require "sprockets"
  require "digest/sha1"

  # Add ember cli chunks
  Rails.configuration.assets.precompile.push(
    *EmberCli.script_chunks.values.flatten.flat_map { |name| ["#{name}.js", "#{name}.map"] },
  )
end

task "assets:precompile:css" => "environment" do
  if ENV["DONT_PRECOMPILE_CSS"] == "1"
    STDERR.puts "Skipping CSS precompilation, ensure CSS lives in a shared directory across hosts"
  else
    STDERR.puts "Start compiling CSS: #{Time.zone.now}"

    RailsMultisite::ConnectionManagement.each_connection do |db|
      # CSS will get precompiled during first request if tables do not exist.
      if ActiveRecord::Base.connection.table_exists?(Theme.table_name)
        STDERR.puts "-------------"
        STDERR.puts "Compiling CSS for #{db} #{Time.zone.now}"
        begin
          Stylesheet::Manager.recalculate_fs_asset_cachebuster!
          Stylesheet::Manager.precompile_css if db == "default"
          Stylesheet::Manager.precompile_theme_css
        rescue PG::UndefinedColumn, ActiveModel::MissingAttributeError, NoMethodError => e
          STDERR.puts "#{e.class} #{e.message}: #{e.backtrace.join("\n")}"
          STDERR.puts "Skipping precompilation of CSS cause schema is old, you are precompiling prior to running migrations."
        end
      end
    end

    STDERR.puts "Done compiling CSS: #{Time.zone.now}"
  end
end

task "assets:flush_sw" => "environment" do
  begin
    hostname = Discourse.current_hostname
    default_port = SiteSetting.force_https? ? 443 : 80
    port = SiteSetting.port.to_i > 0 ? SiteSetting.port : default_port
    STDERR.puts "Flushing service worker script"
    `curl -s -m 1 --resolve '#{hostname}:#{port}:127.0.0.1' #{Discourse.base_url}/service-worker.js > /dev/null`
    STDERR.puts "done"
  rescue StandardError
    STDERR.puts "Warning: unable to flush service worker script"
  end
end

def check_node_heap_size_limit
  output, status =
    Open3.capture2("node", "-e", "console.log(v8.getHeapStatistics().heap_size_limit/1024/1024)")
  raise "Failed to fetch node memory limit" if status != 0
  output.to_f
end

def assets_path
  "#{Rails.root}/public/assets"
end

def global_path_klass
  @global_path_klass ||= Class.new { extend GlobalPath }
end

def cdn_path(p)
  global_path_klass.cdn_path(p)
end

def cdn_relative_path(p)
  global_path_klass.cdn_relative_path(p)
end

def compress_node(from, to)
  to_path = "#{assets_path}/#{to}"
  assets = cdn_relative_path("/assets")
  assets_additional_path = (d = File.dirname(from)) == "." ? "" : "/#{d}"
  source_map_root = assets + assets_additional_path
  source_map_url = "#{File.basename(to)}.map"
  base_source_map = assets_path + assets_additional_path

  cmd = <<~SH
    terser '#{assets_path}/#{from}' -m -c -o '#{to_path}' --source-map "base='#{base_source_map}',root='#{source_map_root}',url='#{source_map_url}',includeSources=true"
  SH

  STDERR.puts cmd
  result = `#{cmd} 2>&1`
  unless $?.success?
    STDERR.puts result
    exit 1
  end

  result
end

def compress_ruby(from, to)
  data = File.read("#{assets_path}/#{from}")

  uglified, map =
    Uglifier.new(
      comments: :none,
      source_map: {
        filename: File.basename(from),
        output_filename: File.basename(to),
      },
    ).compile_with_map(data)
  dest = "#{assets_path}/#{to}"

  File.write(dest, uglified << "\n//# sourceMappingURL=#{cdn_path "/assets/#{to}.map"}")
  File.write(dest + ".map", map)

  GC.start
end

def gzip(path)
  STDERR.puts "gzip -f -c -9 #{path} > #{path}.gz"
  STDERR.puts `gzip -f -c -9 #{path} > #{path}.gz`.strip
  raise "gzip compression failed: exit code #{$?.exitstatus}" if $?.exitstatus != 0
end

# different brotli versions use different parameters
def brotli_command(path, max_compress)
  compression_quality = max_compress ? "11" : "6"
  "brotli -f --quality=#{compression_quality} #{path} --output=#{path}.br"
end

def brotli(path, max_compress)
  STDERR.puts brotli_command(path, max_compress)
  STDERR.puts `#{brotli_command(path, max_compress)}`
  raise "brotli compression failed: exit code #{$?.exitstatus}" if $?.exitstatus != 0
  STDERR.puts `chmod +r #{path}.br`.strip
  raise "chmod failed: exit code #{$?.exitstatus}" if $?.exitstatus != 0
end

def max_compress?(path, locales)
  return false if Rails.configuration.assets.skip_minification.include? path
  return false if EmberCli.is_ember_cli_asset?(path)
  return true unless path.include? "locales/"

  path_locale = path.delete_prefix("locales/").delete_suffix(".js")
  return true if locales.include? path_locale

  false
end

def compress(from, to)
  if $node_compress
    compress_node(from, to)
  else
    compress_ruby(from, to)
  end
end

def concurrent?
  if ENV["SPROCKETS_CONCURRENT"] == "1"
    concurrent_compressors = []
    executor = Concurrent::FixedThreadPool.new(Concurrent.processor_count)
    yield(
      Proc.new do |&block|
        concurrent_compressors << Concurrent::Future.execute(executor: executor) { block.call }
      end
    )
    concurrent_compressors.each(&:wait!)
  else
    yield(Proc.new { |&block| block.call })
  end
end

def current_timestamp
  Process.clock_gettime(Process::CLOCK_MONOTONIC)
end

def log_task_duration(task_description, &task)
  task_start = current_timestamp
  task.call
  STDERR.puts "Done '#{task_description}' : #{(current_timestamp - task_start).round(2)} secs"
  STDERR.puts
end

<<<<<<< HEAD
def geolite_dbs
  @geolite_dbs ||= %w[GeoLite2-City GeoLite2-ASN]
end

def get_mmdb_time(root_path)
  mmdb_time = nil

  geolite_dbs.each do |name|
    path = File.join(root_path, "#{name}.mmdb")
    if File.exist?(path)
      mmdb_time = File.mtime(path)
    else
      mmdb_time = nil
      break
    end
  end

  mmdb_time
end

def copy_maxmind(from_path, to_path)
  puts "Copying MaxMindDB from #{from_path} to #{to_path}"

  geolite_dbs.each do |name|
    from = File.join(from_path, "#{name}.mmdb")
    to = File.join(to_path, "#{name}.mmdb")
    FileUtils.cp(from, to, preserve: true)
  end
end

def process_maxmind
  refresh_days = GlobalSetting.refresh_maxmind_db_during_precompile_days

  if refresh_days.to_i > 0
    mmdb_time = get_mmdb_time(DiscourseIpInfo.path)

    backup_mmdb_time =
      if GlobalSetting.maxmind_backup_path.present?
        get_mmdb_time(GlobalSetting.maxmind_backup_path)
      end

    mmdb_time ||= backup_mmdb_time
    if backup_mmdb_time && backup_mmdb_time >= mmdb_time
      copy_maxmind(GlobalSetting.maxmind_backup_path, DiscourseIpInfo.path)
      mmdb_time = backup_mmdb_time
    end

    if !mmdb_time || mmdb_time < refresh_days.days.ago
      puts "Downloading MaxMindDB..."
      mmdb_thread =
        Thread.new do
          name = "unknown"
          begin
            geolite_dbs.each do |db|
              name = db
              DiscourseIpInfo.mmdb_download(db)
            end

            if GlobalSetting.maxmind_backup_path.present?
              copy_maxmind(DiscourseIpInfo.path, GlobalSetting.maxmind_backup_path)
            end
          rescue OpenURI::HTTPError => e
            STDERR.puts("*" * 100)
            STDERR.puts("MaxMindDB (#{name}) could not be downloaded: #{e}")
            STDERR.puts("*" * 100)
            Rails.logger.warn("MaxMindDB (#{name}) could not be downloaded: #{e}")
          end
        end
    end
  end
end

task "assets:precompile" => "assets:precompile:before" do
  process_maxmind

=======
task "assets:precompile" => %w[assets:precompile:before maxminddb:refresh] do
>>>>>>> 9b63ac47
  if $bypass_sprockets_uglify
    puts "Compressing Javascript and Generating Source Maps"
    manifest = Sprockets::Manifest.new(assets_path)

    locales = Set.new(["en"])

    RailsMultisite::ConnectionManagement.each_connection do |db|
      locales.add(SiteSetting.default_locale)
    end

    log_task_duration("Done compressing all JS files") do
      concurrent? do |proc|
        manifest
          .files
          .select { |k, v| k =~ /\.js\z/ }
          .reject { |k, v| k =~ %r{/workbox-.*'/} }
          .each do |file, info|
            path = "#{assets_path}/#{file}"
            _file = (d = File.dirname(file)) == "." ? "_#{file}" : "#{d}/_#{File.basename(file)}"
            _path = "#{assets_path}/#{_file}"
            max_compress = max_compress?(info["logical_path"], locales)
            if File.exist?(_path)
              STDERR.puts "Skipping: #{file} already compressed"
            elsif file.include? "discourse/tests"
              STDERR.puts "Skipping: #{file}"
            else
              proc.call do
                log_task_duration(file) do
                  STDERR.puts "Compressing: #{file}"

                  if max_compress
                    FileUtils.mv(path, _path)
                    compress(_file, file)
                  end

                  info["size"] = File.size(path)
                  info["mtime"] = File.mtime(path).iso8601
                  gzip(path)
                  brotli(path, max_compress)
                end
              end
            end
          end
      end
    end

    # protected
    manifest.send :save

    if GlobalSetting.fallback_assets_path.present?
      begin
        FileUtils.cp_r("#{Rails.root}/public/assets/.", GlobalSetting.fallback_assets_path)
      rescue => e
        STDERR.puts "Failed to backup assets to #{GlobalSetting.fallback_assets_path}"
        STDERR.puts e
        STDERR.puts e.backtrace
      end
    end
  end
end

Rake::Task["assets:precompile"].enhance do
  class Sprockets::Manifest
    def reload
      @filename = find_directory_manifest(@directory)
      @data = json_decode(File.read(@filename))
    end
  end

  # cause on boot we loaded a blank manifest,
  # we need to know where all the assets are to precompile CSS
  # cause CSS uses asset_path
  Rails.application.assets_manifest.reload
  Rake::Task["assets:precompile:css"].invoke
end<|MERGE_RESOLUTION|>--- conflicted
+++ resolved
@@ -226,85 +226,7 @@
   STDERR.puts
 end
 
-<<<<<<< HEAD
-def geolite_dbs
-  @geolite_dbs ||= %w[GeoLite2-City GeoLite2-ASN]
-end
-
-def get_mmdb_time(root_path)
-  mmdb_time = nil
-
-  geolite_dbs.each do |name|
-    path = File.join(root_path, "#{name}.mmdb")
-    if File.exist?(path)
-      mmdb_time = File.mtime(path)
-    else
-      mmdb_time = nil
-      break
-    end
-  end
-
-  mmdb_time
-end
-
-def copy_maxmind(from_path, to_path)
-  puts "Copying MaxMindDB from #{from_path} to #{to_path}"
-
-  geolite_dbs.each do |name|
-    from = File.join(from_path, "#{name}.mmdb")
-    to = File.join(to_path, "#{name}.mmdb")
-    FileUtils.cp(from, to, preserve: true)
-  end
-end
-
-def process_maxmind
-  refresh_days = GlobalSetting.refresh_maxmind_db_during_precompile_days
-
-  if refresh_days.to_i > 0
-    mmdb_time = get_mmdb_time(DiscourseIpInfo.path)
-
-    backup_mmdb_time =
-      if GlobalSetting.maxmind_backup_path.present?
-        get_mmdb_time(GlobalSetting.maxmind_backup_path)
-      end
-
-    mmdb_time ||= backup_mmdb_time
-    if backup_mmdb_time && backup_mmdb_time >= mmdb_time
-      copy_maxmind(GlobalSetting.maxmind_backup_path, DiscourseIpInfo.path)
-      mmdb_time = backup_mmdb_time
-    end
-
-    if !mmdb_time || mmdb_time < refresh_days.days.ago
-      puts "Downloading MaxMindDB..."
-      mmdb_thread =
-        Thread.new do
-          name = "unknown"
-          begin
-            geolite_dbs.each do |db|
-              name = db
-              DiscourseIpInfo.mmdb_download(db)
-            end
-
-            if GlobalSetting.maxmind_backup_path.present?
-              copy_maxmind(DiscourseIpInfo.path, GlobalSetting.maxmind_backup_path)
-            end
-          rescue OpenURI::HTTPError => e
-            STDERR.puts("*" * 100)
-            STDERR.puts("MaxMindDB (#{name}) could not be downloaded: #{e}")
-            STDERR.puts("*" * 100)
-            Rails.logger.warn("MaxMindDB (#{name}) could not be downloaded: #{e}")
-          end
-        end
-    end
-  end
-end
-
-task "assets:precompile" => "assets:precompile:before" do
-  process_maxmind
-
-=======
 task "assets:precompile" => %w[assets:precompile:before maxminddb:refresh] do
->>>>>>> 9b63ac47
   if $bypass_sprockets_uglify
     puts "Compressing Javascript and Generating Source Maps"
     manifest = Sprockets::Manifest.new(assets_path)
