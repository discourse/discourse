# frozen_string_literal: true

desc "Runs the qunit test suite"
task "qunit:test", %i[qunit_path filter] do |_, args|
  require "socket"
  require "chrome_installed_checker"

  detected_browser =
    begin
      ChromeInstalledChecker.run
    rescue ChromeInstalledChecker::ChromeError => err
      abort err.message
    end

  unless system("command -v pnpm >/dev/null;")
    abort "pnpm is not installed. See https://pnpm.io/installation"
  end

  report_requests = ENV["REPORT_REQUESTS"] == "1"

  system("pnpm install", exception: true)

  # ensure we have this port available
  def port_available?(port)
    server = TCPServer.open port
    server.close
    true
  rescue Errno::EADDRINUSE
    false
  end

  if ENV["QUNIT_EMBER_CLI"] == "0"
    puts "The 'legacy' ember environment is discontinued - running tests with ember-cli assets..."
  end

  port = ENV["TEST_SERVER_PORT"] || 60_099
  port += 1 while !port_available? port

  unicorn_port = 60_098
  unicorn_port += 1 while unicorn_port == port || !port_available?(unicorn_port)

  env = {
    "RAILS_ENV" => ENV["QUNIT_RAILS_ENV"] || "test",
    "SKIP_ENFORCE_HOSTNAME" => "1",
    "UNICORN_PID_PATH" => "#{Rails.root}/tmp/pids/unicorn_test_#{unicorn_port}.pid", # So this can run alongside development
    "UNICORN_PORT" => unicorn_port.to_s,
    "UNICORN_SIDEKIQS" => "0",
    "DISCOURSE_SKIP_CSS_WATCHER" => "1",
    "UNICORN_LISTENER" => "127.0.0.1:#{unicorn_port}",
    "LOGSTASH_UNICORN_URI" => nil,
    "UNICORN_WORKERS" => "1",
    "UNICORN_TIMEOUT" => "90",
  }

  pid = Process.spawn(env, "#{Rails.root}/bin/unicorn", pgroup: true)

  begin
    success = true
    qunit_path = args[:qunit_path]
    filter = args[:filter]

    options = { seed: (ENV["QUNIT_SEED"] || Random.new.seed), hidepassed: 1 }

    %w[
      module
      filter
      qunit_skip_core
      qunit_single_plugin
      theme_name
      theme_url
      theme_id
      target
    ].each { |arg| options[arg] = ENV[arg.upcase] if ENV[arg.upcase].present? }

    options["report_requests"] = "1" if report_requests

    query = options.to_query

    @now = Time.now
    def elapsed
      Time.now - @now
    end

    # wait for server to accept connections
    require "net/http"
    uri = URI("http://localhost:#{unicorn_port}/srv/status")
    puts "Warming up Rails server"

    begin
      Net::HTTP.get(uri)
    rescue Errno::ECONNREFUSED,
           Errno::EADDRNOTAVAIL,
           Net::ReadTimeout,
           Net::HTTPBadResponse,
           EOFError
      sleep 1
      retry if elapsed() <= 60
      puts "Timed out. Can not connect to forked server!"
      exit 1
    end
    puts "Rails server is warmed up"

    env = {
      "UNICORN_PORT" => unicorn_port.to_s,
      "TESTEM_DEFAULT_BROWSER" => ENV["TESTEM_DEFAULT_BROWSER"].presence || detected_browser,
    }
    cmd = []

    parallel = ENV["QUNIT_PARALLEL"]
    reuse_build = ENV["QUNIT_REUSE_BUILD"] == "1"

    if qunit_path
      # Bypass `ember test` - it only works properly for the `/tests` path.
      # We have to trigger a `build` manually so that JS is available for rails to serve.
      if !reuse_build
<<<<<<< HEAD
        system(
          "pnpm",
          "vite",
          "build",
          "--mode",
          "development",
          chdir: "#{Rails.root}/app/assets/javascripts/discourse",
          exception: true,
        )
=======
        system("pnpm", "ember", "build", chdir: "#{Rails.root}/frontend/discourse", exception: true)
>>>>>>> f3317602
      end

      env["THEME_TEST_PAGES"] = if ENV["THEME_IDS"]
        ENV["THEME_IDS"]
          .split("|")
          .map { |theme_id| "#{qunit_path}?#{query}&testem=1&id=#{theme_id}" }
          .shuffle
          .join(",")
      else
        "#{qunit_path}?#{query}&testem=1"
      end

      cmd += %w[pnpm testem ci -f testem.js]
      cmd += ["--parallel", parallel] if parallel
    else
      system(
        "pnpm",
        "vite",
        "build",
        "--mode",
        "development",
        chdir: "#{Rails.root}/app/assets/javascripts/discourse",
        exception: true,
      )

      cmd += ["pnpm", "ember", "exam", "--query", query]
      cmd += ["--load-balance", "--parallel", parallel] if parallel && !ENV["PLUGIN_TARGETS"]
      cmd += ["--filter", filter] if filter
      cmd += %w[--path dist]
      cmd << "--write-execution-file" if ENV["QUNIT_WRITE_EXECUTION_FILE"]
    end

    # Print out all env for debugging purposes
    p env
    system(env, *cmd, chdir: "#{Rails.root}/frontend/discourse")

    success &&= $?.success?
  ensure
    # was having issues with HUP
    Process.kill "-KILL", pid
    FileUtils.rm("#{Rails.root}/tmp/pids/unicorn_test_#{unicorn_port}.pid")
  end

  if success
    puts "\nTests Passed"
  else
    puts "\nTests Failed"
    exit(1)
  end
end<|MERGE_RESOLUTION|>--- conflicted
+++ resolved
@@ -113,19 +113,15 @@
       # Bypass `ember test` - it only works properly for the `/tests` path.
       # We have to trigger a `build` manually so that JS is available for rails to serve.
       if !reuse_build
-<<<<<<< HEAD
         system(
           "pnpm",
           "vite",
           "build",
           "--mode",
           "development",
-          chdir: "#{Rails.root}/app/assets/javascripts/discourse",
+          chdir: "#{Rails.root}/frontend/discourse",
           exception: true,
         )
-=======
-        system("pnpm", "ember", "build", chdir: "#{Rails.root}/frontend/discourse", exception: true)
->>>>>>> f3317602
       end
 
       env["THEME_TEST_PAGES"] = if ENV["THEME_IDS"]
@@ -147,7 +143,7 @@
         "build",
         "--mode",
         "development",
-        chdir: "#{Rails.root}/app/assets/javascripts/discourse",
+        chdir: "#{Rails.root}/frontend/discourse",
         exception: true,
       )
 
