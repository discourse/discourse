desc "Change topic/post ownership of all the topics/posts by a specific user (without creating new revision)"
task "users:change_post_ownership", [:old_username, :new_username, :archetype] => [:environment] do |_, args|
  old_username = args[:old_username]
  new_username = args[:new_username]
  archetype = args[:archetype]
  archetype = archetype.downcase if archetype

  if !old_username || !new_username
    puts "ERROR: Expecting rake users:change_post_ownership[old_username,new_username,archetype]"
    exit 1
  end

  old_user = find_user(old_username)
  new_user = find_user(new_username)

  if archetype == "private"
    posts = Post.private_posts.where(user_id: old_user.id)
  elsif archetype == "public" || !archetype
    posts = Post.public_posts.where(user_id: old_user.id)
  else
    puts "ERROR: Expecting rake users:change_post_ownership[old_username,new_username,archetype] where archetype is public or private"
    exit 1
  end

  puts "Changing post ownership"
  i = 0
  posts.each do |p|
    PostOwnerChanger.new(post_ids: [p.id], topic_id: p.topic.id, new_owner: User.find_by(username_lower: new_user.username_lower), acting_user: User.find_by(username_lower: "system"), skip_revision: true).change_owner!
    putc "."
    i += 1
  end
  puts "", "#{i} posts ownership changed!", ""
end

desc "Merge the source user into the target user"
task "users:merge", [:source_username, :target_username] => [:environment] do |_, args|
  source_username = args[:source_username]
  target_username = args[:target_username]

  if !source_username || !target_username
    puts "ERROR: Expecting rake users:merge[source_username,target_username]"
    exit 1
  end

  source_user = find_user(source_username)
  target_user = find_user(target_username)

  UserMerger.new(source_user, target_user).merge!
  puts "", "Users merged!", ""
end

desc "Rename a user"
task "users:rename", [:old_username, :new_username] => [:environment] do |_, args|
  old_username = args[:old_username]
  new_username = args[:new_username]

  if !old_username || !new_username
    puts "ERROR: Expecting rake users:rename[old_username,new_username]"
    exit 1
  end

  changer = UsernameChanger.new(find_user(old_username), new_username)
  changer.change(asynchronous: false)
  puts "", "User renamed!", ""
end

desc "Update username in quotes and mentions. Use this if the user was renamed before proper renaming existed."
task "users:update_posts", [:old_username, :current_username] => [:environment] do |_, args|
  old_username = args[:old_username]
  current_username = args[:current_username]

  if !old_username || !current_username
    puts "ERROR: Expecting rake users:update_posts[old_username,current_username]"
    exit 1
  end

  user = find_user(current_username)
  UsernameChanger.update_username(user_id: user.id,
                                  old_username: old_username,
                                  new_username: user.username,
                                  avatar_template: user.avatar_template,
                                  asynchronous: false)

  puts "", "Username updated!", ""
end

desc 'Recalculate post and topic counts in user stats'
task 'users:recalculate_post_counts' => :environment do
  puts '', 'Updating user stats...'

  filter_public_posts_and_topics = <<~SQL
    p.deleted_at IS NULL
     AND NOT COALESCE(p.hidden, 't')
     AND p.post_type = 1
     AND t.deleted_at IS NULL
     AND COALESCE(t.visible, 't')
     AND t.archetype <> 'private_message'
     AND p.user_id > 0
  SQL

  puts 'post counts...'

  # all public replies
  DB.exec <<~SQL
    WITH X AS (
      SELECT p.user_id, COUNT(p.id) post_count
    FROM posts p
    JOIN topics t ON t.id = p.topic_id
   WHERE #{filter_public_posts_and_topics}
     AND p.post_number > 1
GROUP BY p.user_id
    )
    UPDATE user_stats
       SET post_count = X.post_count
      FROM X
     WHERE user_stats.user_id = X.user_id
       AND user_stats.post_count <> X.post_count
  SQL

  puts 'topic counts...'

  # public topics
  DB.exec <<~SQL
    WITH X AS (
      SELECT p.user_id, COUNT(p.id) topic_count
    FROM posts p
    JOIN topics t ON t.id = p.topic_id
   WHERE #{filter_public_posts_and_topics}
     AND p.post_number = 1
GROUP BY p.user_id
    )
    UPDATE user_stats
       SET topic_count = X.topic_count
      FROM X
     WHERE user_stats.user_id = X.user_id
       AND user_stats.topic_count <> X.topic_count
  SQL

  puts 'Done!', ''
end

desc "Disable 2FA for user with the given username"
task "users:disable_2fa", [:username] => [:environment] do |_, args|
  username = args[:username]
  user = find_user(username)
  UserSecondFactor.where(user_id: user.id, method: UserSecondFactor.methods[:totp]).each(&:destroy!)
  puts "2FA disabled for #{username}"
end

<<<<<<< HEAD
=======
desc "Anonymize all users except staff"
task "users:anonymize_all" => :environment do
  require 'highline/import'

  non_staff_users = User.where('NOT admin AND NOT moderator')
  total = non_staff_users.count
  anonymized = 0

  confirm_anonymize = ask("Are you sure you want to anonymize #{total} users? (Y/n)")
  exit 1 unless (confirm_anonymize == "" || confirm_anonymize.downcase == 'y')

  system_user = Discourse.system_user
  non_staff_users.each do |user|
    begin
      UserAnonymizer.new(user, system_user).make_anonymous
      print_status(anonymized += 1, total)
    rescue
      # skip
    end
  end

  puts "", "#{total} users anonymized.", ""
end

desc "List all users which have been staff in the last month"
task "users:list_recent_staff" => :environment do
  current_staff_ids = User.human_users.where("admin OR moderator").pluck(:id)
  recent_actions = UserHistory.where("created_at > ?", 1.month.ago)
  recent_admin_ids = recent_actions.where(action: UserHistory.actions[:revoke_admin]).pluck(:target_user_id)
  recent_moderator_ids = recent_actions.where(action: UserHistory.actions[:revoke_moderation]).pluck(:target_user_id)

  all_ids = current_staff_ids + recent_admin_ids + recent_moderator_ids
  users = User.where(id: all_ids.uniq)

  puts "Users which have had staff privileges in the last month:"
  users.each do |user|
    puts "#{user.id}: #{user.username} (#{user.email})"
  end
  puts "----"
  puts "user_ids = [#{all_ids.uniq.join(',')}]"
end

>>>>>>> c10941bb
def find_user(username)
  user = User.find_by_username(username)

  if !user
    puts "ERROR: User with username #{username} does not exist"
    exit 1
  end

  user
end<|MERGE_RESOLUTION|>--- conflicted
+++ resolved
@@ -147,8 +147,6 @@
   puts "2FA disabled for #{username}"
 end
 
-<<<<<<< HEAD
-=======
 desc "Anonymize all users except staff"
 task "users:anonymize_all" => :environment do
   require 'highline/import'
@@ -191,7 +189,6 @@
   puts "user_ids = [#{all_ids.uniq.join(',')}]"
 end
 
->>>>>>> c10941bb
 def find_user(username)
   user = User.find_by_username(username)
 
