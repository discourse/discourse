--- conflicted
+++ resolved
@@ -6,14 +6,10 @@
 # => SKIP_PLUGINS              set to 1 to skip plugin tests (rspec and qunit)
 # => INSTALL_OFFICIAL_PLUGINS  set to 1 to install all core plugins before running tests
 # => RUBY_ONLY                 set to 1 to skip all qunit tests
-<<<<<<< HEAD
 # => JS_ONLY                   set to 1 to skip all rspec tests
 # => SINGLE_PLUGIN             set to plugin name to only run plugin-specific rspec tests (you'll probably want to SKIP_CORE as well)
-=======
-# => SINGLE_PLUGIN             set to plugin name to skip eslint, and only run plugin-specific rspec tests
-# => BISECT                    set to 1 to run rspec --bisect
-# => RSPEC_SEED                set to seed to use for rspec tests
->>>>>>> d67fe4c6
+# => BISECT                    set to 1 to run rspec --bisect (applies to core rspec tests only)
+# => RSPEC_SEED                set to seed to use for rspec tests (applies to core rspec tests only)
 #
 # Other useful environment variables (not specific to this rake task)
 # => COMMIT_HASH    used by the discourse_test docker image to load a specific commit of discourse
