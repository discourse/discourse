--- conflicted
+++ resolved
@@ -41,24 +41,6 @@
       success = false
 
       begin
-<<<<<<< HEAD
-        slave_client = ::Redis::Client.new(@slave_config)
-        logger.warn "#{log_prefix}: Checking connection to master server..."
-
-        if slave_client.call([:info]).split("\r\n").include?(MASTER_LINK_STATUS)
-          logger.warn "#{log_prefix}: Master server is active, killing all connections to slave..."
-
-          self.master = true
-
-          CONNECTION_TYPES.each do |connection_type|
-            slave_client.call([:client, [:kill, 'type', connection_type]])
-          end
-
-          MessageBus.keepalive_interval = @message_bus_keepalive_interval
-          Discourse.clear_readonly!
-          Discourse.request_refresh!
-          success = true
-=======
         redis_config = DiscourseRedis.config.dup
         redis_config.delete(:connector)
         master_client = ::Redis::Client.new(redis_config)
@@ -83,7 +65,6 @@
           ensure
             slave_client&.disconnect
           end
->>>>>>> c10941bb
         end
       rescue => e
         logger.warn "#{log_prefix}: Connection to Master server failed with '#{e.message}'"
@@ -139,15 +120,11 @@
         options = @options.dup
         options.delete(:connector)
         client ||= Redis::Client.new(options)
-<<<<<<< HEAD
-        loading = client.call([:info]).split("\r\n").include?("loading:1")
-=======
 
         loading = client.call([:info, :persistence]).include?(
           DiscourseRedis::FallbackHandler::MASTER_LOADING_STATUS
         )
 
->>>>>>> c10941bb
         loading ? @slave_options : @options
       rescue Redis::ConnectionError, Redis::CannotConnectError, RuntimeError => ex
         raise ex if ex.class == RuntimeError && ex.message != "Name or service not known"
@@ -240,10 +217,6 @@
     end
   end
 
-<<<<<<< HEAD
-  def keys(pattern = nil)
-    DiscourseRedis.ignore_readonly do
-=======
   def scan_each(options = {}, &block)
     DiscourseRedis.ignore_readonly do
       match = options[:match].presence || '*'
@@ -271,7 +244,6 @@
 
   def keys(pattern = nil)
     DiscourseRedis.ignore_readonly do
->>>>>>> c10941bb
       pattern = pattern || '*'
       pattern = "#{namespace}:#{pattern}" if @namespace
       keys = @redis.keys(pattern)
