--- conflicted
+++ resolved
@@ -1,13 +1,4 @@
 class DiskSpace
-<<<<<<< HEAD
-
-  extend ActionView::Helpers::NumberHelper
-
-  DISK_SPACE_STATS_CACHE_KEY = 'disk_space_stats'.freeze
-  DISK_SPACE_STATS_UPDATED_CACHE_KEY = 'disk_space_stats_updated'.freeze
-
-=======
->>>>>>> c10941bb
   def self.uploads_used_bytes
     # used(uploads_path)
     # temporary (on our internal setup its just too slow to iterate)
@@ -18,54 +9,6 @@
     free(uploads_path)
   end
 
-<<<<<<< HEAD
-  def self.backups_used_bytes
-    used(backups_path)
-  end
-
-  def self.backups_free_bytes
-    free(backups_path)
-  end
-
-  def self.backups_path
-    Backup.base_directory
-  end
-
-  def self.uploads_path
-    "#{Rails.root}/public/uploads/#{RailsMultisite::ConnectionManagement.current_db}"
-  end
-
-  def self.stats
-    {
-      uploads_used: number_to_human_size(uploads_used_bytes),
-      uploads_free: number_to_human_size(uploads_free_bytes),
-      backups_used: number_to_human_size(backups_used_bytes),
-      backups_free: number_to_human_size(backups_free_bytes)
-    }
-  end
-
-  def self.reset_cached_stats
-    Discourse.cache.delete(DISK_SPACE_STATS_UPDATED_CACHE_KEY)
-    Discourse.cache.delete(DISK_SPACE_STATS_CACHE_KEY)
-  end
-
-  def self.cached_stats
-    stats = Discourse.cache.read(DISK_SPACE_STATS_CACHE_KEY)
-    updated_at = Discourse.cache.read(DISK_SPACE_STATS_UPDATED_CACHE_KEY)
-
-    unless updated_at && (Time.now.to_i - updated_at.to_i) < 30.minutes
-      Jobs.enqueue(:update_disk_space)
-    end
-
-    if stats
-      JSON.parse(stats)
-    end
-  end
-
-  protected
-
-=======
->>>>>>> c10941bb
   def self.free(path)
     `df -Pk #{path} | awk 'NR==2 {print $4;}'`.to_i * 1024
   end
@@ -73,12 +16,9 @@
   def self.used(path)
     `du -s #{path}`.to_i * 1024
   end
-<<<<<<< HEAD
-=======
 
   def self.uploads_path
     "#{Rails.root}/public/uploads/#{RailsMultisite::ConnectionManagement.current_db}"
   end
   private_class_method :uploads_path
->>>>>>> c10941bb
 end