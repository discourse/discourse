# frozen_string_literal: true

class ThemeJavascriptCompiler
  class CompileError < StandardError
  end

  @@terser_disabled = false
  def self.disable_terser!
    raise "Tests only" if !Rails.env.test?
    @@terser_disabled = true
  end

  def self.enable_terser!
    raise "Tests only" if !Rails.env.test?
    @@terser_disabled = false
  end

  def initialize(theme_id, theme_name, settings = {}, minify: true)
    @theme_id = theme_id
    @input_tree = {}
    @theme_name = theme_name
    @minify = minify
    @settings = settings
  end

  def compile!
    if !@compiled
      @compiled = true
      @input_tree.freeze

      output =
<<<<<<< HEAD
        if !has_content?
          { "code" => "" }
        else
          DiscourseJsProcessor::Transpiler.new.rollup(
            @output_tree.to_h,
            { themeId: @theme_id, settings: @settings },
          )
        end
=======
        DiscourseJsProcessor::Transpiler.new.rollup(
          @input_tree.transform_keys { |k| k.sub(/\.js\.es6$/, ".js") },
          { themeId: @theme_id, settings: @settings, minify: @minify && !@@terser_disabled },
        )
>>>>>>> 2b16769e

      @content = output["code"]
      @source_map = output["map"]
    end
    [@content, @source_map]
  rescue DiscourseJsProcessor::TranspileError => e
    message = "[THEME #{@theme_id} '#{@theme_name}'] Compile error: #{e.message}"
    @content = "throw new Error(#{message.to_json});\n"
    [@content, @source_map]
  end

  def content
    compile!
    @content
  end

  def source_map
    compile!
    @source_map
  end

<<<<<<< HEAD
  # def raw_content
  #   @output_tree.map { |filename, source| source }.join("")
  # end

  def has_content?
    @output_tree.present?
  end

  def append_tree(tree, include_variables: true)
    # Replace legacy extensions
    tree.transform_keys! do |filename|
      if filename.ends_with? ".js.es6"
        filename.sub(/\.js\.es6\z/, ".js")
      else
        filename
      end
    end

    # Transpile and write to output
    tree.each_pair { |filename, content| @output_tree << [filename, content] }
  end

  def append_js_error(filename, message)
    message = "[THEME #{@theme_id} '#{@theme_name}'] Compile error: #{message}"
    append_raw_script filename, "console.error(#{message.to_json});"
  end

  private

  def theme_settings
    <<~JS
      const settings = require("discourse/lib/theme-settings-store")
        .getObjectForTheme(#{@theme_id});
      const themePrefix = (key) => `theme_translations.#{@theme_id}.${key}`;
    JS
=======
  def append_tree(tree)
    @input_tree.merge!(tree)
>>>>>>> 2b16769e
  end
end<|MERGE_RESOLUTION|>--- conflicted
+++ resolved
@@ -29,21 +29,10 @@
       @input_tree.freeze
 
       output =
-<<<<<<< HEAD
-        if !has_content?
-          { "code" => "" }
-        else
-          DiscourseJsProcessor::Transpiler.new.rollup(
-            @output_tree.to_h,
-            { themeId: @theme_id, settings: @settings },
-          )
-        end
-=======
         DiscourseJsProcessor::Transpiler.new.rollup(
           @input_tree.transform_keys { |k| k.sub(/\.js\.es6$/, ".js") },
           { themeId: @theme_id, settings: @settings, minify: @minify && !@@terser_disabled },
         )
->>>>>>> 2b16769e
 
       @content = output["code"]
       @source_map = output["map"]
@@ -65,45 +54,7 @@
     @source_map
   end
 
-<<<<<<< HEAD
-  # def raw_content
-  #   @output_tree.map { |filename, source| source }.join("")
-  # end
-
-  def has_content?
-    @output_tree.present?
-  end
-
-  def append_tree(tree, include_variables: true)
-    # Replace legacy extensions
-    tree.transform_keys! do |filename|
-      if filename.ends_with? ".js.es6"
-        filename.sub(/\.js\.es6\z/, ".js")
-      else
-        filename
-      end
-    end
-
-    # Transpile and write to output
-    tree.each_pair { |filename, content| @output_tree << [filename, content] }
-  end
-
-  def append_js_error(filename, message)
-    message = "[THEME #{@theme_id} '#{@theme_name}'] Compile error: #{message}"
-    append_raw_script filename, "console.error(#{message.to_json});"
-  end
-
-  private
-
-  def theme_settings
-    <<~JS
-      const settings = require("discourse/lib/theme-settings-store")
-        .getObjectForTheme(#{@theme_id});
-      const themePrefix = (key) => `theme_translations.#{@theme_id}.${key}`;
-    JS
-=======
   def append_tree(tree)
     @input_tree.merge!(tree)
->>>>>>> 2b16769e
   end
 end