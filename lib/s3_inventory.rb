# frozen_string_literal: true

require "aws-sdk-s3"
require "csv"

class S3Inventory

  attr_reader :type, :model, :inventory_date

  CSV_KEY_INDEX ||= 1
  CSV_ETAG_INDEX ||= 2
  INVENTORY_PREFIX ||= "inventory"
  INVENTORY_VERSION ||= "1"

  def initialize(s3_helper, type, preloaded_inventory_file: nil, preloaded_inventory_date: nil)
    @s3_helper = s3_helper

    if preloaded_inventory_file && preloaded_inventory_date
      # Data preloaded, so we don't need to fetch it again
      @preloaded_inventory_file = preloaded_inventory_file
      @inventory_date = preloaded_inventory_date
    end

    if type == :upload
      @type = "original"
      @model = Upload
    elsif type == :optimized
      @type = "optimized"
      @model = OptimizedImage
    end
  end

  def backfill_etags_and_list_missing
    if !@preloaded_inventory_file && files.blank?
      error("Failed to list inventory from S3")
      return
    end

    DistributedMutex.synchronize("s3_inventory_list_missing_#{type}", validity: 30.minutes) do
      begin
        download_and_decompress_files if !@preloaded_inventory_file

        multisite_prefix = Discourse.store.upload_path
        ActiveRecord::Base.transaction do
          begin
            connection.exec("CREATE TEMP TABLE #{table_name}(url text UNIQUE, etag text, PRIMARY KEY(etag, url))")
            connection.copy_data("COPY #{table_name} FROM STDIN CSV") do
              for_each_inventory_row do |row|
                key = row[CSV_KEY_INDEX]
                next if Rails.configuration.multisite && key.exclude?(multisite_prefix)
                url = File.join(Discourse.store.absolute_base_url, key)
                connection.put_copy_data("#{url},#{row[CSV_ETAG_INDEX]}\n")
              end
            end

            # backfilling etags
            connection.async_exec("UPDATE #{model.table_name}
              SET etag = #{table_name}.etag
              FROM #{table_name}
              WHERE #{model.table_name}.etag IS NULL AND
                #{model.table_name}.url = #{table_name}.url")

            uploads = model.where("updated_at < ?", inventory_date)
            uploads = uploads.by_users if model == Upload

            missing_uploads = uploads
              .joins("LEFT JOIN #{table_name} ON #{table_name}.etag = #{model.table_name}.etag")
              .where("#{table_name}.etag IS NULL")

            exists_with_different_etag = missing_uploads
              .joins("LEFT JOIN #{table_name} inventory2 ON inventory2.url = #{model.table_name}.url")
              .where("inventory2.etag IS NOT NULL").pluck(:id)

<<<<<<< HEAD
            # marking as verified/not verified
            id_threshold_clause = model == Upload ? " AND model_table.id > #{model::SEEDED_ID_THRESHOLD}" : ""
            sql_params = {
              inventory_date: inventory_date,
              unchecked: Upload.verification_statuses[:unchecked],
              invalid_etag: Upload.verification_statuses[:invalid_etag],
              verified: Upload.verification_statuses[:verified]
            }
            DB.exec(<<~SQL, sql_params
              UPDATE #{model.table_name}
              SET verification_status = CASE WHEN table_name_alias.etag IS NULL
                THEN :invalid_etag
                ELSE :verified
              END
              FROM #{model.table_name} AS model_table
              LEFT JOIN #{table_name} AS table_name_alias ON
                model_table.etag = table_name_alias.etag
              WHERE model_table.id = #{model.table_name}.id
              AND model_table.updated_at < :inventory_date
              AND (
                model_table.verification_status = :unchecked OR
                model_table.verification_status <> CASE WHEN table_name_alias.etag IS NULL
                  THEN :invalid_etag
                  ELSE :verified
                END
=======
            if model == Upload
              # marking as verified/not verified
              DB.exec(<<~SQL, inventory_date
                UPDATE #{model.table_name}
                SET verified = CASE when table_name_alias.etag IS NULL THEN false ELSE true END
                FROM #{model.table_name} AS model_table
                LEFT JOIN #{table_name} AS table_name_alias ON model_table.etag = table_name_alias.etag
                WHERE model_table.id = #{model.table_name}.id
                AND model_table.updated_at < ?
                AND (
                  model_table.verified IS NULL OR
                  model_table.verified <> CASE when table_name_alias.etag IS NULL THEN false ELSE true END
                )
                AND model_table.id > #{model::SEEDED_ID_THRESHOLD}
                SQL
>>>>>>> e313aa5a
              )
            end

            if (missing_count = missing_uploads.count) > 0
              missing_uploads.select(:id, :url).find_each do |upload|
                if exists_with_different_etag.include?(upload.id)
                  log "#{upload.url} has different etag"
                else
                  log upload.url
                end
              end

              log "#{missing_count} of #{uploads.count} #{model.name.underscore.pluralize} are missing"
              if exists_with_different_etag.present?
                log "#{exists_with_different_etag.count} of these are caused by differing etags"
                log "Null the etag column and re-run for automatic backfill"
              end
            end

            Discourse.stats.set("missing_s3_#{model.table_name}", missing_count)
          ensure
            connection.exec("DROP TABLE #{table_name}") unless connection.nil?
          end
        end
      ensure
        cleanup!
      end
    end
  end

  def for_each_inventory_row
    if @preloaded_inventory_file
      CSV.foreach(@preloaded_inventory_file) { |row| yield(row) }
    else
      files.each do |file|
        CSV.foreach(file[:filename][0...-3]) { |row| yield(row) }
      end
    end
  end

  def download_inventory_file_to_tmp_directory(file)
    return if File.exists?(file[:filename])

    log "Downloading inventory file '#{file[:key]}' to tmp directory..."
    failure_message = "Failed to inventory file '#{file[:key]}' to tmp directory."

    @s3_helper.download_file(file[:key], file[:filename], failure_message)
  end

  def decompress_inventory_file(file)
    log "Decompressing inventory file '#{file[:filename]}', this may take a while..."
    Discourse::Utils.execute_command('gzip', '--decompress', file[:filename], failure_message: "Failed to decompress inventory file '#{file[:filename]}'.", chdir: tmp_directory)
  end

  def update_bucket_policy
    @s3_helper.s3_client.put_bucket_policy(
      bucket: bucket_name,
      policy: {
        "Version": "2012-10-17",
        "Statement": [
          {
            "Sid": "InventoryAndAnalyticsPolicy",
            "Effect": "Allow",
            "Principal": { "Service": "s3.amazonaws.com" },
            "Action": ["s3:PutObject"],
            "Resource": ["#{inventory_path_arn}/*"],
            "Condition": {
              "ArnLike": {
                "aws:SourceArn": bucket_arn
              },
              "StringEquals": {
                "s3:x-amz-acl": "bucket-owner-full-control"
              }
            }
          }
        ]
      }.to_json
    )
  end

  def update_bucket_inventory_configuration
    @s3_helper.s3_client.put_bucket_inventory_configuration(
      bucket: bucket_name,
      id: inventory_id,
      inventory_configuration: inventory_configuration,
      use_accelerate_endpoint: false
    )
  end

  def prepare_for_all_sites
    db_names = RailsMultisite::ConnectionManagement.all_dbs
    db_files = {}

    db_names.each do |db|
      db_files[db] = Tempfile.new("#{db}-inventory.csv")
    end

    download_and_decompress_files
    for_each_inventory_row do |row|
      key = row[CSV_KEY_INDEX]
      row_db = key.match(/uploads\/([^\/]+)\//)&.[](1)
      if row_db && file = db_files[row_db]
        file.write(row.to_csv)
      end
    end

    db_names.each do |db|
      db_files[db].rewind
    end

    db_files
  ensure
    cleanup!
  end

  private

  def cleanup!
    return if @preloaded_inventory_file
    files.each do |file|
      File.delete(file[:filename]) if File.exists?(file[:filename])
      File.delete(file[:filename][0...-3]) if File.exists?(file[:filename][0...-3])
    end
  end

  def connection
    @connection ||= ActiveRecord::Base.connection.raw_connection
  end

  def table_name
    "#{type}_inventory"
  end

  def files
    return if @preloaded_inventory_file
    @files ||= begin
      symlink_file = unsorted_files.sort_by { |file| -file.last_modified.to_i }.first
      return [] if symlink_file.blank?

      @inventory_date = symlink_file.last_modified - 1.day
      log "Downloading symlink file to tmp directory..."
      failure_message = "Failed to download symlink file to tmp directory."
      filename = File.join(tmp_directory, File.basename(symlink_file.key))

      @s3_helper.download_file(symlink_file.key, filename, failure_message)
      File.readlines(filename).map do |key|
        key = key.sub("s3://#{bucket_name}/", "").sub("\n", "")
        { key: key, filename: File.join(tmp_directory, File.basename(key)) }
      end
    end
  end

  def download_and_decompress_files
    files.each do |file|
      next if File.exists?(file[:filename][0...-3])

      download_inventory_file_to_tmp_directory(file)
      decompress_inventory_file(file)
    end
  end

  def tmp_directory
    @tmp_directory ||= begin
      current_db = RailsMultisite::ConnectionManagement.current_db
      directory = File.join(Rails.root, "tmp", INVENTORY_PREFIX, current_db)
      FileUtils.mkdir_p(directory)
      directory
    end
  end

  def inventory_configuration
    filter_prefix = type
    filter_prefix = File.join(bucket_folder_path, filter_prefix) if bucket_folder_path.present?

    {
      destination: {
        s3_bucket_destination: {
          bucket: bucket_arn,
          prefix: inventory_path,
          format: "CSV"
        }
      },
      filter: {
        prefix: filter_prefix
      },
      is_enabled: SiteSetting.enable_s3_inventory,
      id: inventory_id,
      included_object_versions: "Current",
      optional_fields: ["ETag"],
      schedule: {
        frequency: "Daily"
      }
    }
  end

  def bucket_name
    @s3_helper.s3_bucket_name
  end

  def bucket_folder_path
    @s3_helper.s3_bucket_folder_path
  end

  def unsorted_files
    objects = []

    hive_path = File.join(inventory_path, bucket_name, inventory_id, "hive")
    @s3_helper.list(hive_path).each do |obj|
      if obj.key.match?(/symlink\.txt$/i)
        objects << obj
      end
    end

    objects
  rescue Aws::Errors::ServiceError => e
    log("Failed to list inventory from S3", e)
    []
  end

  def inventory_id
    @inventory_id ||= begin
      id = Rails.configuration.multisite ? "original" : type  # TODO: rename multisite path to "uploads"
      bucket_folder_path.present? ? "#{bucket_folder_path}-#{id}" : id
    end
  end

  def inventory_path_arn
    File.join(bucket_arn, inventory_path)
  end

  def inventory_path
    path = File.join(INVENTORY_PREFIX, INVENTORY_VERSION)
    path = File.join(bucket_folder_path, path) if bucket_folder_path.present?
    path
  end

  def bucket_arn
    "arn:aws:s3:::#{bucket_name}"
  end

  def log(message, ex = nil)
    puts(message)
    Rails.logger.error("#{ex}\n" + (ex.backtrace || []).join("\n")) if ex
  end

  def error(message)
    log(message, StandardError.new(message))
  end
end<|MERGE_RESOLUTION|>--- conflicted
+++ resolved
@@ -71,50 +71,34 @@
               .joins("LEFT JOIN #{table_name} inventory2 ON inventory2.url = #{model.table_name}.url")
               .where("inventory2.etag IS NOT NULL").pluck(:id)
 
-<<<<<<< HEAD
             # marking as verified/not verified
-            id_threshold_clause = model == Upload ? " AND model_table.id > #{model::SEEDED_ID_THRESHOLD}" : ""
-            sql_params = {
-              inventory_date: inventory_date,
-              unchecked: Upload.verification_statuses[:unchecked],
-              invalid_etag: Upload.verification_statuses[:invalid_etag],
-              verified: Upload.verification_statuses[:verified]
-            }
-            DB.exec(<<~SQL, sql_params
-              UPDATE #{model.table_name}
-              SET verification_status = CASE WHEN table_name_alias.etag IS NULL
-                THEN :invalid_etag
-                ELSE :verified
-              END
-              FROM #{model.table_name} AS model_table
-              LEFT JOIN #{table_name} AS table_name_alias ON
-                model_table.etag = table_name_alias.etag
-              WHERE model_table.id = #{model.table_name}.id
-              AND model_table.updated_at < :inventory_date
-              AND (
-                model_table.verification_status = :unchecked OR
-                model_table.verification_status <> CASE WHEN table_name_alias.etag IS NULL
+            if model == Upload
+              sql_params = {
+                inventory_date: inventory_date,
+                unchecked: Upload.verification_statuses[:unchecked],
+                invalid_etag: Upload.verification_statuses[:invalid_etag],
+                verified: Upload.verification_statuses[:verified]
+              }
+              DB.exec(<<~SQL, sql_params)
+                UPDATE #{model.table_name}
+                SET verification_status = CASE WHEN table_name_alias.etag IS NULL
                   THEN :invalid_etag
                   ELSE :verified
                 END
-=======
-            if model == Upload
-              # marking as verified/not verified
-              DB.exec(<<~SQL, inventory_date
-                UPDATE #{model.table_name}
-                SET verified = CASE when table_name_alias.etag IS NULL THEN false ELSE true END
                 FROM #{model.table_name} AS model_table
-                LEFT JOIN #{table_name} AS table_name_alias ON model_table.etag = table_name_alias.etag
+                LEFT JOIN #{table_name} AS table_name_alias ON
+                  model_table.etag = table_name_alias.etag
                 WHERE model_table.id = #{model.table_name}.id
-                AND model_table.updated_at < ?
+                AND model_table.updated_at < :inventory_date
                 AND (
-                  model_table.verified IS NULL OR
-                  model_table.verified <> CASE when table_name_alias.etag IS NULL THEN false ELSE true END
+                  model_table.verification_status = :unchecked OR
+                  model_table.verification_status <> CASE WHEN table_name_alias.etag IS NULL
+                    THEN :invalid_etag
+                    ELSE :verified
+                  END
                 )
                 AND model_table.id > #{model::SEEDED_ID_THRESHOLD}
-                SQL
->>>>>>> e313aa5a
-              )
+              SQL
             end
 
             if (missing_count = missing_uploads.count) > 0
