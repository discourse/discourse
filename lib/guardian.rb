--- conflicted
+++ resolved
@@ -540,20 +540,11 @@
     return false if anonymous?
     return true if is_admin?
     return can_see_emails? if entity == "screened_email"
-<<<<<<< HEAD
-    return entity != "user_list" if is_moderator?
-=======
     return entity != "user_list" if is_moderator? && (entity != "user_archive" || entity_id.nil?)
->>>>>>> 76e7f12a
 
     # Regular users can only export their archives
     return false unless entity == "user_archive"
     entity_id == @user.id || entity_id.nil?
-  end
-
-  def can_see_emails?
-    return true if is_admin?
-    SiteSetting.moderators_view_emails && is_moderator?
   end
 
   def can_see_emails?
