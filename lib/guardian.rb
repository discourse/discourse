# The guardian is responsible for confirming access to various site resources and operations
class Guardian

  class AnonymousUser
    def blank?; true; end
    def admin?; false; end
    def staff?; false; end
    def approved?; false; end
    def secure_category_ids; []; end
    def has_trust_level?(level); false; end
  end

  def initialize(user=nil)
    @user = user.presence || AnonymousUser.new
  end

  def user
    @user.presence
  end
  alias :current_user :user

  def anonymous?
    !authenticated?
  end

  def authenticated?
    @user.present?
  end

  def is_admin?
    @user.admin?
  end

  def is_staff?
    @user.staff?
  end

  # Can the user see the object?
  def can_see?(obj)
    if obj
      see_method = method_name_for :see, obj
      return (see_method ? send(see_method, obj) : true)
    end
  end

  # Can the user edit the obj
  def can_edit?(obj)
    if obj && authenticated?
      edit_method = method_name_for :edit, obj
      return (edit_method ? send(edit_method, obj) : true)
    end
  end

  # Can we delete the object
  def can_delete?(obj)
    if obj && authenticated?
      delete_method = method_name_for :delete, obj
      return (delete_method ? send(delete_method, obj) : true)
    end
  end

  def can_moderate?(obj)
    obj && is_staff?
  end
  alias :can_move_posts? :can_moderate?
  alias :can_see_flags? :can_moderate?
  alias :can_send_activation_email? :can_moderate?

  # Can the user create a topic in the forum
  def can_create?(klass, parent=nil)
    return false unless authenticated? && klass

    # If no parent is provided, we look for a can_i_create_klass?
    # custom method.
    #
    # If a parent is provided, we look for a method called
    # can_i_create_klass_on_parent?
    target = klass.name.underscore
    if parent.present?
      return false unless can_see?(parent)
      target << "_on_#{parent.class.name.underscore}"
    end
    create_method = :"can_create_#{target}?"

    return send(create_method, parent) if respond_to?(create_method)

    true
  end

  # Can we impersonate this user?
  def can_impersonate?(target)
    target &&

    # You must be an admin to impersonate
    is_admin? &&

    # You may not impersonate other admins
    not(target.admin?)

    # Additionally, you may not impersonate yourself;
    # but the two tests for different admin statuses
    # make it impossible to be the same user.
  end

  # Can we approve it?
  def can_approve?(target)
    is_staff? && target && not(target.approved?)
  end
  alias :can_activate? :can_approve?

  def can_ban?(user)
    user && is_staff? && user.regular?
  end
  alias :can_deactivate? :can_ban?

  def can_clear_flags?(post)
    is_staff? && post
  end

  def can_revoke_admin?(admin)
    can_administer_user?(admin) && admin.admin?
  end

  def can_grant_admin?(user)
    can_administer_user?(user) && not(user.admin?)
  end

  def can_revoke_moderation?(moderator)
    can_administer?(moderator) && moderator.moderator?
  end

  def can_grant_moderation?(user)
    can_administer?(user) && not(user.moderator?)
  end

<<<<<<< HEAD
  def can_change_trust_level?(user)
    can_administer?(user)
=======
  def can_grant_title?(user)
    user && is_staff?
>>>>>>> b92e912a
  end

  def can_block_user?(user)
    user && is_staff? && not(user.staff?)
  end

  def can_unblock_user?(user)
    user && is_staff?
  end

  def can_delete_user?(user_to_delete)
    can_administer?(user_to_delete) && user_to_delete.post_count <= 0
  end

  # Can we see who acted on a post in a particular way?
  def can_see_post_actors?(topic, post_action_type_id)
    return false unless topic

    type_symbol = PostActionType.types[post_action_type_id]
    return false if type_symbol == :bookmark
    return can_see_flags?(topic) if PostActionType.is_flag?(type_symbol)

    if type_symbol == :vote
      # We can see votes if the topic allows for public voting
      return false if topic.has_meta_data_boolean?(:private_poll)
    end

    true
  end

  # Support sites that have to approve users
  def can_access_forum?
    return true unless SiteSetting.must_approve_users?
    return false unless @user

    # Staff can't lock themselves out of a site
    return true if is_staff?

    @user.approved?
  end

  def can_see_pending_invites_from?(user)
    is_me?(user)
  end

  def can_invite_to?(object)
    authenticated? &&
    can_see?(object) &&
    (
      (!SiteSetting.must_approve_users? && @user.has_trust_level?(:regular)) ||
      is_staff?
    )
  end

  def can_see_deleted_posts?
    is_staff?
  end

  def can_see_private_messages?(user_id)
    is_staff? || (authenticated? && @user.id == user_id)
  end

  def can_delete_all_posts?(user)
    is_staff? && user.created_at >= 7.days.ago
  end

  def can_remove_allowed_users?(topic)
    is_staff?
  end

  # Support for ensure_{blah}! methods.
  def method_missing(method, *args, &block)
    if method.to_s =~ /^ensure_(.*)\!$/
      can_method = :"#{Regexp.last_match[1]}?"

      if respond_to?(can_method)
        raise Discourse::InvalidAccess.new("#{can_method} failed") unless send(can_method, *args, &block)
        return
      end
    end

    super.method_missing(method, *args, &block)
  end

  # Make sure we can see the object. Will raise a NotFound if it's nil
  def ensure_can_see!(obj)
    raise Discourse::InvalidAccess.new("Can't see #{obj}") unless can_see?(obj)
  end

  # Creating Methods
  def can_create_category?(parent)
    is_staff?
  end

  def can_create_topic?(parent)
    can_create_post?(parent)
  end

  def can_create_post?(parent)
    !SpamRulesEnforcer.block?(@user)
  end

  def can_create_post_on_topic?(topic)
    is_staff? || (not(topic.closed? || topic.archived?) && can_create_post?(topic))
  end

  # Editing Methods
  def can_edit_category?(category)
    is_staff?
  end

  def can_edit_post?(post)
    is_staff? || (not(post.topic.archived?) && is_my_own?(post))
  end

  def can_edit_user?(user)
    is_me?(user) || is_staff?
  end

  def can_edit_topic?(topic)
    is_staff? || is_my_own?(topic)
  end

  # Deleting Methods
  def can_delete_post?(post)
    # Can't delete the first post
    return false if post.post_number == 1

    # You can delete your own posts
    return !post.user_deleted? if is_my_own?(post)

    is_staff?
  end

  # Recovery Method
  def can_recover_post?(post)
    is_staff?
  end

  def can_delete_category?(category)
    is_staff? && category.topic_count == 0
  end

  def can_delete_topic?(topic)
    is_staff? && not(Category.exists?(topic_id: topic.id))
  end

  def can_delete_post_action?(post_action)
    # You can only undo your own actions
    is_my_own?(post_action) && not(post_action.is_private_message?) &&

    # Make sure they want to delete it within the window
    post_action.created_at > SiteSetting.post_undo_action_window_mins.minutes.ago
  end

  def can_send_private_message?(target)
    (User === target || Group === target) &&
    authenticated? &&

    # Can't send message to yourself
    is_not_me?(target) &&

    # Have to be a basic level at least
    @user.has_trust_level?(:basic) &&

    SiteSetting.enable_private_messages
  end

  def can_reply_as_new_topic?(topic)
    authenticated? && topic && not(topic.private_message?) && @user.has_trust_level?(:basic)
  end

  def can_see_topic?(topic)
    if topic
      is_staff? ||

      topic.deleted_at.nil? &&

      # not secure, or I can see it
      (not(topic.secure_category?) || can_see_category?(topic.category)) &&

      # not private, or I am allowed (or an admin)
      (not(topic.private_message?) || authenticated? && (topic.all_allowed_users.where(id: @user.id).exists? || is_admin?))
    end
  end

  def can_see_post?(post)
    post.present? && (is_staff? || (!post.deleted_at.present? && can_see_topic?(post.topic)))
  end

  def can_see_category?(category)
    not(category.secure) || secure_category_ids.include?(category.id)
  end

  def can_vote?(post, opts={})
    post_can_act?(post,:vote, opts)
  end

  # Can the user act on the post in a particular way.
  #  taken_actions = the list of actions the user has already taken
  def post_can_act?(post, action_key, opts={})

    taken = opts[:taken_actions].try(:keys).to_a
    is_flag = PostActionType.is_flag?(action_key)
    already_taken_this_action = taken.any? && taken.include?(PostActionType.types[action_key])
    already_did_flagging      = taken.any? && (taken & PostActionType.flag_types.values).any?

    if  authenticated? && post
      # we always allow flagging - NOTE: this does not seem true, see specs. (MVH)
      (is_flag && @user.has_trust_level?(:basic) && not(already_did_flagging)) ||

      # not a flagging action, and haven't done it already
      not(is_flag || already_taken_this_action) &&

      # nothing except flagging on archived posts
      not(post.topic.archived?) &&

      # don't like your own stuff
      not(action_key == :like && is_my_own?(post)) &&

      # no voting more than once on single vote topics
      not(action_key == :vote && opts[:voted_in_topic] && post.topic.has_meta_data_boolean?(:single_vote))
    end
  end

  def secure_category_ids
    @secure_category_ids ||= @user.secure_category_ids
  end

  private

  def is_my_own?(obj)
    @user.present? &&
    (obj.respond_to?(:user) || obj.respond_to?(:user_id)) &&
    (obj.respond_to?(:user) ? obj.user == @user : true) &&
    (obj.respond_to?(:user_id) ? (obj.user_id == @user.id) : true)
  end

  def is_me?(other)
    other && authenticated? && User === other && @user == other
  end

  def is_not_me?(other)
    @user.blank? || !is_me?(other)
  end

  def can_administer?(obj)
    is_admin? && obj.present?
  end

  def can_administer_user?(other_user)
    can_administer?(other_user) && is_not_me?(other_user)
  end

  def method_name_for(action, obj)
    method_name = :"can_#{action}_#{obj.class.name.underscore}?"
    return method_name if respond_to?(method_name)
  end

end<|MERGE_RESOLUTION|>--- conflicted
+++ resolved
@@ -133,13 +133,12 @@
     can_administer?(user) && not(user.moderator?)
   end
 
-<<<<<<< HEAD
   def can_change_trust_level?(user)
     can_administer?(user)
-=======
+  end
+
   def can_grant_title?(user)
     user && is_staff?
->>>>>>> b92e912a
   end
 
   def can_block_user?(user)
