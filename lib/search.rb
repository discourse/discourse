# frozen_string_literal: true

class Search
  DIACRITICS ||= /([\u0300-\u036f]|[\u1AB0-\u1AFF]|[\u1DC0-\u1DFF]|[\u20D0-\u20FF])/

  cattr_accessor :preloaded_topic_custom_fields
  self.preloaded_topic_custom_fields = Set.new

  def self.per_facet
    5
  end

  def self.strip_diacritics(str)
    s = str.unicode_normalize(:nfkd)
    s.gsub!(DIACRITICS, "")
    s.strip!
    s
  end

  def self.per_filter
    50
  end

  # Sometimes we want more topics than are returned due to exclusion of dupes. This is the
  # factor of extra results we'll ask for.
  def self.burst_factor
    3
  end

  def self.facets
    %w(topic category user private_messages tags all_topics)
  end

  def self.ts_config(locale = SiteSetting.default_locale)
    # if adding a text search configuration, you should check PG beforehand:
    # SELECT cfgname FROM pg_ts_config;
    # As an aside, dictionaries can be listed by `\dFd`, the
    # physical locations are in /usr/share/postgresql/<version>/tsearch_data.
    # But it may not appear there based on pg extension configuration.
    # base docker config
    #
    case locale.split("_")[0].to_sym
    when :da then 'danish'
    when :nl then 'dutch'
    when :en then 'english'
    when :fi then 'finnish'
    when :fr then 'french'
    when :de then 'german'
    when :hu then 'hungarian'
    when :it then 'italian'
    when :nb then 'norwegian'
    when :pt then 'portuguese'
    when :ro then 'romanian'
    when :ru then 'russian'
    when :es then 'spanish'
    when :sv then 'swedish'
    when :tr then 'turkish'
    else 'simple' # use the 'simple' stemmer for other languages
    end
  end

  def self.prepare_data(search_data, purpose = :query)
    purpose ||= :query

    data = search_data.dup
    data.force_encoding("UTF-8")
    if purpose != :topic
      # TODO cppjieba_rb is designed for chinese, we need something else for Japanese
      # Korean appears to be safe cause words are already space seperated
      # For Japanese we should investigate using kakasi
      if ['zh_TW', 'zh_CN', 'ja'].include?(SiteSetting.default_locale) || SiteSetting.search_tokenize_chinese_japanese_korean
        require 'cppjieba_rb' unless defined? CppjiebaRb
        mode = (purpose == :query ? :query : :mix)
        data = CppjiebaRb.segment(search_data, mode: mode)
        data = CppjiebaRb.filter_stop_word(data).join(' ')
      else
        data.squish!
      end

      if SiteSetting.search_ignore_accents
        data = strip_diacritics(data)
      end
    end
    data
  end

  def self.word_to_date(str)

    if str =~ /^[0-9]{1,3}$/
      return Time.zone.now.beginning_of_day.days_ago(str.to_i)
    end

    if str =~ /^([12][0-9]{3})(-([0-1]?[0-9]))?(-([0-3]?[0-9]))?$/
      year = $1.to_i
      month = $2 ? $3.to_i : 1
      day = $4 ? $5.to_i : 1

      return if day == 0 || month == 0 || day > 31 || month > 12

      return begin
        Time.zone.parse("#{year}-#{month}-#{day}")
      rescue ArgumentError
      end
    end

    if str.downcase == "yesterday"
      return Time.zone.now.beginning_of_day.yesterday
    end

    titlecase = str.downcase.titlecase

    if Date::DAYNAMES.include?(titlecase)
      return Time.zone.now.beginning_of_week(str.downcase.to_sym)
    end

    if idx = (Date::MONTHNAMES.find_index(titlecase) ||
              Date::ABBR_MONTHNAMES.find_index(titlecase))
      delta = Time.zone.now.month - idx
      delta += 12 if delta < 0
      Time.zone.now.beginning_of_month.months_ago(delta)
    end
  end

  def self.min_post_id_no_cache
    return 0 unless SiteSetting.search_prefer_recent_posts?

    offset, has_more = Post.unscoped
      .order('id desc')
      .offset(SiteSetting.search_recent_posts_size - 1)
      .limit(2)
      .pluck(:id)

    has_more ? offset : 0
  end

  def self.min_post_id(opts = nil)
    return 0 unless SiteSetting.search_prefer_recent_posts?

    # It can be quite slow to count all the posts so let's cache it
    Discourse.cache.fetch("search-min-post-id:#{SiteSetting.search_recent_posts_size}", expires_in: 1.week) do
      min_post_id_no_cache
    end
  end

  attr_accessor :term
  attr_reader :clean_term

  def initialize(term, opts = nil)
    @opts = opts || {}
    @guardian = @opts[:guardian] || Guardian.new
    @search_context = @opts[:search_context]
    @include_blurbs = @opts[:include_blurbs] || false
    @blurb_length = @opts[:blurb_length]
    @valid = true
    @page = @opts[:page]

    term = term.to_s.dup

    # Removes any zero-width characters from search terms
    term.gsub!(/[\u200B-\u200D\uFEFF]/, '')
    # Replace curly quotes to regular quotes
    term.gsub!(/[\u201c\u201d]/, '"')

    @clean_term = term
    @in_title = false

    term = process_advanced_search!(term)

    if term.present?
      @term = Search.prepare_data(term, Topic === @search_context ? :topic : nil)
      @original_term = PG::Connection.escape_string(@term)
    end

    if @search_pms && @guardian.user
      @opts[:type_filter] = "private_messages"
      @search_context = @guardian.user
    end

    if @search_all_topics && @guardian.user
      @opts[:type_filter] = "all_topics"
    end

    @results = GroupedSearchResults.new(
      @opts[:type_filter],
      clean_term,
      @search_context,
      @include_blurbs,
      @blurb_length
    )
  end

  def limit
    if @opts[:type_filter].present?
      Search.per_filter + 1
    else
      Search.per_facet + 1
    end
  end

  def offset
    if @page && @opts[:type_filter].present?
      (@page - 1) * Search.per_filter
    else
      0
    end
  end

  def valid?
    @valid
  end

  def self.execute(term, opts = nil)
    self.new(term, opts).execute
  end

  # Query a term
  def execute
    if SiteSetting.log_search_queries? && @opts[:search_type].present? && !Discourse.readonly_mode?
      status, search_log_id = SearchLog.log(
        term: @term,
        search_type: @opts[:search_type],
        ip_address: @opts[:ip_address],
        user_id: @opts[:user_id]
      )
      @results.search_log_id = search_log_id unless status == :error
    end

    unless @filters.present? || @opts[:search_for_id]
      min_length = @opts[:min_search_term_length] || SiteSetting.min_search_term_length
      terms = (@term || '').split(/\s(?=(?:[^"]|"[^"]*")*$)/).reject { |t| t.length < min_length }

      if terms.blank?
        @term = ''
        @valid = false
        return
      end
    end

    # If the term is a number or url to a topic, just include that topic
    if @opts[:search_for_id] && ['topic', 'private_messages', 'all_topics'].include?(@results.type_filter)
      if @term =~ /^\d+$/
        single_topic(@term.to_i)
      else
        begin
          route = Rails.application.routes.recognize_path(@term)
          single_topic(route[:topic_id]) if route[:topic_id].present?
        rescue ActionController::RoutingError
        end
      end
    end

    find_grouped_results if @results.posts.blank?

    if preloaded_topic_custom_fields.present? && @results.posts.present?
      topics = @results.posts.map(&:topic)
      Topic.preload_custom_fields(topics, preloaded_topic_custom_fields)
    end

    @results
  end

  def self.advanced_filter(trigger, &block)
    (@advanced_filters ||= {})[trigger] = block
  end

  def self.advanced_filters
    @advanced_filters
  end

  advanced_filter(/^in:personal-direct$/) do |posts|
    if @guardian.user
      posts
        .joins("LEFT JOIN topic_allowed_groups tg ON posts.topic_id = tg.topic_id")
        .where(<<~SQL, user_id: @guardian.user.id)
          tg.id IS NULL
          AND posts.topic_id IN (
            SELECT tau.topic_id
            FROM topic_allowed_users tau
            JOIN topic_allowed_users tau2
            ON tau2.topic_id = tau.topic_id
            AND tau2.id != tau.id
            WHERE tau.user_id = :user_id
            GROUP BY tau.topic_id
            HAVING COUNT(*) = 1
          )
        SQL
    end
  end

  advanced_filter(/^in:tagged$/) do |posts|
    posts
      .where('EXISTS (SELECT 1 FROM topic_tags WHERE topic_tags.topic_id = posts.topic_id)')
  end

  advanced_filter(/^in:untagged$/) do |posts|
    posts
      .joins("LEFT JOIN topic_tags ON
        topic_tags.topic_id = posts.topic_id")
      .where("topic_tags.id IS NULL")
  end

  advanced_filter(/^status:open$/) do |posts|
    posts.where('NOT topics.closed AND NOT topics.archived')
  end

  advanced_filter(/^status:closed$/) do |posts|
    posts.where('topics.closed')
  end

  advanced_filter(/^status:public$/) do |posts|
    category_ids = Category
      .where(read_restricted: false)
      .pluck(:id)

    posts.where("topics.category_id in (?)", category_ids)
  end

  advanced_filter(/^status:archived$/) do |posts|
    posts.where('topics.archived')
  end

  advanced_filter(/^status:noreplies$/) do |posts|
    posts.where("topics.posts_count = 1")
  end

  advanced_filter(/^status:single_user$/) do |posts|
    posts.where("topics.participant_count = 1")
  end

  advanced_filter(/^posts_count:(\d+)$/) do |posts, match|
    posts.where("topics.posts_count = ?", match.to_i)
  end

  advanced_filter(/^min_post_count:(\d+)$/) do |posts, match|
    posts.where("topics.posts_count >= ?", match.to_i)
  end

  advanced_filter(/^in:first|^f$/) do |posts|
    posts.where("posts.post_number = 1")
  end

  advanced_filter(/^in:pinned$/) do |posts|
    posts.where("topics.pinned_at IS NOT NULL")
  end

  advanced_filter(/^in:unpinned$/) do |posts|
    if @guardian.user
      posts.where("topics.pinned_at IS NOT NULL AND topics.id IN (
                  SELECT topic_id FROM topic_users WHERE user_id = ? AND cleared_pinned_at IS NOT NULL
                 )", @guardian.user.id)
    end
  end

  advanced_filter(/^in:wiki$/) do |posts, match|
    posts.where(wiki: true)
  end

  advanced_filter(/^badge:(.*)$/) do |posts, match|
    badge_id = Badge.where('name ilike ? OR id = ?', match, match.to_i).pluck_first(:id)
    if badge_id
      posts.where('posts.user_id IN (SELECT ub.user_id FROM user_badges ub WHERE ub.badge_id = ?)', badge_id)
    else
      posts.where("1 = 0")
    end
  end

<<<<<<< HEAD
  advanced_filter(/^in:(likes)$/) do |posts, match|
    if @guardian.user
      post_action_type = PostActionType.types[:like] if match == "likes"

      posts.where("posts.id IN (
                            SELECT pa.post_id FROM post_actions pa
                            WHERE pa.user_id = #{@guardian.user.id} AND
                                  pa.post_action_type_id = #{post_action_type} AND
                                  deleted_at IS NULL
                         )")
=======
  def post_action_type_filter(posts, post_action_type)
    posts.where("posts.id IN (
      SELECT pa.post_id FROM post_actions pa
      WHERE pa.user_id = #{@guardian.user.id} AND
            pa.post_action_type_id = #{post_action_type} AND
            deleted_at IS NULL
    )")
  end

  advanced_filter(/^in:(likes)$/) do |posts, match|
    if @guardian.user
      post_action_type_filter(posts, PostActionType.types[:like])
    end
  end

  advanced_filter(/^in:(bookmarks)$/) do |posts, match|
    if @guardian.user
      if SiteSetting.enable_bookmarks_with_reminders
        posts.where("posts.id IN (SELECT post_id FROM bookmarks WHERE bookmarks.user_id = #{@guardian.user.id})")
      else
        post_action_type_filter(posts, PostActionType.types[:bookmark])
      end
>>>>>>> 8f054413
    end
  end

  advanced_filter(/^in:(bookmarks)$/) do |posts, match|
    if @guardian.user
      posts.where("posts.id IN (SELECT post_id FROM bookmarks WHERE bookmarks.user_id = #{@guardian.user.id})")
    end
  end

  advanced_filter(/^in:posted$/) do |posts|
    posts.where("posts.user_id = #{@guardian.user.id}") if @guardian.user
  end

  advanced_filter(/^in:created$/) do |posts|
    posts.where(user_id: @guardian.user.id, post_number: 1) if @guardian.user
  end

  advanced_filter(/^created:@(.*)$/) do |posts, match|
    user_id = User.where(username: match.downcase).pluck_first(:id)
    posts.where(user_id: user_id, post_number: 1)
  end

  advanced_filter(/^in:(watching|tracking)$/) do |posts, match|
    if @guardian.user
      level = TopicUser.notification_levels[match.to_sym]
      posts.where("posts.topic_id IN (
                    SELECT tu.topic_id FROM topic_users tu
                    WHERE tu.user_id = :user_id AND
                          tu.notification_level >= :level
                   )", user_id: @guardian.user.id, level: level)

    end
  end

  advanced_filter(/^in:seen$/) do |posts|
    if @guardian.user
      posts
        .joins("INNER JOIN post_timings ON
          post_timings.topic_id = posts.topic_id
          AND post_timings.post_number = posts.post_number
          AND post_timings.user_id = #{ActiveRecord::Base.connection.quote(@guardian.user.id)}
        ")
    end
  end

  advanced_filter(/^in:unseen$/) do |posts|
    if @guardian.user
      posts
        .joins("LEFT JOIN post_timings ON
          post_timings.topic_id = posts.topic_id
          AND post_timings.post_number = posts.post_number
          AND post_timings.user_id = #{ActiveRecord::Base.connection.quote(@guardian.user.id)}
        ")
        .where("post_timings.user_id IS NULL")
    end
  end

  advanced_filter(/^with:images$/) do |posts|
    posts.where("posts.image_url IS NOT NULL")
  end

  advanced_filter(/^category:(.+)$/) do |posts, match|
    exact = false

    if match[0] == "="
      exact = true
      match = match[1..-1]
    end

    category_ids = Category.where('slug ilike ? OR name ilike ? OR id = ?',
                                  match, match, match.to_i).pluck(:id)
    if category_ids.present?

      unless exact
        category_ids +=
          Category.where('parent_category_id = ?', category_ids.first).pluck(:id)
      end

      @category_filter_matched ||= true
      posts.where("topics.category_id IN (?)", category_ids)
    else
      posts.where("1 = 0")
    end
  end

  advanced_filter(/^\#([\p{L}0-9\-:=]+)$/) do |posts, match|

    exact = true

    category_slug, subcategory_slug = match.to_s.split(":")
    next unless category_slug

    if subcategory_slug

      category_id, _ = DB.query_single(<<~SQL, category_slug.downcase, subcategory_slug.downcase)
        SELECT sub.id
        FROM categories sub
        JOIN categories c ON sub.parent_category_id = c.id
        WHERE LOWER(c.slug)  = ? AND LOWER(sub.slug) = ?
        ORDER BY c.id
        LIMIT 1
      SQL

    else
      # main category
      if category_slug[0] == "="
        category_slug = category_slug[1..-1]
      else
        exact = false
      end

      category_id = Category.where("lower(slug) = ?", category_slug.downcase)
        .order('case when parent_category_id is null then 0 else 1 end')
        .pluck(:id)
        .first
    end

    if category_id
      category_ids = [category_id]

      unless exact
        category_ids +=
          Category.where('parent_category_id = ?', category_id).pluck(:id)
      end

      @category_filter_matched ||= true
      posts.where("topics.category_id IN (?)", category_ids)
    else
      # try a possible tag match
      tag_id = Tag.where_name(category_slug).pluck_first(:id)
      if (tag_id)
        posts.where(<<~SQL, tag_id)
          topics.id IN (
            SELECT DISTINCT(tt.topic_id)
            FROM topic_tags tt
            WHERE tt.tag_id = ?
          )
        SQL
      else
        if tag_group_id = TagGroup.find_id_by_slug(category_slug)
          posts.where(<<~SQL, tag_group_id)
            topics.id IN (
              SELECT DISTINCT(tt.topic_id)
              FROM topic_tags tt
              WHERE tt.tag_id in (
                SELECT tag_id
                FROM tag_group_memberships
                WHERE tag_group_id = ?
              )
            )
          SQL

        # a bit yucky but we got to add the term back in
        elsif match.to_s.length >= SiteSetting.min_search_term_length
          posts.where <<~SQL
            posts.id IN (
              SELECT post_id FROM post_search_data pd1
              WHERE pd1.search_data @@ #{Search.ts_query(term: "##{match}")})
          SQL
        end
      end
    end
  end

  advanced_filter(/^group:(.+)$/) do |posts, match|
    group_id = Group.where('name ilike ? OR (id = ? AND id > 0)', match, match.to_i).pluck_first(:id)
    if group_id
      posts.where("posts.user_id IN (select gu.user_id from group_users gu where gu.group_id = ?)", group_id)
    else
      posts.where("1 = 0")
    end
  end

  advanced_filter(/^user:(.+)$/) do |posts, match|
    user_id = User.where(staged: false).where('username_lower = ? OR id = ?', match.downcase, match.to_i).pluck_first(:id)
    if user_id
      posts.where("posts.user_id = #{user_id}")
    else
      posts.where("1 = 0")
    end
  end

  advanced_filter(/^\@([a-zA-Z0-9_\-.]+)$/) do |posts, match|
    user_id = User.where(staged: false).where(username_lower: match.downcase).pluck_first(:id)
    if user_id
      posts.where("posts.user_id = #{user_id}")
    else
      posts.where("1 = 0")
    end
  end

  advanced_filter(/^before:(.*)$/) do |posts, match|
    if date = Search.word_to_date(match)
      posts.where("posts.created_at < ?", date)
    else
      posts
    end
  end

  advanced_filter(/^after:(.*)$/) do |posts, match|
    if date = Search.word_to_date(match)
      posts.where("posts.created_at > ?", date)
    else
      posts
    end
  end

  advanced_filter(/^tags?:([\p{L}0-9,\-_+]+)$/) do |posts, match|
    search_tags(posts, match, positive: true)
  end

  advanced_filter(/^\-tags?:([\p{L}0-9,\-_+]+)$/) do |posts, match|
    search_tags(posts, match, positive: false)
  end

  advanced_filter(/^filetypes?:([a-zA-Z0-9,\-_]+)$/) do |posts, match|
    file_extensions = match.split(",").map(&:downcase)
    posts.where("posts.id IN (
      SELECT post_id
        FROM topic_links
       WHERE extension IN (:file_extensions)

      UNION

      SELECT post_uploads.post_id
        FROM uploads
        JOIN post_uploads ON post_uploads.upload_id = uploads.id
       WHERE lower(uploads.extension) IN (:file_extensions)
    )", file_extensions: file_extensions)
  end

  private

  def search_tags(posts, match, positive:)
    return if match.nil?
    match.downcase!
    modifier = positive ? "" : "NOT"

    if match.include?('+')
      tags = match.split('+')

      posts.where("topics.id #{modifier} IN (
        SELECT tt.topic_id
        FROM topic_tags tt, tags
        WHERE tt.tag_id = tags.id
        GROUP BY tt.topic_id
        HAVING to_tsvector(#{default_ts_config}, array_to_string(array_agg(lower(tags.name)), ' ')) @@ to_tsquery(#{default_ts_config}, ?)
      )", tags.join('&'))
    else
      tags = match.split(",")

      posts.where("topics.id #{modifier} IN (
        SELECT DISTINCT(tt.topic_id)
        FROM topic_tags tt, tags
        WHERE tt.tag_id = tags.id AND lower(tags.name) IN (?)
      )", tags)
    end
  end

  def process_advanced_search!(term)
    term.to_s.scan(/(([^" \t\n\x0B\f\r]+)?(("[^"]+")?))/).to_a.map do |(word, _)|
      next if word.blank?

      found = false

      Search.advanced_filters.each do |matcher, block|
        cleaned = word.gsub(/["']/, "")
        if cleaned =~ matcher
          (@filters ||= []) << [block, $1]
          found = true
        end
      end

      if word == 'order:latest' || word == 'l'
        @order = :latest
        nil
      elsif word == 'order:latest_topic'
        @order = :latest_topic
        nil
      elsif word == 'in:title' || word == 't'
        @in_title = true
        nil
      elsif word =~ /topic:(\d+)/
        topic_id = $1.to_i
        if topic_id > 1
          topic = Topic.find_by(id: topic_id)
          if @guardian.can_see?(topic)
            @search_context = topic
          end
        end
        nil
      elsif word == 'order:views'
        @order = :views
        nil
      elsif word == 'order:likes'
        @order = :likes
        nil
      elsif word == 'in:all'
        @search_all_topics = true
        nil
      elsif %w{in:private in:personal}.include?(word) # remove private after 2.4 release
        @search_pms = true
        nil
      elsif word == "in:personal-direct"
        @search_pms = true
        @direct_pms_only = true
        nil
      elsif word =~ /^personal_messages:(.+)$/
        @search_pms = true
        nil
      else
        found ? nil : word
      end
    end.compact.join(' ')
  end

  def find_grouped_results
    if @results.type_filter.present?
      raise Discourse::InvalidAccess.new("invalid type filter") unless Search.facets.include?(@results.type_filter)
      # calling protected methods
      send("#{@results.type_filter}_search")
    else
      unless @search_context
        user_search if @term.present?
        category_search if @term.present?
        tags_search if @term.present?
        groups_search if @term.present?
      end
      topic_search
    end

    add_more_topics_if_expected
    @results
  rescue ActiveRecord::StatementInvalid
    # In the event of a PG:Error return nothing, it is likely they used a foreign language whose
    # locale is not supported by postgres
  end

  # Add more topics if we expected them
  def add_more_topics_if_expected
    expected_topics = 0
    expected_topics = Search.facets.size unless @results.type_filter.present?
    expected_topics = Search.per_facet * Search.facets.size if @results.type_filter == 'topic'
    expected_topics -= @results.posts.length
    if expected_topics > 0
      extra_posts = posts_query(expected_topics * Search.burst_factor)
      extra_posts = extra_posts.where("posts.topic_id NOT in (?)", @results.posts.map(&:topic_id)) if @results.posts.present?
      extra_posts.each do |post|
        @results.add(post)
        expected_topics -= 1
        break if expected_topics == 0
      end
    end
  end

  # If we're searching for a single topic
  def single_topic(id)
    if @opts[:restrict_to_archetype].present?
      archetype = @opts[:restrict_to_archetype] == Archetype.default ? Archetype.default : Archetype.private_message
      post = Post.joins(:topic)
        .where("topics.id = :id AND topics.archetype = :archetype AND posts.post_number = 1", id: id, archetype: archetype)
        .first
    else
      post = Post.find_by(topic_id: id, post_number: 1)
    end
    return nil unless @guardian.can_see?(post)

    @results.add(post)
    @results
  end

  def secure_category_ids
    return @secure_category_ids unless @secure_category_ids.nil?
    @secure_category_ids = @guardian.secure_category_ids
  end

  def category_search
    # scope is leaking onto Category, this is not good and probably a bug in Rails
    # the secure_category_ids will invoke the same method on User, it calls Category.where
    # however the scope from the query below is leaking in to Category, this works around
    # the issue while we figure out what is up in Rails
    secure_category_ids

    categories = Category.includes(:category_search_data)
      .where("category_search_data.search_data @@ #{ts_query}")
      .references(:category_search_data)
      .order("topics_month DESC")
      .secured(@guardian)
      .limit(limit)

    categories.each do |category|
      @results.add(category)
    end
  end

  def user_search
    return if SiteSetting.hide_user_profiles_from_public && !@guardian.user

    users = User.includes(:user_search_data)
      .references(:user_search_data)
      .where(active: true)
      .where(staged: false)
      .where("user_search_data.search_data @@ #{ts_query("simple")}")
      .order("CASE WHEN username_lower = '#{@original_term.downcase}' THEN 0 ELSE 1 END")
      .order("last_posted_at DESC")
      .limit(limit)

    users.each do |user|
      @results.add(user)
    end
  end

  def groups_search
    groups = Group
      .visible_groups(@guardian.user, "name ASC", include_everyone: false)
      .where("name ILIKE :term OR full_name ILIKE :term", term: "%#{@term}%")

    groups.each { |group| @results.add(group) }
  end

  def tags_search
    return unless SiteSetting.tagging_enabled

    tags = Tag.includes(:tag_search_data)
      .where("tag_search_data.search_data @@ #{ts_query}")
      .references(:tag_search_data)
      .order("name asc")
      .limit(limit)

    tags.each do |tag|
      @results.add(tag)
    end
  end

  PHRASE_MATCH_REGEXP_PATTERN = '"([^"]+)"'

  def posts_query(limit, opts = nil)
    opts ||= {}

    posts = Post.where(post_type: Topic.visible_post_types(@guardian.user))
      .joins(:post_search_data, :topic)
      .joins("LEFT JOIN categories ON categories.id = topics.category_id")

    is_topic_search = @search_context.present? && @search_context.is_a?(Topic)

    posts = posts.where("topics.visible") unless is_topic_search

    if opts[:type_filter] === "private_messages" || (is_topic_search && @search_context.private_message?)
      posts = posts.where("topics.archetype =  ?", Archetype.private_message)

       unless @guardian.is_admin?
         posts = posts.private_posts_for_user(@guardian.user)
       end
    elsif opts[:type_filter] === "all_topics"
      private_posts = posts.where("topics.archetype = ?", Archetype.private_message)
      private_posts = private_posts.private_posts_for_user(@guardian.user)

      posts = posts.where("topics.archetype <> ?", Archetype.private_message).or(private_posts)
    else
      posts = posts.where("topics.archetype <> ?", Archetype.private_message)
    end

    if @term.present?
      if is_topic_search

        term_without_quote = @term
        if @term =~ /"(.+)"/
          term_without_quote = $1
        end

        if @term =~ /'(.+)'/
          term_without_quote = $1
        end

        posts = posts.joins('JOIN users u ON u.id = posts.user_id')
        posts = posts.where("posts.raw  || ' ' || u.username || ' ' || COALESCE(u.name, '') ilike ?", "%#{term_without_quote}%")
      else
        # A is for title
        # B is for category
        # C is for tags
        # D is for cooked
        weights = @in_title ? 'A' : (SiteSetting.tagging_enabled ? 'ABCD' : 'ABD')
        posts = posts.where("post_search_data.search_data @@ #{ts_query(weight_filter: weights)}")
        exact_terms = @term.scan(Regexp.new(PHRASE_MATCH_REGEXP_PATTERN)).flatten

        exact_terms.each do |exact|
          posts = posts.where("posts.raw ilike :exact OR topics.title ilike :exact", exact: "%#{exact}%")
        end
      end
    end

    @filters.each do |block, match|
      if block.arity == 1
        posts = instance_exec(posts, &block) || posts
      else
        posts = instance_exec(posts, match, &block) || posts
      end
    end if @filters

    # If we have a search context, prioritize those posts first
    posts =
      if @search_context.present?
        if @search_context.is_a?(User)
          if opts[:type_filter] === "private_messages"
            @direct_pms_only ? posts : posts.private_posts_for_user(@search_context)
          else
            posts.where("posts.user_id = #{@search_context.id}")
          end
        elsif @search_context.is_a?(Category)
          category_ids = Category
            .where(parent_category_id: @search_context.id)
            .pluck(:id)
            .push(@search_context.id)

          posts.where("topics.category_id in (?)", category_ids)
        elsif @search_context.is_a?(Topic)
          posts.where("topics.id = #{@search_context.id}")
            .order("posts.post_number #{@order == :latest ? "DESC" : ""}")
        elsif @search_context.is_a?(Tag)
          posts = posts
            .joins("LEFT JOIN topic_tags ON topic_tags.topic_id = topics.id")
            .joins("LEFT JOIN tags ON tags.id = topic_tags.tag_id")
          posts.where("tags.id = #{@search_context.id}")
        end
      else
        posts = categories_ignored(posts) unless @category_filter_matched
        posts
      end

    if @order == :latest || (@term.blank? && !@order)
      if opts[:aggregate_search]
        posts = posts.order("MAX(posts.created_at) DESC")
      else
        posts = posts.reorder("posts.created_at DESC")
      end
    elsif @order == :latest_topic
      if opts[:aggregate_search]
        posts = posts.order("MAX(topics.created_at) DESC")
      else
        posts = posts.order("topics.created_at DESC")
      end
    elsif @order == :views
      if opts[:aggregate_search]
        posts = posts.order("MAX(topics.views) DESC")
      else
        posts = posts.order("topics.views DESC")
      end
    elsif @order == :likes
      if opts[:aggregate_search]
        posts = posts.order("MAX(posts.like_count) DESC")
      else
        posts = posts.order("posts.like_count DESC")
      end
    else
      # 1|32 divides the rank by 1 + logarithm of the document length and
      # scales the range from zero to one
      data_ranking = <<~SQL
      (
        TS_RANK_CD(
          post_search_data.search_data,
          #{ts_query(weight_filter: weights)},
          1|32
        ) *
        (
          CASE categories.search_priority
          WHEN #{Searchable::PRIORITIES[:very_low]}
          THEN #{SiteSetting.category_search_priority_very_low_weight}
          WHEN #{Searchable::PRIORITIES[:low]}
          THEN #{SiteSetting.category_search_priority_low_weight}
          WHEN #{Searchable::PRIORITIES[:high]}
          THEN #{SiteSetting.category_search_priority_high_weight}
          WHEN #{Searchable::PRIORITIES[:very_high]}
          THEN #{SiteSetting.category_search_priority_very_high_weight}
          ELSE
            CASE WHEN topics.closed
            THEN 0.9
            ELSE 1
            END
          END
        )
      )
      SQL

      if opts[:aggregate_search]
        posts = posts.order("MAX(#{data_ranking}) DESC")
      else
        posts = posts.order("#{data_ranking} DESC")
      end

      posts = posts.order("topics.bumped_at DESC")
    end

    if secure_category_ids.present?
      posts = posts.where("(categories.id IS NULL) OR (NOT categories.read_restricted) OR (categories.id IN (?))", secure_category_ids).references(:categories)
    else
      posts = posts.where("(categories.id IS NULL) OR (NOT categories.read_restricted)").references(:categories)
    end

    posts = posts.offset(offset)
    posts.limit(limit)
  end

  def categories_ignored(posts)
    posts.where(<<~SQL, Searchable::PRIORITIES[:ignore])
    categories.id NOT IN (
      SELECT categories.id WHERE categories.search_priority = ?
    )
    SQL
  end

  def self.default_ts_config
    "'#{Search.ts_config}'"
  end

  def default_ts_config
    self.class.default_ts_config
  end

  def self.ts_query(term: , ts_config:  nil, joiner: "&", weight_filter: nil)

    data = DB.query_single(
      "SELECT TO_TSVECTOR(:config, :term)",
      config: 'simple',
      term: term
    ).first

    ts_config = ActiveRecord::Base.connection.quote(ts_config) if ts_config
    all_terms = data.scan(/'([^']+)'\:\d+/).flatten
    all_terms.map! do |t|
      t.split(/[\)\(&']/).find(&:present?)
    end.compact!

    query = ActiveRecord::Base.connection.quote(
      all_terms
        .map { |t| "'#{PG::Connection.escape_string(t)}':*#{weight_filter}" }
        .join(" #{joiner} ")
    )

    "TO_TSQUERY(#{ts_config || default_ts_config}, #{query})"
  end

  def ts_query(ts_config = nil, weight_filter: nil)
    @ts_query_cache ||= {}
    @ts_query_cache["#{ts_config || default_ts_config} #{@term} #{weight_filter}"] ||=
      Search.ts_query(term: @term, ts_config: ts_config, weight_filter: weight_filter)
  end

  def wrap_rows(query)
    "SELECT *, row_number() over() row_number FROM (#{query.to_sql}) xxx"
  end

  def aggregate_post_sql(opts)
    min_or_max = @order == :latest ? "max" : "min"

    query =
      if @order == :likes
        # likes are a pain to aggregate so skip
        posts_query(limit, type_filter: opts[:type_filter])
          .select('topics.id', "posts.post_number")
      else
        posts_query(limit, aggregate_search: true, type_filter: opts[:type_filter])
          .select('topics.id', "#{min_or_max}(posts.post_number) post_number")
          .group('topics.id')
      end

    min_id = Search.min_post_id
    if min_id > 0
      low_set = query.dup.where("post_search_data.post_id < #{min_id}")
      high_set = query.where("post_search_data.post_id >= #{min_id}")

      return { default: wrap_rows(high_set), remaining: wrap_rows(low_set) }
    end

    # double wrapping so we get correct row numbers
    { default: wrap_rows(query) }
  end

  def aggregate_posts(post_sql)
    return [] unless post_sql

    posts_eager_loads(Post)
      .joins("JOIN (#{post_sql}) x ON x.id = posts.topic_id AND x.post_number = posts.post_number")
      .order('row_number')
  end

  def aggregate_search(opts = {})
    post_sql = aggregate_post_sql(opts)

    added = 0

    aggregate_posts(post_sql[:default]).each do |p|
      @results.add(p)
      added += 1
    end

    if added < limit
      aggregate_posts(post_sql[:remaining]).each { |p| @results.add(p) }
    end
  end

  def private_messages_search
    raise Discourse::InvalidAccess.new("anonymous can not search PMs") unless @guardian.user

    aggregate_search(type_filter: "private_messages")
  end

  def all_topics_search
    aggregate_search(type_filter: "all_topics")
  end

  def topic_search
    if @search_context.is_a?(Topic)
      posts = posts_eager_loads(posts_query(limit))
        .where('posts.topic_id = ?', @search_context.id)

      posts.each do |post|
        @results.add(post)
      end
    else
      aggregate_search
    end
  end

  def posts_eager_loads(query)
    query = query.includes(:user)
    topic_eager_loads = [:category]

    if SiteSetting.tagging_enabled
      topic_eager_loads << :tags
    end

    query.includes(topic: topic_eager_loads)
  end

end<|MERGE_RESOLUTION|>--- conflicted
+++ resolved
@@ -364,18 +364,6 @@
     end
   end
 
-<<<<<<< HEAD
-  advanced_filter(/^in:(likes)$/) do |posts, match|
-    if @guardian.user
-      post_action_type = PostActionType.types[:like] if match == "likes"
-
-      posts.where("posts.id IN (
-                            SELECT pa.post_id FROM post_actions pa
-                            WHERE pa.user_id = #{@guardian.user.id} AND
-                                  pa.post_action_type_id = #{post_action_type} AND
-                                  deleted_at IS NULL
-                         )")
-=======
   def post_action_type_filter(posts, post_action_type)
     posts.where("posts.id IN (
       SELECT pa.post_id FROM post_actions pa
@@ -388,17 +376,6 @@
   advanced_filter(/^in:(likes)$/) do |posts, match|
     if @guardian.user
       post_action_type_filter(posts, PostActionType.types[:like])
-    end
-  end
-
-  advanced_filter(/^in:(bookmarks)$/) do |posts, match|
-    if @guardian.user
-      if SiteSetting.enable_bookmarks_with_reminders
-        posts.where("posts.id IN (SELECT post_id FROM bookmarks WHERE bookmarks.user_id = #{@guardian.user.id})")
-      else
-        post_action_type_filter(posts, PostActionType.types[:bookmark])
-      end
->>>>>>> 8f054413
     end
   end
 
