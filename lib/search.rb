# frozen_string_literal: true

class Search
  DIACRITICS ||= /([\u0300-\u036f]|[\u1AB0-\u1AFF]|[\u1DC0-\u1DFF]|[\u20D0-\u20FF])/
  HIGHLIGHT_CSS_CLASS = 'search-highlight'

  cattr_accessor :preloaded_topic_custom_fields
  self.preloaded_topic_custom_fields = Set.new

  def self.per_facet
    5
  end

  def self.strip_diacritics(str)
    s = str.unicode_normalize(:nfkd)
    s.gsub!(DIACRITICS, "")
    s.strip!
    s
  end

  def self.per_filter
    50
  end

  def self.facets
    %w(topic category user private_messages tags all_topics)
  end

  def self.ts_config(locale = SiteSetting.default_locale)
    # if adding a text search configuration, you should check PG beforehand:
    # SELECT cfgname FROM pg_ts_config;
    # As an aside, dictionaries can be listed by `\dFd`, the
    # physical locations are in /usr/share/postgresql/<version>/tsearch_data.
    # But it may not appear there based on pg extension configuration.
    # base docker config
    #
    case locale.split("_")[0].to_sym
    when :da then 'danish'
    when :nl then 'dutch'
    when :en then 'english'
    when :fi then 'finnish'
    when :fr then 'french'
    when :de then 'german'
    when :hu then 'hungarian'
    when :it then 'italian'
    when :nb then 'norwegian'
    when :pt then 'portuguese'
    when :ro then 'romanian'
    when :ru then 'russian'
    when :es then 'spanish'
    when :sv then 'swedish'
    when :tr then 'turkish'
    else 'simple' # use the 'simple' stemmer for other languages
    end
  end

  def self.prepare_data(search_data, purpose = :query)
    purpose ||= :query

    data = search_data.dup
    data.force_encoding("UTF-8")
    if purpose != :topic
      # TODO cppjieba_rb is designed for chinese, we need something else for Japanese
      # Korean appears to be safe cause words are already space seperated
      # For Japanese we should investigate using kakasi
      if ['zh_TW', 'zh_CN', 'ja'].include?(SiteSetting.default_locale) || SiteSetting.search_tokenize_chinese_japanese_korean
        require 'cppjieba_rb' unless defined? CppjiebaRb
        mode = (purpose == :query ? :query : :mix)
        data = CppjiebaRb.segment(search_data, mode: mode)

        # TODO: we still want to tokenize here but the current stopword list is too wide
        # in cppjieba leading to words such as volume to be skipped. PG already has an English
        # stopword list so use that vs relying on cppjieba
        if ts_config != 'english'
          data = CppjiebaRb.filter_stop_word(data)
        else
          data = data.filter { |s| s.present? }
        end

        data = data.join(' ')

      else
        data.squish!
      end

      if SiteSetting.search_ignore_accents
        data = strip_diacritics(data)
      end
    end

    data.gsub!(/\S+/) do |str|
      if str =~ /^["]?((https?:\/\/)[\S]+)["]?$/
        begin
          uri = URI.parse(Regexp.last_match[1])
          uri.query = nil
          str = uri.to_s
        rescue URI::Error
          # don't fail if uri does not parse
        end
      end

      str
    end

    data
  end

  def self.word_to_date(str)

    if str =~ /^[0-9]{1,3}$/
      return Time.zone.now.beginning_of_day.days_ago(str.to_i)
    end

    if str =~ /^([12][0-9]{3})(-([0-1]?[0-9]))?(-([0-3]?[0-9]))?$/
      year = $1.to_i
      month = $2 ? $3.to_i : 1
      day = $4 ? $5.to_i : 1

      return if day == 0 || month == 0 || day > 31 || month > 12

      return begin
        Time.zone.parse("#{year}-#{month}-#{day}")
      rescue ArgumentError
      end
    end

    if str.downcase == "yesterday"
      return Time.zone.now.beginning_of_day.yesterday
    end

    titlecase = str.downcase.titlecase

    if Date::DAYNAMES.include?(titlecase)
      return Time.zone.now.beginning_of_week(str.downcase.to_sym)
    end

    if idx = (Date::MONTHNAMES.find_index(titlecase) ||
              Date::ABBR_MONTHNAMES.find_index(titlecase))
      delta = Time.zone.now.month - idx
      delta += 12 if delta < 0
      Time.zone.now.beginning_of_month.months_ago(delta)
    end
  end

  def self.min_post_id_no_cache
    return 0 unless SiteSetting.search_prefer_recent_posts?

    offset, has_more = Post.unscoped
      .order('id desc')
      .offset(SiteSetting.search_recent_posts_size - 1)
      .limit(2)
      .pluck(:id)

    has_more ? offset : 0
  end

  def self.min_post_id(opts = nil)
    return 0 unless SiteSetting.search_prefer_recent_posts?

    # It can be quite slow to count all the posts so let's cache it
    Discourse.cache.fetch("search-min-post-id:#{SiteSetting.search_recent_posts_size}", expires_in: 1.week) do
      min_post_id_no_cache
    end
  end

  attr_accessor :term
  attr_reader :clean_term

  def initialize(term, opts = nil)
    @opts = opts || {}
    @guardian = @opts[:guardian] || Guardian.new
    @search_context = @opts[:search_context]
    @blurb_length = @opts[:blurb_length]
    @valid = true
    @page = @opts[:page]
    @search_all_pms = false

    term = term.to_s.dup

    # Removes any zero-width characters from search terms
    term.gsub!(/[\u200B-\u200D\uFEFF]/, '')
    # Replace curly quotes to regular quotes
    term.gsub!(/[\u201c\u201d]/, '"')

    @clean_term = term
    @in_title = false

    term = process_advanced_search!(term)

    if term.present?
      @term = Search.prepare_data(term, Topic === @search_context ? :topic : nil)
      @original_term = Search.escape_string(@term)
    end

    if @search_pms || @search_all_pms || @opts[:type_filter] == 'private_messages'
      @opts[:type_filter] = "private_messages"
      @search_context ||= @guardian.user

      unless @search_context.present? && @guardian.can_see_private_messages?(@search_context.id)
        raise Discourse::InvalidAccess.new
      end
    end

    if @search_all_topics && @guardian.user
      @opts[:type_filter] = "all_topics"
    end

    @results = GroupedSearchResults.new(
      type_filter: @opts[:type_filter],
      term: clean_term,
      blurb_term: term,
      search_context: @search_context,
      blurb_length: @blurb_length
    )
  end

  def limit
    if @opts[:type_filter].present?
      Search.per_filter + 1
    else
      Search.per_facet + 1
    end
  end

  def offset
    if @page && @opts[:type_filter].present?
      (@page - 1) * Search.per_filter
    else
      0
    end
  end

  def valid?
    @valid
  end

  def self.execute(term, opts = nil)
    self.new(term, opts).execute
  end

  # Query a term
  def execute(readonly_mode: Discourse.readonly_mode?)
    if SiteSetting.log_search_queries? && @opts[:search_type].present? && !readonly_mode
      status, search_log_id = SearchLog.log(
        term: @term,
        search_type: @opts[:search_type],
        ip_address: @opts[:ip_address],
        user_id: @opts[:user_id]
      )
      @results.search_log_id = search_log_id unless status == :error
    end

    unless @filters.present? || @opts[:search_for_id]
      min_length = @opts[:min_search_term_length] || SiteSetting.min_search_term_length
      terms = (@term || '').split(/\s(?=(?:[^"]|"[^"]*")*$)/).reject { |t| t.length < min_length }

      if terms.blank?
        @term = ''
        @valid = false
        return
      end
    end

    # If the term is a number or url to a topic, just include that topic
    if @opts[:search_for_id] && ['topic', 'private_messages', 'all_topics'].include?(@results.type_filter)
      if @term =~ /^\d+$/
        single_topic(@term.to_i)
      else
<<<<<<< HEAD
        begin
          if route = Discourse.route_for(@term)
            if route[:controller] == "topics" && route[:action] == "show"
              topic_id = (route[:id] || route[:topic_id]).to_i
              single_topic(topic_id) if topic_id > 0
            end
          end
        rescue ActionController::RoutingError
=======
        if route = Discourse.route_for(@term)
          if route[:controller] == "topics" && route[:action] == "show"
            topic_id = (route[:id] || route[:topic_id]).to_i
            single_topic(topic_id) if topic_id > 0
          end
>>>>>>> c60084a8
        end
      end
    end

    find_grouped_results if @results.posts.blank?

    if preloaded_topic_custom_fields.present? && @results.posts.present?
      topics = @results.posts.map(&:topic)
      Topic.preload_custom_fields(topics, preloaded_topic_custom_fields)
    end

    @results
  end

  def self.advanced_order(trigger, &block)
    (@advanced_orders ||= {})[trigger] = block
  end

  def self.advanced_orders
    @advanced_orders
  end

  def self.advanced_filter(trigger, &block)
    (@advanced_filters ||= {})[trigger] = block
  end

  def self.advanced_filters
    @advanced_filters
  end

  def self.custom_topic_eager_load(tables = nil, &block)
    (@custom_topic_eager_loads ||= []) << (tables || block)
  end

  def self.custom_topic_eager_loads
    Array.wrap(@custom_topic_eager_loads)
  end

  advanced_filter(/^in:personal-direct$/i) do |posts|
    if @guardian.user
      posts
        .joins("LEFT JOIN topic_allowed_groups tg ON posts.topic_id = tg.topic_id")
        .where(<<~SQL, user_id: @guardian.user.id)
          tg.id IS NULL
          AND posts.topic_id IN (
            SELECT tau.topic_id
            FROM topic_allowed_users tau
            JOIN topic_allowed_users tau2
            ON tau2.topic_id = tau.topic_id
            AND tau2.id != tau.id
            WHERE tau.user_id = :user_id
            GROUP BY tau.topic_id
            HAVING COUNT(*) = 1
          )
        SQL
    end
  end

  advanced_filter(/^in:all-pms$/i) do |posts|
    posts.private_posts if @guardian.is_admin?
  end

  advanced_filter(/^in:tagged$/i) do |posts|
    posts
      .where('EXISTS (SELECT 1 FROM topic_tags WHERE topic_tags.topic_id = posts.topic_id)')
  end

  advanced_filter(/^in:untagged$/i) do |posts|
    posts
      .joins("LEFT JOIN topic_tags ON
        topic_tags.topic_id = posts.topic_id")
      .where("topic_tags.id IS NULL")
  end

  advanced_filter(/^status:open$/i) do |posts|
    posts.where('NOT topics.closed AND NOT topics.archived')
  end

  advanced_filter(/^status:closed$/i) do |posts|
    posts.where('topics.closed')
  end

  advanced_filter(/^status:public$/i) do |posts|
    category_ids = Category
      .where(read_restricted: false)
      .pluck(:id)

    posts.where("topics.category_id in (?)", category_ids)
  end

  advanced_filter(/^status:archived$/i) do |posts|
    posts.where('topics.archived')
  end

  advanced_filter(/^status:noreplies$/i) do |posts|
    posts.where("topics.posts_count = 1")
  end

  advanced_filter(/^status:single_user$/i) do |posts|
    posts.where("topics.participant_count = 1")
  end

  advanced_filter(/^posts_count:(\d+)$/i) do |posts, match|
    posts.where("topics.posts_count = ?", match.to_i)
  end

  advanced_filter(/^min_post_count:(\d+)$/i) do |posts, match|
    posts.where("topics.posts_count >= ?", match.to_i)
  end

  advanced_filter(/^min_posts:(\d+)$/i) do |posts, match|
    posts.where("topics.posts_count >= ?", match.to_i)
  end

  advanced_filter(/^max_posts:(\d+)$/i) do |posts, match|
    posts.where("topics.posts_count <= ?", match.to_i)
  end

  advanced_filter(/^in:first|^f$/i) do |posts|
    posts.where("posts.post_number = 1")
  end

  advanced_filter(/^in:pinned$/i) do |posts|
    posts.where("topics.pinned_at IS NOT NULL")
  end

  advanced_filter(/^in:wiki$/i) do |posts, match|
    posts.where(wiki: true)
  end

  advanced_filter(/^badge:(.*)$/i) do |posts, match|
    badge_id = Badge.where('name ilike ? OR id = ?', match, match.to_i).pluck_first(:id)
    if badge_id
      posts.where('posts.user_id IN (SELECT ub.user_id FROM user_badges ub WHERE ub.badge_id = ?)', badge_id)
    else
      posts.where("1 = 0")
    end
  end

  def post_action_type_filter(posts, post_action_type)
    posts.where("posts.id IN (
      SELECT pa.post_id FROM post_actions pa
      WHERE pa.user_id = #{@guardian.user.id} AND
            pa.post_action_type_id = #{post_action_type} AND
            deleted_at IS NULL
    )")
  end

  advanced_filter(/^in:(likes)$/i) do |posts, match|
    if @guardian.user
      post_action_type_filter(posts, PostActionType.types[:like])
    end
  end

  advanced_filter(/^in:(bookmarks)$/i) do |posts, match|
    if @guardian.user
      posts.where("posts.id IN (SELECT post_id FROM bookmarks WHERE bookmarks.user_id = #{@guardian.user.id})")
    end
  end

  advanced_filter(/^in:posted$/i) do |posts|
    posts.where("posts.user_id = #{@guardian.user.id}") if @guardian.user
  end

  advanced_filter(/^in:created$/i) do |posts|
    posts.where(user_id: @guardian.user.id, post_number: 1) if @guardian.user
  end

  advanced_filter(/^created:@(.*)$/i) do |posts, match|
    user_id = User.where(username: match.downcase).pluck_first(:id)
    posts.where(user_id: user_id, post_number: 1)
  end

  advanced_filter(/^in:(watching|tracking)$/i) do |posts, match|
    if @guardian.user
      level = TopicUser.notification_levels[match.downcase.to_sym]
      posts.where("posts.topic_id IN (
                    SELECT tu.topic_id FROM topic_users tu
                    WHERE tu.user_id = :user_id AND
                          tu.notification_level >= :level
                   )", user_id: @guardian.user.id, level: level)

    end
  end

  advanced_filter(/^in:seen$/i) do |posts|
    if @guardian.user
      posts
        .joins("INNER JOIN post_timings ON
          post_timings.topic_id = posts.topic_id
          AND post_timings.post_number = posts.post_number
          AND post_timings.user_id = #{ActiveRecord::Base.connection.quote(@guardian.user.id)}
        ")
    end
  end

  advanced_filter(/^in:unseen$/i) do |posts|
    if @guardian.user
      posts
        .joins("LEFT JOIN post_timings ON
          post_timings.topic_id = posts.topic_id
          AND post_timings.post_number = posts.post_number
          AND post_timings.user_id = #{ActiveRecord::Base.connection.quote(@guardian.user.id)}
        ")
        .where("post_timings.user_id IS NULL")
    end
  end

  advanced_filter(/^with:images$/i) do |posts|
    posts.where("posts.image_upload_id IS NOT NULL")
  end

  advanced_filter(/^category:(.+)$/i) do |posts, match|
    exact = false

    if match[0] == "="
      exact = true
      match = match[1..-1]
    end

    category_ids = Category.where('slug ilike ? OR name ilike ? OR id = ?',
                                  match, match, match.to_i).pluck(:id)
    if category_ids.present?

      unless exact
        category_ids +=
          Category.where('parent_category_id = ?', category_ids.first).pluck(:id)
      end

      @category_filter_matched ||= true
      posts.where("topics.category_id IN (?)", category_ids)
    else
      posts.where("1 = 0")
    end
  end

  advanced_filter(/^\#([\p{L}\p{M}0-9\-:=]+)$/i) do |posts, match|

    exact = true

    category_slug, subcategory_slug = match.to_s.split(":")
    next unless category_slug

    if subcategory_slug

      category_id, _ = DB.query_single(<<~SQL, category_slug.downcase, subcategory_slug.downcase)
        SELECT sub.id
        FROM categories sub
        JOIN categories c ON sub.parent_category_id = c.id
        WHERE LOWER(c.slug)  = ? AND LOWER(sub.slug) = ?
        ORDER BY c.id
        LIMIT 1
      SQL

    else
      # main category
      if category_slug[0] == "="
        category_slug = category_slug[1..-1]
      else
        exact = false
      end

      category_id = Category.where("lower(slug) = ?", category_slug.downcase)
        .order('case when parent_category_id is null then 0 else 1 end')
        .pluck(:id)
        .first
    end

    if category_id
      category_ids = [category_id]

      unless exact
        category_ids +=
          Category.where('parent_category_id = ?', category_id).pluck(:id)
      end

      @category_filter_matched ||= true
      posts.where("topics.category_id IN (?)", category_ids)
    else
      # try a possible tag match
      tag_id = Tag.where_name(category_slug).pluck_first(:id)
      if (tag_id)
        posts.where(<<~SQL, tag_id)
          topics.id IN (
            SELECT DISTINCT(tt.topic_id)
            FROM topic_tags tt
            WHERE tt.tag_id = ?
          )
        SQL
      else
        if tag_group_id = TagGroup.find_id_by_slug(category_slug)
          posts.where(<<~SQL, tag_group_id)
            topics.id IN (
              SELECT DISTINCT(tt.topic_id)
              FROM topic_tags tt
              WHERE tt.tag_id in (
                SELECT tag_id
                FROM tag_group_memberships
                WHERE tag_group_id = ?
              )
            )
          SQL

        # a bit yucky but we got to add the term back in
        elsif match.to_s.length >= SiteSetting.min_search_term_length
          posts.where <<~SQL
            posts.id IN (
              SELECT post_id FROM post_search_data pd1
              WHERE pd1.search_data @@ #{Search.ts_query(term: "##{match}")})
          SQL
        end
      end
    end
  end

  advanced_filter(/^group:(.+)$/i) do |posts, match|
    group_id = Group.where('name ilike ? OR (id = ? AND id > 0)', match, match.to_i).pluck_first(:id)
    if group_id
      posts.where("posts.user_id IN (select gu.user_id from group_users gu where gu.group_id = ?)", group_id)
    else
      posts.where("1 = 0")
    end
  end

  advanced_filter(/^user:(.+)$/i) do |posts, match|
    user_id = User.where(staged: false).where('username_lower = ? OR id = ?', match.downcase, match.to_i).pluck_first(:id)
    if user_id
      posts.where("posts.user_id = #{user_id}")
    else
      posts.where("1 = 0")
    end
  end

  advanced_filter(/^\@([a-zA-Z0-9_\-.]+)$/i) do |posts, match|
    user_id = User.where(staged: false).where(username_lower: match.downcase).pluck_first(:id)
    if user_id
      posts.where("posts.user_id = #{user_id}")
    else
      posts.where("1 = 0")
    end
  end

  advanced_filter(/^before:(.*)$/i) do |posts, match|
    if date = Search.word_to_date(match)
      posts.where("posts.created_at < ?", date)
    else
      posts
    end
  end

  advanced_filter(/^after:(.*)$/i) do |posts, match|
    if date = Search.word_to_date(match)
      posts.where("posts.created_at > ?", date)
    else
      posts
    end
  end

  advanced_filter(/^tags?:([\p{L}\p{M}0-9,\-_+]+)$/i) do |posts, match|
    search_tags(posts, match, positive: true)
  end

  advanced_filter(/^\-tags?:([\p{L}\p{M}0-9,\-_+]+)$/i) do |posts, match|
    search_tags(posts, match, positive: false)
  end

  advanced_filter(/^filetypes?:([a-zA-Z0-9,\-_]+)$/i) do |posts, match|
    file_extensions = match.split(",").map(&:downcase)
    posts.where("posts.id IN (
      SELECT post_id
        FROM topic_links
       WHERE extension IN (:file_extensions)

      UNION

      SELECT post_uploads.post_id
        FROM uploads
        JOIN post_uploads ON post_uploads.upload_id = uploads.id
       WHERE lower(uploads.extension) IN (:file_extensions)
    )", file_extensions: file_extensions)
  end

  advanced_filter(/^min_views:(\d+)$/i) do |posts, match|
    posts.where("topics.views >= ?", match.to_i)
  end

  advanced_filter(/^max_views:(\d+)$/i) do |posts, match|
    posts.where("topics.views <= ?", match.to_i)
  end

  private

  def search_tags(posts, match, positive:)
    return if match.nil?
    match.downcase!
    modifier = positive ? "" : "NOT"

    if match.include?('+')
      tags = match.split('+')

      posts.where("topics.id #{modifier} IN (
        SELECT tt.topic_id
        FROM topic_tags tt, tags
        WHERE tt.tag_id = tags.id
        GROUP BY tt.topic_id
        HAVING to_tsvector(#{default_ts_config}, array_to_string(array_agg(lower(tags.name)), ' ')) @@ to_tsquery(#{default_ts_config}, ?)
      )", tags.join('&'))
    else
      tags = match.split(",")

      posts.where("topics.id #{modifier} IN (
        SELECT DISTINCT(tt.topic_id)
        FROM topic_tags tt, tags
        WHERE tt.tag_id = tags.id AND lower(tags.name) IN (?)
      )", tags)
    end
  end

  def process_advanced_search!(term)
    term.to_s.scan(/(([^" \t\n\x0B\f\r]+)?(("[^"]+")?))/).to_a.map do |(word, _)|
      next if word.blank?

      found = false

      Search.advanced_filters.each do |matcher, block|
        cleaned = word.gsub(/["']/, "")
        if cleaned =~ matcher
          (@filters ||= []) << [block, $1]
          found = true
        end
      end

      if word == 'l'
        @order = :latest
        nil
      elsif word =~ /^order:\w+$/i
        @order = word.downcase.gsub('order:', '').to_sym
        nil
      elsif word =~ /^in:title$/i || word == 't'
        @in_title = true
        nil
      elsif word =~ /^topic:(\d+)$/i
        topic_id = $1.to_i
        if topic_id > 1
          topic = Topic.find_by(id: topic_id)
          if @guardian.can_see?(topic)
            @search_context = topic
          end
        end
        nil
      elsif word =~ /^in:all$/i
        @search_all_topics = true
        nil
      elsif word =~ /^in:personal$/i
        @search_pms = true
        nil
      elsif word =~ /^in:personal-direct$/i
        @search_pms = true
        nil
      elsif word =~ /^in:all-pms$/i
        @search_all_pms = true
        nil
      elsif word =~ /^personal_messages:(.+)$/i
        if user = User.find_by_username($1)
          @search_pms = true
          @search_context = user
        end

        nil
      else
        found ? nil : word
      end
    end.compact.join(' ')
  end

  def find_grouped_results
    if @results.type_filter.present?
      raise Discourse::InvalidAccess.new("invalid type filter") unless Search.facets.include?(@results.type_filter)
      # calling protected methods
      send("#{@results.type_filter}_search")
    else
      unless @search_context
        user_search if @term.present?
        category_search if @term.present?
        tags_search if @term.present?
        groups_search if @term.present?
      end
      topic_search
    end

    @results
  rescue ActiveRecord::StatementInvalid
    # In the event of a PG:Error return nothing, it is likely they used a foreign language whose
    # locale is not supported by postgres
  end

  # If we're searching for a single topic
  def single_topic(id)
    if @opts[:restrict_to_archetype].present?
      archetype = @opts[:restrict_to_archetype] == Archetype.default ? Archetype.default : Archetype.private_message

      post = posts_scope
        .joins(:topic)
        .find_by(
          "topics.id = :id AND topics.archetype = :archetype AND posts.post_number = 1",
          id: id,
          archetype: archetype
        )
    else
      post = posts_scope.find_by(topic_id: id, post_number: 1)
    end

    return nil unless @guardian.can_see?(post)

    @results.add(post)
    @results
  end

  def secure_category_ids
    return @secure_category_ids unless @secure_category_ids.nil?
    @secure_category_ids = @guardian.secure_category_ids
  end

  def category_search
    # scope is leaking onto Category, this is not good and probably a bug in Rails
    # the secure_category_ids will invoke the same method on User, it calls Category.where
    # however the scope from the query below is leaking in to Category, this works around
    # the issue while we figure out what is up in Rails
    secure_category_ids

    categories = Category.includes(:category_search_data)
      .where("category_search_data.search_data @@ #{ts_query}")
      .references(:category_search_data)
      .order("topics_month DESC")
      .secured(@guardian)
      .limit(limit)

    categories.each do |category|
      @results.add(category)
    end
  end

  def user_search
    return if SiteSetting.hide_user_profiles_from_public && !@guardian.user

    users = User.includes(:user_search_data)
      .references(:user_search_data)
      .where(active: true)
      .where(staged: false)
      .where("user_search_data.search_data @@ #{ts_query("simple")}")
      .order("CASE WHEN username_lower = '#{@original_term.downcase}' THEN 0 ELSE 1 END")
      .order("last_posted_at DESC")
      .limit(limit)

    users.each do |user|
      @results.add(user)
    end
  end

  def groups_search
    groups = Group
      .visible_groups(@guardian.user, "name ASC", include_everyone: false)
      .where("name ILIKE :term OR full_name ILIKE :term", term: "%#{@term}%")

    groups.each { |group| @results.add(group) }
  end

  def tags_search
    return unless SiteSetting.tagging_enabled

    tags = Tag.includes(:tag_search_data)
      .where("tag_search_data.search_data @@ #{ts_query}")
      .references(:tag_search_data)
      .order("name asc")
      .limit(limit)

    hidden_tag_names = DiscourseTagging.hidden_tag_names(@guardian)

    tags.each do |tag|
      @results.add(tag) if !hidden_tag_names.include?(tag.name)
    end
  end

  PHRASE_MATCH_REGEXP_PATTERN = '"([^"]+)"'

  def posts_query(limit, type_filter: nil, aggregate_search: false)
    posts = Post.where(post_type: Topic.visible_post_types(@guardian.user))
      .joins(:post_search_data, :topic)
      .joins("LEFT JOIN categories ON categories.id = topics.category_id")

    is_topic_search = @search_context.present? && @search_context.is_a?(Topic)
    posts = posts.where("topics.visible") unless is_topic_search

    if type_filter === "private_messages" || (is_topic_search && @search_context.private_message?)
      posts = posts
        .where(
          "topics.archetype = ? AND post_search_data.private_message",
          Archetype.private_message
        )

      unless @guardian.is_admin?
        posts = posts.private_posts_for_user(@guardian.user)
      end
    elsif type_filter === "all_topics"
      private_posts = posts
        .where(
          "topics.archetype = ? AND post_search_data.private_message",
          Archetype.private_message
          )
        .private_posts_for_user(@guardian.user)

      posts = posts
        .where(
          "topics.archetype <> ? AND NOT post_search_data.private_message",
          Archetype.private_message
        )
        .or(private_posts)
    else
      posts = posts.where(
        "topics.archetype <> ? AND NOT post_search_data.private_message",
        Archetype.private_message
      )
    end

    if @term.present?
      if is_topic_search

        term_without_quote = @term
        if @term =~ /"(.+)"/
          term_without_quote = $1
        end

        if @term =~ /'(.+)'/
          term_without_quote = $1
        end

        posts = posts.joins('JOIN users u ON u.id = posts.user_id')
        posts = posts.where("posts.raw  || ' ' || u.username || ' ' || COALESCE(u.name, '') ilike ?", "%#{term_without_quote}%")
      else
        # A is for title
        # B is for category
        # C is for tags
        # D is for cooked
        weights = @in_title ? 'A' : (SiteSetting.tagging_enabled ? 'ABCD' : 'ABD')
        posts = posts.where(post_number: 1) if @in_title
        posts = posts.where("post_search_data.search_data @@ #{ts_query(weight_filter: weights)}")
        exact_terms = @term.scan(Regexp.new(PHRASE_MATCH_REGEXP_PATTERN)).flatten

        exact_terms.each do |exact|
          posts = posts.where("posts.raw ilike :exact OR topics.title ilike :exact", exact: "%#{exact}%")
        end
      end
    end

    @filters.each do |block, match|
      if block.arity == 1
        posts = instance_exec(posts, &block) || posts
      else
        posts = instance_exec(posts, match, &block) || posts
      end
    end if @filters

    # If we have a search context, prioritize those posts first
    posts =
      if @search_context.present?
        if @search_context.is_a?(User)
          if type_filter === "private_messages"
            if @guardian.is_admin? && !@search_all_pms
              posts.private_posts_for_user(@search_context)
            else
              posts
            end
          else
            posts.where("posts.user_id = #{@search_context.id}")
          end
        elsif @search_context.is_a?(Category)
          category_ids = Category
            .where(parent_category_id: @search_context.id)
            .pluck(:id)
            .push(@search_context.id)

          posts.where("topics.category_id in (?)", category_ids)
        elsif @search_context.is_a?(Topic)
          posts.where("topics.id = #{@search_context.id}")
            .order("posts.post_number #{@order == :latest ? "DESC" : ""}")
        elsif @search_context.is_a?(Tag)
          posts = posts
            .joins("LEFT JOIN topic_tags ON topic_tags.topic_id = topics.id")
            .joins("LEFT JOIN tags ON tags.id = topic_tags.tag_id")
          posts.where("tags.id = #{@search_context.id}")
        end
      else
        posts = categories_ignored(posts) unless @category_filter_matched
        posts
      end

    if aggregate_search
      aggregate_relation = Post.unscoped
        .select("subquery.topic_id id")
        .group("subquery.topic_id")

      posts = posts.select(posts.arel.projections)
    end

    if @order == :latest
      posts = posts.reorder("posts.created_at DESC")

      if aggregate_search
        aggregate_relation = aggregate_relation
          .select(
            "MAX(subquery.post_number) post_number",
            "MAX(subquery.created_at) created_at"
          )
          .order("created_at DESC")
      end
    elsif @order == :latest_topic
      posts = posts.order("topics.created_at DESC")

      if aggregate_search
        posts = posts.select("topics.created_at topic_created_at")

        aggregate_relation = aggregate_relation
          .select(
            "MIN(subquery.post_number) post_number",
            "MAX(subquery.topic_created_at) topic_created_at"
          )
          .order("topic_created_at DESC")
      end
    elsif @order == :views
      posts = posts.order("topics.views DESC")

      if aggregate_search
        posts = posts.select("topics.views topic_views")

        aggregate_relation = aggregate_relation
          .select(
            "MIN(subquery.post_number) post_number",
            "MAX(subquery.topic_views) topic_views"
          )
          .order("topic_views DESC")
      end
    elsif @order == :likes
      posts = posts.order("posts.like_count DESC")
    else
      rank = <<~SQL
      TS_RANK_CD(
        post_search_data.search_data,
        #{@term.blank? ? '' : ts_query(weight_filter: weights)},
        #{SiteSetting.search_ranking_normalization}|32
      )
      SQL

      category_priority_weights = <<~SQL
      (
        CASE categories.search_priority
        WHEN #{Searchable::PRIORITIES[:very_low]}
        THEN #{SiteSetting.category_search_priority_very_low_weight}
        WHEN #{Searchable::PRIORITIES[:low]}
        THEN #{SiteSetting.category_search_priority_low_weight}
        WHEN #{Searchable::PRIORITIES[:high]}
        THEN #{SiteSetting.category_search_priority_high_weight}
        WHEN #{Searchable::PRIORITIES[:very_high]}
        THEN #{SiteSetting.category_search_priority_very_high_weight}
        ELSE
          CASE WHEN topics.closed
          THEN 0.9
          ELSE 1
          END
        END
      )
      SQL

      data_ranking =
        if @term.blank?
          "(#{category_priority_weights})"
        else
          "(#{rank} * #{category_priority_weights})"
        end

      if aggregate_search
        posts = posts.select("#{data_ranking} rank", "topics.bumped_at topic_bumped_at")
          .order("rank DESC", "topic_bumped_at DESC")

        aggregate_relation = aggregate_relation
          .select(
            "(ARRAY_AGG(subquery.post_number ORDER BY subquery.rank DESC, subquery.topic_bumped_at DESC))[1] post_number",
            "MAX(subquery.rank) rank", "MAX(subquery.topic_bumped_at) topic_bumped_at"
          )
          .order("rank DESC", "topic_bumped_at DESC")
      else
        posts = posts.order("#{data_ranking} DESC", "topics.bumped_at DESC")
      end
    end

    if secure_category_ids.present?
      posts = posts.where("(categories.id IS NULL) OR (NOT categories.read_restricted) OR (categories.id IN (?))", secure_category_ids).references(:categories)
    else
      posts = posts.where("(categories.id IS NULL) OR (NOT categories.read_restricted)").references(:categories)
    end

    if aggregate_search
      posts = yield(posts) if block_given?
      posts = aggregate_relation.from(posts)
    end

    if @order
      advanced_order = Search.advanced_orders&.fetch(@order, nil)
      posts = advanced_order.call(posts) if advanced_order
    end

    posts = posts.offset(offset)
    posts.limit(limit)
  end

  def categories_ignored(posts)
    posts.where(<<~SQL, Searchable::PRIORITIES[:ignore])
    (categories.search_priority IS NULL OR categories.search_priority IS NOT NULL AND categories.search_priority <> ?)
    SQL
  end

  def self.default_ts_config
    "'#{Search.ts_config}'"
  end

  def default_ts_config
    self.class.default_ts_config
  end

  def self.ts_query(term: , ts_config:  nil, joiner: nil, weight_filter: nil)
    to_tsquery(
      ts_config: ts_config,
      term: set_tsquery_weight_filter(term, weight_filter),
      joiner: joiner
    )
  end

  def self.to_tsquery(ts_config: nil, term:, joiner: nil)
    ts_config = ActiveRecord::Base.connection.quote(ts_config) if ts_config
    tsquery = "TO_TSQUERY(#{ts_config || default_ts_config}, '#{self.escape_string(term)}')"
    tsquery = "REPLACE(#{tsquery}::text, '&', '#{self.escape_string(joiner)}')::tsquery" if joiner
    tsquery
  end

  def self.set_tsquery_weight_filter(term, weight_filter)
    "'#{self.escape_string(term)}':*#{weight_filter}"
  end

  def self.escape_string(term)
    PG::Connection.escape_string(term).gsub('\\', '\\\\\\')
  end

  def ts_query(ts_config = nil, weight_filter: nil)
    @ts_query_cache ||= {}
    @ts_query_cache["#{ts_config || default_ts_config} #{@term} #{weight_filter}"] ||=
      Search.ts_query(term: @term, ts_config: ts_config, weight_filter: weight_filter)
  end

  def wrap_rows(query)
    "SELECT *, row_number() over() row_number FROM (#{query.to_sql}) xxx"
  end

  def aggregate_post_sql(opts)
    default_opts = {
      type_filter: opts[:type_filter]
    }

    min_id =
      if SiteSetting.search_recent_regular_posts_offset_post_id > 0
        if %w{all_topics private_message}.include?(opts[:type_filter])
          0
        else
          SiteSetting.search_recent_regular_posts_offset_post_id
        end
      else
        # This is kept around for backwards compatibility.
        # TODO: Drop this code path after Discourse 2.7 has been released.
        Search.min_post_id
      end

    if @order == :likes
      # likes are a pain to aggregate so skip
      query = posts_query(limit, **default_opts).select('topics.id', 'posts.post_number')

      if min_id > 0
        low_set = query.dup.where("post_search_data.post_id < #{min_id}")
        high_set = query.where("post_search_data.post_id >= #{min_id}")

        { default: wrap_rows(high_set), remaining: wrap_rows(low_set) }
      else
        { default: wrap_rows(query) }
      end
    else
      query = posts_query(limit, **default_opts, aggregate_search: true) do |posts|
        if min_id > 0
          posts.select("post_search_data.post_id post_search_data_post_id")
        else
          posts
        end
      end

      if min_id > 0
        low_set = query.dup.where("subquery.post_search_data_post_id < #{min_id}")
        high_set = query.where("subquery.post_search_data_post_id >= #{min_id}")

        { default: wrap_rows(high_set), remaining: wrap_rows(low_set) }
      else
        { default: wrap_rows(query) }
      end
    end
  end

  def aggregate_posts(post_sql)
    return [] unless post_sql

    posts_scope(posts_eager_loads(Post))
      .joins("JOIN (#{post_sql}) x ON x.id = posts.topic_id AND x.post_number = posts.post_number")
      .order('row_number')
  end

  def aggregate_search(opts = {})
    post_sql = aggregate_post_sql(opts)

    added = 0

    aggregate_posts(post_sql[:default]).each do |p|
      @results.add(p)
      added += 1
    end

    if added < limit
      aggregate_posts(post_sql[:remaining]).each { |p| @results.add(p) }
    end
  end

  def private_messages_search
    raise Discourse::InvalidAccess.new("anonymous can not search PMs") unless @guardian.user

    aggregate_search(type_filter: "private_messages")
  end

  def all_topics_search
    aggregate_search(type_filter: "all_topics")
  end

  def topic_search
    if @search_context.is_a?(Topic)
      posts = posts_scope(posts_eager_loads(posts_query(limit)))
        .where('posts.topic_id = ?', @search_context.id)

      posts.each do |post|
        @results.add(post)
      end
    else
      aggregate_search
    end
  end

  def posts_eager_loads(query)
    query = query.includes(:user, :post_search_data)
    topic_eager_loads = [:category]

    if SiteSetting.tagging_enabled
      topic_eager_loads << :tags
    end

    Search.custom_topic_eager_loads.each do |custom_loads|
      topic_eager_loads.concat(custom_loads.is_a?(Array) ? custom_loads : custom_loads.call(search_pms: @search_pms).to_a)
    end

    query.includes(topic: topic_eager_loads)
  end

  # Limited for performance reasons since `TS_HEADLINE` is slow when the text
  # document is too long.
  MAX_LENGTH_FOR_HEADLINE = 2500

  def posts_scope(default_scope = Post.all)
    if SiteSetting.use_pg_headlines_for_excerpt
      search_term = @term.present? ? Search.escape_string(@term) : nil
      ts_config = default_ts_config

      default_scope
        .joins("INNER JOIN post_search_data pd ON pd.post_id = posts.id")
        .joins("INNER JOIN topics t1 ON t1.id = posts.topic_id")
        .select(
          "TS_HEADLINE(
            #{ts_config},
            t1.fancy_title,
            PLAINTO_TSQUERY(#{ts_config}, '#{search_term}'),
            'StartSel=''<span class=\"#{HIGHLIGHT_CSS_CLASS}\">'', StopSel=''</span>'''
          ) AS topic_title_headline",
          "TS_HEADLINE(
            #{ts_config},
            LEFT(
              TS_HEADLINE(
                #{ts_config},
                LEFT(pd.raw_data, #{MAX_LENGTH_FOR_HEADLINE}),
                PLAINTO_TSQUERY(#{ts_config}, '#{search_term}'),
                'ShortWord=0, MaxFragments=1, MinWords=50, MaxWords=51, StartSel='''', StopSel='''''
              ),
              #{Search::GroupedSearchResults::BLURB_LENGTH}
            ),
            PLAINTO_TSQUERY(#{ts_config}, '#{search_term}'),
            'HighlightAll=true, StartSel=''<span class=\"#{HIGHLIGHT_CSS_CLASS}\">'', StopSel=''</span>'''
          ) AS headline",
          "LEFT(pd.raw_data, 50) AS leading_raw_data",
          "RIGHT(pd.raw_data, 50) AS trailing_raw_data",
          default_scope.arel.projections
        )
    else
      default_scope
    end
  end

end<|MERGE_RESOLUTION|>--- conflicted
+++ resolved
@@ -266,22 +266,11 @@
       if @term =~ /^\d+$/
         single_topic(@term.to_i)
       else
-<<<<<<< HEAD
-        begin
-          if route = Discourse.route_for(@term)
-            if route[:controller] == "topics" && route[:action] == "show"
-              topic_id = (route[:id] || route[:topic_id]).to_i
-              single_topic(topic_id) if topic_id > 0
-            end
-          end
-        rescue ActionController::RoutingError
-=======
         if route = Discourse.route_for(@term)
           if route[:controller] == "topics" && route[:action] == "show"
             topic_id = (route[:id] || route[:topic_id]).to_i
             single_topic(topic_id) if topic_id > 0
           end
->>>>>>> c60084a8
         end
       end
     end
