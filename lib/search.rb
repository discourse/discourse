# frozen_string_literal: true

class Search
  DIACRITICS ||= /([\u0300-\u036f]|[\u1AB0-\u1AFF]|[\u1DC0-\u1DFF]|[\u20D0-\u20FF])/

  cattr_accessor :preloaded_topic_custom_fields
  self.preloaded_topic_custom_fields = Set.new

  def self.per_facet
    5
  end

  def self.strip_diacritics(str)
    s = str.unicode_normalize(:nfkd)
    s.gsub!(DIACRITICS, "")
    s.strip!
    s
  end

  def self.per_filter
    50
  end

  # Sometimes we want more topics than are returned due to exclusion of dupes. This is the
  # factor of extra results we'll ask for.
  def self.burst_factor
    3
  end

  def self.facets
    %w(topic category user private_messages tags)
  end

  def self.ts_config(locale = SiteSetting.default_locale)
    # if adding a text search configuration, you should check PG beforehand:
    # SELECT cfgname FROM pg_ts_config;
    # As an aside, dictionaries can be listed by `\dFd`, the
    # physical locations are in /usr/share/postgresql/<version>/tsearch_data.
    # But it may not appear there based on pg extension configuration.
    # base docker config
    #
    case locale.split("_")[0].to_sym
    when :da then 'danish'
    when :nl then 'dutch'
    when :en then 'english'
    when :fi then 'finnish'
    when :fr then 'french'
    when :de then 'german'
    when :hu then 'hungarian'
    when :it then 'italian'
    when :nb then 'norwegian'
    when :pt then 'portuguese'
    when :ro then 'romanian'
    when :ru then 'russian'
    when :es then 'spanish'
    when :sv then 'swedish'
    when :tr then 'turkish'
    else 'simple' # use the 'simple' stemmer for other languages
    end
  end

  def self.prepare_data(search_data, purpose = :query)
    purpose ||= :query

    data = search_data.dup
    data.force_encoding("UTF-8")
    if purpose != :topic
      # TODO cppjieba_rb is designed for chinese, we need something else for Japanese
      # Korean appears to be safe cause words are already space seperated
      # For Japanese we should investigate using kakasi
      if ['zh_TW', 'zh_CN', 'ja'].include?(SiteSetting.default_locale) || SiteSetting.search_tokenize_chinese_japanese_korean
        require 'cppjieba_rb' unless defined? CppjiebaRb
        mode = (purpose == :query ? :query : :mix)
        data = CppjiebaRb.segment(search_data, mode: mode)
        data = CppjiebaRb.filter_stop_word(data).join(' ')
      else
        data.squish!
      end

      if SiteSetting.search_ignore_accents
        data = strip_diacritics(data)
      end
    end
    data
  end

  def self.word_to_date(str)

    if str =~ /^[0-9]{1,3}$/
      return Time.zone.now.beginning_of_day.days_ago(str.to_i)
    end

    if str =~ /^([12][0-9]{3})(-([0-1]?[0-9]))?(-([0-3]?[0-9]))?$/
      year = $1.to_i
      month = $2 ? $3.to_i : 1
      day = $4 ? $5.to_i : 1

      return if day == 0 || month == 0 || day > 31 || month > 12

      return begin
        Time.zone.parse("#{year}-#{month}-#{day}")
      rescue ArgumentError
      end
    end

    if str.downcase == "yesterday"
      return Time.zone.now.beginning_of_day.yesterday
    end

    titlecase = str.downcase.titlecase

    if Date::DAYNAMES.include?(titlecase)
      return Time.zone.now.beginning_of_week(str.downcase.to_sym)
    end

    if idx = (Date::MONTHNAMES.find_index(titlecase) ||
              Date::ABBR_MONTHNAMES.find_index(titlecase))
      delta = Time.zone.now.month - idx
      delta += 12 if delta < 0
      Time.zone.now.beginning_of_month.months_ago(delta)
    end
  end

  def self.min_post_id_no_cache
    return 0 unless SiteSetting.search_prefer_recent_posts?

    offset, has_more = Post.unscoped
      .order('id desc')
      .offset(SiteSetting.search_recent_posts_size - 1)
      .limit(2)
      .pluck(:id)

    has_more ? offset : 0
  end

  def self.min_post_id(opts = nil)
    return 0 unless SiteSetting.search_prefer_recent_posts?

    # It can be quite slow to count all the posts so let's cache it
    Rails.cache.fetch("search-min-post-id:#{SiteSetting.search_recent_posts_size}", expires_in: 1.week) do
      min_post_id_no_cache
    end
  end

  attr_accessor :term
  attr_reader :clean_term

  def initialize(term, opts = nil)
    @opts = opts || {}
    @guardian = @opts[:guardian] || Guardian.new
    @search_context = @opts[:search_context]
    @include_blurbs = @opts[:include_blurbs] || false
    @blurb_length = @opts[:blurb_length]
    @valid = true
    @page = @opts[:page]

    term = term.to_s.dup

    # Removes any zero-width characters from search terms
    term.gsub!(/[\u200B-\u200D\uFEFF]/, '')
    # Replace curly quotes to regular quotes
    term.gsub!(/[\u201c\u201d]/, '"')

    @clean_term = term
    @in_title = false

    term = process_advanced_search!(term)

    if term.present?
      @term = Search.prepare_data(term, Topic === @search_context ? :topic : nil)
      @original_term = PG::Connection.escape_string(@term)
    end

    if @search_pms && @guardian.user
      @opts[:type_filter] = "private_messages"
      @search_context = @guardian.user
    end

    @results = GroupedSearchResults.new(
      @opts[:type_filter],
      clean_term,
      @search_context,
      @include_blurbs,
      @blurb_length
    )
  end

  def limit
    if @opts[:type_filter].present?
      Search.per_filter + 1
    else
      Search.per_facet + 1
    end
  end

  def offset
    if @page && @opts[:type_filter].present?
      (@page - 1) * Search.per_filter
    else
      0
    end
  end

  def valid?
    @valid
  end

  def self.execute(term, opts = nil)
    self.new(term, opts).execute
  end

  # Query a term
  def execute
    if SiteSetting.log_search_queries? && @opts[:search_type].present? && !Discourse.readonly_mode?
      status, search_log_id = SearchLog.log(
        term: @term,
        search_type: @opts[:search_type],
        ip_address: @opts[:ip_address],
        user_id: @opts[:user_id]
      )
      @results.search_log_id = search_log_id unless status == :error
    end

    unless @filters.present? || @opts[:search_for_id]
      min_length = @opts[:min_search_term_length] || SiteSetting.min_search_term_length
      terms = (@term || '').split(/\s(?=(?:[^"]|"[^"]*")*$)/).reject { |t| t.length < min_length }

      if terms.blank?
        @term = ''
        @valid = false
        return
      end
    end

    # If the term is a number or url to a topic, just include that topic
    if @opts[:search_for_id] && (@results.type_filter == 'topic' || @results.type_filter == 'private_messages')
      if @term =~ /^\d+$/
        single_topic(@term.to_i)
      else
        begin
          route = Rails.application.routes.recognize_path(@term)
          single_topic(route[:topic_id]) if route[:topic_id].present?
        rescue ActionController::RoutingError
        end
      end
    end

    find_grouped_results if @results.posts.blank?

    if preloaded_topic_custom_fields.present? && @results.posts.present?
      topics = @results.posts.map(&:topic)
      Topic.preload_custom_fields(topics, preloaded_topic_custom_fields)
    end

    @results
  end

  def self.advanced_filter(trigger, &block)
    (@advanced_filters ||= {})[trigger] = block
  end

  def self.advanced_filters
    @advanced_filters
  end

<<<<<<< HEAD
=======
  advanced_filter(/^in:personal-direct$/) do |posts|
    if @guardian.user
      posts
        .joins("LEFT JOIN topic_allowed_groups tg ON posts.topic_id = tg.topic_id")
        .where(<<~SQL, user_id: @guardian.user.id)
          tg.id IS NULL
          AND posts.topic_id IN (
            SELECT tau.topic_id
            FROM topic_allowed_users tau
            JOIN topic_allowed_users tau2
            ON tau2.topic_id = tau.topic_id
            AND tau2.id != tau.id
            WHERE tau.user_id = :user_id
            GROUP BY tau.topic_id
            HAVING COUNT(*) = 1
          )
        SQL
    end
  end

>>>>>>> 40d14ba1
  advanced_filter(/^in:tagged$/) do |posts|
    posts
      .where('EXISTS (SELECT 1 FROM topic_tags WHERE topic_tags.topic_id = posts.topic_id)')
  end

  advanced_filter(/^in:untagged$/) do |posts|
    posts
      .joins("LEFT JOIN topic_tags ON
        topic_tags.topic_id = posts.topic_id")
      .where("topic_tags.id IS NULL")
  end

  advanced_filter(/^status:open$/) do |posts|
    posts.where('NOT topics.closed AND NOT topics.archived')
  end

  advanced_filter(/^status:closed$/) do |posts|
    posts.where('topics.closed')
  end

  advanced_filter(/^status:archived$/) do |posts|
    posts.where('topics.archived')
  end

  advanced_filter(/^status:noreplies$/) do |posts|
    posts.where("topics.posts_count = 1")
  end

  advanced_filter(/^status:single_user$/) do |posts|
    posts.where("topics.participant_count = 1")
  end

  advanced_filter(/^posts_count:(\d+)$/) do |posts, match|
    posts.where("topics.posts_count = ?", match.to_i)
  end

  advanced_filter(/^min_post_count:(\d+)$/) do |posts, match|
    posts.where("topics.posts_count >= ?", match.to_i)
  end

  advanced_filter(/^in:first|^f$/) do |posts|
    posts.where("posts.post_number = 1")
  end

  advanced_filter(/^in:pinned$/) do |posts|
    posts.where("topics.pinned_at IS NOT NULL")
  end

  advanced_filter(/^in:unpinned$/) do |posts|
    if @guardian.user
      posts.where("topics.pinned_at IS NOT NULL AND topics.id IN (
                  SELECT topic_id FROM topic_users WHERE user_id = ? AND cleared_pinned_at IS NOT NULL
                 )", @guardian.user.id)
    end
  end

  advanced_filter(/^in:wiki$/) do |posts, match|
    posts.where(wiki: true)
  end

  advanced_filter(/^badge:(.*)$/) do |posts, match|
    badge_id = Badge.where('name ilike ? OR id = ?', match, match.to_i).pluck_first(:id)
    if badge_id
      posts.where('posts.user_id IN (SELECT ub.user_id FROM user_badges ub WHERE ub.badge_id = ?)', badge_id)
    else
      posts.where("1 = 0")
    end
  end

  advanced_filter(/^in:(likes|bookmarks)$/) do |posts, match|
    if @guardian.user
      post_action_type = PostActionType.types[:like] if match == "likes"
      post_action_type = PostActionType.types[:bookmark] if match == "bookmarks"

      posts.where("posts.id IN (
                            SELECT pa.post_id FROM post_actions pa
                            WHERE pa.user_id = #{@guardian.user.id} AND
                                  pa.post_action_type_id = #{post_action_type} AND
                                  deleted_at IS NULL
                         )")
    end
  end

  advanced_filter(/^in:posted$/) do |posts|
    posts.where("posts.user_id = #{@guardian.user.id}") if @guardian.user
  end

  advanced_filter(/^in:(watching|tracking)$/) do |posts, match|
    if @guardian.user
      level = TopicUser.notification_levels[match.to_sym]
      posts.where("posts.topic_id IN (
                    SELECT tu.topic_id FROM topic_users tu
                    WHERE tu.user_id = :user_id AND
                          tu.notification_level >= :level
                   )", user_id: @guardian.user.id, level: level)

    end
  end

  advanced_filter(/^in:seen$/) do |posts|
    if @guardian.user
      posts
        .joins("INNER JOIN post_timings ON
          post_timings.topic_id = posts.topic_id
          AND post_timings.post_number = posts.post_number
          AND post_timings.user_id = #{ActiveRecord::Base.connection.quote(@guardian.user.id)}
        ")
    end
  end

  advanced_filter(/^in:unseen$/) do |posts|
    if @guardian.user
      posts
        .joins("LEFT JOIN post_timings ON
          post_timings.topic_id = posts.topic_id
          AND post_timings.post_number = posts.post_number
          AND post_timings.user_id = #{ActiveRecord::Base.connection.quote(@guardian.user.id)}
        ")
        .where("post_timings.user_id IS NULL")
    end
  end

  advanced_filter(/^with:images$/) do |posts|
    posts.where("posts.image_url IS NOT NULL")
  end

  advanced_filter(/^category:(.+)$/) do |posts, match|
    exact = false

    if match[0] == "="
      exact = true
      match = match[1..-1]
    end

    category_ids = Category.where('slug ilike ? OR name ilike ? OR id = ?',
                                  match, match, match.to_i).pluck(:id)
    if category_ids.present?

      unless exact
        category_ids +=
          Category.where('parent_category_id = ?', category_ids.first).pluck(:id)
      end

      @category_filter_matched ||= true
      posts.where("topics.category_id IN (?)", category_ids)
    else
      posts.where("1 = 0")
    end
  end

  advanced_filter(/^\#([\p{L}0-9\-:=]+)$/) do |posts, match|

    exact = true

    category_slug, subcategory_slug = match.to_s.split(":")
    next unless category_slug

    if subcategory_slug
      # sub category
      parent_category_id = Category
        .where(
          "lower(slug) = ? AND parent_category_id IS NULL", category_slug.downcase
        )
        .pluck(:id)
        .first

      category_id = Category
        .where("lower(slug) = ? AND parent_category_id = ?",
          subcategory_slug.downcase, parent_category_id
        )
        .pluck(:id)
        .first
    else
      # main category
      if category_slug[0] == "="
        category_slug = category_slug[1..-1]
      else
        exact = false
      end

      category_id = Category.where("lower(slug) = ?", category_slug.downcase)
        .order('case when parent_category_id is null then 0 else 1 end')
        .pluck(:id)
        .first
    end

    if category_id
      category_ids = [category_id]

      unless exact
        category_ids +=
          Category.where('parent_category_id = ?', category_id).pluck(:id)
      end

      @category_filter_matched ||= true
      posts.where("topics.category_id IN (?)", category_ids)
    else
      # try a possible tag match
      tag_id = Tag.where_name(category_slug).pluck_first(:id)
      if (tag_id)
        posts.where(<<~SQL, tag_id)
          topics.id IN (
            SELECT DISTINCT(tt.topic_id)
            FROM topic_tags tt
            WHERE tt.tag_id = ?
          )
        SQL
      else
        if tag_group_id = TagGroup.find_id_by_slug(category_slug)
          posts.where(<<~SQL, tag_group_id)
            topics.id IN (
              SELECT DISTINCT(tt.topic_id)
              FROM topic_tags tt
              WHERE tt.tag_id in (
                SELECT tag_id
                FROM tag_group_memberships
                WHERE tag_group_id = ?
              )
            )
          SQL

        # a bit yucky but we got to add the term back in
        elsif match.to_s.length >= SiteSetting.min_search_term_length
          posts.where <<~SQL
            posts.id IN (
              SELECT post_id FROM post_search_data pd1
              WHERE pd1.search_data @@ #{Search.ts_query(term: "##{match}")})
          SQL
        end
      end
    end
  end

  advanced_filter(/^group:(.+)$/) do |posts, match|
    group_id = Group.where('name ilike ? OR (id = ? AND id > 0)', match, match.to_i).pluck_first(:id)
    if group_id
      posts.where("posts.user_id IN (select gu.user_id from group_users gu where gu.group_id = ?)", group_id)
    else
      posts.where("1 = 0")
    end
  end

  advanced_filter(/^user:(.+)$/) do |posts, match|
    user_id = User.where(staged: false).where('username_lower = ? OR id = ?', match.downcase, match.to_i).pluck_first(:id)
    if user_id
      posts.where("posts.user_id = #{user_id}")
    else
      posts.where("1 = 0")
    end
  end

  advanced_filter(/^\@([a-zA-Z0-9_\-.]+)$/) do |posts, match|
    user_id = User.where(staged: false).where(username_lower: match.downcase).pluck_first(:id)
    if user_id
      posts.where("posts.user_id = #{user_id}")
    else
      posts.where("1 = 0")
    end
  end

  advanced_filter(/^before:(.*)$/) do |posts, match|
    if date = Search.word_to_date(match)
      posts.where("posts.created_at < ?", date)
    else
      posts
    end
  end

  advanced_filter(/^after:(.*)$/) do |posts, match|
    if date = Search.word_to_date(match)
      posts.where("posts.created_at > ?", date)
    else
      posts
    end
  end

  advanced_filter(/^tags?:([\p{L}0-9,\-_+]+)$/) do |posts, match|
    search_tags(posts, match, positive: true)
  end

  advanced_filter(/^\-tags?:([\p{L}0-9,\-_+]+)$/) do |posts, match|
    search_tags(posts, match, positive: false)
  end

  advanced_filter(/^filetypes?:([a-zA-Z0-9,\-_]+)$/) do |posts, match|
    file_extensions = match.split(",").map(&:downcase)
    posts.where("posts.id IN (
      SELECT post_id
        FROM topic_links
       WHERE extension IN (:file_extensions)

      UNION

      SELECT post_uploads.post_id
        FROM uploads
        JOIN post_uploads ON post_uploads.upload_id = uploads.id
       WHERE lower(uploads.extension) IN (:file_extensions)
    )", file_extensions: file_extensions)
  end

  private

  def search_tags(posts, match, positive:)
    return if match.nil?
    match.downcase!
    modifier = positive ? "" : "NOT"

    if match.include?('+')
      tags = match.split('+')

      posts.where("topics.id #{modifier} IN (
        SELECT tt.topic_id
        FROM topic_tags tt, tags
        WHERE tt.tag_id = tags.id
        GROUP BY tt.topic_id
        HAVING to_tsvector(#{default_ts_config}, array_to_string(array_agg(lower(tags.name)), ' ')) @@ to_tsquery(#{default_ts_config}, ?)
      )", tags.join('&'))
    else
      tags = match.split(",")

      posts.where("topics.id #{modifier} IN (
        SELECT DISTINCT(tt.topic_id)
        FROM topic_tags tt, tags
        WHERE tt.tag_id = tags.id AND lower(tags.name) IN (?)
      )", tags)
    end
  end

  def process_advanced_search!(term)
    term.to_s.scan(/(([^" \t\n\x0B\f\r]+)?(("[^"]+")?))/).to_a.map do |(word, _)|
      next if word.blank?

      found = false

      Search.advanced_filters.each do |matcher, block|
        cleaned = word.gsub(/["']/, "")
        if cleaned =~ matcher
          (@filters ||= []) << [block, $1]
          found = true
        end
      end

      if word == 'order:latest' || word == 'l'
        @order = :latest
        nil
      elsif word == 'order:latest_topic'
        @order = :latest_topic
        nil
      elsif word == 'in:title' || word == 't'
        @in_title = true
        nil
      elsif word =~ /topic:(\d+)/
        topic_id = $1.to_i
        if topic_id > 1
          topic = Topic.find_by(id: topic_id)
          if @guardian.can_see?(topic)
            @search_context = topic
          end
        end
        nil
      elsif word == 'order:views'
        @order = :views
        nil
      elsif word == 'order:likes'
        @order = :likes
        nil
      elsif %w{in:private in:personal}.include?(word) # remove private after 2.4 release
        @search_pms = true
        nil
      elsif word == "in:personal-direct"
        @search_pms = true
        @direct_pms_only = true
        nil
      elsif word =~ /^personal_messages:(.+)$/
        @search_pms = true
        nil
      else
        found ? nil : word
      end
    end.compact.join(' ')
  end

  def find_grouped_results
    if @results.type_filter.present?
      raise Discourse::InvalidAccess.new("invalid type filter") unless Search.facets.include?(@results.type_filter)
      # calling protected methods
      send("#{@results.type_filter}_search")
    else
      unless @search_context
        user_search if @term.present?
        category_search if @term.present?
        tags_search if @term.present?
        groups_search if @term.present?
      end
      topic_search
    end

    add_more_topics_if_expected
    @results
  rescue ActiveRecord::StatementInvalid
    # In the event of a PG:Error return nothing, it is likely they used a foreign language whose
    # locale is not supported by postgres
  end

  # Add more topics if we expected them
  def add_more_topics_if_expected
    expected_topics = 0
    expected_topics = Search.facets.size unless @results.type_filter.present?
    expected_topics = Search.per_facet * Search.facets.size if @results.type_filter == 'topic'
    expected_topics -= @results.posts.length
    if expected_topics > 0
      extra_posts = posts_query(expected_topics * Search.burst_factor)
      extra_posts = extra_posts.where("posts.topic_id NOT in (?)", @results.posts.map(&:topic_id)) if @results.posts.present?
      extra_posts.each do |post|
        @results.add(post)
        expected_topics -= 1
        break if expected_topics == 0
      end
    end
  end

  # If we're searching for a single topic
  def single_topic(id)
    if @opts[:restrict_to_archetype].present?
      archetype = @opts[:restrict_to_archetype] == Archetype.default ? Archetype.default : Archetype.private_message
      post = Post.joins(:topic)
        .where("topics.id = :id AND topics.archetype = :archetype AND posts.post_number = 1", id: id, archetype: archetype)
        .first
    else
      post = Post.find_by(topic_id: id, post_number: 1)
    end
    return nil unless @guardian.can_see?(post)

    @results.add(post)
    @results
  end

  def secure_category_ids
    return @secure_category_ids unless @secure_category_ids.nil?
    @secure_category_ids = @guardian.secure_category_ids
  end

  def category_search
    # scope is leaking onto Category, this is not good and probably a bug in Rails
    # the secure_category_ids will invoke the same method on User, it calls Category.where
    # however the scope from the query below is leaking in to Category, this works around
    # the issue while we figure out what is up in Rails
    secure_category_ids

    categories = Category.includes(:category_search_data)
      .where("category_search_data.search_data @@ #{ts_query}")
      .references(:category_search_data)
      .order("topics_month DESC")
      .secured(@guardian)
      .limit(limit)

    categories.each do |category|
      @results.add(category)
    end
  end

  def user_search
    return if SiteSetting.hide_user_profiles_from_public && !@guardian.user

    users = User.includes(:user_search_data)
      .references(:user_search_data)
      .where(active: true)
      .where(staged: false)
      .where("user_search_data.search_data @@ #{ts_query("simple")}")
      .order("CASE WHEN username_lower = '#{@original_term.downcase}' THEN 0 ELSE 1 END")
      .order("last_posted_at DESC")
      .limit(limit)

    users.each do |user|
      @results.add(user)
    end
  end

  def groups_search
    groups = Group
      .visible_groups(@guardian.user, "name ASC", include_everyone: false)
      .where("name ILIKE :term OR full_name ILIKE :term", term: "%#{@term}%")

    groups.each { |group| @results.add(group) }
  end

  def tags_search
    return unless SiteSetting.tagging_enabled

    tags = Tag.includes(:tag_search_data)
      .where("tag_search_data.search_data @@ #{ts_query}")
      .references(:tag_search_data)
      .order("name asc")
      .limit(limit)

    tags.each do |tag|
      @results.add(tag)
    end
  end

  PHRASE_MATCH_REGEXP_PATTERN = '"([^"]+)"'

  def posts_query(limit, opts = nil)
    opts ||= {}

    posts = Post.where(post_type: Topic.visible_post_types(@guardian.user))
      .joins(:post_search_data, :topic)
      .joins("LEFT JOIN categories ON categories.id = topics.category_id")

    is_topic_search = @search_context.present? && @search_context.is_a?(Topic)

    posts = posts.where("topics.visible") unless is_topic_search

    if opts[:private_messages] || (is_topic_search && @search_context.private_message?)
      posts = posts.where("topics.archetype =  ?", Archetype.private_message)

       unless @guardian.is_admin?
         posts = posts.private_posts_for_user(@guardian.user)
       end
    else
      posts = posts.where("topics.archetype <> ?", Archetype.private_message)
    end

    if @term.present?
      if is_topic_search

        term_without_quote = @term
        if @term =~ /"(.+)"/
          term_without_quote = $1
        end

        if @term =~ /'(.+)'/
          term_without_quote = $1
        end

        posts = posts.joins('JOIN users u ON u.id = posts.user_id')
        posts = posts.where("posts.raw  || ' ' || u.username || ' ' || COALESCE(u.name, '') ilike ?", "%#{term_without_quote}%")
      else
        # A is for title
        # B is for category
        # C is for tags
        # D is for cooked
        weights = @in_title ? 'A' : (SiteSetting.tagging_enabled ? 'ABCD' : 'ABD')
        posts = posts.where("post_search_data.search_data @@ #{ts_query(weight_filter: weights)}")
        exact_terms = @term.scan(Regexp.new(PHRASE_MATCH_REGEXP_PATTERN)).flatten

        exact_terms.each do |exact|
          posts = posts.where("posts.raw ilike :exact OR topics.title ilike :exact", exact: "%#{exact}%")
        end
      end
    end

    @filters.each do |block, match|
      if block.arity == 1
        posts = instance_exec(posts, &block) || posts
      else
        posts = instance_exec(posts, match, &block) || posts
      end
    end if @filters

    # If we have a search context, prioritize those posts first
    posts =
      if @search_context.present?
        if @search_context.is_a?(User)
          if opts[:private_messages]
            @direct_pms_only ? posts : posts.private_posts_for_user(@search_context)
          else
            posts.where("posts.user_id = #{@search_context.id}")
          end
        elsif @search_context.is_a?(Category)
          category_ids = Category
            .where(parent_category_id: @search_context.id)
            .pluck(:id)
            .push(@search_context.id)

          posts.where("topics.category_id in (?)", category_ids)
        elsif @search_context.is_a?(Topic)
          posts.where("topics.id = #{@search_context.id}")
            .order("posts.post_number #{@order == :latest ? "DESC" : ""}")
        elsif @search_context.is_a?(Tag)
          posts = posts
            .joins("LEFT JOIN topic_tags ON topic_tags.topic_id = topics.id")
            .joins("LEFT JOIN tags ON tags.id = topic_tags.tag_id")
          posts.where("tags.id = #{@search_context.id}")
        end
      else
        posts = categories_ignored(posts) unless @category_filter_matched
        posts
      end

    if @order == :latest || (@term.blank? && !@order)
      if opts[:aggregate_search]
        posts = posts.order("MAX(posts.created_at) DESC")
      else
        posts = posts.reorder("posts.created_at DESC")
      end
    elsif @order == :latest_topic
      if opts[:aggregate_search]
        posts = posts.order("MAX(topics.created_at) DESC")
      else
        posts = posts.order("topics.created_at DESC")
      end
    elsif @order == :views
      if opts[:aggregate_search]
        posts = posts.order("MAX(topics.views) DESC")
      else
        posts = posts.order("topics.views DESC")
      end
    elsif @order == :likes
      if opts[:aggregate_search]
        posts = posts.order("MAX(posts.like_count) DESC")
      else
        posts = posts.order("posts.like_count DESC")
      end
    else
      # 1|32 divides the rank by 1 + logarithm of the document length and
      # scales the range from zero to one
      data_ranking = <<~SQL
      (
        TS_RANK_CD(
          post_search_data.search_data,
          #{ts_query(weight_filter: weights)},
          1|32
        ) *
        (
          CASE categories.search_priority
          WHEN #{Searchable::PRIORITIES[:very_low]}
          THEN #{SiteSetting.category_search_priority_very_low_weight}
          WHEN #{Searchable::PRIORITIES[:low]}
          THEN #{SiteSetting.category_search_priority_low_weight}
          WHEN #{Searchable::PRIORITIES[:high]}
          THEN #{SiteSetting.category_search_priority_high_weight}
          WHEN #{Searchable::PRIORITIES[:very_high]}
          THEN #{SiteSetting.category_search_priority_very_high_weight}
          ELSE
            CASE WHEN topics.closed
            THEN 0.9
            ELSE 1
            END
          END
        )
      )
      SQL

      if opts[:aggregate_search]
        posts = posts.order("MAX(#{data_ranking}) DESC")
      else
        posts = posts.order("#{data_ranking} DESC")
      end

      posts = posts.order("topics.bumped_at DESC")
    end

    if secure_category_ids.present?
      posts = posts.where("(categories.id IS NULL) OR (NOT categories.read_restricted) OR (categories.id IN (?))", secure_category_ids).references(:categories)
    else
      posts = posts.where("(categories.id IS NULL) OR (NOT categories.read_restricted)").references(:categories)
    end

    posts = posts.offset(offset)
    posts.limit(limit)
  end

  def categories_ignored(posts)
    posts.where(<<~SQL, Searchable::PRIORITIES[:ignore])
    categories.id NOT IN (
      SELECT categories.id WHERE categories.search_priority = ?
    )
    SQL
  end

  def self.default_ts_config
    "'#{Search.ts_config}'"
  end

  def default_ts_config
    self.class.default_ts_config
  end

  def self.ts_query(term: , ts_config:  nil, joiner: "&", weight_filter: nil)

    data = DB.query_single(
      "SELECT TO_TSVECTOR(:config, :term)",
      config: 'simple',
      term: term
    ).first

    ts_config = ActiveRecord::Base.connection.quote(ts_config) if ts_config
    all_terms = data.scan(/'([^']+)'\:\d+/).flatten
    all_terms.map! do |t|
      t.split(/[\)\(&']/).find(&:present?)
    end.compact!

    query = ActiveRecord::Base.connection.quote(
      all_terms
        .map { |t| "'#{PG::Connection.escape_string(t)}':*#{weight_filter}" }
        .join(" #{joiner} ")
    )

    "TO_TSQUERY(#{ts_config || default_ts_config}, #{query})"
  end

  def ts_query(ts_config = nil, weight_filter: nil)
    @ts_query_cache ||= {}
    @ts_query_cache["#{ts_config || default_ts_config} #{@term} #{weight_filter}"] ||=
      Search.ts_query(term: @term, ts_config: ts_config, weight_filter: weight_filter)
  end

  def wrap_rows(query)
    "SELECT *, row_number() over() row_number FROM (#{query.to_sql}) xxx"
  end

  def aggregate_post_sql(opts)
    min_or_max = @order == :latest ? "max" : "min"

    query =
      if @order == :likes
        # likes are a pain to aggregate so skip
        posts_query(limit, private_messages: opts[:private_messages])
          .select('topics.id', "posts.post_number")
      else
        posts_query(limit, aggregate_search: true, private_messages: opts[:private_messages])
          .select('topics.id', "#{min_or_max}(posts.post_number) post_number")
          .group('topics.id')
      end

    min_id = Search.min_post_id
    if min_id > 0
      low_set = query.dup.where("post_search_data.post_id < #{min_id}")
      high_set = query.where("post_search_data.post_id >= #{min_id}")

      return { default: wrap_rows(high_set), remaining: wrap_rows(low_set) }
    end

    # double wrapping so we get correct row numbers
    { default: wrap_rows(query) }
  end

  def aggregate_posts(post_sql)
    return [] unless post_sql

    posts_eager_loads(Post)
      .joins("JOIN (#{post_sql}) x ON x.id = posts.topic_id AND x.post_number = posts.post_number")
      .order('row_number')
  end

  def aggregate_search(opts = {})
    post_sql = aggregate_post_sql(opts)

    added = 0

    aggregate_posts(post_sql[:default]).each do |p|
      @results.add(p)
      added += 1
    end

    if added < limit
      aggregate_posts(post_sql[:remaining]).each { |p| @results.add(p) }
    end
  end

  def private_messages_search
    raise Discourse::InvalidAccess.new("anonymous can not search PMs") unless @guardian.user

    aggregate_search(private_messages: true)
  end

  def topic_search
    if @search_context.is_a?(Topic)
      posts = posts_eager_loads(posts_query(limit))
        .where('posts.topic_id = ?', @search_context.id)

      posts.each do |post|
        @results.add(post)
      end
    else
      aggregate_search
    end
  end

  def posts_eager_loads(query)
    query = query.includes(:user)
    topic_eager_loads = [:category]

    if SiteSetting.tagging_enabled
      topic_eager_loads << :tags
    end

    query.includes(topic: topic_eager_loads)
  end

end<|MERGE_RESOLUTION|>--- conflicted
+++ resolved
@@ -263,8 +263,6 @@
     @advanced_filters
   end
 
-<<<<<<< HEAD
-=======
   advanced_filter(/^in:personal-direct$/) do |posts|
     if @guardian.user
       posts
@@ -285,7 +283,6 @@
     end
   end
 
->>>>>>> 40d14ba1
   advanced_filter(/^in:tagged$/) do |posts|
     posts
       .where('EXISTS (SELECT 1 FROM topic_tags WHERE topic_tags.topic_id = posts.topic_id)')
