class Auth::TwitterAuthenticator < Auth::ManagedAuthenticator
  def name
    "twitter"
  end

  def enabled?
    SiteSetting.enable_twitter_logins
<<<<<<< HEAD
  end

  def description_for_user(user)
    info = TwitterUserInfo.find_by(user_id: user.id)
    info&.email || info&.screen_name || ""
  end

  def can_revoke?
    true
  end

  def revoke(user, skip_remote: false)
    info = TwitterUserInfo.find_by(user_id: user.id)
    raise Discourse::NotFound if info.nil?

    # We get a token from twitter upon login but do not need it, and do not store it.
    # Therefore we do not have any way to revoke the token automatically on twitter's end

    info.destroy!
    true
  end

  def can_connect_existing_user?
    true
  end

  def after_authenticate(auth_token, existing_account: nil)
    result = Auth::Result.new

    data = auth_token[:info]

    result.email = data["email"]
    result.email_valid = result.email.present?
    result.username = data["nickname"]
    result.name = data["name"]
    twitter_user_id = auth_token["uid"]

    result.extra_data = {
      twitter_email: result.email,
      twitter_user_id: twitter_user_id,
      twitter_screen_name: result.username,
      twitter_image: data["image"],
      twitter_description: data["description"],
      twitter_location: data["location"]
    }

    user_info = TwitterUserInfo.find_by(twitter_user_id: twitter_user_id)

    if existing_account && (user_info.nil? || existing_account.id != user_info.user_id)
      user_info.destroy! if user_info
      result.user = existing_account
      user_info = TwitterUserInfo.create!(
        user_id: result.user.id,
        screen_name: result.username,
        twitter_user_id: twitter_user_id,
        email: result.email
      )
    else
      result.user = user_info&.user
    end

    if (!result.user) && result.email_valid && (result.user = User.find_by_email(result.email))
      TwitterUserInfo.create!(
        user_id: result.user.id,
        screen_name: result.username,
        twitter_user_id: twitter_user_id,
        email: result.email
      )
    end

    retrieve_avatar(result.user, result.extra_data)
    retrieve_profile(result.user, result.extra_data)

    result
  end

  def after_create_account(user, auth)
    extra_data = auth[:extra_data]

    TwitterUserInfo.create(
      user_id: user.id,
      screen_name: extra_data[:twitter_screen_name],
      twitter_user_id: extra_data[:twitter_user_id],
      email: extra_data[:email]
    )

    retrieve_avatar(user, extra_data)
    retrieve_profile(user, extra_data)

    true
=======
  end

  def after_authenticate(auth_token, existing_account: nil)
    # Twitter sends a huge amount of data which we don't need, so ignore it
    auth_token[:extra] = {}
    super
>>>>>>> c10941bb
  end

  def register_middleware(omniauth)
    omniauth.provider :twitter,
           setup: lambda { |env|
             strategy = env["omniauth.strategy"]
              strategy.options[:consumer_key] = SiteSetting.twitter_consumer_key
              strategy.options[:consumer_secret] = SiteSetting.twitter_consumer_secret
           }
  end
<<<<<<< HEAD

  protected

  def retrieve_avatar(user, data)
    return unless user
    return if user.user_avatar.try(:custom_upload_id).present?

    if (avatar_url = data[:twitter_image]).present?
      url = avatar_url.sub("_normal", "")
      Jobs.enqueue(:download_avatar_from_url, url: url, user_id: user.id, override_gravatar: false)
    end
  end

  def retrieve_profile(user, data)
    return unless user

    bio = data[:twitter_description]
    location = data[:twitter_location]

    if bio || location
      profile = user.user_profile
      profile.bio_raw  = bio      unless profile.bio_raw.present?
      profile.location = location unless profile.location.present?
      profile.save
    end
  end

=======
>>>>>>> c10941bb
end<|MERGE_RESOLUTION|>--- conflicted
+++ resolved
@@ -5,105 +5,12 @@
 
   def enabled?
     SiteSetting.enable_twitter_logins
-<<<<<<< HEAD
-  end
-
-  def description_for_user(user)
-    info = TwitterUserInfo.find_by(user_id: user.id)
-    info&.email || info&.screen_name || ""
-  end
-
-  def can_revoke?
-    true
-  end
-
-  def revoke(user, skip_remote: false)
-    info = TwitterUserInfo.find_by(user_id: user.id)
-    raise Discourse::NotFound if info.nil?
-
-    # We get a token from twitter upon login but do not need it, and do not store it.
-    # Therefore we do not have any way to revoke the token automatically on twitter's end
-
-    info.destroy!
-    true
-  end
-
-  def can_connect_existing_user?
-    true
-  end
-
-  def after_authenticate(auth_token, existing_account: nil)
-    result = Auth::Result.new
-
-    data = auth_token[:info]
-
-    result.email = data["email"]
-    result.email_valid = result.email.present?
-    result.username = data["nickname"]
-    result.name = data["name"]
-    twitter_user_id = auth_token["uid"]
-
-    result.extra_data = {
-      twitter_email: result.email,
-      twitter_user_id: twitter_user_id,
-      twitter_screen_name: result.username,
-      twitter_image: data["image"],
-      twitter_description: data["description"],
-      twitter_location: data["location"]
-    }
-
-    user_info = TwitterUserInfo.find_by(twitter_user_id: twitter_user_id)
-
-    if existing_account && (user_info.nil? || existing_account.id != user_info.user_id)
-      user_info.destroy! if user_info
-      result.user = existing_account
-      user_info = TwitterUserInfo.create!(
-        user_id: result.user.id,
-        screen_name: result.username,
-        twitter_user_id: twitter_user_id,
-        email: result.email
-      )
-    else
-      result.user = user_info&.user
-    end
-
-    if (!result.user) && result.email_valid && (result.user = User.find_by_email(result.email))
-      TwitterUserInfo.create!(
-        user_id: result.user.id,
-        screen_name: result.username,
-        twitter_user_id: twitter_user_id,
-        email: result.email
-      )
-    end
-
-    retrieve_avatar(result.user, result.extra_data)
-    retrieve_profile(result.user, result.extra_data)
-
-    result
-  end
-
-  def after_create_account(user, auth)
-    extra_data = auth[:extra_data]
-
-    TwitterUserInfo.create(
-      user_id: user.id,
-      screen_name: extra_data[:twitter_screen_name],
-      twitter_user_id: extra_data[:twitter_user_id],
-      email: extra_data[:email]
-    )
-
-    retrieve_avatar(user, extra_data)
-    retrieve_profile(user, extra_data)
-
-    true
-=======
   end
 
   def after_authenticate(auth_token, existing_account: nil)
     # Twitter sends a huge amount of data which we don't need, so ignore it
     auth_token[:extra] = {}
     super
->>>>>>> c10941bb
   end
 
   def register_middleware(omniauth)
@@ -114,34 +21,4 @@
               strategy.options[:consumer_secret] = SiteSetting.twitter_consumer_secret
            }
   end
-<<<<<<< HEAD
-
-  protected
-
-  def retrieve_avatar(user, data)
-    return unless user
-    return if user.user_avatar.try(:custom_upload_id).present?
-
-    if (avatar_url = data[:twitter_image]).present?
-      url = avatar_url.sub("_normal", "")
-      Jobs.enqueue(:download_avatar_from_url, url: url, user_id: user.id, override_gravatar: false)
-    end
-  end
-
-  def retrieve_profile(user, data)
-    return unless user
-
-    bio = data[:twitter_description]
-    location = data[:twitter_location]
-
-    if bio || location
-      profile = user.user_profile
-      profile.bio_raw  = bio      unless profile.bio_raw.present?
-      profile.location = location unless profile.location.present?
-      profile.save
-    end
-  end
-
-=======
->>>>>>> c10941bb
 end