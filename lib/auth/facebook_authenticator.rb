class Auth::FacebookAuthenticator < Auth::ManagedAuthenticator

  AVATAR_SIZE ||= 480

  def name
    "facebook"
  end

  def enabled?
    SiteSetting.enable_facebook_logins
<<<<<<< HEAD
  end

  def description_for_user(user)
    info = FacebookUserInfo.find_by(user_id: user.id)
    info&.email || info&.username || ""
  end

  def can_revoke?
    true
  end

  def revoke(user, skip_remote: false)
    info = FacebookUserInfo.find_by(user_id: user.id)
    raise Discourse::NotFound if info.nil?

    if skip_remote
      info.destroy!
      return true
    end

    response = Excon.delete(revoke_url(info.facebook_user_id))

    if response.status == 200
      info.destroy!
      return true
    end

    false
  end

  def revoke_url(fb_user_id)
    "https://graph.facebook.com/#{fb_user_id}/permissions?access_token=#{SiteSetting.facebook_app_id}|#{SiteSetting.facebook_app_secret}"
  end

  def can_connect_existing_user?
    true
  end

  def after_authenticate(auth_token, existing_account: nil)
    result = Auth::Result.new

    session_info = parse_auth_token(auth_token)
    facebook_hash = session_info[:facebook]

    result.email = email = session_info[:email]
    result.email_valid = !email.blank?
    result.name = facebook_hash[:name]

    result.extra_data = facebook_hash

    user_info = FacebookUserInfo.find_by(facebook_user_id: facebook_hash[:facebook_user_id])

    if existing_account && (user_info.nil? || existing_account.id != user_info.user_id)
      user_info.destroy! if user_info
      result.user = existing_account
      user_info = FacebookUserInfo.create!({ user_id: result.user.id }.merge(facebook_hash))
    else
      result.user = user_info&.user
    end

    if !result.user && !email.blank? && result.user = User.find_by_email(email)
      FacebookUserInfo.create!({ user_id: result.user.id }.merge(facebook_hash))
    end

    user_info.update_columns(facebook_hash) if user_info

    retrieve_avatar(result.user, result.extra_data)
    retrieve_profile(result.user, result.extra_data)

    if email.blank?
      UserHistory.create(
        action: UserHistory.actions[:facebook_no_email],
        details: "name: #{facebook_hash[:name]}, facebook_user_id: #{facebook_hash[:facebook_user_id]}"
      )
    end

    result
  end

  def after_create_account(user, auth)
    extra_data = auth[:extra_data]
    FacebookUserInfo.create!({ user_id: user.id }.merge(extra_data))

    retrieve_avatar(user, extra_data)
    retrieve_profile(user, extra_data)

    true
=======
>>>>>>> c10941bb
  end

  def register_middleware(omniauth)
    omniauth.provider :facebook,
           setup: lambda { |env|
             strategy = env["omniauth.strategy"]
              strategy.options[:client_id] = SiteSetting.facebook_app_id
              strategy.options[:client_secret] = SiteSetting.facebook_app_secret
<<<<<<< HEAD
              strategy.options[:info_fields] = 'gender,email,name,about,first_name,link,last_name,website,location'
=======
              strategy.options[:info_fields] = 'name,first_name,last_name,email'
              strategy.options[:image_size] = { width: AVATAR_SIZE, height: AVATAR_SIZE }
              strategy.options[:secure_image_url] = true
>>>>>>> c10941bb
           },
           scope: "email"
  end

<<<<<<< HEAD
  protected

  def parse_auth_token(auth_token)
    raw_info = auth_token["extra"]["raw_info"]
    info = auth_token["info"]

    email = auth_token["info"][:email]

    website = (info["urls"] && info["urls"]["Website"]) || nil

    {
      facebook: {
        facebook_user_id: auth_token["uid"],
        link: raw_info["link"],
        username: raw_info["username"],
        first_name: raw_info["first_name"],
        last_name: raw_info["last_name"],
        email: email,
        gender: raw_info["gender"],
        name: raw_info["name"],
        avatar_url: info["image"],
        location: info["location"],
        website: website,
        about_me: info["description"]
      },
      email: email,
      email_valid: true
    }
  end

  def retrieve_avatar(user, data)
    return unless user
    return if user.user_avatar.try(:custom_upload_id).present?

    if (avatar_url = data[:avatar_url]).present?
      url = "#{avatar_url}?height=#{AVATAR_SIZE}&width=#{AVATAR_SIZE}"
      Jobs.enqueue(:download_avatar_from_url, url: url, user_id: user.id, override_gravatar: false)
    end
  end

  def retrieve_profile(user, data)
    return unless user

    bio = data[:about_me] || data[:about]
    location = data[:location]
    website = data[:website]

    if bio || location || website
      profile = user.user_profile
      profile.bio_raw  = bio      unless profile.bio_raw.present?
      profile.location = location unless profile.location.present?
      profile.website  = website  unless profile.website.present?
      profile.save
    end
  end

=======
>>>>>>> c10941bb
end<|MERGE_RESOLUTION|>--- conflicted
+++ resolved
@@ -8,96 +8,6 @@
 
   def enabled?
     SiteSetting.enable_facebook_logins
-<<<<<<< HEAD
-  end
-
-  def description_for_user(user)
-    info = FacebookUserInfo.find_by(user_id: user.id)
-    info&.email || info&.username || ""
-  end
-
-  def can_revoke?
-    true
-  end
-
-  def revoke(user, skip_remote: false)
-    info = FacebookUserInfo.find_by(user_id: user.id)
-    raise Discourse::NotFound if info.nil?
-
-    if skip_remote
-      info.destroy!
-      return true
-    end
-
-    response = Excon.delete(revoke_url(info.facebook_user_id))
-
-    if response.status == 200
-      info.destroy!
-      return true
-    end
-
-    false
-  end
-
-  def revoke_url(fb_user_id)
-    "https://graph.facebook.com/#{fb_user_id}/permissions?access_token=#{SiteSetting.facebook_app_id}|#{SiteSetting.facebook_app_secret}"
-  end
-
-  def can_connect_existing_user?
-    true
-  end
-
-  def after_authenticate(auth_token, existing_account: nil)
-    result = Auth::Result.new
-
-    session_info = parse_auth_token(auth_token)
-    facebook_hash = session_info[:facebook]
-
-    result.email = email = session_info[:email]
-    result.email_valid = !email.blank?
-    result.name = facebook_hash[:name]
-
-    result.extra_data = facebook_hash
-
-    user_info = FacebookUserInfo.find_by(facebook_user_id: facebook_hash[:facebook_user_id])
-
-    if existing_account && (user_info.nil? || existing_account.id != user_info.user_id)
-      user_info.destroy! if user_info
-      result.user = existing_account
-      user_info = FacebookUserInfo.create!({ user_id: result.user.id }.merge(facebook_hash))
-    else
-      result.user = user_info&.user
-    end
-
-    if !result.user && !email.blank? && result.user = User.find_by_email(email)
-      FacebookUserInfo.create!({ user_id: result.user.id }.merge(facebook_hash))
-    end
-
-    user_info.update_columns(facebook_hash) if user_info
-
-    retrieve_avatar(result.user, result.extra_data)
-    retrieve_profile(result.user, result.extra_data)
-
-    if email.blank?
-      UserHistory.create(
-        action: UserHistory.actions[:facebook_no_email],
-        details: "name: #{facebook_hash[:name]}, facebook_user_id: #{facebook_hash[:facebook_user_id]}"
-      )
-    end
-
-    result
-  end
-
-  def after_create_account(user, auth)
-    extra_data = auth[:extra_data]
-    FacebookUserInfo.create!({ user_id: user.id }.merge(extra_data))
-
-    retrieve_avatar(user, extra_data)
-    retrieve_profile(user, extra_data)
-
-    true
-=======
->>>>>>> c10941bb
   end
 
   def register_middleware(omniauth)
@@ -106,74 +16,11 @@
              strategy = env["omniauth.strategy"]
               strategy.options[:client_id] = SiteSetting.facebook_app_id
               strategy.options[:client_secret] = SiteSetting.facebook_app_secret
-<<<<<<< HEAD
-              strategy.options[:info_fields] = 'gender,email,name,about,first_name,link,last_name,website,location'
-=======
               strategy.options[:info_fields] = 'name,first_name,last_name,email'
               strategy.options[:image_size] = { width: AVATAR_SIZE, height: AVATAR_SIZE }
               strategy.options[:secure_image_url] = true
->>>>>>> c10941bb
            },
            scope: "email"
   end
 
-<<<<<<< HEAD
-  protected
-
-  def parse_auth_token(auth_token)
-    raw_info = auth_token["extra"]["raw_info"]
-    info = auth_token["info"]
-
-    email = auth_token["info"][:email]
-
-    website = (info["urls"] && info["urls"]["Website"]) || nil
-
-    {
-      facebook: {
-        facebook_user_id: auth_token["uid"],
-        link: raw_info["link"],
-        username: raw_info["username"],
-        first_name: raw_info["first_name"],
-        last_name: raw_info["last_name"],
-        email: email,
-        gender: raw_info["gender"],
-        name: raw_info["name"],
-        avatar_url: info["image"],
-        location: info["location"],
-        website: website,
-        about_me: info["description"]
-      },
-      email: email,
-      email_valid: true
-    }
-  end
-
-  def retrieve_avatar(user, data)
-    return unless user
-    return if user.user_avatar.try(:custom_upload_id).present?
-
-    if (avatar_url = data[:avatar_url]).present?
-      url = "#{avatar_url}?height=#{AVATAR_SIZE}&width=#{AVATAR_SIZE}"
-      Jobs.enqueue(:download_avatar_from_url, url: url, user_id: user.id, override_gravatar: false)
-    end
-  end
-
-  def retrieve_profile(user, data)
-    return unless user
-
-    bio = data[:about_me] || data[:about]
-    location = data[:location]
-    website = data[:website]
-
-    if bio || location || website
-      profile = user.user_profile
-      profile.bio_raw  = bio      unless profile.bio_raw.present?
-      profile.location = location unless profile.location.present?
-      profile.website  = website  unless profile.website.present?
-      profile.save
-    end
-  end
-
-=======
->>>>>>> c10941bb
 end