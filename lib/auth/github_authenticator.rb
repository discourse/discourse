--- conflicted
+++ resolved
@@ -41,13 +41,10 @@
 
   end
 
-<<<<<<< HEAD
-=======
   def can_connect_existing_user?
     true
   end
 
->>>>>>> c10941bb
   def after_authenticate(auth_token, existing_account: nil)
     result = Auth::Result.new
 
