module Auth; end
class Auth::CurrentUserProvider

  # do all current user initialization here
  def initialize(env)
    raise NotImplementedError
  end

  # our current user, return nil if none is found
  def current_user
    raise NotImplementedError
  end

  # log on a user and set cookies and session etc.
<<<<<<< HEAD
  def log_on_user(user, session, cookies)
=======
  def log_on_user(user, session, cookies, opts = {})
>>>>>>> c10941bb
    raise NotImplementedError
  end

  # optional interface to be called to refresh cookies etc if needed
  def refresh_session(user, session, cookies)
  end

  # api has special rights return true if api was detected
  def is_api?
    raise NotImplementedError
  end

  def is_user_api?
    raise NotImplementedError
  end

  # we may need to know very early on in the middleware if an auth token
  # exists, to optimise caching
  def has_auth_cookie?
    raise NotImplementedError
  end

  def log_off_user(session, cookies)
    raise NotImplementedError
  end
end<|MERGE_RESOLUTION|>--- conflicted
+++ resolved
@@ -12,11 +12,7 @@
   end
 
   # log on a user and set cookies and session etc.
-<<<<<<< HEAD
-  def log_on_user(user, session, cookies)
-=======
   def log_on_user(user, session, cookies, opts = {})
->>>>>>> c10941bb
     raise NotImplementedError
   end
 
