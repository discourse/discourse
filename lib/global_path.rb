module GlobalPath
  def path(p)
    "#{GlobalSetting.relative_url_root}#{p}"
  end

  def cdn_path(p)
    GlobalSetting.cdn_url.blank? ? p : "#{GlobalSetting.cdn_url}#{path(p)}"
  end

  def upload_cdn_path(p)
    if SiteSetting.Upload.s3_cdn_url.present?
<<<<<<< HEAD
      p = p.sub(Discourse.store.absolute_base_url, SiteSetting.Upload.s3_cdn_url)
=======
      p = Discourse.store.cdn_url(p)
>>>>>>> c10941bb
    end

    (p =~ /^http/ || p =~ /^\/\//) ? p : cdn_path(p)
  end

  def cdn_relative_path(path)
    if (cdn_url = GlobalSetting.cdn_url).present?
      URI.parse(cdn_url).path + path
    else
      path
    end
  end

  def full_cdn_url(url)
    uri = URI.parse(UrlHelper.absolute(upload_cdn_path(url)))
    uri.scheme = SiteSetting.scheme if uri.scheme.blank?
    uri.to_s
  end

end<|MERGE_RESOLUTION|>--- conflicted
+++ resolved
@@ -9,11 +9,7 @@
 
   def upload_cdn_path(p)
     if SiteSetting.Upload.s3_cdn_url.present?
-<<<<<<< HEAD
-      p = p.sub(Discourse.store.absolute_base_url, SiteSetting.Upload.s3_cdn_url)
-=======
       p = Discourse.store.cdn_url(p)
->>>>>>> c10941bb
     end
 
     (p =~ /^http/ || p =~ /^\/\//) ? p : cdn_path(p)
