// TODO: This code should be moved to lib, it was heavily modified by us over the years, and mostly written by us
// except for the little snippet from StackOverflow
//
// http://stackoverflow.com/questions/263743/how-to-get-caret-position-in-textarea
var clone, getCaret;
getCaret = function(el) {
  var r, rc, re;
  if (el.selectionStart) {
    return el.selectionStart;
  } else if (document.selection) {
    el.focus();
    r = document.selection.createRange();
    if (!r) return 0;
    re = el.createTextRange();
    rc = re.duplicate();
    re.moveToBookmark(r.getBookmark());
    rc.setEndPoint("EndToStart", re);
    return rc.text.length;
  }
  return 0;
};

clone = null;

$.fn.caret = function() {
  return getCaret(this[0]);
};

/**
  This is a jQuery plugin to retrieve the caret position in a textarea

  @module $.fn.caretPosition
**/
$.fn.caretPosition = function(options) {
  var after,
    before,
    getStyles,
    guard,
    html,
    important,
    insertSpaceAfterBefore,
    letter,
    makeCursor,
    p,
    pPos,
    pos,
    span,
    styles,
    textarea,
    val;
  if (clone) {
    clone.remove();
  }
  span = $("#pos span");
  textarea = $(this);

  getStyles = function(el) {
    if (el.currentStyle) {
      return el.currentStyle;
    } else {
      return document.defaultView.getComputedStyle(el, "");
    }
  };

  important = function(prop) {
    return styles.getPropertyValue(prop);
  };

<<<<<<< HEAD
  const isRTL = $('html').hasClass('rtl');
=======
  styles = getStyles(textarea[0]);
  clone = $("<div><p></p></div>").appendTo("body");
  p = clone.find("p");

  const isRTL = $("html").hasClass("rtl");
>>>>>>> c10941bb
  clone.css({
    border: "1px solid black",
    padding: important("padding"),
    resize: important("resize"),
    "max-height": textarea.height() + "px",
    "overflow-y": "auto",
    "word-wrap": "break-word",
    position: "absolute",
    left: isRTL ? "auto" : "-7000px",
    right: isRTL ? "-7000px" : "auto"
  });

  p.css({
    margin: 0,
    padding: 0,
    "word-wrap": "break-word",
    "letter-spacing": important("letter-spacing"),
    "font-family": important("font-family"),
    "font-size": important("font-size"),
    "line-height": important("line-height")
  });

  clone.width(textarea.width());
  clone.height(textarea.height());

  pos =
    options && (options.pos || options.pos === 0)
      ? options.pos
      : getCaret(textarea[0]);

  val = textarea.val().replace("\r", "");
  if (options && options.key) {
    val = val.substring(0, pos) + options.key + val.substring(pos);
  }
  before = pos - 1;
  after = pos;
  insertSpaceAfterBefore = false;

  // if before and after are \n insert a space
  if (val[before] === "\n" && val[after] === "\n") {
    insertSpaceAfterBefore = true;
  }

  guard = function(v) {
    var buf;
    buf = v.replace(/</g, "&lt;");
    buf = buf.replace(/>/g, "&gt;");
    buf = buf.replace(/[ ]/g, "&#x200b;&nbsp;&#x200b;");
    return buf.replace(/\n/g, "<br />");
  };

  makeCursor = function(pos, klass, color) {
    var l;
    l = val.substring(pos, pos + 1);
    if (l === "\n") return "<br>";
    return (
      "<span class='" +
      klass +
      "' style='background-color:" +
      color +
      "; margin:0; padding: 0'>" +
      guard(l) +
      "</span>"
    );
  };

  html = "";

  if (before >= 0) {
    html +=
      guard(val.substring(0, pos - 1)) +
      makeCursor(before, "before", "#d0ffff");
    if (insertSpaceAfterBefore) {
      html += makeCursor(0, "post-before", "#d0ffff");
    }
  }

  if (after >= 0) {
    html += makeCursor(after, "after", "#ffd0ff");
    if (after - 1 < val.length) {
      html += guard(val.substring(after + 1));
    }
  }

  p.html(html);
  clone.scrollTop(textarea.scrollTop());
  letter = p.find("span:first");
  pos = letter.offset();
  if (letter.hasClass("before")) {
    pos.left = pos.left + letter.width();
  }

  pPos = p.offset();
  var position = {
    left: pos.left - pPos.left,
    top: pos.top - pPos.top - clone.scrollTop()
  };

  clone.remove();
  return position;
};<|MERGE_RESOLUTION|>--- conflicted
+++ resolved
@@ -66,15 +66,11 @@
     return styles.getPropertyValue(prop);
   };
 
-<<<<<<< HEAD
-  const isRTL = $('html').hasClass('rtl');
-=======
   styles = getStyles(textarea[0]);
   clone = $("<div><p></p></div>").appendTo("body");
   p = clone.find("p");
 
   const isRTL = $("html").hasClass("rtl");
->>>>>>> c10941bb
   clone.css({
     border: "1px solid black",
     padding: important("padding"),
