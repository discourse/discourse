--- conflicted
+++ resolved
@@ -17,11 +17,7 @@
  * Mousetrap is a simple keyboard shortcut library for Javascript with
  * no external dependencies
  *
-<<<<<<< HEAD
- * @version 1.6.1
-=======
  * @version 1.6.2
->>>>>>> c10941bb
  * @url craig.is/killing/mice
  */
 (function(window, document, undefined) {
@@ -580,11 +576,7 @@
                 // chrome will not fire a keypress if meta or control is down
                 // safari will fire a keypress if meta or meta+shift is down
                 // firefox will fire a keypress if meta, alt or control is down
-<<<<<<< HEAD
-                if ((action == 'keypress' && !e.altKey && !e.metaKey && !e.ctrlKey) || _modifiersMatch(modifiers, callback.modifiers)) {
-=======
                 if ((action == 'keypress' && !e.metaKey && !e.altKey && !e.ctrlKey) || _modifiersMatch(modifiers, callback.modifiers)) {
->>>>>>> c10941bb
 
                     // when you bind a combination or sequence a second time it
                     // should overwrite the first one.  if a sequenceName or
