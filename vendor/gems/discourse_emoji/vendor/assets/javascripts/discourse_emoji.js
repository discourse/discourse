(function() {

    var emoji = ["+1", "-1", "100", "1234", "8ball", "a", "ab", "abc", "abcd", "accept", "aerial_tramway", "airplane", "alarm_clock", "alien", "ambulance", "anchor", "angel", "anger", "angry", "anguished", "ant", "apple", "aquarius", "aries", "arrow_backward", "arrow_double_down", "arrow_double_up", "arrow_down", "arrow_down_small", "arrow_forward", "arrow_heading_down", "arrow_heading_up", "arrow_left", "arrow_lower_left", "arrow_lower_right", "arrow_right", "arrow_right_hook", "arrow_up", "arrow_up_down", "arrow_up_small", "arrow_upper_left", "arrow_upper_right", "arrows_clockwise", "arrows_counterclockwise", "art", "articulated_lorry", "astonished", "athletic_shoe", "atm", "b", "baby", "baby_bottle", "baby_chick", "baby_symbol", "back", "baggage_claim", "balloon", "ballot_box_with_check", "bamboo", "banana", "bangbang", "bank", "bar_chart", "barber", "baseball", "basketball", "bath", "bathtub", "battery", "bear", "bee", "beer", "beers", "beetle", "beginner", "bell", "bento", "bicyclist", "bike", "bikini", "bird", "birthday", "black_circle", "black_joker", "black_large_square", "black_medium_small_square", "black_medium_square", "black_nib", "black_small_square", "black_square_button", "blossom", "blowfish", "blue_book", "blue_car", "blue_heart", "blush", "boar", "boat", "bomb", "book", "bookmark", "bookmark_tabs", "books", "boom", "boot", "bouquet", "bow", "bowling", "bowtie", "boy", "bread", "bride_with_veil", "bridge_at_night", "briefcase", "broken_heart", "bug", "bulb", "bullettrain_front", "bullettrain_side", "bus", "busstop", "bust_in_silhouette", "busts_in_silhouette", "cactus", "cake", "calendar", "calling", "camel", "camera", "cancer", "candy", "capital_abcd", "capricorn", "car", "card_index", "carousel_horse", "cat", "cat2", "cd", "chart", "chart_with_downwards_trend", "chart_with_upwards_trend", "checkered_flag", "cherries", "cherry_blossom", "chestnut", "chicken", "children_crossing", "chocolate_bar", "christmas_tree", "church", "cinema", "circus_tent", "city_sunrise", "city_sunset", "cl", "clap", "clapper", "clipboard", "clock1", "clock10", "clock1030", "clock11", "clock1130", "clock12", "clock1230", "clock130", "clock2", "clock230", "clock3", "clock330", "clock4", "clock430", "clock5", "clock530", "clock6", "clock630", "clock7", "clock730", "clock8", "clock830", "clock9", "clock930", "closed_book", "closed_lock_with_key", "closed_umbrella", "cloud", "clubs", "cn", "cocktail", "coffee", "cold_sweat", "collision", "computer", "confetti_ball", "confounded", "confused", "congratulations", "construction", "construction_worker", "convenience_store", "cookie", "cool", "cop", "copyright", "corn", "couple", "couple_with_heart", "couplekiss", "cow", "cow2", "credit_card", "crescent_moon", "crocodile", "crossed_flags", "crown", "cry", "crying_cat_face", "crystal_ball", "cupid", "curly_loop", "currency_exchange", "curry", "custard", "customs", "cyclone", "dancer", "dancers", "dango", "dart", "dash", "date", "de", "deciduous_tree", "department_store", "diamond_shape_with_a_dot_inside", "diamonds", "disappointed", "disappointed_relieved", "dizzy", "dizzy_face", "do_not_litter", "dog", "dog2", "dollar", "dolls", "dolphin", "door", "doughnut", "dragon", "dragon_face", "dress", "dromedary_camel", "droplet", "dvd", "e-mail", "ear", "ear_of_rice", "earth_africa", "earth_americas", "earth_asia", "egg", "eggplant", "eight", "eight_pointed_black_star", "eight_spoked_asterisk", "electric_plug", "elephant", "email", "end", "envelope", "envelope_with_arrow", "es", "euro", "european_castle", "european_post_office", "evergreen_tree", "exclamation", "expressionless", "eyeglasses", "eyes", "facepunch", "factory", "fallen_leaf", "family", "fast_forward", "fax", "fearful", "feelsgood", "feet", "ferris_wheel", "file_folder", "finnadie", "fire", "fire_engine", "fireworks", "first_quarter_moon", "first_quarter_moon_with_face", "fish", "fish_cake", "fishing_pole_and_fish", "fist", "five", "flags", "flashlight", "flipper", "floppy_disk", "flower_playing_cards", "flushed", "foggy", "football", "footprints", "fork_and_knife", "fountain", "four", "four_leaf_clover", "fr", "free", "fried_shrimp", "fries", "frog", "frowning", "fu", "fuelpump", "full_moon", "full_moon_with_face", "game_die", "gb", "gem", "gemini", "ghost", "gift", "gift_heart", "girl", "globe_with_meridians", "goat", "goberserk", "godmode", "golf", "grapes", "green_apple", "green_book", "green_heart", "grey_exclamation", "grey_question", "grimacing", "grin", "grinning", "guardsman", "guitar", "gun", "haircut", "hamburger", "hammer", "hamster", "hand", "handbag", "hankey", "hash", "hatched_chick", "hatching_chick", "headphones", "hear_no_evil", "heart", "heart_decoration", "heart_eyes", "heart_eyes_cat", "heartbeat", "heartpulse", "hearts", "heavy_check_mark", "heavy_division_sign", "heavy_dollar_sign", "heavy_exclamation_mark", "heavy_minus_sign", "heavy_multiplication_x", "heavy_plus_sign", "helicopter", "herb", "hibiscus", "high_brightness", "high_heel", "hocho", "honey_pot", "honeybee", "horse", "horse_racing", "hospital", "hotel", "hotsprings", "hourglass", "hourglass_flowing_sand", "house", "house_with_garden", "hurtrealbad", "hushed", "ice_cream", "icecream", "id", "ideograph_advantage", "imp", "inbox_tray", "incoming_envelope", "information_desk_person", "information_source", "innocent", "interrobang", "iphone", "it", "izakaya_lantern", "jack_o_lantern", "japan", "japanese_castle", "japanese_goblin", "japanese_ogre", "jeans", "joy", "joy_cat", "jp", "key", "keycap_ten", "kimono", "kiss", "kissing", "kissing_cat", "kissing_closed_eyes", "kissing_heart", "kissing_smiling_eyes", "koala", "koko", "kr", "lantern", "large_blue_circle", "large_blue_diamond", "large_orange_diamond", "last_quarter_moon", "last_quarter_moon_with_face", "laughing", "leaves", "ledger", "left_luggage", "left_right_arrow", "leftwards_arrow_with_hook", "lemon", "leo", "leopard", "libra", "light_rail", "link", "lips", "lipstick", "lock", "lock_with_ink_pen", "lollipop", "loop", "loudspeaker", "love_hotel", "love_letter", "low_brightness", "m", "mag", "mag_right", "mahjong", "mailbox", "mailbox_closed", "mailbox_with_mail", "mailbox_with_no_mail", "man", "man_with_gua_pi_mao", "man_with_turban", "mans_shoe", "maple_leaf", "mask", "massage", "meat_on_bone", "mega", "melon", "memo", "mens", "metal", "metro", "microphone", "microscope", "milky_way", "minibus", "minidisc", "mobile_phone_off", "money_with_wings", "moneybag", "monkey", "monkey_face", "monorail", "moon", "mortar_board", "mount_fuji", "mountain_bicyclist", "mountain_cableway", "mountain_railway", "mouse", "mouse2", "movie_camera", "moyai", "muscle", "mushroom", "musical_keyboard", "musical_note", "musical_score", "mute", "nail_care", "name_badge", "neckbeard", "necktie", "negative_squared_cross_mark", "neutral_face", "new", "new_moon", "new_moon_with_face", "newspaper", "ng", "nine", "no_bell", "no_bicycles", "no_entry", "no_entry_sign", "no_good", "no_mobile_phones", "no_mouth", "no_pedestrians", "no_smoking", "non-potable_water", "nose", "notebook", "notebook_with_decorative_cover", "notes", "nut_and_bolt", "o", "o2", "ocean", "octocat", "octopus", "oden", "office", "ok", "ok_hand", "ok_woman", "older_man", "older_woman", "on", "oncoming_automobile", "oncoming_bus", "oncoming_police_car", "oncoming_taxi", "one", "open_book", "open_file_folder", "open_hands", "open_mouth", "ophiuchus", "orange_book", "outbox_tray", "ox", "package", "page_facing_up", "page_with_curl", "pager", "palm_tree", "panda_face", "paperclip", "parking", "part_alternation_mark", "partly_sunny", "passport_control", "paw_prints", "peach", "pear", "pencil", "pencil2", "penguin", "pensive", "performing_arts", "persevere", "person_frowning", "person_with_blond_hair", "person_with_pouting_face", "phone", "pig", "pig2", "pig_nose", "pill", "pineapple", "pisces", "pizza", "point_down", "point_left", "point_right", "point_up", "point_up_2", "police_car", "poodle", "poop", "post_office", "postal_horn", "postbox", "potable_water", "pouch", "poultry_leg", "pound", "pouting_cat", "pray", "princess", "punch", "purple_heart", "purse", "pushpin", "put_litter_in_its_place", "question", "rabbit", "rabbit2", "racehorse", "radio", "radio_button", "rage", "rage1", "rage2", "rage3", "rage4", "railway_car", "rainbow", "raised_hand", "raised_hands", "raising_hand", "ram", "ramen", "rat", "recycle", "red_car", "red_circle", "registered", "relaxed", "relieved", "repeat", "repeat_one", "restroom", "revolving_hearts", "rewind", "ribbon", "rice", "rice_ball", "rice_cracker", "rice_scene", "ring", "rocket", "roller_coaster", "rooster", "rose", "rotating_light", "round_pushpin", "rowboat", "ru", "rugby_football", "runner", "running", "running_shirt_with_sash", "sa", "sagittarius", "sailboat", "sake", "sandal", "santa", "satellite", "satisfied", "saxophone", "school", "school_satchel", "scissors", "scorpius", "scream", "scream_cat", "scroll", "seat", "secret", "see_no_evil", "seedling", "seven", "shaved_ice", "sheep", "shell", "ship", "shipit", "shirt", "shit", "shoe", "shower", "signal_strength", "six", "six_pointed_star", "ski", "skull", "sleeping", "sleepy", "slot_machine", "small_blue_diamond", "small_orange_diamond", "small_red_triangle", "small_red_triangle_down", "smile", "smile_cat", "smiley", "smiley_cat", "smiling_imp", "smirk", "smirk_cat", "smoking", "snail", "snake", "snowboarder", "snowflake", "snowman", "sob", "soccer", "soon", "sos", "sound", "space_invader", "spades", "spaghetti", "sparkle", "sparkler", "sparkles", "sparkling_heart", "speak_no_evil", "speaker", "speech_balloon", "speedboat", "squirrel", "star", "star2", "stars", "station", "statue_of_liberty", "steam_locomotive", "stew", "straight_ruler", "strawberry", "stuck_out_tongue", "stuck_out_tongue_closed_eyes", "stuck_out_tongue_winking_eye", "sun_with_face", "sunflower", "sunglasses", "sunny", "sunrise", "sunrise_over_mountains", "surfer", "sushi", "suspect", "suspension_railway", "sweat", "sweat_drops", "sweat_smile", "sweet_potato", "swimmer", "symbols", "syringe", "tada", "tanabata_tree", "tangerine", "taurus", "taxi", "tea", "telephone", "telephone_receiver", "telescope", "tennis", "tent", "thought_balloon", "three", "thumbsdown", "thumbsup", "ticket", "tiger", "tiger2", "tired_face", "tm", "toilet", "tokyo_tower", "tomato", "tongue", "top", "tophat", "tractor", "traffic_light", "train", "train2", "tram", "triangular_flag_on_post", "triangular_ruler", "trident", "triumph", "trolleybus", "trollface", "trophy", "tropical_drink", "tropical_fish", "truck", "trumpet", "tshirt", "tulip", "turtle", "tv", "twisted_rightwards_arrows", "two", "two_hearts", "two_men_holding_hands", "two_women_holding_hands", "u5272", "u5408", "u55b6", "u6307", "u6708", "u6709", "u6e80", "u7121", "u7533", "u7981", "u7a7a", "uk", "umbrella", "unamused", "underage", "unlock", "up", "us", "v", "vertical_traffic_light", "vhs", "vibration_mode", "video_camera", "video_game", "violin", "virgo", "volcano", "vs", "walking", "waning_crescent_moon", "waning_gibbous_moon", "warning", "watch", "water_buffalo", "watermelon", "wave", "wavy_dash", "waxing_crescent_moon", "waxing_gibbous_moon", "wc", "weary", "wedding", "whale", "whale2", "wheelchair", "white_check_mark", "white_circle", "white_flower", "white_large_square", "white_medium_small_square", "white_medium_square", "white_small_square", "white_square_button", "wind_chime", "wine_glass", "wink", "wolf", "woman", "womans_clothes", "womans_hat", "womens", "worried", "wrench", "x", "yellow_heart", "yen", "yum", "zap", "zero", "zzz"];

    emoji.push("kubo");
    emoji.push("popaul");
    emoji.push("utrollin");

  Discourse.Dialect.on("register", function(event) {
    var dialect = event.dialect,
        MD = event.MD;

<<<<<<< HEAD
    this.textResult = text.replace(/&([a-z\_\+\-0-9]+)&/g, function (m1, m2) {
      var url = Discourse.getURL('/assets/emoji/' + m2 + '.png');
      return (emoji.indexOf(m2) !== -1) ?
             '<img alt="' + m2 + '" title=":' + m2 + ':" src="' + url + '" class="emoji"/>' :
             m1;
    });
=======
    dialect.inline[":"] = function(text, orig_match) {
      var m = /^\:([a-z\_\+\-0-9]+)\:/.exec(text);

      if (m && (emoji.indexOf(m[1]) !== -1)) {
        var url = Discourse.getURL('/assets/emoji/' + m[1] + '.png');
        return [m[0].length, ['img', {href: url, title: ':' + m[1] + ':', 'class': 'emoji', alt: m[1]}] ];
      }
    };
>>>>>>> c0b051c9
  });


  if (Discourse && Discourse.ComposerView) {
    Discourse.ComposerView.on("initWmdEditor", function(event){

      var baseUrl = Discourse.getURL("/");

      template = Handlebars.compile("<div class='autocomplete'>" +
     "<ul>" +
        "{{#each options}}" +
            "<li>" +
              "<a href='#'>" +
              "<img src='" + baseUrl + "assets/emoji/{{this}}.png' class='emoji'> " +
              "{{this}}</a>" +
            "</li>" +
        "{{/each}}" +
     "</ul>" +
  "</div>");

      $('#wmd-input').autocomplete({
        template: template,
        key: "&",
        transformComplete: function(v){ return v + "&"; },
        dataSource: function(term){

          term = term.toLowerCase();

          if (term === "") {
            return Ember.Deferred.promise(function (promise) {
              promise.resolve(["smile", "smiley", "wink", "sunny", "blush"]);
            });
          }

          var options = [];
          var i;
          for (i=0; i < emoji.length; i++) {
            if (emoji[i].indexOf(term) === 0) {
              options.push(emoji[i]);
              if(options.length > 4) { break; }
            }
          }

          if (options.length <= 4) {
            for (i=0; i < emoji.length; i++) {
              if (emoji[i].indexOf(term) > 0) {
                options.push(emoji[i]);
                if(options.length > 4) { break; }
              }
            }
          }

          return Ember.Deferred.promise(function (promise) {
            promise.resolve(options);
          });
        }
      });
    });
  }
}).call(this);<|MERGE_RESOLUTION|>--- conflicted
+++ resolved
@@ -10,23 +10,13 @@
     var dialect = event.dialect,
         MD = event.MD;
 
-<<<<<<< HEAD
-    this.textResult = text.replace(/&([a-z\_\+\-0-9]+)&/g, function (m1, m2) {
-      var url = Discourse.getURL('/assets/emoji/' + m2 + '.png');
-      return (emoji.indexOf(m2) !== -1) ?
-             '<img alt="' + m2 + '" title=":' + m2 + ':" src="' + url + '" class="emoji"/>' :
-             m1;
-    });
-=======
     dialect.inline[":"] = function(text, orig_match) {
-      var m = /^\:([a-z\_\+\-0-9]+)\:/.exec(text);
-
+      var m = /^&([a-z\_\+\-0-9]+)&/.exec(text);
       if (m && (emoji.indexOf(m[1]) !== -1)) {
         var url = Discourse.getURL('/assets/emoji/' + m[1] + '.png');
         return [m[0].length, ['img', {href: url, title: ':' + m[1] + ':', 'class': 'emoji', alt: m[1]}] ];
       }
     };
->>>>>>> c0b051c9
   });
 
 
