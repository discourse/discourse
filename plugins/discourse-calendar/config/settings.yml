discourse_calendar:
  calendar_enabled:
    default: false
    client: true
  holiday_calendar_topic_id:
    default: ""
    client: true
  holiday_status_emoji:
    client: true
    default: "date"
  delete_expired_event_posts_after:
    min: -1
    default: -1
  all_day_event_start_time:
    default: ""
    client: true
    validator: "CalendarSettingsValidator"
  all_day_event_end_time:
    default: ""
    client: true
    validator: "CalendarSettingsValidator"
  calendar_categories:
    type: list
    list_type: simple
    client: true
    default: ""
  calendar_event_display:
    client: true
    default: "auto"
    type: enum
    choices:
      - auto
      - block
      - list-item
  calendar_categories_outlet:
    client: true
    default: "discovery-list-container-top"
    type: enum
    choices:
      - none
      - discovery-list-container-top
      - before-topic-list-body
  working_days:
    type: list
    list_type: simple
    default: Monday|Tuesday|Wednesday|Thursday|Friday
    client: true
  working_day_start_hour:
    default: 8
    client: true
  working_day_end_hour:
    default: 17
    client: true
  close_to_working_day_hours_extension:
    default: 2
    client: true
  calendar_automatic_holidays_enabled: true
  split_grouped_events_by_timezone_threshold:
    default: 0
    client: true
    hidden: true
  event_participation_buttons:
    default: "going|interested|not going"
    client: true
    type: list
    list_type: simple
    allow_any: false
    choices:
      - going
      - interested
      - not going
  discourse_post_event_enabled:
    default: false
    client: true
  discourse_post_event_allowed_on_groups:
    client: true
    type: group_list
    list_type: compact
    default: ""
    allow_any: false
    refresh: true
  displayed_invitees_limit:
    default: 10
    client: false
    max: 25
  display_post_event_date_on_topic_title:
    default: true
    client: true
  use_local_event_date:
    default: false
    client: true
  discourse_post_event_max_bulk_invitees:
    default: 500
    hidden: true
  discourse_post_event_edit_notifications_time_extension:
    default: 0
    min: 0
  discourse_post_event_allowed_custom_fields:
    type: list
    list_type: simple
    client: true
    default: ""
  events_calendar_categories:
    type: category_list
    client: true
    default: ""
  sort_categories_by_event_start_date_enabled:
    default: false
    client: true
  disable_resorting_on_categories_enabled:
    default: false
    client: true
  sidebar_show_upcoming_events:
    default: true
    client: true
  map_events_to_color:
    client: true
    default: "[]"
    json_schema: DiscourseCalendar::SiteSettings::MapEventTagColorsJsonSchema
  map_events_title:
    client: true
    default: ""
    json_schema: DiscourseCalendar::SiteSettings::MapEventsTitleJsonSchema
<<<<<<< HEAD
  include_expired_events_on_calendar:
    default: false
    client: true
  fullcalendar_v6:
    client: true
    default: false
    hidden: true
    upcoming_change:
      status: "beta"
      risk: "high"
      type: "misc"
      restrict_to_groups: ""
      promote_at_version: ""
      meta_topic_id: ""
=======
  calendar_first_day_of_week:
    type: enum
    enum: "CalendarFirstDayOfWeek"
    default: monday
    client: true
>>>>>>> 85a168f1
<|MERGE_RESOLUTION|>--- conflicted
+++ resolved
@@ -121,9 +121,10 @@
     client: true
     default: ""
     json_schema: DiscourseCalendar::SiteSettings::MapEventsTitleJsonSchema
-<<<<<<< HEAD
-  include_expired_events_on_calendar:
-    default: false
+  calendar_first_day_of_week:
+    type: enum
+    enum: "CalendarFirstDayOfWeek"
+    default: monday
     client: true
   fullcalendar_v6:
     client: true
@@ -135,11 +136,4 @@
       type: "misc"
       restrict_to_groups: ""
       promote_at_version: ""
-      meta_topic_id: ""
-=======
-  calendar_first_day_of_week:
-    type: enum
-    enum: "CalendarFirstDayOfWeek"
-    default: monday
-    client: true
->>>>>>> 85a168f1
+      meta_topic_id: ""