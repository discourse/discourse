.ai-translations {
<<<<<<< HEAD
  --chart-progress-color: rgb(153, 102, 255, 0.8);
  --chart-remaining-color: rgb(153, 102, 255, 0.4);

  &__charts {
    margin-top: 2em;
  }

  &__locale-input-row {
    display: flex;
    align-items: center;
    gap: 0.5em;
    max-width: 50ch;

    .multi-select {
      flex: 1;
    }

    .setting-controls {
      float: none;
    }
  }

  .settings .setting {
    padding: 0.5em;

    .setting-label,
    .setting-value {
      float: none;
      width: auto;
      margin-right: 0;
    }
  }
=======
  --chart-progress-color: var(--tertiary);
  --chart-remaining-color: var(--tertiary-low);
  --chart-text-color: var(--primary);
  --chart-label-color: var(--secondary);
>>>>>>> 5fa95b69
}<|MERGE_RESOLUTION|>--- conflicted
+++ resolved
@@ -1,7 +1,8 @@
 .ai-translations {
-<<<<<<< HEAD
-  --chart-progress-color: rgb(153, 102, 255, 0.8);
-  --chart-remaining-color: rgb(153, 102, 255, 0.4);
+  --chart-progress-color: var(--tertiary);
+  --chart-remaining-color: var(--tertiary-low);
+  --chart-text-color: var(--primary);
+  --chart-label-color: var(--secondary);
 
   &__charts {
     margin-top: 2em;
@@ -32,10 +33,4 @@
       margin-right: 0;
     }
   }
-=======
-  --chart-progress-color: var(--tertiary);
-  --chart-remaining-color: var(--tertiary-low);
-  --chart-text-color: var(--primary);
-  --chart-label-color: var(--secondary);
->>>>>>> 5fa95b69
 }