import Component from "@glimmer/component";
import { tracked } from "@glimmer/tracking";
import { hash } from "@ember/helper";
import { on } from "@ember/modifier";
import { action } from "@ember/object";
import { service } from "@ember/service";
import DButton from "discourse/components/d-button";
import DPageSubheader from "discourse/components/d-page-subheader";
import DToggleSwitch from "discourse/components/d-toggle-switch";
import { ajax } from "discourse/lib/ajax";
import { popupAjaxError } from "discourse/lib/ajax-error";
import { i18n } from "discourse-i18n";
import AdminConfigAreaCard from "admin/components/admin-config-area-card";
import Chart from "admin/components/chart";
import MultiSelect from "select-kit/components/multi-select";

export default class AiTranslations extends Component {
<<<<<<< HEAD
=======
  @service router;
  @service store;
>>>>>>> 0b4ea085
  @service languageNameLookup;
  @service site;
  @service siteSettings;

  @tracked data = this.args.model?.translation_progress;
  @tracked done = this.args.model?.posts_with_detected_locale;
  @tracked total = this.args.model?.total;
  @tracked
  translationEnabled =
    this.args.model?.translation_enabled &&
    !this.args.model?.no_locales_configured;
  @tracked enabled = this.args.model?.enabled;
  @tracked
  selectedLocales = this.siteSettings.content_localization_supported_locales
    ? this.siteSettings.content_localization_supported_locales.split("|")
    : [];
  @tracked
  originalLocales = this.siteSettings.content_localization_supported_locales
    ? this.siteSettings.content_localization_supported_locales.split("|")
    : [];
  @tracked isSavingLocales = false;
  @tracked isTogglingTranslation = false;

  get localesChanged() {
    const current = [...this.selectedLocales].sort().join("|");
    const original = [...this.originalLocales].sort().join("|");
    return current !== original;
  }

  get showLocaleSelector() {
    const noLocales =
      this.args.model?.no_locales_configured ||
      this.originalLocales.length === 0;
    return noLocales && !this.translationEnabled;
  }

  get showLocalizationSettingsButton() {
    return this.enabled || !this.showLocaleSelector;
  }

  get isToggleDisabled() {
    return (
      this.isTogglingTranslation ||
      (this.args.model?.no_locales_configured &&
        this.originalLocales.length === 0)
    );
  }

  get availableLocales() {
    const locales = this.siteSettings.available_locales;
    if (!locales) {
      return [];
    }

    return locales;
  }

  get settingsUrl() {
    return this.router.urlFor(
      "adminPlugins.show.discourse-ai-features.edit",
      this.args.model.translation_id
    );
  }

  get descriptionTooltip() {
    return i18n("discourse_ai.translations.stats.description_tooltip", {
      count: this.total,
    });
  }

  @action
  navigateToLocalizationSettings() {
    this.router.transitionTo("adminConfig.localization.settings", {
      queryParams: { filter: "content_localization_supported_locales" },
    });
  }

  @action
  updateSelectedLocales(locales) {
    this.selectedLocales = locales;
  }

  @action
  async saveLocales() {
    this.isSavingLocales = true;
    try {
      // also enable content_localization_enabled when we're setting locales
      if (this.selectedLocales.length > 0) {
        await ajax("/admin/site_settings/content_localization_enabled", {
          type: "PUT",
          data: { content_localization_enabled: true },
        });
      }

      await ajax(
        "/admin/site_settings/content_localization_supported_locales",
        {
          type: "PUT",
          data: {
            content_localization_supported_locales:
              this.selectedLocales.join("|"),
          },
        }
      );
      this.originalLocales = [...this.selectedLocales];

      if (this.selectedLocales.length > 0) {
        this.args.model.no_locales_configured = false;
      }

      if (this.translationEnabled) {
        window.location.reload();
      }
    } catch (e) {
      popupAjaxError(e);
    } finally {
      this.isSavingLocales = false;
    }
  }

  @action
  cancelLocales() {
    this.selectedLocales = [...this.originalLocales];
  }

  @action
  resetLocales() {
    this.selectedLocales = [];
  }

  @action
  async toggleTranslationEnabled() {
    if (this.isTogglingTranslation) {
      return;
    }

    if (!this.translationEnabled && this.originalLocales.length === 0) {
      return;
    }

    this.isTogglingTranslation = true;
    try {
      if (!this.translationEnabled && this.originalLocales.length > 0) {
        await ajax("/admin/site_settings/content_localization_enabled", {
          type: "PUT",
          data: { content_localization_enabled: true },
        });
      }

      await ajax("/admin/site_settings/ai_translation_enabled", {
        type: "PUT",
        data: { ai_translation_enabled: !this.translationEnabled },
      });
      this.translationEnabled = !this.translationEnabled;

      if (this.translationEnabled && !this.args.model.no_locales_configured) {
        const response = await ajax(
          "/admin/plugins/discourse-ai/ai-translations"
        );
        if (response.enabled) {
          this.data = response.translation_progress;
          this.total = response.total;
          this.done = response.posts_with_detected_locale;
          this.enabled = response.enabled;
        }
      } else {
        this.enabled = false;
      }
    } catch (e) {
      popupAjaxError(e);
    } finally {
      this.isTogglingTranslation = false;
    }
  }

  get chartRightPadding() {
    const max = Math.max(...this.data.map(({ done }) => done));
    switch (true) {
      case max >= 100000:
        return 90;
      case max >= 10000:
        return 80;
      case max >= 20:
        return 70;
      default:
        return 50;
    }
  }

  get descriptionKey() {
    return this.done === this.total
      ? "discourse_ai.translations.stats.complete_language_detection_description"
      : "discourse_ai.translations.stats.incomplete_language_detection_description";
  }

  get chartColors() {
    const styles = getComputedStyle(document.querySelector(".ai-translations"));
    return {
      progress: styles.getPropertyValue("--chart-progress-color").trim(),
      remaining: styles.getPropertyValue("--chart-remaining-color").trim(),
      text: styles.getPropertyValue("--chart-text-color").trim(),
      label: styles.getPropertyValue("--chart-label-color").trim(),
    };
  }

  get chartConfig() {
    if (!this.data?.length) {
      return {};
    }

    const colors = this.chartColors;

    const processedData = this.data.map(({ locale, total, done }) => {
      const donePercentage = (total > 0 ? (done / total) * 100 : 0).toFixed(0);
      return {
        locale: this.languageNameLookup.getLanguageName(locale),
        done,
        donePercentage,
        tooltip: [
          i18n("discourse_ai.translations.progress_chart.tooltip_translated", {
            done,
            total,
          }),
        ],
      };
    });
    const chartData = {
      labels: processedData.map(({ locale }) => locale),
      datasets: [
        {
          tooltip: processedData.map(({ tooltip }) => tooltip),
          data: processedData.map(({ donePercentage }) => donePercentage),
          totalItems: processedData.map(({ done }) => done),
          backgroundColor: colors.progress,
          barThickness: 30,
          borderRadius: 4,
        },
      ],
    };

    return {
      type: "bar",
      data: chartData,
      plugins: [
        {
          id: "barTotalText",
          afterDraw: ({ ctx, data, scales }) => {
            ctx.save();
            ctx.textBaseline = "middle";
            ctx.fillStyle = colors.text;
            const items = data.datasets[0].totalItems;
            items.forEach((count, i) => {
              ctx.fillText(
                i18n("discourse_ai.translations.progress_chart.bar_done", {
                  count,
                }),
                scales.x.getPixelForValue(100) + 10,
                scales.y.getPixelForValue(i)
              );
            });
            ctx.canvas.parentElement.style.height = `${items.length * 50 + 40}px`;
            ctx.restore();
          },
        },
      ],
      options: {
        indexAxis: "y",
        responsive: true,
        maintainAspectRatio: false,
        layout: { padding: { right: this.chartRightPadding } },
        scales: {
          x: {
            beginAtZero: true,
            max: 100,
            grid: {
              display: false,
            },
            ticks: {
              color: colors.text,
              callback: (percentage) =>
                i18n("discourse_ai.translations.progress_chart.data_label", {
                  percentage,
                }),
            },
          },
          y: {
            grid: {
              display: false,
            },
            ticks: {
              color: colors.text,
            },
          },
        },
        plugins: {
          legend: { display: false },
          tooltip: {
            displayColors: false,
            callbacks: {
              label: ({ dataset: { tooltip }, dataIndex }) =>
                tooltip[dataIndex],
            },
          },
          datalabels: {
            formatter: (percentage) =>
              this.site.mobileView && percentage < 20
                ? ""
                : i18n("discourse_ai.translations.progress_chart.data_label", {
                    percentage,
                  }),
            color: colors.label,
          },
        },
      },
    };
  }

  <template>
    <div class="ai-translations admin-detail">
      <DPageSubheader
        @titleLabel={{i18n "discourse_ai.translations.title"}}
        @descriptionLabel={{i18n "discourse_ai.translations.description"}}
        @learnMoreUrl="https://meta.discourse.org/t/-/370969"
      >
        <:actions as |actions|>
          {{#if this.enabled}}
            <actions.Default
              @label="discourse_ai.translations.admin_actions.translation_settings"
              @route="adminPlugins.show.discourse-ai-features.edit"
              @routeModels={{@model.translation_id}}
              class="ai-translation-settings-button"
            />
          {{/if}}
          {{#if this.showLocalizationSettingsButton}}
            <actions.Default
              @label="discourse_ai.translations.admin_actions.localization_settings"
              @route="adminConfig.localization.settings"
              class="ai-localization-settings-button"
            />
          {{/if}}
        </:actions>
      </DPageSubheader>

      {{#if this.showLocaleSelector}}
        <div class="alert alert-info">
          <div class="settings">
            <div class="setting">
              <div class="setting-label">
                <label>{{i18n
                    "discourse_ai.translations.supported_locales"
                  }}</label>
              </div>
              <div class="setting-value">
                <div class="ai-translations__locale-input-row">
                  <MultiSelect
                    @value={{this.selectedLocales}}
                    @content={{this.availableLocales}}
                    @nameProperty="name"
                    @valueProperty="value"
                    @onChange={{this.updateSelectedLocales}}
                    @options={{hash allowAny=false}}
                  />
                  {{#if this.localesChanged}}
                    <div class="setting-controls">
                      <DButton
                        @action={{this.saveLocales}}
                        @icon="check"
                        @isLoading={{this.isSavingLocales}}
                        @ariaLabel="save"
                        class="ok setting-controls__ok"
                      />
                      <DButton
                        @action={{this.cancelLocales}}
                        @icon="xmark"
                        @isLoading={{this.isSavingLocales}}
                        @ariaLabel="cancel"
                        class="cancel setting-controls__cancel"
                      />
                    </div>
                  {{else if this.selectedLocales.length}}
                    <DButton
                      @action={{this.resetLocales}}
                      @icon="arrow-rotate-left"
                      @label="admin.settings.reset"
                      class="undo setting-controls__undo"
                    />
                  {{/if}}
                </div>
                <div class="desc">{{i18n
                    "discourse_ai.translations.supported_locales_description"
                  }}</div>
              </div>
            </div>
          </div>
        </div>
      {{/if}}

      <div class="ai-translations__toggle-container">
        <DToggleSwitch
          @state={{this.translationEnabled}}
          @label="discourse_ai.translations.admin_actions.enable_translations"
          disabled={{this.isToggleDisabled}}
          {{on "click" this.toggleTranslationEnabled}}
        />
      </div>

      {{#if this.enabled}}
        <AdminConfigAreaCard class="ai-translations__charts">
          <:header>
            {{i18n "discourse_ai.translations.progress_chart.title"}}
          </:header>
          <:content>
            <div class="ai-translations__stats-container">
              <div class="ai-translations__stat-item">
                <span class="ai-translations__stat-label">
                  {{this.descriptionTooltip}}
                  {{#unless @model.backfill_enabled}}
                    {{i18n "discourse_ai.translations.stats.backfill_disabled"}}
                  {{/unless}}
                </span>
              </div>
            </div>
            <div class="ai-translations__chart-container">
              <Chart
                @chartConfig={{this.chartConfig}}
                @loadChartDataLabelsPlugin={{true}}
                class="ai-translations__chart"
              />
            </div>
          </:content>
        </AdminConfigAreaCard>

      {{/if}}

    </div>
  </template>
}<|MERGE_RESOLUTION|>--- conflicted
+++ resolved
@@ -15,11 +15,7 @@
 import MultiSelect from "select-kit/components/multi-select";
 
 export default class AiTranslations extends Component {
-<<<<<<< HEAD
-=======
   @service router;
-  @service store;
->>>>>>> 0b4ea085
   @service languageNameLookup;
   @service site;
   @service siteSettings;
