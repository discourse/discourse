import Component from "@glimmer/component";
import { tracked } from "@glimmer/tracking";
import { hash } from "@ember/helper";
import { on } from "@ember/modifier";
import { action } from "@ember/object";
import { service } from "@ember/service";
import DButton from "discourse/components/d-button";
import DPageSubheader from "discourse/components/d-page-subheader";
import DToggleSwitch from "discourse/components/d-toggle-switch";
import { ajax } from "discourse/lib/ajax";
import { popupAjaxError } from "discourse/lib/ajax-error";
import { i18n } from "discourse-i18n";
import AdminConfigAreaCard from "admin/components/admin-config-area-card";
import Chart from "admin/components/chart";
import MultiSelect from "select-kit/components/multi-select";

export default class AiTranslations extends Component {
  @service router;
  @service store;
  @service languageNameLookup;
  @service site;
  @service siteSettings;

  @tracked data = this.args.model?.translation_progress;
  @tracked done = this.args.model?.posts_with_detected_locale;
  @tracked total = this.args.model?.total;
  @tracked
  translationEnabled =
    this.args.model?.translation_enabled &&
    !this.args.model?.no_locales_configured;
  @tracked enabled = this.args.model?.enabled;
  @tracked
  selectedLocales = this.siteSettings.content_localization_supported_locales
    ? this.siteSettings.content_localization_supported_locales.split("|")
    : [];
  @tracked
  originalLocales = this.siteSettings.content_localization_supported_locales
    ? this.siteSettings.content_localization_supported_locales.split("|")
    : [];
  @tracked isSavingLocales = false;
  @tracked isTogglingTranslation = false;

  get localesChanged() {
    const current = [...this.selectedLocales].sort().join("|");
    const original = [...this.originalLocales].sort().join("|");
    return current !== original;
  }

  get showLocaleSelector() {
    const noLocales =
      this.args.model?.no_locales_configured ||
      this.originalLocales.length === 0;
    return noLocales && !this.translationEnabled;
  }

  get showLocalizationSettingsButton() {
    return this.enabled || !this.showLocaleSelector;
  }

  get isToggleDisabled() {
    return (
      this.isTogglingTranslation ||
      (this.args.model?.no_locales_configured &&
        this.originalLocales.length === 0)
    );
  }

  get availableLocales() {
    const locales = this.siteSettings.available_locales;
    if (!locales) {
      return [];
    }

    return locales;
  }

  get settingsUrl() {
    return this.router.urlFor(
      "adminPlugins.show.discourse-ai-features.edit",
      this.args.model.translation_id
    );
  }

  get descriptionTooltip() {
    return i18n("discourse_ai.translations.stats.description_tooltip", {
      count: this.total,
    });
  }

  @action
  navigateToLocalizationSettings() {
    this.router.transitionTo("adminConfig.localization.settings", {
      queryParams: { filter: "content_localization_supported_locales" },
    });
  }

  @action
  updateSelectedLocales(locales) {
    this.selectedLocales = locales;
  }

  @action
  async saveLocales() {
    this.isSavingLocales = true;
    try {
      // also enable content_localization_enabled when we're setting locales
      if (this.selectedLocales.length > 0) {
        await ajax("/admin/site_settings/content_localization_enabled", {
          type: "PUT",
          data: { content_localization_enabled: true },
        });
      }

      await ajax(
        "/admin/site_settings/content_localization_supported_locales",
        {
          type: "PUT",
          data: {
            content_localization_supported_locales:
              this.selectedLocales.join("|"),
          },
        }
      );
      this.originalLocales = [...this.selectedLocales];

      if (this.selectedLocales.length > 0) {
        this.args.model.no_locales_configured = false;
      }

      if (this.translationEnabled) {
        window.location.reload();
      }
    } catch (e) {
      popupAjaxError(e);
    } finally {
      this.isSavingLocales = false;
    }
  }

  @action
  cancelLocales() {
    this.selectedLocales = [...this.originalLocales];
  }

  @action
  resetLocales() {
    this.selectedLocales = [];
  }

  @action
  async toggleTranslationEnabled() {
    if (this.isTogglingTranslation) {
      return;
    }

    if (!this.translationEnabled && this.originalLocales.length === 0) {
      return;
    }

    this.isTogglingTranslation = true;
    try {
      await ajax("/admin/site_settings/ai_translation_enabled", {
        type: "PUT",
        data: { ai_translation_enabled: !this.translationEnabled },
      });
      this.translationEnabled = !this.translationEnabled;

      if (this.translationEnabled && !this.args.model.no_locales_configured) {
        const response = await ajax(
          "/admin/plugins/discourse-ai/ai-translations"
        );
        if (response.enabled) {
          this.data = response.translation_progress;
          this.total = response.total;
          this.done = response.posts_with_detected_locale;
          this.enabled = response.enabled;
        }
      } else {
        this.enabled = false;
      }
    } catch (e) {
      popupAjaxError(e);
    } finally {
      this.isTogglingTranslation = false;
    }
  }

  get chartRightPadding() {
    const max = Math.max(...this.data.map(({ done }) => done));
    switch (true) {
      case max >= 100000:
        return 90;
      case max >= 10000:
        return 80;
      case max >= 20:
        return 70;
      default:
        return 50;
    }
  }

<<<<<<< HEAD
=======
  get descriptionKey() {
    return this.done === this.total
      ? "discourse_ai.translations.stats.complete_language_detection_description"
      : "discourse_ai.translations.stats.incomplete_language_detection_description";
  }

  get chartColors() {
    const styles = getComputedStyle(document.querySelector(".ai-translations"));
    return {
      progress: styles.getPropertyValue("--chart-progress-color").trim(),
      remaining: styles.getPropertyValue("--chart-remaining-color").trim(),
      text: styles.getPropertyValue("--chart-text-color").trim(),
      label: styles.getPropertyValue("--chart-label-color").trim(),
    };
  }

>>>>>>> 5fa95b69
  get chartConfig() {
    if (!this.data?.length) {
      return {};
    }

<<<<<<< HEAD
    const chartEl = document.querySelector(".ai-translations");
    if (!chartEl) {
      return {};
    }

    const backgroundColor = getComputedStyle(chartEl)
      .getPropertyValue("--chart-progress-color")
      .trim();
=======
    const colors = this.chartColors;
>>>>>>> 5fa95b69

    const processedData = this.data.map(({ locale, total, done }) => {
      const donePercentage = (total > 0 ? (done / total) * 100 : 0).toFixed(0);
      return {
        locale: this.languageNameLookup.getLanguageName(locale),
        done,
        donePercentage,
        tooltip: [
          i18n("discourse_ai.translations.progress_chart.tooltip_translated", {
            done,
            total,
          }),
        ],
      };
    });
    const chartData = {
      labels: processedData.map(({ locale }) => locale),
      datasets: [
        {
          tooltip: processedData.map(({ tooltip }) => tooltip),
          data: processedData.map(({ donePercentage }) => donePercentage),
          totalItems: processedData.map(({ done }) => done),
          backgroundColor: colors.progress,
          barThickness: 30,
          borderRadius: 4,
        },
      ],
    };

    return {
      type: "bar",
      data: chartData,
      plugins: [
        {
          id: "barTotalText",
          afterDraw: ({ ctx, data, scales }) => {
            ctx.save();
            ctx.textBaseline = "middle";
            ctx.fillStyle = colors.text;
            const items = data.datasets[0].totalItems;
            items.forEach((count, i) => {
              ctx.fillText(
                i18n("discourse_ai.translations.progress_chart.bar_done", {
                  count,
                }),
                scales.x.getPixelForValue(100) + 10,
                scales.y.getPixelForValue(i)
              );
            });
            ctx.canvas.parentElement.style.height = `${items.length * 50 + 40}px`;
            ctx.restore();
          },
        },
      ],
      options: {
        indexAxis: "y",
        responsive: true,
        maintainAspectRatio: false,
        layout: { padding: { right: this.chartRightPadding } },
        scales: {
          x: {
            beginAtZero: true,
            max: 100,
            grid: {
              display: false,
            },
            ticks: {
              color: colors.text,
              callback: (percentage) =>
                i18n("discourse_ai.translations.progress_chart.data_label", {
                  percentage,
                }),
            },
          },
          y: {
            grid: {
              display: false,
            },
            ticks: {
              color: colors.text,
            },
          },
        },
        plugins: {
          legend: { display: false },
          tooltip: {
            displayColors: false,
            callbacks: {
              label: ({ dataset: { tooltip }, dataIndex }) =>
                tooltip[dataIndex],
            },
          },
          datalabels: {
            formatter: (percentage) =>
              this.site.mobileView && percentage < 20
                ? ""
                : i18n("discourse_ai.translations.progress_chart.data_label", {
                    percentage,
                  }),
            color: colors.label,
          },
        },
      },
    };
  }

  <template>
    <div class="ai-translations admin-detail">
      <DPageSubheader
        @titleLabel={{i18n "discourse_ai.translations.title"}}
        @descriptionLabel={{i18n "discourse_ai.translations.description"}}
        @learnMoreUrl="https://meta.discourse.org/t/-/370969"
      >
        <:actions as |actions|>
          {{#if this.enabled}}
            <actions.Default
              @label="discourse_ai.translations.admin_actions.translation_settings"
              @route="adminPlugins.show.discourse-ai-features.edit"
              @routeModels={{@model.translation_id}}
              class="ai-translation-settings-button"
            />
          {{/if}}
          {{#if this.showLocalizationSettingsButton}}
            <actions.Default
              @label="discourse_ai.translations.admin_actions.localization_settings"
              @route="adminConfig.localization.settings"
              class="ai-localization-settings-button"
            />
          {{/if}}
        </:actions>
      </DPageSubheader>

      {{#if this.showLocaleSelector}}
        <div class="alert alert-info">
          <div class="settings">
            <div class="setting">
              <div class="setting-label">
                <label>{{i18n
                    "discourse_ai.translations.supported_locales"
                  }}</label>
              </div>
              <div class="setting-value">
                <div class="ai-translations__locale-input-row">
                  <MultiSelect
                    @value={{this.selectedLocales}}
                    @content={{this.availableLocales}}
                    @nameProperty="name"
                    @valueProperty="value"
                    @onChange={{this.updateSelectedLocales}}
                    @options={{hash allowAny=false}}
                  />
                  {{#if this.localesChanged}}
                    <div class="setting-controls">
                      <DButton
                        @action={{this.saveLocales}}
                        @icon="check"
                        @isLoading={{this.isSavingLocales}}
                        @ariaLabel="save"
                        class="ok setting-controls__ok"
                      />
                      <DButton
                        @action={{this.cancelLocales}}
                        @icon="xmark"
                        @isLoading={{this.isSavingLocales}}
                        @ariaLabel="cancel"
                        class="cancel setting-controls__cancel"
                      />
                    </div>
                  {{else if this.selectedLocales.length}}
                    <DButton
                      @action={{this.resetLocales}}
                      @icon="arrow-rotate-left"
                      @label="admin.settings.reset"
                      class="undo setting-controls__undo"
                    />
                  {{/if}}
                </div>
                <div class="desc">{{i18n
                    "discourse_ai.translations.supported_locales_description"
                  }}</div>
              </div>
            </div>
          </div>
        </div>
      {{/if}}

      <div class="ai-translations__toggle-container">
        <DToggleSwitch
          @state={{this.translationEnabled}}
          @label="discourse_ai.translations.admin_actions.enable_translations"
          disabled={{this.isToggleDisabled}}
          {{on "click" this.toggleTranslationEnabled}}
        />
      </div>

      {{#if this.enabled}}
        <AdminConfigAreaCard class="ai-translations__charts">
          <:header>
            {{i18n "discourse_ai.translations.progress_chart.title"}}
          </:header>
          <:content>
            <div class="ai-translations__stats-container">
              <div class="ai-translations__stat-item">
                <span class="ai-translations__stat-label">
                  {{this.descriptionTooltip}}
                  {{#unless @model.backfill_enabled}}
                    {{i18n "discourse_ai.translations.stats.backfill_disabled"}}
                  {{/unless}}
                </span>
              </div>
            </div>
            <div class="ai-translations__chart-container">
              <Chart
                @chartConfig={{this.chartConfig}}
                @loadChartDataLabelsPlugin={{true}}
                class="ai-translations__chart"
              />
            </div>
          </:content>
        </AdminConfigAreaCard>

      {{/if}}

    </div>
  </template>
}<|MERGE_RESOLUTION|>--- conflicted
+++ resolved
@@ -199,8 +199,6 @@
     }
   }
 
-<<<<<<< HEAD
-=======
   get descriptionKey() {
     return this.done === this.total
       ? "discourse_ai.translations.stats.complete_language_detection_description"
@@ -217,24 +215,12 @@
     };
   }
 
->>>>>>> 5fa95b69
   get chartConfig() {
     if (!this.data?.length) {
       return {};
     }
 
-<<<<<<< HEAD
-    const chartEl = document.querySelector(".ai-translations");
-    if (!chartEl) {
-      return {};
-    }
-
-    const backgroundColor = getComputedStyle(chartEl)
-      .getPropertyValue("--chart-progress-color")
-      .trim();
-=======
     const colors = this.chartColors;
->>>>>>> 5fa95b69
 
     const processedData = this.data.map(({ locale, total, done }) => {
       const donePercentage = (total > 0 ? (done / total) * 100 : 0).toFixed(0);
