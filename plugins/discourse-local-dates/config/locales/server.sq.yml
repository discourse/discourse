# WARNING: Never edit this file.
# It will be overwritten when translations are pulled from Crowdin.
#
# To work with us on translations, join this project:
# https://translate.discourse.org/

sq:
  site_settings:
<<<<<<< HEAD
    discourse_local_dates_enabled: "Aktivizo veçorinë e të dhënave të diskutimit lokal. Kjo do të shtojë mbështetje për të dhënat lokale të informimit të zonës kohore në postimet duke përdorur elementin [të dhënat]."
    discourse_local_dates_default_formats: "Formatet e kohës së datës të përdorura shpesh, shih tek: <a target='_blank' rel='noopener' href='https://momentjs.com/docs/#/parsing/string-format/'>formati i vargut momentjs</a>"
    discourse_local_dates_email_format: "Formati i përdorur për të shfaqur një datë në email."
=======
    discourse_local_dates_default_formats: "Formatet e kohës së datës të përdorura shpesh, shih tek: <a target='_blank' rel='noopener' href='https://momentjs.com/docs/#/parsing/string-format/'>formati i vargut momentjs</a>"
    discourse_local_dates_email_format: "Formati i përdorur për të shfaqur një datë në email"
>>>>>>> 76e7f12a
<|MERGE_RESOLUTION|>--- conflicted
+++ resolved
@@ -6,11 +6,5 @@
 
 sq:
   site_settings:
-<<<<<<< HEAD
-    discourse_local_dates_enabled: "Aktivizo veçorinë e të dhënave të diskutimit lokal. Kjo do të shtojë mbështetje për të dhënat lokale të informimit të zonës kohore në postimet duke përdorur elementin [të dhënat]."
     discourse_local_dates_default_formats: "Formatet e kohës së datës të përdorura shpesh, shih tek: <a target='_blank' rel='noopener' href='https://momentjs.com/docs/#/parsing/string-format/'>formati i vargut momentjs</a>"
-    discourse_local_dates_email_format: "Formati i përdorur për të shfaqur një datë në email."
-=======
-    discourse_local_dates_default_formats: "Formatet e kohës së datës të përdorura shpesh, shih tek: <a target='_blank' rel='noopener' href='https://momentjs.com/docs/#/parsing/string-format/'>formati i vargut momentjs</a>"
-    discourse_local_dates_email_format: "Formati i përdorur për të shfaqur një datë në email"
->>>>>>> 76e7f12a
+    discourse_local_dates_email_format: "Formati i përdorur për të shfaqur një datë në email"