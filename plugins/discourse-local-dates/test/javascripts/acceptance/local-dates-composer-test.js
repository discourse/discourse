import { click, fillIn, triggerKeyEvent, visit } from "@ember/test-helpers";
import { test } from "qunit";
import {
  acceptance,
  metaModifier,
} from "discourse/tests/helpers/qunit-helpers";
import selectKit from "discourse/tests/helpers/select-kit-helper";

acceptance("Local Dates - composer", function (needs) {
  needs.user();
  needs.settings({
    discourse_local_dates_enabled: true,
    discourse_local_dates_default_formats: "LLL|LTS|LL|LLLL",
  });

  test("composer bbcode", async function (assert) {
    await visit("/");
    await click("#create-topic");
    const categoryChooser = selectKit(".category-chooser");
    await categoryChooser.expand();
    await categoryChooser.selectRowByValue(2);

    await fillIn(
      ".d-editor-input",
      '[date=2017-10-23 time=01:30:00 displayedTimezone="America/Chicago" format="LLLL" calendar="off" recurring="1.weeks" timezone=" Asia/Calcutta" timezones="Europe/Paris|America/Los_Angeles"]'
    );

    assert
      .dom(".d-editor-preview .discourse-local-date.cooked-date")
      .hasAttribute("data-date", "2017-10-23", "has the correct date");
    assert
      .dom(".d-editor-preview .discourse-local-date.cooked-date")
      .hasAttribute("data-time", "01:30:00", "has the correct time");
    assert
      .dom(".d-editor-preview .discourse-local-date.cooked-date")
      .hasAttribute(
        "data-displayed-timezone",
        "America/Chicago",
        "has the correct displayed timezone"
      );
    assert
      .dom(".d-editor-preview .discourse-local-date.cooked-date")
      .hasAttribute("data-format", "LLLL", "has the correct format");
    assert
      .dom(".d-editor-preview .discourse-local-date.cooked-date")
      .hasAttribute(
        "data-timezones",
        "Europe/Paris|America/Los_Angeles",
        "has the correct timezones"
      );
    assert
      .dom(".d-editor-preview .discourse-local-date.cooked-date")
      .hasAttribute("data-recurring", "1.weeks", "has the correct recurring");
    assert
      .dom(".d-editor-preview .discourse-local-date.cooked-date")
      .hasAttribute(
        "data-timezone",
        "Asia/Calcutta",
        "has the correct timezone"
      );

    await fillIn(
      ".d-editor-input",
      '[date=2017-10-24 format="LL" timezone="Asia/Calcutta" timezones="Europe/Paris|America/Los_Angeles"]'
    );

    assert
      .dom(".d-editor-preview .discourse-local-date.cooked-date")
      .hasAttribute("data-date", "2017-10-24", "has the correct date");
    assert
      .dom(".d-editor-preview .discourse-local-date.cooked-date")
      .doesNotHaveAttribute("data-time", "doesn’t have time");
  });

  test("date modal", async function (assert) {
    await visit("/");
    await click("#create-topic");
    const categoryChooser = selectKit(".category-chooser");
    await categoryChooser.expand();
    await categoryChooser.selectRowByValue(2);
    await click(".d-editor-button-bar .local-dates");

    const timezoneChooser = selectKit(".timezone-input");
    await timezoneChooser.expand();
    await timezoneChooser.selectRowByValue("Asia/Macau");

    assert
      .dom(".preview .discourse-local-date")
      .includesText("Macau", "outputs a preview date in selected timezone");
  });

  test("date modal - controls", async function (assert) {
    await visit("/");
    await click("#create-topic");
    const categoryChooser = selectKit(".category-chooser");
    await categoryChooser.expand();
    await categoryChooser.selectRowByValue(2);
    await click(".d-editor-button-bar .local-dates");

    await click('.pika-table td[data-day="5"] > .pika-button');

    assert
      .dom("#from-date-time")
      .includesText("5,", "selected FROM date works");

    await click(".date-time-control.to .date-time");

    assert
      .dom(".pika-table .is-disabled")
      .exists({ count: 4 }, "date just before selected FROM date is disabled");

    await click('.pika-table td[data-day="10"] > .pika-button');

    assert
      .dom(".date-time-control.to button")
      .includesText("10,", "selected TO date works");

    assert
      .dom(".pika-table .is-selected")
      .hasText("10", "selected date is the 10th");

    await click(".delete-to-date");

    assert
      .dom(".date-time-control.to.is-selected")
      .doesNotExist("deleting selected TO date works");

    await click(".advanced-mode-btn");

    assert.dom("input.format-input").hasValue("");
    await click("ul.formats a.moment-format");
    assert.dom("input.format-input").hasValue("LLL");
  });

  test("composer insert current time shortcut", async function (assert) {
    await visit("/t/internationalization-localization/280");
<<<<<<< HEAD

    await click("#topic-footer-buttons .btn.create");
    assert.dom(".d-editor-input").exists("the composer input is visible");
    await fillIn(".d-editor-input", "and the time now is: ");

    const date = moment().format("YYYY-MM-DD");

=======
    await click("#topic-footer-buttons .btn.create");
    await fillIn(".d-editor-input", "and the time now is: ");

>>>>>>> 98ba5f2d
    await triggerKeyEvent(".d-editor-input", "keydown", ".", {
      ...metaModifier,
      shiftKey: true,
    });

<<<<<<< HEAD
=======
    const date = moment().format("YYYY-MM-DD");

>>>>>>> 98ba5f2d
    assert
      .dom("#reply-control .d-editor-input")
      .hasValue(
        new RegExp(`and the time now is: \\[date=${date}`),
        "it adds the current date"
      );
  });
});<|MERGE_RESOLUTION|>--- conflicted
+++ resolved
@@ -134,29 +134,16 @@
 
   test("composer insert current time shortcut", async function (assert) {
     await visit("/t/internationalization-localization/280");
-<<<<<<< HEAD
-
-    await click("#topic-footer-buttons .btn.create");
-    assert.dom(".d-editor-input").exists("the composer input is visible");
-    await fillIn(".d-editor-input", "and the time now is: ");
-
-    const date = moment().format("YYYY-MM-DD");
-
-=======
     await click("#topic-footer-buttons .btn.create");
     await fillIn(".d-editor-input", "and the time now is: ");
 
->>>>>>> 98ba5f2d
     await triggerKeyEvent(".d-editor-input", "keydown", ".", {
       ...metaModifier,
       shiftKey: true,
     });
 
-<<<<<<< HEAD
-=======
     const date = moment().format("YYYY-MM-DD");
 
->>>>>>> 98ba5f2d
     assert
       .dom("#reply-control .d-editor-input")
       .hasValue(
