module DiscoursePoll
  class PollsValidator

    MAX_VALUE = 2_147_483_647

    def initialize(post)
      @post = post
    end

    def validate_polls
      polls = {}

      DiscoursePoll::Poll::extract(@post.raw, @post.topic_id, @post.user_id).each do |poll|
<<<<<<< HEAD
        # polls should have a unique name
=======
        return false unless valid_arguments?(poll)
        return false unless valid_numbers?(poll)
>>>>>>> c10941bb
        return false unless unique_poll_name?(polls, poll)
        return false unless unique_options?(poll)
        return false unless at_least_two_options?(poll)
        return false unless valid_number_of_options?(poll)
        return false unless valid_multiple_choice_settings?(poll)
        polls[poll["name"]] = poll
      end

      polls
    end

    private

    def valid_arguments?(poll)
      valid = true

      if poll["type"].present? && !::Poll.types.has_key?(poll["type"])
        @post.errors.add(:base, I18n.t("poll.invalid_argument", argument: "type", value: poll["type"]))
        valid = false
      end

      if poll["status"].present? && !::Poll.statuses.has_key?(poll["status"])
        @post.errors.add(:base, I18n.t("poll.invalid_argument", argument: "status", value: poll["status"]))
        valid = false
      end

      if poll["results"].present? && !::Poll.results.has_key?(poll["results"])
        @post.errors.add(:base, I18n.t("poll.invalid_argument", argument: "results", value: poll["results"]))
        valid = false
      end

      valid
    end

    def unique_poll_name?(polls, poll)
      if polls.has_key?(poll["name"])
        if poll["name"] == ::DiscoursePoll::DEFAULT_POLL_NAME
          @post.errors.add(:base, I18n.t("poll.multiple_polls_without_name"))
        else
          @post.errors.add(:base, I18n.t("poll.multiple_polls_with_same_name", name: poll["name"]))
        end

        return false
      end

      true
    end

    def unique_options?(poll)
      if poll["options"].map { |o| o["id"] }.uniq.size != poll["options"].size
        if poll["name"] == ::DiscoursePoll::DEFAULT_POLL_NAME
          @post.errors.add(:base, I18n.t("poll.default_poll_must_have_different_options"))
        else
          @post.errors.add(:base, I18n.t("poll.named_poll_must_have_different_options", name: poll["name"]))
        end

        return false
      end

      true
    end

    def at_least_two_options?(poll)
      if poll["options"].size < 2
        if poll["name"] == ::DiscoursePoll::DEFAULT_POLL_NAME
          @post.errors.add(:base, I18n.t("poll.default_poll_must_have_at_least_2_options"))
        else
          @post.errors.add(:base, I18n.t("poll.named_poll_must_have_at_least_2_options", name: poll["name"]))
        end

        return false
      end

      true
    end

    def valid_number_of_options?(poll)
      if poll["options"].size > SiteSetting.poll_maximum_options
        if poll["name"] == ::DiscoursePoll::DEFAULT_POLL_NAME
          @post.errors.add(:base, I18n.t("poll.default_poll_must_have_less_options", count: SiteSetting.poll_maximum_options))
        else
          @post.errors.add(:base, I18n.t("poll.named_poll_must_have_less_options", name: poll["name"], count: SiteSetting.poll_maximum_options))
        end

        return false
      end

      true
    end

    def valid_multiple_choice_settings?(poll)
      if poll["type"] == "multiple"
        options = poll["options"].size
        min = (poll["min"].presence || 1).to_i
        max = (poll["max"].presence || options).to_i

        if min > max || min <= 0 || max <= 0 || max > options || min >= options
          if poll["name"] == ::DiscoursePoll::DEFAULT_POLL_NAME
            @post.errors.add(:base, I18n.t("poll.default_poll_with_multiple_choices_has_invalid_parameters"))
          else
            @post.errors.add(:base, I18n.t("poll.named_poll_with_multiple_choices_has_invalid_parameters", name: poll["name"]))
          end

          return false
        end
      end

      true
    end

    def valid_numbers?(poll)
      return true if poll["type"] != "number"

      valid = true

      min = poll["min"].to_i
      max = (poll["max"].presence || MAX_VALUE).to_i
      step = (poll["step"].presence || 1).to_i

      if min < 0
        @post.errors.add(:base, "Min #{I18n.t("errors.messages.greater_than", count: 0)}")
        valid = false
      elsif min > MAX_VALUE
        @post.errors.add(:base, "Min #{I18n.t("errors.messages.less_than", count: MAX_VALUE)}")
        valid = false
      end

      if max < min
        @post.errors.add(:base, "Max #{I18n.t("errors.messages.greater_than", count: "min")}")
        valid = false
      elsif max > MAX_VALUE
        @post.errors.add(:base, "Max #{I18n.t("errors.messages.less_than", count: MAX_VALUE)}")
        valid = false
      end

      if step <= 0
        @post.errors.add(:base, "Step #{I18n.t("errors.messages.greater_than", count: 0)}")
        valid = false
      elsif ((max - min + 1) / step) < 2
        if poll["name"] == ::DiscoursePoll::DEFAULT_POLL_NAME
          @post.errors.add(:base, I18n.t("poll.default_poll_must_have_at_least_2_options"))
        else
          @post.errors.add(:base, I18n.t("poll.named_poll_must_have_at_least_2_options", name: poll["name"]))
        end
        valid = false
      end

      valid
    end
  end
end<|MERGE_RESOLUTION|>--- conflicted
+++ resolved
@@ -11,12 +11,8 @@
       polls = {}
 
       DiscoursePoll::Poll::extract(@post.raw, @post.topic_id, @post.user_id).each do |poll|
-<<<<<<< HEAD
-        # polls should have a unique name
-=======
         return false unless valid_arguments?(poll)
         return false unless valid_numbers?(poll)
->>>>>>> c10941bb
         return false unless unique_poll_name?(polls, poll)
         return false unless unique_options?(poll)
         return false unless at_least_two_options?(poll)
