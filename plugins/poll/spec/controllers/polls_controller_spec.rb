require "rails_helper"

describe ::DiscoursePoll::PollsController do
  routes { ::DiscoursePoll::Engine.routes }

  let!(:user) { log_in }
  let(:topic) { Fabricate(:topic) }
  let(:poll)  { Fabricate(:post, topic: topic, user: user, raw: "[poll]\n- A\n- B\n[/poll]") }
  let(:multi_poll)  { Fabricate(:post, topic: topic, user: user, raw: "[poll min=1 max=2 type=multiple public=true]\n- A\n- B\n[/poll]") }
<<<<<<< HEAD
=======
  let(:public_poll_on_vote) { Fabricate(:post, topic: topic, user: user, raw: "[poll public=true results=on_vote]\n- A\n- B\n[/poll]") }
  let(:public_poll_on_close) { Fabricate(:post, topic: topic, user: user, raw: "[poll public=true results=on_close]\n- A\n- B\n[/poll]") }
>>>>>>> c10941bb

  describe "#vote" do

    it "works" do
      message = MessageBus.track_publish do
        put :vote, params: {
          post_id: poll.id, poll_name: "poll", options: ["5c24fc1df56d764b550ceae1b9319125"]
        }, format: :json
      end.first

      expect(response.status).to eq(200)

      json = ::JSON.parse(response.body)
      expect(json["poll"]["name"]).to eq("poll")
      expect(json["poll"]["voters"]).to eq(1)
      expect(json["vote"]).to eq(["5c24fc1df56d764b550ceae1b9319125"])

      expect(message.channel).to eq("/polls/#{poll.topic_id}")
      expect(message.user_ids).to eq(nil)
      expect(message.group_ids).to eq(nil)
    end

    it "works in PM" do
      user2 = Fabricate(:user)
      topic = Fabricate(:private_message_topic, topic_allowed_users: [
        Fabricate.build(:topic_allowed_user, user: user),
        Fabricate.build(:topic_allowed_user, user: user2)
      ])
      poll = Fabricate(:post, topic: topic, user: user, raw: "[poll]\n- A\n- B\n[/poll]")

      message = MessageBus.track_publish do
        put :vote, params: {
          post_id: poll.id, poll_name: "poll", options: ["5c24fc1df56d764b550ceae1b9319125"]
        }, format: :json
      end.first

<<<<<<< HEAD
      put :vote, params: {
        post_id: poll.id, poll_name: "poll", options: ["5c24fc1df56d764b550ceae1b9319125"]
      }, format: :json

      expect(response.status).to eq(200)
=======
      expect(response.status).to eq(200)

>>>>>>> c10941bb
      json = ::JSON.parse(response.body)
      expect(json["poll"]["name"]).to eq("poll")
      expect(json["poll"]["voters"]).to eq(1)
      expect(json["vote"]).to eq(["5c24fc1df56d764b550ceae1b9319125"])

      expect(message.channel).to eq("/polls/#{poll.topic_id}")
      expect(message.user_ids).to contain_exactly(user.id, user2.id)
      expect(message.group_ids).to eq(nil)
    end

    it "works in secure categories" do
      group = Fabricate(:group)
      group.add_owner(user)
      category = Fabricate(:private_category, group: group)
      topic = Fabricate(:topic, category: category)
      poll = Fabricate(:post, topic: topic, user: user, raw: "[poll]\n- A\n- B\n[/poll]")

      message = MessageBus.track_publish do
        put :vote, params: {
          post_id: poll.id, poll_name: "poll", options: ["5c24fc1df56d764b550ceae1b9319125"]
        }, format: :json
      end.first

      expect(response.status).to eq(200)

      json = ::JSON.parse(response.body)
      expect(json["poll"]["name"]).to eq("poll")
      expect(json["poll"]["voters"]).to eq(1)
      expect(json["vote"]).to eq(["5c24fc1df56d764b550ceae1b9319125"])

      expect(message.channel).to eq("/polls/#{poll.topic_id}")
      expect(message.user_ids).to eq(nil)
      expect(message.group_ids).to contain_exactly(group.id)
    end

    it "requires at least 1 valid option" do
      put :vote, params: {
        post_id: poll.id, poll_name: "poll", options: ["A", "B"]
      }, format: :json

      expect(response.status).not_to eq(200)
      json = ::JSON.parse(response.body)
      expect(json["errors"][0]).to eq(I18n.t("poll.requires_at_least_1_valid_option"))
    end

    it "supports vote changes" do
      put :vote, params: {
        post_id: poll.id, poll_name: "poll", options: ["5c24fc1df56d764b550ceae1b9319125"]
      }, format: :json
<<<<<<< HEAD

      expect(response.status).to eq(200)

=======

      expect(response.status).to eq(200)

>>>>>>> c10941bb
      put :vote, params: {
        post_id: poll.id, poll_name: "poll", options: ["e89dec30bbd9bf50fabf6a05b4324edf"]
      }, format: :json

      expect(response.status).to eq(200)
      json = ::JSON.parse(response.body)
      expect(json["poll"]["voters"]).to eq(1)
      expect(json["poll"]["options"][0]["votes"]).to eq(0)
      expect(json["poll"]["options"][1]["votes"]).to eq(1)
    end

    it "works on closed topics" do
      topic.update_attribute(:closed, true)

      put :vote, params: {
        post_id: poll.id, poll_name: "poll", options: ["5c24fc1df56d764b550ceae1b9319125"]
      }, format: :json

      expect(response.status).to eq(200)
    end

    it "ensures topic is not archived" do
      topic.update_attribute(:archived, true)

      put :vote, params: {
        post_id: poll.id, poll_name: "poll", options: ["A"]
      }, format: :json

      expect(response.status).not_to eq(200)
      json = ::JSON.parse(response.body)
      expect(json["errors"][0]).to eq(I18n.t("poll.topic_must_be_open_to_vote"))
    end

    it "ensures post is not trashed" do
      poll.trash!

      put :vote, params: {
        post_id: poll.id, poll_name: "poll", options: ["A"]
      }, format: :json

      expect(response.status).not_to eq(200)
      json = ::JSON.parse(response.body)
      expect(json["errors"][0]).to eq(I18n.t("poll.post_is_deleted"))
    end

    it "ensures user can post in topic" do
      Guardian.any_instance.expects(:can_create_post?).returns(false)

      put :vote, params: {
        post_id: poll.id, poll_name: "poll", options: ["A"]
      }, format: :json

      expect(response.status).not_to eq(200)
<<<<<<< HEAD
      json = ::JSON.parse(response.body)
      expect(json["errors"][0]).to eq(I18n.t("poll.user_cant_post_in_topic"))
    end

    it "ensures polls are associated with the post" do
      put :vote, params: {
        post_id: Fabricate(:post).id, poll_name: "foobar", options: ["A"]
      }, format: :json

      expect(response.status).not_to eq(200)
=======
>>>>>>> c10941bb
      json = ::JSON.parse(response.body)
      expect(json["errors"][0]).to eq(I18n.t("poll.user_cant_post_in_topic"))
    end

    it "checks the name of the poll" do
      put :vote, params: {
        post_id: poll.id, poll_name: "foobar", options: ["A"]
      }, format: :json

      expect(response.status).not_to eq(200)
      json = ::JSON.parse(response.body)
      expect(json["errors"][0]).to eq(I18n.t("poll.no_poll_with_this_name", name: "foobar"))
    end

    it "ensures poll is open" do
      closed_poll = create_post(raw: "[poll status=closed]\n- A\n- B\n[/poll]")

      put :vote, params: {
        post_id: closed_poll.id, poll_name: "poll", options: ["5c24fc1df56d764b550ceae1b9319125"]
      }, format: :json

      expect(response.status).not_to eq(200)
      json = ::JSON.parse(response.body)
      expect(json["errors"][0]).to eq(I18n.t("poll.poll_must_be_open_to_vote"))
    end

    it "doesn't discard anonymous votes when someone votes" do
<<<<<<< HEAD
      default_poll = poll.custom_fields["polls"]["poll"]
      add_anonymous_votes(poll, default_poll, 17, "5c24fc1df56d764b550ceae1b9319125" => 11, "e89dec30bbd9bf50fabf6a05b4324edf" => 6)
=======
      the_poll = poll.polls.first
      the_poll.update_attribute(:anonymous_voters, 17)
      the_poll.poll_options[0].update_attribute(:anonymous_votes, 11)
      the_poll.poll_options[1].update_attribute(:anonymous_votes, 6)
>>>>>>> c10941bb

      put :vote, params: {
        post_id: poll.id, poll_name: "poll", options: ["5c24fc1df56d764b550ceae1b9319125"]
      }, format: :json

      expect(response.status).to eq(200)

      json = ::JSON.parse(response.body)
      expect(json["poll"]["voters"]).to eq(18)
      expect(json["poll"]["options"][0]["votes"]).to eq(12)
      expect(json["poll"]["options"][1]["votes"]).to eq(6)
    end
  end

  describe "#toggle_status" do

    it "works for OP" do
      message = MessageBus.track_publish do
<<<<<<< HEAD
        put :vote,
          params: body.merge(options: ["5c24fc1df56d764b550ceae1b9319125"]),
          format: :json
      end.first

      expect(response.status).to eq(200)
=======
        put :toggle_status, params: {
          post_id: poll.id, poll_name: "poll", status: "closed"
        }, format: :json

        expect(response.status).to eq(200)
      end.first
>>>>>>> c10941bb

      json = ::JSON.parse(response.body)
      expect(json["poll"]["status"]).to eq("closed")
      expect(message.channel).to eq("/polls/#{poll.topic_id}")
    end

<<<<<<< HEAD
      put :vote,
        params: body.merge(options: ["e89dec30bbd9bf50fabf6a05b4324edf"]),
        format: :json

      expect(response.status).to eq(200)
=======
    it "works for staff" do
      log_in(:moderator)

      message = MessageBus.track_publish do
        put :toggle_status, params: {
          post_id: poll.id, poll_name: "poll", status: "closed"
        }, format: :json

        expect(response.status).to eq(200)
      end.first
>>>>>>> c10941bb

      json = ::JSON.parse(response.body)
      expect(json["poll"]["status"]).to eq("closed")
      expect(message.channel).to eq("/polls/#{poll.topic_id}")
    end

    it "ensures post is not trashed" do
      poll.trash!

<<<<<<< HEAD
      put :vote,
        params: body.merge(options: ["e89dec30bbd9bf50fabf6a05b4324edf", "5c24fc1df56d764b550ceae1b9319125"]),
        format: :json

      expect(response.status).to eq(200)
=======
      put :toggle_status, params: {
        post_id: poll.id, poll_name: "poll", status: "closed"
      }, format: :json
>>>>>>> c10941bb

      expect(response.status).not_to eq(200)
      json = ::JSON.parse(response.body)
      expect(json["errors"][0]).to eq(I18n.t("poll.post_is_deleted"))
    end

  end

  describe "#voters" do

    let(:first) { "5c24fc1df56d764b550ceae1b9319125" }
    let(:second) { "e89dec30bbd9bf50fabf6a05b4324edf" }

<<<<<<< HEAD
      put :toggle_status, params: {
        post_id: poll.id, poll_name: "poll", status: "closed"
      }, format: :json

      expect(response.status).to eq(200)
      json = ::JSON.parse(response.body)
      expect(json["poll"]["status"]).to eq("closed")
=======
    it "correctly handles offset" do
      user1 = log_in

      put :vote, params: {
        post_id: multi_poll.id, poll_name: "poll", options: [first]
      }, format: :json

      expect(response.status).to eq(200)

      user2 = log_in

      put :vote, params: {
        post_id: multi_poll.id, poll_name: "poll", options: [first]
      }, format: :json

      expect(response.status).to eq(200)

      user3 = log_in

      put :vote, params: {
        post_id: multi_poll.id, poll_name: "poll", options: [first, second]
      }, format: :json

      expect(response.status).to eq(200)

      get :voters, params: {
        poll_name: 'poll', post_id: multi_poll.id, limit: 2
      }, format: :json

      expect(response.status).to eq(200)

      json = JSON.parse(response.body)

      # no user3 cause voter_limit is 2
      expect(json["voters"][first].map { |h| h["id"] }).to contain_exactly(user1.id, user2.id)
      expect(json["voters"][second].map { |h| h["id"] }).to contain_exactly(user3.id)
>>>>>>> c10941bb
    end

    it "ensures voters can only be seen after casting a vote" do
      put :vote, params: {
        post_id: public_poll_on_vote.id, poll_name: "poll", options: [first]
      }, format: :json

<<<<<<< HEAD
      put :toggle_status, params: {
        post_id: poll.id, poll_name: "poll", status: "closed"
      }, format: :json

      expect(response.status).to eq(200)
      json = ::JSON.parse(response.body)
      expect(json["poll"]["status"]).to eq("closed")
    end

    it "ensures post is not trashed" do
      poll.trash!

      put :toggle_status, params: {
        post_id: poll.id, poll_name: "poll", status: "closed"
      }, format: :json

      expect(response.status).not_to eq(200)
      json = ::JSON.parse(response.body)
      expect(json["errors"][0]).to eq(I18n.t("poll.post_is_deleted"))
=======
      expect(response.status).to eq(200)

      get :voters, params: {
        poll_name: "poll", post_id: public_poll_on_vote.id
      }, format: :json

      expect(response.status).to eq(200)

      json = JSON.parse(response.body)

      expect(json["voters"][first].size).to eq(1)

      user2 = log_in

      get :voters, params: {
        poll_name: "poll", post_id: public_poll_on_vote.id
      }, format: :json

      expect(response.status).to eq(422)

      put :vote, params: {
        post_id: public_poll_on_vote.id, poll_name: "poll", options: [second]
      }, format: :json

      expect(response.status).to eq(200)

      get :voters, params: {
        poll_name: "poll", post_id: public_poll_on_vote.id
      }, format: :json

      expect(response.status).to eq(200)

      json = JSON.parse(response.body)

      expect(json["voters"][first].size).to eq(1)
      expect(json["voters"][second].size).to eq(1)
    end

    it "ensures voters can only be seen when poll is closed" do
      put :vote, params: {
        post_id: public_poll_on_close.id, poll_name: "poll", options: [first]
      }, format: :json

      expect(response.status).to eq(200)

      get :voters, params: {
        poll_name: "poll", post_id: public_poll_on_close.id
      }, format: :json

      expect(response.status).to eq(422)

      put :toggle_status, params: {
        post_id: public_poll_on_close.id, poll_name: "poll", status: "closed"
      }, format: :json

      expect(response.status).to eq(200)

      get :voters, params: {
        poll_name: "poll", post_id: public_poll_on_close.id
      }, format: :json

      expect(response.status).to eq(200)

      json = JSON.parse(response.body)

      expect(json["voters"][first].size).to eq(1)
>>>>>>> c10941bb
    end

  end

<<<<<<< HEAD
  describe "votes" do

    it "correctly handles offset" do

      first = "5c24fc1df56d764b550ceae1b9319125"
      second = "e89dec30bbd9bf50fabf6a05b4324edf"

      user1 = log_in

      put :vote, params: {
        post_id: multi_poll.id, poll_name: "poll", options: [first]
      }, format: :json

      expect(response.status).to eq(200)

      user2 = log_in

      put :vote, params: {
        post_id: multi_poll.id, poll_name: "poll", options: [first]
      }, format: :json

      expect(response.status).to eq(200)

      user3 = log_in

      put :vote, params: {
        post_id: multi_poll.id,
        poll_name: "poll",
        options: [first, second]
      }, format: :json

      expect(response.status).to eq(200)

      get :voters, params: {
        poll_name: 'poll', post_id: multi_poll.id, voter_limit: 2
      }, format: :json

      expect(response.status).to eq(200)

      json = JSON.parse(response.body)

      # no user3 cause voter_limit is 2
      expect(json["poll"][first].map { |h| h["id"] }.sort).to eq([user1.id, user2.id])
      expect(json["poll"][second].map { |h| h["id"] }).to eq([user3.id])

      reloaded = Post.find(multi_poll.id)

      # break the custom poll and make sure we still return something sane here
      # TODO: normalize this data so we don't store the information twice and there is a chance
      # that somehow a bg job can cause both fields to be out-of-sync
      poll_votes = reloaded.custom_fields[DiscoursePoll::VOTES_CUSTOM_FIELD]
      poll_votes.delete user2.id.to_s

      reloaded.save_custom_fields(true)

      get :voters, params: {
        poll_name: 'poll', post_id: multi_poll.id, voter_limit: 2
      }, format: :json

      expect(response.status).to eq(200)

    end

  end

=======
>>>>>>> c10941bb
end<|MERGE_RESOLUTION|>--- conflicted
+++ resolved
@@ -7,11 +7,8 @@
   let(:topic) { Fabricate(:topic) }
   let(:poll)  { Fabricate(:post, topic: topic, user: user, raw: "[poll]\n- A\n- B\n[/poll]") }
   let(:multi_poll)  { Fabricate(:post, topic: topic, user: user, raw: "[poll min=1 max=2 type=multiple public=true]\n- A\n- B\n[/poll]") }
-<<<<<<< HEAD
-=======
   let(:public_poll_on_vote) { Fabricate(:post, topic: topic, user: user, raw: "[poll public=true results=on_vote]\n- A\n- B\n[/poll]") }
   let(:public_poll_on_close) { Fabricate(:post, topic: topic, user: user, raw: "[poll public=true results=on_close]\n- A\n- B\n[/poll]") }
->>>>>>> c10941bb
 
   describe "#vote" do
 
@@ -48,16 +45,8 @@
         }, format: :json
       end.first
 
-<<<<<<< HEAD
-      put :vote, params: {
-        post_id: poll.id, poll_name: "poll", options: ["5c24fc1df56d764b550ceae1b9319125"]
-      }, format: :json
-
-      expect(response.status).to eq(200)
-=======
-      expect(response.status).to eq(200)
-
->>>>>>> c10941bb
+      expect(response.status).to eq(200)
+
       json = ::JSON.parse(response.body)
       expect(json["poll"]["name"]).to eq("poll")
       expect(json["poll"]["voters"]).to eq(1)
@@ -107,15 +96,9 @@
       put :vote, params: {
         post_id: poll.id, poll_name: "poll", options: ["5c24fc1df56d764b550ceae1b9319125"]
       }, format: :json
-<<<<<<< HEAD
-
-      expect(response.status).to eq(200)
-
-=======
-
-      expect(response.status).to eq(200)
-
->>>>>>> c10941bb
+
+      expect(response.status).to eq(200)
+
       put :vote, params: {
         post_id: poll.id, poll_name: "poll", options: ["e89dec30bbd9bf50fabf6a05b4324edf"]
       }, format: :json
@@ -169,19 +152,6 @@
       }, format: :json
 
       expect(response.status).not_to eq(200)
-<<<<<<< HEAD
-      json = ::JSON.parse(response.body)
-      expect(json["errors"][0]).to eq(I18n.t("poll.user_cant_post_in_topic"))
-    end
-
-    it "ensures polls are associated with the post" do
-      put :vote, params: {
-        post_id: Fabricate(:post).id, poll_name: "foobar", options: ["A"]
-      }, format: :json
-
-      expect(response.status).not_to eq(200)
-=======
->>>>>>> c10941bb
       json = ::JSON.parse(response.body)
       expect(json["errors"][0]).to eq(I18n.t("poll.user_cant_post_in_topic"))
     end
@@ -209,15 +179,10 @@
     end
 
     it "doesn't discard anonymous votes when someone votes" do
-<<<<<<< HEAD
-      default_poll = poll.custom_fields["polls"]["poll"]
-      add_anonymous_votes(poll, default_poll, 17, "5c24fc1df56d764b550ceae1b9319125" => 11, "e89dec30bbd9bf50fabf6a05b4324edf" => 6)
-=======
       the_poll = poll.polls.first
       the_poll.update_attribute(:anonymous_voters, 17)
       the_poll.poll_options[0].update_attribute(:anonymous_votes, 11)
       the_poll.poll_options[1].update_attribute(:anonymous_votes, 6)
->>>>>>> c10941bb
 
       put :vote, params: {
         post_id: poll.id, poll_name: "poll", options: ["5c24fc1df56d764b550ceae1b9319125"]
@@ -236,34 +201,18 @@
 
     it "works for OP" do
       message = MessageBus.track_publish do
-<<<<<<< HEAD
-        put :vote,
-          params: body.merge(options: ["5c24fc1df56d764b550ceae1b9319125"]),
-          format: :json
-      end.first
-
-      expect(response.status).to eq(200)
-=======
         put :toggle_status, params: {
           post_id: poll.id, poll_name: "poll", status: "closed"
         }, format: :json
 
         expect(response.status).to eq(200)
       end.first
->>>>>>> c10941bb
 
       json = ::JSON.parse(response.body)
       expect(json["poll"]["status"]).to eq("closed")
       expect(message.channel).to eq("/polls/#{poll.topic_id}")
     end
 
-<<<<<<< HEAD
-      put :vote,
-        params: body.merge(options: ["e89dec30bbd9bf50fabf6a05b4324edf"]),
-        format: :json
-
-      expect(response.status).to eq(200)
-=======
     it "works for staff" do
       log_in(:moderator)
 
@@ -274,7 +223,6 @@
 
         expect(response.status).to eq(200)
       end.first
->>>>>>> c10941bb
 
       json = ::JSON.parse(response.body)
       expect(json["poll"]["status"]).to eq("closed")
@@ -284,17 +232,9 @@
     it "ensures post is not trashed" do
       poll.trash!
 
-<<<<<<< HEAD
-      put :vote,
-        params: body.merge(options: ["e89dec30bbd9bf50fabf6a05b4324edf", "5c24fc1df56d764b550ceae1b9319125"]),
-        format: :json
-
-      expect(response.status).to eq(200)
-=======
       put :toggle_status, params: {
         post_id: poll.id, poll_name: "poll", status: "closed"
       }, format: :json
->>>>>>> c10941bb
 
       expect(response.status).not_to eq(200)
       json = ::JSON.parse(response.body)
@@ -308,15 +248,6 @@
     let(:first) { "5c24fc1df56d764b550ceae1b9319125" }
     let(:second) { "e89dec30bbd9bf50fabf6a05b4324edf" }
 
-<<<<<<< HEAD
-      put :toggle_status, params: {
-        post_id: poll.id, poll_name: "poll", status: "closed"
-      }, format: :json
-
-      expect(response.status).to eq(200)
-      json = ::JSON.parse(response.body)
-      expect(json["poll"]["status"]).to eq("closed")
-=======
     it "correctly handles offset" do
       user1 = log_in
 
@@ -353,7 +284,6 @@
       # no user3 cause voter_limit is 2
       expect(json["voters"][first].map { |h| h["id"] }).to contain_exactly(user1.id, user2.id)
       expect(json["voters"][second].map { |h| h["id"] }).to contain_exactly(user3.id)
->>>>>>> c10941bb
     end
 
     it "ensures voters can only be seen after casting a vote" do
@@ -361,27 +291,6 @@
         post_id: public_poll_on_vote.id, poll_name: "poll", options: [first]
       }, format: :json
 
-<<<<<<< HEAD
-      put :toggle_status, params: {
-        post_id: poll.id, poll_name: "poll", status: "closed"
-      }, format: :json
-
-      expect(response.status).to eq(200)
-      json = ::JSON.parse(response.body)
-      expect(json["poll"]["status"]).to eq("closed")
-    end
-
-    it "ensures post is not trashed" do
-      poll.trash!
-
-      put :toggle_status, params: {
-        post_id: poll.id, poll_name: "poll", status: "closed"
-      }, format: :json
-
-      expect(response.status).not_to eq(200)
-      json = ::JSON.parse(response.body)
-      expect(json["errors"][0]).to eq(I18n.t("poll.post_is_deleted"))
-=======
       expect(response.status).to eq(200)
 
       get :voters, params: {
@@ -448,77 +357,8 @@
       json = JSON.parse(response.body)
 
       expect(json["voters"][first].size).to eq(1)
->>>>>>> c10941bb
     end
 
   end
 
-<<<<<<< HEAD
-  describe "votes" do
-
-    it "correctly handles offset" do
-
-      first = "5c24fc1df56d764b550ceae1b9319125"
-      second = "e89dec30bbd9bf50fabf6a05b4324edf"
-
-      user1 = log_in
-
-      put :vote, params: {
-        post_id: multi_poll.id, poll_name: "poll", options: [first]
-      }, format: :json
-
-      expect(response.status).to eq(200)
-
-      user2 = log_in
-
-      put :vote, params: {
-        post_id: multi_poll.id, poll_name: "poll", options: [first]
-      }, format: :json
-
-      expect(response.status).to eq(200)
-
-      user3 = log_in
-
-      put :vote, params: {
-        post_id: multi_poll.id,
-        poll_name: "poll",
-        options: [first, second]
-      }, format: :json
-
-      expect(response.status).to eq(200)
-
-      get :voters, params: {
-        poll_name: 'poll', post_id: multi_poll.id, voter_limit: 2
-      }, format: :json
-
-      expect(response.status).to eq(200)
-
-      json = JSON.parse(response.body)
-
-      # no user3 cause voter_limit is 2
-      expect(json["poll"][first].map { |h| h["id"] }.sort).to eq([user1.id, user2.id])
-      expect(json["poll"][second].map { |h| h["id"] }).to eq([user3.id])
-
-      reloaded = Post.find(multi_poll.id)
-
-      # break the custom poll and make sure we still return something sane here
-      # TODO: normalize this data so we don't store the information twice and there is a chance
-      # that somehow a bg job can cause both fields to be out-of-sync
-      poll_votes = reloaded.custom_fields[DiscoursePoll::VOTES_CUSTOM_FIELD]
-      poll_votes.delete user2.id.to_s
-
-      reloaded.save_custom_fields(true)
-
-      get :voters, params: {
-        poll_name: 'poll', post_id: multi_poll.id, voter_limit: 2
-      }, format: :json
-
-      expect(response.status).to eq(200)
-
-    end
-
-  end
-
-=======
->>>>>>> c10941bb
 end