require "rails_helper"

describe PostsController do
  let!(:user) { log_in }
  let!(:title) { "Testing Poll Plugin" }

  before do
    SiteSetting.min_first_post_typing_time = 0
  end

  describe "polls" do

    it "works" do
      post :create, params: {
        title: title, raw: "[poll]\n- A\n- B\n[/poll]"
      }, format: :json

      expect(response.status).to eq(200)
      json = ::JSON.parse(response.body)
      expect(json["cooked"]).to match("data-poll-")
      expect(Poll.exists?(post_id: json["id"])).to eq(true)
    end

    it "works on any post" do
      post_1 = Fabricate(:post)

      post :create, params: {
        topic_id: post_1.topic.id, raw: "[poll]\n- A\n- B\n[/poll]"
      }, format: :json

      expect(response.status).to eq(200)
      json = ::JSON.parse(response.body)
      expect(json["cooked"]).to match("data-poll-")
      expect(Poll.exists?(post_id: json["id"])).to eq(true)
    end

    it "schedules auto-close job" do
      freeze_time
      name = "auto_close"
      close_date = 1.month.from_now

      expect do
        post :create, params: {
          title: title,
          raw: "[poll name=#{name} close=#{close_date.iso8601}]\n- A\n- B\n[/poll]"
        }, format: :json
      end.to change { Jobs::ClosePoll.jobs.size }.by(1) &
             change { Poll.count }.by(1)

      expect(response.status).to eq(200)
      json = ::JSON.parse(response.body)
      post_id = json["id"]

      expect(Poll.find_by(post_id: post_id).close_at).to eq(1.month.from_now)

      job = Jobs::ClosePoll.jobs.first
      job_args = job["args"].first

      expect(job_args["post_id"]).to eq(post_id)
      expect(job_args["poll_name"]).to eq(name)
    end

    it "schedules auto-close job" do
      name = "auto_close"
      close_date = 1.month.from_now

      post :create, params: {
        title: title, raw: "[poll name=#{name} close=#{close_date.iso8601}]\n- A\n- B\n[/poll]"
      }, format: :json

      expect(response.status).to eq(200)
      json = ::JSON.parse(response.body)
      expect(json["polls"][name]["close"]).to be

      expect(Jobs.scheduled_for(:close_poll, post_id: Post.last.id, poll_name: name)).to be
    end

    it "should have different options" do
      post :create, params: {
        title: title, raw: "[poll]\n- A\n- A\n[/poll]"
      }, format: :json

<<<<<<< HEAD
      expect(response).not_to be_success
=======
      expect(response).not_to be_successful
>>>>>>> c10941bb
      json = ::JSON.parse(response.body)
      expect(json["errors"][0]).to eq(I18n.t("poll.default_poll_must_have_different_options"))
    end

    it "should have at least 2 options" do
      post :create, params: {
        title: title, raw: "[poll]\n- A\n[/poll]"
      }, format: :json

<<<<<<< HEAD
      expect(response).not_to be_success
=======
      expect(response).not_to be_successful
>>>>>>> c10941bb
      json = ::JSON.parse(response.body)
      expect(json["errors"][0]).to eq(I18n.t("poll.default_poll_must_have_at_least_2_options"))
    end

    it "should have at most 'SiteSetting.poll_maximum_options' options" do
      raw = "[poll]\n"
      (SiteSetting.poll_maximum_options + 1).times { |n| raw << "\n- #{n}" }
      raw << "\n[/poll]"

      post :create, params: {
        title: title, raw: raw
      }, format: :json

      expect(response).not_to be_successful
      json = ::JSON.parse(response.body)
      expect(json["errors"][0]).to eq(I18n.t("poll.default_poll_must_have_less_options", count: SiteSetting.poll_maximum_options))
    end

    it "should have valid parameters" do
      post :create, params: {
        title: title, raw: "[poll type=multiple min=5]\n- A\n- B\n[/poll]"
      }, format: :json

<<<<<<< HEAD
      expect(response).not_to be_success
=======
      expect(response).not_to be_successful
>>>>>>> c10941bb
      json = ::JSON.parse(response.body)
      expect(json["errors"][0]).to eq(I18n.t("poll.default_poll_with_multiple_choices_has_invalid_parameters"))
    end

    it "prevents self-xss" do
      post :create, params: {
        title: title, raw: "[poll name=<script>alert('xss')</script>]\n- A\n- B\n[/poll]"
      }, format: :json

      expect(response.status).to eq(200)
      json = ::JSON.parse(response.body)
      expect(json["cooked"]).to match("data-poll-")
      expect(json["cooked"]).to include("&lt;script&gt;")
<<<<<<< HEAD
      expect(json["polls"]["&lt;script&gt;alert(&#39;xss&#39;)&lt;/script&gt;"]).to be
=======
      expect(Poll.find_by(post_id: json["id"]).name).to eq("&lt;script&gt;alert(&#39;xss&#39;)&lt;/script&gt;")
>>>>>>> c10941bb
    end

    it "also works whe there is a link starting with '[poll'" do
      post :create, params: {
        title: title, raw: "[Polls are awesome](/foobar)\n[poll]\n- A\n- B\n[/poll]"
      }, format: :json

      expect(response.status).to eq(200)
      json = ::JSON.parse(response.body)
      expect(json["cooked"]).to match("data-poll-")
      expect(Poll.exists?(post_id: json["id"])).to eq(true)
    end

    it "prevents pollception" do
      post :create, params: {
        title: title, raw: "[poll name=1]\n- A\n[poll name=2]\n- B\n- C\n[/poll]\n- D\n[/poll]"
      }, format: :json

      expect(response.status).to eq(200)
      json = ::JSON.parse(response.body)
      expect(json["cooked"]).to match("data-poll-")
      expect(Poll.where(post_id: json["id"]).count).to eq(1)
    end

    describe "edit window" do

      describe "within the first 5 minutes" do

        let(:post_id) do
          freeze_time(4.minutes.ago) do
            post :create, params: {
              title: title, raw: "[poll]\n- A\n- B\n[/poll]"
            }, format: :json

            ::JSON.parse(response.body)["id"]
          end
        end

        it "can be changed" do
          put :update, params: {
            id: post_id, post: { raw: "[poll]\n- A\n- B\n- C\n[/poll]" }
          }, format: :json

          expect(response.status).to eq(200)
          json = ::JSON.parse(response.body)
          expect(json["post"]["polls"][0]["options"][2]["html"]).to eq("C")
        end

        it "resets the votes" do
          DiscoursePoll::Poll.vote(post_id, "poll", ["5c24fc1df56d764b550ceae1b9319125"], user)

          put :update, params: {
            id: post_id, post: { raw: "[poll]\n- A\n- B\n- C\n[/poll]" }
          }, format: :json

          expect(response.status).to eq(200)
          json = ::JSON.parse(response.body)
          expect(json["post"]["polls_votes"]).to_not be
        end

      end

      describe "after the poll edit window has expired" do

        let(:poll) { "[poll]\n- A\n- B\n[/poll]" }
        let(:new_option) { "[poll]\n- A\n- C\n[/poll]" }
        let(:updated) { "before\n\n[poll]\n- A\n- B\n[/poll]\n\nafter" }

        let(:post_id) do
          freeze_time(6.minutes.ago) do
            post :create, params: {
              title: title, raw: poll
            }, format: :json

            ::JSON.parse(response.body)["id"]
          end
        end

        let(:poll_edit_window_mins) { 6 }

        before do
          SiteSetting.poll_edit_window_mins = poll_edit_window_mins
        end

        describe "with no vote" do

<<<<<<< HEAD
          it "OP can change the options" do
            put :update, params: {
              id: post_id, post: { raw: new_option }
            }, format: :json

            expect(response.status).to eq(200)
            json = ::JSON.parse(response.body)
            expect(json["post"]["polls"]["poll"]["options"][1]["html"]).to eq("C")
          end

          it "staff can change the options" do
            log_in_user(Fabricate(:moderator))

            put :update, params: {
              id: post_id, post: { raw: new_option }
            }, format: :json

=======
          it "can change the options" do
            put :update, params: {
              id: post_id, post: { raw: new_option }
            }, format: :json

>>>>>>> c10941bb
            expect(response.status).to eq(200)
            json = ::JSON.parse(response.body)
            expect(json["post"]["polls"][0]["options"][1]["html"]).to eq("C")
          end

          it "support changes on the post" do
            put :update, params: { id: post_id, post: { raw: updated } }, format: :json
            expect(response.status).to eq(200)
            json = ::JSON.parse(response.body)
            expect(json["post"]["cooked"]).to match("before")
          end

        end

        describe "with at least one vote" do

          before do
            DiscoursePoll::Poll.vote(post_id, "poll", ["5c24fc1df56d764b550ceae1b9319125"], user)
          end

<<<<<<< HEAD
          it "OP cannot change the options" do
=======
          it "cannot change the options" do
>>>>>>> c10941bb
            put :update, params: {
              id: post_id, post: { raw: new_option }
            }, format: :json

<<<<<<< HEAD
            expect(response).not_to be_success
=======
            expect(response).not_to be_successful
>>>>>>> c10941bb
            json = ::JSON.parse(response.body)
            expect(json["errors"][0]).to eq(I18n.t(
              "poll.edit_window_expired.cannot_edit_default_poll_with_votes",
              minutes: poll_edit_window_mins
            ))
          end

<<<<<<< HEAD
          it "staff can change the options and votes are merged" do
            log_in_user(Fabricate(:moderator))

            put :update, params: {
              id: post_id, post: { raw: new_option }
            }, format: :json

            expect(response.status).to eq(200)
            json = ::JSON.parse(response.body)
            expect(json["post"]["polls"]["poll"]["options"][1]["html"]).to eq("C")
            expect(json["post"]["polls"]["poll"]["voters"]).to eq(1)
            expect(json["post"]["polls"]["poll"]["options"][0]["votes"]).to eq(1)
            expect(json["post"]["polls"]["poll"]["options"][1]["votes"]).to eq(0)
          end

          it "staff can change the options and anonymous votes are merged" do
            post = Post.find_by(id: post_id)
            default_poll = post.custom_fields["polls"]["poll"]
            add_anonymous_votes(post, default_poll, 7, "5c24fc1df56d764b550ceae1b9319125" => 7)

            log_in_user(Fabricate(:moderator))

            put :update, params: {
              id: post_id, post: { raw: new_option }
            }, format: :json

            expect(response.status).to eq(200)

            json = ::JSON.parse(response.body)
            expect(json["post"]["polls"]["poll"]["options"][1]["html"]).to eq("C")
            expect(json["post"]["polls"]["poll"]["voters"]).to eq(8)
            expect(json["post"]["polls"]["poll"]["options"][0]["votes"]).to eq(8)
            expect(json["post"]["polls"]["poll"]["options"][1]["votes"]).to eq(0)
          end

=======
>>>>>>> c10941bb
          it "support changes on the post" do
            put :update, params: { id: post_id, post: { raw: updated } }, format: :json
            expect(response.status).to eq(200)
            json = ::JSON.parse(response.body)
            expect(json["post"]["cooked"]).to match("before")
          end

        end

      end

    end

  end

  describe "named polls" do

    it "should have different options" do
      post :create, params: {
        title: title, raw: "[poll name=""foo""]\n- A\n- A\n[/poll]"
      }, format: :json

<<<<<<< HEAD
      expect(response).not_to be_success
=======
      expect(response).not_to be_successful
>>>>>>> c10941bb
      json = ::JSON.parse(response.body)
      expect(json["errors"][0]).to eq(I18n.t("poll.named_poll_must_have_different_options", name: "foo"))
    end

    it "should have at least 2 options" do
      post :create, params: {
        title: title, raw: "[poll name='foo']\n- A\n[/poll]"
      }, format: :json

<<<<<<< HEAD
      expect(response).not_to be_success
=======
      expect(response).not_to be_successful
>>>>>>> c10941bb
      json = ::JSON.parse(response.body)
      expect(json["errors"][0]).to eq(I18n.t("poll.named_poll_must_have_at_least_2_options", name: "foo"))
    end

  end

  describe "multiple polls" do

    it "works" do
      post :create, params: {
        title: title, raw: "[poll]\n- A\n- B\n[/poll]\n[poll name=foo]\n- A\n- B\n[/poll]"
      }, format: :json

      expect(response.status).to eq(200)
      json = ::JSON.parse(response.body)
      expect(json["cooked"]).to match("data-poll-")
      expect(Poll.where(post_id: json["id"]).count).to eq(2)
    end

    it "should have a name" do
      post :create, params: {
        title: title, raw: "[poll]\n- A\n- B\n[/poll]\n[poll]\n- A\n- B\n[/poll]"
      }, format: :json

<<<<<<< HEAD
      expect(response).not_to be_success
=======
      expect(response).not_to be_successful
>>>>>>> c10941bb
      json = ::JSON.parse(response.body)
      expect(json["errors"][0]).to eq(I18n.t("poll.multiple_polls_without_name"))
    end

    it "should have unique name" do
      post :create, params: {
        title: title, raw: "[poll name=foo]\n- A\n- B\n[/poll]\n[poll name=foo]\n- A\n- B\n[/poll]"
      }, format: :json

<<<<<<< HEAD
      expect(response).not_to be_success
=======
      expect(response).not_to be_successful
>>>>>>> c10941bb
      json = ::JSON.parse(response.body)
      expect(json["errors"][0]).to eq(I18n.t("poll.multiple_polls_with_same_name", name: "foo"))
    end

  end

  describe "disabled polls" do
    before do
      SiteSetting.poll_enabled = false
    end

    it "doesn’t cook the poll" do
      log_in_user(Fabricate(:user, admin: true, trust_level: 4))

      post :create, params: {
        title: title, raw: "[poll]\n- A\n- B\n[/poll]"
      }, format: :json

      expect(response.status).to eq(200)
      json = ::JSON.parse(response.body)
      expect(json["cooked"]).to eq("<p>[poll]</p>\n<ul>\n<li>A</li>\n<li>B<br>\n[/poll]</li>\n</ul>")
    end
  end

  describe "regular user with insufficient trust level" do
    before do
      SiteSetting.poll_minimum_trust_level_to_create = 2
    end

    it "invalidates the post" do
      log_in_user(Fabricate(:user, trust_level: 1))

      post :create, params: {
        title: title, raw: "[poll]\n- A\n- B\n[/poll]"
      }, format: :json

<<<<<<< HEAD
      expect(response).not_to be_success
=======
      expect(response).not_to be_successful
>>>>>>> c10941bb
      json = ::JSON.parse(response.body)
      expect(json["errors"][0]).to eq(I18n.t("poll.insufficient_rights_to_create"))
    end
  end

  describe "regular user with equal trust level" do
    before do
      SiteSetting.poll_minimum_trust_level_to_create = 2
    end

    it "validates the post" do
      log_in_user(Fabricate(:user, trust_level: 2))

      post :create, params: {
        title: title, raw: "[poll]\n- A\n- B\n[/poll]"
      }, format: :json

      expect(response.status).to eq(200)
      json = ::JSON.parse(response.body)
      expect(json["cooked"]).to match("data-poll-")
<<<<<<< HEAD
      expect(json["polls"]["poll"]).to be
=======
      expect(Poll.exists?(post_id: json["id"])).to eq(true)
>>>>>>> c10941bb
    end
  end

  describe "regular user with superior trust level" do
    before do
      SiteSetting.poll_minimum_trust_level_to_create = 2
    end

    it "validates the post" do
      log_in_user(Fabricate(:user, trust_level: 3))

      post :create, params: {
        title: title, raw: "[poll]\n- A\n- B\n[/poll]"
      }, format: :json

      expect(response.status).to eq(200)
      json = ::JSON.parse(response.body)
      expect(json["cooked"]).to match("data-poll-")
<<<<<<< HEAD
      expect(json["polls"]["poll"]).to be
=======
      expect(Poll.exists?(post_id: json["id"])).to eq(true)
>>>>>>> c10941bb
    end
  end

  describe "staff with insufficient trust level" do
    before do
      SiteSetting.poll_minimum_trust_level_to_create = 2
    end

    it "validates the post" do
      log_in_user(Fabricate(:user, moderator: true, trust_level: 1))

      post :create, params: {
        title: title, raw: "[poll]\n- A\n- B\n[/poll]"
      }, format: :json

      expect(response.status).to eq(200)
      json = ::JSON.parse(response.body)
      expect(json["cooked"]).to match("data-poll-")
<<<<<<< HEAD
      expect(json["polls"]["poll"]).to be
=======
      expect(Poll.exists?(post_id: json["id"])).to eq(true)
>>>>>>> c10941bb
    end
  end
end<|MERGE_RESOLUTION|>--- conflicted
+++ resolved
@@ -60,31 +60,12 @@
       expect(job_args["poll_name"]).to eq(name)
     end
 
-    it "schedules auto-close job" do
-      name = "auto_close"
-      close_date = 1.month.from_now
-
-      post :create, params: {
-        title: title, raw: "[poll name=#{name} close=#{close_date.iso8601}]\n- A\n- B\n[/poll]"
-      }, format: :json
-
-      expect(response.status).to eq(200)
-      json = ::JSON.parse(response.body)
-      expect(json["polls"][name]["close"]).to be
-
-      expect(Jobs.scheduled_for(:close_poll, post_id: Post.last.id, poll_name: name)).to be
-    end
-
     it "should have different options" do
       post :create, params: {
         title: title, raw: "[poll]\n- A\n- A\n[/poll]"
       }, format: :json
 
-<<<<<<< HEAD
-      expect(response).not_to be_success
-=======
-      expect(response).not_to be_successful
->>>>>>> c10941bb
+      expect(response).not_to be_successful
       json = ::JSON.parse(response.body)
       expect(json["errors"][0]).to eq(I18n.t("poll.default_poll_must_have_different_options"))
     end
@@ -94,11 +75,7 @@
         title: title, raw: "[poll]\n- A\n[/poll]"
       }, format: :json
 
-<<<<<<< HEAD
-      expect(response).not_to be_success
-=======
-      expect(response).not_to be_successful
->>>>>>> c10941bb
+      expect(response).not_to be_successful
       json = ::JSON.parse(response.body)
       expect(json["errors"][0]).to eq(I18n.t("poll.default_poll_must_have_at_least_2_options"))
     end
@@ -122,11 +99,7 @@
         title: title, raw: "[poll type=multiple min=5]\n- A\n- B\n[/poll]"
       }, format: :json
 
-<<<<<<< HEAD
-      expect(response).not_to be_success
-=======
-      expect(response).not_to be_successful
->>>>>>> c10941bb
+      expect(response).not_to be_successful
       json = ::JSON.parse(response.body)
       expect(json["errors"][0]).to eq(I18n.t("poll.default_poll_with_multiple_choices_has_invalid_parameters"))
     end
@@ -140,11 +113,7 @@
       json = ::JSON.parse(response.body)
       expect(json["cooked"]).to match("data-poll-")
       expect(json["cooked"]).to include("&lt;script&gt;")
-<<<<<<< HEAD
-      expect(json["polls"]["&lt;script&gt;alert(&#39;xss&#39;)&lt;/script&gt;"]).to be
-=======
       expect(Poll.find_by(post_id: json["id"]).name).to eq("&lt;script&gt;alert(&#39;xss&#39;)&lt;/script&gt;")
->>>>>>> c10941bb
     end
 
     it "also works whe there is a link starting with '[poll'" do
@@ -231,31 +200,11 @@
 
         describe "with no vote" do
 
-<<<<<<< HEAD
-          it "OP can change the options" do
-            put :update, params: {
-              id: post_id, post: { raw: new_option }
-            }, format: :json
-
-            expect(response.status).to eq(200)
-            json = ::JSON.parse(response.body)
-            expect(json["post"]["polls"]["poll"]["options"][1]["html"]).to eq("C")
-          end
-
-          it "staff can change the options" do
-            log_in_user(Fabricate(:moderator))
-
-            put :update, params: {
-              id: post_id, post: { raw: new_option }
-            }, format: :json
-
-=======
           it "can change the options" do
             put :update, params: {
               id: post_id, post: { raw: new_option }
             }, format: :json
 
->>>>>>> c10941bb
             expect(response.status).to eq(200)
             json = ::JSON.parse(response.body)
             expect(json["post"]["polls"][0]["options"][1]["html"]).to eq("C")
@@ -276,20 +225,12 @@
             DiscoursePoll::Poll.vote(post_id, "poll", ["5c24fc1df56d764b550ceae1b9319125"], user)
           end
 
-<<<<<<< HEAD
-          it "OP cannot change the options" do
-=======
           it "cannot change the options" do
->>>>>>> c10941bb
             put :update, params: {
               id: post_id, post: { raw: new_option }
             }, format: :json
 
-<<<<<<< HEAD
-            expect(response).not_to be_success
-=======
             expect(response).not_to be_successful
->>>>>>> c10941bb
             json = ::JSON.parse(response.body)
             expect(json["errors"][0]).to eq(I18n.t(
               "poll.edit_window_expired.cannot_edit_default_poll_with_votes",
@@ -297,44 +238,6 @@
             ))
           end
 
-<<<<<<< HEAD
-          it "staff can change the options and votes are merged" do
-            log_in_user(Fabricate(:moderator))
-
-            put :update, params: {
-              id: post_id, post: { raw: new_option }
-            }, format: :json
-
-            expect(response.status).to eq(200)
-            json = ::JSON.parse(response.body)
-            expect(json["post"]["polls"]["poll"]["options"][1]["html"]).to eq("C")
-            expect(json["post"]["polls"]["poll"]["voters"]).to eq(1)
-            expect(json["post"]["polls"]["poll"]["options"][0]["votes"]).to eq(1)
-            expect(json["post"]["polls"]["poll"]["options"][1]["votes"]).to eq(0)
-          end
-
-          it "staff can change the options and anonymous votes are merged" do
-            post = Post.find_by(id: post_id)
-            default_poll = post.custom_fields["polls"]["poll"]
-            add_anonymous_votes(post, default_poll, 7, "5c24fc1df56d764b550ceae1b9319125" => 7)
-
-            log_in_user(Fabricate(:moderator))
-
-            put :update, params: {
-              id: post_id, post: { raw: new_option }
-            }, format: :json
-
-            expect(response.status).to eq(200)
-
-            json = ::JSON.parse(response.body)
-            expect(json["post"]["polls"]["poll"]["options"][1]["html"]).to eq("C")
-            expect(json["post"]["polls"]["poll"]["voters"]).to eq(8)
-            expect(json["post"]["polls"]["poll"]["options"][0]["votes"]).to eq(8)
-            expect(json["post"]["polls"]["poll"]["options"][1]["votes"]).to eq(0)
-          end
-
-=======
->>>>>>> c10941bb
           it "support changes on the post" do
             put :update, params: { id: post_id, post: { raw: updated } }, format: :json
             expect(response.status).to eq(200)
@@ -357,11 +260,7 @@
         title: title, raw: "[poll name=""foo""]\n- A\n- A\n[/poll]"
       }, format: :json
 
-<<<<<<< HEAD
-      expect(response).not_to be_success
-=======
-      expect(response).not_to be_successful
->>>>>>> c10941bb
+      expect(response).not_to be_successful
       json = ::JSON.parse(response.body)
       expect(json["errors"][0]).to eq(I18n.t("poll.named_poll_must_have_different_options", name: "foo"))
     end
@@ -371,11 +270,7 @@
         title: title, raw: "[poll name='foo']\n- A\n[/poll]"
       }, format: :json
 
-<<<<<<< HEAD
-      expect(response).not_to be_success
-=======
-      expect(response).not_to be_successful
->>>>>>> c10941bb
+      expect(response).not_to be_successful
       json = ::JSON.parse(response.body)
       expect(json["errors"][0]).to eq(I18n.t("poll.named_poll_must_have_at_least_2_options", name: "foo"))
     end
@@ -400,11 +295,7 @@
         title: title, raw: "[poll]\n- A\n- B\n[/poll]\n[poll]\n- A\n- B\n[/poll]"
       }, format: :json
 
-<<<<<<< HEAD
-      expect(response).not_to be_success
-=======
-      expect(response).not_to be_successful
->>>>>>> c10941bb
+      expect(response).not_to be_successful
       json = ::JSON.parse(response.body)
       expect(json["errors"][0]).to eq(I18n.t("poll.multiple_polls_without_name"))
     end
@@ -414,11 +305,7 @@
         title: title, raw: "[poll name=foo]\n- A\n- B\n[/poll]\n[poll name=foo]\n- A\n- B\n[/poll]"
       }, format: :json
 
-<<<<<<< HEAD
-      expect(response).not_to be_success
-=======
-      expect(response).not_to be_successful
->>>>>>> c10941bb
+      expect(response).not_to be_successful
       json = ::JSON.parse(response.body)
       expect(json["errors"][0]).to eq(I18n.t("poll.multiple_polls_with_same_name", name: "foo"))
     end
@@ -455,11 +342,7 @@
         title: title, raw: "[poll]\n- A\n- B\n[/poll]"
       }, format: :json
 
-<<<<<<< HEAD
-      expect(response).not_to be_success
-=======
-      expect(response).not_to be_successful
->>>>>>> c10941bb
+      expect(response).not_to be_successful
       json = ::JSON.parse(response.body)
       expect(json["errors"][0]).to eq(I18n.t("poll.insufficient_rights_to_create"))
     end
@@ -480,11 +363,7 @@
       expect(response.status).to eq(200)
       json = ::JSON.parse(response.body)
       expect(json["cooked"]).to match("data-poll-")
-<<<<<<< HEAD
-      expect(json["polls"]["poll"]).to be
-=======
-      expect(Poll.exists?(post_id: json["id"])).to eq(true)
->>>>>>> c10941bb
+      expect(Poll.exists?(post_id: json["id"])).to eq(true)
     end
   end
 
@@ -503,11 +382,7 @@
       expect(response.status).to eq(200)
       json = ::JSON.parse(response.body)
       expect(json["cooked"]).to match("data-poll-")
-<<<<<<< HEAD
-      expect(json["polls"]["poll"]).to be
-=======
-      expect(Poll.exists?(post_id: json["id"])).to eq(true)
->>>>>>> c10941bb
+      expect(Poll.exists?(post_id: json["id"])).to eq(true)
     end
   end
 
@@ -526,11 +401,7 @@
       expect(response.status).to eq(200)
       json = ::JSON.parse(response.body)
       expect(json["cooked"]).to match("data-poll-")
-<<<<<<< HEAD
-      expect(json["polls"]["poll"]).to be
-=======
-      expect(Poll.exists?(post_id: json["id"])).to eq(true)
->>>>>>> c10941bb
+      expect(Poll.exists?(post_id: json["id"])).to eq(true)
     end
   end
 end