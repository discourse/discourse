require "rails_helper"

describe ::DiscoursePoll::PollsValidator do
  let(:post) { Fabricate(:post) }
  subject { described_class.new(post) }

  describe "#validate_polls" do
<<<<<<< HEAD
    it "should ensure that polls have unique names" do
=======
    it "ensures that polls have valid arguments" do
      raw = <<~RAW
      [poll type=not_good1 status=not_good2 results=not_good3]
      * 1
      * 2
      [/poll]
      RAW

      post.raw = raw
      expect(post.valid?).to eq(false)

      expect(post.errors[:base]).to include(I18n.t("poll.invalid_argument", argument: "type", value: "not_good1"))
      expect(post.errors[:base]).to include(I18n.t("poll.invalid_argument", argument: "status", value: "not_good2"))
      expect(post.errors[:base]).to include(I18n.t("poll.invalid_argument", argument: "results", value: "not_good3"))
    end

    it "ensures that all possible values are valid" do
      raw = <<~RAW
      [poll type=regular result=always]
      * 1
      * 2
      [/poll]
      RAW

      post.raw = raw
      expect(post.valid?).to eq(true)

      raw = <<~RAW
      [poll type=multiple result=on_vote min=1 max=2]
      * 1
      * 2
      * 3
      [/poll]
      RAW

      post.raw = raw
      expect(post.valid?).to eq(true)

      raw = <<~RAW
      [poll type=number result=on_close min=3 max=7]
      [/poll]
      RAW

      post.raw = raw
      expect(post.valid?).to eq(true)
    end

    it "ensure that polls have unique names" do
>>>>>>> c10941bb
      raw = <<~RAW
      [poll]
      * 1
      * 2
      [/poll]

      [poll]
      * 1
      * 2
      [/poll]
      RAW

      post.raw = raw
      expect(post.valid?).to eq(false)

      expect(post.errors[:base]).to include(
        I18n.t("poll.multiple_polls_without_name")
      )

      raw = <<~RAW
      [poll name=test]
      * 1
      * 2
      [/poll]

      [poll name=test]
      * 1
      * 2
      [/poll]
      RAW

      post.raw = raw
      expect(post.valid?).to eq(false)

      expect(post.errors[:base]).to include(
        I18n.t("poll.multiple_polls_with_same_name", name: "test")
      )
    end

<<<<<<< HEAD
    it 'should ensure that polls have unique options' do
=======
    it "ensure that polls have unique options" do
>>>>>>> c10941bb
      raw = <<~RAW
      [poll]
      * 1
      * 1
      [/poll]
      RAW

      post.raw = raw
      expect(post.valid?).to eq(false)

      expect(post.errors[:base]).to include(
        I18n.t("poll.default_poll_must_have_different_options")
      )

      raw = <<~RAW
      [poll name=test]
      * 1
      * 1
      [/poll]
      RAW

      post.raw = raw
      expect(post.valid?).to eq(false)

      expect(post.errors[:base]).to include(
        I18n.t("poll.named_poll_must_have_different_options", name: "test")
      )
    end

<<<<<<< HEAD
    it 'should ensure that polls have at least 2 options' do
=======
    it "ensure that polls have at least 2 options" do
>>>>>>> c10941bb
      raw = <<~RAW
      [poll]
      * 1
      [/poll]
      RAW

      post.raw = raw
      expect(post.valid?).to eq(false)

      expect(post.errors[:base]).to include(
        I18n.t("poll.default_poll_must_have_at_least_2_options")
      )

      raw = <<~RAW
      [poll name=test]
      * 1
      [/poll]
      RAW

      post.raw = raw
      expect(post.valid?).to eq(false)

      expect(post.errors[:base]).to include(
        I18n.t("poll.named_poll_must_have_at_least_2_options", name: "test")
      )
    end

    it "ensure that polls options do not exceed site settings" do
      SiteSetting.poll_maximum_options = 2

      raw = <<~RAW
      [poll]
      * 1
      * 2
      * 3
      [/poll]
      RAW

      post.raw = raw
      expect(post.valid?).to eq(false)

      expect(post.errors[:base]).to include(I18n.t(
        "poll.default_poll_must_have_less_options",
        count: SiteSetting.poll_maximum_options
      ))

      raw = <<~RAW
      [poll name=test]
      * 1
      * 2
      * 3
      [/poll]
      RAW

      post.raw = raw
      expect(post.valid?).to eq(false)

      expect(post.errors[:base]).to include(I18n.t(
        "poll.named_poll_must_have_less_options",
        name: "test", count: SiteSetting.poll_maximum_options
      ))
    end

<<<<<<< HEAD
    describe 'multiple type polls' do
      it "should ensure that min should not be greater than max" do
=======
    describe "multiple type polls" do
      it "ensure that min < max" do
>>>>>>> c10941bb
        raw = <<~RAW
        [poll type=multiple min=2 max=1]
        * 1
        * 2
        * 3
        [/poll]
        RAW

        post.raw = raw
        expect(post.valid?).to eq(false)

        expect(post.errors[:base]).to include(
          I18n.t("poll.default_poll_with_multiple_choices_has_invalid_parameters")
        )

        raw = <<~RAW
        [poll type=multiple min=2 max=1 name=test]
        * 1
        * 2
        * 3
        [/poll]
        RAW

        post.raw = raw
        expect(post.valid?).to eq(false)

        expect(post.errors[:base]).to include(
          I18n.t("poll.named_poll_with_multiple_choices_has_invalid_parameters", name: "test")
        )
      end

<<<<<<< HEAD
      it "should ensure max setting is greater than 0" do
=======
      it "ensure max > 0" do
>>>>>>> c10941bb
        raw = <<~RAW
        [poll type=multiple max=-2]
        * 1
        * 2
        [/poll]
        RAW

        post.raw = raw
        expect(post.valid?).to eq(false)

        expect(post.errors[:base]).to include(
          I18n.t("poll.default_poll_with_multiple_choices_has_invalid_parameters")
        )
      end

<<<<<<< HEAD
      it "should ensure that max settings is smaller or equal to the number of options" do
=======
      it "ensure that max <= number of options" do
>>>>>>> c10941bb
        raw = <<~RAW
        [poll type=multiple max=3]
        * 1
        * 2
        [/poll]
        RAW

        post.raw = raw
        expect(post.valid?).to eq(false)

        expect(post.errors[:base]).to include(
          I18n.t("poll.default_poll_with_multiple_choices_has_invalid_parameters")
        )
      end

<<<<<<< HEAD
      it "should ensure that min settings is not negative" do
=======
      it "ensure that min >= 0" do
>>>>>>> c10941bb
        raw = <<~RAW
        [poll type=multiple min=-1]
        * 1
        * 2
        [/poll]
        RAW

        post.raw = raw
        expect(post.valid?).to eq(false)

        expect(post.errors[:base]).to include(
          I18n.t("poll.default_poll_with_multiple_choices_has_invalid_parameters")
        )
      end

<<<<<<< HEAD
      it "should ensure that min settings it not equal to zero" do
=======
      it "ensure that min cannot be 0" do
>>>>>>> c10941bb
        raw = <<~RAW
        [poll type=multiple min=0]
        * 1
        * 2
        [/poll]
        RAW

        post.raw = raw
        expect(post.valid?).to eq(false)
      end

<<<<<<< HEAD
      it "should ensure that min settings is not equal to the number of options" do
=======
      it "ensure that min != number of options" do
>>>>>>> c10941bb
        raw = <<~RAW
        [poll type=multiple min=2]
        * 1
        * 2
        [/poll]
        RAW

        post.raw = raw
        expect(post.valid?).to eq(false)

        expect(post.errors[:base]).to include(
          I18n.t("poll.default_poll_with_multiple_choices_has_invalid_parameters")
        )
      end

<<<<<<< HEAD
      it "should ensure that min settings is not greater than the number of options" do
=======
      it "ensure that min < number of options" do
>>>>>>> c10941bb
        raw = <<~RAW
        [poll type=multiple min=3]
        * 1
        * 2
        [/poll]
        RAW

        post.raw = raw
        expect(post.valid?).to eq(false)

        expect(post.errors[:base]).to include(
          I18n.t("poll.default_poll_with_multiple_choices_has_invalid_parameters")
        )
      end
    end

    it "number type polls are validated" do
      raw = <<~RAW
      [poll type=number min=-5 max=-10 step=-1]
      [/poll]
      RAW

      post.raw = raw
      expect(post.valid?).to eq(false)
      expect(post.errors[:base]).to include("Min #{I18n.t("errors.messages.greater_than", count: 0)}")
      expect(post.errors[:base]).to include("Max #{I18n.t("errors.messages.greater_than", count: "min")}")
      expect(post.errors[:base]).to include("Step #{I18n.t("errors.messages.greater_than", count: 0)}")

      raw = <<~RAW
      [poll type=number min=9999999999 max=9999999999 step=1]
      [/poll]
      RAW

      post.raw = raw
      expect(post.valid?).to eq(false)
      expect(post.errors[:base]).to include("Min #{I18n.t("errors.messages.less_than", count: 2_147_483_647)}")
      expect(post.errors[:base]).to include("Max #{I18n.t("errors.messages.less_than", count: 2_147_483_647)}")
      expect(post.errors[:base]).to include(I18n.t("poll.default_poll_must_have_at_least_2_options"))
    end
  end
end<|MERGE_RESOLUTION|>--- conflicted
+++ resolved
@@ -5,9 +5,6 @@
   subject { described_class.new(post) }
 
   describe "#validate_polls" do
-<<<<<<< HEAD
-    it "should ensure that polls have unique names" do
-=======
     it "ensures that polls have valid arguments" do
       raw = <<~RAW
       [poll type=not_good1 status=not_good2 results=not_good3]
@@ -56,7 +53,6 @@
     end
 
     it "ensure that polls have unique names" do
->>>>>>> c10941bb
       raw = <<~RAW
       [poll]
       * 1
@@ -96,11 +92,7 @@
       )
     end
 
-<<<<<<< HEAD
-    it 'should ensure that polls have unique options' do
-=======
     it "ensure that polls have unique options" do
->>>>>>> c10941bb
       raw = <<~RAW
       [poll]
       * 1
@@ -130,11 +122,7 @@
       )
     end
 
-<<<<<<< HEAD
-    it 'should ensure that polls have at least 2 options' do
-=======
     it "ensure that polls have at least 2 options" do
->>>>>>> c10941bb
       raw = <<~RAW
       [poll]
       * 1
@@ -198,13 +186,8 @@
       ))
     end
 
-<<<<<<< HEAD
-    describe 'multiple type polls' do
-      it "should ensure that min should not be greater than max" do
-=======
     describe "multiple type polls" do
       it "ensure that min < max" do
->>>>>>> c10941bb
         raw = <<~RAW
         [poll type=multiple min=2 max=1]
         * 1
@@ -236,11 +219,7 @@
         )
       end
 
-<<<<<<< HEAD
-      it "should ensure max setting is greater than 0" do
-=======
       it "ensure max > 0" do
->>>>>>> c10941bb
         raw = <<~RAW
         [poll type=multiple max=-2]
         * 1
@@ -256,11 +235,7 @@
         )
       end
 
-<<<<<<< HEAD
-      it "should ensure that max settings is smaller or equal to the number of options" do
-=======
       it "ensure that max <= number of options" do
->>>>>>> c10941bb
         raw = <<~RAW
         [poll type=multiple max=3]
         * 1
@@ -276,11 +251,7 @@
         )
       end
 
-<<<<<<< HEAD
-      it "should ensure that min settings is not negative" do
-=======
       it "ensure that min >= 0" do
->>>>>>> c10941bb
         raw = <<~RAW
         [poll type=multiple min=-1]
         * 1
@@ -296,11 +267,7 @@
         )
       end
 
-<<<<<<< HEAD
-      it "should ensure that min settings it not equal to zero" do
-=======
       it "ensure that min cannot be 0" do
->>>>>>> c10941bb
         raw = <<~RAW
         [poll type=multiple min=0]
         * 1
@@ -312,11 +279,7 @@
         expect(post.valid?).to eq(false)
       end
 
-<<<<<<< HEAD
-      it "should ensure that min settings is not equal to the number of options" do
-=======
       it "ensure that min != number of options" do
->>>>>>> c10941bb
         raw = <<~RAW
         [poll type=multiple min=2]
         * 1
@@ -332,11 +295,7 @@
         )
       end
 
-<<<<<<< HEAD
-      it "should ensure that min settings is not greater than the number of options" do
-=======
       it "ensure that min < number of options" do
->>>>>>> c10941bb
         raw = <<~RAW
         [poll type=multiple min=3]
         * 1
