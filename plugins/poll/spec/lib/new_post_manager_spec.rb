--- conflicted
+++ resolved
@@ -4,20 +4,12 @@
   let(:user) { Fabricate(:newuser) }
   let(:admin) { Fabricate(:admin) }
 
-<<<<<<< HEAD
-  describe 'when new post containing a poll is queued for approval' do
-=======
   describe "when new post containing a poll is queued for approval" do
->>>>>>> c10941bb
     before do
       SiteSetting.poll_minimum_trust_level_to_create = 0
     end
 
-<<<<<<< HEAD
-    it 'should render the poll upon approval' do
-=======
     it "should render the poll upon approval" do
->>>>>>> c10941bb
       params = {
         raw: "[poll]\n* 1\n* 2\n* 3\n[/poll]",
         archetype: "regular",
