--- conflicted
+++ resolved
@@ -113,68 +113,6 @@
 
         poll = Poll.find_by(post: post)
 
-<<<<<<< HEAD
-    it 'should be able to edit multiple polls with votes' do
-      DiscoursePoll::Poll.vote(
-        post_with_two_polls.id,
-        "poll",
-        [two_polls["poll"]["options"].first["id"]],
-        user
-      )
-
-      raw = <<-RAW.strip_heredoc
-      [poll]
-      * 12
-      * 34
-      [/poll]
-
-      [poll name=test]
-      * 12
-      * 34
-      [/poll]
-      RAW
-
-      different_post = Fabricate(:post, raw: raw)
-      different_polls = DiscoursePoll::PollsValidator.new(different_post).validate_polls
-
-      message = MessageBus.track_publish do
-        described_class.update(post_with_two_polls.reload, different_polls)
-      end.first
-
-      expect(post_with_two_polls.reload.custom_fields[DiscoursePoll::POLLS_CUSTOM_FIELD])
-        .to eq(different_polls)
-
-      expect(message.data[:post_id]).to eq(post_with_two_polls.id)
-      expect(message.data[:polls]).to eq(different_polls)
-    end
-
-    describe "when poll edit window has expired" do
-      let(:poll_edit_window_mins) { 6 }
-      let(:another_post) { Fabricate(:post, created_at: Time.zone.now - poll_edit_window_mins.minutes) }
-
-      before do
-        described_class.update(another_post, polls)
-        another_post.reload
-        SiteSetting.poll_edit_window_mins = poll_edit_window_mins
-
-        DiscoursePoll::Poll.vote(
-          another_post.id,
-          "poll",
-          [polls["poll"]["options"].first["id"]],
-          user
-        )
-      end
-
-      it "should not allow users to edit options of current poll" do
-        messages = MessageBus.track_publish do
-          described_class.update(another_post, polls_with_3_options)
-        end
-
-        expect(another_post.errors[:base]).to include(I18n.t(
-          "poll.edit_window_expired.op_cannot_edit_options",
-          minutes: poll_edit_window_mins
-        ))
-=======
         expect(poll).to be
         expect(poll.poll_options.size).to eq(2)
 
@@ -185,34 +123,13 @@
       end
 
     end
->>>>>>> c10941bb
 
     describe "updates polls" do
 
       describe "when there are no votes" do
 
-<<<<<<< HEAD
-        before do
-          another_post.update_attributes!(last_editor_id: User.staff.first.id)
-        end
-
-        it "should allow staff to add polls" do
-          message = MessageBus.track_publish do
-            described_class.update(another_post, two_polls)
-          end.first
-
-          expect(another_post.errors.full_messages).to eq([])
-
-          expect(message.data[:post_id]).to eq(another_post.id)
-          expect(message.data[:polls]).to eq(two_polls)
-        end
-
-        it "should not allow staff to add options if votes have been casted" do
-          another_post.update_attributes!(last_editor_id: User.staff.first.id)
-=======
         it "at any time" do
           post # create the post
->>>>>>> c10941bb
 
           freeze_time 1.month.from_now
 
