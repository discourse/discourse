--- conflicted
+++ resolved
@@ -37,10 +37,7 @@
     default_poll_with_multiple_choices_has_invalid_parameters: "Sondazhi me zgjedhje ka disa parametra të pavlefshme."
     named_poll_with_multiple_choices_has_invalid_parameters: "Poll named <strong>%{name}</strong> with multiple choice has invalid parameters."
     requires_at_least_1_valid_option: "You must select at least 1 valid option."
-<<<<<<< HEAD
-=======
     requires_that_at_least_one_option_is_ranked: "Në sondazhet me zgjedhje të renditur, ju duhet të renditni të paktën një opsion."
->>>>>>> 76e7f12a
     edit_window_expired:
       cannot_edit_default_poll_with_votes: "Nuk mund të ndryshoni një sondazh pas %{minutes} minutave të para."
       cannot_edit_named_poll_with_votes: "Nuk mund ta ndryshoni sondazhin me emrin <strong>${name}</strong> pas %{minutes} minutave të para."
