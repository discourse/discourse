# encoding: utf-8
#
# Never edit this file. It will be overwritten when translations are pulled from Transifex.
#
# To work with us on translations, join this project:
# https://www.transifex.com/projects/p/discourse-org/

sq:
  site_settings:
    poll_maximum_options: "Numri maksimal i opsioneve të lejuara në një sondazh."
    poll_edit_window_mins: "Numri i minutave pas krijimit të postimit gjatë të cilave sondazhet mund të ndryshohen."
  poll:
    multiple_polls_without_name: "There are multiple polls without a name. Use the '<code>name</code>' attribute to uniquely identify your polls."
    multiple_polls_with_same_name: "There are multiple polls with the same name: <strong>%{name}</strong>. Use the '<code>name</code>' attribute to uniquely identify your polls."
    default_poll_must_have_at_least_2_options: "Sondazhi duhet të ketë të paktën 2 opsione. "
    named_poll_must_have_at_least_2_options: "Poll named <strong>%{name}</strong> must have at least 2 options."
    default_poll_must_have_less_options:
      one: "Sondazhi duhet të ketë të paktën 1 opsion."
      other: "Sondazhi duhet të ketë më pak se %{count} opsione."
    named_poll_must_have_less_options:
      one: "Sondazhi <strong>%{name}</strong> duhet të ketë më pak se 1 opsion."
      other: "Sondazhi <strong>%{name}</strong> duhet të kete më pak se %{count} opsione."
    default_poll_must_have_different_options: "Sondazh duhet të ketë opsione të ndryshme."
    named_poll_must_have_different_options: "Poll named <strong>%{name}</strong> must have different options."
    default_poll_with_multiple_choices_has_invalid_parameters: "Sondazhi me zgjedhje ka disa parametra të pavlefshme."
    named_poll_with_multiple_choices_has_invalid_parameters: "Poll named <strong>%{name}</strong> with multiple choice has invalid parameters."
    requires_at_least_1_valid_option: "You must select at least 1 valid option."
<<<<<<< HEAD
    default_cannot_be_made_public: "Sondazhet me vota nuk mund të jenë publikë."
    edit_window_expired:
      op_cannot_edit_options: "Nuk mund të shtoni apo hiqni alternativat e një sondazhi pas %{minutes} minutave të para. Ju lutem kontaktoni një moderues nëse keni nevojë të ndryshoni alternativat e një sondazhi."
      staff_cannot_add_or_remove_options: "Nuk mund të shtoni apo hiqni alternativat e një sondazhi pas %{minutes} minutave të para. Ju duhet ta mbyllni këtë temë dhe të krijoni një të re."
    no_polls_associated_with_this_post: "Asnjë sondazh nuk është bashkangjitur me këtë postim."
=======
>>>>>>> c10941bb
    no_poll_with_this_name: "No poll named <strong>%{name}</strong> associated with this post."
    post_is_deleted: "S'mund të veproj në një postim të fshirë."
    topic_must_be_open_to_vote: "Tema duhet të jetë e hapur për të votuar."
    poll_must_be_open_to_vote: "Sondazhi duhet të jetë i hapur për të votuar."
    topic_must_be_open_to_toggle_status: "Tema duhet të jetë e hapur për të ndryshuar statusin."
    only_staff_or_op_can_toggle_status: "Vetëm stafi ose autori temës mund të ndryshoje statusin e sondazhit."
    email:
      link_to_poll: "Kliko për të shfaqur sondazhin."<|MERGE_RESOLUTION|>--- conflicted
+++ resolved
@@ -25,14 +25,6 @@
     default_poll_with_multiple_choices_has_invalid_parameters: "Sondazhi me zgjedhje ka disa parametra të pavlefshme."
     named_poll_with_multiple_choices_has_invalid_parameters: "Poll named <strong>%{name}</strong> with multiple choice has invalid parameters."
     requires_at_least_1_valid_option: "You must select at least 1 valid option."
-<<<<<<< HEAD
-    default_cannot_be_made_public: "Sondazhet me vota nuk mund të jenë publikë."
-    edit_window_expired:
-      op_cannot_edit_options: "Nuk mund të shtoni apo hiqni alternativat e një sondazhi pas %{minutes} minutave të para. Ju lutem kontaktoni një moderues nëse keni nevojë të ndryshoni alternativat e një sondazhi."
-      staff_cannot_add_or_remove_options: "Nuk mund të shtoni apo hiqni alternativat e një sondazhi pas %{minutes} minutave të para. Ju duhet ta mbyllni këtë temë dhe të krijoni një të re."
-    no_polls_associated_with_this_post: "Asnjë sondazh nuk është bashkangjitur me këtë postim."
-=======
->>>>>>> c10941bb
     no_poll_with_this_name: "No poll named <strong>%{name}</strong> associated with this post."
     post_is_deleted: "S'mund të veproj në një postim të fshirë."
     topic_must_be_open_to_vote: "Tema duhet të jetë e hapur për të votuar."
