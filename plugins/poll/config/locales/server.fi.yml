--- conflicted
+++ resolved
@@ -28,17 +28,9 @@
     default_poll_with_multiple_choices_has_invalid_parameters: "Kysely, jossa on useita vaihtoehtoja sisältää epäkelpoja parametreja."
     named_poll_with_multiple_choices_has_invalid_parameters: "Kysely nimeltä <strong>%{name}</strong>, jossa on useampia vaihtoehtoja sisältää epäkelpoja parametreja"
     requires_at_least_1_valid_option: "Sinun täytyy valita vähintään 1 vaihtoehto."
-<<<<<<< HEAD
-    default_cannot_be_made_public: "Kyselyä, johon on vastattu, ei voi muuttaa julkiseksi."
-    edit_window_expired:
-      op_cannot_edit_options: "Vastausvaihtoehtoja ei enää voi lisätä tai poistaa, kun on kulunut %{minutes} minuuttia. Ota yhteyttä valvojaan, jos vastausvaihtoehtoa tulisi muokata."
-      staff_cannot_add_or_remove_options: "Vastausvaihtoehtoja ei enää voi lisätä tai poistaa, kun on kulunut %{minutes} minuuttia. Tämä ketju tulisi sulkea ja aloittaa uusi ketju."
-    no_polls_associated_with_this_post: "Tämä viesti ei sisällä äänestyskyselyä."
-=======
     edit_window_expired:
       cannot_edit_default_poll_with_votes: "Et voi muuttaa äänestystä, kun %{minutes} minuuttia on kulunut. "
       cannot_edit_named_poll_with_votes: "Et voi muuttaa äänestyksen nimeä <strong>${name}</strong>, kun %{minutes} minuuttia on kulunut."
->>>>>>> c10941bb
     no_poll_with_this_name: "Tämä viesti ei sisällä äänestyskyselyä nimeltä <strong>%{name}</strong>."
     post_is_deleted: "Ei voi tehdä poistetulle viestille"
     user_cant_post_in_topic: "Et voi äänestää, koska sinulla ei ole oikeutta kirjoittaa ketjuun."
