--- conflicted
+++ resolved
@@ -102,11 +102,8 @@
         label: "Beállítások"
         ranked_choice:
           abstain: "Tartózkodás"
-<<<<<<< HEAD
-=======
           highest_priority: "(legmagasabb prioritás)"
           lowest_priority: "(legalacsonyabb prioritás)"
->>>>>>> 76e7f12a
           login: "Jelentkezzen be a szavazáshoz!"
       error_while_toggling_status: "Sajnáljuk, hiba történt a szavazás állapotának átváltásakor."
       error_while_casting_votes: "Sajnáljuk, hiba történt a szavazata leadásakor."
