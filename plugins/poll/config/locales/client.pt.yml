# encoding: utf-8
#
# Never edit this file. It will be overwritten when translations are pulled from Transifex.
#
# To work with us on translations, join this project:
# https://www.transifex.com/projects/p/discourse-org/

pt:
  js:
    poll:
      voters:
        one: "eleitor"
        other: "eleitores"
      total_votes:
        one: "total da votação"
        other: "total de votos"
      average_rating: "Classificação média: <strong>%{average}</strong>."
<<<<<<< HEAD
      public:
        title: "Os votos são públicos."
=======
>>>>>>> c10941bb
      multiple:
        help:
          at_least_min_options:
            one: "Escolha pelo menos <strong>1</strong> opção"
            other: "Escolha pelo menos <strong>%{count}</strong> opções"
          up_to_max_options:
            one: "Escolha no máximo <strong>1</strong> opção"
            other: "Escolha no máximo <strong>%{count}</strong> opções"
          x_options:
            one: "Escolha <strong>1</strong> opção"
            other: "Escolha <strong>%{count}</strong> opções"
          between_min_and_max_options: "Escolha entre <strong>%{min}</strong> e <strong>%{max}</strong> opções"
      cast-votes:
        title: "Votar"
        label: "Vote agora!"
      show-results:
        title: "Exibir resultados da sondagem"
        label: "Mostrar resultados"
      hide-results:
        title: "Voltar aos meus votos"
        label: "Ocultar resultados"
      open:
        title: "Abrir a sondagem"
        label: "Abrir"
        confirm: "Tem a certeza que deseja abrir esta sondagem?"
      close:
        title: "Fechar a sondagem"
        label: "Fechar"
        confirm: "Tem a certeza que deseja fechar esta sondagem?"
      error_while_toggling_status: "Desculpe, ocorreu um erro ao alternar o estado desta sondagem."
      error_while_casting_votes: "Desculpe, ocorreu um erro ao submeter os seus votos."
      error_while_fetching_voters: "Pedimos desculpa, ocorreu um erro ao apresentar os eleitores."
      ui_builder:
        title: Criar Sondagem
        insert: Inserir sondagem
        help:
          options_count: Insira pelo menos 2 opções
          invalid_values: O valor mínimo deve ser menor que o valor máximo.
          min_step_value: O valor mínimo é 1
        poll_type:
          label: Tipo
          regular: Escolha Única
          multiple: Escolha Múltipla
          number: Cotação numérica
        poll_config:
          max: Máximo
          min: Mínimo
          step: Passo
        poll_public:
          label: Mostrar quem votou
        poll_options:
          label: Escreva uma opção de sondagem por linha<|MERGE_RESOLUTION|>--- conflicted
+++ resolved
@@ -15,11 +15,6 @@
         one: "total da votação"
         other: "total de votos"
       average_rating: "Classificação média: <strong>%{average}</strong>."
-<<<<<<< HEAD
-      public:
-        title: "Os votos são públicos."
-=======
->>>>>>> c10941bb
       multiple:
         help:
           at_least_min_options:
