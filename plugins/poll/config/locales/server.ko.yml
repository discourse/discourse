# encoding: utf-8
#
# Never edit this file. It will be overwritten when translations are pulled from Transifex.
#
# To work with us on translations, join this project:
# https://www.transifex.com/projects/p/discourse-org/

ko:
  site_settings:
    poll_maximum_options: "한 투표 당 설정할 수 있는 최대 투표 항목 수"
    poll_edit_window_mins: "포스트 생성 이후 투표를 편집할 수 있는 시간(분)"
  poll:
    multiple_polls_without_name: "이름없는 투표가 여러 개 있습니다.  '<code>name</code>'  속성을 사용해서 투표에 특색을 부여해보세요."
    multiple_polls_with_same_name: "같은 이름 <strong>%{name}</strong> 으로 투표가 여러 개 있습니다. '<code>name</code>' 속성을 사용하여 투표를 구분해보세요."
    default_poll_must_have_at_least_2_options: "한 투표에 적어도 2개 이상의 투표 항목은 있어야 합니다."
    named_poll_must_have_at_least_2_options: "<strong>%{name}</strong> 투표에는 적어도 2개의 투표 항목이 있어야 합니다."
    default_poll_must_have_less_options:
      other: "투표 항목은 %{count}개보다 적어야합니다."
    named_poll_must_have_less_options:
      other: "<strong>%{name}</strong> 투표 에는 최소 %{count} 개의 투표 항목이 있어야 합니다."
    default_poll_must_have_different_options: "투표 항목은 각각의 내용이 달라야 합니다."
    named_poll_must_have_different_options: "<strong>%{name}</strong> 투표의 투표 항목 내용이 제각기 달라야 합니다."
    default_poll_with_multiple_choices_has_invalid_parameters: "복수응답 가능한 투표가 잘못된 매개변수를 가지고 있습니다."
    named_poll_with_multiple_choices_has_invalid_parameters: "복수응답 가능한 <strong>%{name}</strong> 투표가 잘못된 매개변수를 가지고 있습니다."
    requires_at_least_1_valid_option: "유효한 투표 항목을 적어도 1개는 선택해야 합니다."
<<<<<<< HEAD
    default_cannot_be_made_public: "이미 투표가 진행되어서 공개로 전환할 수 없습니다."
    edit_window_expired:
      op_cannot_edit_options: "처음 %{minutes}분 동안은 투표를 추가하거나 삭제할 수 없습니다. 투표를 꼭 수정해야만 한다면 운영자에게 문의하시기 바랍니다."
      staff_cannot_add_or_remove_options: "처음 %{minutes}분 동안은 투표 항목을 추가하거나 삭제할 수 없습니다. 그렇지 않으면, 이 토픽을 닫고 새로운 토픽을 만들어야 합니다."
    no_polls_associated_with_this_post: "이 포스트와 관련한 투표가 없습니다."
=======
>>>>>>> c10941bb
    no_poll_with_this_name: "이 포스트와 관련한 <strong>%{name}</strong> 라는 이름의 투표는 없습니다."
    post_is_deleted: "지워진 포스트에는 불가능합니다."
    topic_must_be_open_to_vote: "토픽이 열려야 투표를 할 수 있습니다."
    poll_must_be_open_to_vote: "투표가 열려있어야 표결할 수 있습니다."
    topic_must_be_open_to_toggle_status: "토픽이 열려야 상태 변경을 할 수 있습니다."
    only_staff_or_op_can_toggle_status: "운영진이나 작성자만이 투표 상태를 변경할 수 있습니다."
    email:
      link_to_poll: "클릭해서 투표보기"<|MERGE_RESOLUTION|>--- conflicted
+++ resolved
@@ -23,14 +23,6 @@
     default_poll_with_multiple_choices_has_invalid_parameters: "복수응답 가능한 투표가 잘못된 매개변수를 가지고 있습니다."
     named_poll_with_multiple_choices_has_invalid_parameters: "복수응답 가능한 <strong>%{name}</strong> 투표가 잘못된 매개변수를 가지고 있습니다."
     requires_at_least_1_valid_option: "유효한 투표 항목을 적어도 1개는 선택해야 합니다."
-<<<<<<< HEAD
-    default_cannot_be_made_public: "이미 투표가 진행되어서 공개로 전환할 수 없습니다."
-    edit_window_expired:
-      op_cannot_edit_options: "처음 %{minutes}분 동안은 투표를 추가하거나 삭제할 수 없습니다. 투표를 꼭 수정해야만 한다면 운영자에게 문의하시기 바랍니다."
-      staff_cannot_add_or_remove_options: "처음 %{minutes}분 동안은 투표 항목을 추가하거나 삭제할 수 없습니다. 그렇지 않으면, 이 토픽을 닫고 새로운 토픽을 만들어야 합니다."
-    no_polls_associated_with_this_post: "이 포스트와 관련한 투표가 없습니다."
-=======
->>>>>>> c10941bb
     no_poll_with_this_name: "이 포스트와 관련한 <strong>%{name}</strong> 라는 이름의 투표는 없습니다."
     post_is_deleted: "지워진 포스트에는 불가능합니다."
     topic_must_be_open_to_vote: "토픽이 열려야 투표를 할 수 있습니다."
