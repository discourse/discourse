--- conflicted
+++ resolved
@@ -24,14 +24,6 @@
     default_poll_with_multiple_choices_has_invalid_parameters: "Thăm dò ​​với nhiều lựa chọn có các tham số không hợp lệ."
     named_poll_with_multiple_choices_has_invalid_parameters: "Thăm dò <strong>%{name}</strong> ​​với nhiều lựa chọn có các tham số không hợp lệ. "
     requires_at_least_1_valid_option: "Bạn phải chọn ít nhất 1 lựa chọn hợp lệ."
-<<<<<<< HEAD
-    default_cannot_be_made_public: "Thăm dò đã tồn tại các biểu quyết không thể chuyển sang chế độ công khai."
-    edit_window_expired:
-      op_cannot_edit_options: "Bạn không thể thêm, xoá hay đổi tên thăm dò sau %{minutes} phút đầu tiên. Liên hệ người quản lí nếu cần để sửa đổi thăm dò."
-      staff_cannot_add_or_remove_options: "Bạn không thể thêm, xoá hay đổi tên thăm dò sau %{minutes} phút đầu tiên. Bạn nên đóng chủ đề này và tạo lại chủ đề mới."
-    no_polls_associated_with_this_post: "Không có thăm dò nào liên kết với bài này."
-=======
->>>>>>> c10941bb
     no_poll_with_this_name: "Không có thăm dò có tên <strong>%{name}</strong> liên kết với bài viết này."
     post_is_deleted: "Không thể thực hiện trên bài viết đã xóa."
     topic_must_be_open_to_vote: "Chủ đề phải được mở để bầu chọn."
