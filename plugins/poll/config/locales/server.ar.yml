# WARNING: Never edit this file.
# It will be overwritten when translations are pulled from Crowdin.
#
# To work with us on translations, join this project:
# https://translate.discourse.org/

ar:
  site_settings:
    poll_enabled: "السماح باستطلاعات الرأي؟"
    poll_maximum_options: "الحد الأقصى لعدد الخيارات المسموح بها في الاستطلاع"
    poll_edit_window_mins: "عدد الدقائق بعد إنشاء المنشور والتي يمكن خلالها تعديل الاستطلاعات"
    poll_minimum_trust_level_to_create: "الحد الأدنى لمستوى الثقة المطلوب لإنشاء استطلاعات الرأي"
    poll_create_allowed_groups: "المجموعات المسموح لها بإنشاء استطلاعات الرأي."
    poll_groupable_user_fields: "مجموعة أسماء حقول المستخدم التي يمكن استخدامها لتجميع نتائج الاستطلاع وتصفيتها"
    poll_export_data_explorer_query_id: "معرِّف استعلام مستكشف البيانات الذي سيتم استخدامه لتصدير نتائج الاستطلاع (اضبط القيمة على 0 للإيقاف)."
<<<<<<< HEAD
=======
    poll_export_ranked_choice_data_explorer_query_id: "معرِّف استعلام مستكشف البيانات المطلوب استخدامه لتصدير نتائج استطلاع تصويت جولة الإعادة الفورية."
>>>>>>> f4cbf025
    poll_default_public: "تفعيل الخيار \"إظهار من قام بالتصويت\" افتراضيًا عند إنشاء استطلاع جديد."
  keywords:
    poll_create_allowed_groups: "poll_minimum_trust_level_to_create"
  poll:
    poll: "استطلاع"
    invalid_argument: "القيمة غير صالحة '%{value}' للوسيطة '%{argument}'."
    multiple_polls_without_name: "تضمين أسماء فريدة عند إنشاء استطلاعات متعددة عن طريق إضافة <code>name=example</code> إلى وسوم <code>[poll]</code>."
    multiple_polls_with_same_name: "توجد استطلاعات متعددة بالاسم نفسه: <strong>%{name}</strong>. استخدم السمة '<code>name</code>' لتحديد استطلاعاتك بشكلٍ فريد."
    default_poll_must_have_at_least_1_option: "يجب أن يحتوي الاستطلاع على خيار واحد على الأقل."
    named_poll_must_have_at_least_1_option: "يجب أن يحتوي الاستطلاع الذي يحمل الاسم <strong>%{name}</strong> على خيار واحد على الأقل."
    default_poll_must_have_less_options:
      zero: "يجب أن يحتوي الاستطلاع على خيارات أقل من %{count}."
      one: "يجب أن يحتوي الاستطلاع على خيارات أقل من %{count}."
      two: "يجب أن يحتوي الاستطلاع على خيارات أقل من %{count}."
      few: "يجب أن يحتوي الاستطلاع على خيارات أقل من %{count}."
      many: "يجب أن يحتوي الاستطلاع على خيارات أقل من %{count}."
      other: "يجب أن يحتوي الاستطلاع على خيارات أقل من %{count}."
    named_poll_must_have_less_options:
      zero: "يجب أن يحتوي الاستطلاع المسمى <strong>%{name}</strong> على أقل من %{count} خيار."
      one: "يجب أن يحتوي الاستطلاع المسمى <strong>%{name}</strong> على أقل من خيار واحد (%{count})."
      two: "يجب أن يحتوي الاستطلاع المسمى <strong>%{name}</strong> على أقل من خيارين (%{count})."
      few: "يجب أن يحتوي الاستطلاع المسمى <strong>%{name}</strong> على أقل من %{count} خيارات."
      many: "يجب أن يحتوي الاستطلاع المسمى <strong>%{name}</strong> على أقل من %{count} خيارًا."
      other: "يجب أن يحتوي الاستطلاع المسمى <strong>%{name}</strong> على أقل من %{count} خيار."
    default_poll_must_have_different_options: "يجب أن يحتوي الاستطلاع على خيارات مختلفة."
    named_poll_must_have_different_options: "يجب أن يحتوي الاستطلاع المسمى <strong>%{name}</strong> على خيارات مختلفة."
    default_poll_must_not_have_any_empty_options: "يجب ألا يحتوي الاستطلاع على أي خيارات فارغة."
    named_poll_must_not_have_any_empty_options: "يجب ألا يحتوي الاستطلاع الذي يحمل الاسم <strong>%{name} </strong> على أي خيارات فارغة."
    default_poll_with_multiple_choices_has_invalid_parameters: "توجد معلمات غير صالحة في الاستطلاع متعدد الخيارات."
    named_poll_with_multiple_choices_has_invalid_parameters: "توجد معلمات غير صالحة في الاستطلاع متعدد الخيارات المسمى <strong>%{name}</strong>."
    requires_at_least_1_valid_option: "يجب عليك تحديد خيار واحد صالح على الأقل."
    edit_window_expired:
      cannot_edit_default_poll_with_votes: "لا يمكنك تغيير استطلاع بعد أول %{minutes} دقيقة."
      cannot_edit_named_poll_with_votes: "لا يمكنك تغيير اسم الاستطلاع <strong>${name}</strong> بعد أول %{minutes} دقيقة."
    no_poll_with_this_name: "لا يوجد استطلاع باسم <strong>%{name}</strong> مرتبط بهذا المنشور."
    post_is_deleted: "لا يمكن اتخاذ إجراء على منشور محذوف."
    user_cant_post_in_topic: "لا يمكنك التصويت لأنه لا يمكنك النشر في هذا الموضوع."
    topic_must_be_open_to_vote: "يجب أن يكون الموضوع مفتوحًا للتصويت."
    poll_must_be_open_to_vote: "يجب أن يكون الاستطلاع مفتوحًا للتصويت."
    one_vote_per_user: "مسموح بصوت واحد فقط لهذا الاستطلاع."
    max_vote_per_user:
      zero: مسموح بعدد %{count} صوت فقط لهذا الاستطلاع.
      one: مسموح بصوت واحد (%{count}) فقط لهذا الاستطلاع.
      two: مسموح بصوتين (%{count}) فقط لهذا الاستطلاع.
      few: مسموح بعدد %{count} أصوات فقط لهذا الاستطلاع.
      many: مسموح بعدد %{count} صوتًا فقط لهذا الاستطلاع.
      other: مسموح بعدد %{count} صوت فقط لهذا الاستطلاع.
    min_vote_per_user:
      zero: مطلوب ما لا يقل عن %{count} صوت لهذا الاستطلاع.
      one: مطلوب ما لا يقل عن صوت واحد (%{count}) لهذا الاستطلاع.
      two: مطلوب ما لا يقل عن صوتين (%{count}) لهذا الاستطلاع.
      few: مطلوب ما لا يقل عن %{count} أصوات لهذا الاستطلاع.
      many: مطلوب ما لا يقل عن %{count} صوتًا لهذا الاستطلاع.
      other: مطلوب ما لا يقل عن %{count} صوت لهذا الاستطلاع.
    ranked_choice:
      vote_options_mismatch: "بالنسبة إلى جولة الإعادة الفورية، يجب أن يتطابق عدد الاختيارات التي تم إجراؤها في التصويت مع عدد الخيارات. عدد الخيارات هو %{count} وعدد الاختيارات التي تم إجراؤها هو %{provided}."
      no_group_results_support: "نوع الاستطلاع غير صالح، لا يدعم‎ ranking_choice ‎النتائج المجمَّعة‎."
    topic_must_be_open_to_toggle_status: "يجب أن يكون الموضوع مفتوحًا لتبديل الحالة."
    only_staff_or_op_can_toggle_status: "يمكن لعضو فريق العمل أو الناشر الأصلي فقط تبديل حالة الاستطلاع."
    errors:
      poll_not_found: "لم يتم العثور على الاستطلاع، يُرجى تأكيد المعلمات‎."
    insufficient_rights_to_create: "غير مسموح لك بإنشاء استطلاعات."
    email:
      link_to_poll: "انقر لعرض الاستطلاع."
    user_field:
      no_data: "لا توجد بيانات"<|MERGE_RESOLUTION|>--- conflicted
+++ resolved
@@ -13,10 +13,7 @@
     poll_create_allowed_groups: "المجموعات المسموح لها بإنشاء استطلاعات الرأي."
     poll_groupable_user_fields: "مجموعة أسماء حقول المستخدم التي يمكن استخدامها لتجميع نتائج الاستطلاع وتصفيتها"
     poll_export_data_explorer_query_id: "معرِّف استعلام مستكشف البيانات الذي سيتم استخدامه لتصدير نتائج الاستطلاع (اضبط القيمة على 0 للإيقاف)."
-<<<<<<< HEAD
-=======
     poll_export_ranked_choice_data_explorer_query_id: "معرِّف استعلام مستكشف البيانات المطلوب استخدامه لتصدير نتائج استطلاع تصويت جولة الإعادة الفورية."
->>>>>>> f4cbf025
     poll_default_public: "تفعيل الخيار \"إظهار من قام بالتصويت\" افتراضيًا عند إنشاء استطلاع جديد."
   keywords:
     poll_create_allowed_groups: "poll_minimum_trust_level_to_create"
