--- conflicted
+++ resolved
@@ -7,10 +7,7 @@
 
 ar:
   site_settings:
-<<<<<<< HEAD
-=======
     poll_enabled: "السماح بالإستفتاء"
->>>>>>> c10941bb
     poll_maximum_options: "أقصى عدد للخيارات في كلّ تصويت."
     poll_edit_window_mins: "عدد الدقائق بعد نشر المنشور المسموح فيها بتعديل التصويت."
   poll:
@@ -37,14 +34,6 @@
     default_poll_with_multiple_choices_has_invalid_parameters: "للتصويت متعدد الخيارات معلمات غير صالحة."
     named_poll_with_multiple_choices_has_invalid_parameters: "للتصويت متعدد الخيارات ذو الاسم <strong>%{name}</strong> معلمات غير صالحة."
     requires_at_least_1_valid_option: "عليك اختيار خيار واحد صالح على الأقل."
-<<<<<<< HEAD
-    default_cannot_be_made_public: "التصويت المدرج به اصوات لا يمكن أن يكون مفتوح للجميع."
-    edit_window_expired:
-      op_cannot_edit_options: "لا يمكنك إضافة خيارات التصويت او حذفها بعد مضي %{minutes} دقائق الاولى. من فضلك راسل مشرفا إن احتجت إلى تعديل أحد خيارات التصويت."
-      staff_cannot_add_or_remove_options: "لا يمكنك إضافة تصويتات، أو حذفها أو إعادة تسميتها بعد مضي %{minutes}  دقائق. عليك إغلاق هذا الموضوع وإنشاء آخر جديد عوضاً عنه."
-    no_polls_associated_with_this_post: "لا تصويتات مرتبطة مع هذه المشاركة."
-=======
->>>>>>> c10941bb
     no_poll_with_this_name: "لا تصويت بالاسم <strong>%{name}</strong> مرتبط مع هذه المشاركة."
     post_is_deleted: "لا شيء تفعله مع مشاركة محذوفة. "
     topic_must_be_open_to_vote: "على الموضوع أن يكون مفتوحا للتصويت."
