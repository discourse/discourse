--- conflicted
+++ resolved
@@ -30,14 +30,6 @@
     default_poll_with_multiple_choices_has_invalid_parameters: "לסקר עם  בחירה מרובה יש פרמטרים לא תקינים."
     named_poll_with_multiple_choices_has_invalid_parameters: "לסקר בשם <strong>%{name}</strong> עם בחירה מרובה יש פרמטרים לא תקינים."
     requires_at_least_1_valid_option: "עליך לבחור לפחות אפשרות אחת תקינה."
-<<<<<<< HEAD
-    default_cannot_be_made_public: "לא ניתן להפוך סקרים עם הצבעות קיימות לפומביים."
-    edit_window_expired:
-      op_cannot_edit_options: "אינכם יכולים להוסיף או להסיר אופציות סקרים אחרי %{minutes} הדקות הראשונות. אנא פנו למנחה אם אתם צריכים לערוך אופציית סקר."
-      staff_cannot_add_or_remove_options: "אינכם יכולים להוסיף או להסיר אופציית סקר לאחר %{minutes} הדקות הראשונות. עליכם לסגור את הנושא וליצור אחד חדש במקום."
-    no_polls_associated_with_this_post: "אין סקרים שמקושרים לפוסט הזה."
-=======
->>>>>>> c10941bb
     no_poll_with_this_name: "אין סקר בשם  <strong>%{name}</strong> שמקושר לפוסט הזה. "
     post_is_deleted: "לא ניתן לפעול על פוסט שנמחק."
     topic_must_be_open_to_vote: "הנושא חייב להיות פתוח להצבעות."
