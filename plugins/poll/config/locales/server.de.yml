--- conflicted
+++ resolved
@@ -29,14 +29,8 @@
     named_poll_with_multiple_choices_has_invalid_parameters: "Die Mehrfachauswahl-Umfrage mit dem Namen <strong>%{name}</strong> hat ungültige Parameter."
     requires_at_least_1_valid_option: "Du musst mindestens eine gültige Option auswählen."
     edit_window_expired:
-<<<<<<< HEAD
-      op_cannot_edit_options: "Du kannst Umfrageoptionen nur in den ersten %{minutes} Minuten hinzufügen oder entfernen. Kontaktiere bitte einen Moderator, wenn du Optionen ändern möchtest."
-      staff_cannot_add_or_remove_options: "Du kannst Umfrageoptionen nur in den ersten %{minutes} Minuten hinzufügen oder entfernen. Du solltest dieses Thema schließen und stattdessen ein neues erstellen."
-    no_polls_associated_with_this_post: "Diesem Beitrag sind keine Umfragen zugeordnet."
-=======
       cannot_edit_default_poll_with_votes: "Du kannst eine Abstimmung nur in den ersten %{minutes} Minuten ändern."
       cannot_edit_named_poll_with_votes: "Du kannst den Name der Abstimmung <strong>${name}</strong> nur in den ersten %{minutes} Minuten ändern."
->>>>>>> c10941bb
     no_poll_with_this_name: "Diesem Beitrag ist keine Umfrage mit dem Namen <strong>%{name}</strong> zugeordnet."
     post_is_deleted: "Die Aktion kann nicht durchgeführt werden, da der Beitrag gelöscht wurde."
     user_cant_post_in_topic: "Du kannst nicht abstimmen, weil du in diesem Thema nicht schreiben kannst."
