--- conflicted
+++ resolved
@@ -63,7 +63,6 @@
         title: "Back to your votes"
         label: "Hide results"
 
-<<<<<<< HEAD
       group-results:
         title: "Group votes by user field"
         label: "Show breakdown"
@@ -71,11 +70,10 @@
       ungroup-results:
         title: "Combine all votes"
         label: "Hide breakdown"
-=======
+
       export-results:
         title: "Export the poll results"
         label: "Export"
->>>>>>> f9fa9b45
 
       open:
         title: "Open the poll"
