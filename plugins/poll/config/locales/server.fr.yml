--- conflicted
+++ resolved
@@ -28,18 +28,9 @@
     default_poll_with_multiple_choices_has_invalid_parameters: "Le sondage à choix multiples possède des paramètres invalides."
     named_poll_with_multiple_choices_has_invalid_parameters: "Le sondage <strong>%{name}</strong> à choix multiples possède des paramètres invalides."
     requires_at_least_1_valid_option: "Vous devez sélectionner au moins 1 option valide."
-<<<<<<< HEAD
-    default_cannot_be_made_public: "Un sondage avec des votes ne peut pas être rendu public."
-    named_cannot_be_made_public: "Sondage <strong>%{name}</strong> a déjà des votes et ne peut pas être rendu public."
-    edit_window_expired:
-      op_cannot_edit_options: "Vous nous pouvez pas ajouter ou supprimer d'options de sondage après les %{minutes} premières minutes. Veuillez contacter un modérateur si vous avez besoin de le faire."
-      staff_cannot_add_or_remove_options: "Vous nous pouvez pas ajouter ou supprimer d'options de sondage après les %{minutes} premières minutes. Vous devriez plutôt fermer ce sujet et en créer un nouveau."
-    no_polls_associated_with_this_post: "Aucun sondage n'est associé à ce message."
-=======
     edit_window_expired:
       cannot_edit_default_poll_with_votes: "Vous ne pouvez pas modifier un sondage après les %{minutes} premières minutes."
       cannot_edit_named_poll_with_votes: "Vous ne pouvez pas modifier le nom du sondage <strong>${name}</strong> après les %{minutes} premières minutes."
->>>>>>> c10941bb
     no_poll_with_this_name: "Aucun sondage nommé <strong>%{name}</strong> n'est associé avec ce message."
     post_is_deleted: "Impossible d'agir sur un message supprimé."
     user_cant_post_in_topic: "Vous ne pouvez pas voter parce que vous ne pouvez pas publier dans ce sujet."
