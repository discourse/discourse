# WARNING: Never edit this file.
# It will be overwritten when translations are pulled from Crowdin.
#
# To work with us on translations, join this project:
# https://translate.discourse.org/

zh_TW:
  site_settings:
    poll_maximum_options: "投票允許的最大選項數。"
    poll_edit_window_mins: "投票創建後多少分鐘內可以編輯？"
  poll:
    poll: "投票"
<<<<<<< HEAD
    multiple_polls_without_name: "有多個投票沒有名字。使用“<code>name</code>”屬性區分各投票。"
=======
>>>>>>> b2b1e721
    multiple_polls_with_same_name: "有多個投票的名字相同：<strong>%{name}</strong>。使用“<code>name</code>”屬性區分各投票。"
    default_poll_must_have_less_options:
      other: "投票選項必須少於%{count}個。"
    named_poll_must_have_less_options:
      other: "“<strong>%{name}</strong>”投票的選項必須少於%{count}個。"
    default_poll_must_have_different_options: "投票必須有不同的選項。"
    named_poll_must_have_different_options: "投票“<strong>%{name}</strong>”的選項必須有不同的選項。"
    default_poll_with_multiple_choices_has_invalid_parameters: "多選投票有無效選項。"
    named_poll_with_multiple_choices_has_invalid_parameters: "“<strong>%{name}</strong>”多選投票有無效參數。"
    requires_at_least_1_valid_option: "你必須選擇至少 1 個有效的選項。"
    no_poll_with_this_name: "投票“<strong>%{name}</strong>”沒有被關聯到帖子。"
    post_is_deleted: "帖子已經刪除，無法操作。"
    topic_must_be_open_to_vote: "主題必須未被鎖定才能投票。"
    poll_must_be_open_to_vote: "投票必須開啟。"
    topic_must_be_open_to_toggle_status: "主題必須未被鎖定才能改變狀態。"
    only_staff_or_op_can_toggle_status: "只有管理人員或者發佈投票的人才能改變投票狀態。"
    email:
      link_to_poll: "點擊查看投票。"
    user_field:
      no_data: "無資料"<|MERGE_RESOLUTION|>--- conflicted
+++ resolved
@@ -10,10 +10,6 @@
     poll_edit_window_mins: "投票創建後多少分鐘內可以編輯？"
   poll:
     poll: "投票"
-<<<<<<< HEAD
-    multiple_polls_without_name: "有多個投票沒有名字。使用“<code>name</code>”屬性區分各投票。"
-=======
->>>>>>> b2b1e721
     multiple_polls_with_same_name: "有多個投票的名字相同：<strong>%{name}</strong>。使用“<code>name</code>”屬性區分各投票。"
     default_poll_must_have_less_options:
       other: "投票選項必須少於%{count}個。"
