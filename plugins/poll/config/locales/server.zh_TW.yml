--- conflicted
+++ resolved
@@ -23,14 +23,6 @@
     default_poll_with_multiple_choices_has_invalid_parameters: "多選投票有無效選項。"
     named_poll_with_multiple_choices_has_invalid_parameters: "“<strong>%{name}</strong>”多選投票有無效參數。"
     requires_at_least_1_valid_option: "你必須選擇至少 1 個有效的選項。"
-<<<<<<< HEAD
-    default_cannot_be_made_public: "投票調查不能公開。"
-    edit_window_expired:
-      op_cannot_edit_options: "在創建話題%{minutes}分鐘後，你不可以增加、刪除投票選項。如果你需要修改投票選項，請聯繫管理員。"
-      staff_cannot_add_or_remove_options: "在創建話題%{minutes}分鐘後，你不能增加或者刪除投票選項。你可以選擇刪除該話題然後重新創建一個。"
-    no_polls_associated_with_this_post: "這個帖子中沒有投票。"
-=======
->>>>>>> c10941bb
     no_poll_with_this_name: "投票“<strong>%{name}</strong>”沒有被關聯到帖子。"
     post_is_deleted: "帖子已經刪除，無法操作。"
     topic_must_be_open_to_vote: "主題必須未被鎖定才能投票。"
