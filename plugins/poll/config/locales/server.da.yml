--- conflicted
+++ resolved
@@ -25,14 +25,6 @@
     default_poll_with_multiple_choices_has_invalid_parameters: "Afstemning med flere valgmuligheder har ugyldige parametre."
     named_poll_with_multiple_choices_has_invalid_parameters: "Afstemningen <strong>%{name}</strong> med flere valgmuligheder har ugyldige parametre."
     requires_at_least_1_valid_option: "Du skal vælge mindst 1 gyldig mulighed."
-<<<<<<< HEAD
-    default_cannot_be_made_public: "En afstemning med stemmer kan ikke gøres offentlig."
-    edit_window_expired:
-      op_cannot_edit_options: "Du kan ikke tilføje eller slette afstemnings indstillinger efter de første %{minutes} minutter. Venligst kontakt en moderator hvis du har behov for at redigere en afstemning."
-      staff_cannot_add_or_remove_options: "Du kan ikke tilføje eller fjerne afstemningsmuligheder efter de første %{minutes} minutter. Du bør lukke dette emne og oprette et nyt istedet."
-    no_polls_associated_with_this_post: "Ingen afstemninger er associeret med dette indlæg."
-=======
->>>>>>> c10941bb
     no_poll_with_this_name: "Ingen afstemning med navnet <strong>%{name}</strong> er associeret med dette indlæg."
     post_is_deleted: "Kan ikke gøres på et slettet indlæg."
     topic_must_be_open_to_vote: "Emnet skal være åbent for at kunne stemme."
