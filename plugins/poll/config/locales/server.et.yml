--- conflicted
+++ resolved
@@ -25,14 +25,6 @@
     default_poll_with_multiple_choices_has_invalid_parameters: "Erinevate valikutega küsitlusel pole korrektsed parameetrid."
     named_poll_with_multiple_choices_has_invalid_parameters: "Mitme valikuga küsitlusel nimega <strong>%{name}</strong> on vigaseid parameetreid."
     requires_at_least_1_valid_option: "Pead tegema vähemalt 1 korrektse valiku."
-<<<<<<< HEAD
-    default_cannot_be_made_public: "Küsitlust millel on vastused, ei saa muuta avalikuks."
-    edit_window_expired:
-      op_cannot_edit_options: "Pärast %{minutes} minutit ei saa küsitluse valikuid lisada ega eemaldada. Palun võta administraatoriga ühendust, kui on vaja küsitluse valikuid muuta."
-      staff_cannot_add_or_remove_options: "Pärast %{minutes} minutit ei saa küsitluse valikuid lisada ega eemaldada. Peaksid teema sulgema ning uue tegema."
-    no_polls_associated_with_this_post: "Postitusega pole seotud ühtegi küsitlust."
-=======
->>>>>>> c10941bb
     no_poll_with_this_name: "Küsitlust nimega <strong>%{name}</strong> pole selle teemaga seotud."
     post_is_deleted: "Kustutatud postitusega ei saa midagi teha."
     topic_must_be_open_to_vote: "Teema peab olema avatud, et hääletada."
