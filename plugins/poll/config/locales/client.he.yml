# WARNING: Never edit this file.
# It will be overwritten when translations are pulled from Crowdin.
#
# To work with us on translations, join this project:
# https://translate.discourse.org/

he:
  js:
    poll:
      voters:
        one: "מצביע"
        two: "מצביעים"
        many: "מצביעים"
        other: "מצביעים"
      total_votes:
        one: "מספר הצבעות כולל"
        two: "מספר הצבעות כולל"
        many: "מספר הצבעות כולל"
        other: "מספר הצבעות"
      average_rating: "דירוג ממוצע: <strong>%{average}</strong>."
      public:
        title: "ההצבעות הן <strong>ציבוריות</strong>."
      results:
        groups:
          title: "עליך להיות חבר בקבוצה %{groups} כדי להצביע לסקר הזה."
        vote:
          title: "התוצאות יופיעו לאחר <strong>ההצבעה</strong>."
        closed:
          title: "התוצאות יופיעו לאחר <strong>הסגירה</strong>."
        staff:
          title: "התוצאות זמינות לחברי <strong>סגל</strong> בלבד."
        tabs:
          votes: "הצבעות"
          outcome: "תוצאה"
      multiple:
        help:
          at_least_min_options:
            one: "נא לבחור לפחות ב<strong>אפשרות אחת</strong>."
            two: "נא לבחור לפחות ב־<strong>%{count} אפשרויות</strong>."
            many: "נא לבחור לפחות ב־<strong>%{count} אפשרויות</strong>."
            other: "נא לבחור לפחות ב־<strong>%{count} אפשרויות</strong>."
          up_to_max_options:
            one: "נא לבחור עד <strong>אפשרות אחת</strong>."
            two: "נא לבחור עד <strong>%{count} אפשרויות</strong>."
            many: "נא לבחור עד <strong>%{count} אפשרויות</strong>."
            other: "נא לבחור עד <strong>%{count} אפשרויות</strong>."
          x_options:
            one: "נא לבחור ב<strong>אפשרות אחת</strong>."
            two: "נא לבחור ב־<strong>%{count} אפשרויות</strong>."
            many: "נא לבחור ב־<strong>%{count} אפשרויות</strong>."
            other: "נא לבחור ב־<strong>%{count} אפשרויות</strong>."
          between_min_and_max_options: "נא לבחור בין <strong>%{min} ל־%{max} אפשרויות</strong>."
      cast-votes:
        title: "להצביע"
        label: "להצביע עכשיו!"
      show-results:
        title: "הצגת תוצאות הסקר"
        label: "תוצאות"
      remove-vote:
        title: "הסרת הצבעתך"
        label: "ביטול הצבעה"
      hide-results:
        title: "חזרה להצבעות שלך"
        label: "הצבעה"
      group-results:
        title: "קיבוץ הצבעות לפי משתמש"
        label: "הצגת פילוח"
      export-results:
        title: "ייצוא תוצאות הסקר"
        label: "ייצוא"
      open:
        title: "פתיחת הסקר"
        label: "פתיחה"
        confirm: "לפתוח את הסקר הזה?"
      close:
        title: "סגירת הסקר"
        label: "סגירה"
        confirm: "לסגור סקר זה?"
      automatic_close:
        closes_in: "נסגר בעוד <strong>%{timeLeft}</strong>."
        age: "נסגר ב־<strong>%{age}</strong>"
      breakdown:
        title: "תוצאות הסקר"
        votes: "%{count} הצבעות"
        breakdown: "פילוח"
        percentage: "אחוזים"
        count: "ספירה"
      ranked_choice:
        title:
          rounds: "סיבובים"
          outcome: "תוצאה"
        none: "ללא"
        majority: "הרוב"
        eliminated: "הודח"
        round: "סיבוב"
        winner:
          one: "הניצחון לטובת %{winner} לאחר סיבוב אחד."
          two: "הניצחון לטובת %{winner} אחרי שני סיבובים."
          many: "הניצחון לטובת %{winner} אחרי %{count} סיבובים."
          other: "הניצחון לטובת %{winner} אחרי %{count} סיבובים."
        tied:
          one: "שוויון לאחר סיבוב אחד בין המתמודדים:"
          two: "שוויון לאחר שני סיבובים בין המתמודדים:"
          many: "שוויון לאחר %{count} סיבובים בין המתמודדים הבאים:"
          other: "שוויון לאחר %{count} סיבובים בין המתמודדים הבאים:"
      options:
        label: "אפשרויות"
<<<<<<< HEAD
=======
        ranked_choice:
          abstain: "הימנעות"
          login: "יש להיכנס כדי להצביע!"
>>>>>>> f4cbf025
      error_while_toggling_status: "חלה שגיאה בשינוי המצב של סקר זה, עמך הסליחה."
      error_while_casting_votes: "חלה שגיאה בהצבעתך, עמך הסליחה."
      error_while_fetching_voters: "חלה שגיאה בהצגת המצביעים, עמך הסליחה."
      error_while_exporting_results: "אירעה שגיאה בייצוא תוצאות הסקר."
      ui_builder:
        title: בניית סקר
        insert: הכנסת סקר
        help:
          options_min_count: יש למלא אפשרות אחת לפחות.
          options_max_count: יש למלא עד %{count} אפשרויות.
          invalid_min_value: הערך המזערי חייב להיות 1 לפחות.
          invalid_max_value: הערך המרבי חייב להיות 1 לפחות אך פחות מאשר או שווה למספר האפשרויות.
          invalid_values: הערך המזערי חייב להיות קטן מהערך המרבי.
          min_step_value: ערך הצעד המזערי הוא 1
        poll_type:
          label: סוג
          regular: בחירה בודדת
          multiple: בחירה מרובה
          ranked_choice: בחירה לפי דירוג
          number: ציון מספרי
        poll_result:
          label: להציג תוצאות...
          always: גלוי תמיד
          vote: רק לאחר הצבעה
          closed: כשהסקר סגור
          staff: סגל בלבד
        poll_groups:
          label: להגביל את ההצבעה לקבוצות אלה
        poll_chart_type:
          label: תרשים תוצאות
          bar: עמודות
          pie: עוגה
        poll_config:
          max: כמות האפשרויות המרבית
          min: כמות האפשרויות המזערית
          step: צעד
        poll_public:
          label: להציג מי המצביעים
        poll_title:
          label: כותרת (רשות)
        poll_options:
          label: אפשרויות (אחת בכל שורה)
          add: הוספת אפשרות
        automatic_close:
          label: לסגור את הסקר אוטומטית
        show_advanced: "הצגת אפשרויות מתקדמות"
        hide_advanced: "הסתרת אפשרויות מתקדמות"<|MERGE_RESOLUTION|>--- conflicted
+++ resolved
@@ -105,12 +105,9 @@
           other: "שוויון לאחר %{count} סיבובים בין המתמודדים הבאים:"
       options:
         label: "אפשרויות"
-<<<<<<< HEAD
-=======
         ranked_choice:
           abstain: "הימנעות"
           login: "יש להיכנס כדי להצביע!"
->>>>>>> f4cbf025
       error_while_toggling_status: "חלה שגיאה בשינוי המצב של סקר זה, עמך הסליחה."
       error_while_casting_votes: "חלה שגיאה בהצבעתך, עמך הסליחה."
       error_while_fetching_voters: "חלה שגיאה בהצגת המצביעים, עמך הסליחה."
