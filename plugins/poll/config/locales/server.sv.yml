--- conflicted
+++ resolved
@@ -25,14 +25,6 @@
     default_poll_with_multiple_choices_has_invalid_parameters: "Omröstning med flera val har ogiltiga parametrar."
     named_poll_with_multiple_choices_has_invalid_parameters: "Omröstning med namnet <strong>%{name}</strong> med flera val har ogiltiga parametrar."
     requires_at_least_1_valid_option: "Du måste välja minst 1 giltigt alternativ."
-<<<<<<< HEAD
-    default_cannot_be_made_public: "Omröstning med röster kan inte offentliggöras."
-    edit_window_expired:
-      op_cannot_edit_options: "Du kan inte lägga till eller ta bort svarsalternativ efter de första %{minutes} minutrarna. Kontakta en moderator om du vill redigera ett svarsalternativ i en omröstning."
-      staff_cannot_add_or_remove_options: "Du kan inte lägga till eller ta bort svarsalternativ efter de första %{minutes} minutrarna. Stäng denna diskussion och skapa en ny istället."
-    no_polls_associated_with_this_post: "Inga omröstningar är knutet till detta inlägg."
-=======
->>>>>>> c10941bb
     no_poll_with_this_name: "Ingen omröstning med namnet <strong>%{name}</strong> är knuten till detta inlägg."
     post_is_deleted: "Kan inte göra något med ett raderat inlägg."
     topic_must_be_open_to_vote: "Detta ämne måste vara öppet för att kunna rösta."
