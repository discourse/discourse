--- conflicted
+++ resolved
@@ -31,15 +31,6 @@
     default_poll_with_multiple_choices_has_invalid_parameters: "Ankieta wielokrotnego wyboru posiada nieprawidłowe parametry."
     named_poll_with_multiple_choices_has_invalid_parameters: "Ankieta wielokrotnego wyboru o nazwie <strong>%{name}</strong> posiada nieprawidłowe parametry."
     requires_at_least_1_valid_option: "Musisz wybrać co najmniej 1 poprawną opcje."
-<<<<<<< HEAD
-    default_cannot_be_made_public: "Ankieta z głosami nie może być publiczna."
-    named_cannot_be_made_public: "Ankieta o nazwie <strong>%{name}</strong> posiada głosy, w związku z czym nie może być upubliczniona."
-    edit_window_expired:
-      op_cannot_edit_options: "Po upływie pierwszych %{minutes} minut nie można dodawać lub usuwać opcji wyboru w ankietach. Skontaktuj się z moderatorem jeśli naprawdę musisz zmienić opcję w tej ankiecie."
-      staff_cannot_add_or_remove_options: "Po upływie pierwszych %{minutes} minut nie można dodawać lub usuwać opcji wyboru w ankietach. Należy zamknąć ten temat i utworzyć zamiast tego nowy temat."
-    no_polls_associated_with_this_post: "Wskazany wpis nie posiada przypisanych ankiet."
-=======
->>>>>>> c10941bb
     no_poll_with_this_name: "Ankieta <strong>%{name}</strong> nie jest przypisana do tego wpisu."
     post_is_deleted: "Nie można wykonywać akcji na usuniętym wpisie."
     topic_must_be_open_to_vote: "Głosowanie jest możliwe tylko w otwartych tematach."
