--- conflicted
+++ resolved
@@ -118,11 +118,8 @@
         label: "Možnosti"
         ranked_choice:
           abstain: "Zdržet se hlasování"
-<<<<<<< HEAD
-=======
           highest_priority: "(nejvyšší priorita)"
           lowest_priority: "(nejnižší priorita)"
->>>>>>> 76e7f12a
           login: "Pro hlasování se přihlaste!"
       error_while_toggling_status: "Došlo k chybě při změně statusu hlasování"
       error_while_casting_votes: "Došlo k chybě při odesílání vašeho hlasu."
