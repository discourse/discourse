plugins:
  poll_enabled:
    default: true
    client: true
  poll_maximum_options:
    default: 20
    min: 2
    max: 100
    client: true
  poll_edit_window_mins:
    default: 5
<<<<<<< HEAD
=======
    min: 0
>>>>>>> c10941bb
  poll_minimum_trust_level_to_create:
    default: 1
    client: true
    enum: 'TrustLevelSetting'<|MERGE_RESOLUTION|>--- conflicted
+++ resolved
@@ -9,10 +9,7 @@
     client: true
   poll_edit_window_mins:
     default: 5
-<<<<<<< HEAD
-=======
     min: 0
->>>>>>> c10941bb
   poll_minimum_trust_level_to_create:
     default: 1
     client: true
