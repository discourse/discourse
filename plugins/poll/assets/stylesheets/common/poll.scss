--- conflicted
+++ resolved
@@ -62,10 +62,6 @@
       margin: 0 5px;
       color: $primary-medium;
     }
-    .info-text {
-      margin: 0 5px;
-      color: $primary-medium;
-    }
   }
 
   .poll-voters-list {
@@ -82,10 +78,7 @@
 
   .results {
     > li {
-<<<<<<< HEAD
-=======
       cursor: default;
->>>>>>> c10941bb
       padding: 0.5em 0.7em 0.7em 0.5em;
     }
     .option {
@@ -121,8 +114,6 @@
       display: inline-block;
       width: 3.25em;
       margin-right: 0.25em;
-<<<<<<< HEAD
-=======
     }
   }
 }
@@ -133,7 +124,6 @@
     .poll-info,
     .poll-button {
       display: none;
->>>>>>> c10941bb
     }
   }
 }