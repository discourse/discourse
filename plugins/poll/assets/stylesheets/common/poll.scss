--- conflicted
+++ resolved
@@ -7,7 +7,6 @@
     @include breakpoint("mobile-extra-large", min-width) {
       grid-template-columns: 1fr 10em;
       grid-template-areas: "poll info" "buttons buttons";
-<<<<<<< HEAD
     }
 
     ul,
@@ -77,26 +76,6 @@
       }
       .poll-results-irv-subtitle-rounds {
         margin: 0.25em 0 0.67rem;
-=======
-    }
-
-    ul,
-    ol {
-      margin: 0;
-      padding: 0;
-      list-style: none;
-      display: inline-block;
-      width: 100%;
-    }
-
-    li[data-poll-option-id] {
-      color: var(--primary);
-      padding: 0.5em 0;
-      word-break: break-word;
-      button {
-        background-color: var(--secondary);
-        border: none;
->>>>>>> 8bbb4c5c
       }
     }
 
@@ -162,7 +141,6 @@
             display: inline;
             margin-right: 0.25em;
             text-align: center;
-<<<<<<< HEAD
           }
 
           @include breakpoint("mobile-extra-large") {
@@ -171,16 +149,6 @@
             }
           }
 
-=======
-          }
-
-          @include breakpoint("mobile-extra-large") {
-            &:not(:last-child) {
-              margin-right: 0.75em;
-            }
-          }
-
->>>>>>> 8bbb4c5c
           @include breakpoint("mobile-extra-large", min-width) {
             &:not(:last-child) {
               margin-bottom: 0.25em;
@@ -379,64 +347,6 @@
       }
     }
 
-    // .poll-buttons-dropdown {
-    //   align-self: stretch;
-    //   position: relative;
-
-    //   .label {
-    //     display: none;
-    //   }
-    //   .widget-dropdown {
-    //     &.closed {
-    //       :not(:first-child) {
-    //         display: none;
-    //       }
-    //     }
-    //     &.opened {
-    //       display: flex;
-    //       flex-direction: column;
-    //       position: relative;
-
-    //       overflow-y: visible;
-    //       .widget-dropdown-body {
-    //         display: block;
-    //         position: absolute;
-    //         z-index: 300;
-    //         overflow-y: visible;
-    //         transform: translate(-44px, 38px);
-    //         .widget-dropdown-item {
-    //           width: 100%;
-    //           padding: 0;
-    //           margin: 0;
-    //           float: left;
-    //           &:hover {
-    //             color: var(--tertiary);
-    //             background-color: var(--primary-low);
-    //           }
-    //           button {
-    //             width: 100%;
-    //             padding: 0.5em;
-    //             display: flex;
-    //             flex-direction: row;
-    //             background-color: var(--secondary);
-    //             &:hover {
-    //               background-color: var(--primary-low);
-    //             }
-    //             border: none;
-    //           }
-    //         }
-    //       }
-    //     }
-
-    //     &-header {
-    //       height: 100%;
-    //       .d-icon {
-    //         margin: 0;
-    //       }
-    //     }
-    //   }
-    // }
-
     .poll-buttons-dropdown,
     .export-results,
     .toggle-status,
