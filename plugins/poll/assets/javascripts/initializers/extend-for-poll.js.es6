--- conflicted
+++ resolved
@@ -8,11 +8,7 @@
 
   api.modifyClass("controller:topic", {
     subscribe() {
-<<<<<<< HEAD
-      this._super();
-=======
       this._super(...arguments);
->>>>>>> c10941bb
       this.messageBus.subscribe("/polls/" + this.get("model.id"), msg => {
         const post = this.get("model.postStream").findLoadedPost(msg.post_id);
         if (post) {
@@ -22,11 +18,7 @@
     },
     unsubscribe() {
       this.messageBus.unsubscribe("/polls/*");
-<<<<<<< HEAD
-      this._super();
-=======
       this._super(...arguments);
->>>>>>> c10941bb
     }
   });
 
@@ -47,13 +39,8 @@
       const polls = this.get("polls");
       if (polls) {
         this._polls = this._polls || {};
-<<<<<<< HEAD
-        _.map(polls, (v, k) => {
-          const existing = this._polls[k];
-=======
         polls.forEach(p => {
           const existing = this._polls[p.name];
->>>>>>> c10941bb
           if (existing) {
             this._polls[p.name].setProperties(p);
           } else {
@@ -94,21 +81,11 @@
       const pollName = $poll.data("poll-name");
       const poll = polls[pollName];
       if (poll) {
-<<<<<<< HEAD
-        const isMultiple = poll.get("type") === "multiple";
-
-=======
->>>>>>> c10941bb
         const glue = new WidgetGlue("discourse-poll", register, {
           id: `${pollName}-${post.id}`,
           post,
           poll,
-<<<<<<< HEAD
-          vote: votes[pollName] || [],
-          isMultiple
-=======
           vote: votes[pollName] || []
->>>>>>> c10941bb
         });
         glue.appendTo(pollElem);
         _glued.push(glue);
