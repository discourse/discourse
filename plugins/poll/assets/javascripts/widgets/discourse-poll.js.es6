--- conflicted
+++ resolved
@@ -42,15 +42,9 @@
     const chosen = vote.includes(option.id);
 
     if (attrs.isMultiple) {
-<<<<<<< HEAD
-      result.push(iconNode(chosen ? "far-check-square" : "far-square"));
+      contents.push(iconNode(chosen ? "far-check-square" : "far-square"));
     } else {
-      result.push(iconNode(chosen ? "far-dot-circle" : "far-circle"));
-=======
-      contents.push(iconNode(chosen ? "check-square-o" : "square-o"));
-    } else {
-      contents.push(iconNode(chosen ? "dot-circle-o" : "circle-o"));
->>>>>>> 4459665d
+      contents.push(iconNode(chosen ? "far-dot-circle" : "far-circle"));
     }
 
     contents.push(" ");
