--- conflicted
+++ resolved
@@ -8,30 +8,12 @@
 import { avatarFor } from "discourse/widgets/post";
 import round from "discourse/lib/round";
 import { relativeAge } from "discourse/lib/formatter";
-<<<<<<< HEAD
-=======
 import { userPath } from "discourse/lib/url";
->>>>>>> c10941bb
 
 function optionHtml(option) {
   return new RawHtml({ html: `<span>${option.html}</span>` });
 }
 
-<<<<<<< HEAD
-function fetchVoters(payload) {
-  return ajax("/polls/voters.json", {
-    type: "get",
-    data: payload
-  }).catch(error => {
-    if (error) {
-      popupAjaxError(error);
-    } else {
-      bootbox.alert(I18n.t("poll.error_while_fetching_voters"));
-    }
-  });
-}
-
-=======
 function infoTextHtml(text) {
   return new RawHtml({
     html: `<span class="info-text">${text}</span>`
@@ -48,7 +30,6 @@
   });
 }
 
->>>>>>> c10941bb
 createWidget("discourse-poll-option", {
   tagName: "li",
 
@@ -57,25 +38,11 @@
   },
 
   html(attrs) {
-<<<<<<< HEAD
-    const result = [];
-=======
     const contents = [];
->>>>>>> c10941bb
     const { option, vote } = attrs;
     const chosen = vote.includes(option.id);
 
     if (attrs.isMultiple) {
-<<<<<<< HEAD
-      result.push(iconNode(chosen ? "check-square-o" : "square-o"));
-    } else {
-      result.push(iconNode(chosen ? "dot-circle-o" : "circle-o"));
-    }
-    result.push(" ");
-    result.push(optionHtml(option));
-
-    return result;
-=======
       contents.push(iconNode(chosen ? "far-check-square" : "far-square"));
     } else {
       contents.push(iconNode(chosen ? "circle" : "far-circle"));
@@ -85,7 +52,6 @@
     contents.push(optionHtml(option));
 
     return contents;
->>>>>>> c10941bb
   },
 
   click(e) {
@@ -97,11 +63,7 @@
 
 createWidget("discourse-poll-load-more", {
   tagName: "div.poll-voters-toggle-expand",
-<<<<<<< HEAD
-  buildKey: attrs => `${attrs.id}-load-more`,
-=======
   buildKey: attrs => `load-more-${attrs.optionId}`,
->>>>>>> c10941bb
 
   defaultState() {
     return { loading: false };
@@ -115,14 +77,8 @@
 
   click() {
     const { state } = this;
-<<<<<<< HEAD
-    if (state.loading) {
-      return;
-    }
-=======
 
     if (state.loading) return;
->>>>>>> c10941bb
 
     state.loading = true;
     return this.sendWidgetAction("loadMore").finally(
@@ -133,36 +89,20 @@
 
 createWidget("discourse-poll-voters", {
   tagName: "ul.poll-voters-list",
-<<<<<<< HEAD
-  buildKey: attrs => attrs.id(),
-=======
   buildKey: attrs => `poll-voters-${attrs.optionId}`,
->>>>>>> c10941bb
 
   defaultState() {
     return {
       loaded: "new",
-<<<<<<< HEAD
-      pollVoters: [],
-      offset: 1
-=======
       voters: [],
       page: 1
->>>>>>> c10941bb
     };
   },
 
   fetchVoters() {
     const { attrs, state } = this;
-<<<<<<< HEAD
-    if (state.loaded === "loading") {
-      return;
-    }
-
-=======
 
     if (state.loaded === "loading") return;
->>>>>>> c10941bb
     state.loaded = "loading";
 
     return _fetchVoters({
@@ -172,14 +112,6 @@
       page: state.page
     }).then(result => {
       state.loaded = "loaded";
-<<<<<<< HEAD
-      state.offset += 1;
-
-      const pollResult = result[attrs.pollName];
-      const newVoters =
-        attrs.pollType === "number" ? pollResult : pollResult[attrs.optionId];
-      state.pollVoters = state.pollVoters.concat(newVoters);
-=======
       state.page += 1;
 
       const newVoters =
@@ -194,7 +126,6 @@
           state.voters.push(voter);
         }
       });
->>>>>>> c10941bb
 
       this.scheduleRerender();
     });
@@ -205,16 +136,6 @@
   },
 
   html(attrs, state) {
-<<<<<<< HEAD
-    if (attrs.pollVoters && state.loaded === "new") {
-      state.pollVoters = attrs.pollVoters;
-    }
-
-    const contents = state.pollVoters.map(user => {
-      return h("li", [
-        avatarFor("tiny", {
-          username: user.username,
-=======
     if (attrs.voters && state.loaded === "new") {
       state.voters = attrs.voters;
     }
@@ -224,22 +145,14 @@
         avatarFor("tiny", {
           username: user.username,
           url: this.site.mobileView ? userPath(user.username) : undefined,
->>>>>>> c10941bb
           template: user.avatar_template
         }),
         " "
       ]);
     });
 
-<<<<<<< HEAD
-    if (state.pollVoters.length < attrs.totalVotes) {
-      contents.push(
-        this.attach("discourse-poll-load-more", { id: attrs.id() })
-      );
-=======
     if (state.voters.length < attrs.totalVotes) {
       contents.push(this.attach("discourse-poll-load-more", attrs));
->>>>>>> c10941bb
     }
 
     return h("div.poll-voters", contents);
@@ -248,36 +161,15 @@
 
 createWidget("discourse-poll-standard-results", {
   tagName: "ul.results",
-<<<<<<< HEAD
-  buildKey: attrs => `${attrs.id}-standard-results`,
-
-  defaultState() {
-    return {
-      loaded: "new"
-    };
-=======
   buildKey: attrs => `poll-standard-results-${attrs.id}`,
 
   defaultState() {
     return { loaded: false };
->>>>>>> c10941bb
   },
 
   fetchVoters() {
     const { attrs, state } = this;
 
-<<<<<<< HEAD
-    if (state.loaded === "new") {
-      fetchVoters({
-        post_id: attrs.post.id,
-        poll_name: attrs.poll.get("name")
-      }).then(result => {
-        state.voters = result[attrs.poll.get("name")];
-        state.loaded = "loaded";
-        this.scheduleRerender();
-      });
-    }
-=======
     return _fetchVoters({
       post_id: attrs.post.id,
       poll_name: attrs.poll.get("name")
@@ -285,7 +177,6 @@
       state.voters = result.voters;
       this.scheduleRerender();
     });
->>>>>>> c10941bb
   },
 
   html(attrs, state) {
@@ -310,26 +201,15 @@
         }
       });
 
-<<<<<<< HEAD
+      if (isPublic && !state.loaded) {
+        state.loaded = true;
+        this.fetchVoters();
+      }
+
       const percentages =
         voters === 0
           ? Array(ordered.length).fill(0)
           : ordered.map(o => (100 * o.votes) / voters);
-
-      const rounded = attrs.isMultiple
-        ? percentages.map(Math.floor)
-        : evenRound(percentages);
-=======
-      if (isPublic && !state.loaded) {
-        state.loaded = true;
-        this.fetchVoters();
-      }
-
-      const percentages =
-        voters === 0
-          ? Array(ordered.length).fill(0)
-          : ordered.map(o => (100 * o.votes) / voters);
->>>>>>> c10941bb
 
       const rounded = attrs.isMultiple
         ? percentages.map(Math.floor)
@@ -357,19 +237,11 @@
         if (isPublic) {
           contents.push(
             this.attach("discourse-poll-voters", {
-<<<<<<< HEAD
-              id: () => `poll-voters-${option.id}`,
-=======
->>>>>>> c10941bb
               postId: attrs.post.id,
               optionId: option.id,
               pollName: poll.get("name"),
               totalVotes: option.votes,
-<<<<<<< HEAD
-              pollVoters: (state.voters && state.voters[option.id]) || []
-=======
               voters: (state.voters && state.voters[option.id]) || []
->>>>>>> c10941bb
             })
           );
         }
@@ -381,36 +253,15 @@
 });
 
 createWidget("discourse-poll-number-results", {
-<<<<<<< HEAD
-  buildKey: attrs => `${attrs.id}-number-results`,
-
-  defaultState() {
-    return {
-      loaded: "new"
-    };
-=======
   buildKey: attrs => `poll-number-results-${attrs.id}`,
 
   defaultState() {
     return { loaded: false };
->>>>>>> c10941bb
   },
 
   fetchVoters() {
     const { attrs, state } = this;
 
-<<<<<<< HEAD
-    if (state.loaded === "new") {
-      fetchVoters({
-        post_id: attrs.post.id,
-        poll_name: attrs.poll.get("name")
-      }).then(result => {
-        state.voters = result[attrs.poll.get("name")];
-        state.loaded = "loaded";
-        this.scheduleRerender();
-      });
-    }
-=======
     return _fetchVoters({
       post_id: attrs.post.id,
       poll_name: attrs.poll.get("name")
@@ -418,15 +269,10 @@
       state.voters = result.voters;
       this.scheduleRerender();
     });
->>>>>>> c10941bb
   },
 
   html(attrs, state) {
     const { poll } = attrs;
-<<<<<<< HEAD
-    const isPublic = poll.get("public");
-=======
->>>>>>> c10941bb
 
     const totalScore = poll.get("options").reduce((total, o) => {
       return total + parseInt(o.html, 10) * parseInt(o.votes, 10);
@@ -435,27 +281,13 @@
     const voters = poll.get("voters");
     const average = voters === 0 ? 0 : round(totalScore / voters, -2);
     const averageRating = I18n.t("poll.average_rating", { average });
-<<<<<<< HEAD
-    const results = [
-=======
     const contents = [
->>>>>>> c10941bb
       h(
         "div.poll-results-number-rating",
         new RawHtml({ html: `<span>${averageRating}</span>` })
       )
     ];
 
-<<<<<<< HEAD
-    if (isPublic) {
-      this.fetchVoters();
-
-      results.push(
-        this.attach("discourse-poll-voters", {
-          id: () => `poll-voters-${poll.get("name")}`,
-          totalVotes: poll.get("voters"),
-          pollVoters: state.voters || [],
-=======
     if (poll.get("public")) {
       if (!state.loaded) {
         state.loaded = true;
@@ -466,7 +298,6 @@
         this.attach("discourse-poll-voters", {
           totalVotes: poll.get("voters"),
           voters: state.voters || [],
->>>>>>> c10941bb
           postId: attrs.post.id,
           pollName: poll.get("name"),
           pollType: poll.get("type")
@@ -480,28 +311,15 @@
 
 createWidget("discourse-poll-container", {
   tagName: "div.poll-container",
-<<<<<<< HEAD
-=======
-
->>>>>>> c10941bb
+
   html(attrs) {
     const { poll } = attrs;
     const options = poll.get("options");
 
-<<<<<<< HEAD
-    if (attrs.showResults || attrs.isClosed) {
-      const type = poll.get("type") === "number" ? "number" : "standard";
-      return this.attach(`discourse-poll-${type}-results`, attrs);
-    }
-
-    const options = poll.get("options");
-    if (options) {
-=======
     if (attrs.showResults) {
       const type = poll.get("type") === "number" ? "number" : "standard";
       return this.attach(`discourse-poll-${type}-results`, attrs);
     } else if (options) {
->>>>>>> c10941bb
       return h(
         "ul",
         options.map(option => {
@@ -545,11 +363,7 @@
   html(attrs) {
     const { poll } = attrs;
     const count = poll.get("voters");
-<<<<<<< HEAD
-    const result = [
-=======
     const contents = [
->>>>>>> c10941bb
       h("p", [
         h("span.info-number", count.toString()),
         h("span.info-label", I18n.t("poll.voters", { count }))
@@ -562,11 +376,7 @@
           return total + parseInt(o.votes, 10);
         }, 0);
 
-<<<<<<< HEAD
-        result.push(
-=======
         contents.push(
->>>>>>> c10941bb
           h("p", [
             h("span.info-number", totalVotes.toString()),
             h(
@@ -582,36 +392,6 @@
           poll.get("options.length")
         );
         if (help) {
-<<<<<<< HEAD
-          result.push(
-            new RawHtml({ html: `<span class="info-text">${help}</span>` })
-          );
-        }
-      }
-    }
-
-    if (!attrs.isClosed) {
-      if (!attrs.showResults && poll.get("public")) {
-        result.push(h("span.info-text", I18n.t("poll.public.title")));
-      }
-
-      if (poll.close) {
-        const closeDate = moment.utc(poll.close);
-        if (closeDate.isValid()) {
-          const title = closeDate.format("LLL");
-          const timeLeft = moment().to(closeDate.local(), true);
-
-          result.push(
-            new RawHtml({
-              html: `<span class="info-text" title="${title}">${I18n.t(
-                "poll.automatic_close.closes_in",
-                { timeLeft }
-              )}</span>`
-            })
-          );
-        }
-      }
-=======
           contents.push(infoTextHtml(help));
         }
       }
@@ -619,7 +399,6 @@
 
     if (!attrs.isClosed && !attrs.showResults && poll.get("public")) {
       contents.push(infoTextHtml(I18n.t("poll.public.title")));
->>>>>>> c10941bb
     }
 
     return contents;
@@ -638,11 +417,7 @@
 
     if (attrs.isMultiple && !hideResultsDisabled) {
       const castVotesDisabled = !attrs.canCastVotes;
-<<<<<<< HEAD
-      results.push(
-=======
       contents.push(
->>>>>>> c10941bb
         this.attach("button", {
           className: `btn cast-votes ${castVotesDisabled ? "" : "btn-primary"}`,
           label: "poll.cast-votes.label",
@@ -651,94 +426,21 @@
           action: "castVotes"
         })
       );
-<<<<<<< HEAD
-      results.push(" ");
-    }
-
-    if (attrs.showResults || hideResultsDisabled) {
-      results.push(
-=======
       contents.push(" ");
     }
 
     if (attrs.showResults || hideResultsDisabled) {
       contents.push(
->>>>>>> c10941bb
         this.attach("button", {
           className: "btn toggle-results",
           label: "poll.hide-results.label",
           title: "poll.hide-results.title",
-<<<<<<< HEAD
-          icon: "eye-slash",
-=======
           icon: "far-eye-slash",
->>>>>>> c10941bb
           disabled: hideResultsDisabled,
           action: "toggleResults"
         })
       );
     } else {
-<<<<<<< HEAD
-      results.push(
-        this.attach("button", {
-          className: "btn toggle-results",
-          label: "poll.show-results.label",
-          title: "poll.show-results.title",
-          icon: "eye",
-          disabled: poll.get("voters") === 0,
-          action: "toggleResults"
-        })
-      );
-    }
-
-    if (attrs.isAutomaticallyClosed) {
-      const closeDate = moment.utc(poll.get("close"));
-      const title = closeDate.format("LLL");
-      const age = relativeAge(closeDate.toDate(), { addAgo: true });
-
-      results.push(
-        new RawHtml({
-          html: `<span class="info-text" title="${title}">${I18n.t(
-            "poll.automatic_close.age",
-            { age }
-          )}</span>`
-        })
-      );
-    }
-
-    if (
-      this.currentUser &&
-      (this.currentUser.get("id") === post.get("user_id") ||
-        this.currentUser.get("staff")) &&
-      !topicArchived
-    ) {
-      if (closed) {
-        if (!attrs.isAutomaticallyClosed) {
-          results.push(
-            this.attach("button", {
-              className: "btn toggle-status",
-              label: "poll.open.label",
-              title: "poll.open.title",
-              icon: "unlock-alt",
-              action: "toggleStatus"
-            })
-          );
-        }
-      } else {
-        results.push(
-          this.attach("button", {
-            className: "btn toggle-status btn-danger",
-            label: "poll.close.label",
-            title: "poll.close.title",
-            icon: "lock",
-            action: "toggleStatus"
-          })
-        );
-      }
-    }
-
-    return results;
-=======
       if (poll.get("results") === "on_vote" && !attrs.hasVoted) {
         contents.push(infoTextHtml(I18n.t("poll.results.vote.title")));
       } else if (poll.get("results") === "on_close" && !closed) {
@@ -811,37 +513,21 @@
     }
 
     return contents;
->>>>>>> c10941bb
   }
 });
 
 export default createWidget("discourse-poll", {
   tagName: "div.poll",
-<<<<<<< HEAD
-  buildKey: attrs => attrs.id,
-=======
   buildKey: attrs => `poll-${attrs.id}`,
->>>>>>> c10941bb
 
   buildAttributes(attrs) {
     return {
-<<<<<<< HEAD
-      "data-poll-type": poll.get("type"),
-      "data-poll-name": poll.get("name"),
-      "data-poll-status": poll.get("status"),
-      "data-poll-public": poll.get("public"),
-      "data-poll-close": poll.get("close")
-=======
       "data-poll-name": attrs.poll.get("name"),
       "data-poll-type": attrs.poll.get("type")
->>>>>>> c10941bb
     };
   },
 
   defaultState(attrs) {
-<<<<<<< HEAD
-    const showResults = this.isClosed() || attrs.post.get("topic.archived");
-=======
     const { post, poll } = attrs;
 
     const showResults =
@@ -849,7 +535,6 @@
       this.isClosed() ||
       (poll.get("results") !== "on_close" && this.hasVoted());
 
->>>>>>> c10941bb
     return { loading: false, showResults };
   },
 
@@ -859,16 +544,11 @@
 
     const newAttrs = jQuery.extend({}, attrs, {
       canCastVotes: this.canCastVotes(),
-<<<<<<< HEAD
-      isClosed: this.isClosed(),
-      isAutomaticallyClosed: this.isAutomaticallyClosed(),
-=======
       hasVoted: this.hasVoted(),
       isAutomaticallyClosed: this.isAutomaticallyClosed(),
       isClosed: this.isClosed(),
       isMultiple: this.isMultiple(),
       max: this.max(),
->>>>>>> c10941bb
       min: this.min(),
       showResults
     });
@@ -881,27 +561,16 @@
   },
 
   min() {
-<<<<<<< HEAD
-    let min = parseInt(this.attrs.poll.min, 10);
-    if (isNaN(min) || min < 1) {
-      min = 1;
-=======
     let min = parseInt(this.attrs.poll.get("min"), 10);
     if (isNaN(min) || min < 0) {
       min = 0;
->>>>>>> c10941bb
     }
     return min;
   },
 
   max() {
-<<<<<<< HEAD
-    let max = parseInt(this.attrs.poll.max, 10);
-    const numOptions = this.attrs.poll.options.length;
-=======
     let max = parseInt(this.attrs.poll.get("max"), 10);
     const numOptions = this.attrs.poll.get("options.length");
->>>>>>> c10941bb
     if (isNaN(max) || max > numOptions) {
       max = numOptions;
     }
@@ -918,8 +587,6 @@
     return poll.get("status") === "closed" || this.isAutomaticallyClosed();
   },
 
-<<<<<<< HEAD
-=======
   isMultiple() {
     const { poll } = this.attrs;
     return poll.get("type") === "multiple";
@@ -930,7 +597,6 @@
     return vote && vote.length > 0;
   },
 
->>>>>>> c10941bb
   canCastVotes() {
     const { state, attrs } = this;
 
@@ -940,11 +606,7 @@
 
     const selectedOptionCount = attrs.vote.length;
 
-<<<<<<< HEAD
-    if (attrs.isMultiple) {
-=======
     if (this.isMultiple()) {
->>>>>>> c10941bb
       return (
         selectedOptionCount >= this.min() && selectedOptionCount <= this.max()
       );
@@ -980,12 +642,9 @@
           })
             .then(() => {
               poll.set("status", status);
-<<<<<<< HEAD
-=======
               if (poll.get("results") === "on_close") {
                 state.showResults = status === "closed";
               }
->>>>>>> c10941bb
               this.scheduleRerender();
             })
             .catch(error => {
@@ -1013,18 +672,6 @@
 
   toggleOption(option) {
     const { attrs } = this;
-<<<<<<< HEAD
-
-    if (this.isClosed()) {
-      return;
-    }
-    if (!this.currentUser) {
-      this.showLogin();
-    }
-
-    const { vote } = attrs;
-=======
->>>>>>> c10941bb
 
     if (this.isClosed()) return;
     if (!this.currentUser) return this.showLogin();
@@ -1048,17 +695,8 @@
   },
 
   castVotes() {
-<<<<<<< HEAD
-    if (!this.canCastVotes()) {
-      return;
-    }
-    if (!this.currentUser) {
-      return this.showLogin();
-    }
-=======
     if (!this.canCastVotes()) return;
     if (!this.currentUser) return this.showLogin();
->>>>>>> c10941bb
 
     const { attrs, state } = this;
 
@@ -1072,16 +710,11 @@
         options: attrs.vote
       }
     })
-<<<<<<< HEAD
-      .then(() => {
-        state.showResults = true;
-=======
       .then(({ poll }) => {
         attrs.poll.setProperties(poll);
         if (attrs.poll.get("results") !== "on_close") {
           state.showResults = true;
         }
->>>>>>> c10941bb
       })
       .catch(error => {
         if (error) {
