--- conflicted
+++ resolved
@@ -51,13 +51,8 @@
     this.hasSavedVote ||
     (this.topicArchived && !this.staffOnly) ||
     (this.closed && !this.staffOnly);
-<<<<<<< HEAD
+
   @tracked showAbsolute = false;
-  post = this.args.attrs.post;
-  isMe =
-    this.currentUser && this.args.attrs.post.user_id === this.currentUser.id;
-=======
->>>>>>> 2b6c7547
 
   checkUserGroups = (user, poll) => {
     const pollGroups =
