import Component from "@glimmer/component";
import { fn } from "@ember/helper";
import { on } from "@ember/modifier";
import { action } from "@ember/object";
import { inject as service } from "@ember/service";
import { htmlSafe } from "@ember/template";
import routeAction from "discourse/helpers/route-action";
import icon from "discourse-common/helpers/d-icon";
import PollOptionIrv from "./poll-option-irv";

export default class PollOptionsComponent extends Component {
  @service currentUser;

  isChosen = (option) => {
    return this.args.votes.includes(option.id);
  };

  get classes() {
    return this.args.isIrv ? "irv-poll-options" : "";
  }

  @action
  sendClick(option) {
    this.args.sendOptionSelect(option);
  }

  @action
  sendRank(option, rank = 0) {
    this.args.sendOptionSelect(option, rank);
  }
  <template>
    <ul class={{this.classes}}>
      {{#each @options as |option|}}
<<<<<<< HEAD
        {{#if @isIrv}}
          <PollOptionIrv
            @option={{option}}
            @irvDropdownContent={{@irvDropdownContent}}
            @sendRank={{this.sendRank}}
          />
        {{else}}
          <li tabindex="0" data-poll-option-id={{option.id}}>
            {{#if this.currentUser}}
              <button {{on "click" (fn this.sendClick option)}}>
                {{#if (this.isChosen option)}}
                  {{#if @isCheckbox}}
                    {{icon "far-check-square"}}
                  {{else}}
                    {{icon "circle"}}
                  {{/if}}
=======
        <li tabindex="0" data-poll-option-id={{option.id}}>
          {{#if this.currentUser}}
            <button {{on "click" (fn this.sendClick option)}}>
              {{#if (this.isChosen option)}}
                {{#if @isCheckbox}}
                  {{icon "far-check-square"}}
                {{else}}
                  {{icon "circle"}}
                {{/if}}
              {{else}}
                {{#if @isCheckbox}}
                  {{icon "far-square"}}
                {{else}}
                  {{icon "far-circle"}}
                {{/if}}
              {{/if}}
              <span class="option-text">{{htmlSafe option.html}}</span>
            </button>
          {{else}}
            <button onclick={{routeAction "showLogin"}}>
              {{#if (this.isChosen option)}}
                {{#if @isCheckbox}}
                  {{icon "far-check-square"}}
>>>>>>> f86a95d2
                {{else}}
                  {{#if @isCheckbox}}
                    {{icon "far-square"}}
                  {{else}}
                    {{icon "far-circle"}}
                  {{/if}}
                {{/if}}
                <span class="option-text">{{option.html}}</span>
              </button>
            {{else}}
              <button onclick={{routeAction "showLogin"}}>
                {{#if (this.isChosen option)}}
                  {{#if @isCheckbox}}
                    {{icon "far-check-square"}}
                  {{else}}
                    {{icon "circle"}}
                  {{/if}}
                {{else}}
                  {{#if @isCheckbox}}
                    {{icon "far-square"}}
                  {{else}}
                    {{icon "far-circle"}}
                  {{/if}}
                {{/if}}
<<<<<<< HEAD
                <span class="option-text">{{option.html}}</span>
              </button>
            {{/if}}
          </li>
        {{/if}}
=======
              {{/if}}
              <span class="option-text">{{htmlSafe option.html}}</span>
            </button>
          {{/if}}
        </li>
>>>>>>> f86a95d2
      {{/each}}
    </ul>
  </template>
}<|MERGE_RESOLUTION|>--- conflicted
+++ resolved
@@ -31,7 +31,6 @@
   <template>
     <ul class={{this.classes}}>
       {{#each @options as |option|}}
-<<<<<<< HEAD
         {{#if @isIrv}}
           <PollOptionIrv
             @option={{option}}
@@ -48,31 +47,6 @@
                   {{else}}
                     {{icon "circle"}}
                   {{/if}}
-=======
-        <li tabindex="0" data-poll-option-id={{option.id}}>
-          {{#if this.currentUser}}
-            <button {{on "click" (fn this.sendClick option)}}>
-              {{#if (this.isChosen option)}}
-                {{#if @isCheckbox}}
-                  {{icon "far-check-square"}}
-                {{else}}
-                  {{icon "circle"}}
-                {{/if}}
-              {{else}}
-                {{#if @isCheckbox}}
-                  {{icon "far-square"}}
-                {{else}}
-                  {{icon "far-circle"}}
-                {{/if}}
-              {{/if}}
-              <span class="option-text">{{htmlSafe option.html}}</span>
-            </button>
-          {{else}}
-            <button onclick={{routeAction "showLogin"}}>
-              {{#if (this.isChosen option)}}
-                {{#if @isCheckbox}}
-                  {{icon "far-check-square"}}
->>>>>>> f86a95d2
                 {{else}}
                   {{#if @isCheckbox}}
                     {{icon "far-square"}}
@@ -80,7 +54,7 @@
                     {{icon "far-circle"}}
                   {{/if}}
                 {{/if}}
-                <span class="option-text">{{option.html}}</span>
+                <span class="option-text">{{htmlSafe option.html}}</span>
               </button>
             {{else}}
               <button onclick={{routeAction "showLogin"}}>
@@ -97,19 +71,11 @@
                     {{icon "far-circle"}}
                   {{/if}}
                 {{/if}}
-<<<<<<< HEAD
-                <span class="option-text">{{option.html}}</span>
+                <span class="option-text">{{htmlSafe option.html}}</span>
               </button>
             {{/if}}
           </li>
         {{/if}}
-=======
-              {{/if}}
-              <span class="option-text">{{htmlSafe option.html}}</span>
-            </button>
-          {{/if}}
-        </li>
->>>>>>> f86a95d2
       {{/each}}
     </ul>
   </template>
