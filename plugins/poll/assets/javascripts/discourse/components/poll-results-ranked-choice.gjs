--- conflicted
+++ resolved
@@ -5,19 +5,12 @@
 
 export default class PollResultsRankedChoiceComponent extends Component {
   get rankedChoiceWinnerText() {
-<<<<<<< HEAD
-    return I18n.t("poll.ranked_choice.winner", {
-      count: this.args.rankedChoiceOutcome?.round_activity?.length,
-      winner: this.args.rankedChoiceOutcome?.winning_candidate?.html,
-    });
-=======
     return htmlSafe(
       I18n.t("poll.ranked_choice.winner", {
-        count: this.args.rankedChoiceOutcome.round_activity.length,
-        winner: this.args.rankedChoiceOutcome.winning_candidate.html,
+        count: this.args.rankedChoiceOutcome?.round_activity?.length,
+        winner: this.args.rankedChoiceOutcome?.winning_candidate?.html,
       })
     );
->>>>>>> fb7a70dc
   }
 
   get rankedChoiceTiedText() {
