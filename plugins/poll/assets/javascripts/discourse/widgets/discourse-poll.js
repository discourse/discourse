--- conflicted
+++ resolved
@@ -13,12 +13,9 @@
 import { relativeAge } from "discourse/lib/formatter";
 import round from "discourse/lib/round";
 import { applyLocalDates } from "discourse/lib/local-dates";
-<<<<<<< HEAD
 import hbs from "discourse/widgets/hbs-compiler";
-=======
 import PollBreakdownModal from "../components/modal/poll-breakdown";
 import { getOwner } from "@ember/application";
->>>>>>> d51baa3b
 
 const FETCH_VOTERS_COUNT = 25;
 
