/*eslint no-bitwise:0 */

const DATA_PREFIX = "data-poll-";
const DEFAULT_POLL_NAME = "poll";
const WHITELISTED_ATTRIBUTES = [
<<<<<<< HEAD
  "type",
  "name",
  "min",
  "max",
  "step",
  "order",
  "status",
  "public",
  "close"
=======
  "close",
  "max",
  "min",
  "name",
  "order",
  "public",
  "results",
  "status",
  "step",
  "type"
>>>>>>> c10941bb
];

function replaceToken(tokens, target, list) {
  let pos = tokens.indexOf(target);
  let level = tokens[pos].level;

  tokens.splice(pos, 1, ...list);
  list[0].map = target.map;

  // resequence levels
  for (; pos < tokens.length; pos++) {
    let nesting = tokens[pos].nesting;
    if (nesting < 0) {
      level--;
    }
    tokens[pos].level = level;
    if (nesting > 0) {
      level++;
    }
  }
}

// analyzes the block to that we have poll options
function getListItems(tokens, startToken) {
  let i = tokens.length - 1;
  let listItems = [];
  let buffer = [];

  for (; tokens[i] !== startToken; i--) {
    if (i === 0) {
      return;
    }

    let token = tokens[i];
    if (token.level === 0) {
      if (token.tag !== "ol" && token.tag !== "ul") {
        return;
      }
    }

    if (token.level === 1 && token.nesting === 1) {
      if (token.tag === "li") {
        listItems.push([token, buffer.reverse().join(" ")]);
      } else {
        return;
      }
    }

    if (token.level === 1 && token.nesting === 1 && token.tag === "li") {
      buffer = [];
    } else {
      if (token.type === "text" || token.type === "inline") {
        buffer.push(token.content);
      }
    }
  }

  return listItems.reverse();
}

function invalidPoll(state, tag) {
  let token = state.push("text", "", 0);
  token.content = "[/" + tag + "]";
}

const rule = {
  tag: "poll",

  before: function(state, tagInfo, raw) {
    let token = state.push("text", "", 0);
    token.content = raw;
    token.bbcode_attrs = tagInfo.attrs;
    token.bbcode_type = "poll_open";
  },

  after: function(state, openToken, raw) {
    let items = getListItems(state.tokens, openToken);
    if (!items) {
      return invalidPoll(state, raw);
    }

    const attrs = openToken.bbcode_attrs;

    // default poll attributes
    const attributes = [["class", "poll"]];

    if (!attrs["status"]) {
      attributes.push([DATA_PREFIX + "status", "open"]);
    }

    WHITELISTED_ATTRIBUTES.forEach(name => {
      if (attrs[name]) {
        attributes.push([DATA_PREFIX + name, attrs[name]]);
      }
    });

    if (!attrs.name) {
      attributes.push([DATA_PREFIX + "name", DEFAULT_POLL_NAME]);
    }

    // we might need these values later...
    let min = parseInt(attrs["min"], 10);
    let max = parseInt(attrs["max"], 10);
    let step = parseInt(attrs["step"], 10);

    // infinite loop if step < 1
    if (step < 1) {
      step = 1;
    }

    let header = [];

    let token = new state.Token("poll_open", "div", 1);
    token.block = true;
    token.attrs = attributes;
    header.push(token);

    token = new state.Token("poll_open", "div", 1);
    token.block = true;
    header.push(token);

    token = new state.Token("poll_open", "div", 1);
    token.attrs = [["class", "poll-container"]];

    header.push(token);

    // generate the options when the type is "number"
    if (attrs["type"] === "number") {
      // default values
      if (isNaN(min)) {
        min = 1;
      }
      if (isNaN(max)) {
        max = state.md.options.discourse.pollMaximumOptions;
      }
      if (isNaN(step)) {
        step = 1;
      }

      if (items.length > 0) {
        return invalidPoll(state, raw);
      }

      // dynamically generate options
      token = new state.Token("bullet_list_open", "ul", 1);
      header.push(token);

      for (let o = min; o <= max; o += step) {
        token = new state.Token("list_item_open", "li", 1);
        items.push([token, String(o)]);
        header.push(token);

        token = new state.Token("text", "", 0);
        token.content = String(o);
        header.push(token);

        token = new state.Token("list_item_close", "li", -1);
        header.push(token);
      }
      token = new state.Token("bullet_item_close", "", -1);
      header.push(token);
    }

    // flag items so we add hashes
    for (let o = 0; o < items.length; o++) {
      token = items[o][0];
      let text = items[o][1];

      token.attrs = token.attrs || [];
      let md5Hash = md5(JSON.stringify([text]));
      token.attrs.push([DATA_PREFIX + "option-id", md5Hash]);
    }

    replaceToken(state.tokens, openToken, header);

    // we got to correct the level on the state
    // we just resequenced
    state.level = state.tokens[state.tokens.length - 1].level;

    state.push("poll_close", "div", -1);

    token = state.push("poll_open", "div", 1);
    token.attrs = [["class", "poll-info"]];

    state.push("paragraph_open", "p", 1);

    token = state.push("span_open", "span", 1);
    token.block = false;
    token.attrs = [["class", "info-number"]];
    token = state.push("text", "", 0);
    token.content = "0";
    state.push("span_close", "span", -1);

    token = state.push("span_open", "span", 1);
    token.block = false;
    token.attrs = [["class", "info-label"]];
    token = state.push("text", "", 0);
    token.content = I18n.t("poll.voters", { count: 0 });
    state.push("span_close", "span", -1);

    state.push("paragraph_close", "p", -1);

    state.push("poll_close", "div", -1);
    state.push("poll_close", "div", -1);
    state.push("poll_close", "div", -1);
  }
};

function newApiInit(helper) {
  helper.registerOptions((opts, siteSettings) => {
    opts.features.poll = !!siteSettings.poll_enabled;
    opts.pollMaximumOptions = siteSettings.poll_maximum_options;
  });

  helper.registerPlugin(md => {
    md.block.bbcode.ruler.push("poll", rule);
  });
}

export function setup(helper) {
  helper.whiteList([
    "div.poll",
    "div.poll-info",
    "div.poll-container",
    "div.poll-buttons",
    "div[data-*]",
    "span.info-number",
    "span.info-text",
    "span.info-label",
    "a.button.cast-votes",
    "a.button.toggle-results",
    "li[data-*]"
  ]);

  newApiInit(helper);
}

/*!
 * Joseph Myer's md5() algorithm wrapped in a self-invoked function to prevent
 * global namespace polution, modified to hash unicode characters as UTF-8.
 *
 * Copyright 1999-2010, Joseph Myers, Paul Johnston, Greg Holt, Will Bond <will@wbond.net>
 * http://www.myersdaily.org/joseph/javascript/md5-text.html
 * http://pajhome.org.uk/crypt/md5
 *
 * Released under the BSD license
 * http://www.opensource.org/licenses/bsd-license
 */
function md5cycle(x, k) {
  var a = x[0],
    b = x[1],
    c = x[2],
    d = x[3];

  a = ff(a, b, c, d, k[0], 7, -680876936);
  d = ff(d, a, b, c, k[1], 12, -389564586);
  c = ff(c, d, a, b, k[2], 17, 606105819);
  b = ff(b, c, d, a, k[3], 22, -1044525330);
  a = ff(a, b, c, d, k[4], 7, -176418897);
  d = ff(d, a, b, c, k[5], 12, 1200080426);
  c = ff(c, d, a, b, k[6], 17, -1473231341);
  b = ff(b, c, d, a, k[7], 22, -45705983);
  a = ff(a, b, c, d, k[8], 7, 1770035416);
  d = ff(d, a, b, c, k[9], 12, -1958414417);
  c = ff(c, d, a, b, k[10], 17, -42063);
  b = ff(b, c, d, a, k[11], 22, -1990404162);
  a = ff(a, b, c, d, k[12], 7, 1804603682);
  d = ff(d, a, b, c, k[13], 12, -40341101);
  c = ff(c, d, a, b, k[14], 17, -1502002290);
  b = ff(b, c, d, a, k[15], 22, 1236535329);

  a = gg(a, b, c, d, k[1], 5, -165796510);
  d = gg(d, a, b, c, k[6], 9, -1069501632);
  c = gg(c, d, a, b, k[11], 14, 643717713);
  b = gg(b, c, d, a, k[0], 20, -373897302);
  a = gg(a, b, c, d, k[5], 5, -701558691);
  d = gg(d, a, b, c, k[10], 9, 38016083);
  c = gg(c, d, a, b, k[15], 14, -660478335);
  b = gg(b, c, d, a, k[4], 20, -405537848);
  a = gg(a, b, c, d, k[9], 5, 568446438);
  d = gg(d, a, b, c, k[14], 9, -1019803690);
  c = gg(c, d, a, b, k[3], 14, -187363961);
  b = gg(b, c, d, a, k[8], 20, 1163531501);
  a = gg(a, b, c, d, k[13], 5, -1444681467);
  d = gg(d, a, b, c, k[2], 9, -51403784);
  c = gg(c, d, a, b, k[7], 14, 1735328473);
  b = gg(b, c, d, a, k[12], 20, -1926607734);

  a = hh(a, b, c, d, k[5], 4, -378558);
  d = hh(d, a, b, c, k[8], 11, -2022574463);
  c = hh(c, d, a, b, k[11], 16, 1839030562);
  b = hh(b, c, d, a, k[14], 23, -35309556);
  a = hh(a, b, c, d, k[1], 4, -1530992060);
  d = hh(d, a, b, c, k[4], 11, 1272893353);
  c = hh(c, d, a, b, k[7], 16, -155497632);
  b = hh(b, c, d, a, k[10], 23, -1094730640);
  a = hh(a, b, c, d, k[13], 4, 681279174);
  d = hh(d, a, b, c, k[0], 11, -358537222);
  c = hh(c, d, a, b, k[3], 16, -722521979);
  b = hh(b, c, d, a, k[6], 23, 76029189);
  a = hh(a, b, c, d, k[9], 4, -640364487);
  d = hh(d, a, b, c, k[12], 11, -421815835);
  c = hh(c, d, a, b, k[15], 16, 530742520);
  b = hh(b, c, d, a, k[2], 23, -995338651);

  a = ii(a, b, c, d, k[0], 6, -198630844);
  d = ii(d, a, b, c, k[7], 10, 1126891415);
  c = ii(c, d, a, b, k[14], 15, -1416354905);
  b = ii(b, c, d, a, k[5], 21, -57434055);
  a = ii(a, b, c, d, k[12], 6, 1700485571);
  d = ii(d, a, b, c, k[3], 10, -1894986606);
  c = ii(c, d, a, b, k[10], 15, -1051523);
  b = ii(b, c, d, a, k[1], 21, -2054922799);
  a = ii(a, b, c, d, k[8], 6, 1873313359);
  d = ii(d, a, b, c, k[15], 10, -30611744);
  c = ii(c, d, a, b, k[6], 15, -1560198380);
  b = ii(b, c, d, a, k[13], 21, 1309151649);
  a = ii(a, b, c, d, k[4], 6, -145523070);
  d = ii(d, a, b, c, k[11], 10, -1120210379);
  c = ii(c, d, a, b, k[2], 15, 718787259);
  b = ii(b, c, d, a, k[9], 21, -343485551);

  x[0] = add32(a, x[0]);
  x[1] = add32(b, x[1]);
  x[2] = add32(c, x[2]);
  x[3] = add32(d, x[3]);
}

function cmn(q, a, b, x, s, t) {
  a = add32(add32(a, q), add32(x, t));
  return add32((a << s) | (a >>> (32 - s)), b);
}

function ff(a, b, c, d, x, s, t) {
  return cmn((b & c) | (~b & d), a, b, x, s, t);
}

function gg(a, b, c, d, x, s, t) {
  return cmn((b & d) | (c & ~d), a, b, x, s, t);
}

function hh(a, b, c, d, x, s, t) {
  return cmn(b ^ c ^ d, a, b, x, s, t);
}

function ii(a, b, c, d, x, s, t) {
  return cmn(c ^ (b | ~d), a, b, x, s, t);
}

function md51(s) {
  // Converts the string to UTF-8 "bytes" when necessary
  if (/[\x80-\xFF]/.test(s)) {
    s = unescape(encodeURI(s));
  }
  var n = s.length,
    state = [1732584193, -271733879, -1732584194, 271733878],
    i;
  for (i = 64; i <= s.length; i += 64) {
    md5cycle(state, md5blk(s.substring(i - 64, i)));
  }
  s = s.substring(i - 64);
  var tail = [0, 0, 0, 0, 0, 0, 0, 0, 0, 0, 0, 0, 0, 0, 0, 0];
  for (i = 0; i < s.length; i++)
    tail[i >> 2] |= s.charCodeAt(i) << (i % 4 << 3);
  tail[i >> 2] |= 0x80 << (i % 4 << 3);
  if (i > 55) {
    md5cycle(state, tail);
    for (i = 0; i < 16; i++) tail[i] = 0;
  }
  tail[14] = n * 8;
  md5cycle(state, tail);
  return state;
}

function md5blk(s) {
  /* I figured global was faster.   */
  var md5blks = [],
    i; /* Andy King said do it this way. */
  for (i = 0; i < 64; i += 4) {
    md5blks[i >> 2] =
      s.charCodeAt(i) +
      (s.charCodeAt(i + 1) << 8) +
      (s.charCodeAt(i + 2) << 16) +
      (s.charCodeAt(i + 3) << 24);
  }
  return md5blks;
}

var hex_chr = "0123456789abcdef".split("");

function rhex(n) {
  var s = "",
    j = 0;
  for (; j < 4; j++)
    s += hex_chr[(n >> (j * 8 + 4)) & 0x0f] + hex_chr[(n >> (j * 8)) & 0x0f];
  return s;
}

function hex(x) {
  for (var i = 0; i < x.length; i++) x[i] = rhex(x[i]);
  return x.join("");
}

function add32(a, b) {
  return (a + b) & 0xffffffff;
}

function md5(s) {
  return hex(md51(s));
}<|MERGE_RESOLUTION|>--- conflicted
+++ resolved
@@ -3,17 +3,6 @@
 const DATA_PREFIX = "data-poll-";
 const DEFAULT_POLL_NAME = "poll";
 const WHITELISTED_ATTRIBUTES = [
-<<<<<<< HEAD
-  "type",
-  "name",
-  "min",
-  "max",
-  "step",
-  "order",
-  "status",
-  "public",
-  "close"
-=======
   "close",
   "max",
   "min",
@@ -24,7 +13,6 @@
   "status",
   "step",
   "type"
->>>>>>> c10941bb
 ];
 
 function replaceToken(tokens, target, list) {
