import { visit } from "@ember/test-helpers";
import { test } from "qunit";
import { acceptance } from "discourse/tests/helpers/qunit-helpers";

acceptance("Rendering polls with pie charts", function (needs) {
  needs.user();
  needs.settings({
    poll_enabled: true,
    poll_groupable_user_fields: "something",
  });

  test("Displays the pie chart", async function (assert) {
    await visit("/t/-/topic_with_pie_chart_poll");

<<<<<<< HEAD
    const poll = query(".poll-outer");
=======
    assert
      .dom(".poll .poll-info_counts-count:first-child .info-number")
      .hasText("2", "it should display the right number of voters");
>>>>>>> c8e65fa6

    assert
      .dom(".poll .poll-info_counts-count:last-child .info-number")
      .hasText("5", "it should display the right number of votes");

    assert.dom(".poll").hasClass("pie", "pie class is present on poll div");

    assert
      .dom(".poll .poll-results-chart")
      .exists({ count: 1 }, "Renders the chart div instead of bar container");
  });
});<|MERGE_RESOLUTION|>--- conflicted
+++ resolved
@@ -12,19 +12,15 @@
   test("Displays the pie chart", async function (assert) {
     await visit("/t/-/topic_with_pie_chart_poll");
 
-<<<<<<< HEAD
-    const poll = query(".poll-outer");
-=======
     assert
       .dom(".poll .poll-info_counts-count:first-child .info-number")
       .hasText("2", "it should display the right number of voters");
->>>>>>> c8e65fa6
 
     assert
       .dom(".poll .poll-info_counts-count:last-child .info-number")
       .hasText("5", "it should display the right number of votes");
 
-    assert.dom(".poll").hasClass("pie", "pie class is present on poll div");
+    assert.dom(".poll-outer").hasClass("pie", "pie class is present on poll div");
 
     assert
       .dom(".poll .poll-results-chart")
