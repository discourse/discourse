--- conflicted
+++ resolved
@@ -14,11 +14,7 @@
   },
 
   test(assert) {
-<<<<<<< HEAD
-    assert.ok(find("li .d-icon-circle-o:eq(0)").length === 1);
-=======
     assert.ok(find("li .d-icon-far-circle:eq(0)").length === 1);
->>>>>>> c10941bb
   }
 });
 
@@ -31,11 +27,7 @@
   },
 
   test(assert) {
-<<<<<<< HEAD
-    assert.ok(find("li .d-icon-dot-circle-o:eq(0)").length === 1);
-=======
     assert.ok(find("li .d-icon-circle:eq(0)").length === 1);
->>>>>>> c10941bb
   }
 });
 
@@ -51,11 +43,7 @@
   },
 
   test(assert) {
-<<<<<<< HEAD
-    assert.ok(find("li .d-icon-square-o:eq(0)").length === 1);
-=======
     assert.ok(find("li .d-icon-far-square:eq(0)").length === 1);
->>>>>>> c10941bb
   }
 });
 
@@ -71,10 +59,6 @@
   },
 
   test(assert) {
-<<<<<<< HEAD
-    assert.ok(find("li .d-icon-check-square-o:eq(0)").length === 1);
-=======
     assert.ok(find("li .d-icon-far-check-square:eq(0)").length === 1);
->>>>>>> c10941bb
   }
 });