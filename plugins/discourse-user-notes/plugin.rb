# frozen_string_literal: true

# name: discourse-user-notes
# about: Provides staff the ability to share notes with other staff about a user.
# meta_topic_id: 41026
# version: 0.0.2
# authors: Robin Ward
# url: https://github.com/discourse/discourse/tree/main/plugins/discourse-user-notes

enabled_site_setting :user_notes_enabled

register_asset "stylesheets/user_notes.scss"

register_svg_icon "pen-to-square"

module ::DiscourseUserNotes
  PLUGIN_NAME = "discourse-user-notes"
end

require_relative "lib/discourse_user_notes/engine"

after_initialize do
  require_dependency "user"

  require_relative "app/serializers/user_note_serializer"
  require_relative "app/controllers/discourse_user_notes/user_notes_controller"

  Discourse::Application.routes.append { mount DiscourseUserNotes::Engine, at: "/user_notes" }

  allow_staff_user_custom_field(DiscourseUserNotes::COUNT_FIELD)

  add_to_class(Guardian, :can_delete_user_notes?) do
    (SiteSetting.user_notes_moderators_delete? && user.staff?) || user.admin?
  end

  add_to_serializer(:admin_detailed_user, :user_notes_count) do
    object.custom_fields && object.custom_fields["user_notes_count"].to_i
  end

  add_model_callback(UserWarning, :after_commit, on: :create) do
    user = User.find_by_id(self.user_id)
    created_by_user = User.find_by_id(self.created_by_id)
    warning_topic = Topic.find_by_id(self.topic_id)
    raw_note =
      I18n.with_locale(SiteSetting.default_locale) do
        I18n.t(
          "user_notes.official_warning",
          username: created_by_user.username,
          warning_link: "[#{warning_topic.title}](#{warning_topic.url})",
        )
      end
<<<<<<< HEAD
    DiscourseUserNotes.add_note(user, raw_note, Discourse::SYSTEM_USER_ID, topic_id: self.topic_id)
=======
    ::DiscourseUserNotes.add_note(
      user,
      raw_note,
      Discourse::SYSTEM_USER_ID,
      topic_id: self.topic_id,
    )

    # Fire event after note is created for other plugins to hook into
    DiscourseEvent.trigger(:user_warning_created, self)
>>>>>>> da02ab09
  end

  add_report("user_notes") do |report|
    report.modes = [:table]

    report.data = []

    report.labels = [
      {
        type: :user,
        properties: {
          username: :username,
          id: :user_id,
          avatar: :user_avatar_template,
        },
        title: I18n.t("reports.user_notes.labels.user"),
      },
      {
        type: :user,
        properties: {
          username: :moderator_username,
          id: :moderator_id,
          avatar: :moderator_avatar_template,
        },
        title: I18n.t("reports.user_notes.labels.moderator"),
      },
      { type: :text, property: :note, title: I18n.t("reports.user_notes.labels.note") },
    ]

    values = []
    values =
      PluginStoreRow
        .where(plugin_name: "user_notes")
        .where("value::json->0->>'created_at'>=?", report.start_date)
        .where("value::json->0->>'created_at'<=?", report.end_date)
        .pluck(:value)

    values.each do |value|
      notes = JSON.parse(value)
      notes.each do |note|
        data = {}
        created_at = Time.parse(note["created_at"])
        user = User.find_by(id: note["user_id"])
        moderator = User.find_by(id: note["created_by"])

        if user && moderator
          data[:created_at] = created_at
          data[:user_id] = user.id
          data[:username] = user.username_lower
          data[:user_avatar_template] = User.avatar_template(
            user.username_lower,
            user.uploaded_avatar_id,
          )
          data[:moderator_id] = moderator.id
          data[:moderator_username] = moderator.username_lower
          data[:moderator_avatar_template] = User.avatar_template(
            moderator.username_lower,
            moderator.uploaded_avatar_id,
          )
          data[:note] = note["raw"]

          report.data << data
        end
      end
    end
  end
end<|MERGE_RESOLUTION|>--- conflicted
+++ resolved
@@ -49,19 +49,10 @@
           warning_link: "[#{warning_topic.title}](#{warning_topic.url})",
         )
       end
-<<<<<<< HEAD
     DiscourseUserNotes.add_note(user, raw_note, Discourse::SYSTEM_USER_ID, topic_id: self.topic_id)
-=======
-    ::DiscourseUserNotes.add_note(
-      user,
-      raw_note,
-      Discourse::SYSTEM_USER_ID,
-      topic_id: self.topic_id,
-    )
 
     # Fire event after note is created for other plugins to hook into
     DiscourseEvent.trigger(:user_warning_created, self)
->>>>>>> da02ab09
   end
 
   add_report("user_notes") do |report|
