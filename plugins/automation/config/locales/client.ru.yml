--- conflicted
+++ resolved
@@ -161,12 +161,9 @@
             valid_trust_levels:
               label: Допустимые уровни доверия
               description: Сработает, только если публикация создана пользователем на указанных уровнях доверия. По умолчанию — любой уровень.
-<<<<<<< HEAD
-=======
             restricted_tags:
               label: Теги
               description: Необязательно, срабатывает только в том случае, если публикация содержит любой из этих тегов
->>>>>>> 76e7f12a
             restricted_category:
               label: Категория
               description: Необязательно, срабатывает только в том случае, если тема публикации находится в этой категории
@@ -232,8 +229,6 @@
             valid_trust_levels:
               label: Допустимые уровни доверия
               description: Сработает, только если публикация создана пользователем на указанных уровнях доверия. По умолчанию — любой уровень.
-<<<<<<< HEAD
-=======
         topic_tags_changed:
           trigger_on_modes:
             tags_added_or_removed: Теги добавлены или удалены
@@ -251,7 +246,6 @@
             trigger_with_pms:
               label: Запуск при изменении в ЛС
               description: Срабатывает, даже если теги были изменены в личном сообщении
->>>>>>> 76e7f12a
         after_post_cook:
           fields:
             valid_trust_levels:
