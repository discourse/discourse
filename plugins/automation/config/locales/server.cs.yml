--- conflicted
+++ resolved
@@ -20,10 +20,7 @@
         title: Připnout téma
       suspend_user_by_email:
         title: Pozastavit uživatele podle e-mailu
-<<<<<<< HEAD
-=======
         description: Automaticky pozastavit účet na základě e-mailové adresy
->>>>>>> 76e7f12a
       suspend_user_by_email_with_api_call:
         doc: Při spuštění příkazu `suspend_user_by_email` pomocí volání rozhraní api očekává koncový bod, že v odeslaných parametrech bude uveden platný `email`. K přepsání výchozích hodnot polí lze použít také `reasons` a `suspend_until (formát ISO 8601)`.
       close_topic:
