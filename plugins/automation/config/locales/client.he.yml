# WARNING: Never edit this file.
# It will be overwritten when translations are pulled from Crowdin.
#
# To work with us on translations, join this project:
# https://translate.discourse.org/

he:
  js:
    admin:
      logs:
        staff_actions:
          actions:
            delete_automation: מחיקת אוטומציה
    discourse_automation:
      title: אוטומציה
      create: ליצור
      update: עדכון
      select_script: בחירת סקריפט
      select_trigger: בחירת גורם מפעיל
      confirm_automation_reset: הפעולה הזאת תאפס את אפשרויות הסקריפט וההזנקה, מצב חדש יישמר, להמשיך?
      confirm_automation_trigger: פעולה זו תקפיץ את האוטומציה, להמשיך?
      no_automation_yet: עדיין לא יצרת אוטומציות. נא לבחור באפשרות למטה כדי להתחיל.
      filter_placeholder: סינון לפי שם או תיאור…
      edit_automation:
        trigger_section:
          forced: הקפצה זו נאכפת על ידי סקריפט.
          next_pending_automation: "האוטומציה הבאה תוקפץ ב־: %{date}"
          trigger_now: "להקפיץ כעת"
          title: מתי/מה…
        fields_section:
          title: אפשרויות סקריפט
      destroy_automation:
        confirm: "למחוק את `%{name}`?"
      fields:
        key_value:
          label_without_count: "הגדרה"
          label_with_count:
            one: "עריכת הגדרות (%{count})"
            two: "עריכת הגדרות (%{count})"
            many: "עריכת הגדרות (%{count})"
            other: "עריכת הגדרות (%{count})"
        user:
          label: משתמש
        pm:
          title:
            label: כותרת
          raw:
            label: Body
        pms:
          confirm_remove_pm: "להסיר את ההודעה הפרטית הזאת?"
          placeholder_title: כותרת ההודעה הפרטית
          add_pm: הוספת הודעה פרטית
          no_pm_created: לא יצרת עדיין אף הודעה פרטית. הודעות פרטיות תישלחנה ברגע שהאוטומציה שלך תוזנק.
          title:
            label: כותרת
          raw:
            label: Body
          delay:
            label: השהיה (דקות)
          prefers_encrypt:
            label: מצפין הודעות פרטיות אם זמין
        group:
          label: קבוצה
        text:
          label: טקסט
      triggerables:
        not_found: לא ניתן למצוא את גורם ההקפצה `%{trigger}` לאוטומציה `%{automation}`, יש לוודא שהתוסף המשויך מותקן
        user_badge_granted:
          fields:
            badge:
              label: עיטור
            only_first_grant:
              label: רק עם ההענקה הראשונה
        stalled_topic:
          durations:
            PT1H: "שעה"
            P1D: "יום"
            P1W: "שבוע"
            P2W: "שבועיים"
            P1M: "חודש"
            P3M: "שלושה חודשים"
            P6M: "שישה חודשים"
            P1Y: "שנה"
          fields:
            categories:
              label: מוגבל לקטגוריות
            tags:
              label: מוגבל לתגיות
            stalled_after:
              label: מיושן לאחר
        recurring:
          every: כל
          frequencies:
            minute: דקה
            hour: שעה
            day: יום
            weekday: יום חול
            week: שבוע
            month: חודש
            year: שנה
          fields:
            recurrence:
              label: חזרה
            start_date:
              label: תאריך התחלה
        stalled_wiki:
          durations:
            PT1H: "שעה"
            P1D: "יום"
            P1W: "שבוע"
            P2W: "שבועיים"
            P1M: "חודש"
            P3M: "שלושה חודשים"
            P6M: "שישה חודשים"
            P1Y: "שנה"
          fields:
            restricted_category:
              label: מוגבל לקטגוריה
            stalled_after:
              label: השהיית הזנקה
              description: הגדרת השהייה בין עריכת הוויקי האחרונה והזנקת האוטומציה
            retriggered_after:
              label: השהיית הזנקה חוזרת
              description: הגדרת השהיה בין ההזנקה הראשונה לבאה, אם הוויקי עדיין לא נערך אחרי ההזנקה הראשונה.
        user_added_to_group:
          fields:
            joined_group:
              label: קבוצה במעקב
        user_removed_from_group:
          fields:
            left_group:
              label: קבוצה במעקב
        user_promoted:
          fields:
            restricted_group:
              label: הגבלה לקבוצה
            trust_level_transition:
              label: מעבר בין דרגות אמון
          trust_levels:
            ALL: "כל דרגות האמון"
            TL01: "דרגת אמון 0 ל־1"
            TL12: "דרגת אמון 1 ל־2"
            TL23: "דרגת אמון 2 ל־3"
            TL34: "דרגת אמון 3 ל־4"
        point_in_time:
          fields:
            execute_at:
              label: לבצע ב־
        topic:
          fields:
            restricted_topic:
              label: מזהה נושא
        post_created_edited:
          fields:
            original_post_only:
              label: פוסט מקורי בלבד
              description: יוזנק רק אם הפוסט הוא הפוסט המקורי בנושא
            action_type:
              label: סוג פעולה
              description: "כרשות, הגבלת ההקפצה לאירועים שנוצרו או נערכו בלבד"
            valid_trust_levels:
              label: דרגות אמון תקפות
              description: יוזנק רק אם הפוסט נוצר על ידי משתמש בדרגות האמון האלו, ברירת המחדל היא כל דרגת אמון
<<<<<<< HEAD
=======
            restricted_tags:
              label: תגיות
              description: כרשות, יוזנק רק אם לפוסט יש לפחות את אחת מהתגיות האלו
>>>>>>> 76e7f12a
            restricted_category:
              label: קטגוריה
              description: הגדרת רשות, יוזנק רק אם נושא הפוסט בקטגוריה הזאת
            restricted_group:
              label: קבוצה
<<<<<<< HEAD
              description: הגדרת רשות, יוזנק רק אם נושא הפוסט הוא הודעה פרטית בתיבת הדואר הנכנס של הקבוצה הזאת
=======
              description: כרשות, יוזנק רק אם נושא הפוסט הוא הודעה פרטית בתיבת הדואר הנכנס של הקבוצה הזאת
            restricted_groups:
              label: קבוצות
              description: כרשות, יוזנק רק אם נושא הפוסט הוא הודעה פרטית באחת מתיבות הדוא״ל הנכנס הקבוצתיות
>>>>>>> 76e7f12a
            ignore_group_members:
              label: התעלמות מחברי הקבוצה
              description: לדלג על ההזנקה אם המוען הוא חבר בקבוצה שצוינה לעיל
            ignore_automated:
              label: התעלמות מאוטומטי
              description: לדלג על ההזנקה אם לשולח יש כתובת דוא״ל noreply (לא להגיב) או שהוא ממקור אוטומטי. חל רק על פוסטים שנוצרו דרך דוא״ל
            first_post_only:
              label: פוסט ראשון בלבד
              description: יוזנק רק אם הפוסט הוא הפוסט הראשון שיצר המשתמש
            first_topic_only:
              label: נושא ראשון בלבד
              description: יוזנק רק אם הנושא הוא הנושא הראשון שיצר המשתמש
<<<<<<< HEAD
=======
            skip_via_email:
              label: "דילוג דרך דוא״ל"
              description: "לדלג על ההזנקה אם הפוסט נוצר דרך דוא״ל"
>>>>>>> 76e7f12a
          created: נוצר
          edited: נערכו
        user_updated:
          fields:
            user_profile:
              label: שדות פרופיל המשתמש
              description: יוזנק רק אם המשתמש מילא את השדות האלו
            custom_fields:
              label: להשתמש בשדות מותאמים אישית
              description: יוזנק רק אם המשתמש מילא את השדות האלו
            once_per_user:
              label: פעם אחת לכל משתמש
              description: יוזנק רק פעם אחת לכל משתמש
            new_users_only:
              label: משתמשים חדשים בלבד
              description: יוזנק רק עבור משתמשים חדשים שיצטרפו לאחר הפעלת האוטומטית הזאת
        category_created_edited:
          fields:
            restricted_category:
              label: קטגורית אם
              description: רשות, מאפשר להגביל הפעלות בקטגוריה הזאת
        pm_created:
          fields:
            restricted_user:
              label: משתמשים
              description: יוזנק רק עבור הודעות פרטיות שנשלחות למשתמש הזה
            restricted_group:
              label: קבוצה
              description: יוזנק רק עבור הודעות פרטיות שנשלחות לקבוצה הזאת
            ignore_staff:
              label: התעלמות מהסגל
              description: לדלג על גורם ההפעלה אם זה משתמש מהסגל
            ignore_group_members:
              label: התעלמות מחברי הקבוצה
              description: לדלג על ההזנקה אם המוען הוא חבר בקבוצה שצוינה לעיל
            ignore_automated:
              label: התעלמות מאוטומטי
              description: לדלג על ההזנקה אם לשולח יש כתובת דוא״ל noreply (לא להגיב) או שהוא ממקור אוטומטי. חל רק על הודעות פרטיות שנוצרו דרך דוא״ל
            valid_trust_levels:
              label: דרגות אמון תקפות
              description: יוזנק רק אם הפוסט נוצר על ידי משתמש בדרגות האמון האלו, ברירת המחדל היא כל דרגת אמון
<<<<<<< HEAD
=======
        topic_tags_changed:
          trigger_on_modes:
            tags_added_or_removed: תגיות נוספו או הוסרו
            tags_added: תגיות נוספו
            tags_removed: תגיות הוסרו
          fields:
            watching_categories:
              label: קטגוריות במעקב
              description: יוזנק רק אם הנושא הוא באחת מהקטגוריות הבאות
            watching_tags:
              label: תגיות במעקב
              description: יוזנק רק אם לנושא יש את אחת מהתגיות האלה
            trigger_on:
              label: להזניק עקב
            trigger_with_pms:
              label: הזנקה עם הודעות פרטיות
              description: יוזנק אפילו אם התגיות השתנו בהודעה פרטית
>>>>>>> 76e7f12a
        after_post_cook:
          fields:
            valid_trust_levels:
              label: דרגות אמון תקפות
              description: יוזנק רק אם הפוסט נוצר על ידי משתמש בדרגות האמון האלו, ברירת המחדל היא כל דרגת אמון
            restricted_category:
              label: קטגוריה
              description: הגדרת רשות, יוזנק רק אם נושא הפוסט בקטגוריה הזאת
            restricted_tags:
              label: תגיות
              description: הגדרת רשות, יוזנק רק אם לפוסט יש את אחת התגיות הבאות
      scriptables:
        not_found: לא ניתן למצוא את הסקריפט `%{script}` לאוטומציה `%{automation}`, יש לוודא שהתוסף המשויך מותקן
        zapier_webhook:
          fields:
            webhook_url:
              label: כתובת התליה
              description: "אמורה להיות כתובת התליה תקפה של Zapier, למשל: https://hooks.zapier.com/hooks/catch/xxx/yyy/"
        auto_responder:
          fields:
            once:
              label: פעם אחת
              description: מגיב פעם אחת בלבד בכל נושא
            word_answer_list:
              label: רשימה של צמדי מילה/תשובה
              description: "מגדיר רשימה של קבוצות מפתח/ערך כאשר `מפתח` הוא הערך אחריו מחפשים, ו`ערך` הוא טקסט התגובה. את ה`מפתח` אפשר להשאיר ריק כדי להגיב לכל ההזנקות ללא תלות בתוכן. נא לשים לב ש`ערך` מקבל `{{key}}` בתור ממלא מקום להחלפת הערך של ה`מפתח` בתגובה. נא לשים לב ש`מפתח` יפוענח כביטוי רגולרי, ותווים מיוחדים כגון `.` דורשים החרגה אם הכוונה שלך הייתה נקודה, למשל: `\\.`"
            answering_user:
              label: משתמש שענה
              description: ברירת המחדל היא משתמש המערכת
        auto_tag_topic:
          fields:
            tags:
              label: תגיות
              description: רשימת תגיות להוספה לנושא.
        post:
          fields:
            creator:
              label: יוצר
              post_creator_context: יוצר הפוסט
              updated_user_context: המשתמש שעודכן
            topic:
              label: מזהה נושא
            post:
              label: תוכן הפוסט
        topic:
          fields:
            creator:
              label: יוצר
              updated_user_context: המשתמש המעודכן
            body:
              label: גוף הנושא
            title:
              label: כותרת נושא
            category:
              label: קטגוריית הנושא
            tags:
              label: תגיות הנושא
        group_category_notification_default:
          fields:
            group:
              label: קבוצה
            notification_level:
              label: רמת התראה
            update_existing_members:
              label: עדכון חברים קיימים
              description: מעדכן את רמת ההתראות עבור חברי קבוצה קיימים
        user_global_notice:
          fields:
            level:
              label: דרגה
            notice:
              label: הודעה
              description: מקבל HTML, לא למלא את זה בקלט מפוקפק!
          levels:
            warning: אזהרה
            info: פרטים
            success: הצלחה
            error: תקלה
        user_group_membership_through_badge:
          fields:
            badge_name:
              label: שם העיטור
            group:
              label: קבוצה
              description: קבוצת יעד. משתמשים עם העיטור שצוין יתווספו לקבוצה הזאת.
            update_user_title_and_flair:
              label: עדכון כותרת וסמלון המשתמש
              description: רשות, עדכון כותרת וסמלון המשתמש
            remove_members_without_badge:
              label: הסרת חברים קיימים ללא עיטור
              description: כרשות, להסיר חברי קבוצה קיימים בלי עיטורים מסוימים
            badge:
              label: עיטור
              description: בחירת עיטור
        suspend_user_by_email:
          fields:
            suspend_until:
              label: להשעות עד (ברירת מחדל)
            reason:
              label: סיבה (ברירת מחדל)
            actor:
              label: משתמש
              description: "המשתמש האחראי להשעיה (ברירת מחדל: מערכת)"
        pin_topic:
          fields:
            pinnable_topic:
              label: מזהה נושא
            pinned_globally:
              label: נעוץ גלובלית
            pinned_until:
              label: נעוץ עד
        banner_topic:
          fields:
            topic_id:
              label: מזהה נושא
            banner_until:
              label: להציב ככרזה עד
            user:
              label: משתמש
              description: "המשתמש יוצר את הכרזה (ברירת מחדל: מערכת)"
        flag_post_on_words:
          fields:
            words:
              label: מילים שנבדקות
        topic_required_words:
          fields:
            words:
              label: רשימת מילים נדרשות
        gift_exchange:
          fields:
            gift_exchangers_group:
              label: שם קבוצת המשתתפים
            giftee_assignment_messages:
              label: הודעות שנשלחו למעניקי המתנה
        send_pms:
          add_a_pm_btn:
            label: הוספת הודעה פרטית
          fields:
            receiver:
              label: נמען או נמענת הודעה פרטית
            sendable_pms:
              label: הודעות פרטיות
            sender:
              label: מוען או מוענת הודעה פרטית
        close_topic:
          fields:
            topic:
              label: מזהה נושא
            message:
              label: הודעת סגירה
              description: "הודעת רשות שתופיע ברשומת סגירת הנושא"
            user:
              label: משתמש
              description: "המשתמש שסגר את הנושא (ברירת מחדל: מערכת)"
        add_user_to_group_through_custom_field:
          fields:
            custom_field_name:
              label: "שם שדה מותאם אישית של משתמש"
      unnamed_automation: "אוטומציה ללא שם"
      models:
        script:
          name:
            label: סקריפט
        trigger:
          name:
            label: הזנקה
        automation:
          name:
            label: שם
          trigger:
            label: הזנקה
          script:
            label: סקריפט
          version:
            label: גרסה
          status:
            label: מצב
          enabled:
            label: פעיל
          disabled:
            label: כבוי
          placeholders:
            label: ממלאי מקום
          last_updated_at:
            label: עדכון אחרון
          last_updated_by:
            label: עודכן על ידי<|MERGE_RESOLUTION|>--- conflicted
+++ resolved
@@ -161,25 +161,18 @@
             valid_trust_levels:
               label: דרגות אמון תקפות
               description: יוזנק רק אם הפוסט נוצר על ידי משתמש בדרגות האמון האלו, ברירת המחדל היא כל דרגת אמון
-<<<<<<< HEAD
-=======
             restricted_tags:
               label: תגיות
               description: כרשות, יוזנק רק אם לפוסט יש לפחות את אחת מהתגיות האלו
->>>>>>> 76e7f12a
             restricted_category:
               label: קטגוריה
               description: הגדרת רשות, יוזנק רק אם נושא הפוסט בקטגוריה הזאת
             restricted_group:
               label: קבוצה
-<<<<<<< HEAD
-              description: הגדרת רשות, יוזנק רק אם נושא הפוסט הוא הודעה פרטית בתיבת הדואר הנכנס של הקבוצה הזאת
-=======
               description: כרשות, יוזנק רק אם נושא הפוסט הוא הודעה פרטית בתיבת הדואר הנכנס של הקבוצה הזאת
             restricted_groups:
               label: קבוצות
               description: כרשות, יוזנק רק אם נושא הפוסט הוא הודעה פרטית באחת מתיבות הדוא״ל הנכנס הקבוצתיות
->>>>>>> 76e7f12a
             ignore_group_members:
               label: התעלמות מחברי הקבוצה
               description: לדלג על ההזנקה אם המוען הוא חבר בקבוצה שצוינה לעיל
@@ -192,12 +185,9 @@
             first_topic_only:
               label: נושא ראשון בלבד
               description: יוזנק רק אם הנושא הוא הנושא הראשון שיצר המשתמש
-<<<<<<< HEAD
-=======
             skip_via_email:
               label: "דילוג דרך דוא״ל"
               description: "לדלג על ההזנקה אם הפוסט נוצר דרך דוא״ל"
->>>>>>> 76e7f12a
           created: נוצר
           edited: נערכו
         user_updated:
@@ -239,8 +229,6 @@
             valid_trust_levels:
               label: דרגות אמון תקפות
               description: יוזנק רק אם הפוסט נוצר על ידי משתמש בדרגות האמון האלו, ברירת המחדל היא כל דרגת אמון
-<<<<<<< HEAD
-=======
         topic_tags_changed:
           trigger_on_modes:
             tags_added_or_removed: תגיות נוספו או הוסרו
@@ -258,7 +246,6 @@
             trigger_with_pms:
               label: הזנקה עם הודעות פרטיות
               description: יוזנק אפילו אם התגיות השתנו בהודעה פרטית
->>>>>>> 76e7f12a
         after_post_cook:
           fields:
             valid_trust_levels:
