# WARNING: Never edit this file.
# It will be overwritten when translations are pulled from Crowdin.
#
# To work with us on translations, join this project:
# https://translate.discourse.org/

sq:
  js:
    discourse_automation:
      fields:
        user:
          label: User
        pm:
          title:
            label: Titulli
          raw:
            label: Trupi
        pms:
          title:
            label: Titulli
          raw:
            label: Trupi
        group:
          label: Grupi
        text:
          label: Tekst
      triggerables:
        user_badge_granted:
          fields:
            badge:
              label: Stemë
        recurring:
          frequencies:
            day: dit
            week: javë
            month: muaj
            year: vit
        topic:
          fields:
            restricted_topic:
              label: ID e temës
        post_created_edited:
          fields:
            restricted_tags:
              label: Etiketat
            restricted_category:
              label: Kategori
            restricted_group:
              label: Grupi
<<<<<<< HEAD
              description: Opsionale, do të aktivizohet vetëm nëse tema e postimit është një mesazh privat në hapësirën hyrëse të këtij grupi
=======
            restricted_groups:
              label: Grupet
>>>>>>> 76e7f12a
          created: Krijuar
        category_created_edited:
          fields:
            restricted_category:
              label: Kategoria prind
        pm_created:
          fields:
            restricted_user:
              label: Users
            restricted_group:
              label: Grupi
        after_post_cook:
          fields:
            restricted_category:
              label: Kategori
            restricted_tags:
              label: Etiketat
      scriptables:
        auto_tag_topic:
          fields:
            tags:
              label: Etiketat
        post:
          fields:
            topic:
              label: ID e temës
        group_category_notification_default:
          fields:
            group:
              label: Grupi
        user_global_notice:
          levels:
            error: Gabim
        user_group_membership_through_badge:
          fields:
            group:
              label: Grupi
            badge:
              label: Stemë
        suspend_user_by_email:
          fields:
            actor:
              label: User
        pin_topic:
          fields:
            pinnable_topic:
              label: ID e temës
        banner_topic:
          fields:
            topic_id:
              label: ID e temës
            user:
              label: User
        close_topic:
          fields:
            topic:
              label: ID e temës
            user:
              label: User
      models:
        trigger:
          name:
            label: Trigger
        automation:
          name:
            label: Emri
          trigger:
            label: Trigger
          version:
            label: Versioni
          enabled:
            label: Aktivizuar<|MERGE_RESOLUTION|>--- conflicted
+++ resolved
@@ -47,12 +47,8 @@
               label: Kategori
             restricted_group:
               label: Grupi
-<<<<<<< HEAD
-              description: Opsionale, do të aktivizohet vetëm nëse tema e postimit është një mesazh privat në hapësirën hyrëse të këtij grupi
-=======
             restricted_groups:
               label: Grupet
->>>>>>> 76e7f12a
           created: Krijuar
         category_created_edited:
           fields:
