--- conflicted
+++ resolved
@@ -167,20 +167,6 @@
             restricted_tags:
               label: Tagi
               description: Opcjonalne, uruchomi się tylko wtedy, gdy post ma którykolwiek z tych tagów
-<<<<<<< HEAD
-            restricted_category:
-              label: Kategoria
-              description: Opcjonalne, uruchomi się tylko wtedy, gdy temat posta należy do tej kategorii.
-            restricted_group:
-              label: Grupa
-              description: Opcjonalnie, uruchomi się tylko wtedy, gdy temat postu jest osobistą wiadomością w skrzynce odbiorczej tej grupy
-            restricted_groups:
-              label: Grupy
-              description: Opcjonalnie, uruchomi się tylko wtedy, gdy temat postu jest osobistą wiadomością w jednej ze skrzynek odbiorczych grupy
-            ignore_group_members:
-              label: Ignoruj członków grupy
-              description: Pomiń wyzwalacz, jeśli nadawca jest członkiem grupy określonej powyżej.
-=======
             restricted_categories:
               label: Kategorie
               description: Opcjonalne, uruchomi się tylko wtedy, gdy temat posta należy do tych kategorii
@@ -199,7 +185,6 @@
             excluded_groups:
               label: Wykluczone grupy
               description: Opcjonalnie, pomiń wyzwalacz, jeśli użytkownik postu należy do którejkolwiek z tych grup
->>>>>>> 3cac9432
             ignore_automated:
               label: Ignoruj automatyczne
               description: Pomiń wyzwalacz, jeśli nadawca ma adres e-mail typu noreply lub pochodzi z automatycznego źródła. Dotyczy tylko postów utworzonych przez e-mail.
@@ -212,12 +197,9 @@
             skip_via_email:
               label: "Pomiń przez e-mail"
               description: "Pomiń wyzwalacz, jeśli post został utworzony za pośrednictwem wiadomości e-mail."
-<<<<<<< HEAD
-=======
             post_features:
               label: Funkcje postu
               description: "Opcjonalnie, ogranicz wyzwalanie tylko do postów z tymi funkcjami"
->>>>>>> 3cac9432
           created: Utworzono
           edited: Edytowany
           topics: Wszystkie tematy
@@ -427,10 +409,7 @@
               label: Prywatne wiadomości
             sender:
               label: Nadawca wiadomości prywatnych
-<<<<<<< HEAD
-=======
               description: "Upewnij się, że nadawca ma odpowiednie uprawnienia do wysyłania wiadomości prywatnych do odbiorcy."
->>>>>>> 3cac9432
         close_topic:
           fields:
             topic:
