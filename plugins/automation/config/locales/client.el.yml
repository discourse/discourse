# WARNING: Never edit this file.
# It will be overwritten when translations are pulled from Crowdin.
#
# To work with us on translations, join this project:
# https://translate.discourse.org/

el:
  js:
    admin:
      logs:
        staff_actions:
          actions:
            delete_automation: διαγραφή αυτοματισμού
    discourse_automation:
      title: Αυτοματισμός
<<<<<<< HEAD
      create: Δημιουργία
      update: Ενημέρωση
      select_script: Επιλέξτε μια δέσμη ενεργειών
      select_trigger: Επιλέξτε ένα έναυσμα
=======
      table_title: Αυτοματισμοί
      create: Προσθήκη αυτοματισμού
      update: Ενημέρωση αυτοματισμού
      back: Πίσω
      edit: Επεξεργασία
      select_script: Επιλέξτε μια δέσμη ενεργειών
      select_trigger: Επιλέξτε ένα έναυσμα
      no_automation_yet: Προς το παρόν δεν έχουν ρυθμιστεί αυτοματισμοί.
>>>>>>> 3cac9432
      filter_placeholder: Φιλτράρισμα κατά όνομα ή περιγραφή...
      edit_automation:
        trigger_section:
          next_pending_automation: "Ο επόμενος αυτοματισμός θα ενεργοποιηθεί στις: %{date}"
          trigger_now: "Ενεργοποίηση τώρα"
          title: Πότε/Τι...
        fields_section:
          title: Επιλογές σεναρίου
      destroy_automation:
        confirm: "Είστε βέβαιοι ότι θέλετε να διαγράψετε το `%{name}`;"
      fields:
        key_value:
          label_without_count: "Διαμόρφωση"
          label_with_count:
            one: "Επεξεργασία διαμόρφωσης (%{count})"
            other: "Επεξεργασία διαμορφώσεων (%{count})"
        user:
          label: Χρήστης
        pm:
          title:
            label: Τίτλος
          raw:
            label: Κύριο μέρος
        pms:
          title:
            label: Τίτλος
          raw:
            label: Κύριο μέρος
          delay:
            label: Καθυστέρηση (λεπτά)
        group:
          label: Ομάδα
        text:
          label: Κείμενο
      triggerables:
        user_badge_granted:
          fields:
            badge:
              label: Παράσημο
        stalled_topic:
          durations:
            PT1H: "Μία ώρα"
            P1D: "Μία ημέρα"
            P1W: "Μία εβδομάδα"
            P2W: "Δύο εβδομάδες"
            P1M: "Ένας μήνας"
            P3M: "Τρεις μήνες"
            P6M: "Έξι μήνες"
            P1Y: "Ένα έτος"
          fields:
            categories:
              label: Περιορίζεται στις κατηγορίες
            tags:
              label: Περιορίζεται στις ετικέτες
        recurring:
          every: Κάθε
          frequencies:
            minute: λεπτό
            hour: ώρα
            day: ημέρα
            weekday: καθημερινή
            week: εβδομάδα
            month: μήνας
            year: έτος
          fields:
            recurrence:
              label: Επανάληψη
            start_date:
              label: Ημερομηνία έναρξης
        stalled_wiki:
          durations:
            PT1H: "Μία ώρα"
            P1D: "Μία ημέρα"
            P1W: "Μία εβδομάδα"
            P2W: "Δύο εβδομάδες"
            P1M: "Ένας μήνας"
            P3M: "Τρεις μήνες"
            P6M: "Έξι μήνες"
            P1Y: "Ένα έτος"
          fields:
            restricted_category:
              label: Περιορίζεται στην κατηγορία
            stalled_after:
              label: Καθυστέρηση ενεργοποίησης
            retriggered_after:
              label: Καθυστέρηση επανενεργοποίησης
        user_promoted:
          fields:
            restricted_group:
              label: Περιορισμός σε ομάδα
        point_in_time:
          fields:
            execute_at:
              label: Εκτέλεση στις
        topic:
          fields:
            restricted_topic:
              label: ID Θέματος
        post_created_edited:
          fields:
            original_post_only:
              label: Μόνο η αρχική ανάρτηση
              description: Θα ενεργοποιηθεί μόνο αν η ανάρτηση είναι η αρχική ανάρτηση στο θέμα
            restricted_tags:
              label: Ετικέτες
<<<<<<< HEAD
            restricted_category:
              label: Κατηγορία
            restricted_group:
              label: Ομάδα
            restricted_groups:
              label: Ομάδες
            ignore_group_members:
              label: Αγνόηση μελών ομάδας
          created: Δημιουργήθηκε
=======
            restricted_categories:
              label: Κατηγορίες
          created: Δημιουργήθηκε
          with_images: Εικόνες
          with_links: Σύνδεσμοι
          with_code: Κωδικός
          with_uploads: Μεταφορτώσεις
>>>>>>> 3cac9432
        user_updated:
          fields:
            user_profile:
              label: Πεδία προφίλ χρήστη
              description: Θα ενεργοποιηθεί μόνο αν ο χρήστης έχει συμπληρώσει όλα αυτά τα πεδία
            custom_fields:
              description: Θα ενεργοποιηθεί μόνο αν ο χρήστης έχει συμπληρώσει όλα αυτά τα πεδία
            once_per_user:
              label: Μία φορά ανά χρήστη
              description: Θα ενεργοποιηθεί μόνο μία φορά ανά χρήστη
            new_users_only:
              label: Μόνο νέοι χρήστες
        category_created_edited:
          fields:
            restricted_category:
              label: Μητρική Κατηγορία
        pm_created:
          fields:
            restricted_user:
              label: Χρήστες
            restricted_group:
              label: Ομάδα
            ignore_staff:
              label: Αγνόηση προσωπικού
              description: Παράλειψη ενεργοποίησης αν ο αποστολέας είναι χρήστης προσωπικού
            ignore_group_members:
              label: Αγνόηση μελών ομάδας
              description: Παράλειψη ενεργοποίησης αν ο αποστολέας είναι μέλος της ομάδας που καθορίστηκε παραπάνω
        topic_tags_changed:
          trigger_on_modes:
            tags_added_or_removed: Ετικέτες προστέθηκαν ή αφαιρέθηκαν
            tags_added: Προστέθηκαν ετικέτες
            tags_removed: Αφαιρέθηκαν ετικέτες
          fields:
            watching_categories:
              label: Κατηγορίες σε παρακολούθηση
              description: Θα ενεργοποιηθεί μόνο αν το θέμα βρίσκεται σε μία από αυτές τις κατηγορίες
            watching_tags:
              label: Ετικέτες σε παρακολούθηση
              description: Θα ενεργοποιηθεί μόνο αν το θέμα έχει κάποια από αυτές τις ετικέτες
        after_post_cook:
          fields:
            restricted_category:
              label: Κατηγορία
            restricted_tags:
              label: Ετικέτες
      scriptables:
        zapier_webhook:
          fields:
            webhook_url:
              label: Webhook URL
              description: "Αναμένει ένα έγκυρο URL του Zapier webhook, π.χ.: https://hooks.zapier.com/hooks/catch/xxx/yyy/"
        auto_responder:
          fields:
            once:
              label: Μια φορά
              description: Απαντά μόνο μία φορά ανά θέμα
            answering_user:
              label: Χρήστης που απαντά
              description: Προεπιλέγεται στον χρήστη Σύστημα
        auto_tag_topic:
          fields:
            tags:
              label: Ετικέτες
        post:
          fields:
            creator:
              label: Δημιουργός
              post_creator_context: Ο δημιουργός της ανάρτησης
            topic:
              label: ID Θέματος
        topic:
          fields:
            creator:
              label: Δημιουργός
            body:
              label: Σώμα θέματος
            title:
              label: Τίτλος θέματος
            category:
              label: Κατηγορία θέματος
            tags:
              label: Ετικέτες θέματος
        group_category_notification_default:
          fields:
            group:
              label: Ομάδα
            notification_level:
              label: Επίπεδο ειδοποίησης
            update_existing_members:
              label: Ενημέρωση υπαρχόντων μελών
              description: Ενημερώνει το επίπεδο ειδοποίησης για τα υπάρχοντα μέλη της ομάδας
        user_global_notice:
          fields:
            level:
              label: Επίπεδο
            notice:
              label: Σημείωση
          levels:
            warning: Προειδοποίηση
            info: Πληροφορίες
            success: Επιτυχία
            error: Σφάλμα
        user_group_membership_through_badge:
          fields:
            badge_name:
              label: Όνομα σήματος
            group:
              label: Ομάδα
            remove_members_without_badge:
              label: Αφαίρεση υπαρχόντων μελών χωρίς σήμα
              description: Προαιρετικό, αφαίρεση υπαρχόντων μελών ομάδας χωρίς το καθορισμένο σήμα
            badge:
              label: Παράσημο
              description: Επιλογή σήματος
        suspend_user_by_email:
          fields:
            suspend_until:
              label: Αναστολή μέχρι (προεπιλογή)
            reason:
              label: Αιτιολογία (προεπιλογή)
            actor:
              label: Χρήστης
              description: "Ο χρήστης που είναι υπεύθυνος για την αναστολή (προεπιλογή: σύστημα)"
        pin_topic:
          fields:
            pinnable_topic:
              label: ID Θέματος
            pinned_globally:
              label: Καρφιτσωμένο καθολικά
            pinned_until:
              label: Καρφιτσωμένο μέχρι
        banner_topic:
          fields:
            topic_id:
              label: ID Θέματος
            user:
              label: Χρήστης
        flag_post_on_words:
          fields:
            words:
              label: Ελεγμένες λέξεις
        topic_required_words:
          fields:
            words:
              label: Λίστα απαιτούμενων λέξεων
        send_pms:
          add_a_pm_btn:
            label: Προσθήκη ενός ΠΜ
          fields:
            receiver:
              label: Παραλήπτης ΠΜ
            sendable_pms:
              label: ΠΜ
            sender:
              label: Αποστολέας ΠΜ
        close_topic:
          fields:
            topic:
              label: ID Θέματος
            message:
              label: Κλείσιμο μηνύματος
            user:
              label: Χρήστης
              description: "Ο χρήστης που κλείνει το θέμα (προεπιλογή: σύστημα)"
      unnamed_automation: "Ανώνυμος αυτοματισμός"
      models:
        trigger:
          name:
            label: Έναυσμα
        automation:
          runs_today: "%{count} σήμερα"
          runs_this_week: "%{count} αυτή την εβδομάδα"
          runs_this_month: "%{count} αυτό τον μήνα"
          runs:
            label: Εκτελέσεις
          name:
            label: Όνομα
          trigger:
            label: Έναυσμα
          version:
            label: Έκδοση
          status:
            label: Κατάσταση
          enabled:
            label: Ενεργοποιημένο
          disabled:
            label: Απενεργοποιημένο
          last_updated_at:
            label: Τελευταία ενημέρωση
          last_run:
            label: Τελευταία εκτέλεση
          last_updated_by:
            label: Ενημερώθηκε από<|MERGE_RESOLUTION|>--- conflicted
+++ resolved
@@ -13,12 +13,6 @@
             delete_automation: διαγραφή αυτοματισμού
     discourse_automation:
       title: Αυτοματισμός
-<<<<<<< HEAD
-      create: Δημιουργία
-      update: Ενημέρωση
-      select_script: Επιλέξτε μια δέσμη ενεργειών
-      select_trigger: Επιλέξτε ένα έναυσμα
-=======
       table_title: Αυτοματισμοί
       create: Προσθήκη αυτοματισμού
       update: Ενημέρωση αυτοματισμού
@@ -27,7 +21,6 @@
       select_script: Επιλέξτε μια δέσμη ενεργειών
       select_trigger: Επιλέξτε ένα έναυσμα
       no_automation_yet: Προς το παρόν δεν έχουν ρυθμιστεί αυτοματισμοί.
->>>>>>> 3cac9432
       filter_placeholder: Φιλτράρισμα κατά όνομα ή περιγραφή...
       edit_automation:
         trigger_section:
@@ -133,17 +126,6 @@
               description: Θα ενεργοποιηθεί μόνο αν η ανάρτηση είναι η αρχική ανάρτηση στο θέμα
             restricted_tags:
               label: Ετικέτες
-<<<<<<< HEAD
-            restricted_category:
-              label: Κατηγορία
-            restricted_group:
-              label: Ομάδα
-            restricted_groups:
-              label: Ομάδες
-            ignore_group_members:
-              label: Αγνόηση μελών ομάδας
-          created: Δημιουργήθηκε
-=======
             restricted_categories:
               label: Κατηγορίες
           created: Δημιουργήθηκε
@@ -151,7 +133,6 @@
           with_links: Σύνδεσμοι
           with_code: Κωδικός
           with_uploads: Μεταφορτώσεις
->>>>>>> 3cac9432
         user_updated:
           fields:
             user_profile:
