# WARNING: Never edit this file.
# It will be overwritten when translations are pulled from Crowdin.
#
# To work with us on translations, join this project:
# https://translate.discourse.org/

cs:
  js:
    discourse_automation:
      create: Vytvoř
      update: Aktualizovat
<<<<<<< HEAD
      no_automation_yet: Ještě jste nevytvořili žádnou automatizaci.
=======
>>>>>>> 76e7f12a
      destroy_automation:
        confirm: "Jste si jisti, že chcete odstranit `%{name}`?"
      fields:
        user:
          label: Uživatel
        pm:
          title:
            label: Název
          raw:
            label: Tělo
        pms:
          title:
            label: Název
          raw:
            label: Tělo
        group:
          label: Skupina
        text:
          label: Text
      triggerables:
        user_badge_granted:
          fields:
            badge:
              label: Odznak
        stalled_topic:
          durations:
            P2W: "Dva týdny"
            P3M: "Tři měsíce"
            P6M: "Šest měsíců"
            P1Y: "Rok"
        recurring:
          frequencies:
            minute: minuta
            hour: hodina
            day: den
            week: týden
            month: měsíc
            year: rok
          fields:
            recurrence:
              label: Opakování
        stalled_wiki:
          durations:
            P2W: "Dva týdny"
            P3M: "Tři měsíce"
            P6M: "Šest měsíců"
            P1Y: "Rok"
        user_added_to_group:
          fields:
            joined_group:
              label: Sledovaná skupina
        topic:
          fields:
            restricted_topic:
              label: ID tématu
        post_created_edited:
          fields:
            restricted_tags:
              label: Štítky
            restricted_category:
              label: Kategorie
            restricted_group:
              label: Skupina
<<<<<<< HEAD
              description: Nepovinné, spustí se pouze v případě, že téma příspěvku je soukromá zpráva ve schránce této skupiny.
=======
            restricted_groups:
              label: Skupiny
>>>>>>> 76e7f12a
          created: Vytvořený
        category_created_edited:
          fields:
            restricted_category:
              label: Nadřazená kategorie
        pm_created:
          fields:
            restricted_user:
              label: Uživatelé
            restricted_group:
              label: Skupina
        after_post_cook:
          fields:
            restricted_category:
              label: Kategorie
            restricted_tags:
              label: Štítky
      scriptables:
        auto_tag_topic:
          fields:
            tags:
              label: Štítky
        post:
          fields:
            topic:
              label: ID tématu
        group_category_notification_default:
          fields:
            group:
              label: Skupina
        user_global_notice:
          fields:
            level:
              label: Úroveň
          levels:
            info: Informace
            success: Úspěch
            error: Chyba
        user_group_membership_through_badge:
          fields:
            group:
              label: Skupina
              description: Cílová skupina. Uživatelé se zadaným odznakem budou přidáni do této skupiny
            badge:
              label: Odznak
        suspend_user_by_email:
          fields:
            suspend_until:
              label: Pozastavit do (výchozí)
            reason:
              label: Důvod (výchozí)
            actor:
              label: Uživatel
              description: "Uživatel odpovědný za pozastavení (výchozí: systém)"
        pin_topic:
          fields:
            pinnable_topic:
              label: ID tématu
        banner_topic:
          fields:
            topic_id:
              label: ID tématu
            user:
              label: Uživatel
        close_topic:
          fields:
            topic:
              label: ID tématu
            user:
              label: Uživatel
      models:
        trigger:
          name:
            label: Spouštěč
        automation:
          name:
            label: Jméno
          trigger:
            label: Spouštěč
          version:
            label: Verze
          status:
            label: Stav
          enabled:
            label: Zapnuto
          disabled:
            label: Vypnuto<|MERGE_RESOLUTION|>--- conflicted
+++ resolved
@@ -9,10 +9,6 @@
     discourse_automation:
       create: Vytvoř
       update: Aktualizovat
-<<<<<<< HEAD
-      no_automation_yet: Ještě jste nevytvořili žádnou automatizaci.
-=======
->>>>>>> 76e7f12a
       destroy_automation:
         confirm: "Jste si jisti, že chcete odstranit `%{name}`?"
       fields:
@@ -76,12 +72,8 @@
               label: Kategorie
             restricted_group:
               label: Skupina
-<<<<<<< HEAD
-              description: Nepovinné, spustí se pouze v případě, že téma příspěvku je soukromá zpráva ve schránce této skupiny.
-=======
             restricted_groups:
               label: Skupiny
->>>>>>> 76e7f12a
           created: Vytvořený
         category_created_edited:
           fields:
