--- conflicted
+++ resolved
@@ -7,12 +7,8 @@
 sr:
   js:
     discourse_automation:
-<<<<<<< HEAD
-      create: Kreiraj
-=======
       back: Nazad
       edit: Izmeni
->>>>>>> 3cac9432
       fields:
         user:
           label: Korisnik
