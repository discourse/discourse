# WARNING: Never edit this file.
# It will be overwritten when translations are pulled from Crowdin.
#
# To work with us on translations, join this project:
# https://translate.discourse.org/

ko:
  js:
    discourse_automation:
<<<<<<< HEAD
      create: 생성
      update: 업데이트
      select_script: 스크립트 선택
      select_trigger: 트리거 선택
      no_automation_yet: 아직 생성된 자동화가 없습니다. 시작하려면 아래 옵션을 선택하세요.
=======
      back: 뒤로
      edit: 편집
      select_script: 스크립트 선택
      select_trigger: 트리거 선택
>>>>>>> 3cac9432
      edit_automation:
        fields_section:
          title: 스크립트 옵션
      destroy_automation:
        confirm: "정말 `%{name}`을(를) 삭제하시겠습니까?"
      fields:
        user:
          label: 사용자
        pm:
          title:
            label: 제목
          raw:
            label: 본문
        pms:
          title:
            label: 제목
          raw:
            label: 바디
        group:
          label: 그룹
        text:
          label: 텍스트
      triggerables:
        user_badge_granted:
          fields:
            badge:
              label: 배지
        stalled_topic:
          durations:
            P2W: "2주"
            P3M: "3개월"
            P6M: "6개월"
            P1Y: "1년"
        recurring:
          every: 매
          frequencies:
            minute: 정말 `%{name}`을(를) 삭제하시겠습니까?
            hour: 시간
            day: 일
            week: 주
            month: 월
            year: 년
          fields:
            recurrence:
              label: 반복
        stalled_wiki:
          durations:
            P2W: "2주"
            P3M: "3개월"
            P6M: "6개월"
            P1Y: "1년"
        topic:
          fields:
            restricted_topic:
              label: 토픽 ID
        post_created_edited:
          fields:
            restricted_tags:
              label: 태그
            restricted_categories:
              label: 카테고리
          created: 생성됨
          with_images: 이미지
          with_links: 링크
          with_code: 코드
          with_uploads: 업로드된 파일
        category_created_edited:
          fields:
            restricted_category:
              label: 상위 카테고리
        pm_created:
          fields:
            restricted_user:
              label: 사용자들
            restricted_group:
              label: 그룹
        after_post_cook:
          fields:
            restricted_category:
              label: 카테고리
            restricted_tags:
              label: 태그
      scriptables:
        auto_tag_topic:
          fields:
            tags:
              label: 태그
        post:
          fields:
            topic:
              label: 토픽 ID
        group_category_notification_default:
          fields:
            group:
              label: 그룹
        user_global_notice:
          fields:
            level:
              label: 레벨
          levels:
            info: 정보
            success: 성공
            error: 에러
        user_group_membership_through_badge:
          fields:
            group:
              label: 그룹
            badge:
              label: 배지
        suspend_user_by_email:
          fields:
            actor:
              label: 사용자
        pin_topic:
          fields:
            pinnable_topic:
              label: 토픽 ID
        banner_topic:
          fields:
            topic_id:
              label: 토픽 ID
            user:
              label: 사용자
        close_topic:
          fields:
            topic:
              label: 토픽 ID
            user:
              label: 사용자
      models:
        trigger:
          name:
            label: Trigger
        automation:
          name:
            label: 그룹명
          trigger:
            label: Trigger
          version:
            label: 버전
          status:
            label: 상태
          enabled:
            label: 활성화
          disabled:
            label: 비활성<|MERGE_RESOLUTION|>--- conflicted
+++ resolved
@@ -7,18 +7,10 @@
 ko:
   js:
     discourse_automation:
-<<<<<<< HEAD
-      create: 생성
-      update: 업데이트
-      select_script: 스크립트 선택
-      select_trigger: 트리거 선택
-      no_automation_yet: 아직 생성된 자동화가 없습니다. 시작하려면 아래 옵션을 선택하세요.
-=======
       back: 뒤로
       edit: 편집
       select_script: 스크립트 선택
       select_trigger: 트리거 선택
->>>>>>> 3cac9432
       edit_automation:
         fields_section:
           title: 스크립트 옵션
