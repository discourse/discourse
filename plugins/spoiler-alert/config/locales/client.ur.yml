--- conflicted
+++ resolved
@@ -5,14 +5,11 @@
 # https://translate.discourse.org/
 
 ur:
-<<<<<<< HEAD
-=======
   admin_js:
     admin:
       site_settings:
         categories:
           spoiler_alert: "ڈسکورس سپوئلر الرٹ"
->>>>>>> 3cac9432
   js:
     spoiler:
       title: بلر سپوئلر
