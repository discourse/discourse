--- conflicted
+++ resolved
@@ -4,11 +4,7 @@
   addTagDecorateCallback,
 } from "discourse/lib/to-markdown";
 import applySpoiler from "discourse/plugins/spoiler-alert/lib/apply-spoiler";
-<<<<<<< HEAD
-import richEditorExtension from "discourse/plugins/spoiler-alert/lib/rich-editor-extension";
-=======
 import richEditorExtension from "../lib/rich-editor-extension";
->>>>>>> 623f02af
 
 function spoil(element) {
   element.querySelectorAll(".spoiler").forEach((spoiler) => {
@@ -50,10 +46,6 @@
       return text.trim();
     }
   });
-<<<<<<< HEAD
-
-=======
->>>>>>> 623f02af
   api.registerRichEditorExtension(richEditorExtension);
 }
 
