--- conflicted
+++ resolved
@@ -15,17 +15,10 @@
         "channel",
         fabricators.chatChannel({ chatable_type: "Category" })
       );
-<<<<<<< HEAD
-      this.channel.setProperties({
-        description: "Important stuff is announced here.",
-        title: "announcements",
-        meta: { can_join_chat_channel: true },
-      });
-=======
 
       this.channel.description = "Important stuff is announced here.";
       this.channel.title = "announcements";
->>>>>>> 7560c065
+      this.channel.meta: { can_join_chat_channel: true },
       this.currentUser.set("has_chat_enabled", true);
       this.siteSettings.chat_enabled = true;
     });
