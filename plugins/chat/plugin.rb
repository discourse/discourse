--- conflicted
+++ resolved
@@ -37,174 +37,6 @@
 after_initialize do
   register_seedfu_fixtures(Rails.root.join("plugins", "chat", "db", "fixtures"))
 
-<<<<<<< HEAD
-  load File.expand_path(
-         "../app/controllers/admin/admin_incoming_chat_webhooks_controller.rb",
-         __FILE__,
-       )
-  load File.expand_path("../app/helpers/with_service_helper.rb", __FILE__)
-  load File.expand_path("../app/controllers/chat_base_controller.rb", __FILE__)
-  load File.expand_path("../app/controllers/chat_controller.rb", __FILE__)
-  load File.expand_path("../app/controllers/emojis_controller.rb", __FILE__)
-  load File.expand_path("../app/controllers/direct_messages_controller.rb", __FILE__)
-  load File.expand_path("../app/controllers/incoming_chat_webhooks_controller.rb", __FILE__)
-  load File.expand_path("../app/models/concerns/chatable.rb", __FILE__)
-  load File.expand_path("../app/models/deleted_chat_user.rb", __FILE__)
-  load File.expand_path("../app/models/user_chat_channel_membership.rb", __FILE__)
-  load File.expand_path("../app/models/chat_channel.rb", __FILE__)
-  load File.expand_path("../app/models/chat_channel_archive.rb", __FILE__)
-  load File.expand_path("../app/models/chat_draft.rb", __FILE__)
-  load File.expand_path("../app/models/chat_message.rb", __FILE__)
-  load File.expand_path("../app/models/chat_message_reaction.rb", __FILE__)
-  load File.expand_path("../app/models/chat_message_revision.rb", __FILE__)
-  load File.expand_path("../app/models/chat_mention.rb", __FILE__)
-  load File.expand_path("../app/models/chat_thread.rb", __FILE__)
-  load File.expand_path("../app/models/chat_upload.rb", __FILE__)
-  load File.expand_path("../app/models/chat_webhook_event.rb", __FILE__)
-  load File.expand_path("../app/models/direct_message_channel.rb", __FILE__)
-  load File.expand_path("../app/models/direct_message.rb", __FILE__)
-  load File.expand_path("../app/models/direct_message_user.rb", __FILE__)
-  load File.expand_path("../app/models/incoming_chat_webhook.rb", __FILE__)
-  load File.expand_path("../app/models/reviewable_chat_message.rb", __FILE__)
-  load File.expand_path("../app/models/chat_view.rb", __FILE__)
-  load File.expand_path("../app/models/category_channel.rb", __FILE__)
-  load File.expand_path("../app/serializers/chat_message_user_serializer.rb", __FILE__)
-  load File.expand_path("../app/serializers/structured_channel_serializer.rb", __FILE__)
-  load File.expand_path("../app/serializers/chat_webhook_event_serializer.rb", __FILE__)
-  load File.expand_path("../app/serializers/chat_in_reply_to_serializer.rb", __FILE__)
-  load File.expand_path("../app/serializers/base_chat_channel_membership_serializer.rb", __FILE__)
-  load File.expand_path("../app/serializers/user_chat_channel_membership_serializer.rb", __FILE__)
-  load File.expand_path("../app/serializers/chat_message_serializer.rb", __FILE__)
-  load File.expand_path("../app/serializers/chat_channel_serializer.rb", __FILE__)
-  load File.expand_path("../app/serializers/chat_channel_index_serializer.rb", __FILE__)
-  load File.expand_path("../app/serializers/chat_channel_search_serializer.rb", __FILE__)
-  load File.expand_path("../app/serializers/chat_thread_original_message_serializer.rb", __FILE__)
-  load File.expand_path("../app/serializers/chat_thread_serializer.rb", __FILE__)
-  load File.expand_path("../app/serializers/chat_view_serializer.rb", __FILE__)
-  load File.expand_path(
-         "../app/serializers/user_with_custom_fields_and_status_serializer.rb",
-         __FILE__,
-       )
-  load File.expand_path("../app/serializers/direct_message_serializer.rb", __FILE__)
-  load File.expand_path("../app/serializers/incoming_chat_webhook_serializer.rb", __FILE__)
-  load File.expand_path("../app/serializers/admin_chat_index_serializer.rb", __FILE__)
-  load File.expand_path("../app/serializers/user_chat_message_bookmark_serializer.rb", __FILE__)
-  load File.expand_path("../app/serializers/reviewable_chat_message_serializer.rb", __FILE__)
-  load File.expand_path("../app/services/base.rb", __FILE__)
-  load File.expand_path("../lib/chat_channel_fetcher.rb", __FILE__)
-  load File.expand_path("../lib/chat_channel_hashtag_data_source.rb", __FILE__)
-  load File.expand_path("../lib/chat_mailer.rb", __FILE__)
-  load File.expand_path("../lib/chat_message_creator.rb", __FILE__)
-  load File.expand_path("../lib/chat_message_processor.rb", __FILE__)
-  load File.expand_path("../lib/chat_message_updater.rb", __FILE__)
-  load File.expand_path("../lib/chat_message_rate_limiter.rb", __FILE__)
-  load File.expand_path("../lib/chat_message_reactor.rb", __FILE__)
-  load File.expand_path("../lib/chat_message_mentions.rb", __FILE__)
-  load File.expand_path("../lib/chat_notifier.rb", __FILE__)
-  load File.expand_path("../lib/chat_seeder.rb", __FILE__)
-  load File.expand_path("../lib/chat_statistics.rb", __FILE__)
-  load File.expand_path("../lib/chat_transcript_service.rb", __FILE__)
-  load File.expand_path("../lib/duplicate_message_validator.rb", __FILE__)
-  load File.expand_path("../lib/message_mover.rb", __FILE__)
-  load File.expand_path("../lib/chat_channel_membership_manager.rb", __FILE__)
-  load File.expand_path("../lib/chat_message_bookmarkable.rb", __FILE__)
-  load File.expand_path("../lib/chat_channel_archive_service.rb", __FILE__)
-  load File.expand_path("../lib/chat_review_queue.rb", __FILE__)
-  load File.expand_path("../lib/direct_message_channel_creator.rb", __FILE__)
-  load File.expand_path("../lib/guardian_extensions.rb", __FILE__)
-  load File.expand_path("../lib/extensions/user_option_extension.rb", __FILE__)
-  load File.expand_path("../lib/extensions/user_notifications_extension.rb", __FILE__)
-  load File.expand_path("../lib/extensions/user_email_extension.rb", __FILE__)
-  load File.expand_path("../lib/extensions/category_extension.rb", __FILE__)
-  load File.expand_path("../lib/extensions/user_extension.rb", __FILE__)
-  load File.expand_path("../lib/slack_compatibility.rb", __FILE__)
-  load File.expand_path("../lib/post_notification_handler.rb", __FILE__)
-  load File.expand_path("../lib/secure_uploads_compatibility.rb", __FILE__)
-  load File.expand_path("../lib/service_runner.rb", __FILE__)
-  load File.expand_path("../lib/steps_inspector.rb", __FILE__)
-  load File.expand_path("../app/jobs/regular/kick_users_from_channel.rb", __FILE__)
-  load File.expand_path("../app/jobs/regular/auto_join_channel_memberships.rb", __FILE__)
-  load File.expand_path("../app/jobs/regular/auto_join_channel_batch.rb", __FILE__)
-  load File.expand_path(
-         "../app/jobs/regular/auto_remove_membership_handle_category_updated.rb",
-         __FILE__,
-       )
-  load File.expand_path(
-         "../app/jobs/regular/auto_remove_membership_handle_user_removed_from_group.rb",
-         __FILE__,
-       )
-  load File.expand_path(
-         "../app/jobs/regular/auto_remove_membership_handle_chat_allowed_groups_change.rb",
-         __FILE__,
-       )
-  load File.expand_path(
-         "../app/jobs/regular/auto_remove_membership_handle_destroyed_group.rb",
-         __FILE__,
-       )
-  load File.expand_path("../app/jobs/regular/process_chat_message.rb", __FILE__)
-  load File.expand_path("../app/jobs/regular/chat_channel_archive.rb", __FILE__)
-  load File.expand_path("../app/jobs/regular/chat_channel_delete.rb", __FILE__)
-  load File.expand_path("../app/jobs/regular/chat_notify_mentioned.rb", __FILE__)
-  load File.expand_path("../app/jobs/regular/chat_notify_watching.rb", __FILE__)
-  load File.expand_path("../app/jobs/regular/update_channel_user_count.rb", __FILE__)
-  load File.expand_path("../app/jobs/regular/delete_user_messages.rb", __FILE__)
-  load File.expand_path("../app/jobs/regular/send_message_notifications.rb", __FILE__)
-  load File.expand_path("../app/jobs/scheduled/delete_old_chat_messages.rb", __FILE__)
-  load File.expand_path("../app/jobs/scheduled/update_user_counts_for_chat_channels.rb", __FILE__)
-  load File.expand_path("../app/jobs/scheduled/email_chat_notifications.rb", __FILE__)
-  load File.expand_path("../app/jobs/scheduled/auto_join_users.rb", __FILE__)
-  load File.expand_path("../app/jobs/scheduled/chat_periodical_updates.rb", __FILE__)
-  load File.expand_path("../app/jobs/service_job.rb", __FILE__)
-  load File.expand_path("../app/services/chat_publisher.rb", __FILE__)
-  load File.expand_path("../app/services/trash_channel.rb", __FILE__)
-  load File.expand_path("../app/services/update_channel.rb", __FILE__)
-  load File.expand_path("../app/services/update_channel_status.rb", __FILE__)
-  load File.expand_path("../app/services/chat_message_destroyer.rb", __FILE__)
-  load File.expand_path("../app/services/update_user_last_read.rb", __FILE__)
-  load File.expand_path("../app/services/lookup_thread.rb", __FILE__)
-  load File.expand_path(
-         "../app/services/auto_remove/handle_chat_allowed_groups_change.rb",
-         __FILE__,
-       )
-  load File.expand_path("../app/services/auto_remove/handle_user_removed_from_group.rb", __FILE__)
-  load File.expand_path("../app/services/auto_remove/handle_category_updated.rb", __FILE__)
-  load File.expand_path("../app/services/auto_remove/handle_destroyed_group.rb", __FILE__)
-  load File.expand_path("../app/services/actions/publish_auto_removed_user.rb", __FILE__)
-  load File.expand_path("../app/services/actions/calculate_memberships_for_removal.rb", __FILE__)
-  load File.expand_path("../app/services/actions/remove_memberships.rb", __FILE__)
-  load File.expand_path("../app/controllers/api_controller.rb", __FILE__)
-  load File.expand_path("../app/controllers/api/chat_channels_controller.rb", __FILE__)
-  load File.expand_path("../app/controllers/api/chat_current_user_channels_controller.rb", __FILE__)
-  load File.expand_path(
-         "../app/controllers/api/chat_channels_current_user_membership_controller.rb",
-         __FILE__,
-       )
-  load File.expand_path("../app/controllers/api/chat_channels_memberships_controller.rb", __FILE__)
-  load File.expand_path(
-         "../app/controllers/api/chat_channels_messages_moves_controller.rb",
-         __FILE__,
-       )
-  load File.expand_path("../app/controllers/api/chat_channels_archives_controller.rb", __FILE__)
-  load File.expand_path("../app/controllers/api/chat_channels_status_controller.rb", __FILE__)
-  load File.expand_path(
-         "../app/controllers/api/chat_channels_current_user_notifications_settings_controller.rb",
-         __FILE__,
-       )
-  load File.expand_path("../app/controllers/api/category_chatables_controller.rb", __FILE__)
-  load File.expand_path("../app/controllers/api/hints_controller.rb", __FILE__)
-  load File.expand_path("../app/controllers/api/chat_channel_threads_controller.rb", __FILE__)
-  load File.expand_path("../app/controllers/api/chat_chatables_controller.rb", __FILE__)
-  load File.expand_path("../app/queries/chat_channel_unreads_query.rb", __FILE__)
-  load File.expand_path("../app/queries/chat_channel_memberships_query.rb", __FILE__)
-
-  if Discourse.allow_dev_populate?
-    load File.expand_path("../lib/discourse_dev/public_channel.rb", __FILE__)
-    load File.expand_path("../lib/discourse_dev/direct_channel.rb", __FILE__)
-    load File.expand_path("../lib/discourse_dev/message.rb", __FILE__)
-  end
-
-=======
->>>>>>> 0a06974a
   UserNotifications.append_view_path(File.expand_path("../app/views", __FILE__))
 
   register_category_custom_field_type(Chat::HAS_CHAT_ENABLED, :boolean)
@@ -458,7 +290,7 @@
 
     if name == :chat_allowed_groups
       Jobs.enqueue(
-        :auto_remove_membership_handle_chat_allowed_groups_change,
+        Jobs::Chat::AutoRemoveMembershipHandleChatAllowedGroupsChange,
         new_allowed_groups: new_value,
       )
     end
@@ -470,7 +302,10 @@
   end
 
   on(:group_destroyed) do |group, user_ids|
-    Jobs.enqueue(:auto_remove_membership_handle_destroyed_group, destroyed_group_user_ids: user_ids)
+    Jobs.enqueue(
+      Jobs::Chat::AutoRemoveMembershipHandleDestroyedGroup,
+      destroyed_group_user_ids: user_ids,
+    )
   end
 
   register_presence_channel_prefix("chat") do |channel_name|
@@ -550,120 +385,18 @@
   end
 
   on(:user_removed_from_group) do |user, group|
-    Jobs.enqueue(:auto_remove_membership_handle_user_removed_from_group, user_id: user.id)
+    Jobs.enqueue(Jobs::Chat::AutoRemoveMembershipHandleUserRemovedFromGroup, user_id: user.id)
   end
 
   on(:category_updated) do |category|
     # TODO(roman): remove early return after 2.9 release.
     # There's a bug on core where this event is triggered with an `#update` result (true/false)
-<<<<<<< HEAD
-    if category.is_a?(Category) && category_channel = ChatChannel.find_by(chatable: category)
+    if category.is_a?(Category) && category_channel = Chat::Channel.find_by(chatable: category)
       if category_channel.auto_join_users
-        Chat::ChatChannelMembershipManager.new(
-          category_channel,
-        ).enforce_automatic_channel_memberships
-      end
-
-      Jobs.enqueue(:auto_remove_membership_handle_category_updated, category_id: category.id)
-    end
-  end
-
-  Chat::Engine.routes.draw do
-    namespace :api, defaults: { format: :json } do
-      get "/chatables" => "chat_chatables#index"
-      get "/channels" => "chat_channels#index"
-      get "/channels/me" => "chat_current_user_channels#index"
-      post "/channels" => "chat_channels#create"
-      delete "/channels/:channel_id" => "chat_channels#destroy"
-      put "/channels/:channel_id" => "chat_channels#update"
-      get "/channels/:channel_id" => "chat_channels#show"
-      put "/channels/:channel_id/status" => "chat_channels_status#update"
-      post "/channels/:channel_id/messages/moves" => "chat_channels_messages_moves#create"
-      post "/channels/:channel_id/archives" => "chat_channels_archives#create"
-      get "/channels/:channel_id/memberships" => "chat_channels_memberships#index"
-      delete "/channels/:channel_id/memberships/me" =>
-               "chat_channels_current_user_membership#destroy"
-      post "/channels/:channel_id/memberships/me" => "chat_channels_current_user_membership#create"
-      put "/channels/:channel_id/notifications-settings/me" =>
-            "chat_channels_current_user_notifications_settings#update"
-
-      # Category chatables controller hints. Only used by staff members, we don't want to leak category permissions.
-      get "/category-chatables/:id/permissions" => "category_chatables#permissions",
-          :format => :json,
-          :constraints => StaffConstraint.new
-
-      # Hints for JIT warnings.
-      get "/mentions/groups" => "hints#check_group_mentions", :format => :json
-
-      get "/channels/:channel_id/threads/:thread_id" => "chat_channel_threads#show"
-    end
-
-    # direct_messages_controller routes
-    get "/direct_messages" => "direct_messages#index"
-    post "/direct_messages/create" => "direct_messages#create"
-
-    # incoming_webhooks_controller routes
-    post "/hooks/:key" => "incoming_chat_webhooks#create_message"
-
-    # incoming_webhooks_controller routes
-    post "/hooks/:key/slack" => "incoming_chat_webhooks#create_message_slack_compatible"
-
-    # chat_controller routes
-    get "/" => "chat#respond"
-    get "/browse" => "chat#respond"
-    get "/browse/all" => "chat#respond"
-    get "/browse/closed" => "chat#respond"
-    get "/browse/open" => "chat#respond"
-    get "/browse/archived" => "chat#respond"
-    get "/draft-channel" => "chat#respond"
-    post "/enable" => "chat#enable_chat"
-    post "/disable" => "chat#disable_chat"
-    post "/dismiss-retention-reminder" => "chat#dismiss_retention_reminder"
-    get "/:chat_channel_id/messages" => "chat#messages"
-    get "/message/:message_id" => "chat#message_link"
-    put ":chat_channel_id/edit/:message_id" => "chat#edit_message"
-    put ":chat_channel_id/react/:message_id" => "chat#react"
-    delete "/:chat_channel_id/:message_id" => "chat#delete"
-    put "/:chat_channel_id/:message_id/rebake" => "chat#rebake"
-    post "/:chat_channel_id/:message_id/flag" => "chat#flag"
-    post "/:chat_channel_id/quote" => "chat#quote_messages"
-    put "/:chat_channel_id/restore/:message_id" => "chat#restore"
-    get "/lookup/:message_id" => "chat#lookup_message"
-    put "/:chat_channel_id/read/:message_id" => "chat#update_user_last_read"
-    put "/user_chat_enabled/:user_id" => "chat#set_user_chat_status"
-    put "/:chat_channel_id/invite" => "chat#invite_users"
-    post "/drafts" => "chat#set_draft"
-    post "/:chat_channel_id" => "chat#create_message"
-    put "/flag" => "chat#flag"
-    get "/emojis" => "emojis#index"
-
-    base_c_route = "/c/:channel_title/:channel_id"
-    get base_c_route => "chat#respond", :as => "channel"
-    get "#{base_c_route}/:message_id" => "chat#respond"
-
-    %w[info info/about info/members info/settings].each do |route|
-      get "#{base_c_route}/#{route}" => "chat#respond"
-    end
-
-    # /channel -> /c redirects
-    get "/channel/:channel_id", to: redirect("/chat/c/-/%{channel_id}")
-
-    get "#{base_c_route}/t/:thread_id" => "chat#respond"
-
-    base_channel_route = "/channel/:channel_id/:channel_title"
-    redirect_base = "/chat/c/%{channel_title}/%{channel_id}"
-
-    get base_channel_route, to: redirect(redirect_base)
-
-    %w[info info/about info/members info/settings].each do |route|
-      get "#{base_channel_route}/#{route}", to: redirect("#{redirect_base}/#{route}")
-=======
-    return if !category.is_a?(Category)
-    category_channel = Chat::Channel.find_by(auto_join_users: true, chatable: category)
-
-    if category_channel
-      Chat::ChannelMembershipManager.new(category_channel).enforce_automatic_channel_memberships
->>>>>>> 0a06974a
+        Chat::ChannelMembershipManager.new(category_channel).enforce_automatic_channel_memberships
+      end
+
+      Jobs.enqueue(Jobs::Chat::AutoRemoveMembershipHandleCategoryUpdated, category_id: category.id)
     end
   end
 
