# frozen_string_literal: true

##
# When we are attempting to notify users based on a message we have to take
# into account the following:
#
# * Individual user mentions like @alfred
# * Group mentions that include N users such as @support
# * Global @here and @all mentions
# * Users watching the channel via UserChatChannelMembership
#
# For various reasons a mention may not notify a user:
#
# * The target user of the mention is ignoring or muting the user who created the message
# * The target user either cannot chat or cannot see the chat channel, in which case
#   they are defined as `unreachable`
# * The target user is not a member of the channel, in which case they are defined
#   as `welcome_to_join`
# * In the case of global @here and @all mentions users with the preference
#   `ignore_channel_wide_mention` set to true will not be notified
#
# For any users that fall under the `unreachable` or `welcome_to_join` umbrellas
# we send a MessageBus message to the UI and to inform the creating user. The
# creating user can invite any `welcome_to_join` users to the channel. Target
# users who are ignoring or muting the creating user _do not_ fall into this bucket.
#
# The ignore/mute filtering is also applied via the ChatNotifyWatching job,
# which prevents desktop / push notifications being sent.
class Chat::ChatNotifier
  class << self
    def user_has_seen_message?(membership, chat_message_id)
      (membership.last_read_message_id || 0) >= chat_message_id
    end

    def push_notification_tag(type, chat_channel_id)
      "#{Discourse.current_hostname}-chat-#{type}-#{chat_channel_id}"
    end

    def notify_edit(chat_message:, timestamp:)
      new(chat_message, timestamp).notify_edit
    end

    def notify_new(chat_message:, timestamp:)
      new(chat_message, timestamp).notify_new
    end
  end

  def initialize(chat_message, timestamp)
    @chat_message = chat_message
    @timestamp = timestamp
    @chat_channel = @chat_message.chat_channel
    @user = @chat_message.user
  end

  ### Public API

  def notify_new
    to_notify = list_users_to_notify
    mentioned_user_ids = to_notify.extract!(:all_mentioned_user_ids)[:all_mentioned_user_ids]

    mentioned_user_ids.each do |member_id|
      ChatPublisher.publish_new_mention(member_id, @chat_channel.id, @chat_message.id)
    end

    notify_creator_of_inaccessible_mentions(to_notify)

    notify_mentioned_users(to_notify)
    notify_watching_users(except: mentioned_user_ids << @user.id)

    to_notify
  end

  def notify_edit
    existing_notifications =
      ChatMention.includes(:user, :notification).where(chat_message: @chat_message)
    already_notified_user_ids = existing_notifications.map(&:user_id)

    to_notify = list_users_to_notify
    mentioned_user_ids = to_notify.extract!(:all_mentioned_user_ids)[:all_mentioned_user_ids]

    needs_deletion = already_notified_user_ids - mentioned_user_ids
    needs_deletion.each do |user_id|
      chat_mention = existing_notifications.detect { |n| n.user_id == user_id }
      chat_mention.notification.destroy!
      chat_mention.destroy!
    end

    needs_notification_ids = mentioned_user_ids - already_notified_user_ids
    return if needs_notification_ids.blank?

    notify_creator_of_inaccessible_mentions(to_notify)

    notify_mentioned_users(to_notify, already_notified_user_ids: already_notified_user_ids)

    to_notify
  end

  private

  def list_users_to_notify
    direct_mentions_count = direct_mentions_from_cooked.length
    group_mentions_count = group_name_mentions.length

    skip_notifications =
      (direct_mentions_count + group_mentions_count) >
        SiteSetting.max_mentions_per_chat_message

    {}.tap do |to_notify|
      # The order of these methods is the precedence
      # between different mention types.

      already_covered_ids = []

      expand_direct_mentions(to_notify, already_covered_ids, skip_notifications)
      expand_group_mentions(to_notify, already_covered_ids, skip_notifications)
      expand_here_mention(to_notify, already_covered_ids, skip_notifications)
      expand_global_mention(to_notify, already_covered_ids, skip_notifications)

      filter_users_ignoring_or_muting_creator(to_notify, already_covered_ids)

      to_notify[:all_mentioned_user_ids] = already_covered_ids
    end
  end

  def chat_users
    users =
      User.includes(:do_not_disturb_timings, :push_subscriptions, :user_chat_channel_memberships)

    users
      .distinct
      .joins("LEFT OUTER JOIN user_chat_channel_memberships uccm ON uccm.user_id = users.id")
      .joins(:user_option)
      .real
      .not_suspended
      .where(user_options: { chat_enabled: true })
      .where.not(username_lower: @user.username.downcase)
  end

  def rest_of_the_channel
    chat_users.where(
      user_chat_channel_memberships: {
        following: true,
        chat_channel_id: @chat_channel.id,
      },
    )
  end

  def members_accepting_channel_wide_notifications
    rest_of_the_channel.where(user_options: { ignore_channel_wide_mention: [false, nil] })
  end

  def direct_mentions_from_cooked
    @direct_mentions_from_cooked ||=
      Nokogiri::HTML5.fragment(@chat_message.cooked).css(".mention").map(&:text)
  end

  def normalized_mentions(mentions)
    mentions.reduce([]) do |memo, mention|
      %w[@here @all].include?(mention.downcase) ? memo : (memo << mention[1..-1].downcase)
    end
  end

  def expand_global_mention(to_notify, already_covered_ids, skip)
    typed_global_mention = direct_mentions_from_cooked.include?("@all")

<<<<<<< HEAD
    if typed_global_mention && !skip
=======
    if typed_global_mention && @chat_channel.allow_channel_wide_mentions
>>>>>>> e5a18ddd
      to_notify[:global_mentions] = members_accepting_channel_wide_notifications
        .where.not(username_lower: normalized_mentions(direct_mentions_from_cooked))
        .where.not(id: already_covered_ids)
        .pluck(:id)

      already_covered_ids.concat(to_notify[:global_mentions])
    else
      to_notify[:global_mentions] = []
    end
  end

  def expand_here_mention(to_notify, already_covered_ids, skip)
    typed_here_mention = direct_mentions_from_cooked.include?("@here")

<<<<<<< HEAD
    if typed_here_mention && !skip
=======
    if typed_here_mention && @chat_channel.allow_channel_wide_mentions
>>>>>>> e5a18ddd
      to_notify[:here_mentions] = members_accepting_channel_wide_notifications
        .where("last_seen_at > ?", 5.minutes.ago)
        .where.not(username_lower: normalized_mentions(direct_mentions_from_cooked))
        .where.not(id: already_covered_ids)
        .pluck(:id)

      already_covered_ids.concat(to_notify[:here_mentions])
    else
      to_notify[:here_mentions] = []
    end
  end

  def group_users_to_notify(users)
    potential_participants, unreachable =
      users.partition do |user|
        guardian = Guardian.new(user)
        guardian.can_chat?(user) && guardian.can_see_chat_channel?(@chat_channel)
      end

    participants, welcome_to_join =
      potential_participants.partition do |participant|
        participant.user_chat_channel_memberships.any? do |m|
          predicate = m.chat_channel_id == @chat_channel.id
          predicate = predicate && m.following == true if @chat_channel.public_channel?
          predicate
        end
      end

    {
      already_participating: participants || [],
      welcome_to_join: welcome_to_join || [],
      unreachable: unreachable || [],
    }
  end

  def expand_direct_mentions(to_notify, already_covered_ids, skip)
    if skip
      direct_mentions = []
    else
      direct_mentions =
        chat_users
          .where(username_lower: normalized_mentions(direct_mentions_from_cooked))
          .where.not(id: already_covered_ids)
    end

    grouped = group_users_to_notify(direct_mentions)

    to_notify[:direct_mentions] = grouped[:already_participating].map(&:id)
    to_notify[:welcome_to_join] = grouped[:welcome_to_join]
    to_notify[:unreachable] = grouped[:unreachable]
    already_covered_ids.concat(to_notify[:direct_mentions])
  end

  def group_name_mentions
    @group_mentions_from_cooked ||=
      normalized_mentions(
        Nokogiri::HTML5.fragment(@chat_message.cooked).css(".mention-group").map(&:text),
      )
  end

  def visible_groups
    @visible_groups ||=
        Group
          .where("LOWER(name) IN (?)", group_name_mentions)
          .visible_groups(@user)
  end

  def expand_group_mentions(to_notify, already_covered_ids, skip)
    return [] if skip || visible_groups.empty?

    mentionable_groups = Group
      .mentionable(@user, include_public: false)
      .where(id: visible_groups.map(&:id))

    mentions_disabled = visible_groups - mentionable_groups

    too_many_members, mentionable = mentionable_groups.partition do |group|
      group.user_count > SiteSetting.max_users_notified_per_group_mention
    end

    to_notify[:group_mentions_disabled] = mentions_disabled
    to_notify[:too_many_members] = too_many_members

    mentionable.each { |g| to_notify[g.name.downcase] = [] }

    reached_by_group =
      chat_users.joins(:groups).where(groups: mentionable).where.not(id: already_covered_ids)

    grouped = group_users_to_notify(reached_by_group)

    grouped[:already_participating].each do |user|
      # When a user is a member of multiple mentioned groups,
      # the most far to the left should take precedence.
      ordered_group_names = group_name_mentions & mentionable.map { |mg| mg.name.downcase }
      user_group_names = user.groups.map { |ug| ug.name.downcase }
      group_name = ordered_group_names.detect { |gn| user_group_names.include?(gn) }

      to_notify[group_name] << user.id
      already_covered_ids << user.id
    end

    to_notify[:welcome_to_join] = to_notify[:welcome_to_join].concat(grouped[:welcome_to_join])
    to_notify[:unreachable] = to_notify[:unreachable].concat(grouped[:unreachable])
  end

  def notify_creator_of_inaccessible_mentions(to_notify)
    inaccessible = to_notify.extract!(:unreachable, :welcome_to_join, :too_many_members, :group_mentions_disabled)
    return if inaccessible.values.all?(&:blank?)

    ChatPublisher.publish_inaccessible_mentions(
      @user.id,
      @chat_message,
      inaccessible[:unreachable].to_a,
      inaccessible[:welcome_to_join].to_a,
      inaccessible[:too_many_members].to_a,
      inaccessible[:group_mentions_disabled].to_a
    )
  end

  # Filters out users from global, here, group, and direct mentions that are
  # ignoring or muting the creator of the message, so they will not receive
  # a notification via the ChatNotifyMentioned job and are not prompted for
  # invitation by the creator.
  def filter_users_ignoring_or_muting_creator(to_notify, already_covered_ids)
    screen_targets = already_covered_ids.concat(to_notify[:welcome_to_join].map(&:id))

    return if screen_targets.blank?

    screener = UserCommScreener.new(acting_user: @user, target_user_ids: screen_targets)
    to_notify
      .except(:unreachable, :welcome_to_join)
      .each do |key, user_ids|
        to_notify[key] = user_ids.reject do |user_id|
          screener.ignoring_or_muting_actor?(user_id)
        end
      end

    # :welcome_to_join contains users because it's serialized by MB.
    to_notify[:welcome_to_join] = to_notify[:welcome_to_join].reject do |user|
      screener.ignoring_or_muting_actor?(user.id)
    end

    already_covered_ids.reject! do |already_covered|
      screener.ignoring_or_muting_actor?(already_covered)
    end
  end

  def notify_mentioned_users(to_notify, already_notified_user_ids: [])
    Jobs.enqueue(
      :chat_notify_mentioned,
      {
        chat_message_id: @chat_message.id,
        to_notify_ids_map: to_notify.as_json,
        already_notified_user_ids: already_notified_user_ids,
        timestamp: @timestamp.iso8601(6),
      },
    )
  end

  def notify_watching_users(except: [])
    Jobs.enqueue(
      :chat_notify_watching,
      {
        chat_message_id: @chat_message.id,
        except_user_ids: except,
        timestamp: @timestamp.iso8601(6),
      },
    )
  end
end<|MERGE_RESOLUTION|>--- conflicted
+++ resolved
@@ -163,11 +163,7 @@
   def expand_global_mention(to_notify, already_covered_ids, skip)
     typed_global_mention = direct_mentions_from_cooked.include?("@all")
 
-<<<<<<< HEAD
-    if typed_global_mention && !skip
-=======
-    if typed_global_mention && @chat_channel.allow_channel_wide_mentions
->>>>>>> e5a18ddd
+    if typed_global_mention && @chat_channel.allow_channel_wide_mentions && !skip
       to_notify[:global_mentions] = members_accepting_channel_wide_notifications
         .where.not(username_lower: normalized_mentions(direct_mentions_from_cooked))
         .where.not(id: already_covered_ids)
@@ -182,11 +178,7 @@
   def expand_here_mention(to_notify, already_covered_ids, skip)
     typed_here_mention = direct_mentions_from_cooked.include?("@here")
 
-<<<<<<< HEAD
-    if typed_here_mention && !skip
-=======
-    if typed_here_mention && @chat_channel.allow_channel_wide_mentions
->>>>>>> e5a18ddd
+    if typed_here_mention && @chat_channel.allow_channel_wide_mentions && !skip
       to_notify[:here_mentions] = members_accepting_channel_wide_notifications
         .where("last_seen_at > ?", 5.minutes.ago)
         .where.not(username_lower: normalized_mentions(direct_mentions_from_cooked))
