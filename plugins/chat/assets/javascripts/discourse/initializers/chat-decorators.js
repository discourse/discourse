import { decorateGithubOneboxBody } from "discourse/instance-initializers/onebox-decorators";
import { decorateHashtags } from "discourse/lib/hashtag-autocomplete";
import { withPluginApi } from "discourse/lib/plugin-api";
import highlightSyntax from "discourse/lib/highlight-syntax";
import I18n from "I18n";
import DiscourseURL from "discourse/lib/url";
import { samePrefix } from "discourse-common/lib/get-url";
import loadScript from "discourse/lib/load-script";
import { spinnerHTML } from "discourse/helpers/loading-spinner";

export default {
  name: "chat-decorators",

  initializeWithPluginApi(api, container) {
    const siteSettings = container.lookup("service:site-settings");
    const lightboxService = container.lookup("service:lightbox");
    const site = container.lookup("service:site");

    api.decorateChatMessage((element) => decorateGithubOneboxBody(element), {
      id: "onebox-github-body",
    });

    api.decorateChatMessage(
      (element) => {
        element
          .querySelectorAll(".onebox.githubblob li.selected")
          .forEach((line) => {
            const scrollingElement = this._getScrollParent(line, "onebox");

            // most likely a very small file which doesn’t need scrolling
            if (!scrollingElement) {
              return;
            }

            const scrollBarWidth =
              scrollingElement.offsetHeight - scrollingElement.clientHeight;

            scrollingElement.scroll({
              top:
                line.offsetTop +
                scrollBarWidth -
                scrollingElement.offsetHeight / 2 +
                line.offsetHeight / 2,
            });
          });
      },
      {
        id: "onebox-github-scrolling",
      }
    );

    api.decorateChatMessage(
      (element) =>
        highlightSyntax(
          element,
          siteSettings,
          container.lookup("service:session")
        ),
      { id: "highlightSyntax" }
    );

    api.decorateChatMessage(this.renderChatTranscriptDates, {
      id: "transcriptDates",
    });

    api.decorateChatMessage(this.forceLinksToOpenNewTab, {
      id: "linksNewTab",
    });

<<<<<<< HEAD
    if (siteSettings.enable_experimental_lightbox) {
      api.decorateChatMessage(
        (element) => {
          lightboxService.setupLightboxes({
            container: element,
            selector: "img:not(.emoji, .avatar)",
          });
        },
        {
          id: "experimental-chat-lightbox",
        }
        // TODO: Does chat have a hook to clean up?
        // the current lightbox implementation (Magnific) adds listeners to each image
        // but it doesn't look like they were cleaned up. This implementation adds a single
        // listener to the parent element (chat message in this case)
        //
        // Topics have a cleanupStream method that is called when the topic is removed
        // api.cleanupStream(cleanUpLightboxes);
        //
        // The implmentation would look something like this
        // api.cleanupChatStream(lightboxService.cleanupLightboxes);
        //
        // that said, the new lightbox event listners are cleaned up in dom:clean which
        // fires on route transition anyway.
      );
    } else {
      api.decorateChatMessage(
        (element) =>
          this.lightbox(element.querySelectorAll("img:not(.emoji, .avatar)")),
        {
          id: "lightbox",
        }
      );
    }
    api.decorateChatMessage(
      (element) => replaceHashtagIconPlaceholder(element, site),
      { id: "hashtagIcons" }
    );
=======
    api.decorateChatMessage(
      (element) =>
        this.lightbox(element.querySelectorAll("img:not(.emoji, .avatar)")),
      {
        id: "lightbox",
      }
    );

    api.decorateChatMessage((element) => decorateHashtags(element, site), {
      id: "hashtagIcons",
    });
>>>>>>> 999014e8
  },

  _getScrollParent(node, maxParentSelector) {
    if (node === null || node.classList.contains(maxParentSelector)) {
      return null;
    }

    if (node.scrollHeight > node.clientHeight) {
      return node;
    } else {
      return this._getScrollParent(node.parentNode, maxParentSelector);
    }
  },

  renderChatTranscriptDates(element) {
    element.querySelectorAll(".chat-transcript").forEach((transcriptEl) => {
      const dateTimeRaw = transcriptEl.dataset["datetime"];
      const dateTimeLinkEl = transcriptEl.querySelector(
        ".chat-transcript-datetime a"
      );

      // we only show date for first message
      if (!dateTimeLinkEl) {
        return;
      }

      if (dateTimeLinkEl.innerText !== "") {
        // same as highlight, no need to do this for every single message every time
        // any message changes
        return;
      }

      if (this.currentUserTimezone) {
        dateTimeLinkEl.innerText = moment
          .tz(dateTimeRaw, this.currentUserTimezone)
          .format(I18n.t("dates.long_no_year"));
      } else {
        dateTimeLinkEl.innerText = moment(dateTimeRaw).format(
          I18n.t("dates.long_no_year")
        );
      }
    });
  },

  forceLinksToOpenNewTab(element) {
    const links = element.querySelectorAll(
      ".chat-message-text a:not([target='_blank'])"
    );
    for (let linkIndex = 0; linkIndex < links.length; linkIndex++) {
      const link = links[linkIndex];
      if (!DiscourseURL.isInternal(link.href) || !samePrefix(link.href)) {
        link.setAttribute("target", "_blank");
      }
    }
  },

  lightbox(images) {
    loadScript("/javascripts/jquery.magnific-popup.min.js").then(function () {
      $(images).magnificPopup({
        type: "image",
        closeOnContentClick: false,
        mainClass: "mfp-zoom-in",
        tClose: I18n.t("lightbox.close"),
        tLoading: spinnerHTML,
        image: {
          verticalFit: true,
        },
        callbacks: {
          elementParse: (item) => {
            item.src = item.el[0].src;
          },
        },
      });
    });
  },

  initialize(container) {
    if (container.lookup("service:chat").userCanChat) {
      withPluginApi("0.8.42", (api) =>
        this.initializeWithPluginApi(api, container)
      );
    }
  },
};<|MERGE_RESOLUTION|>--- conflicted
+++ resolved
@@ -67,7 +67,6 @@
       id: "linksNewTab",
     });
 
-<<<<<<< HEAD
     if (siteSettings.enable_experimental_lightbox) {
       api.decorateChatMessage(
         (element) => {
@@ -102,23 +101,9 @@
         }
       );
     }
-    api.decorateChatMessage(
-      (element) => replaceHashtagIconPlaceholder(element, site),
-      { id: "hashtagIcons" }
-    );
-=======
-    api.decorateChatMessage(
-      (element) =>
-        this.lightbox(element.querySelectorAll("img:not(.emoji, .avatar)")),
-      {
-        id: "lightbox",
-      }
-    );
-
     api.decorateChatMessage((element) => decorateHashtags(element, site), {
       id: "hashtagIcons",
     });
->>>>>>> 999014e8
   },
 
   _getScrollParent(node, maxParentSelector) {
