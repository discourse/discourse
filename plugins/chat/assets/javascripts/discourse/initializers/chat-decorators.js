import { decorateGithubOneboxBody } from "discourse/initializers/onebox-decorators";
import { replaceHashtagIconPlaceholder } from "discourse/lib/hashtag-autocomplete";
import { withPluginApi } from "discourse/lib/plugin-api";
import highlightSyntax from "discourse/lib/highlight-syntax";
import I18n from "I18n";
import DiscourseURL from "discourse/lib/url";
import { samePrefix } from "discourse-common/lib/get-url";
import loadScript from "discourse/lib/load-script";
import { spinnerHTML } from "discourse/helpers/loading-spinner";

export default {
  name: "chat-decorators",

  initializeWithPluginApi(api, container) {
    const siteSettings = container.lookup("service:site-settings");
<<<<<<< HEAD
    const lightboxService = container.lookup("service:lightbox");

=======
    const site = container.lookup("service:site");
>>>>>>> dad6b618
    api.decorateChatMessage((element) => decorateGithubOneboxBody(element), {
      id: "onebox-github-body",
    });

    api.decorateChatMessage(
      (element) => {
        element
          .querySelectorAll(".onebox.githubblob li.selected")
          .forEach((line) => {
            const scrollingElement = this._getScrollParent(line, "onebox");

            // most likely a very small file which doesn’t need scrolling
            if (!scrollingElement) {
              return;
            }

            const scrollBarWidth =
              scrollingElement.offsetHeight - scrollingElement.clientHeight;

            scrollingElement.scroll({
              top:
                line.offsetTop +
                scrollBarWidth -
                scrollingElement.offsetHeight / 2 +
                line.offsetHeight / 2,
            });
          });
      },
      {
        id: "onebox-github-scrolling",
      }
    );

    api.decorateChatMessage(
      (element) =>
        highlightSyntax(
          element,
          siteSettings,
          container.lookup("service:session")
        ),
      { id: "highlightSyntax" }
    );

    api.decorateChatMessage(this.renderChatTranscriptDates, {
      id: "transcriptDates",
    });

    api.decorateChatMessage(this.forceLinksToOpenNewTab, {
      id: "linksNewTab",
    });

<<<<<<< HEAD
    if (siteSettings.enable_experimental_lightbox) {
      api.decorateChatMessage(
        (element) => {
          lightboxService.setupLightboxes({
            container: element,
            selector: "img:not(.emoji, .avatar)",
          });
        },
        {
          id: "experimental-chat-lightbox",
        }
        // TODO: Does chat have a hook to clean up?
        // the current lightbox implementation (Magnific) adds listeners to each image
        // but it doesn't look like they were cleaned up. This implementation adds a single
        // listener to the parent element (chat message in this case)
        //
        // Topics have a cleanupStream method that is called when the topic is removed
        // api.cleanupStream(cleanUpLightboxes);
        //
        // The implmentation would look something like this
        // api.cleanupChatStream(lightboxService.cleanupLightboxes);
        //
        // that said, the new lightbox event listners are cleaned up in dom:clean which
        // fires on route transition anyway.
      );
    } else {
      api.decorateChatMessage(
        (element) =>
          this.lightbox(element.querySelectorAll("img:not(.emoji, .avatar)")),
        {
          id: "lightbox",
        }
      );
    }
=======
    api.decorateChatMessage(
      (element) =>
        this.lightbox(element.querySelectorAll("img:not(.emoji, .avatar)")),
      {
        id: "lightbox",
      }
    );

    api.decorateChatMessage(
      (element) => replaceHashtagIconPlaceholder(element, site),
      { id: "hashtagIcons" }
    );
>>>>>>> dad6b618
  },

  _getScrollParent(node, maxParentSelector) {
    if (node === null || node.classList.contains(maxParentSelector)) {
      return null;
    }

    if (node.scrollHeight > node.clientHeight) {
      return node;
    } else {
      return this._getScrollParent(node.parentNode, maxParentSelector);
    }
  },

  renderChatTranscriptDates(element) {
    element.querySelectorAll(".chat-transcript").forEach((transcriptEl) => {
      const dateTimeRaw = transcriptEl.dataset["datetime"];
      const dateTimeLinkEl = transcriptEl.querySelector(
        ".chat-transcript-datetime a"
      );

      // we only show date for first message
      if (!dateTimeLinkEl) {
        return;
      }

      if (dateTimeLinkEl.innerText !== "") {
        // same as highlight, no need to do this for every single message every time
        // any message changes
        return;
      }

      if (this.currentUserTimezone) {
        dateTimeLinkEl.innerText = moment
          .tz(dateTimeRaw, this.currentUserTimezone)
          .format(I18n.t("dates.long_no_year"));
      } else {
        dateTimeLinkEl.innerText = moment(dateTimeRaw).format(
          I18n.t("dates.long_no_year")
        );
      }
    });
  },

  forceLinksToOpenNewTab(element) {
    const links = element.querySelectorAll(
      ".chat-message-text a:not([target='_blank'])"
    );
    for (let linkIndex = 0; linkIndex < links.length; linkIndex++) {
      const link = links[linkIndex];
      if (!DiscourseURL.isInternal(link.href) || !samePrefix(link.href)) {
        link.setAttribute("target", "_blank");
      }
    }
  },

  lightbox(images) {
    loadScript("/javascripts/jquery.magnific-popup.min.js").then(function () {
      $(images).magnificPopup({
        type: "image",
        closeOnContentClick: false,
        mainClass: "mfp-zoom-in",
        tClose: I18n.t("lightbox.close"),
        tLoading: spinnerHTML,
        image: {
          verticalFit: true,
        },
        callbacks: {
          elementParse: (item) => {
            item.src = item.el[0].src;
          },
        },
      });
    });
  },

  initialize(container) {
    if (container.lookup("service:chat").userCanChat) {
      withPluginApi("0.8.42", (api) =>
        this.initializeWithPluginApi(api, container)
      );
    }
  },
};<|MERGE_RESOLUTION|>--- conflicted
+++ resolved
@@ -13,12 +13,9 @@
 
   initializeWithPluginApi(api, container) {
     const siteSettings = container.lookup("service:site-settings");
-<<<<<<< HEAD
     const lightboxService = container.lookup("service:lightbox");
+    const site = container.lookup("service:site");
 
-=======
-    const site = container.lookup("service:site");
->>>>>>> dad6b618
     api.decorateChatMessage((element) => decorateGithubOneboxBody(element), {
       id: "onebox-github-body",
     });
@@ -70,7 +67,6 @@
       id: "linksNewTab",
     });
 
-<<<<<<< HEAD
     if (siteSettings.enable_experimental_lightbox) {
       api.decorateChatMessage(
         (element) => {
@@ -105,20 +101,10 @@
         }
       );
     }
-=======
-    api.decorateChatMessage(
-      (element) =>
-        this.lightbox(element.querySelectorAll("img:not(.emoji, .avatar)")),
-      {
-        id: "lightbox",
-      }
-    );
-
     api.decorateChatMessage(
       (element) => replaceHashtagIconPlaceholder(element, site),
       { id: "hashtagIcons" }
     );
->>>>>>> dad6b618
   },
 
   _getScrollParent(node, maxParentSelector) {
