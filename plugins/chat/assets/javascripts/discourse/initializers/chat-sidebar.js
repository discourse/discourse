import { tracked } from "@glimmer/tracking";
import { get } from "@ember/object";
import { service } from "@ember/service";
import { dasherize } from "@ember/string";
import { htmlSafe } from "@ember/template";
import UserStatusMessage from "discourse/components/user-status-message";
import { decorateUsername } from "discourse/helpers/decorate-username-selector";
import { avatarUrl } from "discourse/lib/avatar-utils";
import { bind } from "discourse/lib/decorators";
import { withPluginApi } from "discourse/lib/plugin-api";
import { emojiUnescape } from "discourse/lib/text";
import { escapeExpression } from "discourse/lib/utilities";
import { i18n } from "discourse-i18n";
import ChatModalNewMessage from "discourse/plugins/chat/discourse/components/chat/modal/new-message";
import ChatChannelSidebarLinkMenu from "discourse/plugins/chat/discourse/components/chat-channel-sidebar-link-menu";
import {
  CHAT_PANEL,
  initSidebarState,
} from "discourse/plugins/chat/discourse/lib/init-sidebar-state";

export default {
  name: "chat-sidebar",
  initialize(container) {
    this.chatService = container.lookup("service:chat");

    if (!this.chatService.userCanChat) {
      return;
    }

    this.siteSettings = container.lookup("service:site-settings");
    this.currentUser = container.lookup("service:current-user");

    withPluginApi((api) => {
      const chatStateManager = container.lookup("service:chat-state-manager");

      api.addSidebarPanel(
        (BaseCustomSidebarPanel) =>
          class ChatSidebarPanel extends BaseCustomSidebarPanel {
            key = CHAT_PANEL;
            switchButtonLabel = i18n("sidebar.panels.chat.label");
            switchButtonIcon = "d-chat";

            get switchButtonDefaultUrl() {
              return chatStateManager.lastKnownChatURL || "/chat";
            }
          }
      );

      initSidebarState(api, api.getCurrentUser());
    });

    withPluginApi((api) => {
      const chatChannelsManager = container.lookup(
        "service:chat-channels-manager"
      );
      const chatStateManager = container.lookup("service:chat-state-manager");

      if (this.siteSettings.chat_search_enabled) {
        api.addSidebarSection(
          (BaseCustomSidebarSection, BaseCustomSidebarSectionLink) => {
            const SidebarChatSearchSectionLink = class extends BaseCustomSidebarSectionLink {
              route = "chat.search";
              text = i18n("chat.search.title");
              title = i18n("chat.search.title");
              name = "chat-search";
              prefixType = "icon";
              prefixValue = "magnifying-glass";
            };

            const SidebarChatSearchSection = class extends BaseCustomSidebarSection {
              hideSectionHeader = true;
              name = "chat-search";
              title = "";

              get links() {
                return [new SidebarChatSearchSectionLink()];
              }

              get text() {
                return null;
              }
            };

            return SidebarChatSearchSection;
          },
          CHAT_PANEL
        );
      }

      api.addSidebarSection(
        (BaseCustomSidebarSection, BaseCustomSidebarSectionLink) => {
          const SidebarChatMyThreadsSectionLink = class extends BaseCustomSidebarSectionLink {
            route = "chat.threads";
            text = i18n("chat.my_threads.title");
            title = i18n("chat.my_threads.title");
            name = "user-threads";
            prefixType = "icon";
            prefixValue = "discourse-threads";
            suffixType = "icon";

            constructor() {
              super(...arguments);

              if (container.isDestroyed) {
                return;
              }
            }

            get suffixValue() {
              return chatChannelsManager.allChannels.some(
                (channel) => channel.unreadThreadsCount > 0
              )
                ? "circle"
                : "";
            }

            get suffixCSSClass() {
              return chatChannelsManager.allChannels.some(
                (channel) => channel.tracking.watchedThreadsUnreadCount > 0
              )
                ? "urgent"
                : "unread";
            }
          };

          const SidebarChatMyThreadsSection = class extends BaseCustomSidebarSection {
            @service chatChannelsManager;

            // we only show `My Threads` link
            hideSectionHeader = true;

            name = "user-threads";

            // sidebar API doesn’t let you have undefined values
            // even if you don't show the section’s header
            title = "";

            get links() {
              return [new SidebarChatMyThreadsSectionLink()];
            }

            get text() {
              return null;
            }

            get displaySection() {
              return this.chatChannelsManager.hasThreadedChannels;
            }
          };

          return SidebarChatMyThreadsSection;
        },
        CHAT_PANEL
      );

      if (this.siteSettings.enable_public_channels) {
        api.addSidebarSection(
          (BaseCustomSidebarSection, BaseCustomSidebarSectionLink) => {
            const SidebarChatChannelsSectionLink = class extends BaseCustomSidebarSectionLink {
              hoverType = "icon";
              hoverValue = "ellipsis";
              hoverTitle = i18n("chat.open_channel_menu");

              constructor({ channel, chatService, menuService }) {
                super(...arguments);
                this.channel = channel;
                this.chatService = chatService;
                this.menuService = menuService;
                this.chatStateManager = chatStateManager;
              }

              get name() {
                return dasherize(this.channel.slugifiedTitle);
              }

              get classNames() {
                const classes = [];

                if (this.channel.currentUserMembership.muted) {
                  classes.push("sidebar-section-link--muted");
                }

                if (
                  this.channel.id === this.chatService.activeChannel?.id &&
                  (this.chatStateManager.isDrawerExpanded ||
                    this.chatStateManager.isFullPageActive)
                ) {
                  classes.push("sidebar-section-link--active");
                }

                classes.push(`channel-${this.channel.id}`);

                return classes.join(" ");
              }

              get route() {
                return "chat.channel";
              }

              get models() {
                return this.channel.routeModels;
              }

              get text() {
                return htmlSafe(emojiUnescape(this.channel.escapedTitle));
              }

              get prefixType() {
                return "icon";
              }

              get prefixValue() {
                return "d-chat";
              }

              get prefixColor() {
                return this.channel.chatable.color;
              }

              get title() {
                return this.channel.escapedDescription
                  ? htmlSafe(this.channel.escapedDescription)
                  : `${this.channel.escapedTitle} ${i18n("chat.title")}`;
              }

              get prefixBadge() {
                return this.channel.chatable.read_restricted ? "lock" : "";
              }

              get suffixType() {
                return "icon";
              }

              get suffixValue() {
                return this.channel.tracking.unreadCount > 0 ||
                  // We want to do this so we don't show a blue dot if the user is inside
                  // the channel and a new unread thread comes in.
                  (this.chatService.activeChannel?.id !== this.channel.id &&
                    this.channel.unreadThreadsCountSinceLastViewed > 0)
                  ? "circle"
                  : "";
              }

              get suffixCSSClass() {
                return this.channel.tracking.mentionCount > 0 ||
                  this.channel.tracking.watchedThreadsUnreadCount > 0
                  ? "urgent"
                  : "unread";
              }

              get hoverAction() {
                return (event) => {
                  event.stopPropagation();
                  event.preventDefault();

                  this.menuService.show(
                    event.target.closest(".sidebar-section-link"),
                    {
                      identifier: "chat-channel-menu",
                      component: ChatChannelSidebarLinkMenu,
                      modalForMobile: true,
                      placement: "right",
                      data: { channel: this.channel },
                    }
                  );
                };
              }
            };

            const SidebarChatChannelsSection = class extends BaseCustomSidebarSection {
              @service currentUser;
              @service chatStateManager;

              @tracked
              currentUserCanJoinPublicChannels =
                this.currentUser &&
                (this.currentUser.staff ||
                  this.currentUser.has_joinable_public_channels);

              constructor() {
                super(...arguments);

                if (container.isDestroyed) {
                  return;
                }
                this.chatService = container.lookup("service:chat");
                this.chatChannelsManager = container.lookup(
                  "service:chat-channels-manager"
                );
                this.menuService = container.lookup("service:menu");
                this.router = container.lookup("service:router");
              }

              get sectionLinks() {
                return this.chatChannelsManager.publicMessageChannels.map(
                  (channel) =>
                    new SidebarChatChannelsSectionLink({
                      channel,
                      chatService: this.chatService,
                      menuService: this.menuService,
                    })
                );
              }

              get name() {
                return "chat-channels";
              }

              get title() {
                return i18n("chat.chat_channels");
              }

              get text() {
                return i18n("chat.chat_channels");
              }

              get actions() {
                return [
                  {
                    id: "browseChannels",
                    title: i18n("chat.channels_list_popup.browse"),
                    action: () => this.router.transitionTo("chat.browse.open"),
                  },
                ];
              }

              get actionsIcon() {
                return "pencil";
              }

              get links() {
                return this.sectionLinks;
              }

              get displaySection() {
                return (
                  this.chatStateManager.hasPreloadedChannels &&
                  (this.sectionLinks.length > 0 ||
                    this.currentUserCanJoinPublicChannels)
                );
              }
            };

            return SidebarChatChannelsSection;
          },
          CHAT_PANEL
        );
      }

<<<<<<< HEAD
      api.addSidebarSection(
        (BaseCustomSidebarSection, BaseCustomSidebarSectionLink) => {
          const SidebarChatDirectMessagesSectionLink = class extends BaseCustomSidebarSectionLink {
            route = "chat.channel";
            suffixType = "icon";
            hoverType = "icon";
            hoverValue = "ellipsis";
            hoverTitle = i18n("chat.open_channel_menu");

            constructor({ channel, chatService, currentUser, menuService }) {
              super(...arguments);
              this.channel = channel;
              this.chatService = chatService;
              this.currentUser = currentUser;
              this.chatStateManager = chatStateManager;
              this.menuService = menuService;
=======
      if (this.chatService.userCanDirectMessage) {
        api.addSidebarSection(
          (BaseCustomSidebarSection, BaseCustomSidebarSectionLink) => {
            const SidebarChatNewDirectMessagesSectionLink = class extends BaseCustomSidebarSectionLink {
              route = "chat.new-message";
              name = "new-chat-dm";
              title = i18n("sidebar.start_new_dm.title");
              text = i18n("sidebar.start_new_dm.text");
              prefixType = "icon";
              prefixValue = "plus";
            };

            const SidebarChatDirectMessagesSectionLink = class extends BaseCustomSidebarSectionLink {
              route = "chat.channel";
              suffixType = "icon";
              hoverType = "icon";
              hoverValue = "xmark";
              hoverTitle = i18n("chat.direct_messages.close");
>>>>>>> d231d60f

              constructor({ channel, chatService, currentUser }) {
                super(...arguments);
                this.channel = channel;
                this.chatService = chatService;
                this.currentUser = currentUser;
                this.chatStateManager = chatStateManager;

                if (this.oneOnOneMessage) {
                  const user = this.channel.chatable.users[0];
                  if (user.username !== i18n("chat.deleted_chat_username")) {
                    user.statusManager.trackStatus();
                  }
                }
              }

              @bind
              willDestroy() {
                if (this.oneOnOneMessage) {
                  this.channel.chatable.users[0].statusManager.stopTrackingStatus();
                }
              }

              get oneOnOneMessage() {
                return this.channel.chatable.users.length === 1;
              }

              get contentComponentArgs() {
                return this.channel.chatable.users[0].get("status");
              }

              get contentComponent() {
                if (this.oneOnOneMessage) {
                  return UserStatusMessage;
                }
              }

              get name() {
                return this.channel.slugifiedTitle;
              }

              get classNames() {
                const classes = [];

                if (this.channel.currentUserMembership.muted) {
                  classes.push("sidebar-section-link--muted");
                }

                if (
                  this.channel.id === this.chatService.activeChannel?.id &&
                  (this.chatStateManager.isDrawerExpanded ||
                    this.chatStateManager.isFullPageActive)
                ) {
                  classes.push("sidebar-section-link--active");
                }

                classes.push(`channel-${this.channel.id}`);

                return classes.join(" ");
              }

              get models() {
                return this.channel.routeModels;
              }

              get title() {
                if (this.channel.chatable.group) {
                  return i18n("chat.placeholder_channel", {
                    channelName: this.channel.escapedTitle,
                  });
                } else {
                  return i18n("chat.placeholder_users", {
                    commaSeparatedNames: this.channel.escapedTitle,
                  });
                }
              }

              get text() {
                if (this.channel.chatable.group) {
                  return this.channel.title;
                } else {
                  const username = this.channel.escapedTitle.replaceAll(
                    "@",
                    ""
                  );
                  return htmlSafe(
                    `${escapeExpression(username)}${decorateUsername(
                      escapeExpression(username)
                    )}`
                  );
                }
              }

              get prefixType() {
                if (this.channel.iconUploadUrl) {
                  return "image";
                } else if (this.channel.chatable.group) {
                  return "text";
                } else {
                  return "image";
                }
              }

              get prefixValue() {
                if (this.channel.iconUploadUrl) {
                  return this.channel.iconUploadUrl;
                } else if (this.channel.chatable.group) {
                  return this.channel.membershipsCount;
                } else {
                  return avatarUrl(
                    this.channel.chatable.users[0].avatar_template,
                    "tiny"
                  );
                }
              }

              get prefixCSSClass() {
                const activeUsers = this.chatService.presenceChannel.users;
                const user = this.channel.chatable.users[0];

                if (
                  !!activeUsers?.find((item) => get(item, "id") === user?.id) ||
                  !!activeUsers?.find(
                    (item) => get(item, "username") === user?.username
                  )
                ) {
                  return "active";
                }
                return "";
              }

              get suffixValue() {
                return this.channel.tracking.unreadCount > 0 ||
                  this.channel.unreadThreadsCountSinceLastViewed > 0
                  ? "circle"
                  : "";
              }

              get suffixCSSClass() {
                return this.channel.tracking.unreadCount > 0 ||
                  this.channel.tracking.mentionCount > 0 ||
                  this.channel.tracking.watchedThreadsUnreadCount > 0
                  ? "urgent"
                  : "unread";
              }

<<<<<<< HEAD
            get hoverAction() {
              return (event) => {
                event.stopPropagation();
                event.preventDefault();

                this.menuService.show(
                  event.target.closest(".sidebar-section-link"),
                  {
                    identifier: "chat-direct-message-channel-menu",
                    component: ChatChannelSidebarLinkMenu,
                    modalForMobile: true,
                    placement: "right",
                    data: { channel: this.channel },
                  }
                );
              };
            }
          };
=======
              get hoverAction() {
                return (event) => {
                  event.stopPropagation();
                  event.preventDefault();
                  this.chatService.unfollowChannel(this.channel);
                };
              }
            };
>>>>>>> d231d60f

            const SidebarChatDirectMessagesSection = class extends BaseCustomSidebarSection {
              @service site;
              @service modal;
              @service router;
              @service currentUser;
              @service chatStateManager;

              constructor() {
                super(...arguments);

                if (container.isDestroyed) {
                  return;
                }

                this.chatService = container.lookup("service:chat");
                this.chatChannelsManager = container.lookup(
                  "service:chat-channels-manager"
                );
              }

<<<<<<< HEAD
              this.chatService = container.lookup("service:chat");
              this.chatChannelsManager = container.lookup(
                "service:chat-channels-manager"
              );
              this.menuService = container.lookup("service:menu");
            }

            get sectionLinks() {
              return this.chatChannelsManager.truncatedDirectMessageChannels.map(
                (channel) =>
                  new SidebarChatDirectMessagesSectionLink({
                    channel,
                    chatService: this.chatService,
                    currentUser: this.currentUser,
                    menuService: this.menuService,
                  })
              );
            }
=======
              get hideSectionHeader() {
                return (
                  this.chatChannelsManager.truncatedDirectMessageChannels
                    .length === 0
                );
              }
>>>>>>> d231d60f

              get sectionLinks() {
                const channels =
                  this.chatChannelsManager.truncatedDirectMessageChannels;

                if (channels.length > 0) {
                  return channels.map(
                    (channel) =>
                      new SidebarChatDirectMessagesSectionLink({
                        channel,
                        chatService: this.chatService,
                        currentUser: this.currentUser,
                      })
                  );
                } else {
                  return [new SidebarChatNewDirectMessagesSectionLink()];
                }
              }

              get name() {
                return "chat-dms";
              }

              get title() {
                return i18n("chat.direct_messages.title");
              }

              get text() {
                return i18n("chat.direct_messages.title");
              }

              get actions() {
                return [
                  {
                    id: "startDm",
                    title: i18n("chat.direct_messages.new"),
                    action: () => {
                      this.modal.show(ChatModalNewMessage);
                    },
                  },
                ];
              }

              get actionsIcon() {
                return "plus";
              }

              get links() {
                return this.sectionLinks;
              }

              get displaySection() {
                return (
                  this.chatStateManager.hasPreloadedChannels &&
                  this.sectionLinks?.length > 0
                );
              }
            };

<<<<<<< HEAD
          return SidebarChatDirectMessagesSection;
        },
        CHAT_PANEL
      );
=======
            return SidebarChatDirectMessagesSection;
          },
          "chat"
        );
      }
>>>>>>> d231d60f
    });
  },
};<|MERGE_RESOLUTION|>--- conflicted
+++ resolved
@@ -287,8 +287,8 @@
                 this.chatChannelsManager = container.lookup(
                   "service:chat-channels-manager"
                 );
+                this.router = container.lookup("service:router");
                 this.menuService = container.lookup("service:menu");
-                this.router = container.lookup("service:router");
               }
 
               get sectionLinks() {
@@ -347,24 +347,6 @@
         );
       }
 
-<<<<<<< HEAD
-      api.addSidebarSection(
-        (BaseCustomSidebarSection, BaseCustomSidebarSectionLink) => {
-          const SidebarChatDirectMessagesSectionLink = class extends BaseCustomSidebarSectionLink {
-            route = "chat.channel";
-            suffixType = "icon";
-            hoverType = "icon";
-            hoverValue = "ellipsis";
-            hoverTitle = i18n("chat.open_channel_menu");
-
-            constructor({ channel, chatService, currentUser, menuService }) {
-              super(...arguments);
-              this.channel = channel;
-              this.chatService = chatService;
-              this.currentUser = currentUser;
-              this.chatStateManager = chatStateManager;
-              this.menuService = menuService;
-=======
       if (this.chatService.userCanDirectMessage) {
         api.addSidebarSection(
           (BaseCustomSidebarSection, BaseCustomSidebarSectionLink) => {
@@ -381,16 +363,16 @@
               route = "chat.channel";
               suffixType = "icon";
               hoverType = "icon";
-              hoverValue = "xmark";
-              hoverTitle = i18n("chat.direct_messages.close");
->>>>>>> d231d60f
-
-              constructor({ channel, chatService, currentUser }) {
+              hoverValue = "ellipsis";
+              hoverTitle = i18n("chat.open_channel_menu");
+
+              constructor({ channel, chatService, currentUser, menuService }) {
                 super(...arguments);
                 this.channel = channel;
                 this.chatService = chatService;
                 this.currentUser = currentUser;
                 this.chatStateManager = chatStateManager;
+                this.menuService = menuService;
 
                 if (this.oneOnOneMessage) {
                   const user = this.channel.chatable.users[0];
@@ -530,35 +512,24 @@
                   : "unread";
               }
 
-<<<<<<< HEAD
-            get hoverAction() {
-              return (event) => {
-                event.stopPropagation();
-                event.preventDefault();
-
-                this.menuService.show(
-                  event.target.closest(".sidebar-section-link"),
-                  {
-                    identifier: "chat-direct-message-channel-menu",
-                    component: ChatChannelSidebarLinkMenu,
-                    modalForMobile: true,
-                    placement: "right",
-                    data: { channel: this.channel },
-                  }
-                );
-              };
-            }
-          };
-=======
               get hoverAction() {
                 return (event) => {
                   event.stopPropagation();
                   event.preventDefault();
-                  this.chatService.unfollowChannel(this.channel);
+
+                  this.menuService.show(
+                    event.target.closest(".sidebar-section-link"),
+                    {
+                      identifier: "chat-direct-message-channel-menu",
+                      component: ChatChannelSidebarLinkMenu,
+                      modalForMobile: true,
+                      placement: "right",
+                      data: { channel: this.channel },
+                    }
+                  );
                 };
               }
             };
->>>>>>> d231d60f
 
             const SidebarChatDirectMessagesSection = class extends BaseCustomSidebarSection {
               @service site;
@@ -578,35 +549,15 @@
                 this.chatChannelsManager = container.lookup(
                   "service:chat-channels-manager"
                 );
-              }
-
-<<<<<<< HEAD
-              this.chatService = container.lookup("service:chat");
-              this.chatChannelsManager = container.lookup(
-                "service:chat-channels-manager"
-              );
-              this.menuService = container.lookup("service:menu");
-            }
-
-            get sectionLinks() {
-              return this.chatChannelsManager.truncatedDirectMessageChannels.map(
-                (channel) =>
-                  new SidebarChatDirectMessagesSectionLink({
-                    channel,
-                    chatService: this.chatService,
-                    currentUser: this.currentUser,
-                    menuService: this.menuService,
-                  })
-              );
-            }
-=======
+                this.menuService = container.lookup("service:menu");
+              }
+
               get hideSectionHeader() {
                 return (
                   this.chatChannelsManager.truncatedDirectMessageChannels
                     .length === 0
                 );
               }
->>>>>>> d231d60f
 
               get sectionLinks() {
                 const channels =
@@ -666,18 +617,11 @@
               }
             };
 
-<<<<<<< HEAD
-          return SidebarChatDirectMessagesSection;
-        },
-        CHAT_PANEL
-      );
-=======
             return SidebarChatDirectMessagesSection;
           },
-          "chat"
+          CHAT_PANEL
         );
       }
->>>>>>> d231d60f
     });
   },
 };