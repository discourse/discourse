--- conflicted
+++ resolved
@@ -11,11 +11,8 @@
 import { escapeExpression } from "discourse/lib/utilities";
 import { i18n } from "discourse-i18n";
 import ChatModalNewMessage from "discourse/plugins/chat/discourse/components/chat/modal/new-message";
-<<<<<<< HEAD
 import ChatChannelSidebarLinkMenu from "discourse/plugins/chat/discourse/components/chat-channel-sidebar-link-menu";
-=======
 import ChatSidebarIndicators from "discourse/plugins/chat/discourse/components/chat-sidebar-indicators";
->>>>>>> f8f15651
 import {
   CHAT_PANEL,
   initSidebarState,
@@ -467,15 +464,11 @@
         api.addSidebarSection(
           (BaseCustomSidebarSection, BaseCustomSidebarSectionLink) => {
             const SidebarChatChannelsSectionLink = class extends BaseCustomSidebarSectionLink {
-<<<<<<< HEAD
               hoverType = "icon";
               hoverValue = "ellipsis";
               hoverTitle = i18n("chat.open_channel_menu");
 
-              constructor({ channel, chatService, menuService }) {
-=======
-              constructor({ channel, chatService, siteSettings }) {
->>>>>>> f8f15651
+              constructor({ channel, chatService, siteSettings, menuService }) {
                 super(...arguments);
                 this.channel = channel;
                 this.chatService = chatService;
@@ -616,11 +609,8 @@
                     new SidebarChatChannelsSectionLink({
                       channel,
                       chatService: this.chatService,
-<<<<<<< HEAD
                       menuService: this.menuService,
-=======
                       siteSettings: this.siteSettings,
->>>>>>> f8f15651
                     })
                 );
               }
@@ -689,11 +679,13 @@
               hoverValue = "ellipsis";
               hoverTitle = i18n("chat.open_channel_menu");
 
-<<<<<<< HEAD
-              constructor({ channel, chatService, currentUser, menuService }) {
-=======
-              constructor({ channel, chatService, currentUser, siteSettings }) {
->>>>>>> f8f15651
+              constructor({
+                channel,
+                chatService,
+                currentUser,
+                menuService,
+                siteSettings,
+              }) {
                 super(...arguments);
                 this.channel = channel;
                 this.chatService = chatService;
@@ -901,11 +893,8 @@
                         channel,
                         chatService: this.chatService,
                         currentUser: this.currentUser,
-<<<<<<< HEAD
                         menuService: this.menuService,
-=======
                         siteSettings: this.siteSettings,
->>>>>>> f8f15651
                       })
                   );
                 } else {
