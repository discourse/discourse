--- conflicted
+++ resolved
@@ -40,13 +40,8 @@
       </LinkTo>
     {{else}}
       <LinkTo
-<<<<<<< HEAD
         @route={{this.targetRoute}}
-        class="c-navbar__back-button no-text btn-flat btn"
-=======
-        @route="chat"
         class="c-navbar__back-button no-text btn-transparent btn"
->>>>>>> 9bc78625
         title={{this.title}}
       >
         {{#if (has-block)}}
