--- conflicted
+++ resolved
@@ -1,4 +1,5 @@
 import Component from "@glimmer/component";
+import { hash } from "@ember/helper";
 import CloseDrawerButton from "./close-drawer-button";
 import CloseThreadButton from "./close-thread-button";
 import CloseThreadsButton from "./close-threads-button";
@@ -13,9 +14,6 @@
 export default class ChatNavbarActions extends Component {
   <template>
     <nav class="c-navbar__actions">
-<<<<<<< HEAD
-      {{yield}}
-=======
       {{yield
         (hash
           OpenDrawerButton=OpenDrawerButton
@@ -30,7 +28,6 @@
           FullPageButton=FullPageButton
         )
       }}
->>>>>>> 6d9fcf8f
     </nav>
   </template>
 }