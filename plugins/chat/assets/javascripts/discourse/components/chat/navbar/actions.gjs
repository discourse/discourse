--- conflicted
+++ resolved
@@ -14,76 +14,14 @@
 import ToggleDrawerButton from "./toggle-drawer-button";
 
 export default class ChatNavbarActions extends Component {
-<<<<<<< HEAD
-  get openDrawerButtonComponent() {
-    return OpenDrawerButton;
-  }
 
-  get browseChannelsButtonComponent() {
-    return BrowseChannelsButton;
-  }
-
-  get newDirectMessageButtonComponent() {
-    return NewDirectMessageButton;
-  }
-
-  get newChannelButtonComponent() {
-    return NewChannelButton;
-  }
-
-  get threadTrackingDropdownComponent() {
-    return ThreadTrackingDropdown;
-  }
-
-  get closeThreadButtonComponent() {
-    return CloseThreadButton;
-  }
-
-  get closeThreadsButtonComponent() {
-    return CloseThreadsButton;
-  }
-
-  get threadSettingsButtonComponent() {
-    return ThreadSettingsButton;
-  }
-
-  get threadsListButtonComponent() {
-    return ThreadsListButton;
-  }
-
-  get closeDrawerButtonComponent() {
-    return CloseDrawerButton;
-  }
-
-  get toggleDrawerButtonComponent() {
-    return ToggleDrawerButton;
-  }
-
-  get chatNavbarFullPageButtonComponent() {
-    return FullPageButton;
-  }
-
-=======
->>>>>>> c2aa64b2
   <template>
     <nav class="c-navbar__actions">
       {{yield
         (hash
-<<<<<<< HEAD
-          OpenDrawerButton=this.openDrawerButtonComponent
-          BrowseChannelsButton=this.browseChannelsButtonComponent
-          NewDirectMessageButton=this.newDirectMessageButtonComponent
-          NewChannelButton=this.newChannelButtonComponent
-          ThreadTrackingDropdown=this.threadTrackingDropdownComponent
-          CloseThreadButton=this.closeThreadButtonComponent
-          CloseThreadsButton=this.closeThreadsButtonComponent
-          ThreadSettingsButton=this.threadSettingsButtonComponent
-          ThreadsListButton=this.threadsListButtonComponent
-          CloseDrawerButton=this.closeDrawerButtonComponent
-          ToggleDrawerButton=this.toggleDrawerButtonComponent
-          FullPageButton=this.chatNavbarFullPageButtonComponent
-=======
           OpenDrawerButton=OpenDrawerButton
+          BrowseChannelsButton=BrowseChannelsButton
+          NewDirectMessageButton=NewDirectMessageButton
           NewChannelButton=NewChannelButton
           ThreadTrackingDropdown=ThreadTrackingDropdown
           CloseThreadButton=CloseThreadButton
@@ -93,7 +31,6 @@
           CloseDrawerButton=CloseDrawerButton
           ToggleDrawerButton=ToggleDrawerButton
           FullPageButton=FullPageButton
->>>>>>> c2aa64b2
         )
       }}
     </nav>
