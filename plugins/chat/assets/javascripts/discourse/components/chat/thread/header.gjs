import Component from "@glimmer/component";
import { tracked } from "@glimmer/tracking";
import { action } from "@ember/object";
import { LinkTo } from "@ember/routing";
import { inject as service } from "@ember/service";
import DButton from "discourse/components/d-button";
import concatClass from "discourse/helpers/concat-class";
import replaceEmoji from "discourse/helpers/replace-emoji";
import { popupAjaxError } from "discourse/lib/ajax-error";
import { NotificationLevels } from "discourse/lib/notification-levels";
import icon from "discourse-common/helpers/d-icon";
import I18n from "discourse-i18n";
import ChatModalThreadSettings from "discourse/plugins/chat/discourse/components/chat/modal/thread-settings";
import ChatThreadHeaderUnreadIndicator from "discourse/plugins/chat/discourse/components/chat/thread/header-unread-indicator";
import UserChatThreadMembership from "discourse/plugins/chat/discourse/models/user-chat-thread-membership";
import ThreadNotificationsButton from "discourse/plugins/chat/select-kit/addons/components/thread-notifications-button";

export default class ChatThreadHeader extends Component {
  @service currentUser;
  @service chatApi;
  @service router;
  @service chatStateManager;
  @service chatHistory;
  @service site;
  @service modal;

  @tracked persistedNotificationLevel = true;

  closeThreadTitle = I18n.t("chat.thread.close");

  get backLink() {
    const prevPage = this.chatHistory.previousRoute?.name;
    let route, title, models;

    if (prevPage === "chat.channel.threads") {
      route = "chat.channel.threads";
      title = I18n.t("chat.return_to_threads_list");
      models = this.args.channel.routeModels;
    } else if (prevPage === "chat.channel.index" && !this.site.mobileView) {
      route = "chat.channel.threads";
      title = I18n.t("chat.return_to_threads_list");
<<<<<<< HEAD
    } else if (!this.currentUser.isInDoNotDisturb() && this.unreadCount > 0) {
      route = "chat.channel.threads";
      title = I18n.t("chat.return_to_threads_list");
=======
      models = this.args.channel.routeModels;
    } else if (prevPage === "chat.threads") {
      route = "chat.threads";
      title = I18n.t("chat.my_threads.title");
      models = [];
>>>>>>> 2eed8753
    } else {
      route = "chat.channel.index";
      title = I18n.t("chat.return_to_channel");
      models = this.args.channel.routeModels;
    }

    return { route, models, title };
  }

  get canChangeThreadSettings() {
    if (!this.args.thread) {
      return false;
    }

    return (
      this.currentUser.staff ||
      this.currentUser.id === this.args.thread.originalMessage.user.id
    );
  }

  get threadNotificationLevel() {
    return this.membership?.notificationLevel || NotificationLevels.REGULAR;
  }

  get membership() {
    return this.args.thread.currentUserMembership;
  }

  get headerTitle() {
    return this.args.thread?.title ?? I18n.t("chat.thread.label");
  }

  get unreadCount() {
    return this.args.channel.threadsManager.unreadThreadCount;
  }

  @action
  openThreadSettings() {
    this.modal.show(ChatModalThreadSettings, { model: this.args.thread });
  }

  @action
  updateThreadNotificationLevel(newNotificationLevel) {
    this.persistedNotificationLevel = false;

    let currentNotificationLevel;

    if (this.membership) {
      currentNotificationLevel = this.membership.notificationLevel;
      this.membership.notificationLevel = newNotificationLevel;
    } else {
      this.args.thread.currentUserMembership = UserChatThreadMembership.create({
        notification_level: newNotificationLevel,
        last_read_message_id: null,
      });
    }

    return this.chatApi
      .updateCurrentUserThreadNotificationsSettings(
        this.args.thread.channel.id,
        this.args.thread.id,
        { notificationLevel: newNotificationLevel }
      )
      .then((response) => {
        this.membership.last_read_message_id =
          response.membership.last_read_message_id;

        this.persistedNotificationLevel = true;
      })
      .catch((err) => {
        this.membership.notificationLevel = currentNotificationLevel;
        popupAjaxError(err);
      });
  }

  <template>
    <div class="chat-thread-header">
      <div class="chat-thread-header__left-buttons">
        {{#if @thread}}
          <LinkTo
            class="chat-thread__back-to-previous-route btn-flat btn btn-icon no-text"
            @route={{this.backLink.route}}
            @models={{this.backLink.models}}
            title={{this.backLink.title}}
          >
            <ChatThreadHeaderUnreadIndicator @channel={{@thread.channel}} />
            {{icon "chevron-left"}}
          </LinkTo>
        {{/if}}
      </div>

      <span class="chat-thread-header__label overflow-ellipsis">
        {{replaceEmoji this.headerTitle}}
      </span>

      <div
        class={{concatClass
          "chat-thread-header__buttons"
          (if this.persistedNotificationLevel "-persisted")
        }}
      >
        <ThreadNotificationsButton
          @value={{this.threadNotificationLevel}}
          @onChange={{this.updateThreadNotificationLevel}}
        />
        {{#if this.canChangeThreadSettings}}
          <DButton
            @action={{this.openThreadSettings}}
            @icon="cog"
            @title="chat.thread.settings"
            class="btn-flat chat-thread-header__settings"
          />
        {{/if}}
        {{#unless this.site.mobileView}}
          <LinkTo
            class="chat-thread__close btn-flat btn btn-icon no-text"
            @route="chat.channel"
            @models={{@thread.channel.routeModels}}
            title={{this.closeThreadTitle}}
          >
            {{icon "times"}}
          </LinkTo>
        {{/unless}}
      </div>
    </div>
  </template>
}<|MERGE_RESOLUTION|>--- conflicted
+++ resolved
@@ -39,17 +39,15 @@
     } else if (prevPage === "chat.channel.index" && !this.site.mobileView) {
       route = "chat.channel.threads";
       title = I18n.t("chat.return_to_threads_list");
-<<<<<<< HEAD
+      models = this.args.channel.routeModels;
     } else if (!this.currentUser.isInDoNotDisturb() && this.unreadCount > 0) {
       route = "chat.channel.threads";
       title = I18n.t("chat.return_to_threads_list");
-=======
       models = this.args.channel.routeModels;
     } else if (prevPage === "chat.threads") {
       route = "chat.threads";
       title = I18n.t("chat.my_threads.title");
       models = [];
->>>>>>> 2eed8753
     } else {
       route = "chat.channel.index";
       title = I18n.t("chat.return_to_channel");
