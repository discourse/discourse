--- conflicted
+++ resolved
@@ -19,21 +19,9 @@
   @service toasts;
   @service siteSettings;
 
-<<<<<<< HEAD
   get isStarred() {
     return this.args.channel?.currentUserMembership?.starred;
   }
-=======
-      <div class="chat-channel-card__cta">
-        {{#if @channel.isFollowing}}
-          <ToggleChannelMembershipButton
-            @channel={{@channel}}
-            @options={{hash
-              leaveClass="btn-transparent --danger chat-channel-card__leave-btn"
-              labelType="short"
-            }}
-          />
->>>>>>> 9b7ec266
 
   get starIcon() {
     return this.isStarred ? "star" : "far-star";
@@ -128,7 +116,7 @@
             <ToggleChannelMembershipButton
               @channel={{@channel}}
               @options={{hash
-                leaveClass="btn-transparent btn-danger chat-channel-card__leave-btn"
+                leaveClass="btn-transparent --danger chat-channel-card__leave-btn"
                 labelType="short"
               }}
             />
