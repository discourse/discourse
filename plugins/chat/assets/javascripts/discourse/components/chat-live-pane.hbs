{{#if (and this.chatStateManager.isFullPageActive this.includeHeader)}}
  <div
    class="chat-full-page-header
      {{unless this.chatChannel.isFollowing '-not-following'}}"
  >
    <div class="chat-channel-header-details">
      {{#if this.site.mobileView}}
        <div class="chat-full-page-header__left-actions">
          <DButton
            @class="chat-full-page-header__back-btn no-text btn-flat"
            @icon="chevron-left"
            @action={{this.onBackClick}}
          />
        </div>
      {{/if}}

      <LinkTo
        @route="chat.channel.info"
        @models={{this.chatChannel.routeModels}}
        class="chat-channel-title-wrapper"
      >
        <ChatChannelTitle @channel={{this.chatChannel}} />
      </LinkTo>

      {{#if this.showCloseFullScreenBtn}}
        <div class="chat-full-page-header__right-actions">
          <DButton
            @icon="discourse-compress"
            @title="chat.close_full_page"
            class="open-drawer-btn btn-flat no-text"
            @action={{action this.onCloseFullScreen}}
          />
        </div>
      {{/if}}
    </div>
  </div>

  <ChatChannelStatus @channel={{this.chatChannel}} />
{{/if}}

<ChatRetentionReminder @chatChannel={{this.chatChannel}} />

<ChatMentionWarnings />

<div class="chat-message-actions-mobile-anchor"></div>
<div
  class={{concat-class
    "chat-message-emoji-picker-anchor"
    (if
      (and
        this.chatEmojiPickerManager.opened
        (eq this.chatEmojiPickerManager.context "chat-message")
      )
      "-opened"
    )
  }}
>
</div>

<div class="chat-messages-scroll chat-messages-container">
  <div class="chat-message-actions-desktop-anchor"></div>
  <div class="chat-messages-container">
    {{#if (or this.loading this.loadingMorePast)}}
      <ChatSkeleton @tagName="" />
    {{/if}}

    {{#each this.messages as |message|}}
      <ChatMessage
        @message={{message}}
        @canInteractWithChat={{this.canInteractWithChat}}
        @details={{this.details}}
        @chatChannel={{this.chatChannel}}
        @setReplyTo={{action "setReplyTo"}}
        @replyMessageClicked={{action "replyMessageClicked"}}
        @editButtonClicked={{action "editButtonClicked"}}
        @selectingMessages={{this.selectingMessages}}
        @onStartSelectingMessages={{this.onStartSelectingMessages}}
        @onSelectMessage={{this.onSelectMessage}}
        @bulkSelectMessages={{this.bulkSelectMessages}}
        @fullPage={{this.fullPage}}
        @afterReactionAdded={{action "reStickScrollIfNeeded"}}
        @isHovered={{eq message.id this.hoveredMessageId}}
<<<<<<< HEAD
        @onHoverMessage={{this.onHoverMessage}}
        @onSwitchChannel={{this.onSwitchChannel}}
=======
        @onHoverMessage={{action "onHoverMessage"}}
>>>>>>> f12724b5
        @resendStagedMessage={{this.resendStagedMessage}}
      />
    {{/each}}

    {{#if this.loadingMoreFuture}}
      <ChatSkeleton @tagName="" />
    {{/if}}
  </div>

  {{#if this.allPastMessagesLoaded}}
    <div class="all-loaded-message">
      {{i18n "chat.all_loaded"}}
    </div>
  {{/if}}
</div>

{{#if this.showScrollToBottomBtn}}
  <div class="scroll-stick-wrap">
    <a
      href
      title={{i18n "chat.scroll_to_bottom"}}
      class={{concat-class
        "btn"
        "btn-flat"
        "chat-scroll-to-bottom"
        (if this.hasNewMessages "unread-messages")
      }}
      {{on "click" (action "restickScrolling")}}
    >
      {{#if this.hasNewMessages}}
        {{i18n "chat.scroll_to_new_messages"}}
      {{/if}}
      {{d-icon "arrow-down"}}
    </a>
  </div>
{{/if}}

{{#if this.selectingMessages}}
  <ChatSelectionManager
    @selectedMessageIds={{this.selectedMessageIds}}
    @chatChannel={{this.chatChannel}}
    @canModerate={{this.details.can_moderate}}
    @cancelSelecting={{action "cancelSelecting"}}
  />
{{else}}
  {{#if (or this.chatChannel.isDraft this.chatChannel.isFollowing)}}
    <ChatComposer
      @draft={{this.draft}}
      @details={{this.details}}
      @canInteractWithChat={{this.canInteractWithChat}}
      @sendMessage={{action "sendMessage"}}
      @editMessage={{action "editMessage"}}
      @setReplyTo={{action "setReplyTo"}}
      @loading={{this.sendingLoading}}
      @editingMessage={{readonly this.editingMessage}}
      @onCancelEditing={{this.cancelEditing}}
      @setInReplyToMsg={{this.setInReplyToMsg}}
      @onEditLastMessageRequested={{this.editLastMessageRequested}}
      @onValueChange={{action "composerValueChanged"}}
      @chatChannel={{this.chatChannel}}
    />
  {{else}}
    <ChatChannelPreviewCard @channel={{this.chatChannel}} />
  {{/if}}
{{/if}}<|MERGE_RESOLUTION|>--- conflicted
+++ resolved
@@ -80,12 +80,7 @@
         @fullPage={{this.fullPage}}
         @afterReactionAdded={{action "reStickScrollIfNeeded"}}
         @isHovered={{eq message.id this.hoveredMessageId}}
-<<<<<<< HEAD
         @onHoverMessage={{this.onHoverMessage}}
-        @onSwitchChannel={{this.onSwitchChannel}}
-=======
-        @onHoverMessage={{action "onHoverMessage"}}
->>>>>>> f12724b5
         @resendStagedMessage={{this.resendStagedMessage}}
       />
     {{/each}}
