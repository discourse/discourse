import Component from "@glimmer/component";
import { cached } from "@glimmer/tracking";
import { action } from "@ember/object";
import { inject as service } from "@ember/service";
import { modifier } from "ember-modifier";
import ConditionalLoadingSpinner from "discourse/components/conditional-loading-spinner";
import isElementInViewport from "discourse/lib/is-element-in-viewport";
import { INPUT_DELAY } from "discourse-common/config/environment";
import discourseDebounce from "discourse-common/lib/debounce";
import { bind } from "discourse-common/utils/decorators";
import ChannelTitle from "discourse/plugins/chat/discourse/components/channel-title";
import ThreadIndicator from "discourse/plugins/chat/discourse/components/chat-message-thread-indicator";
import ThreadTitle from "discourse/plugins/chat/discourse/components/thread-title";
import ChatChannel from "discourse/plugins/chat/discourse/models/chat-channel";
import ChatThread from "discourse/plugins/chat/discourse/models/chat-thread";

export default class UserThreads extends Component {
  @service chat;
  @service chatApi;
  @service router;

  loadMore = modifier((element) => {
    this.intersectionObserver = new IntersectionObserver(this.loadThreads);
    this.intersectionObserver.observe(element);

    return () => {
      this.intersectionObserver.disconnect();
    };
  });

  fill = modifier((element) => {
    this.resizeObserver = new ResizeObserver(() => {
      if (isElementInViewport(element)) {
        this.loadThreads();
      }
    });

    this.resizeObserver.observe(element);

    return () => {
      this.resizeObserver.disconnect();
    };
  });

  @cached
  get threadsCollection() {
    return this.chatApi.userThreads(this.handleLoadedThreads);
  }

  @action
  loadThreads() {
    discourseDebounce(this, this.debouncedLoadThreads, INPUT_DELAY);
  }

  async debouncedLoadThreads() {
    await this.threadsCollection.load({ limit: 10 });
  }

  @bind
  handleLoadedThreads(result) {
    return result.threads.map((threadObject) => {
      const channel = ChatChannel.create(threadObject.channel);
      const thread = ChatThread.create(channel, threadObject);
      const tracking = result.tracking[thread.id];
      if (tracking) {
        thread.tracking.mentionCount = tracking.mention_count;
        thread.tracking.unreadCount = tracking.unread_count;
      }
      return thread;
    });
  }

  <template>
    <div class="chat-user-threads">
      <div class="chat-user-threads__index" {{this.fill}}>
        {{#each this.threadsCollection.items as |thread|}}
          <div class="chat-user-threads__thread" data-id={{thread.id}}>
            <ThreadTitle @thread={{thread}} />
            <ChannelTitle @channel={{thread.channel}} />

<<<<<<< HEAD
            <div class="chat__user-threads__thread-indicator">
              <ThreadIndicator
                @message={{thread.originalMessage}}
                @interactiveUser={{false}}
                @interactiveThread={{false}}
                tabindex="-1"
              />
=======
              <div class="chat__user-threads__thread-indicator">
                <ThreadIndicator
                  @message={{thread.originalMessage}}
                  @interactiveUser={{false}}
                  @interactiveThread={{false}}
                  tabindex="-1"
                />
              </div>
>>>>>>> 294febf3
            </div>
          </div>
        {{/each}}

        <div {{this.loadMore}}>
          <br />
        </div>

        <ConditionalLoadingSpinner
          @condition={{this.threadsCollection.loading}}
        />
      </div>
    </div>
  </template>
}<|MERGE_RESOLUTION|>--- conflicted
+++ resolved
@@ -78,15 +78,7 @@
             <ThreadTitle @thread={{thread}} />
             <ChannelTitle @channel={{thread.channel}} />
 
-<<<<<<< HEAD
-            <div class="chat__user-threads__thread-indicator">
-              <ThreadIndicator
-                @message={{thread.originalMessage}}
-                @interactiveUser={{false}}
-                @interactiveThread={{false}}
-                tabindex="-1"
-              />
-=======
+
               <div class="chat__user-threads__thread-indicator">
                 <ThreadIndicator
                   @message={{thread.originalMessage}}
@@ -95,7 +87,7 @@
                   tabindex="-1"
                 />
               </div>
->>>>>>> 294febf3
+
             </div>
           </div>
         {{/each}}
