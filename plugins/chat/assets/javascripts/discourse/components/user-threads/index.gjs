import Component from "@glimmer/component";
import { cached } from "@glimmer/tracking";
<<<<<<< HEAD
import { inject as service } from "@ember/service";
import formatDate from "discourse/helpers/format-date";
=======
import { service } from "@ember/service";
>>>>>>> b36256f2
import i18n from "discourse-common/helpers/i18n";
import { bind } from "discourse-common/utils/decorators";
import ChannelIcon from "discourse/plugins/chat/discourse/components/channel-icon";
import ChannelTitle from "discourse/plugins/chat/discourse/components/channel-title";
import List from "discourse/plugins/chat/discourse/components/chat/list";
import ThreadTitle from "discourse/plugins/chat/discourse/components/thread-title";

export default class UserThreads extends Component {
  @service chat;
  @service chatApi;
  @service chatChannelsManager;

  @cached
  get threadsCollection() {
    return this.chatApi.userThreads(this.handleLoadedThreads);
  }

  @bind
  handleLoadedThreads(result) {
    return result.threads.map((threadObject) => {
      const channel = this.chatChannelsManager.store(threadObject.channel);
      const thread = channel.threadsManager.add(channel, threadObject);
      const tracking = result.tracking[thread.id];

      if (tracking) {
        thread.tracking.mentionCount = tracking.mention_count;
        thread.tracking.unreadCount = tracking.unread_count;
      }
      return thread;
    });
  }

  <template>
    <List
      @collection={{this.threadsCollection}}
      class="c-user-threads"
      as |list|
    >
      <list.Item as |thread|>
        <div class="c-user-thread" data-id={{thread.id}}>
          <ChannelIcon @channel={{thread}} />
          <ThreadTitle @thread={{thread}} />
          <ChannelTitle @channel={{thread.channel}} />
          <span class="chat-message-thread-indicator__last-reply-timestamp">
            {{formatDate thread.preview.lastReplyCreatedAt leaveAgo="true"}}
          </span>
          <div class="c-user-thread__excerpt">
            <div
              class="c-user-thread__excerpt-poster"
            >{{thread.preview.lastReplyUser.username}}<span>:</span></div>
            {{thread.preview.lastReplyExcerpt}}
          </div>
        </div>
      </list.Item>
      <list.EmptyState>
        <div class="empty-state-threads">
          {{i18n "chat.empty_state.my_threads"}}
        </div>
      </list.EmptyState>
    </List>
  </template>
}<|MERGE_RESOLUTION|>--- conflicted
+++ resolved
@@ -1,11 +1,7 @@
 import Component from "@glimmer/component";
 import { cached } from "@glimmer/tracking";
-<<<<<<< HEAD
-import { inject as service } from "@ember/service";
+import { service } from "@ember/service";
 import formatDate from "discourse/helpers/format-date";
-=======
-import { service } from "@ember/service";
->>>>>>> b36256f2
 import i18n from "discourse-common/helpers/i18n";
 import { bind } from "discourse-common/utils/decorators";
 import ChannelIcon from "discourse/plugins/chat/discourse/components/channel-icon";
