import Component from "@glimmer/component";
import ChannelTitle from "discourse/plugins/chat/discourse/components/channel-title";

export default class OldChatChannelTitle extends Component {
  <template>
<<<<<<< HEAD
    {{#if @channel.isDirectMessageChannel}}
      <div class="chat-channel-title is-dm">
        {{#if this.groupDirectMessage}}
          <span class="chat-channel-title__users-count">
            {{@channel.membershipsCount}}
          </span>
        {{else}}
          <div class="chat-channel-title__avatar">
            <ChatUserAvatar @user={{this.firstUser}} @interactive={{false}} />
          </div>
        {{/if}}

        <div class="chat-channel-title__user-info">
          <div class="chat-channel-title__usernames">
            {{#if this.groupDirectMessage}}
              <span class="chat-channel-title__name">
                {{this.groupsDirectMessageTitle}}
              </span>
            {{else}}
              <span class="chat-channel-title__name">
                {{this.firstUser.username}}
              </span>
              {{#if this.showUserStatus}}
                <UserStatusMessage
                  @status={{get this.users "0.status"}}
                  @showDescription={{if this.site.mobileView "true"}}
                  class="chat-channel-title__user-status-message"
                />
              {{/if}}
              <PluginOutlet
                @name="after-chat-channel-username"
                @outletArgs={{hash user=@user}}
                @tagName=""
                @connectorTagName=""
              />
            {{/if}}

          </div>
        </div>

        {{#if (has-block)}}
          {{yield}}
        {{/if}}
      </div>
    {{else if @channel.isCategoryChannel}}
      <div class="chat-channel-title is-category">
        <span
          class="chat-channel-title__category-badge"
          style={{this.channelColorStyle}}
        >
          {{icon "d-chat"}}
          {{#if @channel.chatable.read_restricted}}
            {{icon "lock" class="chat-channel-title__restricted-category-icon"}}
          {{/if}}
        </span>
        <span class="chat-channel-title__name">
          {{replaceEmoji @channel.title}}
        </span>

        {{#if (has-block)}}
          {{yield}}
        {{/if}}
      </div>
    {{/if}}
=======
    <ChannelTitle @channel={{@channel}} />
>>>>>>> a1cf426e
  </template>
}<|MERGE_RESOLUTION|>--- conflicted
+++ resolved
@@ -3,73 +3,6 @@
 
 export default class OldChatChannelTitle extends Component {
   <template>
-<<<<<<< HEAD
-    {{#if @channel.isDirectMessageChannel}}
-      <div class="chat-channel-title is-dm">
-        {{#if this.groupDirectMessage}}
-          <span class="chat-channel-title__users-count">
-            {{@channel.membershipsCount}}
-          </span>
-        {{else}}
-          <div class="chat-channel-title__avatar">
-            <ChatUserAvatar @user={{this.firstUser}} @interactive={{false}} />
-          </div>
-        {{/if}}
-
-        <div class="chat-channel-title__user-info">
-          <div class="chat-channel-title__usernames">
-            {{#if this.groupDirectMessage}}
-              <span class="chat-channel-title__name">
-                {{this.groupsDirectMessageTitle}}
-              </span>
-            {{else}}
-              <span class="chat-channel-title__name">
-                {{this.firstUser.username}}
-              </span>
-              {{#if this.showUserStatus}}
-                <UserStatusMessage
-                  @status={{get this.users "0.status"}}
-                  @showDescription={{if this.site.mobileView "true"}}
-                  class="chat-channel-title__user-status-message"
-                />
-              {{/if}}
-              <PluginOutlet
-                @name="after-chat-channel-username"
-                @outletArgs={{hash user=@user}}
-                @tagName=""
-                @connectorTagName=""
-              />
-            {{/if}}
-
-          </div>
-        </div>
-
-        {{#if (has-block)}}
-          {{yield}}
-        {{/if}}
-      </div>
-    {{else if @channel.isCategoryChannel}}
-      <div class="chat-channel-title is-category">
-        <span
-          class="chat-channel-title__category-badge"
-          style={{this.channelColorStyle}}
-        >
-          {{icon "d-chat"}}
-          {{#if @channel.chatable.read_restricted}}
-            {{icon "lock" class="chat-channel-title__restricted-category-icon"}}
-          {{/if}}
-        </span>
-        <span class="chat-channel-title__name">
-          {{replaceEmoji @channel.title}}
-        </span>
-
-        {{#if (has-block)}}
-          {{yield}}
-        {{/if}}
-      </div>
-    {{/if}}
-=======
     <ChannelTitle @channel={{@channel}} />
->>>>>>> a1cf426e
   </template>
 }