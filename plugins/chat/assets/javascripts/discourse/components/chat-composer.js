import Component from "@glimmer/component";
import { action } from "@ember/object";
import { inject as service } from "@ember/service";
import { tracked } from "@glimmer/tracking";
import { cancel, next } from "@ember/runloop";
import { cloneJSON } from "discourse-common/lib/object";
import { chatComposerButtons } from "discourse/plugins/chat/discourse/lib/chat-composer-buttons";
import TextareaInteractor from "discourse/plugins/chat/discourse/lib/textarea-interactor";
import { getOwner } from "@ember/application";
import userSearch from "discourse/lib/user-search";
import { findRawTemplate } from "discourse-common/lib/raw-templates";
import { emojiSearch, isSkinTonableEmoji } from "pretty-text/emoji";
import { emojiUrlFor } from "discourse/lib/text";
import { SKIP } from "discourse/lib/autocomplete";
import I18n from "I18n";
import { translations } from "pretty-text/emoji/data";
import { setupHashtagAutocomplete } from "discourse/lib/hashtag-autocomplete";
import { isPresent } from "@ember/utils";
import { Promise } from "rsvp";
import ChatMessageInteractor from "discourse/plugins/chat/discourse/lib/chat-message-interactor";
import {
  destroyUserStatuses,
  initUserStatusHtml,
  renderUserStatusHtml,
} from "discourse/lib/user-status-on-autocomplete";
import ChatModalChannelSummary from "discourse/plugins/chat/discourse/components/chat/modal/channel-summary";
import InsertHyperlink from "discourse/components/modal/insert-hyperlink";

export default class ChatComposer extends Component {
  @service capabilities;
  @service site;
  @service siteSettings;
  @service store;
  @service chat;
  @service chatComposerPresenceManager;
  @service chatComposerWarningsTracker;
  @service appEvents;
  @service chatEmojiReactionStore;
  @service chatEmojiPickerManager;
  @service currentUser;
  @service chatApi;
  @service chatDraftsManager;
  @service modal;

  @tracked isFocused = false;
  @tracked inProgressUploadsCount = 0;
  @tracked presenceChannelName;

  get shouldRenderMessageDetails() {
    return (
      this.currentMessage?.editing ||
      (this.context === "channel" && this.currentMessage?.inReplyTo)
    );
  }

  get inlineButtons() {
    return chatComposerButtons(this, "inline", this.context);
  }

  get dropdownButtons() {
    return chatComposerButtons(this, "dropdown", this.context);
  }

  get fileUploadElementId() {
    return this.context + "-file-uploader";
  }

  get canAttachUploads() {
    return (
      this.siteSettings.chat_allow_uploads &&
      isPresent(this.args.uploadDropZone)
    );
  }

  @action
  persistDraft() {}

  @action
  setupAutocomplete(textarea) {
    const $textarea = $(textarea);
    this.#applyUserAutocomplete($textarea);
    this.#applyEmojiAutocomplete($textarea);
    this.#applyCategoryHashtagAutocomplete($textarea);
  }

  @action
  setupTextareaInteractor(textarea) {
    this.composer.textarea = new TextareaInteractor(getOwner(this), textarea);

    if (this.site.desktopView && this.args.autofocus) {
      this.composer.focus({ ensureAtEnd: true, refreshHeight: true });
    }
  }

  @action
  didUpdateMessage() {
    this.cancelPersistDraft();
    this.composer.textarea.value = this.currentMessage.message;
    this.persistDraft();
    this.captureMentions({ skipDebounce: true });
  }

  @action
  didUpdateInReplyTo() {
    this.cancelPersistDraft();
    this.persistDraft();
  }

  @action
  cancelPersistDraft() {
    cancel(this._persistHandler);
  }

  @action
  handleInlineButonAction(buttonAction, event) {
    event.stopPropagation();

    buttonAction();
  }

  get currentMessage() {
    return this.composer.message;
  }

  get hasContent() {
    const minLength = this.siteSettings.chat_minimum_message_length || 1;
    return (
      this.currentMessage?.message?.length >= minLength ||
      (this.canAttachUploads && this.hasUploads)
    );
  }

  get hasUploads() {
    return this.currentMessage?.uploads?.length > 0;
  }

  get sendEnabled() {
    return (
      (this.hasContent || this.currentMessage?.editing) &&
      !this.pane.sending &&
      !this.inProgressUploadsCount > 0
    );
  }

  @action
  setup() {
    this.appEvents.on("chat:modify-selection", this, "modifySelection");
    this.appEvents.on(
      "chat:open-insert-link-modal",
      this,
      "openInsertLinkModal"
    );
  }

  @action
  teardown() {
    this.appEvents.off("chat:modify-selection", this, "modifySelection");
    this.appEvents.off(
      "chat:open-insert-link-modal",
      this,
      "openInsertLinkModal"
    );
    this.pane.sending = false;
  }

  @action
  insertDiscourseLocalDate() {
    // JIT import because local-dates isn't necessarily enabled
    const LocalDatesCreateModal =
      require("discourse/plugins/discourse-local-dates/discourse/components/modal/local-dates-create").default;

    this.modal.show(LocalDatesCreateModal, {
      model: {
        insertDate: (markup) => {
          this.composer.textarea.addText(
            this.composer.textarea.getSelected(),
            markup
          );
          this.composer.focus();
        },
      },
    });
  }

  @action
  uploadClicked() {
    document.querySelector(`#${this.fileUploadElementId}`).click();
  }

  @action
  computeIsFocused(isFocused) {
    next(() => {
      this.isFocused = isFocused;
    });
  }

  @action
  onInput(event) {
    this.currentMessage.draftSaved = false;
    this.currentMessage.message = event.target.value;
    this.composer.textarea.refreshHeight();
    this.reportReplyingPresence();
    this.persistDraft();
    this.captureMentions();
  }

  @action
  onUploadChanged(uploads, { inProgressUploadsCount }) {
    this.currentMessage.draftSaved = false;

    this.inProgressUploadsCount = inProgressUploadsCount || 0;

    if (
      typeof uploads !== "undefined" &&
      inProgressUploadsCount !== "undefined" &&
      inProgressUploadsCount === 0 &&
      this.currentMessage
    ) {
      this.currentMessage.uploads = cloneJSON(uploads);
    }

    this.composer.textarea?.focus();
    this.reportReplyingPresence();
    this.persistDraft();
  }

  @action
  trapMouseDown(event) {
    event?.preventDefault();
  }

  @action
  async onSend(event) {
    if (!this.sendEnabled) {
      return;
    }

    event?.preventDefault();

    if (
      this.currentMessage.editing &&
      !this.hasUploads &&
      this.currentMessage.message.length === 0
    ) {
      this.#deleteEmptyMessage();
      return;
    }

    await this.args.onSendMessage(this.currentMessage);
    this.composer.textarea.refreshHeight();
  }

  reportReplyingPresence() {
    if (!this.args.channel || !this.currentMessage) {
      return;
    }

    this.chatComposerPresenceManager.notifyState(
      this.presenceChannelName,
      !this.currentMessage.editing && this.hasContent
    );
  }

  @action
  modifySelection(event, options = { type: null, context: null }) {
    if (options.context !== this.context) {
      return;
    }

    const sel = this.composer.textarea.getSelected("", { lineVal: true });
    if (options.type === "bold") {
      this.composer.textarea.applySurround(sel, "**", "**", "bold_text");
    } else if (options.type === "italic") {
      this.composer.textarea.applySurround(sel, "_", "_", "italic_text");
    } else if (options.type === "code") {
      this.composer.textarea.applySurround(sel, "`", "`", "code_text");
    }
  }

  @action
  onTextareaFocusIn(textarea) {
    if (!this.capabilities.isIOS) {
      return;
    }

    // hack to prevent the whole viewport to move on focus input
    // we need access to native node
    textarea = this.composer.textarea.textarea;
    textarea.style.transform = "translateY(-99999px)";
    textarea.focus();
    window.requestAnimationFrame(() => {
      window.requestAnimationFrame(() => {
        textarea.style.transform = "";
      });
    });
  }

  @action
  onKeyDown(event) {
    if (
      this.site.mobileView ||
      event.altKey ||
      event.metaKey ||
      this.#isAutocompleteDisplayed()
    ) {
      return;
    }

    if (event.key === "Escape" && !event.shiftKey) {
      return this.handleEscape(event);
    }

    if (event.key === "Enter") {
      if (event.shiftKey) {
        // Shift+Enter: insert newline
        return;
      }

      // Ctrl+Enter, plain Enter: send
      if (!event.ctrlKey) {
        // if we are inside a code block just insert newline
        const { pre } = this.composer.textarea.getSelected({ lineVal: true });
        if (this.composer.textarea.isInside(pre, /(^|\n)```/g)) {
          return;
        }
      }

      this.onSend();
      event.preventDefault();
      return false;
    }

    if (
      event.key === "ArrowUp" &&
      !this.hasContent &&
      !this.currentMessage.editing
    ) {
      if (event.shiftKey && this.lastMessage?.replyable) {
        this.composer.replyTo(this.lastMessage);
      } else {
        const editableMessage = this.lastUserMessage(this.currentUser);
        if (editableMessage?.editable) {
          this.composer.edit(editableMessage);
        }
      }
    }
  }

  @action
  openInsertLinkModal(event, options = { context: null }) {
    if (options.context !== this.context) {
      return;
    }

    const selected = this.composer.textarea.getSelected("", { lineVal: true });
    const linkText = selected?.value;
    this.modal.show(InsertHyperlink, {
      model: {
        linkText,
        toolbarEvent: {
          addText: (text) => this.composer.textarea.addText(selected, text),
        },
      },
    });
  }

  @action
  onSelectEmoji(emoji) {
    const code = `:${emoji}:`;
    this.chatEmojiReactionStore.track(code);
    this.composer.textarea.addText(this.composer.textarea.getSelected(), code);

    if (this.site.desktopView) {
      this.composer.focus();
    } else {
      this.chatEmojiPickerManager.close();
    }
  }

  @action
  captureMentions(opts = { skipDebounce: false }) {
    if (this.hasContent) {
      this.chatComposerWarningsTracker.trackMentions(
        this.currentMessage,
        opts.skipDebounce
      );
    } else {
      this.chatComposerWarningsTracker.reset();
    }
  }

  @action
  showChannelSummaryModal() {
    this.modal.show(ChatModalChannelSummary, {
      model: { channelId: this.args.channel.id },
    });
  }

  #addMentionedUser(userData) {
<<<<<<< HEAD
    const user = User.create(userData);
    this.currentMessage.addMentionedUser(user);
=======
    const user = this.store.createRecord("user", userData);
    this.currentMessage.mentionedUsers.set(user.id, user);
>>>>>>> a1aedc9c
  }

  #applyUserAutocomplete($textarea) {
    if (!this.siteSettings.enable_mentions) {
      return;
    }

    $textarea.autocomplete({
      template: findRawTemplate("user-selector-autocomplete"),
      key: "@",
      width: "100%",
      treatAsTextarea: true,
      autoSelectFirstSuggestion: true,
      transformComplete: (obj) => {
        if (obj.isUser) {
          this.#addMentionedUser(obj);
        }

        return obj.username || obj.name;
      },
      dataSource: (term) => {
        destroyUserStatuses();
        return userSearch({ term, includeGroups: true }).then((result) => {
          if (result?.users?.length > 0) {
            const presentUserNames =
              this.chat.presenceChannel.users?.mapBy("username");
            result.users.forEach((user) => {
              if (presentUserNames.includes(user.username)) {
                user.cssClasses = "is-online";
              }
            });
            initUserStatusHtml(getOwner(this), result.users);
          }
          return result;
        });
      },
      onRender: (options) => {
        renderUserStatusHtml(options);
      },
      afterComplete: (text, event) => {
        event.preventDefault();
        this.composer.textarea.value = text;
        this.composer.focus();
        this.captureMentions();
      },
      onClose: destroyUserStatuses,
    });
  }

  #applyCategoryHashtagAutocomplete($textarea) {
    setupHashtagAutocomplete(
      this.site.hashtag_configurations["chat-composer"],
      $textarea,
      this.siteSettings,
      {
        treatAsTextarea: true,
        afterComplete: (text, event) => {
          event.preventDefault();
          this.composer.textarea.value = text;
          this.composer.focus();
        },
      }
    );
  }

  #applyEmojiAutocomplete($textarea) {
    if (!this.siteSettings.enable_emoji) {
      return;
    }

    $textarea.autocomplete({
      template: findRawTemplate("emoji-selector-autocomplete"),
      key: ":",
      afterComplete: (text, event) => {
        event.preventDefault();
        this.composer.textarea.value = text;
        this.composer.focus();
      },
      treatAsTextarea: true,
      onKeyUp: (text, cp) => {
        const matches =
          /(?:^|[\s.\?,@\/#!%&*;:\[\]{}=\-_()])(:(?!:).?[\w-]*:?(?!:)(?:t\d?)?:?) ?$/gi.exec(
            text.substring(0, cp)
          );

        if (matches && matches[1]) {
          return [matches[1]];
        }
      },
      transformComplete: (v) => {
        if (v.code) {
          this.chatEmojiReactionStore.track(v.code);
          return `${v.code}:`;
        } else {
          $textarea.autocomplete({ cancel: true });
          this.chatEmojiPickerManager.open({
            context: this.context,
            initialFilter: v.term,
          });
          return "";
        }
      },
      dataSource: (term) => {
        return new Promise((resolve) => {
          const full = `:${term}`;
          term = term.toLowerCase();

          // We need to avoid quick emoji autocomplete cause it can interfere with quick
          // typing, set minimal length to 2
          let minLength = Math.max(
            this.siteSettings.emoji_autocomplete_min_chars,
            2
          );

          if (term.length < minLength) {
            return resolve(SKIP);
          }

          // bypass :-p and other common typed smileys
          if (
            !term.match(
              /[^-\{\}\[\]\(\)\*_\<\>\\\/].*[^-\{\}\[\]\(\)\*_\<\>\\\/]/
            )
          ) {
            return resolve(SKIP);
          }

          if (term === "") {
            if (this.chatEmojiReactionStore.favorites.length) {
              return resolve(this.chatEmojiReactionStore.favorites.slice(0, 5));
            } else {
              return resolve([
                "slight_smile",
                "smile",
                "wink",
                "sunny",
                "blush",
              ]);
            }
          }

          // note this will only work for emojis starting with :
          // eg: :-)
          const emojiTranslation = this.site.custom_emoji_translation || {};
          const allTranslations = Object.assign(
            {},
            translations,
            emojiTranslation
          );
          if (allTranslations[full]) {
            return resolve([allTranslations[full]]);
          }

          const emojiDenied = this.site.denied_emojis || [];
          const match = term.match(/^:?(.*?):t([2-6])?$/);
          if (match) {
            const name = match[1];
            const scale = match[2];

            if (isSkinTonableEmoji(name) && !emojiDenied.includes(name)) {
              if (scale) {
                return resolve([`${name}:t${scale}`]);
              } else {
                return resolve([2, 3, 4, 5, 6].map((x) => `${name}:t${x}`));
              }
            }
          }

          const options = emojiSearch(term, {
            maxResults: 5,
            diversity: this.chatEmojiReactionStore.diversity,
            exclude: emojiDenied,
          });

          return resolve(options);
        })
          .then((list) => {
            if (list === SKIP) {
              return;
            }
            return list.map((code) => ({ code, src: emojiUrlFor(code) }));
          })
          .then((list) => {
            if (list?.length) {
              list.push({ label: I18n.t("composer.more_emoji"), term });
            }
            return list;
          });
      },
    });
  }

  #isAutocompleteDisplayed() {
    return document.querySelector(".autocomplete");
  }

  #deleteEmptyMessage() {
    new ChatMessageInteractor(
      getOwner(this),
      this.currentMessage,
      this.context
    ).delete();
    this.reset(this.args.channel, this.args.thread);
  }
}<|MERGE_RESOLUTION|>--- conflicted
+++ resolved
@@ -397,13 +397,8 @@
   }
 
   #addMentionedUser(userData) {
-<<<<<<< HEAD
-    const user = User.create(userData);
+    const user = this.store.createRecord("user", userData);
     this.currentMessage.addMentionedUser(user);
-=======
-    const user = this.store.createRecord("user", userData);
-    this.currentMessage.mentionedUsers.set(user.id, user);
->>>>>>> a1aedc9c
   }
 
   #applyUserAutocomplete($textarea) {
