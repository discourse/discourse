import Component from "@glimmer/component";
import { Promise } from "rsvp";
import { tracked } from "@glimmer/tracking";
import { action } from "@ember/object";
import ChatMessage from "discourse/plugins/chat/discourse/models/chat-message";
import { popupAjaxError } from "discourse/lib/ajax-error";
import { bind, debounce } from "discourse-common/utils/decorators";
import { inject as service } from "@ember/service";
import { cancel, next, schedule } from "@ember/runloop";
import discourseLater from "discourse-common/lib/later";
import { resetIdle } from "discourse/lib/desktop-notifications";

const PAGE_SIZE = 100;
const READ_INTERVAL_MS = 1000;

export default class ChatThreadPanel extends Component {
  @service siteSettings;
  @service currentUser;
  @service chat;
  @service router;
  @service chatApi;
  @service chatComposerPresenceManager;
  @service chatThreadComposer;
  @service chatThreadPane;
  @service chatThreadPaneSubscriptionsManager;
  @service appEvents;
  @service capabilities;

  @tracked loading;
  @tracked uploadDropZone;

  scrollable = null;

  @action
  handleKeydown(event) {
    if (event.key === "Escape") {
      return this.router.transitionTo(
        "chat.channel",
        ...this.args.thread.channel.routeModels
      );
    }
  }

  @action
  didUpdateThread() {
    this.subscribeToUpdates();
    this.loadMessages();
    this.resetComposerMessage();
  }

  @action
  setUploadDropZone(element) {
    this.uploadDropZone = element;
  }

  @action
  subscribeToUpdates() {
    this.chatThreadPaneSubscriptionsManager.subscribe(this.args.thread);
  }

  @action
  unsubscribeFromUpdates() {
    this.chatThreadPaneSubscriptionsManager.unsubscribe();
  }

  // TODO (martin) This needs to have the extended scroll/message visibility/
  // mark read behaviour the same as the channel.
  @action
  computeScrollState() {
    cancel(this.onScrollEndedHandler);

    if (!this.scrollable) {
      return;
    }

    this.chat.activeMessage = null;

    if (this.#isAtBottom()) {
      this.updateLastReadMessage();
      this.onScrollEnded();
    } else {
      this.isScrolling = true;
      this.onScrollEndedHandler = discourseLater(this, this.onScrollEnded, 150);
    }
  }

  #isAtBottom() {
    if (!this.scrollable) {
      return false;
    }

    // This is different from the channel scrolling because the scrolling here
    // is inverted -- in the channel's case scrollTop is 0 when scrolled to the
    // bottom of the channel, but in the negatives when scrolling up to past messages.
    //
    // c.f. https://developer.mozilla.org/en-US/docs/Web/API/Element/scrollHeight#determine_if_an_element_has_been_totally_scrolled
    return (
      Math.abs(
        this.scrollable.scrollHeight -
          this.scrollable.clientHeight -
          this.scrollable.scrollTop
      ) <= 2
    );
  }

  @bind
  onScrollEnded() {
    this.isScrolling = false;
  }

  @debounce(READ_INTERVAL_MS)
  updateLastReadMessage() {
    schedule("afterRender", () => {
      if (this._selfDeleted) {
        return;
      }

      // TODO (martin) HACK: We don't have proper scroll visibility over
      // what message we are looking at, don't have the lastReadMessageId
      // for the thread, and this updateLastReadMessage function is only
      // called when scrolling all the way to the bottom.
      this.markThreadAsRead();
    });
  }

  @action
  setScrollable(element) {
    this.scrollable = element;
  }

  @action
  loadMessages() {
    this.args.thread.messagesManager.clearMessages();
    this.fetchMessages();
  }

  @action
  didResizePane() {
    this.forceRendering();
  }

  get _selfDeleted() {
    return this.isDestroying || this.isDestroyed;
  }

  @debounce(100)
  fetchMessages() {
    if (this._selfDeleted) {
      return Promise.resolve();
    }

    if (this.args.thread.staged) {
      const message = this.args.thread.originalMessage;
      message.thread = this.args.thread;
      this.args.thread.messagesManager.addMessages([message]);
      return Promise.resolve();
    }

    this.loading = true;

    const findArgs = {
      pageSize: PAGE_SIZE,
      threadId: this.args.thread.id,
      includeMessages: true,
    };
    return this.chatApi
      .channel(this.args.thread.channel.id, findArgs)
      .then((result) => {
        if (
          this._selfDeleted ||
          this.args.thread.channel.id !== result.meta.channel_id
        ) {
          this.router.transitionTo("chat.channel", "-", result.meta.channel_id);
        }

        const [messages, meta] = this.afterFetchCallback(
          this.args.thread,
          result
        );
        this.args.thread.messagesManager.addMessages(messages);
        this.args.thread.details = meta;
        this.markThreadAsRead();
      })
      .catch(this.#handleErrors)
      .finally(() => {
        if (this._selfDeleted) {
          return;
        }

        this.loading = false;
      });
  }

  @bind
  afterFetchCallback(thread, result) {
    const messages = [];

    result.chat_messages.forEach((messageData) => {
      // If a message has been hidden it is because the current user is ignoring
      // the user who sent it, so we want to unconditionally hide it, even if
      // we are going directly to the target
      if (this.currentUser.ignored_users) {
        messageData.hidden = this.currentUser.ignored_users.includes(
          messageData.user.username
        );
      }

      messageData.expanded = !(messageData.hidden || messageData.deleted_at);
      const message = ChatMessage.create(thread.channel, messageData);
      message.thread = thread;
      messages.push(message);
    });

    return [messages, result.meta];
  }

  // NOTE: At some point we want to do this based on visible messages
  // and scrolling; for now it's enough to do it when the thread panel
  // opens/messages are loaded since we have no pagination for threads.
  markThreadAsRead() {
    return this.chatApi.markThreadAsRead(
      this.args.thread.channel.id,
      this.args.thread.id
    );
  }

  @action
  async onSendMessage(message) {
    resetIdle();

    if (message.editing) {
      await this.#sendEditMessage(message);
    } else {
      await this.#sendNewMessage(message);
    }
  }

  @action
  resetComposerMessage() {
    this.chatThreadComposer.reset(this.args.thread);
  }

  async #sendNewMessage(message) {
    message.thread = this.args.thread;

    if (this.chatThreadPane.sending) {
      return;
    }

    this.chatThreadPane.sending = true;
    await this.args.thread.stageMessage(message);
    this.resetComposerMessage();
    this.scrollToBottom();

<<<<<<< HEAD
    return this.chatApi
      .sendMessage(this.args.thread.channel.id, {
=======
    try {
      await this.chatApi.sendMessage(this.channel.id, {
>>>>>>> 86facade
        message: message.message,
        in_reply_to_id: message.thread.staged
          ? message.thread.originalMessage.id
          : null,
        staged_id: message.id,
        upload_ids: message.uploads.map((upload) => upload.id),
        thread_id: message.thread.staged ? null : message.thread.id,
        staged_thread_id: message.thread.staged ? message.thread.id : null,
<<<<<<< HEAD
      })
      .catch((error) => {
        this.#onSendError(message.id, error);
      })
      .finally(() => {
        if (this._selfDeleted) {
          return;
        }
        this.chatThreadPane.sending = false;
=======
>>>>>>> 86facade
      });
    } catch (error) {
      this.#onSendError(message.id, error);
    } finally {
      if (!this._selfDeleted) {
        this.chatChannelThreadPane.sending = false;
      }
    }
  }

  async #sendEditMessage(message) {
    await message.cook();
    this.chatThreadPane.sending = true;

    const data = {
      new_message: message.message,
      upload_ids: message.uploads.map((upload) => upload.id),
    };

    this.resetComposerMessage();

    try {
      return await this.chatApi.editMessage(
        message.channel.id,
        message.id,
        data
      );
    } catch (e) {
      popupAjaxError(e);
    } finally {
      this.chatThreadPane.sending = false;
    }
  }

  // A more consistent way to scroll to the bottom when we are sure this is our goal
  // it will also limit issues with any element changing the height while we are scrolling
  // to the bottom
  @action
  scrollToBottom() {
    next(() => {
      schedule("afterRender", () => {
        if (!this.scrollable) {
          return;
        }

        this.scrollable.scrollTop = this.scrollable.scrollHeight + 1;
        this.forceRendering(() => {
          this.scrollable.scrollTop = this.scrollable.scrollHeight;
        });
      });
    });
  }

  // since -webkit-overflow-scrolling: touch can't be used anymore to disable momentum scrolling
  // we now use this hack to disable it
  @bind
  forceRendering(callback) {
    schedule("afterRender", () => {
      if (this._selfDeleted) {
        return;
      }

      if (!this.scrollable) {
        return;
      }

      if (this.capabilities.isIOS) {
        this.scrollable.style.overflow = "hidden";
      }

      callback?.();

      if (this.capabilities.isIOS) {
        discourseLater(() => {
          if (!this.scrollable) {
            return;
          }

          this.scrollable.style.overflow = "auto";
        }, 50);
      }
    });
  }

  @action
  resendStagedMessage() {}

  @action
  messageDidEnterViewport(message) {
    message.visible = true;
  }

  @action
  messageDidLeaveViewport(message) {
    message.visible = false;
  }

  #handleErrors(error) {
    switch (error?.jqXHR?.status) {
      case 429:
      case 404:
        popupAjaxError(error);
        break;
      default:
        throw error;
    }
  }

  #onSendError(stagedId, error) {
    const stagedMessage =
      this.args.thread.messagesManager.findStagedMessage(stagedId);
    if (stagedMessage) {
      if (error.jqXHR?.responseJSON?.errors?.length) {
        stagedMessage.error = error.jqXHR.responseJSON.errors[0];
      } else {
        this.chat.markNetworkAsUnreliable();
        stagedMessage.error = "network_error";
      }
    }

    this.resetComposerMessage();
  }
}<|MERGE_RESOLUTION|>--- conflicted
+++ resolved
@@ -252,34 +252,27 @@
     this.resetComposerMessage();
     this.scrollToBottom();
 
-<<<<<<< HEAD
-    return this.chatApi
-      .sendMessage(this.args.thread.channel.id, {
-=======
     try {
-      await this.chatApi.sendMessage(this.channel.id, {
->>>>>>> 86facade
-        message: message.message,
-        in_reply_to_id: message.thread.staged
-          ? message.thread.originalMessage.id
-          : null,
-        staged_id: message.id,
-        upload_ids: message.uploads.map((upload) => upload.id),
-        thread_id: message.thread.staged ? null : message.thread.id,
-        staged_thread_id: message.thread.staged ? message.thread.id : null,
-<<<<<<< HEAD
-      })
-      .catch((error) => {
-        this.#onSendError(message.id, error);
-      })
-      .finally(() => {
-        if (this._selfDeleted) {
-          return;
-        }
-        this.chatThreadPane.sending = false;
-=======
->>>>>>> 86facade
-      });
+      await this.chatApi
+        .sendMessage(this.args.thread.channel.id, {
+          message: message.message,
+          in_reply_to_id: message.thread.staged
+            ? message.thread.originalMessage.id
+            : null,
+          staged_id: message.id,
+          upload_ids: message.uploads.map((upload) => upload.id),
+          thread_id: message.thread.staged ? null : message.thread.id,
+          staged_thread_id: message.thread.staged ? message.thread.id : null,
+        })
+        .catch((error) => {
+          this.#onSendError(message.id, error);
+        })
+        .finally(() => {
+          if (this._selfDeleted) {
+            return;
+          }
+          this.chatThreadPane.sending = false;
+        });
     } catch (error) {
       this.#onSendError(message.id, error);
     } finally {
