import Component from "@glimmer/component";
import { Promise } from "rsvp";
import { tracked } from "@glimmer/tracking";
import { action } from "@ember/object";
import ChatMessage from "discourse/plugins/chat/discourse/models/chat-message";
import { popupAjaxError } from "discourse/lib/ajax-error";
import { bind, debounce } from "discourse-common/utils/decorators";
import { inject as service } from "@ember/service";
import { schedule } from "@ember/runloop";
import discourseLater from "discourse-common/lib/later";
import { resetIdle } from "discourse/lib/desktop-notifications";

const PAGE_SIZE = 50;

export default class ChatThreadPanel extends Component {
  @service siteSettings;
  @service currentUser;
  @service chat;
  @service router;
  @service chatApi;
  @service chatComposerPresenceManager;
  @service chatChannelThreadComposer;
  @service chatChannelThreadPane;
  @service chatChannelThreadPaneSubscriptionsManager;
  @service appEvents;
  @service capabilities;

  @tracked loading;
  @tracked uploadDropZone;

  scrollable = null;

  get thread() {
    return this.args.thread;
  }

  get channel() {
    return this.thread?.channel;
  }

  @action
  setUploadDropZone(element) {
    this.uploadDropZone = element;
  }

  @action
  setupMessage() {
    this.chatChannelThreadComposer.message = ChatMessage.createDraftMessage(
      this.channel,
      { user: this.currentUser, thread_id: this.thread.id }
    );
  }

  @action
  subscribeToUpdates() {
    this.chatChannelThreadPaneSubscriptionsManager.subscribe(this.thread);
  }

  @action
  unsubscribeFromUpdates() {
    this.chatChannelThreadPaneSubscriptionsManager.unsubscribe();
  }

  @action
  setScrollable(element) {
    this.scrollable = element;
  }

  @action
  loadMessages() {
    this.thread.messagesManager.clearMessages();
    this.fetchMessages();
  }

  @action
  didResizePane() {
    this.forceRendering();
  }

  get _selfDeleted() {
    return this.isDestroying || this.isDestroyed;
  }

  @debounce(100)
  fetchMessages() {
    if (this._selfDeleted) {
      return Promise.resolve();
    }

    if (this.thread.staged) {
      this.thread.messagesManager.addMessages([this.thread.originalMessage]);
      return Promise.resolve();
    }

    this.loading = true;

    const findArgs = { pageSize: PAGE_SIZE, threadId: this.thread.id };
    return this.chatApi
      .messages(this.channel.id, findArgs)
      .then((results) => {
        if (this._selfDeleted || this.channel.id !== results.meta.channel_id) {
          this.router.transitionTo(
            "chat.channel",
            "-",
            results.meta.channel_id
          );
        }

        const [messages, meta] = this.afterFetchCallback(this.channel, results);
        this.thread.messagesManager.addMessages(messages);
        this.thread.details = meta;
<<<<<<< HEAD
=======

        // TODO (martin) Scrolling to particular messages
        // if (this.requestedTargetMessageId) {
        //   this.scrollToMessage(findArgs["targetMessageId"], {
        //     highlight: true,
        //   });
        // } else if (fetchingFromLastRead) {
        //   this.scrollToMessage(findArgs["targetMessageId"]);
        // } else if (messages.length) {
        //   this.scrollToMessage(messages.lastObject.id);
        // }
        //
        this.markThreadAsRead();
>>>>>>> b2a72733
      })
      .catch(this.#handleErrors)
      .finally(() => {
        if (this._selfDeleted) {
          return;
        }

        this.loading = false;
      });
  }

  @bind
  afterFetchCallback(channel, results) {
    const messages = [];

    results.chat_messages.forEach((messageData) => {
      // If a message has been hidden it is because the current user is ignoring
      // the user who sent it, so we want to unconditionally hide it, even if
      // we are going directly to the target
      if (this.currentUser.ignored_users) {
        messageData.hidden = this.currentUser.ignored_users.includes(
          messageData.user.username
        );
      }

      messageData.expanded = !(messageData.hidden || messageData.deleted_at);
      messages.push(ChatMessage.create(channel, messageData));
    });

    return [messages, results.meta];
  }

  // NOTE: At some point we want to do this based on visible messages
  // and scrolling; for now it's enough to do it when the thread panel
  // opens/messages are loaded since we have no pagination for threads.
  markThreadAsRead() {
    return this.chatApi.markThreadAsRead(this.channel.id, this.thread.id);
  }

  @action
  onSendMessage(message) {
    resetIdle();

    if (message.editing) {
      this.#sendEditMessage(message);
    } else {
      this.#sendNewMessage(message);
    }
  }

  @action
  resetComposer() {
    this.chatChannelThreadComposer.reset(this.channel, this.thread);
  }

  @action
  resetActiveMessage() {
    this.chat.activeMessage = null;
  }

  #sendNewMessage(message) {
    message.thread = this.thread;

    if (this.chatChannelThreadPane.sending) {
      return;
    }

    this.chatChannelThreadPane.sending = true;

    this.thread.stageMessage(message);
    const stagedMessage = message;
    this.resetComposer();
    this.thread.messagesManager.addMessages([stagedMessage]);

    return this.chatApi
      .sendMessage(this.channel.id, {
        message: stagedMessage.message,
        in_reply_to_id: stagedMessage.inReplyTo?.id,
        staged_id: stagedMessage.id,
        upload_ids: stagedMessage.uploads.map((upload) => upload.id),
        thread_id: this.thread.staged ? null : stagedMessage.thread.id,
        staged_thread_id: this.thread.staged ? stagedMessage.thread.id : null,
      })
      .then(() => {
        this.scrollToBottom();
      })
      .catch((error) => {
        this.#onSendError(stagedMessage.id, error);
      })
      .finally(() => {
        if (this._selfDeleted) {
          return;
        }
        this.chatChannelThreadPane.sending = false;
      });
  }

  #sendEditMessage(message) {
    message.cook();
    this.chatChannelThreadPane.sending = true;

    const data = {
      new_message: message.message,
      upload_ids: message.uploads.map((upload) => upload.id),
    };

    this.resetComposer();

    return this.chatApi
      .editMessage(message.channel.id, message.id, data)
      .catch(popupAjaxError)
      .finally(() => {
        this.chatChannelThreadPane.sending = false;
      });
  }

  // A more consistent way to scroll to the bottom when we are sure this is our goal
  // it will also limit issues with any element changing the height while we are scrolling
  // to the bottom
  @action
  scrollToBottom() {
    if (!this.scrollable) {
      return;
    }

    this.scrollable.scrollTop = this.scrollable.scrollHeight + 1;
    this.forceRendering(() => {
      this.scrollable.scrollTop = this.scrollable.scrollHeight;
    });
  }

  // since -webkit-overflow-scrolling: touch can't be used anymore to disable momentum scrolling
  // we now use this hack to disable it
  @bind
  forceRendering(callback) {
    schedule("afterRender", () => {
      if (this._selfDeleted) {
        return;
      }

      if (!this.scrollable) {
        return;
      }

      if (this.capabilities.isIOS) {
        this.scrollable.style.overflow = "hidden";
      }

      callback?.();

      if (this.capabilities.isIOS) {
        discourseLater(() => {
          if (!this.scrollable) {
            return;
          }

          this.scrollable.style.overflow = "auto";
        }, 50);
      }
    });
  }

  @action
  resendStagedMessage() {}

  @action
  messageDidEnterViewport(message) {
    message.visible = true;
  }

  @action
  messageDidLeaveViewport(message) {
    message.visible = false;
  }

  #handleErrors(error) {
    switch (error?.jqXHR?.status) {
      case 429:
      case 404:
        popupAjaxError(error);
        break;
      default:
        throw error;
    }
  }

  #onSendError(stagedId, error) {
    const stagedMessage =
      this.thread.messagesManager.findStagedMessage(stagedId);
    if (stagedMessage) {
      if (error.jqXHR?.responseJSON?.errors?.length) {
        stagedMessage.error = error.jqXHR.responseJSON.errors[0];
      } else {
        this.chat.markNetworkAsUnreliable();
        stagedMessage.error = "network_error";
      }
    }

    this.resetComposer();
  }
}<|MERGE_RESOLUTION|>--- conflicted
+++ resolved
@@ -109,22 +109,7 @@
         const [messages, meta] = this.afterFetchCallback(this.channel, results);
         this.thread.messagesManager.addMessages(messages);
         this.thread.details = meta;
-<<<<<<< HEAD
-=======
-
-        // TODO (martin) Scrolling to particular messages
-        // if (this.requestedTargetMessageId) {
-        //   this.scrollToMessage(findArgs["targetMessageId"], {
-        //     highlight: true,
-        //   });
-        // } else if (fetchingFromLastRead) {
-        //   this.scrollToMessage(findArgs["targetMessageId"]);
-        // } else if (messages.length) {
-        //   this.scrollToMessage(messages.lastObject.id);
-        // }
-        //
         this.markThreadAsRead();
->>>>>>> b2a72733
       })
       .catch(this.#handleErrors)
       .finally(() => {
