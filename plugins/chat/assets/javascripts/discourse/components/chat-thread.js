import Component from "@glimmer/component";
import { Promise } from "rsvp";
import { tracked } from "@glimmer/tracking";
import { action } from "@ember/object";
import ChatMessage from "discourse/plugins/chat/discourse/models/chat-message";
import { popupAjaxError } from "discourse/lib/ajax-error";
import { bind, debounce } from "discourse-common/utils/decorators";
import { inject as service } from "@ember/service";
import { cancel, next, schedule } from "@ember/runloop";
import discourseLater from "discourse-common/lib/later";
import { resetIdle } from "discourse/lib/desktop-notifications";

<<<<<<< HEAD
const PAGE_SIZE = 50;
const READ_INTERVAL_MS = 1000;
=======
const PAGE_SIZE = 100;
>>>>>>> 3fed1abf

export default class ChatThreadPanel extends Component {
  @service siteSettings;
  @service currentUser;
  @service chat;
  @service router;
  @service chatApi;
  @service chatComposerPresenceManager;
  @service chatChannelThreadComposer;
  @service chatChannelThreadPane;
  @service chatChannelThreadPaneSubscriptionsManager;
  @service appEvents;
  @service capabilities;

  @tracked loading;
  @tracked uploadDropZone;

  scrollable = null;

  get thread() {
    return this.args.thread;
  }

  get channel() {
    return this.thread?.channel;
  }

  @action
  setUploadDropZone(element) {
    this.uploadDropZone = element;
  }

  @action
  subscribeToUpdates() {
    this.chatChannelThreadPaneSubscriptionsManager.subscribe(this.thread);
  }

  @action
  unsubscribeFromUpdates() {
    this.chatChannelThreadPaneSubscriptionsManager.unsubscribe();
  }

  @action
  computeScrollState() {
    cancel(this.onScrollEndedHandler);

    if (!this.scrollable) {
      return;
    }

    this.resetActiveMessage();

    if (this.#isAtBottom()) {
      this.updateLastReadMessage();
      this.onScrollEnded();
    } else {
      this.isScrolling = true;
      this.onScrollEndedHandler = discourseLater(this, this.onScrollEnded, 150);
    }
  }

  #isAtBottom() {
    if (!this.scrollable) {
      return false;
    }

    // This is different from the channel scrolling because the scrolling here
    // is inverted -- in the channel's case scrollTop is 0 when scrolled to the
    // bottom of the channel, but in the negatives when scrolling up to past messages.
    //
    // c.f. https://developer.mozilla.org/en-US/docs/Web/API/Element/scrollHeight#determine_if_an_element_has_been_totally_scrolled
    return (
      Math.abs(
        this.scrollable.scrollHeight -
          this.scrollable.clientHeight -
          this.scrollable.scrollTop
      ) <= 2
    );
  }

  @bind
  onScrollEnded() {
    this.isScrolling = false;
  }

  @debounce(READ_INTERVAL_MS)
  updateLastReadMessage() {
    schedule("afterRender", () => {
      if (this._selfDeleted) {
        return;
      }

      // TODO (martin) HACK: We don't have proper scroll visibility over
      // what message we are looking at, don't have the lastReadMessageId
      // for the thread, and this updateLastReadMessage function is only
      // called when scrolling all the way to the bottom.
      this.markThreadAsRead();
    });
  }

  @action
  setScrollable(element) {
    this.scrollable = element;
  }

  @action
  loadMessages() {
    const message = ChatMessage.createDraftMessage(this.channel, {
      user: this.currentUser,
    });
    message.thread = this.thread;
    message.inReplyTo = this.thread.originalMessage;
    this.chatChannelThreadComposer.message = message;

    this.thread.messagesManager.clearMessages();
    this.fetchMessages();
  }

  @action
  didResizePane() {
    this.forceRendering();
  }

  get _selfDeleted() {
    return this.isDestroying || this.isDestroyed;
  }

  @debounce(100)
  fetchMessages() {
    if (this._selfDeleted) {
      return Promise.resolve();
    }

    if (this.thread.staged) {
      this.thread.messagesManager.addMessages([this.thread.originalMessage]);
      return Promise.resolve();
    }

    this.loading = true;

    const findArgs = { pageSize: PAGE_SIZE, threadId: this.thread.id };
    return this.chatApi
      .messages(this.channel.id, findArgs)
      .then((results) => {
        if (this._selfDeleted || this.channel.id !== results.meta.channel_id) {
          this.router.transitionTo(
            "chat.channel",
            "-",
            results.meta.channel_id
          );
        }

        const [messages, meta] = this.afterFetchCallback(
          this.channel,
          this.thread,
          results
        );
        this.thread.messagesManager.addMessages(messages);
        this.thread.details = meta;
        this.markThreadAsRead();
      })
      .catch(this.#handleErrors)
      .finally(() => {
        if (this._selfDeleted) {
          return;
        }

        this.loading = false;
      });
  }

  @bind
  afterFetchCallback(channel, thread, results) {
    const messages = [];

    results.chat_messages.forEach((messageData) => {
      // If a message has been hidden it is because the current user is ignoring
      // the user who sent it, so we want to unconditionally hide it, even if
      // we are going directly to the target
      if (this.currentUser.ignored_users) {
        messageData.hidden = this.currentUser.ignored_users.includes(
          messageData.user.username
        );
      }

      messageData.expanded = !(messageData.hidden || messageData.deleted_at);
      const message = ChatMessage.create(channel, messageData);
      message.thread = thread;
      messages.push(message);
    });

    return [messages, results.meta];
  }

  // NOTE: At some point we want to do this based on visible messages
  // and scrolling; for now it's enough to do it when the thread panel
  // opens/messages are loaded since we have no pagination for threads.
  markThreadAsRead() {
    return this.chatApi.markThreadAsRead(this.channel.id, this.thread.id);
  }

  @action
  onSendMessage(message) {
    resetIdle();

    if (message.editing) {
      this.#sendEditMessage(message);
    } else {
      this.#sendNewMessage(message);
    }
  }

  @action
  resetComposer() {
    this.chatChannelThreadComposer.reset(this.channel, this.thread);
  }

  @action
  resetActiveMessage() {
    this.chat.activeMessage = null;
  }

  #sendNewMessage(message) {
    message.thread = this.thread;

    if (this.chatChannelThreadPane.sending) {
      return;
    }

    this.chatChannelThreadPane.sending = true;

    this.thread.stageMessage(message);
    this.resetComposer();

    this.scrollToBottom();

    return this.chatApi
      .sendMessage(this.channel.id, {
        message: message.message,
        in_reply_to_id: message.inReplyTo?.id,
        staged_id: message.id,
        upload_ids: message.uploads.map((upload) => upload.id),
        thread_id: this.thread.staged ? null : message.thread.id,
        staged_thread_id: this.thread.staged ? message.thread.id : null,
      })
      .catch((error) => {
        this.#onSendError(message.id, error);
      })
      .finally(() => {
        if (this._selfDeleted) {
          return;
        }
        this.chatChannelThreadPane.sending = false;
      });
  }

  #sendEditMessage(message) {
    message.cook();
    this.chatChannelThreadPane.sending = true;

    const data = {
      new_message: message.message,
      upload_ids: message.uploads.map((upload) => upload.id),
    };

    this.resetComposer();

    return this.chatApi
      .editMessage(message.channel.id, message.id, data)
      .catch(popupAjaxError)
      .finally(() => {
        this.chatChannelThreadPane.sending = false;
      });
  }

  // A more consistent way to scroll to the bottom when we are sure this is our goal
  // it will also limit issues with any element changing the height while we are scrolling
  // to the bottom
  @action
  scrollToBottom() {
    next(() => {
      schedule("afterRender", () => {
        if (!this.scrollable) {
          return;
        }

        this.scrollable.scrollTop = this.scrollable.scrollHeight + 1;
        this.forceRendering(() => {
          this.scrollable.scrollTop = this.scrollable.scrollHeight;
        });
      });
    });
  }

  // since -webkit-overflow-scrolling: touch can't be used anymore to disable momentum scrolling
  // we now use this hack to disable it
  @bind
  forceRendering(callback) {
    schedule("afterRender", () => {
      if (this._selfDeleted) {
        return;
      }

      if (!this.scrollable) {
        return;
      }

      if (this.capabilities.isIOS) {
        this.scrollable.style.overflow = "hidden";
      }

      callback?.();

      if (this.capabilities.isIOS) {
        discourseLater(() => {
          if (!this.scrollable) {
            return;
          }

          this.scrollable.style.overflow = "auto";
        }, 50);
      }
    });
  }

  @action
  resendStagedMessage() {}

  @action
  messageDidEnterViewport(message) {
    message.visible = true;
  }

  @action
  messageDidLeaveViewport(message) {
    message.visible = false;
  }

  #handleErrors(error) {
    switch (error?.jqXHR?.status) {
      case 429:
      case 404:
        popupAjaxError(error);
        break;
      default:
        throw error;
    }
  }

  #onSendError(stagedId, error) {
    const stagedMessage =
      this.thread.messagesManager.findStagedMessage(stagedId);
    if (stagedMessage) {
      if (error.jqXHR?.responseJSON?.errors?.length) {
        stagedMessage.error = error.jqXHR.responseJSON.errors[0];
      } else {
        this.chat.markNetworkAsUnreliable();
        stagedMessage.error = "network_error";
      }
    }

    this.resetComposer();
  }
}<|MERGE_RESOLUTION|>--- conflicted
+++ resolved
@@ -10,12 +10,8 @@
 import discourseLater from "discourse-common/lib/later";
 import { resetIdle } from "discourse/lib/desktop-notifications";
 
-<<<<<<< HEAD
-const PAGE_SIZE = 50;
+const PAGE_SIZE = 100;
 const READ_INTERVAL_MS = 1000;
-=======
-const PAGE_SIZE = 100;
->>>>>>> 3fed1abf
 
 export default class ChatThreadPanel extends Component {
   @service siteSettings;
