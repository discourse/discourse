--- conflicted
+++ resolved
@@ -59,13 +59,8 @@
         {{/if}}
       </span>
       <span class="chat-channel-title__name">
-<<<<<<< HEAD
-        {{replace-emoji @channel.escapedTitle}}
-=======
-        {{replace-emoji this.channel.title}}
->>>>>>> 38fdd842
+        {{replace-emoji @channel.title}}
       </span>
-
       {{#if (has-block)}}
         {{yield}}
       {{/if}}
