import Component from "@glimmer/component";
import { getOwner } from "discourse-common/lib/get-owner";
import { tracked } from "@glimmer/tracking";
import discourseLater from "discourse-common/lib/later";
import { action } from "@ember/object";
import { isTesting } from "discourse-common/config/environment";

export default class ChatMessageActionsMobile extends Component {
  @tracked hasExpandedReply = false;
  @tracked showFadeIn = false;

  messageActions = null;

  get capabilities() {
    return getOwner(this).lookup("capabilities:main");
  }

  @action
  fadeAndVibrate() {
    discourseLater(this.#addFadeIn.bind(this));

    if (this.capabilities.canVibrate && !isTesting()) {
      navigator.vibrate(5);
    }
  }

  @action
  expandReply(event) {
    event.stopPropagation();
    this.hasExpandedReply = true;
  }

  @action
  collapseMenu(event) {
    event.stopPropagation();
    this.#onCloseMenu();
  }

  @action
<<<<<<< HEAD
  actAndCloseMenu(fnId) {
    if (fnId === "copyLinkToMessage") {
      this.messageActionsHandler.copyLink(this.message);
      return this.onCloseMenu();
    }

    if (fnId === "selectMessage") {
      this.messageActionsHandler.selectMessage(this.message, true);
      return this.onCloseMenu();
    }

    this.messageActions[fnId]?.();
    this.onCloseMenu();
  },
=======
  actAndCloseMenu(fn) {
    fn?.();
    this.#onCloseMenu();
  }
>>>>>>> 3c57db5c

  #onCloseMenu() {
    this.#removeFadeIn();

    // we don't want to remove the component right away as it's animating
    // 200 is equal to the duration of the css animation
    discourseLater(() => {
      if (this.isDestroying || this.isDestroyed) {
        return;
      }

      // by ensuring we are not hovering any message anymore
      // we also ensure the menu is fully removed
      this.args.onHoverMessage?.(null);
    }, 200);
  }

  #addFadeIn() {
    this.showFadeIn = true;
  }

  #removeFadeIn() {
    this.showFadeIn = false;
  }
}<|MERGE_RESOLUTION|>--- conflicted
+++ resolved
@@ -37,27 +37,20 @@
   }
 
   @action
-<<<<<<< HEAD
   actAndCloseMenu(fnId) {
     if (fnId === "copyLinkToMessage") {
-      this.messageActionsHandler.copyLink(this.message);
+      this.args.messageActionsHandler.copyLink(this.message);
       return this.onCloseMenu();
     }
 
     if (fnId === "selectMessage") {
-      this.messageActionsHandler.selectMessage(this.message, true);
+      this.args.messageActionsHandler.selectMessage(this.message, true);
       return this.onCloseMenu();
     }
 
-    this.messageActions[fnId]?.();
-    this.onCloseMenu();
-  },
-=======
-  actAndCloseMenu(fn) {
-    fn?.();
+    this.args.messageActions[fnId]?.();
     this.#onCloseMenu();
   }
->>>>>>> 3c57db5c
 
   #onCloseMenu() {
     this.#removeFadeIn();
