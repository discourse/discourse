import Component from "@glimmer/component";
<<<<<<< HEAD
import ChatMessageInteractor from "discourse/plugins/chat/discourse/lib/chat-message-interactor";
import { getOwner } from "discourse-common/lib/get-owner";
=======
>>>>>>> cab4b2cf
import { tracked } from "@glimmer/tracking";
import discourseLater from "discourse-common/lib/later";
import { action } from "@ember/object";
import { isTesting } from "discourse-common/config/environment";
import { inject as service } from "@ember/service";

export default class ChatMessageActionsMobile extends Component {
<<<<<<< HEAD
  @service chat;
  @service site;
=======
  @service capabilities;
>>>>>>> cab4b2cf

  @tracked hasExpandedReply = false;
  @tracked showFadeIn = false;

  messageActions = null;

<<<<<<< HEAD
  get message() {
    return this.chat.activeMessage.model;
  }

  get messageInteractor() {
    const activeMessage = this.chat.activeMessage;

    return new ChatMessageInteractor(
      getOwner(this),
      activeMessage.model,
      activeMessage.context
    );
  }

  get capabilities() {
    return getOwner(this).lookup("capabilities:main");
  }

=======
>>>>>>> cab4b2cf
  @action
  fadeAndVibrate() {
    discourseLater(this.#addFadeIn.bind(this));

    if (this.capabilities.canVibrate && !isTesting()) {
      navigator.vibrate(5);
    }
  }

  @action
  expandReply(event) {
    event.stopPropagation();
    this.hasExpandedReply = true;
  }

  @action
  collapseMenu(event) {
    event.stopPropagation();
    this.#onCloseMenu();
  }

  @action
  actAndCloseMenu(fnId) {
    this.messageInteractor[fnId]();
    this.#onCloseMenu();
  }

  #onCloseMenu() {
    this.#removeFadeIn();

    // we don't want to remove the component right away as it's animating
    // 200 is equal to the duration of the css animation
    discourseLater(() => {
      if (this.isDestroying || this.isDestroyed) {
        return;
      }

      // by ensuring we are not hovering any message anymore
      // we also ensure the menu is fully removed
      this.chat.activeMessage = null;
    }, 200);
  }

  #addFadeIn() {
    this.showFadeIn = true;
  }

  #removeFadeIn() {
    this.showFadeIn = false;
  }
}<|MERGE_RESOLUTION|>--- conflicted
+++ resolved
@@ -1,9 +1,6 @@
 import Component from "@glimmer/component";
-<<<<<<< HEAD
 import ChatMessageInteractor from "discourse/plugins/chat/discourse/lib/chat-message-interactor";
 import { getOwner } from "discourse-common/lib/get-owner";
-=======
->>>>>>> cab4b2cf
 import { tracked } from "@glimmer/tracking";
 import discourseLater from "discourse-common/lib/later";
 import { action } from "@ember/object";
@@ -11,19 +8,15 @@
 import { inject as service } from "@ember/service";
 
 export default class ChatMessageActionsMobile extends Component {
-<<<<<<< HEAD
   @service chat;
   @service site;
-=======
   @service capabilities;
->>>>>>> cab4b2cf
 
   @tracked hasExpandedReply = false;
   @tracked showFadeIn = false;
 
   messageActions = null;
 
-<<<<<<< HEAD
   get message() {
     return this.chat.activeMessage.model;
   }
@@ -38,12 +31,6 @@
     );
   }
 
-  get capabilities() {
-    return getOwner(this).lookup("capabilities:main");
-  }
-
-=======
->>>>>>> cab4b2cf
   @action
   fadeAndVibrate() {
     discourseLater(this.#addFadeIn.bind(this));
