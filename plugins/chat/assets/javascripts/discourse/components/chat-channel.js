--- conflicted
+++ resolved
@@ -194,15 +194,8 @@
           });
         }
 
-<<<<<<< HEAD
-        if (result.thread_tracking_overview) {
-          this.args.channel.threadTrackingOverview.push(
-            ...result.thread_tracking_overview
-          );
-=======
         if (result.unread_thread_ids) {
           this.args.channel.unreadThreadIds = result.unread_thread_ids;
->>>>>>> b6c5a2da
         }
 
         if (this.requestedTargetMessageId) {
