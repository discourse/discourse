import { capitalize } from "@ember/string";
import ChatMessage from "discourse/plugins/chat/discourse/models/chat-message";
import ChatThread from "discourse/plugins/chat/discourse/models/chat-thread";
import Component from "@glimmer/component";
import { bind, debounce } from "discourse-common/utils/decorators";
import { action } from "@ember/object";
// TODO (martin) Remove this when the handleSentMessage logic inside chatChannelPaneSubscriptionsManager
// is moved over from this file completely.
import { handleStagedMessage } from "discourse/plugins/chat/discourse/services/chat-pane-base-subscriptions-manager";
import { ajax } from "discourse/lib/ajax";
import { popupAjaxError } from "discourse/lib/ajax-error";
import { cancel, later, next, schedule } from "@ember/runloop";
import discourseLater from "discourse-common/lib/later";
import { inject as service } from "@ember/service";
import { Promise } from "rsvp";
import { resetIdle } from "discourse/lib/desktop-notifications";
import {
  onPresenceChange,
  removeOnPresenceChange,
} from "discourse/lib/user-presence";
import isZoomed from "discourse/plugins/chat/discourse/lib/zoom-check";
import { tracked } from "@glimmer/tracking";
import discourseDebounce from "discourse-common/lib/debounce";
import DiscourseURL from "discourse/lib/url";

const PAGE_SIZE = 50;
const PAST = "past";
const FUTURE = "future";
const READ_INTERVAL_MS = 1000;

export default class ChatLivePane extends Component {
  @service capabilities;
  @service chat;
  @service chatChannelsManager;
  @service router;
  @service chatEmojiPickerManager;
  @service chatComposerPresenceManager;
  @service chatStateManager;
  @service("chat-channel-composer") composer;
  @service("chat-channel-pane") pane;
  @service chatChannelPaneSubscriptionsManager;
  @service chatApi;
  @service currentUser;
  @service appEvents;
  @service messageBus;
  @service site;
  @service chatDraftsManager;

  @tracked loading = false;
  @tracked loadingMorePast = false;
  @tracked loadingMoreFuture = false;
  @tracked sending = false;
  @tracked showChatQuoteSuccess = false;
  @tracked includeHeader = true;
  @tracked hasNewMessages = false;
  @tracked needsArrow = false;
  @tracked loadedOnce = false;
  @tracked uploadDropZone;

  scrollable = null;
  _loadedChannelId = null;
  _mentionWarningsSeen = {};
  _unreachableGroupMentions = [];
  _overMembersLimitGroupMentions = [];

  @action
  setUploadDropZone(element) {
    this.uploadDropZone = element;
  }

  @action
  setScrollable(element) {
    this.scrollable = element;
  }

  @action
  setupListeners() {
    document.addEventListener("scroll", this._forceBodyScroll, {
      passive: true,
    });

    onPresenceChange({
      callback: this.onPresenceChangeCallback,
    });
  }

  @action
  teardownListeners() {
    this.#cancelHandlers();
    document.removeEventListener("scroll", this._forceBodyScroll);
    removeOnPresenceChange(this.onPresenceChangeCallback);
    this.unsubscribeToUpdates(this._loadedChannelId);
    this.requestedTargetMessageId = null;
  }

  @action
  didResizePane() {
    this.debounceFillPaneAttempt();
    this.computeDatesSeparators();
    this.forceRendering();
  }

  @action
  resetIdle() {
    resetIdle();
  }

  @action
  didUpdateChannel() {
    this.#cancelHandlers();

    this.loadedOnce = false;

    if (!this.args.channel) {
      return;
    }

    // Technically we could keep messages to avoid re-fetching them, but
    // it's not worth the complexity for now
    this.args.channel.clearMessages();

    if (this._loadedChannelId !== this.args.channel.id) {
      this.unsubscribeToUpdates(this._loadedChannelId);
      this.pane.selectingMessages = false;
      this._loadedChannelId = this.args.channel.id;
    }

    const existingDraft = this.chatDraftsManager.get({
      channelId: this.args.channel.id,
    });
    if (existingDraft) {
      this.composer.message = existingDraft;
    } else {
      this.resetComposerMessage();
    }

    this.loadMessages();
  }

  @action
  loadMessages() {
    if (!this.args.channel?.id) {
      this.loadedOnce = true;
      return;
    }

    if (this.args.targetMessageId) {
      this.requestedTargetMessageId = parseInt(this.args.targetMessageId, 10);
    }

    if (this.requestedTargetMessageId) {
      this.highlightOrFetchMessage(this.requestedTargetMessageId);
    } else {
      this.debounceFetchMessages({ fetchFromLastMessage: false });
    }
  }

  @bind
  onPresenceChangeCallback(present) {
    if (present) {
      this.updateLastReadMessage();
    }
  }

  debounceFetchMessages(options) {
    this._debounceFetchMessagesHandler = discourseDebounce(
      this,
      this.fetchMessages,
      options,
      100
    );
  }

  fetchMessages(options = {}) {
    if (this._selfDeleted) {
      return;
    }

    this.loadingMorePast = true;

    const findArgs = { pageSize: PAGE_SIZE, includeMessages: true };
    const fetchingFromLastRead = !options.fetchFromLastMessage;
    let scrollToMessageId = null;
    if (this.requestedTargetMessageId) {
      findArgs.targetMessageId = this.requestedTargetMessageId;
      scrollToMessageId = this.requestedTargetMessageId;
    } else if (fetchingFromLastRead) {
      findArgs.fetchFromLastRead = true;
      scrollToMessageId =
        this.args.channel.currentUserMembership.lastReadMessageId;
    }

    return this.chatApi
      .channel(this.args.channel.id, findArgs)
      .then((result) => {
        if (this._selfDeleted || this.args.channel.id !== result.channel.id) {
          return;
        }

        const [messages, meta] = this.afterFetchCallback(
          this.args.channel,
          result
        );

        this.args.channel.addMessages(messages);
        this.args.channel.details = meta;

        if (result.threads) {
          result.threads.forEach((thread) => {
            this.args.channel.threadsManager.store(this.args.channel, thread);
          });
        }

        if (result.unread_thread_ids) {
          this.args.channel.unreadThreadIds = result.unread_thread_ids;
        }

        if (this.requestedTargetMessageId) {
          this.scrollToMessage(scrollToMessageId, {
            highlight: true,
          });
          return;
        }

        if (
          fetchingFromLastRead &&
          messages.length &&
          scrollToMessageId !== messages[messages.length - 1].id
        ) {
          this.scrollToMessage(scrollToMessageId);
          return;
        }

        this.scrollToBottom();
      })
      .catch(this._handleErrors)
      .finally(() => {
        if (this._selfDeleted) {
          return;
        }

        this.loadedOnce = true;
        this.requestedTargetMessageId = null;
        this.loadingMorePast = false;
        this.debounceFillPaneAttempt();
        this.updateLastReadMessage();
        this.subscribeToUpdates(this.args.channel);
      });
  }

  @bind
  fetchMoreMessages({ direction }) {
    const loadingPast = direction === PAST;
    const loadingMoreKey = `loadingMore${capitalize(direction)}`;

    const canLoadMore = loadingPast
      ? this.args.channel?.canLoadMorePast
      : this.args.channel?.canLoadMoreFuture;

    if (
      !canLoadMore ||
      this.loading ||
      this[loadingMoreKey] ||
      !this.args.channel.messages?.length > 0
    ) {
      return Promise.resolve();
    }

    this[loadingMoreKey] = true;

    const messageIndex = loadingPast
      ? 0
      : this.args.channel.messages.length - 1;
    const messageId = this.args.channel.messages[messageIndex].id;
    const findArgs = {
      channelId: this.args.channel.id,
      pageSize: PAGE_SIZE,
      direction,
      messageId,
    };

    return this.chatApi
      .channel(this.args.channel.id, findArgs)
      .then((result) => {
        if (
          this._selfDeleted ||
          this.args.channel.id !== result.meta.channel_id ||
          !this.scrollable
        ) {
          return;
        }

        const [messages, meta] = this.afterFetchCallback(
          this.args.channel,
          result
        );

        if (result.threads) {
          result.threads.forEach((thread) => {
            this.args.channel.threadsManager.store(this.args.channel, thread);
          });
        }

        if (result.thread_tracking_overview) {
          result.thread_tracking_overview.forEach((threadId) => {
            if (!this.args.channel.threadTrackingOverview.includes(threadId)) {
              this.args.channel.threadTrackingOverview.push(threadId);
            }
          });
        }

        this.args.channel.details = meta;

        if (!messages?.length) {
          return;
        }

        this.args.channel.addMessages(messages);

        // Edge case for IOS to avoid blank screens
        // and/or scrolling to bottom losing track of scroll position
        if (!loadingPast && (this.capabilities.isIOS || !this.isScrolling)) {
          this.scrollToMessage(messages[0].id, { position: "end" });
        }
      })
      .catch(this._handleErrors)
      .finally(() => {
        this[loadingMoreKey] = false;
        this.debounceFillPaneAttempt();
      });
  }

  debounceFillPaneAttempt() {
    if (!this.loadedOnce) {
      return;
    }

    this._debouncedFillPaneAttemptHandler = discourseDebounce(
      this,
      this.fillPaneAttempt,
      500
    );
  }

  @bind
  fillPaneAttempt() {
    if (this._selfDeleted) {
      return;
    }

    // safeguard
    if (this.args.channel.messages?.length > 200) {
      return;
    }

    if (!this.args.channel?.canLoadMorePast) {
      return;
    }

    const firstMessage = this.args.channel?.messages?.firstObject;
    if (!firstMessage?.visible) {
      return;
    }

    this.fetchMoreMessages({ direction: PAST });
  }

  @bind
  afterFetchCallback(channel, result) {
    const messages = [];
    let foundFirstNew = false;

    result.chat_messages.forEach((messageData, index) => {
      if (index === 0) {
        messageData.firstOfResults = true;
      }

      if (this.currentUser.ignored_users) {
        // If a message has been hidden it is because the current user is ignoring
        // the user who sent it, so we want to unconditionally hide it, even if
        // we are going directly to the target
        messageData.hidden = this.currentUser.ignored_users.includes(
          messageData.user.username
        );
      }

      if (this.requestedTargetMessageId === messageData.id) {
        messageData.expanded = !messageData.hidden;
      } else {
        messageData.expanded = !(messageData.hidden || messageData.deleted_at);
      }

      // newest has to be in after fetch callback as we don't want to make it
      // dynamic or it will make the pane jump around, it will disappear on reload
      if (
        !foundFirstNew &&
        messageData.id >
          this.args.channel.currentUserMembership.lastReadMessageId &&
        !channel.messages.some((m) => m.newest)
      ) {
        foundFirstNew = true;
        messageData.newest = true;
      }

      const message = ChatMessage.create(channel, messageData);

      if (messageData.thread_id) {
        message.thread = ChatThread.create(channel, {
          id: messageData.thread_id,
        });
      }

      messages.push(message);
    });

    return [messages, result.meta];
  }

  @debounce(100)
  highlightOrFetchMessage(messageId) {
    const message = this.args.channel?.findMessage(messageId);
    if (message) {
      this.scrollToMessage(message.id, {
        highlight: true,
        position: "start",
        autoExpand: true,
      });
      this.requestedTargetMessageId = null;
    } else {
      this.debounceFetchMessages();
    }
  }

  scrollToMessage(
    messageId,
    opts = { highlight: false, position: "start", autoExpand: false }
  ) {
    if (this._selfDeleted) {
      return;
    }

    const message = this.args.channel?.findMessage(messageId);
    if (message?.deletedAt && opts.autoExpand) {
      message.expanded = true;
    }

    schedule("afterRender", () => {
      if (this._selfDeleted) {
        return;
      }

      const messageEl = this.scrollable.querySelector(
        `.chat-message-container[data-id='${messageId}']`
      );

      if (!messageEl) {
        return;
      }

      if (opts.highlight) {
        message.highlighted = true;

        discourseLater(() => {
          if (this._selfDeleted) {
            return;
          }

          message.highlighted = false;
        }, 2000);
      }

      this.forceRendering(() => {
        messageEl.scrollIntoView({
          block: opts.position ?? "center",
        });
      });
    });
  }

  @action
  messageDidEnterViewport(message) {
    message.visible = true;
  }

  @action
  messageDidLeaveViewport(message) {
    message.visible = false;
  }

  @debounce(READ_INTERVAL_MS)
  updateLastReadMessage() {
    schedule("afterRender", () => {
      if (this._selfDeleted) {
        return;
      }

      const lastReadId =
        this.args.channel.currentUserMembership?.lastReadMessageId;
      let lastUnreadVisibleMessage = this.args.channel.visibleMessages.findLast(
        (message) => !message.staged && (!lastReadId || message.id > lastReadId)
      );

      // all intersecting messages are read
      if (!lastUnreadVisibleMessage) {
        return;
      }

      const element = this.scrollable.querySelector(
        `[data-id='${lastUnreadVisibleMessage.id}']`
      );

      // if the last visible message is not fully visible, we don't want to mark it as read
      // attempt to mark previous one as read
      if (
        element &&
        !this.#isBottomOfMessageVisible(element, this.scrollable)
      ) {
        lastUnreadVisibleMessage = lastUnreadVisibleMessage.previousMessage;

        if (
          !lastUnreadVisibleMessage ||
          lastReadId > lastUnreadVisibleMessage.id
        ) {
          return;
        }
      }

      this.args.channel.updateLastReadMessage(lastUnreadVisibleMessage.id);
    });
  }

  @action
  scrollToLatestMessage() {
    next(() => {
      schedule("afterRender", () => {
        if (this._selfDeleted) {
          return;
        }

        if (this.args.channel?.canLoadMoreFuture) {
          this._fetchAndScrollToLatest();
        } else if (this.args.channel.messages?.length > 0) {
          this.scrollToMessage(
            this.args.channel.messages[this.args.channel.messages.length - 1].id
          );
        }
      });
    });
  }

  @action
  computeArrow() {
    if (!this.scrollable) {
      return;
    }

    this.needsArrow = Math.abs(this.scrollable.scrollTop) >= 250;
  }

  @action
  computeScrollState() {
    cancel(this._onScrollEndedHandler);

    if (!this.scrollable) {
      return;
    }

    this.chat.activeMessage = null;

    if (this.#isAtTop()) {
      this.fetchMoreMessages({ direction: PAST });
      this.onScrollEnded();
    } else if (this.#isAtBottom()) {
      this.updateLastReadMessage();
      this.hasNewMessages = false;
      this.fetchMoreMessages({ direction: FUTURE });
      this.onScrollEnded();
    } else {
      this.isScrolling = true;
      this._onScrollEndedHandler = discourseLater(
        this,
        this.onScrollEnded,
        150
      );
    }
  }

  @bind
  onScrollEnded() {
    this.isScrolling = false;
  }

  removeMessage(msgData) {
    const message = this.args.channel?.findMessage(msgData.id);
    if (message) {
      this.args.channel?.removeMessage(message);
    }
  }

  @bind
  onMessage(data) {
    switch (data.type) {
      case "sent":
        this.handleSentMessage(data);
        break;
    }
  }

  handleSentMessage(data) {
    if (this.args.channel.isFollowing) {
      this.args.channel.lastMessageSentAt = new Date();
    }

    if (data.chat_message.user.id === this.currentUser.id && data.staged_id) {
      const stagedMessage = handleStagedMessage(
        this.args.channel,
        this.args.channel.messagesManager,
        data
      );
      if (stagedMessage) {
        return;
      }
    }

    if (this.args.channel?.canLoadMoreFuture) {
      // If we can load more messages, we just notice the user of new messages
      this.hasNewMessages = true;
    } else if (this.#isTowardsBottom()) {
      // If we are at the bottom, we append the message and scroll to it
      const message = ChatMessage.create(this.args.channel, data.chat_message);
      this.args.channel.addMessages([message]);
      this.scrollToLatestMessage();
      this.updateLastReadMessage();
    } else {
      // If we are almost at the bottom, we append the message and notice the user
      const message = ChatMessage.create(this.args.channel, data.chat_message);
      this.args.channel.addMessages([message]);
      this.hasNewMessages = true;
    }
  }

  // TODO (martin) Maybe change this to public, since its referred to by
  // livePanel.linkedComponent at the moment.
  get _selfDeleted() {
    return this.isDestroying || this.isDestroyed;
  }

  @action
  async onSendMessage(message) {
    if (message.editing) {
      await this.#sendEditMessage(message);
    } else {
      await this.#sendNewMessage(message);
    }
  }

  @action
  resetComposerMessage() {
    this.composer.reset(this.args.channel);
  }

  async #sendEditMessage(message) {
    await message.cook();
    this.pane.sending = true;

    const data = {
      new_message: message.message,
      upload_ids: message.uploads.map((upload) => upload.id),
    };

    this.resetComposerMessage();

    try {
      return await this.chatApi.editMessage(
        this.args.channel.id,
        message.id,
        data
      );
    } catch (e) {
      popupAjaxError(e);
    } finally {
      this.chatDraftsManager.remove({ channelId: this.args.channel.id });
      this.pane.sending = false;
    }
  }

  async #sendNewMessage(message) {
    this.pane.sending = true;

    resetIdle();

    // TODO: all send message logic is due for massive refactoring
    // This is all the possible case Im currently aware of
    // - messaging to a public channel where you are not a member yet (preview = true)
    // - messaging to an existing direct channel you were not tracking yet through dm creator (channel draft)
    // - messaging to a new direct channel through DM creator (channel draft)
    // - message to a direct channel you were tracking (preview = false, not draft)
    // - message to a public channel you were tracking (preview = false, not draft)
    // - message to a channel when we haven't loaded all future messages yet.
    if (!this.args.channel.isFollowing || this.args.channel.isDraft) {
      const data = {
        message: message.message,
        upload_ids: message.uploads.map((upload) => upload.id),
      };

      this.resetComposerMessage();

      return this._upsertChannelWithMessage(this.args.channel, data).finally(
        () => {
          if (this._selfDeleted) {
            return;
          }
          this.pane.sending = false;
          this.scrollToLatestMessage();
        }
      );
    }

    await this.args.channel.stageMessage(message);
    this.resetComposerMessage();

    if (!this.args.channel.canLoadMoreFuture) {
      this.scrollToLatestMessage();
    }

    try {
      await this.chatApi.sendMessage(this.args.channel.id, {
        message: message.message,
        in_reply_to_id: message.inReplyTo?.id,
        staged_id: message.id,
        upload_ids: message.uploads.map((upload) => upload.id),
      });

      this.scrollToLatestMessage();
    } catch (error) {
      this._onSendError(message.id, error);
      this.scrollToBottom();
    } finally {
      if (!this._selfDeleted) {
        this.chatDraftsManager.remove({ channelId: this.args.channel.id });
<<<<<<< HEAD
        this.pane.sending = false;
      });
=======
        this.chatChannelPane.sending = false;
      }
    }
>>>>>>> 86facade
  }

  async _upsertChannelWithMessage(channel, data) {
    let promise = Promise.resolve(channel);

    if (channel.isDirectMessageChannel || channel.isDraft) {
      promise = this.chat.upsertDmChannelForUsernames(
        channel.chatable.users.mapBy("username")
      );
    }

    return promise.then((c) =>
      ajax(`/chat/${c.id}.json`, {
        type: "POST",
        data,
      }).then(() => {
        this.pane.sending = false;
        this.router.transitionTo("chat.channel", "-", c.id);
      })
    );
  }

  _onSendError(id, error) {
    const stagedMessage = this.args.channel.findStagedMessage(id);
    if (stagedMessage) {
      if (error.jqXHR?.responseJSON?.errors?.length) {
        // only network errors are retryable
        stagedMessage.message = "";
        stagedMessage.cooked = "";
        stagedMessage.error = error.jqXHR.responseJSON.errors[0];
      } else {
        this.chat.markNetworkAsUnreliable();
        stagedMessage.error = "network_error";
      }
    }

    this.resetComposerMessage();
  }

  @action
  resendStagedMessage(stagedMessage) {
    this.pane.sending = true;

    stagedMessage.error = null;

    const data = {
      cooked: stagedMessage.cooked,
      message: stagedMessage.message,
      upload_ids: stagedMessage.uploads.map((upload) => upload.id),
      staged_id: stagedMessage.id,
    };

    this.chatApi
      .sendMessage(this.args.channel.id, data)
      .catch((error) => {
        this._onSendError(data.staged_id, error);
      })
      .then(() => {
        this.chat.markNetworkAsReliable();
      })
      .finally(() => {
        if (this._selfDeleted) {
          return;
        }
        this.pane.sending = false;
      });
  }

  get chatProgressBarContainer() {
    return document.querySelector("#chat-progress-bar-container");
  }

  @action
  onCloseFullScreen() {
    this.chatStateManager.prefersDrawer();

    DiscourseURL.routeTo(this.chatStateManager.lastKnownAppURL, {
      afterRouteComplete: () => {
        this.appEvents.trigger(
          "chat:open-url",
          this.chatStateManager.lastKnownChatURL
        );
      },
    });
  }

  unsubscribeToUpdates(channelId) {
    if (!channelId) {
      return;
    }

    this.chatChannelPaneSubscriptionsManager.unsubscribe();
    this.messageBus.unsubscribe(`/chat/${channelId}`, this.onMessage);
  }

  subscribeToUpdates(channel) {
    if (!channel) {
      return;
    }

    this.unsubscribeToUpdates(channel.id);
    this.messageBus.subscribe(
      `/chat/${channel.id}`,
      this.onMessage,
      channel.channelMessageBusLastId
    );
    this.chatChannelPaneSubscriptionsManager.subscribe(channel);
  }

  @bind
  _forceBodyScroll() {
    // when keyboard is visible this will ensure body
    // doesn’t scroll out of viewport
    if (
      this.capabilities.isIOS &&
      document.documentElement.classList.contains("keyboard-visible") &&
      !isZoomed()
    ) {
      document.documentElement.scrollTo(0, 0);
    }
  }

  _fetchAndScrollToLatest() {
    this.loadedOnce = false;
    return this.debounceFetchMessages({
      fetchFromLastMessage: true,
    });
  }

  @bind
  _handleErrors(error) {
    switch (error?.jqXHR?.status) {
      case 429:
        popupAjaxError(error);
        break;
      case 404:
        // avoids handling 404 errors from a channel
        // that is not the current one, this is very likely in tests
        // which will destroy the channel after the test is done
        if (
          this.args.channel?.id &&
          error.jqXHR?.requestedUrl ===
            `/chat/api/channels/${this.args.channel.id}`
        ) {
          popupAjaxError(error);
        }
        break;
      default:
        throw error;
    }
  }

  @action
  addAutoFocusEventListener() {
    document.addEventListener("keydown", this._autoFocus);
  }

  @action
  removeAutoFocusEventListener() {
    document.removeEventListener("keydown", this._autoFocus);
  }

  @bind
  _autoFocus(event) {
    if (this.chatStateManager.isDrawerActive) {
      return;
    }

    const { key, metaKey, ctrlKey, code, target } = event;

    if (
      !key ||
      // Handles things like Enter, Tab, Shift
      key.length > 1 ||
      // Don't need to focus if the user is beginning a shortcut.
      metaKey ||
      ctrlKey ||
      // Space's key comes through as ' ' so it's not covered by key
      code === "Space" ||
      // ? is used for the keyboard shortcut modal
      key === "?"
    ) {
      return;
    }

    if (!target || /^(INPUT|TEXTAREA|SELECT)$/.test(target.tagName)) {
      return;
    }

    if (!this.args.channel.isDraft) {
      this.composer.focus();
      return;
    }

    event.preventDefault();
    event.stopPropagation();
  }

  @action
  computeDatesSeparators() {
    cancel(this._laterComputeHandler);
    this._computeDatesSeparators();
    this._laterComputeHandler = later(this, this._computeDatesSeparators, 100);
  }

  // A more consistent way to scroll to the bottom when we are sure this is our goal
  // it will also limit issues with any element changing the height while we are scrolling
  // to the bottom
  @action
  scrollToBottom() {
    if (!this.scrollable) {
      return;
    }

    this.scrollable.scrollTop = -1;
    this.forceRendering(() => {
      this.scrollable.scrollTop = 0;
    });
  }

  // since -webkit-overflow-scrolling: touch can't be used anymore to disable momentum scrolling
  // we now use this hack to disable it
  @bind
  forceRendering(callback) {
    schedule("afterRender", () => {
      if (this._selfDeleted) {
        return;
      }

      if (!this.scrollable) {
        return;
      }

      if (this.capabilities.isIOS) {
        this.scrollable.style.overflow = "hidden";
      }

      callback?.();

      if (this.capabilities.isIOS) {
        discourseLater(() => {
          if (!this.scrollable) {
            return;
          }

          this.scrollable.style.overflow = "auto";
        }, 50);
      }
    });
  }

  _computeDatesSeparators() {
    schedule("afterRender", () => {
      if (this._selfDeleted) {
        return;
      }

      if (!this.scrollable) {
        return;
      }

      const dates = [
        ...this.scrollable.querySelectorAll(".chat-message-separator-date"),
      ].reverse();
      const height = this.scrollable.querySelector(
        ".chat-messages-container"
      ).clientHeight;

      dates
        .map((date, index) => {
          const item = { bottom: 0, date };
          const line = date.nextElementSibling;

          if (index > 0) {
            const prevDate = dates[index - 1];
            const prevLine = prevDate.nextElementSibling;
            item.bottom = height - prevLine.offsetTop;
          }

          if (dates.length === 1) {
            item.height = height;
          } else {
            if (index === 0) {
              item.height = height - line.offsetTop;
            } else {
              const prevDate = dates[index - 1];
              const prevLine = prevDate.nextElementSibling;
              item.height =
                height - line.offsetTop - (height - prevLine.offsetTop);
            }
          }

          return item;
        })
        // group all writes at the end
        .forEach((item) => {
          item.date.style.bottom = item.bottom + "px";
          item.date.style.height = item.height + "px";
        });
    });
  }

  #isAtBottom() {
    if (!this.scrollable) {
      return false;
    }

    return Math.abs(this.scrollable.scrollTop) <= 2;
  }

  #isTowardsBottom() {
    if (!this.scrollable) {
      return false;
    }

    return Math.abs(this.scrollable.scrollTop) <= 50;
  }

  #isAtTop() {
    if (!this.scrollable) {
      return false;
    }

    return (
      Math.abs(this.scrollable.scrollTop) >=
      this.scrollable.scrollHeight - this.scrollable.offsetHeight - 2
    );
  }

  #isBottomOfMessageVisible(element, container) {
    const rect = element.getBoundingClientRect();
    const containerRect = container.getBoundingClientRect();
    // - 5.0 to account for rounding errors, especially on firefox
    return rect.bottom - 5.0 <= containerRect.bottom;
  }

  #cancelHandlers() {
    cancel(this._debouncedFillPaneAttemptHandler);
    cancel(this._onScrollEndedHandler);
    cancel(this._laterComputeHandler);
    cancel(this._debounceFetchMessagesHandler);
  }
}<|MERGE_RESOLUTION|>--- conflicted
+++ resolved
@@ -738,14 +738,9 @@
     } finally {
       if (!this._selfDeleted) {
         this.chatDraftsManager.remove({ channelId: this.args.channel.id });
-<<<<<<< HEAD
         this.pane.sending = false;
-      });
-=======
-        this.chatChannelPane.sending = false;
-      }
-    }
->>>>>>> 86facade
+      }
+    }
   }
 
   async _upsertChannelWithMessage(channel, data) {
