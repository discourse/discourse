<div class="chat-message-collapser">
  {{#if this.hasUploads}}
    {{html-safe @cooked}}

    <Collapser @header={{this.uploadsHeader}} @onToggle={{@onToggleCollapse}}>
      <div class="chat-uploads">
        {{#each @uploads as |upload|}}
          <ChatUpload @upload={{upload}} />
        {{/each}}
      </div>
    </Collapser>
  {{else}}
    {{#each this.cookedBodies as |cooked|}}
      {{#if cooked.needsCollapser}}
        <Collapser @header={{cooked.header}} @onToggle={{@onToggleCollapse}}>
<<<<<<< HEAD
          {{#if cooked.videoAttributes}}
            <div class="chat-message-collapser-lazy-video">
              <LazyVideo @videoAttributes={{cooked.videoAttributes}} />
            </div>
          {{else}}
            {{cooked.body}}
          {{/if}}
=======
          {{cooked.body}}
>>>>>>> a0140f6f
        </Collapser>
      {{else}}
        {{cooked.body}}
      {{/if}}
    {{/each}}
  {{/if}}
</div><|MERGE_RESOLUTION|>--- conflicted
+++ resolved
@@ -13,7 +13,6 @@
     {{#each this.cookedBodies as |cooked|}}
       {{#if cooked.needsCollapser}}
         <Collapser @header={{cooked.header}} @onToggle={{@onToggleCollapse}}>
-<<<<<<< HEAD
           {{#if cooked.videoAttributes}}
             <div class="chat-message-collapser-lazy-video">
               <LazyVideo @videoAttributes={{cooked.videoAttributes}} />
@@ -21,9 +20,6 @@
           {{else}}
             {{cooked.body}}
           {{/if}}
-=======
-          {{cooked.body}}
->>>>>>> a0140f6f
         </Collapser>
       {{else}}
         {{cooked.body}}
