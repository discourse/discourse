--- conflicted
+++ resolved
@@ -68,7 +68,6 @@
     return classes.join(" ");
   },
 
-<<<<<<< HEAD
   @action
   handleNewWindow(event) {
     // Middle mouse click
@@ -113,20 +112,19 @@
     }
 
     this.handleSwitchChannel(event);
-=======
-  @discourseComputed(
+  },
+  
+    @discourseComputed(
     "isDirectMessageRow",
     "channel.chatable.users.[]",
     "channel.chatable.users.@each.status"
   )
   showUserStatus(isDirectMessageRow) {
-    return !!(
-      isDirectMessageRow &&
-      this.channel.chatable.users.length === 1 &&
-      this.channel.chatable.users[0].status
-    );
->>>>>>> ad4df890
-  },
+  return !!(
+    isDirectMessageRow &&
+    this.channel.chatable.users.length === 1 &&
+    this.channel.chatable.users[0].status
+  );
 
   @discourseComputed("channel.chatable_type")
   leaveChatTitle() {
