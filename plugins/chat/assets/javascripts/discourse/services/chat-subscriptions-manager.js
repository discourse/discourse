import Service, { inject as service } from "@ember/service";
import I18n from "I18n";
import { bind } from "discourse-common/utils/decorators";
import { CHANNEL_STATUSES } from "discourse/plugins/chat/discourse/models/chat-channel";

export default class ChatSubscriptionsManager extends Service {
  @service store;
  @service chatChannelsManager;
  @service currentUser;
  @service appEvents;
  @service chat;
  @service dialog;
  @service router;

  _channelSubscriptions = new Set();

  startChannelSubscription(channel) {
    if (
      channel.currentUserMembership.muted ||
      this._channelSubscriptions.has(channel.id)
    ) {
      return;
    }

    this._channelSubscriptions.add(channel.id);

    if (!channel.isDirectMessageChannel) {
      this._startChannelMentionsSubscription(channel);
      this._startKickFromChannelSubscription(channel);
    }

    this._startChannelNewMessagesSubscription(channel);
  }

  stopChannelSubscription(channel) {
    this.messageBus.unsubscribe(
      `/chat/${channel.id}/new-messages`,
      this._onNewMessages
    );
    if (!channel.isDirectMessageChannel) {
      this.messageBus.unsubscribe(
        `/chat/${channel.id}/new-mentions`,
        this._onNewMentions
      );
      this.messageBus.unsubscribe(
        `/chat/${channel.id}/kick`,
        this._onKickFromChannel
      );
    }

    this._channelSubscriptions.delete(channel.id);
  }

  restartChannelsSubscriptions(messageBusIds) {
    this.stopChannelsSubscriptions();
    this.startChannelsSubscriptions(messageBusIds);
  }

  startChannelsSubscriptions(messageBusIds) {
    this._startNewChannelSubscription(messageBusIds.new_channel);
    this._startChannelArchiveStatusSubscription(messageBusIds.archive_status);
    this._startUserTrackingStateSubscription(messageBusIds.user_tracking_state);
    this._startChannelsEditsSubscription(messageBusIds.channel_edits);
    this._startChannelsStatusChangesSubscription(messageBusIds.channel_status);
    this._startChannelsMetadataChangesSubscription(
      messageBusIds.channel_metadata
    );
  }

  stopChannelsSubscriptions() {
    this._stopNewChannelSubscription();
    this._stopChannelArchiveStatusSubscription();
    this._stopUserTrackingStateSubscription();
    this._stopChannelsEditsSubscription();
    this._stopChannelsStatusChangesSubscription();
    this._stopChannelsMetadataChangesSubscription();

    (this.chatChannelsManager.channels || []).forEach((channel) => {
      this.stopChannelSubscription(channel);
    });
  }

  _startChannelArchiveStatusSubscription(lastId) {
    if (this.currentUser.admin) {
      this.messageBus.subscribe(
        "/chat/channel-archive-status",
        this._onChannelArchiveStatusUpdate,
        lastId
      );
    }
  }

  _stopChannelArchiveStatusSubscription() {
    if (this.currentUser.admin) {
      this.messageBus.unsubscribe(
        "/chat/channel-archive-status",
        this._onChannelArchiveStatusUpdate
      );
    }
  }

  _startChannelMentionsSubscription(channel) {
    this.messageBus.subscribe(
      `/chat/${channel.id}/new-mentions`,
      this._onNewMentions,
      channel.meta.message_bus_last_ids.new_mentions
    );
  }

  _startKickFromChannelSubscription(channel) {
    this.messageBus.subscribe(
      `/chat/${channel.id}/kick`,
      this._onKickFromChannel,
      channel.meta.message_bus_last_ids.kick
    );
  }

  @bind
  _onChannelArchiveStatusUpdate(busData) {
    // we don't want to fetch a channel we don't have locally because archive status changed
    this.chatChannelsManager
      .find(busData.chat_channel_id, { fetchIfNotFound: false })
      .then((channel) => {
        if (!channel) {
          return;
        }

        channel.archiveFailed = busData.archive_failed;
        channel.archiveCompleted = busData.archive_completed;
        channel.archivedMessages = busData.archived_messages;
        channel.archiveTopic_id = busData.archive_topic_id;
        channel.totalMessages = busData.total_messages;
      });
  }

  @bind
  _onNewMentions(busData) {
    this.chatChannelsManager.find(busData.channel_id).then((channel) => {
      const membership = channel.currentUserMembership;
      if (busData.message_id > membership?.lastReadMessageId) {
        membership.unreadMentions = (membership.unreadMentions || 0) + 1;
      }
    });
  }

  @bind
  _onKickFromChannel(busData) {
    this.chatChannelsManager.find(busData.channel_id).then((channel) => {
      if (this.chat.activeChannel.id === channel.id) {
        this.dialog.alert({
          message: I18n.t("chat.kicked_from_channel"),
          didConfirm: () => {
            this.chatChannelsManager.remove(channel);

            const firstChannel =
              this.chatChannelsManager.publicMessageChannels[0];

            if (firstChannel) {
              this.router.transitionTo(
                "chat.channel",
                ...firstChannel.routeModels
              );
            } else {
              this.router.transitionTo("chat.browse");
            }
          },
        });
      } else {
        this.chatChannelsManager.remove(channel);
      }
    });
  }

  _startChannelNewMessagesSubscription(channel) {
    this.messageBus.subscribe(
      `/chat/${channel.id}/new-messages`,
      this._onNewMessages,
      channel.meta.message_bus_last_ids.new_messages
    );
  }

  @bind
  _onNewMessages(busData) {
    this.chatChannelsManager.find(busData.channel_id).then((channel) => {
      if (busData.user_id === this.currentUser.id) {
        // User sent message, update tracking state to no unread
        channel.currentUserMembership.lastReadMessageId = busData.message_id;
      } else {
        // Ignored user sent message, update tracking state to no unread
        if (this.currentUser.ignored_users.includes(busData.username)) {
          channel.currentUserMembership.lastReadMessageId = busData.message_id;
        } else {
          // Message from other user. Increment trackings state
          if (
            busData.message_id >
            (channel.currentUserMembership.lastReadMessageId || 0)
          ) {
            channel.currentUserMembership.unreadCount++;
          }
        }
      }

      channel.lastMessageSentAt = new Date();
    });
  }

  _startUserTrackingStateSubscription(lastId) {
    if (!this.currentUser) {
      return;
    }

    this.messageBus.subscribe(
      `/chat/user-tracking-state/${this.currentUser.id}`,
      this._onUserTrackingStateUpdate,
      lastId
    );
    this.messageBus.subscribe(
      `/chat/bulk-user-tracking-state/${this.currentUser.id}`,
      this._onBulkUserTrackingStateUpdate,
      lastId
    );
  }

  _stopUserTrackingStateSubscription() {
    if (!this.currentUser) {
      return;
    }

    this.messageBus.unsubscribe(
      `/chat/user-tracking-state/${this.currentUser.id}`,
      this._onUserTrackingStateUpdate
    );

    this.messageBus.unsubscribe(
      `/chat/bulk-user-tracking-state/${this.currentUser.id}`,
      this._onBulkUserTrackingStateUpdate
    );
  }

  @bind
  _onBulkUserTrackingStateUpdate(busData) {
    Object.keys(busData).forEach((channelId) => {
      this._updateChannelTrackingData(channelId, busData[channelId]);
    });
  }

  @bind
  _onUserTrackingStateUpdate(busData) {
    this._updateChannelTrackingData(busData.channel_id, busData);
  }

  @bind
  _updateChannelTrackingData(channelId, trackingData) {
    this.chatChannelsManager.find(channelId).then((channel) => {
<<<<<<< HEAD
      if (
        !channel?.currentUserMembership?.lastReadMessageId ||
        parseInt(channel?.currentUserMembership?.lastReadMessageId, 10) <=
          trackingData.last_read_message_id
      ) {
        channel.currentUserMembership.lastReadMessageId =
          trackingData.last_read_message_id;
        channel.currentUserMembership.unreadCount = trackingData.unread_count;
        channel.currentUserMembership.unreadMentions =
          trackingData.mention_count;
      }
=======
      channel.currentUserMembership.last_read_message_id =
        trackingData.last_read_message_id;
      channel.currentUserMembership.unread_count = trackingData.unread_count;
      channel.currentUserMembership.unread_mentions =
        trackingData.mention_count;
>>>>>>> 5c9efea4
    });
  }

  _startNewChannelSubscription(lastId) {
    this.messageBus.subscribe(
      "/chat/new-channel",
      this._onNewChannelSubscription,
      lastId
    );
  }

  _stopNewChannelSubscription() {
    this.messageBus.unsubscribe(
      "/chat/new-channel",
      this._onNewChannelSubscription
    );
  }

  @bind
  _onNewChannelSubscription(data) {
    this.chatChannelsManager.find(data.channel.id).then((channel) => {
      // we need to refrehs here to have correct last message ids
      channel.meta = data.channel.meta;

      if (
        channel.isDirectMessageChannel &&
        !channel.currentUserMembership.following
      ) {
        channel.currentUserMembership.unreadCount = 1;
      }

      this.chatChannelsManager.follow(channel);
    });
  }

  _startChannelsMetadataChangesSubscription(lastId) {
    this.messageBus.subscribe(
      "/chat/channel-metadata",
      this._onChannelMetadata,
      lastId
    );
  }

  _startChannelsEditsSubscription(lastId) {
    this.messageBus.subscribe(
      "/chat/channel-edits",
      this._onChannelEdits,
      lastId
    );
  }

  _startChannelsStatusChangesSubscription(lastId) {
    this.messageBus.subscribe(
      "/chat/channel-status",
      this._onChannelStatus,
      lastId
    );
  }

  _stopChannelsStatusChangesSubscription() {
    this.messageBus.unsubscribe("/chat/channel-status", this._onChannelStatus);
  }

  _stopChannelsEditsSubscription() {
    this.messageBus.unsubscribe("/chat/channel-edits", this._onChannelEdits);
  }

  _stopChannelsMetadataChangesSubscription() {
    this.messageBus.unsubscribe(
      "/chat/channel-metadata",
      this._onChannelMetadata
    );
  }

  @bind
  _onChannelMetadata(busData) {
    this.chatChannelsManager
      .find(busData.chat_channel_id, { fetchIfNotFound: false })
      .then((channel) => {
        if (channel) {
          channel.membershipsCount = busData.memberships_count;
          this.appEvents.trigger("chat:refresh-channel-members");
        }
      });
  }

  @bind
  _onChannelEdits(busData) {
    this.chatChannelsManager.find(busData.chat_channel_id).then((channel) => {
      if (channel) {
        channel.title = busData.name;
        channel.description = busData.description;
        channel.slug = busData.slug;
      }
    });
  }

  @bind
  _onChannelStatus(busData) {
    this.chatChannelsManager.find(busData.chat_channel_id).then((channel) => {
      channel.status = busData.status;

      // it is not possible for the user to set their last read message id
      // if the channel has been archived, because all the messages have
      // been deleted. we don't want them seeing the blue dot anymore so
      // just completely reset the unreads
      if (busData.status === CHANNEL_STATUSES.archived) {
        channel.currentUserMembership.unreadCount = 0;
        channel.currentUserMembership.unreadMentions = 0;
      }
    });
  }
}<|MERGE_RESOLUTION|>--- conflicted
+++ resolved
@@ -252,25 +252,11 @@
   @bind
   _updateChannelTrackingData(channelId, trackingData) {
     this.chatChannelsManager.find(channelId).then((channel) => {
-<<<<<<< HEAD
-      if (
-        !channel?.currentUserMembership?.lastReadMessageId ||
-        parseInt(channel?.currentUserMembership?.lastReadMessageId, 10) <=
-          trackingData.last_read_message_id
-      ) {
-        channel.currentUserMembership.lastReadMessageId =
-          trackingData.last_read_message_id;
-        channel.currentUserMembership.unreadCount = trackingData.unread_count;
-        channel.currentUserMembership.unreadMentions =
-          trackingData.mention_count;
-      }
-=======
-      channel.currentUserMembership.last_read_message_id =
+      channel.currentUserMembership.lastReadMessageId =
         trackingData.last_read_message_id;
-      channel.currentUserMembership.unread_count = trackingData.unread_count;
-      channel.currentUserMembership.unread_mentions =
+      channel.currentUserMembership.unreadCount = trackingData.unread_count;
+      channel.currentUserMembership.unreadMentions =
         trackingData.mention_count;
->>>>>>> 5c9efea4
     });
   }
 
