import Service, { inject as service } from "@ember/service";
import { ajax } from "discourse/lib/ajax";
import UserChatChannelMembership from "discourse/plugins/chat/discourse/models/user-chat-channel-membership";
import Collection from "../lib/collection";

/**
 * Chat API service. Provides methods to interact with the chat API.
 *
 * @module ChatApi
 * @implements {@ember/service}
 */
export default class ChatApi extends Service {
  @service chat;
  @service chatChannelsManager;

  /**
   * Get a channel by its ID.
   * @param {number} channelId - The ID of the channel.
   * @returns {Promise}
   *
   * @example
   *
   *    this.chatApi.channel(1).then(channel => { ... })
   */
  channel(channelId) {
    return this.#getRequest(`/channels/${channelId}`).then((result) =>
      this.chatChannelsManager.store(result.channel)
    );
  }

  /**
   * Get a thread in a channel by its ID.
   * @param {number} channelId - The ID of the channel.
   * @param {number} threadId - The ID of the thread.
   * @returns {Promise}
   *
   * @example
   *
   *    this.chatApi.thread(5, 1).then(thread => { ... })
   */
  thread(channelId, threadId) {
    return this.#getRequest(`/channels/${channelId}/threads/${threadId}`).then(
      (result) => this.chat.activeChannel.threadsManager.store(result.thread)
    );
  }

  /**
   * List all accessible category channels of the current user.
   * @returns {Collection}
   *
   * @example
   *
   *    this.chatApi.channels.then(channels => { ... })
   */
  channels() {
    return new Collection(`${this.#basePath}/channels`, (response) => {
      return response.channels.map((channel) =>
        this.chatChannelsManager.store(channel)
      );
    });
  }

  /**
   * Moves messages from one channel to another.
   * @param {number} channelId - The ID of the original channel.
   * @param {object} data - Params of the move.
   * @param {Array.<number>} data.message_ids - IDs of the moved messages.
   * @param {number} data.destination_channel_id - ID of the channel where the messages are moved to.
   * @returns {Promise}
   *
   * @example
   *
   *   this.chatApi
   *     .moveChannelMessages(1, {
   *       message_ids: [2, 3],
   *       destination_channel_id: 4,
   *     }).then(() => { ... })
   */
  moveChannelMessages(channelId, data = {}) {
    return this.#postRequest(`/channels/${channelId}/messages/moves`, {
      move: data,
    });
  }

  /**
   * Destroys a channel.
   * @param {number} channelId - The ID of the channel.
   * @returns {Promise}
   *
   * @example
   *
   *    this.chatApi.destroyChannel(1).then(() => { ... })
   */
  destroyChannel(channelId) {
    return this.#deleteRequest(`/channels/${channelId}`);
  }

  /**
   * Creates a channel.
   * @param {object} data - Params of the channel.
   * @param {string} data.name - The name of the channel.
   * @param {string} data.chatable_id - The category of the channel.
   * @param {string} data.description - The description of the channel.
   * @param {boolean} [data.auto_join_users] - Should users join this channel automatically.
   * @returns {Promise}
   *
   * @example
   *
   *    this.chatApi
   *      .createChannel({ name: "foo", chatable_id: 1, description "bar" })
   *      .then((channel) => { ... })
   */
  createChannel(data = {}) {
    return this.#postRequest("/channels", { channel: data }).then((response) =>
      this.chatChannelsManager.store(response.channel)
    );
  }

  /**
   * Lists chat permissions for a category.
   * @param {number} categoryId - ID of the category.
   * @returns {Promise}
   */
  categoryPermissions(categoryId) {
    return this.#getRequest(`/category-chatables/${categoryId}/permissions`);
  }

  /**
   * Sends a message.
   * @param {number} channelId - ID of the channel.
   * @param {object} data - Params of the message.
   * @param {string} data.message - The raw content of the message in markdown.
   * @param {string} data.cooked - The cooked content of the message.
   * @param {number} [data.in_reply_to_id] - The ID of the replied-to message.
   * @param {number} [data.staged_id] - The staged ID of the message before it was persisted.
   * @param {Array.<number>} [data.upload_ids] - Array of upload ids linked to the message.
   * @returns {Promise}
   */
  sendMessage(channelId, data = {}) {
    return ajax(`/chat/${channelId}`, {
      ignoreUnsent: false,
      type: "POST",
      data,
    });
  }

  /**
   * Creates a channel archive.
   * @param {number} channelId - The ID of the channel.
   * @param {object} data - Params of the archive.
   * @param {string} data.selection - "new_topic" or "existing_topic".
   * @param {string} [data.title] - Title of the topic when creating a new topic.
   * @param {string} [data.category_id] - ID of the category used when creating a new topic.
   * @param {Array.<string>} [data.tags] - tags used when creating a new topic.
   * @param {string} [data.topic_id] - ID of the topic when using an existing topic.
   * @returns {Promise}
   */
  createChannelArchive(channelId, data = {}) {
    return this.#postRequest(`/channels/${channelId}/archives`, {
      archive: data,
    });
  }

  /**
   * Updates a channel.
   * @param {number} channelId - The ID of the channel.
   * @param {object} data - Params of the archive.
   * @param {string} [data.description] - Description of the channel.
   * @param {string} [data.name] - Name of the channel.
   * @returns {Promise}
   */
  updateChannel(channelId, data = {}) {
    return this.#putRequest(`/channels/${channelId}`, { channel: data });
  }

  /**
   * Updates the status of a channel.
   * @param {number} channelId - The ID of the channel.
   * @param {string} status - The new status, can be "open" or "closed".
   * @returns {Promise}
   */
  updateChannelStatus(channelId, status) {
    return this.#putRequest(`/channels/${channelId}/status`, { status });
  }

  /**
   * Lists members of a channel.
   * @param {number} channelId - The ID of the channel.
   * @returns {Collection}
   */
  listChannelMemberships(channelId) {
    return new Collection(
      `${this.#basePath}/channels/${channelId}/memberships`,
      (response) => {
        return response.memberships.map((membership) =>
          UserChatChannelMembership.create(membership)
        );
      }
    );
  }

  /**
   * Lists public and direct message channels of the current user.
   * @returns {Promise}
   */
  listCurrentUserChannels() {
    return this.#getRequest("/channels/me").then((result) => {
      return (result?.channels || []).map((channel) =>
        this.chatChannelsManager.store(channel)
      );
    });
  }

  /**
   * Makes current user follow a channel.
   * @param {number} channelId - The ID of the channel.
   * @returns {Promise}
   */
  followChannel(channelId) {
    return this.#postRequest(`/channels/${channelId}/memberships/me`).then(
      (result) => UserChatChannelMembership.create(result.membership)
    );
  }

  /**
   * Makes current user unfollow a channel.
   * @param {number} channelId - The ID of the channel.
   * @returns {Promise}
   */
  unfollowChannel(channelId) {
    return this.#deleteRequest(`/channels/${channelId}/memberships/me`).then(
      (result) => UserChatChannelMembership.create(result.membership)
    );
  }

  /**
   * Returns messages of a channel, from the last message or a specificed target.
   * @param {number} channelId - The ID of the channel.
   * @param {object} data - Params of the query.
   * @param {integer} data.targetMessageId - ID of the targeted message.
   * @param {integer} data.messageId - ID of the targeted message.
   * @param {integer} data.direction - Fetch past or future messages.
   * @param {integer} data.pageSize - Max number of messages to fetch.
   * @returns {Promise}
   */
  messages(channelId, data = {}) {
    let path;
    const args = {};

    if (data.targetMessageId) {
      path = `/chat/lookup/${data.targetMessageId}`;
      args.chat_channel_id = channelId;
    } else {
      args.page_size = data.pageSize;
      path = `/chat/${channelId}/messages`;

      if (data.messageId) {
        args.message_id = data.messageId;
      }

      if (data.direction) {
        args.direction = data.direction;
      }

      if (data.threadId) {
        args.thread_id = data.threadId;
      }
    }

    return ajax(path, { data: args });
  }

  /**
   * Update notifications settings of current user for a channel.
   * @param {number} channelId - The ID of the channel.
   * @param {object} data - The settings to modify.
   * @param {boolean} [data.muted] - Mutes the channel.
   * @param {string} [data.desktop_notification_level] - Notifications level on desktop: never, mention or always.
   * @param {string} [data.mobile_notification_level] - Notifications level on mobile: never, mention or always.
   * @returns {Promise}
   */
  updateCurrentUserChannelNotificationsSettings(channelId, data = {}) {
    return this.#putRequest(
      `/channels/${channelId}/notifications-settings/me`,
      { notifications_settings: data }
    );
  }

  /**
<<<<<<< HEAD
   * Saves a draft for the channel, which includes message contents and uploads.
   * @param {number} channelId - The ID of the channel.
   * @param {object} data - The draft data, see ChatMessageDraft.toJSON() for more details.
   * @returns {Promise}
   */
  saveDraft(channelId, data) {
    // TODO (martin) Change this to postRequest after moving DraftsController into Api::DraftsController
    return ajax("/chat/drafts", {
      type: "POST",
      data: {
        chat_channel_id: channelId,
        data,
      },
      ignoreUnsent: false,
    })
      .then(() => {
        this.chat.markNetworkAsReliable();
      })
      .catch((error) => {
        // we ignore a draft which can't be saved because it's too big
        // and only deal with network error for now
        if (!error.jqXHR?.responseJSON?.errors?.length) {
          this.chat.markNetworkAsUnreliable();
        }
      });
=======
   * Marks messages for all of a user's chat channel memberships as read.
   *
   * @returns {Promise}
   */
  markAllChannelsAsRead() {
    return this.#putRequest(`/channels/read`);
  }

  /**
   * Marks messages for a single user chat channel membership as read. If no
   * message ID is provided, then the latest message for the channel is fetched
   * on the server and used for the last read message.
   *
   * @param {number} channelId - The ID of the channel for the message being marked as read.
   * @param {number} [messageId] - The ID of the message being marked as read.
   * @returns {Promise}
   */
  markChannelAsRead(channelId, messageId = null) {
    return this.#putRequest(`/channels/${channelId}/read/${messageId}`);
>>>>>>> a0381157
  }

  get #basePath() {
    return "/chat/api";
  }

  #getRequest(endpoint, data = {}) {
    return ajax(`${this.#basePath}${endpoint}`, {
      type: "GET",
      data,
    });
  }

  #putRequest(endpoint, data = {}) {
    return ajax(`${this.#basePath}${endpoint}`, {
      type: "PUT",
      data,
    });
  }

  #postRequest(endpoint, data = {}) {
    return ajax(`${this.#basePath}${endpoint}`, {
      type: "POST",
      data,
    });
  }

  #deleteRequest(endpoint, data = {}) {
    return ajax(`${this.#basePath}${endpoint}`, {
      type: "DELETE",
      data,
    });
  }
}<|MERGE_RESOLUTION|>--- conflicted
+++ resolved
@@ -287,7 +287,6 @@
   }
 
   /**
-<<<<<<< HEAD
    * Saves a draft for the channel, which includes message contents and uploads.
    * @param {number} channelId - The ID of the channel.
    * @param {object} data - The draft data, see ChatMessageDraft.toJSON() for more details.
@@ -313,7 +312,9 @@
           this.chat.markNetworkAsUnreliable();
         }
       });
-=======
+  }
+
+  /**
    * Marks messages for all of a user's chat channel memberships as read.
    *
    * @returns {Promise}
@@ -333,7 +334,6 @@
    */
   markChannelAsRead(channelId, messageId = null) {
     return this.#putRequest(`/channels/${channelId}/read/${messageId}`);
->>>>>>> a0381157
   }
 
   get #basePath() {
