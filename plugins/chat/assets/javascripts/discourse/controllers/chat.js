--- conflicted
+++ resolved
@@ -29,14 +29,10 @@
       modifierClasses.push("has-side-panel-expanded");
     }
 
-<<<<<<< HEAD
-    if (this.router.currentRouteName.startsWith("chat.channel.info")) {
-=======
     if (
       !this.router.currentRouteName.startsWith("chat.channel.info") &&
       !this.router.currentRouteName.startsWith("chat.browse")
     ) {
->>>>>>> be8968b0
       modifierClasses.push("chat-blah");
     }
 
