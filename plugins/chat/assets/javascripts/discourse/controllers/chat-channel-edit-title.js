import Controller from "@ember/controller";
import { action, computed } from "@ember/object";
import ModalFunctionality from "discourse/mixins/modal-functionality";
<<<<<<< HEAD
import ChatApi from "discourse/plugins/chat/discourse/lib/chat-api";
import { tracked } from "@glimmer/tracking";

export default class ChatChannelEditTitleController extends Controller.extend(
  ModalFunctionality
) {
  @tracked editedTitle = this.model.title || "";
  onChangeChatChannelTitle = (newTitle) => (this.editedTitle = newTitle);
=======
import { inject as service } from "@ember/service";
export default class ChatChannelEditTitleController extends Controller.extend(
  ModalFunctionality
) {
  @service chatApi;
  editedTitle = "";
>>>>>>> df11457d

  @computed("model.title", "editedTitle")
  get isSaveDisabled() {
    return (
      this.model.title === this.editedTitle ||
      this.editedTitle?.length > this.siteSettings.max_topic_title_length
    );
  }

  onShow() {
    this.set("editedTitle", this.model.title || "");
  }

  onClose() {
    this.set("editedTitle", "");
    this.clearFlash();
  }

  @action
  onSaveChatChannelTitle() {
    return this.chatApi
      .updateChannel(this.model.id, {
        name: this.editedTitle,
      })
      .then((result) => {
        this.model.set("title", result.channel.title);
        this.send("closeModal");
      })
      .catch((event) => {
        if (event.jqXHR?.responseJSON?.errors) {
          this.flash(event.jqXHR.responseJSON.errors.join("\n"), "error");
        }
      });
  }
}<|MERGE_RESOLUTION|>--- conflicted
+++ resolved
@@ -1,23 +1,16 @@
 import Controller from "@ember/controller";
 import { action, computed } from "@ember/object";
 import ModalFunctionality from "discourse/mixins/modal-functionality";
-<<<<<<< HEAD
 import ChatApi from "discourse/plugins/chat/discourse/lib/chat-api";
 import { tracked } from "@glimmer/tracking";
+import { inject as service } from "@ember/service";
 
 export default class ChatChannelEditTitleController extends Controller.extend(
   ModalFunctionality
 ) {
+  @service chatApi;
   @tracked editedTitle = this.model.title || "";
   onChangeChatChannelTitle = (newTitle) => (this.editedTitle = newTitle);
-=======
-import { inject as service } from "@ember/service";
-export default class ChatChannelEditTitleController extends Controller.extend(
-  ModalFunctionality
-) {
-  @service chatApi;
-  editedTitle = "";
->>>>>>> df11457d
 
   @computed("model.title", "editedTitle")
   get isSaveDisabled() {
