import User from "discourse/models/user";
import { cached, tracked } from "@glimmer/tracking";
import { TrackedArray, TrackedObject } from "@ember-compat/tracked-built-ins";
import ChatMessageReaction from "discourse/plugins/chat/discourse/models/chat-message-reaction";
import Bookmark from "discourse/models/bookmark";
import I18n from "I18n";
import { generateCookFunction } from "discourse/lib/text";
import { getOwner } from "discourse-common/lib/get-owner";
import discourseLater from "discourse-common/lib/later";
import { parseMentionedUsernames } from "discourse/lib/parse-mentions";

export default class ChatMessage {
  static cookFunction = null;

  static create(channel, args = {}) {
    return new ChatMessage(channel, args);
  }

  static createDraftMessage(channel, args = {}) {
    args.draft = true;
    return ChatMessage.create(channel, args);
  }

  @tracked id;
  @tracked error;
  @tracked selected;
  @tracked channel;
  @tracked staged;
  @tracked draftSaved;
  @tracked draft;
  @tracked createdAt;
  @tracked uploads;
  @tracked excerpt;
  @tracked reactions;
  @tracked reviewableId;
  @tracked user;
  @tracked inReplyTo;
  @tracked expanded = true;
  @tracked bookmark;
  @tracked userFlagStatus;
  @tracked hidden;
  @tracked version = 0;
  @tracked edited;
  @tracked editing;
  @tracked chatWebhookEvent = new TrackedObject();
  @tracked mentionWarning;
  @tracked availableFlags;
  @tracked newest;
  @tracked highlighted;
  @tracked firstOfResults;
  @tracked message;
  @tracked manager;
  @tracked deletedById;

  @tracked _deletedAt;
  @tracked _cooked;
  @tracked _thread;

  constructor(channel, args = {}) {
    // when modifying constructor, be sure to update duplicate function accordingly
    this.id = args.id;
    this.channel = channel;
    this.manager = args.manager;
    this.newest = args.newest || false;
    this.draftSaved = args.draftSaved || args.draft_saved || false;
    this.firstOfResults = args.firstOfResults || args.first_of_results || false;
    this.staged = args.staged || false;
    this.edited = args.edited || false;
    this.editing = args.editing || false;
    this.availableFlags = args.availableFlags || args.available_flags;
    this.hidden = args.hidden || false;
    this.chatWebhookEvent = args.chatWebhookEvent || args.chat_webhook_event;
    this.createdAt = args.created_at ? new Date(args.created_at) : null;
    this.deletedById = args.deletedById || args.deleted_by_id;
    this._deletedAt = args.deletedAt || args.deleted_at;
    this.expanded =
      this.hidden || this._deletedAt ? false : args.expanded || true;
    this.excerpt = args.excerpt;
    this.reviewableId = args.reviewableId || args.reviewable_id;
    this.userFlagStatus = args.userFlagStatus || args.user_flag_status;
    this.draft = args.draft;
    this.message = args.message || "";
    this._cooked = args.cooked || "";
    this.inReplyTo =
      args.inReplyTo ||
      (args.in_reply_to || args.replyToMsg
        ? ChatMessage.create(channel, args.in_reply_to || args.replyToMsg)
        : null);
    this.reactions = this.#initChatMessageReactionModel(args.reactions);
    this.uploads = new TrackedArray(args.uploads || []);
    this.user = this.#initUserModel(args.user);
    this.bookmark = args.bookmark ? Bookmark.create(args.bookmark) : null;
    this.mentionedUsers = this.#initMentionedUsers(args.mentioned_users);

    if (args.thread) {
      this.thread = args.thread;
    }

    this.site = getOwner(this).lookup("service:site");
    this.siteSettings = getOwner(this).lookup("service:site-settings");
    this.usersApi = getOwner(this).lookup("service:usersApi");
  }

  duplicate() {
    // This is important as a message can exist in the context of a channel or a thread
    // The current strategy is to have a different message object in each cases to avoid
    // side effects
    const message = new ChatMessage(this.channel, {
      id: this.id,
      newest: this.newest,
      staged: this.staged,
      edited: this.edited,
      availableFlags: this.availableFlags,
      hidden: this.hidden,
      chatWebhookEvent: this.chatWebhookEvent,
      createdAt: this.createdAt,
      deletedAt: this.deletedAt,
      excerpt: this.excerpt,
      reviewableId: this.reviewableId,
      userFlagStatus: this.userFlagStatus,
      draft: this.draft,
      message: this.message,
      cooked: this.cooked,
    });

    message.reactions = this.reactions;
    message.user = this.user;
    message.inReplyTo = this.inReplyTo;
    message.bookmark = this.bookmark;
    message.uploads = this.uploads;

    return message;
  }

  get replyable() {
    return !this.staged && !this.error;
  }

  get editable() {
    return !this.staged && !this.error;
  }

  get thread() {
    return this._thread;
  }

  set thread(thread) {
    this._thread = this.channel.threadsManager.add(this.channel, thread, {
      replace: true,
    });
  }

  get deletedAt() {
    return this._deletedAt;
  }

  set deletedAt(value) {
    this._deletedAt = value;
    this.incrementVersion();
    return this._deletedAt;
  }

  get cooked() {
    return this._cooked;
  }

  set cooked(newCooked) {
    // some markdown is cooked differently on the server-side, e.g.
    // quotes, avatar images etc.
    if (newCooked !== this._cooked) {
      this._cooked = newCooked;
      this.incrementVersion();
    }
  }

  async cook() {
    if (this.isDestroyed || this.isDestroying) {
      return;
    }

    const markdownOptions = {
      featuresOverride:
        this.site.markdown_additional_options?.chat
          ?.limited_pretty_text_features,
      markdownItRules:
        this.site.markdown_additional_options?.chat
          ?.limited_pretty_text_markdown_rules,
      hashtagTypesInPriorityOrder:
        this.site.hashtag_configurations?.["chat-composer"],
      hashtagIcons: this.site.hashtag_icons,
    };

    if (ChatMessage.cookFunction) {
      this.cooked = ChatMessage.cookFunction(this.message);
    } else {
      const cookFunction = await generateCookFunction(markdownOptions);
      ChatMessage.cookFunction = (raw) => {
<<<<<<< HEAD
        return simpleCategoryHashMentionTransform(
          cookFunction(raw),
          this.site.categories
        );
=======
        return cookFunction(raw);
>>>>>>> 7358856a
      };

      this.cooked = ChatMessage.cookFunction(this.message);
    }
  }

  get read() {
    return this.channel.currentUserMembership?.lastReadMessageId >= this.id;
  }

  @cached
  get firstMessageOfTheDayAt() {
    if (!this.previousMessage) {
      return this.#startOfDay(this.createdAt);
    }

    if (
      !this.#areDatesOnSameDay(this.previousMessage.createdAt, this.createdAt)
    ) {
      return this.#startOfDay(this.createdAt);
    }
  }

  @cached
  get formattedFirstMessageDate() {
    if (this.firstMessageOfTheDayAt) {
      return this.#calendarDate(this.firstMessageOfTheDayAt);
    }
  }

  #calendarDate(date) {
    return moment(date).calendar(moment(), {
      sameDay: `[${I18n.t("chat.chat_message_separator.today")}]`,
      lastDay: `[${I18n.t("chat.chat_message_separator.yesterday")}]`,
      lastWeek: "LL",
      sameElse: "LL",
    });
  }

  @cached
  get index() {
    return this.manager?.messages?.indexOf(this);
  }

  @cached
  get previousMessage() {
    return this.manager?.messages?.objectAt?.(this.index - 1);
  }

  @cached
  get nextMessage() {
    return this.manager?.messages?.objectAt?.(this.index + 1);
  }

  highlight() {
    this.highlighted = true;

    discourseLater(() => {
      if (this.isDestroying || this.isDestroyed) {
        return;
      }

      this.highlighted = false;
    }, 2000);
  }

  addMentionedUser(user) {
    this.mentionedUsers.set(user.id, user);
  }

  async ensureMentionsLoaded(ignoreFailure) {
    try {
      const notLoaded = this.#notLoadedMentions;
      if (notLoaded.length > 0) {
        const users = await this.usersApi.lookupUsers(notLoaded);
        users.forEach((user) => this.addMentionedUser(user));
        this.incrementVersion();
      }
    } catch (e) {
      if (ignoreFailure) {
        // eslint-disable-next-line no-console
        console.warn("Cannot load mentioned users", e);
      } else {
        throw e;
      }
    }
  }

  incrementVersion() {
    this.version++;
  }

  toJSONDraft() {
    if (
      this.message?.length === 0 &&
      this.uploads?.length === 0 &&
      !this.inReplyTo
    ) {
      return null;
    }

    const data = {};

    if (this.uploads?.length > 0) {
      data.uploads = this.uploads;
    }

    if (this.message?.length > 0) {
      data.message = this.message;
    }

    if (this.inReplyTo) {
      data.replyToMsg = {
        id: this.inReplyTo.id,
        excerpt: this.inReplyTo.excerpt,
        user: {
          id: this.inReplyTo.user.id,
          name: this.inReplyTo.user.name,
          avatar_template: this.inReplyTo.user.avatar_template,
          username: this.inReplyTo.user.username,
        },
      };
    }

    if (this.editing) {
      data.editing = true;
      data.id = this.id;
      data.excerpt = this.excerpt;
    }

    return JSON.stringify(data);
  }

  react(emoji, action, actor, currentUserId) {
    const selfReaction = actor.id === currentUserId;
    const existingReaction = this.reactions.find(
      (reaction) => reaction.emoji === emoji
    );

    if (existingReaction) {
      if (action === "add") {
        if (selfReaction && existingReaction.reacted) {
          return;
        }

        // we might receive a message bus event while loading a channel who would
        // already have the reaction added to the message
        if (existingReaction.users.find((user) => user.id === actor.id)) {
          return;
        }

        existingReaction.count = existingReaction.count + 1;
        if (selfReaction) {
          existingReaction.reacted = true;
        }
        existingReaction.users.pushObject(actor);
      } else {
        const existingUserReaction = existingReaction.users.find(
          (user) => user.id === actor.id
        );

        if (!existingUserReaction) {
          return;
        }

        if (selfReaction) {
          existingReaction.reacted = false;
        }

        if (existingReaction.count === 1) {
          this.reactions.removeObject(existingReaction);
        } else {
          existingReaction.count = existingReaction.count - 1;
          existingReaction.users.removeObject(existingUserReaction);
        }
      }
    } else {
      if (action === "add") {
        this.reactions.pushObject(
          ChatMessageReaction.create({
            count: 1,
            emoji,
            reacted: selfReaction,
            users: [actor],
          })
        );
      }
    }
  }

  get #notLoadedMentions() {
    const parsed = parseMentionedUsernames(this._cooked);
    const loaded = [...this.mentionedUsers.values()].map((u) => u.username);
    return parsed.filter((x) => !loaded.includes(x));
  }

  #initChatMessageReactionModel(reactions = []) {
    return reactions.map((reaction) => ChatMessageReaction.create(reaction));
  }

  #initMentionedUsers(mentionedUsers) {
    const map = new Map();
    if (mentionedUsers) {
      mentionedUsers.forEach((userData) => {
        const user = User.create(userData);
        map.set(user.id, user);
      });
    }
    return map;
  }

  #initUserModel(user) {
    if (!user || user instanceof User) {
      return user;
    }

    return User.create(user);
  }

  #areDatesOnSameDay(a, b) {
    return (
      a.getFullYear() === b.getFullYear() &&
      a.getMonth() === b.getMonth() &&
      a.getDate() === b.getDate()
    );
  }

  #startOfDay(date) {
    return moment(date).startOf("day").format();
  }
}<|MERGE_RESOLUTION|>--- conflicted
+++ resolved
@@ -195,14 +195,7 @@
     } else {
       const cookFunction = await generateCookFunction(markdownOptions);
       ChatMessage.cookFunction = (raw) => {
-<<<<<<< HEAD
-        return simpleCategoryHashMentionTransform(
-          cookFunction(raw),
-          this.site.categories
-        );
-=======
         return cookFunction(raw);
->>>>>>> 7358856a
       };
 
       this.cooked = ChatMessage.cookFunction(this.message);
