--- conflicted
+++ resolved
@@ -13,13 +13,8 @@
 };
 
 export default class ChatThread {
-<<<<<<< HEAD
-  static create(args = {}) {
-    return new ChatThread(args);
-=======
   static create(channel, args = {}) {
     return new ChatThread(channel, args);
->>>>>>> 86c2f461
   }
 
   @tracked id;
