--- conflicted
+++ resolved
@@ -21,11 +21,7 @@
     this.desktopNotificationLevel = args.desktop_notification_level;
     this.mobileNotificationLevel = args.mobile_notification_level;
     this.lastReadMessageId = args.last_read_message_id;
-<<<<<<< HEAD
     this.lastViewedAt = new Date(args.last_viewed_at);
-=======
-    this.lastViewedAt = args.last_viewed_at;
->>>>>>> b1978e7a
     this.user = this.#initUserModel(args.user);
   }
 
