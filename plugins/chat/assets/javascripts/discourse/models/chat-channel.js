--- conflicted
+++ resolved
@@ -91,10 +91,7 @@
   @tracked archive;
   @tracked tracking;
   @tracked threadingEnabled = false;
-<<<<<<< HEAD
-=======
   @tracked threadTrackingOverview = new TrackedArray();
->>>>>>> dad6b618
 
   threadsManager = new ChatThreadsManager(getOwner(this));
   messagesManager = new ChatMessagesManager(getOwner(this));
