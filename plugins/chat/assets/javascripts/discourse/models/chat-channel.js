--- conflicted
+++ resolved
@@ -1,9 +1,5 @@
 import UserChatChannelMembership from "discourse/plugins/chat/discourse/models/user-chat-channel-membership";
-<<<<<<< HEAD
-=======
 import ChatMessage from "discourse/plugins/chat/discourse/models/chat-message";
-import { TrackedSet } from "@ember-compat/tracked-built-ins";
->>>>>>> b1978e7a
 import { escapeExpression } from "discourse/lib/utilities";
 import { tracked } from "@glimmer/tracking";
 import slugifyChannel from "discourse/plugins/chat/discourse/lib/slugify-channel";
@@ -83,13 +79,9 @@
   threadsManager = new ChatThreadsManager(getOwner(this));
   messagesManager = new ChatMessagesManager(getOwner(this));
 
-<<<<<<< HEAD
-=======
-  @tracked _unreadThreadIds = new TrackedSet();
   @tracked _currentUserMembership;
   @tracked _lastMessage;
 
->>>>>>> b1978e7a
   constructor(args = {}) {
     this.id = args.id;
     this.chatableId = args.chatable_id;
