import UserChatChannelMembership from "discourse/plugins/chat/discourse/models/user-chat-channel-membership";
import { TrackedArray } from "@ember-compat/tracked-built-ins";
import { ajax } from "discourse/lib/ajax";
import { escapeExpression } from "discourse/lib/utilities";
import { tracked } from "@glimmer/tracking";
import slugifyChannel from "discourse/plugins/chat/discourse/lib/slugify-channel";
import ChatThreadsManager from "discourse/plugins/chat/discourse/lib/chat-threads-manager";
import ChatMessagesManager from "discourse/plugins/chat/discourse/lib/chat-messages-manager";
import { getOwner } from "discourse-common/lib/get-owner";
import guid from "pretty-text/guid";
import ChatThread from "discourse/plugins/chat/discourse/models/chat-thread";
import ChatDirectMessage from "discourse/plugins/chat/discourse/models/chat-direct-message";
import ChatChannelArchive from "discourse/plugins/chat/discourse/models/chat-channel-archive";
import Category from "discourse/models/category";
import ChatTrackingState from "discourse/plugins/chat/discourse/models/chat-tracking-state";

export const CHATABLE_TYPES = {
  directMessageChannel: "DirectMessage",
  categoryChannel: "Category",
};

export const CHANNEL_STATUSES = {
  open: "open",
  readOnly: "read_only",
  closed: "closed",
  archived: "archived",
};

export function channelStatusIcon(channelStatus) {
  if (channelStatus === CHANNEL_STATUSES.open) {
    return null;
  }

  switch (channelStatus) {
    case CHANNEL_STATUSES.closed:
      return "lock";
    case CHANNEL_STATUSES.readOnly:
      return "comment-slash";
    case CHANNEL_STATUSES.archived:
      return "archive";
  }
}

const STAFF_READONLY_STATUSES = [
  CHANNEL_STATUSES.readOnly,
  CHANNEL_STATUSES.archived,
];

const READONLY_STATUSES = [
  CHANNEL_STATUSES.closed,
  CHANNEL_STATUSES.readOnly,
  CHANNEL_STATUSES.archived,
];

export default class ChatChannel {
  static create(args = {}) {
    return new ChatChannel(args);
  }

  static createDirectMessageChannelDraft(args = {}) {
    const channel = ChatChannel.create({
      chatable_type: CHATABLE_TYPES.directMessageChannel,
      chatable: {
        users: args.users || [],
      },
    });
    channel.isDraft = true;
    return channel;
  }

  @tracked currentUserMembership = null;
  @tracked isDraft = false;
  @tracked title;
  @tracked slug;
  @tracked description;
  @tracked status;
  @tracked activeThread = null;
  @tracked lastMessageSentAt;
  @tracked canDeleteOthers;
  @tracked canDeleteSelf;
  @tracked canFlag;
  @tracked canModerate;
  @tracked userSilenced;
  @tracked draft = null;
  @tracked meta;
  @tracked chatableType;
  @tracked chatableUrl;
  @tracked autoJoinUsers = false;
  @tracked allowChannelWideMentions = true;
  @tracked membershipsCount = 0;
  @tracked archive;
  @tracked tracking;
<<<<<<< HEAD
  @tracked threadTrackingOverview = new TrackedArray();
=======
  @tracked threadingEnabled = false;
>>>>>>> 86c2f461

  threadsManager = new ChatThreadsManager(getOwner(this));
  messagesManager = new ChatMessagesManager(getOwner(this));

  constructor(args = {}) {
    this.id = args.id;
    this.chatableId = args.chatable_id;
    this.chatableUrl = args.chatable_url;
    this.chatableType = args.chatable_type;
    this.membershipsCount = args.memberships_count;
    this.meta = args.meta;
    this.slug = args.slug;
    this.title = args.title;
    this.status = args.status;
    this.canDeleteSelf = args.can_delete_self;
    this.canDeleteOthers = args.can_delete_others;
    this.canFlag = args.can_flag;
    this.userSilenced = args.user_silenced;
    this.canModerate = args.can_moderate;
    this.description = args.description;
    this.lastMessageSentAt = args.last_message_sent_at;
    this.threadingEnabled = args.threading_enabled;
    this.autoJoinUsers = args.auto_join_users;
    this.allowChannelWideMentions = args.allow_channel_wide_mentions;
    this.chatable = this.isDirectMessageChannel
      ? ChatDirectMessage.create({
          id: args.chatable?.id,
          users: args.chatable?.users,
        })
      : Category.create(args.chatable);
    this.currentUserMembership = UserChatChannelMembership.create(
      args.current_user_membership
    );

    if (args.archive_completed || args.archive_failed) {
      this.archive = ChatChannelArchive.create(args);
    }

    this.tracking = new ChatTrackingState(getOwner(this));
  }

  findIndexOfMessage(id) {
    return this.messagesManager.findIndexOfMessage(id);
  }

  findStagedMessage(id) {
    return this.messagesManager.findStagedMessage(id);
  }

  findMessage(id) {
    return this.messagesManager.findMessage(id);
  }

  addMessages(messages) {
    this.messagesManager.addMessages(messages);
  }

  clearMessages() {
    this.messagesManager.clearMessages();
  }

  removeMessage(message) {
    this.messagesManager.removeMessage(message);
  }

  get messages() {
    return this.messagesManager.messages;
  }

  set messages(messages) {
    this.messagesManager.messages = messages;
  }

  get canLoadMoreFuture() {
    return this.messagesManager.canLoadMoreFuture;
  }

  get canLoadMorePast() {
    return this.messagesManager.canLoadMorePast;
  }

  get escapedTitle() {
    return escapeExpression(this.title);
  }

  get escapedDescription() {
    return escapeExpression(this.description);
  }

  get slugifiedTitle() {
    return this.slug || slugifyChannel(this);
  }

  get routeModels() {
    return [this.slugifiedTitle, this.id];
  }

  get selectedMessages() {
    return this.messages.filter((message) => message.selected);
  }

  get isDirectMessageChannel() {
    return this.chatableType === CHATABLE_TYPES.directMessageChannel;
  }

  get isCategoryChannel() {
    return this.chatableType === CHATABLE_TYPES.categoryChannel;
  }

  get isOpen() {
    return !this.status || this.status === CHANNEL_STATUSES.open;
  }

  get isReadOnly() {
    return this.status === CHANNEL_STATUSES.readOnly;
  }

  get isClosed() {
    return this.status === CHANNEL_STATUSES.closed;
  }

  get isArchived() {
    return this.status === CHANNEL_STATUSES.archived;
  }

  get isJoinable() {
    return this.isOpen && !this.isArchived;
  }

  get isFollowing() {
    return this.currentUserMembership.following;
  }

  get canJoin() {
    return this.meta.can_join_chat_channel;
  }

  get visibleMessages() {
    return this.messages.filter((message) => message.visible);
  }

  set details(details) {
    this.canDeleteOthers = details.can_delete_others ?? false;
    this.canDeleteSelf = details.can_delete_self ?? false;
    this.canFlag = details.can_flag ?? false;
    this.canModerate = details.can_moderate ?? false;
    if (details.can_load_more_future !== undefined) {
      this.messagesManager.canLoadMoreFuture = details.can_load_more_future;
    }
    if (details.can_load_more_past !== undefined) {
      this.messagesManager.canLoadMorePast = details.can_load_more_past;
    }
    this.userSilenced = details.user_silenced ?? false;
    this.status = details.channel_status;
    this.channelMessageBusLastId = details.channel_message_bus_last_id;
  }

  createStagedThread(message) {
    const clonedMessage = message.duplicate();

    const thread = new ChatThread(this, {
      id: `staged-thread-${message.channel.id}-${message.id}`,
      original_message: message,
      staged: true,
      created_at: moment.utc().format(),
    });

    clonedMessage.thread = thread;
    this.threadsManager.store(this, thread);
    thread.messagesManager.addMessages([clonedMessage]);

    return thread;
  }

  stageMessage(message) {
    message.id = guid();
    message.staged = true;
    message.draft = false;
    message.createdAt ??= moment.utc().format();
    message.cook();

    if (message.inReplyTo) {
      if (!this.threadingEnabled) {
        this.addMessages([message]);
      }
    } else {
      this.addMessages([message]);
    }
  }

  canModifyMessages(user) {
    if (user.staff) {
      return !STAFF_READONLY_STATUSES.includes(this.status);
    }

    return !READONLY_STATUSES.includes(this.status);
  }

  updateMembership(membership) {
    this.currentUserMembership.following = membership.following;
    this.currentUserMembership.lastReadMessage_id =
      membership.last_read_message_id;
    this.currentUserMembership.desktopNotificationLevel =
      membership.desktop_notification_level;
    this.currentUserMembership.mobileNotificationLevel =
      membership.mobile_notification_level;
    this.currentUserMembership.muted = membership.muted;
  }

  updateLastReadMessage(messageId) {
    if (!this.isFollowing || !messageId) {
      return;
    }

    if (this.currentUserMembership.lastReadMessageId >= messageId) {
      return;
    }

    // TODO (martin) Change this to use chatApi service markChannelAsRead once we change this
    // class not to use RestModel.
    return ajax(`/chat/api/channels/${this.id}/read/${messageId}`, {
      method: "PUT",
    });
  }
}<|MERGE_RESOLUTION|>--- conflicted
+++ resolved
@@ -90,11 +90,8 @@
   @tracked membershipsCount = 0;
   @tracked archive;
   @tracked tracking;
-<<<<<<< HEAD
+  @tracked threadingEnabled = false;
   @tracked threadTrackingOverview = new TrackedArray();
-=======
-  @tracked threadingEnabled = false;
->>>>>>> 86c2f461
 
   threadsManager = new ChatThreadsManager(getOwner(this));
   messagesManager = new ChatMessagesManager(getOwner(this));
