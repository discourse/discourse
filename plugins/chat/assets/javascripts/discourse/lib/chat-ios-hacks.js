<<<<<<< HEAD
import { next } from "@ember/runloop";
=======
>>>>>>> db998ee1
import { capabilities } from "discourse/services/capabilities";

// since -webkit-overflow-scrolling: touch can't be used anymore to disable momentum scrolling
// we use different hacks to work around this
// if you change any line in this method, make sure to test on iOS
export function stackingContextFix(scrollable, callback) {
  callback?.();

  if (capabilities.isIOS) {
<<<<<<< HEAD
    next(() => {
      scrollable.style.overflow = "auto";

      discourseLater(() => {
        if (!scrollable) {
          return;
        }

        scrollable
          .querySelectorAll(".chat-message-separator__text-container")
          .forEach((container) => (container.style.zIndex = "2"));
      }, 50);
    });
=======
    // stores scroll position otherwise we will lose it
    const currentScroll = scrollable.scrollTop;

    const display = scrollable.style.display;
    scrollable.style.display = "none"; // forces redraw on the container
    scrollable.offsetHeight; // triggers a reflow
    scrollable.style.display = display;

    scrollable.scrollTop = currentScroll;
>>>>>>> db998ee1
  }
}<|MERGE_RESOLUTION|>--- conflicted
+++ resolved
@@ -1,7 +1,3 @@
-<<<<<<< HEAD
-import { next } from "@ember/runloop";
-=======
->>>>>>> db998ee1
 import { capabilities } from "discourse/services/capabilities";
 
 // since -webkit-overflow-scrolling: touch can't be used anymore to disable momentum scrolling
@@ -11,21 +7,6 @@
   callback?.();
 
   if (capabilities.isIOS) {
-<<<<<<< HEAD
-    next(() => {
-      scrollable.style.overflow = "auto";
-
-      discourseLater(() => {
-        if (!scrollable) {
-          return;
-        }
-
-        scrollable
-          .querySelectorAll(".chat-message-separator__text-container")
-          .forEach((container) => (container.style.zIndex = "2"));
-      }, 50);
-    });
-=======
     // stores scroll position otherwise we will lose it
     const currentScroll = scrollable.scrollTop;
 
@@ -35,6 +16,5 @@
     scrollable.style.display = display;
 
     scrollable.scrollTop = currentScroll;
->>>>>>> db998ee1
   }
 }