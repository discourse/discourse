--- conflicted
+++ resolved
@@ -8,6 +8,13 @@
   @service chat;
   @service chatStateManager;
 
+  afterModel() {
+    super.afterModel?.(...arguments);
+
+    // Clear messages of the previous channel
+    this.chat.activeChannel?.clearMessages();
+  }
+
   @action
   willTransition() {
     if (this.chat.activeChannel) {
@@ -17,28 +24,10 @@
     this.chatStateManager.closeSidePanel();
   }
 
-<<<<<<< HEAD
   @action
   deactivate() {
     this.chatStateManager.storeChatURL();
     this.chat.activeChannel = null;
     this.chat.updatePresence();
-=======
-    if (transition?.to?.name === "chat.channel.index") {
-      const targetChannelId = transition?.to?.parent?.params?.channelId;
-      if (
-        targetChannelId &&
-        parseInt(targetChannelId, 10) !== this.chat.activeChannel.id
-      ) {
-        this.chat.activeChannel.clearMessages();
-      }
-    }
-
-    if (!transition?.to?.name?.startsWith("chat.")) {
-      this.chatStateManager.storeChatURL();
-      this.chat.activeChannel = null;
-      this.chat.updatePresence();
-    }
->>>>>>> e292c459
   }
 }