.chat-browse-view {
  position: relative;
  height: calc(100vh - var(--header-offset) - var(--chat-header-offset));
  padding-top: 1em;
  padding-bottom: 41px;
  box-sizing: border-box;
  overflow-y: scroll;
<<<<<<< HEAD
=======

>>>>>>> aeeb6726
  @include chat-scrollbar();

  @include breakpoint(mobile-large) {
    padding-right: 1rem; //fix for different scroll behaviour on mobile where overflow-y:scroll acts like auto
  }

  &__header {
    display: flex;
    align-items: center;
    justify-content: flex-start;

    .new-channel-btn {
      margin-left: auto;
    }
  }

  &__title {
    box-sizing: border-box;
    margin-bottom: 0;
  }

  &__content_wrapper {
    margin: 2rem 0 0 1rem;
    box-sizing: border-box;

    @include breakpoint(tablet) {
      margin-top: 1rem;
    }
  }

  &__cards {
    display: grid;
    grid-template-columns: repeat(2, 1fr);
    grid-gap: 2.5rem;

    @include breakpoint(tablet) {
      grid-template-columns: repeat(1, 1fr);
      grid-gap: 1.5rem;
    }
  }

  &__actions {
    display: flex;
    justify-content: space-between;
    align-items: end;
    margin: 0 0 0 1rem;

    @include breakpoint(tablet) {
      flex-direction: column;

      .dc-filter-input-container {
        margin-top: 1rem;
      }

      .dc-filter-input-container,
      nav {
        width: 100%;
      }
    }
  }

  &__filters {
    display: flex;
    align-items: center;
    margin: 0;
    &:before {
      content: none; //there is a strange thing applied on nav-pills and this resets it
    }

    @include breakpoint(mobile-large) {
      justify-content: space-between;
    }
  }

  &__filter {
    display: inline;
    margin-right: 1em;

    &:last-of-type {
      margin-right: 0;
    }

    @include breakpoint(mobile-large) {
      margin: 0;
    }
  }

  &__filter-link,
  &__filter-link:visited {
    color: var(--primary);
    font-size: var(--font-up-2);
    padding: 0 0.25rem;

    @include breakpoint(tablet) {
      font-size: var(--font-up-1);
    }
  }

  .chat-channel-card {
    .chat-channel-card__leave-btn {
      padding: 0;
      &:hover,
      &:focus {
        background: none;
      }

      &:focus {
        @include default-focus;
      }
    }
  }
}<|MERGE_RESOLUTION|>--- conflicted
+++ resolved
@@ -5,10 +5,7 @@
   padding-bottom: 41px;
   box-sizing: border-box;
   overflow-y: scroll;
-<<<<<<< HEAD
-=======
 
->>>>>>> aeeb6726
   @include chat-scrollbar();
 
   @include breakpoint(mobile-large) {
