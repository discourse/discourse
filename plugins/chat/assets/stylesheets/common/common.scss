$float-height: 530px;

:root {
  --message-left-width: 42px;
  --full-page-border-radius: 12px;
  --full-page-sidebar-width: 275px;
<<<<<<< HEAD
  --channel-list-avatar-size: 30px;
=======
  --chat-header-offset: 65px;
>>>>>>> e071ba5d
}

.chat-message-move-to-channel-modal-modal {
  .modal-inner-container {
    .chat-move-message-channel-chooser {
      width: 100%;
      .category-chat-badge {
        .d-icon {
          color: inherit;
        }
      }
    }
  }
}

.uppy-is-drag-over .chat-composer .drop-a-file {
  display: flex;
  position: absolute;
  align-items: center;
  justify-content: center;
  width: 100%;
  height: 100%;
  top: 0;
  left: 0;
  background-color: rgba(0, 0, 0, 0.75);
  z-index: z("header");
  &-content {
    width: max-content;
    display: flex;
    flex-direction: column;
    align-items: center;
    padding: 2em;
    background-color: #1d1d1d;
    border-radius: 0.25em;
    &-images {
      .d-icon {
        height: 3em;
        width: 3em;
        color: var(--secondary-or-primary);
        &:first-of-type {
          transform: rotate(-5deg);
        }
        &:nth-of-type(2) {
          height: 4em;
          width: 4em;
        }
        &:last-of-type {
          transform: rotate(5deg);
        }
      }
    }
    &-text {
      margin: 1.5em 0 0 0;
      font-size: var(--font-up-1);
      color: var(--secondary-or-primary);
      .d-icon-upload {
        padding-right: 0.25em;
        position: relative;
        bottom: 2px;
        color: var(--secondary-or-primary);
      }
    }
  }
}

.chat-channel-unread-indicator {
  @include unselectable;

  width: 14px;
  height: 14px;
  border-radius: 100%;
  box-sizing: content-box;
  border: 2px solid var(--secondary);
  -webkit-touch-callout: none;
  background: var(--tertiary-med-or-tertiary);
  color: var(--secondary);
  font-size: var(--font-down-2);
  text-align: center;

  &.urgent {
    background: var(--success);
    color: var(--secondary);

    .number-wrap {
      position: relative;
      width: 100%;
      height: 100%;

      .number {
        position: absolute;
        top: 50%;
        left: 50%;
        transform: translate(-50%, -50%);
      }
    }
  }
}

.header-dropdown-toggle.open-chat {
  .icon {
    &.active {
      .d-icon-comment {
        color: var(--primary-medium);
      }
    }

    &:hover {
      .chat-channel-unread-indicator {
        border-color: var(--primary-low);
      }
    }

    .chat-channel-unread-indicator {
      border-color: var(--header_background);
      position: absolute;
      right: 2px;
      bottom: 2px;
      transition: border-color linear 0.15s;
    }
  }
}

.channels-list {
  overflow-y: auto;
  height: 100%;
  padding-bottom: env(safe-area-inset-bottom);
  position: relative;
  @include chat-scrollbar(var(--secondary));

  @include breakpoint(mobile-large) {
    @include chat-scrollbar();
  }

  .chat-channel-unread-indicator {
    font-size: var(--font-down-1);
  }

  .open-browse-page-btn,
  .open-draft-channel-page-btn,
  .chat-channel-leave-btn {
    background: transparent;
    color: var(--primary-medium);
    font-size: var(--font-0-rem);
    padding: 0.5rem;

    &:hover {
      background: transparent;

      .d-icon {
        color: var(--primary);
      }
    }
  }

  .public-channel-empty-message {
    margin: 0 0.5em 0.5em 0.5em;
  }

  .chat-channel-divider {
    display: flex;
    align-items: center;
    justify-content: space-between;
    font-weight: bold;
    padding: 0.25rem 0.5rem 0.25rem 2rem;
    font-family: var(--heading-font-family);
    font-size: var(--font-0);

    .channel-title {
      line-height: var(--line-height-medium);
    }
  }

  .edit-channels-dropdown {
    .select-kit-header {
      background: none;
      border: none;
      font-size: var(--font-0-rem);
      padding: 0.5rem;

      .d-icon {
        color: var(--primary-medium);
        margin: 0;
      }

      &:focus .d-icon,
      &:hover .d-icon {
        color: var(--primary);
      }
    }
  }
  .open-browse-page-btn {
    &:hover {
      background: none;
    }
  }

  .chat-channel-title {
    padding: 0.5rem;
  }
}

.chat-messages-container {
  word-wrap: break-word;
  white-space: normal;

  .chat-message-container {
    display: grid;

    &.selecting-messages {
      grid-template-columns: 1.5em 1fr;
    }

    .chat-message-selector {
      align-self: center;
      justify-self: end;
      margin: 0;
    }
  }

  .chat-time {
    color: var(--primary-high);
    font-size: var(--font-down-2);
  }

  .emoji-picker {
    position: fixed;
  }

  &:hover {
    .chat-.chat-message-react-btn {
      display: inline-block;
    }
  }
}

.chat-emoji-avatar {
  width: var(--message-left-width);
  align-items: center;

  img {
    display: block;
    margin-left: auto;
    margin-right: auto;
  }
}

.chat-user-avatar {
  @include unselectable;
  display: flex;
  align-items: center;

  .chat-message:not(.is-reply) & {
    width: var(--message-left-width);
    flex-shrink: 0;
  }

  &.is-online {
    .chat-user-avatar-container .avatar {
      box-shadow: 0px 0px 0px 1px var(--success);
      border: 1px solid var(--secondary);
      padding: 0;
    }
  }

  .chat-user-avatar-container {
    position: relative;

    .avatar {
      padding: 1px;
    }

    .chat-user-presence-flair {
      box-sizing: border-box;
      position: absolute;
      background-color: var(--success);
      border: 1px solid var(--secondary);
      border-radius: 50%;

      .chat-message & {
        width: 10px;
        height: 10px;
        right: 0px;
        bottom: 0px;
      }

      .chat-channel-title & {
        width: 8px;
        height: 8px;
        right: -1px;
        bottom: -1px;
      }
    }
  }

  .chat-channel-title & {
    width: auto;
  }
}

.chat-live-pane {
  display: flex;
  flex-direction: column;
  width: 100%;
  min-height: 1px;
  position: relative;

  .open-drawer-btn {
    color: var(--primary-low-mid);

    &:visited {
      color: var(--primary-low-mid);
    }

    &:hover {
      color: var(--primary);
    }

    > * {
      pointer-events: none;
    }
  }

  .chat-messages-scroll {
    flex-grow: 1;
    overflow-y: scroll;
    scrollbar-color: var(--primary-low) transparent;
    transition: scrollbar-color 0.2s ease-in-out;
    display: flex;
    flex-direction: column-reverse;
    z-index: 1;

    &::-webkit-scrollbar {
      width: 15px;
    }
    &::-webkit-scrollbar-thumb {
      background: var(--primary-low);
      border-radius: 8px;
      border: 3px solid var(--secondary);
    }
    &::-webkit-scrollbar-track {
      background-color: transparent;
    }
    &:hover {
      scrollbar-color: var(--primary-low-mid) transparent;
      &::-webkit-scrollbar-thumb {
        background: var(--primary-low-mid);
      }
    }

    .join-channel-btn.in-float {
      position: absolute;
      transform: translateX(-50%);
      left: 50%;
      top: 10px;
      z-index: 10;
    }

    .all-loaded-message {
      text-align: center;
      color: var(--primary-medium);
      font-size: var(--font-down-1);
      padding: 0.5em 0.25em 0.25em;
    }
  }

  .scroll-stick-wrap {
    position: relative;
  }

  .chat-scroll-to-bottom {
    background: var(--primary-medium);
    bottom: 1em;
    border-radius: 100%;
    left: 50%;
    opacity: 50%;
    padding: 0.5em;
    position: absolute;
    transform: translateX(-50%);
    z-index: 2;

    &:hover {
      background: var(--primary-medium);
      opacity: 100%;
    }

    .d-icon {
      color: var(--primary);
      margin: 0;
    }

    &.unread-messages {
      opacity: 85%;
      border-radius: 0;
      transition: border-radius 0.1s linear;

      &:hover {
        opacity: 100%;
      }

      .d-icon {
        margin: 0 0 0 0.5em;
      }
    }
  }
}

.topic-title-chat-icon {
  display: inline-block;
  * {
    display: inline-block;
  }
}

.public-channels .chat-channel-row {
  .chat-channel-metadata {
    flex-direction: row-reverse;
    gap: 0.25rem;
  }
}

.chat-channel-row {
  align-items: center;
  box-sizing: border-box;
  display: flex;
  justify-content: space-between;
  position: relative;
  cursor: pointer;
  color: var(--primary-high);
  transition: opacity 50ms ease-in;
  opacity: 1;

  .chat-channel-title {
    &__user-info {
      @include ellipsis;
    }

    &__last-message {
      display: block;
      font-size: var(--font-down-1);
      @include ellipsis;

      &-prefix {
        font-weight: bold;
        color: var(--primary-very-high);
      }
    }

    &__usernames {
      display: flex;
      align-items: center;
      justify-content: start;
    }

    .user-status-message {
      display: inline-block;
      color: var(--primary-medium);
      font-size: var(--font-down-2);
      margin-right: 0.5rem;
    }
  }

  .chat-channel-metadata {
    margin-right: 1rem;
    display: flex;
    align-items: center;
    flex-direction: column;

    .chat-channel-unread-indicator {
      border-radius: 50%;
      display: flex;
      align-items: center;
      justify-content: center;
    }
  }
  
  .chat-user-avatar {
    pointer-events: none;
  }

  .chat-channel-unread-indicator {
    margin-left: 0.5rem;
  }

  &.unfollowing {
    opacity: 0;
  }

  .toggle-channel-membership-button.-leave {
    display: none;
    margin-left: auto;
    margin-right: 1rem;
  }

  &.can-leave:hover {
    .toggle-channel-membership-button.-leave {
      display: block;

      > * {
        pointer-events: auto;
      }
    }

    .chat-channel-metadata {
      display: none;
    }
  }

  .discourse-no-touch &:hover,
  &.active {
    background: var(--primary-low);
  }

  &:hover,
  &.active {
    .topic-chat-badge .topic-chat-icon .d-icon {
      background: transparent;
    }
    &.active {
      font-weight: 600;
    }

    .chat-channel-unread-indicator {
      border-color: var(--primary-low);
    }

    .chat-channel-title {
      &,
      .category-chat-name,
      .dm-usernames {
        color: var(--primary);
      }

      .d-icon-lock {
        background-color: var(--primary-low);
      }
    }
  }

  &.muted {
    opacity: 0.65;
  }
  .badge-wrapper {
    align-items: center;
    margin-right: 0;
  }

  .chat-channel-unread-indicator {
    background: var(--tertiary-med-or-tertiary);

    &.urgent {
      background: var(--success);
    }
  }

  .chat-channel-row-unread-count {
    display: inline-block;
    margin-left: 5px;
    font-size: var(--font-down-1);
    color: var(--primary-high);
  }

  .emoji {
    margin-left: 0.3em;
  }
}

.chat-channel-settings-row {
  display: flex;
  padding: 0.5em;
  align-items: center;
  background: var(--secondary);
  border-bottom: 1px solid var(--primary-low);
  .chat-channel-info {
    .channel-title-container {
      position: relative;
      .channel-title {
        display: flex;
        align-items: center;
        font-weight: 500;
        .edit-btn {
          border: none;
          background-color: var(--secondary);
          &:hover {
            .d-icon {
              color: var(--primary-very-high);
            }
          }
          .d-icon {
            color: var(--primary-medium);
          }
          .select-kit-header {
            background-color: var(--secondary);
          }
        }
      }
    }
    .chat-channel-data {
      display: flex;
      align-items: center;
      font-size: var(--font-down-1);
      .d-icon-check {
        font-size: var(--font-down-3);
        margin-right: 0.5em;
        color: var(--success);
      }
      .channel-joined {
        margin: 0 0.5em 0 0;
        font-weight: 500;
        color: var(--success);
      }
      .chat-channel-description {
        color: var(--primary-high);
      }
    }
  }
  .btn-container {
    margin-left: auto;
  }
}

.chat-channel-settings-row {
  .channel-name-edit {
    display: flex;
    align-items: center;
    margin-bottom: 9px;

    .name-input {
      margin: 0;
    }

    .save-btn,
    .cancel-btn {
      margin-left: 0.25em;
    }
  }
}

body.has-sidebar-page.has-full-page-chat #main-outlet-wrapper {
  gap: 0;
}

body.has-full-page-chat {
  .alert-error,
  .alert-info,
  .alert-success,
  .alert-warning {
    margin: 0;
    border-bottom: 1px solid var(--primary-low);
  }
}

.full-page-chat {
  font-family: "Lato", -apple-system, BlinkMacSystemFont, "Segoe UI", Roboto,
    Oxygen-Sans, Ubuntu, Cantarell, "Helvetica Neue", sans-serif;
  display: grid;
  grid-template-columns: var(--full-page-sidebar-width) 1fr;

  .channels-list {
    height: 100%;
    border-right: 1px solid var(--primary-low);

    .chat-channel-row {
      padding: 0 0 0 0.5rem;
      margin: 0 0.5rem 0.125rem 0.5rem;
      border-radius: 0.25em;

      .category-chat-private .d-icon {
        background-color: var(--primary-very-low);
      }

      &:hover,
      &.active {
        background-color: var(--primary-low);
        .chat-channel-title {
          .category-chat-name,
          .topic-chat-name,
          .tag-chat-name,
          .chat-name,
          .dm-usernames {
            color: var(--primary);
          }
        }
        .category-chat-private .d-icon {
          background-color: var(--primary-low);
        }
      }
    }
  }

  .chat-full-page-header {
    border-top: 1px solid var(--primary-low);
    border-bottom: 1px solid var(--primary-low);
    background: var(--secondary);
    z-index: 3;
    display: flex;
    align-items: center;

    &__back-btn {
      width: 40px;
      min-width: 40px;
      display: flex;
      align-items: center;
      justify-content: center;
    }

    .chat-channel-title {
      .category-chat-name,
      .topic-chat-name,
      .tag-chat-name,
      .chat-name,
      .dm-usernames {
        color: var(--primary);
        display: inline;
        text-overflow: ellipsis;
        white-space: nowrap;
      }
    }

    .-not-following {
      .chat-channel-title {
        max-width: calc(100% - 50px);
      }
      .join-channel-btn {
        margin-left: auto;
      }
    }
  }

  .chat-live-pane,
  .chat-messages-scroll,
  .chat-live-pane {
    box-sizing: border-box;
    height: 100%;
  }
}

.chat-full-page-header__left-actions {
  display: flex;
  align-items: stretch;
}

.chat-full-page-header__title {
  display: flex;
  align-items: stretch;
}

.chat-full-page-header__right-actions {
  align-items: stretch;
  display: flex;
  flex-grow: 1;
  font-size: var(--font-up-1);
  justify-content: flex-end;
}

.chat-full-page-header {
  box-sizing: border-box;

  .chat-channel-header-details {
    display: flex;
    align-items: stretch;
    flex: 1;

    .chat-channel-archive-status {
      text-align: right;
      padding-right: 1em;
    }
  }

  .chat-channel-title {
    margin: 0;
    max-width: 100%;

    .d-icon:not(.d-icon-lock) {
      height: 1.25em;
      width: 1.25em;
    }

    .category-chat-name,
    .dm-username,
    .topic-chat-name {
      font-weight: 700;
      font-size: var(--font-up-1);
      line-height: var(--font-up-1);
    }

    .dm-usernames {
      overflow: hidden;
      text-overflow: ellipsis;
    }
  }
  .chat-channel-retry-archive {
    display: flex;
    margin-top: 1em;
  }
}

.channels-list {
  .tag-chat-badge,
  .category-chat-badge,
  .topic-chat-badge {
    color: var(--primary-low-mid);
    display: flex;
    align-items: center;
    justify-content: center;

    .d-icon {
      height: 1.25em;
      width: 1.25em;
      margin: 0;
    }
  }

  .topic-chat-badge {
    .d-icon {
      z-index: 1;
    }
  }

  .category-chat-private .d-icon {
    background-color: var(--secondary);
    position: absolute;
    border-radius: 5px;
    padding: 3px 2px;
    color: var(--primary-high);
    height: 0.5em;
    width: 0.5em;
    left: calc(0.6125em + 6px);
    top: -4px;
  }
}

.chat-channel-archive-modal-inner {
  .chat-to-topic-selector {
    width: 500px;
    height: 300px;
  }

  .radios {
    margin-bottom: 10px;
    display: flex;
    flex-direction: row;

    .radio-label {
      margin-right: 10px;
    }
  }

  details {
    margin-bottom: 9px;
  }

  input[type="text"],
  .select-kit.combo-box.category-chooser {
    width: 100%;
  }
}

.chat-channel-archive-modal-inner {
  .chat-to-topic-selector {
    width: auto;
  }
}

.user-preferences .chat-setting .controls {
  margin-bottom: 0;
}

.create-channel-modal {
  .modal-inner-container {
    width: 500px;
  }
  .choose-topic-results-list {
    max-height: 200px;
    overflow-y: scroll;
  }
  .select-kit.combo-box,
  .create-channel-name-input,
  .create-channel-description-input,
  #choose-topic-title {
    width: 100%;
    margin-bottom: 0;
  }
  .category-chooser {
    .select-kit-selected-name.selected-name.choice {
      color: var(
        --primary-high
      ); // Make consistent with color of placeholder text when choosing topic
    }
  }

  .create-channel-hint {
    font-size: 0.8em;
    margin-top: 0.2em;
  }

  .create-channel-label,
  label[for="choose-topic-title"] {
    margin: 1em 0 0.35em;
  }
  .chat-channel-title {
    margin: 1em 0 0 0;
  }
}

.small-action {
  .open-chat {
    text-transform: uppercase;
    font-weight: 700;
    font-size-adjust: var(--font-down-0);
  }
}

.chat-message-collapser,
.chat-message-text {
  > p {
    margin: 0.5em 0 0.5em;
  }

  > p:first-of-type {
    margin-top: 0.1em;
  }

  > p:last-of-type {
    margin-bottom: 0.1em;
  }
}

.reviewable-chat-message {
  .chat-channel-title {
    max-width: 100%;
  }
}

.chat-channel-dm-title {
  display: flex;
  align-items: center;
  justify-content: space-between;

  .channel-name {
    font-weight: 700;
    font-size: var(--font-up-1);
    line-height: var(--font-up-1);
  }
}

.chat-channel-status {
  padding-top: 1rem;
  font-weight: 500;
}

html.has-full-page-chat {
  height: 100%;
  width: 100%;

  &.keyboard-visible body #main-outlet .full-page-chat {
    padding-bottom: 0.2rem;
  }

  body {
    height: 100%;
    width: 100%;

    #main-outlet {
      display: flex;
      flex-direction: column;
      max-height: calc(
        var(--chat-vh, 1vh) * 100 - var(--header-offset, 0px) -
          var(--composer-height, 0px)
      );

      .full-page-chat {
        height: 100%;
        min-height: 0;
        padding-bottom: env(safe-area-inset-bottom);
      }

      #main-chat-outlet {
        min-height: 0;
      }
    }
  }

  &.mobile-view {
    #main-outlet-wrapper {
      padding: 0;
    }
  }

  // these need to apply to desktop too, because iPads
  &.discourse-touch {
    // iPad web
    #main-outlet-wrapper {
      // restrict the row height, including when virtual keyboard is open
      grid-template-rows: calc(
        var(--chat-vh, 1vh) * 100 - var(--header-offset)
      );
      .sidebar-wrapper {
        // prevents sidebar from overflowing behind the virtual keyboard
        height: 100%;
      }
    }

    // iPad webview
    .footer-nav-ipad {
      #main-outlet-wrapper {
        // restrict the row height, including when virtual keyboard is open
        grid-template-rows: calc(
          var(--chat-vh, 1vh) * 100 - calc(var(--header-offset))
        );
      }
    }

    .full-page-chat,
    .chat-live-pane,
    #main-outlet {
      // allows containers to shrink to fit
      min-height: 0;
    }

    #main-outlet {
      // limits height for iPad
      max-height: calc(
        100vh - calc(var(--header-offset) + var(--composer-ipad-padding))
      );
    }
  }
}

[data-popper-reference-hidden] {
  visibility: hidden;
}

.channels-list {
  .chat-user-avatar {
    img {
      width: calc(var(--channel-list-avatar-size) - 2px);
      height: calc(var(--channel-list-avatar-size) - 2px);
    }
  }

  .chat-channel-title {
    &__users-count {
      width: var(--channel-list-avatar-size);
      height: var(--channel-list-avatar-size);
      padding: 0;
      font-size: var(--font-up-2);
      justify-content: center;
    }
  }
}<|MERGE_RESOLUTION|>--- conflicted
+++ resolved
@@ -4,11 +4,8 @@
   --message-left-width: 42px;
   --full-page-border-radius: 12px;
   --full-page-sidebar-width: 275px;
-<<<<<<< HEAD
   --channel-list-avatar-size: 30px;
-=======
   --chat-header-offset: 65px;
->>>>>>> e071ba5d
 }
 
 .chat-message-move-to-channel-modal-modal {
