$float-height: 530px;

:root {
  --message-left-width: 42px;
  --full-page-border-radius: 12px;
  --full-page-sidebar-width: 275px;
  --channel-list-avatar-size: 30px;
}

.chat-message-move-to-channel-modal-modal {
  .modal-inner-container {
    .chat-move-message-channel-chooser {
      width: 100%;
      .category-chat-badge {
        .d-icon {
          color: inherit;
        }
      }
    }
  }
}

.uppy-is-drag-over .chat-composer .drop-a-file {
  display: flex;
  position: absolute;
  align-items: center;
  justify-content: center;
  width: 100%;
  height: 100%;
  top: 0;
  left: 0;
  background-color: rgba(0, 0, 0, 0.75);
  z-index: z("header");
  &-content {
    width: max-content;
    display: flex;
    flex-direction: column;
    align-items: center;
    padding: 2em;
    background-color: #1d1d1d;
    border-radius: 0.25em;
    &-images {
      .d-icon {
        height: 3em;
        width: 3em;
        color: var(--secondary-or-primary);
        &:first-of-type {
          transform: rotate(-5deg);
        }
        &:nth-of-type(2) {
          height: 4em;
          width: 4em;
        }
        &:last-of-type {
          transform: rotate(5deg);
        }
      }
    }
    &-text {
      margin: 1.5em 0 0 0;
      font-size: var(--font-up-1);
      color: var(--secondary-or-primary);
      .d-icon-upload {
        padding-right: 0.25em;
        position: relative;
        bottom: 2px;
        color: var(--secondary-or-primary);
      }
    }
  }
}

.chat-channel-unread-indicator {
  @include unselectable;

  width: 14px;
  height: 14px;
  border-radius: 100%;
  box-sizing: content-box;
  border: 2px solid var(--secondary);
  -webkit-touch-callout: none;
  background: var(--tertiary-med-or-tertiary);
  color: var(--secondary);
  font-size: var(--font-down-2);
  text-align: center;

  &.urgent {
    background: var(--success);
    color: var(--secondary);

    .number-wrap {
      position: relative;
      width: 100%;
      height: 100%;

      .number {
        position: absolute;
        top: 50%;
        left: 50%;
        transform: translate(-50%, -50%);
      }
    }
  }
}

.header-dropdown-toggle.open-chat {
  .icon {
    &.active {
      .d-icon-comment {
        color: var(--primary-medium);
      }
    }

    &:hover {
      .chat-channel-unread-indicator {
        border-color: var(--primary-low);
      }
    }

    .chat-channel-unread-indicator {
      border-color: var(--header_background);
      position: absolute;
      right: 2px;
      bottom: 2px;
      transition: border-color linear 0.15s;
    }
  }
}

.channels-list {
  overflow-y: auto;
  height: 100%;
  padding-bottom: env(safe-area-inset-bottom);
  position: relative;
  @include chat-scrollbar(var(--secondary));

  @include breakpoint(mobile-large) {
    @include chat-scrollbar();
  }

  .chat-channel-unread-indicator {
    font-size: var(--font-down-1);
  }

  .open-browse-page-btn,
  .open-draft-channel-page-btn,
  .chat-channel-leave-btn {
    background: transparent;
    color: var(--primary-medium);
    font-size: var(--font-0-rem);
    padding: 0.5rem;

    &:hover {
      background: transparent;

      .d-icon {
        color: var(--primary);
      }
    }
  }

  .public-channel-empty-message {
    margin: 0 0.5em 0.5em 0.5em;
  }

  .chat-channel-divider {
    display: flex;
    align-items: center;
    justify-content: space-between;
    font-weight: bold;
    padding: 0.25rem 0.5rem 0.25rem 2rem;
    font-family: var(--heading-font-family);
    font-size: var(--font-0);

    .channel-title {
      line-height: var(--line-height-medium);
    }
  }

  .edit-channels-dropdown {
    .select-kit-header {
      background: none;
      border: none;
      font-size: var(--font-0-rem);
      padding: 0.5rem;

      .d-icon {
        color: var(--primary-medium);
        margin: 0;
      }

      &:focus .d-icon,
      &:hover .d-icon {
        color: var(--primary);
      }
    }
  }
  .open-browse-page-btn {
    &:hover {
      background: none;
    }
  }

  .chat-channel-title {
    padding: 0.5rem;
  }
}

.chat-messages-container {
  word-wrap: break-word;
  white-space: normal;

  .chat-message-container {
    display: grid;

    &.selecting-messages {
      grid-template-columns: 1.5em 1fr;
    }

    .chat-message-selector {
      align-self: center;
      justify-self: end;
      margin: 0;
    }
  }

  .chat-time {
    color: var(--primary-high);
    font-size: var(--font-down-2);
  }

  .emoji-picker {
    position: fixed;
  }

  &:hover {
    .chat-.chat-message-react-btn {
      display: inline-block;
    }
  }
}

.chat-emoji-avatar {
  width: var(--message-left-width);
  align-items: center;

  img {
    display: block;
    margin-left: auto;
    margin-right: auto;
  }
}

.chat-user-avatar {
  @include unselectable;
  display: flex;
  align-items: center;

  .chat-message:not(.is-reply) & {
    width: var(--message-left-width);
    flex-shrink: 0;
  }

  &.is-online {
    .chat-user-avatar-container .avatar {
      box-shadow: 0px 0px 0px 1px var(--success);
      border: 1px solid var(--secondary);
      padding: 0;
    }
  }

  .chat-user-avatar-container {
    position: relative;

    .avatar {
      padding: 1px;
    }

    .chat-user-presence-flair {
      box-sizing: border-box;
      position: absolute;
      background-color: var(--success);
      border: 1px solid var(--secondary);
      border-radius: 50%;

      .chat-message & {
        width: 10px;
        height: 10px;
        right: 0px;
        bottom: 0px;
      }

      .chat-channel-title & {
        width: 8px;
        height: 8px;
        right: -1px;
        bottom: -1px;
      }
    }
  }

  .chat-channel-title & {
    width: auto;
  }
}

.chat-live-pane {
  display: flex;
  flex-direction: column;
  width: 100%;
  min-height: 1px;
  position: relative;

  .open-drawer-btn {
    color: var(--primary-low-mid);

    &:visited {
      color: var(--primary-low-mid);
    }

    &:hover {
      color: var(--primary);
    }

    > * {
      pointer-events: none;
    }
  }

  .chat-messages-scroll {
    flex-grow: 1;
    overflow-y: scroll;
    scrollbar-color: var(--primary-low) transparent;
    transition: scrollbar-color 0.2s ease-in-out;
    display: flex;
    flex-direction: column-reverse;
    z-index: 1;

    &::-webkit-scrollbar {
      width: 15px;
    }
    &::-webkit-scrollbar-thumb {
      background: var(--primary-low);
      border-radius: 8px;
      border: 3px solid var(--secondary);
    }
    &::-webkit-scrollbar-track {
      background-color: transparent;
    }
    &:hover {
      scrollbar-color: var(--primary-low-mid) transparent;
      &::-webkit-scrollbar-thumb {
        background: var(--primary-low-mid);
      }
    }

    .join-channel-btn.in-float {
      position: absolute;
      transform: translateX(-50%);
      left: 50%;
      top: 10px;
      z-index: 10;
    }

    .all-loaded-message {
      text-align: center;
      color: var(--primary-medium);
      font-size: var(--font-down-1);
      padding: 0.5em 0.25em 0.25em;
    }
  }

  .scroll-stick-wrap {
    position: relative;
  }

  .chat-scroll-to-bottom {
    background: var(--primary-medium);
    bottom: 1em;
    border-radius: 100%;
    left: 50%;
    opacity: 50%;
    padding: 0.5em;
    position: absolute;
    transform: translateX(-50%);
    z-index: 2;

    &:hover {
      background: var(--primary-medium);
      opacity: 100%;
    }

    .d-icon {
      color: var(--primary);
      margin: 0;
    }

    &.unread-messages {
      opacity: 85%;
      border-radius: 0;
      transition: border-radius 0.1s linear;

      &:hover {
        opacity: 100%;
      }

      .d-icon {
        margin: 0 0 0 0.5em;
      }
    }
  }
}

.topic-title-chat-icon {
  display: inline-block;
  * {
    display: inline-block;
  }
}

.public-channels .chat-channel-row {
  .chat-channel-metadata {
    flex-direction: row-reverse;
    gap: 0.25rem;
  }
}

.chat-channel-row {
  align-items: center;
  box-sizing: border-box;
  display: flex;
  justify-content: space-between;
  position: relative;
  cursor: pointer;
  color: var(--primary-high);
  transition: opacity 50ms ease-in;
  opacity: 1;

<<<<<<< HEAD
  .chat-channel-title {
    &__user-info {
      @include ellipsis;
    }

    &__last-message {
      display: block;
      font-size: var(--font-down-1);
      @include ellipsis;

      &-prefix {
        font-weight: bold;
        color: var(--primary-very-high);
      }
    }

    &__usernames {
      display: flex;
      align-items: center;
      justify-content: start;
    }

    .user-status-message {
      display: inline-block;
      color: var(--primary-medium);
      font-size: var(--font-down-2);
      margin-right: 0.5rem;
    }
  }

  .chat-channel-metadata {
    margin-right: 1rem;
    display: flex;
    align-items: center;
    flex-direction: column;

    .chat-channel-unread-indicator {
      border-radius: 50%;
      display: flex;
      align-items: center;
      justify-content: center;
    }
=======
  .chat-user-avatar {
    pointer-events: none;
  }

  .chat-channel-unread-indicator {
    margin-left: 0.5rem;
>>>>>>> ad4df890
  }

  &.unfollowing {
    opacity: 0;
  }

  .toggle-channel-membership-button.-leave {
    display: none;
    margin-left: auto;
    margin-right: 1rem;
  }

  &.can-leave:hover {
    .toggle-channel-membership-button.-leave {
      display: block;

      > * {
        pointer-events: auto;
      }
    }

    .chat-channel-metadata {
      display: none;
    }
  }

  .discourse-no-touch &:hover,
  &.active {
    background: var(--primary-low);
  }

  &:hover,
  &.active {
    .topic-chat-badge .topic-chat-icon .d-icon {
      background: transparent;
    }
    &.active {
      font-weight: 600;
    }

    .chat-channel-unread-indicator {
      border-color: var(--primary-low);
    }

    .chat-channel-title {
      &,
      .category-chat-name,
      .dm-usernames {
        color: var(--primary);
      }

      .d-icon-lock {
        background-color: var(--primary-low);
      }
    }
  }

  &.muted {
    opacity: 0.65;
  }
  .badge-wrapper {
    align-items: center;
    margin-right: 0;
  }

  .chat-channel-unread-indicator {
    background: var(--tertiary-med-or-tertiary);

    &.urgent {
      background: var(--success);
    }
  }

  .chat-channel-row-unread-count {
    display: inline-block;
    margin-left: 5px;
    font-size: var(--font-down-1);
    color: var(--primary-high);
  }

  .emoji {
    margin-left: 0.3em;
  }
}

.chat-channel-settings-row {
  display: flex;
  padding: 0.5em;
  align-items: center;
  background: var(--secondary);
  border-bottom: 1px solid var(--primary-low);
  .chat-channel-info {
    .channel-title-container {
      position: relative;
      .channel-title {
        display: flex;
        align-items: center;
        font-weight: 500;
        .edit-btn {
          border: none;
          background-color: var(--secondary);
          &:hover {
            .d-icon {
              color: var(--primary-very-high);
            }
          }
          .d-icon {
            color: var(--primary-medium);
          }
          .select-kit-header {
            background-color: var(--secondary);
          }
        }
      }
    }
    .chat-channel-data {
      display: flex;
      align-items: center;
      font-size: var(--font-down-1);
      .d-icon-check {
        font-size: var(--font-down-3);
        margin-right: 0.5em;
        color: var(--success);
      }
      .channel-joined {
        margin: 0 0.5em 0 0;
        font-weight: 500;
        color: var(--success);
      }
      .chat-channel-description {
        color: var(--primary-high);
      }
    }
  }
  .btn-container {
    margin-left: auto;
  }
}

.chat-channel-settings-row {
  .channel-name-edit {
    display: flex;
    align-items: center;
    margin-bottom: 9px;

    .name-input {
      margin: 0;
    }

    .save-btn,
    .cancel-btn {
      margin-left: 0.25em;
    }
  }
}

body.has-sidebar-page.has-full-page-chat #main-outlet-wrapper {
  gap: 0;
}

body.has-full-page-chat {
  .alert-error,
  .alert-info,
  .alert-success,
  .alert-warning {
    margin: 0;
    border-bottom: 1px solid var(--primary-low);
  }
}

.full-page-chat {
  font-family: "Lato", -apple-system, BlinkMacSystemFont, "Segoe UI", Roboto,
    Oxygen-Sans, Ubuntu, Cantarell, "Helvetica Neue", sans-serif;
  display: grid;
  grid-template-columns: var(--full-page-sidebar-width) 1fr;

  .channels-list {
    height: 100%;
    border-right: 1px solid var(--primary-low);

    .chat-channel-row {
      padding: 0 0 0 0.5rem;
      margin: 0 0.5rem 0.125rem 0.5rem;
      border-radius: 0.25em;

      .category-chat-private .d-icon {
        background-color: var(--primary-very-low);
      }

      &:hover,
      &.active {
        background-color: var(--primary-low);
        .chat-channel-title {
          .category-chat-name,
          .topic-chat-name,
          .tag-chat-name,
          .chat-name,
          .dm-usernames {
            color: var(--primary);
          }
        }
        .category-chat-private .d-icon {
          background-color: var(--primary-low);
        }
      }
    }
  }

  .chat-full-page-header {
    border-top: 1px solid var(--primary-low);
    border-bottom: 1px solid var(--primary-low);
    background: var(--secondary);
    z-index: 3;
    display: flex;
    align-items: center;

    &__back-btn {
      width: 40px;
      min-width: 40px;
      display: flex;
      align-items: center;
      justify-content: center;
    }

    .chat-channel-title {
      .category-chat-name,
      .topic-chat-name,
      .tag-chat-name,
      .chat-name,
      .dm-usernames {
        color: var(--primary);
        display: inline;
        text-overflow: ellipsis;
        white-space: nowrap;
      }
    }

    .-not-following {
      .chat-channel-title {
        max-width: calc(100% - 50px);
      }
      .join-channel-btn {
        margin-left: auto;
      }
    }
  }

  .chat-live-pane,
  .chat-messages-scroll,
  .chat-live-pane {
    box-sizing: border-box;
    height: 100%;
  }
}

.chat-full-page-header__left-actions {
  display: flex;
  align-items: stretch;
}

.chat-full-page-header__title {
  display: flex;
  align-items: stretch;
}

.chat-full-page-header__right-actions {
  align-items: stretch;
  display: flex;
  flex-grow: 1;
  font-size: var(--font-up-1);
  justify-content: flex-end;
}

.chat-full-page-header {
  box-sizing: border-box;

  .chat-channel-header-details {
    display: flex;
    align-items: stretch;
    flex: 1;

    .chat-channel-archive-status {
      text-align: right;
      padding-right: 1em;
    }
  }

  .chat-channel-title {
    margin: 0;
    max-width: 100%;

    .d-icon:not(.d-icon-lock) {
      height: 1.25em;
      width: 1.25em;
    }

    .category-chat-name,
    .dm-username,
    .topic-chat-name {
      font-weight: 700;
      font-size: var(--font-up-1);
      line-height: var(--font-up-1);
    }

    .dm-usernames {
      overflow: hidden;
      text-overflow: ellipsis;
    }
  }
  .chat-channel-retry-archive {
    display: flex;
    margin-top: 1em;
  }
}

.channels-list {
  .tag-chat-badge,
  .category-chat-badge,
  .topic-chat-badge {
    color: var(--primary-low-mid);
    display: flex;
    align-items: center;
    justify-content: center;

    .d-icon {
      height: 1.25em;
      width: 1.25em;
      margin: 0;
    }
  }

  .topic-chat-badge {
    .d-icon {
      z-index: 1;
    }
  }

  .category-chat-private .d-icon {
    background-color: var(--secondary);
    position: absolute;
    border-radius: 5px;
    padding: 3px 2px;
    color: var(--primary-high);
    height: 0.5em;
    width: 0.5em;
    left: calc(0.6125em + 6px);
    top: -4px;
  }
}

.chat-channel-archive-modal-inner {
  .chat-to-topic-selector {
    width: 500px;
    height: 300px;
  }

  .radios {
    margin-bottom: 10px;
    display: flex;
    flex-direction: row;

    .radio-label {
      margin-right: 10px;
    }
  }

  details {
    margin-bottom: 9px;
  }

  input[type="text"],
  .select-kit.combo-box.category-chooser {
    width: 100%;
  }
}

.chat-channel-archive-modal-inner {
  .chat-to-topic-selector {
    width: auto;
  }
}

.user-preferences .chat-setting .controls {
  margin-bottom: 0;
}

.create-channel-modal {
  .modal-inner-container {
    width: 500px;
  }
  .choose-topic-results-list {
    max-height: 200px;
    overflow-y: scroll;
  }
  .select-kit.combo-box,
  .create-channel-name-input,
  .create-channel-description-input,
  #choose-topic-title {
    width: 100%;
    margin-bottom: 0;
  }
  .category-chooser {
    .select-kit-selected-name.selected-name.choice {
      color: var(
        --primary-high
      ); // Make consistent with color of placeholder text when choosing topic
    }
  }

  .create-channel-hint {
    font-size: 0.8em;
    margin-top: 0.2em;
  }

  .create-channel-label,
  label[for="choose-topic-title"] {
    margin: 1em 0 0.35em;
  }
  .chat-channel-title {
    margin: 1em 0 0 0;
  }
}

.small-action {
  .open-chat {
    text-transform: uppercase;
    font-weight: 700;
    font-size-adjust: var(--font-down-0);
  }
}

.chat-message-collapser,
.chat-message-text {
  > p {
    margin: 0.5em 0 0.5em;
  }

  > p:first-of-type {
    margin-top: 0.1em;
  }

  > p:last-of-type {
    margin-bottom: 0.1em;
  }
}

.reviewable-chat-message {
  .chat-channel-title {
    max-width: 100%;
  }
}

.chat-channel-dm-title {
  display: flex;
  align-items: center;
  justify-content: space-between;

  .channel-name {
    font-weight: 700;
    font-size: var(--font-up-1);
    line-height: var(--font-up-1);
  }
}

.chat-channel-status {
  padding-top: 1rem;
  font-weight: 500;
}

html.has-full-page-chat {
  height: 100%;
  width: 100%;

  &.keyboard-visible body #main-outlet .full-page-chat {
    padding-bottom: 0.2rem;
  }

  body {
    height: 100%;
    width: 100%;

    #main-outlet {
      display: flex;
      flex-direction: column;
      max-height: calc(
        var(--chat-vh, 1vh) * 100 - var(--header-offset, 0px) -
          var(--composer-height, 0px)
      );

      .full-page-chat {
        height: 100%;
        min-height: 0;
        padding-bottom: env(safe-area-inset-bottom);
      }

      #main-chat-outlet {
        min-height: 0;
      }
    }
  }

  &.mobile-view {
    #main-outlet-wrapper {
      padding: 0;
    }
  }

  // these need to apply to desktop too, because iPads
  &.discourse-touch {
    // iPad web
    #main-outlet-wrapper {
      // restrict the row height, including when virtual keyboard is open
      grid-template-rows: calc(
        var(--chat-vh, 1vh) * 100 - var(--header-offset)
      );
      .sidebar-wrapper {
        // prevents sidebar from overflowing behind the virtual keyboard
        height: 100%;
      }
    }

    // iPad webview
    .footer-nav-ipad {
      #main-outlet-wrapper {
        // restrict the row height, including when virtual keyboard is open
        grid-template-rows: calc(
          var(--chat-vh, 1vh) * 100 - calc(var(--header-offset))
        );
      }
    }

    .full-page-chat,
    .chat-live-pane,
    #main-outlet {
      // allows containers to shrink to fit
      min-height: 0;
    }

    #main-outlet {
      // limits height for iPad
      max-height: calc(
        100vh - calc(var(--header-offset) + var(--composer-ipad-padding))
      );
    }
  }
}

[data-popper-reference-hidden] {
  visibility: hidden;
}

.channels-list {
  .chat-user-avatar {
    img {
      width: calc(var(--channel-list-avatar-size) - 2px);
      height: calc(var(--channel-list-avatar-size) - 2px);
    }
  }

  .chat-channel-title {
    &__users-count {
      width: var(--channel-list-avatar-size);
      height: var(--channel-list-avatar-size);
      padding: 0;
      font-size: var(--font-up-2);
      justify-content: center;
    }
  }
}<|MERGE_RESOLUTION|>--- conflicted
+++ resolved
@@ -436,7 +436,6 @@
   transition: opacity 50ms ease-in;
   opacity: 1;
 
-<<<<<<< HEAD
   .chat-channel-title {
     &__user-info {
       @include ellipsis;
@@ -479,14 +478,14 @@
       align-items: center;
       justify-content: center;
     }
-=======
+  }
+  
   .chat-user-avatar {
     pointer-events: none;
   }
 
   .chat-channel-unread-indicator {
     margin-left: 0.5rem;
->>>>>>> ad4df890
   }
 
   &.unfollowing {
