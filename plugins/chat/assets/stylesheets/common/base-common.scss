--- conflicted
+++ resolved
@@ -9,11 +9,7 @@
 }
 
 // Very specific hack to ensure the contextual menu (copy/paste/...) is
-<<<<<<< HEAD
-// not completly over the textarea, the rules to position this menu are quite obscure
-=======
 // not completely over the textarea, the rules to position this menu are quite obscure
->>>>>>> dad6b618
 // and under DiscourseHUB the space between the textarea and the keyboard is so small that
 // it sometimes prefer to appear on top of the textarea, making any gesture very complicated
 html.ios-device.keyboard-visible body #main-outlet .full-page-chat {
