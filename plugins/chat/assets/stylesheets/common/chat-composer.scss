.chat-composer-container {
  display: flex;
  flex-direction: column;
  z-index: 3;
  background-color: var(--secondary);

  #chat-full-page-uploader,
  #chat-widget-uploader {
    display: none;
  }

  .drop-a-file {
    display: none;
  }
}

.chat-composer {
  display: flex;
  align-items: center;
  background-color: var(--secondary);
  border: 1px solid var(--primary-low-mid);
  border-radius: 5px;
  padding: 0.15rem 0.25rem;
  margin-top: 0.5rem;

  &.is-disabled {
    background-color: var(--primary-low);
    border: 1px solid var(--primary-low-mid);
  }

  .send-btn {
    padding: 0.4rem 0.5rem;
    border: 1px solid transparent;
    border-radius: 5px;
    display: flex;
    align-items: center;

    .d-icon {
      color: var(--tertiary);
    }

    &:disabled {
      cursor: not-allowed;

      .d-icon {
        color: var(--primary-low);
      }
    }

    &:not(:disabled) {
      &:hover,
      &:focus {
        background: var(--tertiary);
        .d-icon {
          color: var(--secondary);
        }
      }
    }
  }

  &__close-emoji-picker-btn {
    margin-left: 0.2rem;
    padding: 5px !important;
    border-radius: 100%;
    background: var(--primary-med-or-secondary-high);
    border: 1px solid transparent;
    display: flex;

    .d-icon {
      color: var(--secondary-very-high);
    }

    &:focus {
      border-color: var(--tertiary);
    }

    .discourse-no-touch &:hover {
      background: var(--primary-high);
      .d-icon {
        color: var(--primary-low);
      }
    }
  }

  .chat-composer-input {
    overflow-x: hidden;
    width: 100%;
    appearance: none;
    outline: none;
    border: 0;
    resize: none;
    max-height: 125px;
    background: none;
    margin: 0;
    padding: 0.25rem 0.5rem;
    text-overflow: ellipsis;

    @include chat-scrollbar();

    &:placeholder-shown,
    &::placeholder {
      overflow: hidden;
      text-overflow: ellipsis;
      white-space: nowrap;
    }
<<<<<<< HEAD

    @include chat-scrollbar();
=======
>>>>>>> aeeb6726
  }

  &__unreliable-network {
    color: var(--danger);
    padding: 0 0.5em;
  }
}

.chat-composer-message-details {
  padding: 0.5rem 0.75rem;
  border-top: 1px solid var(--primary-low);
  display: flex;
  align-items: center;

  .cancel-message-action {
    margin-left: auto;
  }
}<|MERGE_RESOLUTION|>--- conflicted
+++ resolved
@@ -103,11 +103,8 @@
       text-overflow: ellipsis;
       white-space: nowrap;
     }
-<<<<<<< HEAD
 
     @include chat-scrollbar();
-=======
->>>>>>> aeeb6726
   }
 
   &__unreliable-network {
