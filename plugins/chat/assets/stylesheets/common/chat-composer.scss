.chat-composer {
  &__wrapper {
    display: flex;
    flex-direction: column;
    z-index: 3;
    background-color: var(--primary-very-low);
<<<<<<< HEAD
    padding: 12px 10px env(safe-area-inset-bottom) 10px;
=======
    padding: 0.5rem 0 env(safe-area-inset-bottom) 0;
>>>>>>> dad6b618

    .keyboard-visible & {
      padding-bottom: 0;
    }

    #chat-full-page-uploader,
    #chat-widget-uploader {
      display: none;
    }
<<<<<<< HEAD

    .drop-a-file {
      display: none;
=======

    .drop-a-file {
      display: none;
    }

    .chat-replying-indicator {
      padding-inline: 1rem;
>>>>>>> dad6b618
    }
  }

  .chat-composer-button,
  .chat-composer-separator {
<<<<<<< HEAD
    align-self: stretch;
=======
    align-self: flex-end;
>>>>>>> dad6b618
  }

  &__outer-container {
    display: flex;
    align-items: center;
    box-sizing: border-box;
    width: 100%;
<<<<<<< HEAD
=======
    padding-inline: 1rem;
>>>>>>> dad6b618
  }

  &__inner-container {
    display: flex;
    align-items: center;
    box-sizing: border-box;
    width: 100%;
    flex-direction: row;
    border: 1px solid var(--primary-low);
    border-radius: 10px;
    background-color: var(--secondary);
    min-height: 50px;
    overflow: hidden;

    .chat-composer.is-focused & {
      border-color: var(--primary-low-mid);
      box-shadow: 0px 0px 4px 1px rgba(0, 0, 0, 0.1);
    }

    .chat-composer.is-disabled & {
      background: var(--primary-low);

      &:hover {
        cursor: not-allowed;
      }
    }
  }
<<<<<<< HEAD

  &__send-btn {
    will-change: scale;

    @keyframes sendingScales {
      0% {
        transform: scale(0.9);
      }
      50% {
        transform: scale(1.2);
      }
      100% {
        transform: scale(0.9);
      }
    }

    .chat-composer.is-sending & {
      animation: sendingScales 1s infinite linear;
    }

    .d-icon {
      background: none !important;
    }

    .chat-composer.is-send-enabled & {
      .d-icon {
        color: var(--tertiary);
      }

      &:hover {
        .d-icon {
          transform: scale(1.2);
        }
      }

      &:focus {
        outline: auto;
      }
    }

    .chat-composer.is-send-disabled & {
      cursor: default;

      .d-icon {
        color: var(--primary-high);
      }

      &:hover {
        background: none !important;
      }
    }

    .chat-composer.is-disabled & {
      opacity: 0.4;

      &:hover {
        background: none !important;
=======

  .chat-composer-button__btn {
    background: none;

    &:not(:disabled) {
      .d-icon {
        color: var(--primary-high);
      }

      .no-touch & {
        &:hover,
        &:focus {
          .d-icon {
            color: var(--primary);
          }

          &.primary {
            .d-icon {
              color: var(--tertiary);
            }
          }
        }
      }

      &.primary {
        .d-icon {
          color: var(--tertiary);
        }
      }
    }

    &:disabled {
      cursor: default;

      .d-icon {
        color: var(--primary-low-mid);
      }
    }
  }

  &__send-btn {
    will-change: scale;

    @keyframes sendingScales {
      0% {
        transform: scale(0.9);
      }
      50% {
        transform: scale(1.2);
      }
      100% {
        transform: scale(0.9);
      }
    }

    .chat-composer.is-sending & {
      animation: sendingScales 1s infinite linear;
    }

    &:not(:disabled) {
      &:hover {
        .d-icon {
          transform: scale(1.2);
        }
>>>>>>> dad6b618
      }
    }

    .d-icon {
      color: var(--primary);
    }
  }

  &__input-container {
    display: flex;
    align-items: center;
    box-sizing: border-box;
    width: 100%;
    padding: 0 5px;
    align-self: stretch;
  }

<<<<<<< HEAD
=======
  &__input-container {
    display: flex;
    align-items: center;
    box-sizing: border-box;
    width: 100%;
    align-self: stretch;
  }

  --100dvh: 100vh;
  @supports (height: 100dvh) {
    --100dvh: 100dvh;
  }

>>>>>>> dad6b618
  &__input {
    overflow-x: hidden;
    width: 100%;
    appearance: none;
    outline: none;
    border: 0;
    resize: none;
    max-height: calc(
      (
          var(--100dvh) - var(--header-offset, 0px) -
            var(--chat-header-offset, 0px)
        ) / 100 * 25
    );
    background: none;
<<<<<<< HEAD
    margin: 0;
    padding: 0;
    text-overflow: ellipsis;
    cursor: inherit;

=======
    padding: 0;
    margin: 5px 0;
    text-overflow: ellipsis;
    cursor: inherit;
>>>>>>> dad6b618
    @include chat-scrollbar();

    &[disabled] {
      background: none;
<<<<<<< HEAD
=======

      .d-icon {
        opacity: 0.4;
      }
>>>>>>> dad6b618
    }

    &:focus,
    &:active {
      outline: none;
    }

    &:placeholder-shown,
    &::placeholder {
      overflow: hidden;
      text-overflow: ellipsis;
      white-space: nowrap;
    }
  }

  &__unreliable-network {
    color: var(--danger);
    padding: 0 0.5em;
  }
}

.chat-composer-message-details {
  padding: 0 0.75rem 0.5rem;
  display: flex;
  align-items: center;

  .cancel-message-action {
    margin-left: auto;
  }
}<|MERGE_RESOLUTION|>--- conflicted
+++ resolved
@@ -4,11 +4,7 @@
     flex-direction: column;
     z-index: 3;
     background-color: var(--primary-very-low);
-<<<<<<< HEAD
-    padding: 12px 10px env(safe-area-inset-bottom) 10px;
-=======
     padding: 0.5rem 0 env(safe-area-inset-bottom) 0;
->>>>>>> dad6b618
 
     .keyboard-visible & {
       padding-bottom: 0;
@@ -18,29 +14,19 @@
     #chat-widget-uploader {
       display: none;
     }
-<<<<<<< HEAD
 
     .drop-a-file {
       display: none;
-=======
-
-    .drop-a-file {
-      display: none;
     }
 
     .chat-replying-indicator {
       padding-inline: 1rem;
->>>>>>> dad6b618
     }
   }
 
   .chat-composer-button,
   .chat-composer-separator {
-<<<<<<< HEAD
-    align-self: stretch;
-=======
     align-self: flex-end;
->>>>>>> dad6b618
   }
 
   &__outer-container {
@@ -48,10 +34,7 @@
     align-items: center;
     box-sizing: border-box;
     width: 100%;
-<<<<<<< HEAD
-=======
     padding-inline: 1rem;
->>>>>>> dad6b618
   }
 
   &__inner-container {
@@ -79,65 +62,6 @@
       }
     }
   }
-<<<<<<< HEAD
-
-  &__send-btn {
-    will-change: scale;
-
-    @keyframes sendingScales {
-      0% {
-        transform: scale(0.9);
-      }
-      50% {
-        transform: scale(1.2);
-      }
-      100% {
-        transform: scale(0.9);
-      }
-    }
-
-    .chat-composer.is-sending & {
-      animation: sendingScales 1s infinite linear;
-    }
-
-    .d-icon {
-      background: none !important;
-    }
-
-    .chat-composer.is-send-enabled & {
-      .d-icon {
-        color: var(--tertiary);
-      }
-
-      &:hover {
-        .d-icon {
-          transform: scale(1.2);
-        }
-      }
-
-      &:focus {
-        outline: auto;
-      }
-    }
-
-    .chat-composer.is-send-disabled & {
-      cursor: default;
-
-      .d-icon {
-        color: var(--primary-high);
-      }
-
-      &:hover {
-        background: none !important;
-      }
-    }
-
-    .chat-composer.is-disabled & {
-      opacity: 0.4;
-
-      &:hover {
-        background: none !important;
-=======
 
   .chat-composer-button__btn {
     background: none;
@@ -202,26 +126,10 @@
         .d-icon {
           transform: scale(1.2);
         }
->>>>>>> dad6b618
-      }
-    }
-
-    .d-icon {
-      color: var(--primary);
-    }
-  }
-
-  &__input-container {
-    display: flex;
-    align-items: center;
-    box-sizing: border-box;
-    width: 100%;
-    padding: 0 5px;
-    align-self: stretch;
-  }
-
-<<<<<<< HEAD
-=======
+      }
+    }
+  }
+
   &__input-container {
     display: flex;
     align-items: center;
@@ -235,7 +143,6 @@
     --100dvh: 100dvh;
   }
 
->>>>>>> dad6b618
   &__input {
     overflow-x: hidden;
     width: 100%;
@@ -250,29 +157,18 @@
         ) / 100 * 25
     );
     background: none;
-<<<<<<< HEAD
-    margin: 0;
-    padding: 0;
-    text-overflow: ellipsis;
-    cursor: inherit;
-
-=======
     padding: 0;
     margin: 5px 0;
     text-overflow: ellipsis;
     cursor: inherit;
->>>>>>> dad6b618
     @include chat-scrollbar();
 
     &[disabled] {
       background: none;
-<<<<<<< HEAD
-=======
 
       .d-icon {
         opacity: 0.4;
       }
->>>>>>> dad6b618
     }
 
     &:focus,
