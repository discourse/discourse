--- conflicted
+++ resolved
@@ -120,26 +120,11 @@
   }
 }
 
-<<<<<<< HEAD
-// Channel info edit name modal
-.chat-channel-edit-name-modal__name-input {
-  display: flex;
-  margin: 0;
-  width: 100%;
-}
-
-.chat-channel-edit-name-modal__description {
-  display: flex;
-  padding: 0.5rem 0;
-  color: var(--primary-medium);
-}
-=======
 // Channel info edit name and slug modal
 .chat-channel-edit-name-slug-modal {
   .modal-inner-container {
     width: 300px;
   }
->>>>>>> 9b339bcd
 
   &__name-input,
   &__slug-input {
