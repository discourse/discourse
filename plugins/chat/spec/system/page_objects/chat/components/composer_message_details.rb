--- conflicted
+++ resolved
@@ -14,18 +14,6 @@
 
         def component
           find(context)
-<<<<<<< HEAD
-        end
-
-        def has_message?(message, action: nil)
-          data_attributes = "[data-id=\"#{message.id}\"]"
-          data_attributes << "[data-action=\"#{action}\"]" if action
-          component.find(SELECTOR + data_attributes)
-        end
-
-        def has_no_message?
-          component.has_no_css?(SELECTOR)
-=======
         end
 
         def has_message?(**args)
@@ -43,7 +31,6 @@
 
         def editing?(message)
           has_message?(id: message.id, action: :edit)
->>>>>>> 67102f7e
         end
 
         def replying_to?(message)
