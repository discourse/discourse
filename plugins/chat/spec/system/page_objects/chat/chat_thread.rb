# frozen_string_literal: true

module PageObjects
  module Pages
    class ChatThread < PageObjects::Pages::Base
      def composer
        @composer ||= PageObjects::Components::Chat::Composer.new(".chat-thread")
      end

      def composer_message_details
        @composer_message_details ||=
          PageObjects::Components::Chat::ComposerMessageDetails.new(".chat-thread")
      end

      def messages
        @messages ||= PageObjects::Components::Chat::Messages.new(".chat-thread")
      end

      def header
        @header ||= PageObjects::Components::Chat::ThreadHeader.new(".chat-thread")
      end

<<<<<<< HEAD
      def notifications_button
        @notifications_button ||=
          PageObjects::Components::SelectKit.new(".thread-notifications-button")
      end

      def notification_level=(level)
        notifications_button.expand
        notifications_button.select_row_by_value(
          ::Chat::UserChatThreadMembership.notification_levels[level.to_sym],
        )
        notifications_button.has_selected_value?(
          ::Chat::UserChatThreadMembership.notification_levels[level.to_sym],
        )
=======
      def selection_management
        @selection_management ||=
          PageObjects::Components::Chat::SelectionManagement.new(".chat-channel")
      end

      def has_selected_messages?(*messages)
        self.messages.has_selected_messages?(*messages)
>>>>>>> d53e3066
      end

      def close
        header.find(".chat-thread__close").click
      end

      def back_to_list
        header.find(".chat-thread__back-to-list").click
      end

      def has_no_unread_list_indicator?
        has_no_css?(".chat-thread__back-to-list .chat-thread-header-unread-indicator")
      end

      def has_unread_list_indicator?(count:)
        has_css?(
          ".chat-thread__back-to-list .chat-thread-header-unread-indicator  .chat-thread-header-unread-indicator__number",
          text: count.to_s,
        )
      end

      def has_no_loading_skeleton?
        has_no_css?(".chat-thread__messages .chat-skeleton")
      end

      def type_in_composer(input)
        find(".chat-thread .chat-composer__input").click # makes helper more reliable by ensuring focus is not lost
        find(".chat-thread .chat-composer__input").send_keys(input)
      end

      def fill_composer(input)
        find(".chat-thread .chat-composer__input").click # makes helper more reliable by ensuring focus is not lost
        find(".chat-thread .chat-composer__input").fill_in(with: input)
      end

      def click_composer
        find(".chat-thread .chat-composer__input").click # ensures autocomplete is closed and not masking anything
      end

      def send_message(text = nil)
        text ||= Faker::Lorem.characters(number: SiteSetting.chat_minimum_message_length)
        text = text.chomp if text.present? # having \n on the end of the string counts as an Enter keypress
        composer.fill_in(with: text)
        click_send_message
        click_composer
        text
      end

      def click_send_message
        find(".chat-thread .chat-composer.is-send-enabled .chat-composer-button.-send").click
      end

      def has_message?(text: nil, id: nil, thread_id: nil)
        check_message_presence(exists: true, text: text, id: id, thread_id: thread_id)
      end

      def has_no_message?(text: nil, id: nil, thread_id: nil)
        check_message_presence(exists: false, text: text, id: id, thread_id: thread_id)
      end

      def check_message_presence(exists: true, text: nil, id: nil, thread_id: nil)
        css_method = exists ? :has_css? : :has_no_css?
        selector = thread_id ? ".chat-thread[data-id=\"#{thread_id}\"]" : ".chat-thread"
        if text
          find(selector).send(css_method, ".chat-message-text", text: text, wait: 5)
        elsif id
          find(selector).send(css_method, ".chat-message-container[data-id=\"#{id}\"]", wait: 10)
        end
      end

      def copy_link(message)
        hover_message(message)
        click_more_button
        find("[data-value='copyLink']").click
      end

      def click_more_button
        find(".more-buttons").click
      end

      def hover_message(message)
        message_by_id(message.id).hover
      end

      def message_by_id(id)
        find(message_by_id_selector(id))
      end

      def message_by_id_selector(id)
        ".chat-thread .chat-messages-container .chat-message-container[data-id=\"#{id}\"]"
      end

      def has_deleted_message?(message, count: 1)
        has_css?(
          ".chat-thread .chat-message-container[data-id=\"#{message.id}\"] .chat-message-deleted",
          text: I18n.t("js.chat.deleted", count: count),
        )
      end

      def open_edit_message(message)
        hover_message(message)
        click_more_button
        find("[data-value='edit']").click
      end

      def edit_message(message, text = nil)
        open_edit_message(message)
        send_message(message.message + text) if text
      end
    end
  end
end<|MERGE_RESOLUTION|>--- conflicted
+++ resolved
@@ -20,7 +20,6 @@
         @header ||= PageObjects::Components::Chat::ThreadHeader.new(".chat-thread")
       end
 
-<<<<<<< HEAD
       def notifications_button
         @notifications_button ||=
           PageObjects::Components::SelectKit.new(".thread-notifications-button")
@@ -34,7 +33,8 @@
         notifications_button.has_selected_value?(
           ::Chat::UserChatThreadMembership.notification_levels[level.to_sym],
         )
-=======
+      end
+      
       def selection_management
         @selection_management ||=
           PageObjects::Components::Chat::SelectionManagement.new(".chat-channel")
@@ -42,7 +42,6 @@
 
       def has_selected_messages?(*messages)
         self.messages.has_selected_messages?(*messages)
->>>>>>> d53e3066
       end
 
       def close
