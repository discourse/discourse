# frozen_string_literal: true

describe "Admin Revamp | Sidebar Navigation | Plugin Links", type: :system do
  fab!(:admin)
  let(:sidebar) { PageObjects::Components::NavigationMenu::Sidebar.new }

  before do
    chat_system_bootstrap
    SiteSetting.admin_sidebar_enabled_groups = Group::AUTO_GROUPS[:admins]
    sign_in(admin)
  end

  it "shows links to enabled plugin admin routes" do
    visit("/admin")
    expect(sidebar).to have_section_link("Chat", href: "/admin/plugins/chat")
  end

<<<<<<< HEAD
  describe "admin sidebar respects separated and combined sidebar modes" do
    it "reverts to always (separated) mode after entering and leaving admin section" do
      admin.user_option.update!(
        chat_separate_sidebar_mode: UserOption.chat_separate_sidebar_modes[:always],
      )
      visit("/")
      expect(sidebar).to have_switch_button("chat")
      sidebar.click_link_in_section("community", "admin")
      expect(sidebar).to have_no_switch_button("chat")
      find("#site-logo").click
      expect(sidebar).to have_switch_button("chat")
    end

    it "reverts to the never (combined) mode after entering and leaving admin section" do
      admin.user_option.update!(
        chat_separate_sidebar_mode: UserOption.chat_separate_sidebar_modes[:never],
      )
      visit("/")
      expect(sidebar).to have_section("chat-channels")
      expect(sidebar).to have_no_switch_button("chat")
      sidebar.click_link_in_section("community", "admin")
      expect(sidebar).to have_no_section("chat-channels")
      find("#site-logo").click
      expect(sidebar).to have_section("chat-channels")
    end
=======
  it "does not duplicate links to enabled plugin admin routes when showing and hiding sidebar" do
    visit("/admin")
    expect(sidebar).to have_section_link("Chat", href: "/admin/plugins/chat", count: 1)
    find(".header-sidebar-toggle").click
    find(".header-sidebar-toggle").click
    expect(sidebar).to have_section_link("Chat", href: "/admin/plugins/chat", count: 1)
>>>>>>> 95014e9a
  end
end<|MERGE_RESOLUTION|>--- conflicted
+++ resolved
@@ -14,8 +14,15 @@
     visit("/admin")
     expect(sidebar).to have_section_link("Chat", href: "/admin/plugins/chat")
   end
+  
+  it "does not duplicate links to enabled plugin admin routes when showing and hiding sidebar" do
+    visit("/admin")
+    expect(sidebar).to have_section_link("Chat", href: "/admin/plugins/chat", count: 1)
+    find(".header-sidebar-toggle").click
+    find(".header-sidebar-toggle").click
+    expect(sidebar).to have_section_link("Chat", href: "/admin/plugins/chat", count: 1)
+  end
 
-<<<<<<< HEAD
   describe "admin sidebar respects separated and combined sidebar modes" do
     it "reverts to always (separated) mode after entering and leaving admin section" do
       admin.user_option.update!(
@@ -41,13 +48,5 @@
       find("#site-logo").click
       expect(sidebar).to have_section("chat-channels")
     end
-=======
-  it "does not duplicate links to enabled plugin admin routes when showing and hiding sidebar" do
-    visit("/admin")
-    expect(sidebar).to have_section_link("Chat", href: "/admin/plugins/chat", count: 1)
-    find(".header-sidebar-toggle").click
-    find(".header-sidebar-toggle").click
-    expect(sidebar).to have_section_link("Chat", href: "/admin/plugins/chat", count: 1)
->>>>>>> 95014e9a
   end
 end