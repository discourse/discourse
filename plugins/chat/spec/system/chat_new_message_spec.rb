# frozen_string_literal: true

RSpec.describe "Chat New Message from params", type: :system do
  fab!(:current_user) { Fabricate(:user) }
  fab!(:user_1) { Fabricate(:user) }
  fab!(:user_2) { Fabricate(:user) }
  fab!(:public_channel) { Fabricate(:chat_channel) }
  fab!(:user_1_channel) { Fabricate(:direct_message_channel, users: [current_user, user_1]) }
  let(:chat_page) { PageObjects::Pages::Chat.new }

  before do
    chat_system_bootstrap
    public_channel.add(current_user)
    sign_in(current_user)
  end

  context "with a single user" do
    it "redirects to existing chat channel" do
      chat_page.visit_new_message(user_1)

      expect(page).to have_current_path("/chat/c/#{user_1.username}/#{user_1_channel.id}")
    end

    it "creates a dm channel and redirects if none exists" do
      chat_page.visit_new_message(user_2)

      expect(page).to have_current_path("/chat/c/#{user_2.username}/#{Chat::Channel.last.id}")
    end

    it "redirects to chat channel if recipients param is missing" do
      visit("/chat/new-message")

      expect(page).to have_no_current_path("/chat/new-message")
    end
  end

  context "with multiple users" do
    fab!(:group_dm) do
      Fabricate(:direct_message_channel, users: [current_user, user_1, user_2], group: true)
    end
    fab!(:user_3) { Fabricate(:user) }

    it "loads existing dm channel when one exists" do
      expect { chat_page.visit_new_message([user_1, user_2]) }.not_to change { Chat::Channel.count }

      expect(page).to have_current_path(
        "/chat/c/#{user_1.username}-#{user_2.username}/#{group_dm.id}",
      )
    end

    it "creates a dm channel when none exists" do
      expect { chat_page.visit_new_message([user_1, user_3]) }.to change { Chat::Channel.count }.by(
        1,
      )

<<<<<<< HEAD
      expect(page).to have_current_path(
        "/chat/c/#{user_1.username}-#{user_3.username}/#{Chat::Channel.last.id}",
      )
=======
      users = [user_1.username, user_2.username].permutation.map { |u| u.join("-") }.join("|")

      expect(page).to have_current_path(%r{/chat/c/(#{users})/#{Chat::Channel.last.id}})
>>>>>>> 7b437c94
    end

    context "when user has chat disabled" do
      before { user_3.user_option.update!(chat_enabled: false) }

      it "loads channel without the chat disabled user" do
        expect { chat_page.visit_new_message([user_1, user_3]) }.not_to change {
          Chat::Channel.count
        }

        expect(page).to have_current_path("/chat/c/#{user_1.username}/#{user_1_channel.id}")
      end
    end
  end
end<|MERGE_RESOLUTION|>--- conflicted
+++ resolved
@@ -42,10 +42,9 @@
 
     it "loads existing dm channel when one exists" do
       expect { chat_page.visit_new_message([user_1, user_2]) }.not_to change { Chat::Channel.count }
+      users = [user_1.username, user_2.username].permutation.map { |u| u.join("-") }.join("|")
 
-      expect(page).to have_current_path(
-        "/chat/c/#{user_1.username}-#{user_2.username}/#{group_dm.id}",
-      )
+      expect(page).to have_current_path(%r{/chat/c/(#{users})/#{group_dm.id}})
     end
 
     it "creates a dm channel when none exists" do
@@ -53,15 +52,9 @@
         1,
       )
 
-<<<<<<< HEAD
       expect(page).to have_current_path(
         "/chat/c/#{user_1.username}-#{user_3.username}/#{Chat::Channel.last.id}",
       )
-=======
-      users = [user_1.username, user_2.username].permutation.map { |u| u.join("-") }.join("|")
-
-      expect(page).to have_current_path(%r{/chat/c/(#{users})/#{Chat::Channel.last.id}})
->>>>>>> 7b437c94
     end
 
     context "when user has chat disabled" do
