--- conflicted
+++ resolved
@@ -319,15 +319,6 @@
       )
     end
 
-<<<<<<< HEAD
-    it "renders escaped HTML when including a #" do
-      update_message!(message_2, user: other_user, text: "#general <abbr>not abbr</abbr>")
-      chat_page.visit_channel(channel_1)
-
-      expect(find(".chat-reply .chat-reply__excerpt")["innerHTML"].strip).to eq(
-        "#general &lt;abbr&gt;not abbr&lt;/abbr&gt;",
-      )
-=======
     it "limits excerpt length" do
       update_message!(message_2, user: other_user, text: ("a" * 160))
       chat_page.visit_channel(channel_1)
@@ -340,7 +331,6 @@
       chat_page.visit_channel(channel_1)
 
       expect(find(".chat-reply .chat-reply__excerpt")["innerHTML"].strip).to eq("https://foo.com")
->>>>>>> 76e7f12a
     end
 
     it "renders safe HTML like mentions (which are just links) in the reply-to" do
