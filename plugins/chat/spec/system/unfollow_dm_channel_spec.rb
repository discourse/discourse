--- conflicted
+++ resolved
@@ -7,11 +7,7 @@
 
   let!(:chat_page) { PageObjects::Pages::Chat.new }
   let!(:channel_page) { PageObjects::Pages::ChatChannel.new }
-<<<<<<< HEAD
-  let(:chat_sidebar_page) { PageObjects::Pages::ChatSidebar.new }
-=======
-  let(:sidebar) { PageObjects::Components::NavigationMenu::Sidebar.new }
->>>>>>> d85beccc
+  let!(:chat_sidebar_page) { PageObjects::Pages::ChatSidebar.new }
 
   before do
     SiteSetting.navigation_menu = "sidebar"
@@ -44,7 +40,7 @@
       it "does not show the channel back in the starred section" do
         visit("/")
 
-        within(sidebar.sidebar_section_selector("chat-starred-channels")) do
+        within(chat_sidebar_page.starred_section) do
           expect(page).to have_css(".channel-#{dm_channel_1.id}")
         end
 
@@ -61,9 +57,9 @@
           expect(channel_page.messages).to have_message(text: text)
         end
 
-        expect(page).to have_no_css(sidebar.sidebar_section_selector("chat-starred-channels"))
+        expect(chat_sidebar_page).to have_no_starred_channels_section
 
-        within(sidebar.sidebar_section_selector("chat-dms")) do
+        within(chat_sidebar_page.dms_section) do
           expect(page).to have_css(".channel-#{dm_channel_1.id} .urgent", wait: 25)
         end
       end
