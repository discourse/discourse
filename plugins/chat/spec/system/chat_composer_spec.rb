--- conflicted
+++ resolved
@@ -41,7 +41,6 @@
           extension: "png",
         )
       end
-<<<<<<< HEAD
 
       fab!(:draft_1) do
         Chat::Draft.create!(
@@ -59,25 +58,6 @@
       end
     end
 
-=======
-
-      fab!(:draft_1) do
-        Chat::Draft.create!(
-          chat_channel: channel_1,
-          user: current_user,
-          data: { message: "draft", uploads: [upload_1] }.to_json,
-        )
-      end
-
-      it "loads the draft with the upload" do
-        chat.visit_channel(channel_1)
-
-        expect(find(".chat-composer__input").value).to eq("draft")
-        expect(page).to have_selector(".chat-composer-upload--image", count: 1)
-      end
-    end
-
->>>>>>> dad6b618
     context "when replying" do
       fab!(:draft_1) do
         Chat::Draft.create!(
