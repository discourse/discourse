# frozen_string_literal: true

describe UsersController do
  describe "#perform_account_activation" do
    let!(:channel) { Fabricate(:category_channel, auto_join_users: true) }

    before do
      Jobs.run_immediately!
      UsersController.any_instance.stubs(:honeypot_or_challenge_fails?).returns(false)
      SiteSetting.send_welcome_message = false
      SiteSetting.chat_enabled = true
    end

    it "triggers the auto-join process" do
      user = Fabricate(:user, last_seen_at: 1.minute.ago, active: false)
      email_token = Fabricate(:email_token, user: user)

      put "/u/activate-account/#{email_token.token}"

      expect(response.status).to eq(200)
      membership = Chat::UserChatChannelMembership.find_by(user: user, chat_channel: channel)
      expect(membership.following).to eq(true)
    end
  end

  describe "#user_menu_bookmarks" do
    fab!(:chatters) { Fabricate(:group) }
    let(:current_user) { Fabricate(:user, group_ids: [chatters.id]) }
    let(:bookmark_message) { Fabricate(:chat_message) }
    let(:bookmark_user) { current_user }

    before do
      register_test_bookmarkable(Chat::MessageBookmarkable)
      SiteSetting.chat_allowed_groups = [chatters]
      sign_in(current_user)
    end

<<<<<<< HEAD
=======
    after { DiscoursePluginRegistry.reset_register!(:bookmarkables) }

>>>>>>> b2b1e721
    it "does not return any unread notifications for chat bookmarks that the user no longer has access to" do
      bookmark_with_reminder =
        Fabricate(:bookmark, user: current_user, bookmarkable: bookmark_message)
      BookmarkReminderNotificationHandler.new(bookmark_with_reminder).send_notification

      bookmark_with_reminder.bookmarkable.update!(
        chat_channel: Fabricate(:private_category_channel),
      )

      get "/u/#{current_user.username}/user-menu-bookmarks"
      expect(response.status).to eq(200)

      notifications = response.parsed_body["notifications"]
      expect(notifications.size).to eq(0)
    end
  end
end<|MERGE_RESOLUTION|>--- conflicted
+++ resolved
@@ -35,11 +35,8 @@
       sign_in(current_user)
     end
 
-<<<<<<< HEAD
-=======
     after { DiscoursePluginRegistry.reset_register!(:bookmarkables) }
 
->>>>>>> b2b1e721
     it "does not return any unread notifications for chat bookmarks that the user no longer has access to" do
       bookmark_with_reminder =
         Fabricate(:bookmark, user: current_user, bookmarkable: bookmark_message)
