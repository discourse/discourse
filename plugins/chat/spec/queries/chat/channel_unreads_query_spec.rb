--- conflicted
+++ resolved
@@ -108,21 +108,10 @@
         end
 
         context "when include_missing_memberships is true" do
-<<<<<<< HEAD
-          it "does return zeroed counts for the channels" do
-            expect(
-              described_class.call(
-                channel_ids: [channel_1.id, channel_2.id],
-                user_id: current_user.id,
-                include_missing_memberships: true,
-              ).map(&:to_h),
-            ).to match_array(
-=======
           let(:include_missing_memberships) { true }
 
           it "does return zeroed counts for the channels" do
             expect(subject).to match_array(
->>>>>>> dad6b618
               [
                 { mention_count: 0, unread_count: 1, channel_id: channel_1.id },
                 { mention_count: 0, unread_count: 0, channel_id: channel_2.id },
