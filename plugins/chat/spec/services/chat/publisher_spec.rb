# frozen_string_literal: true

require "rails_helper"

describe Chat::Publisher do
  fab!(:channel) { Fabricate(:category_channel) }
  fab!(:message_1) { Fabricate(:chat_message, chat_channel: channel) }

  describe ".publish_delete!" do
    fab!(:message_2) { Fabricate(:chat_message, chat_channel: channel) }
    before { message_2.trash! }

    it "publishes the correct data" do
      data =
        MessageBus.track_publish { described_class.publish_delete!(channel, message_2) }[0].data

      expect(data["deleted_at"]).to eq(message_2.deleted_at.iso8601(3))
      expect(data["deleted_id"]).to eq(message_2.id)
      expect(data["latest_not_deleted_message_id"]).to eq(message_1.id)
      expect(data["type"]).to eq("delete")
    end

    context "when there are no earlier messages in the channel to send as latest_not_deleted_message_id" do
      it "publishes nil" do
        data =
          MessageBus.track_publish { described_class.publish_delete!(channel, message_1) }[0].data

        expect(data["latest_not_deleted_message_id"]).to eq(nil)
      end
    end

    context "when the message is in a thread and the channel has threading_enabled" do
      before do
        SiteSetting.enable_experimental_chat_threaded_discussions = true
        thread = Fabricate(:chat_thread, channel: channel)
        message_1.update!(thread: thread)
        message_2.update!(thread: thread)
        channel.update!(threading_enabled: true)
      end

      it "publishes the correct latest not deleted message id" do
        data =
          MessageBus.track_publish { described_class.publish_delete!(channel, message_2) }[0].data

        expect(data["deleted_at"]).to eq(message_2.deleted_at.iso8601(3))
        expect(data["deleted_id"]).to eq(message_2.id)
        expect(data["latest_not_deleted_message_id"]).to eq(message_1.id)
        expect(data["type"]).to eq("delete")
      end
    end
  end

  describe ".publish_refresh!" do
    it "publishes the message" do
      data =
        MessageBus.track_publish { described_class.publish_refresh!(channel, message_1) }[0].data

      expect(data["chat_message"]["id"]).to eq(message_1.id)
      expect(data["type"]).to eq("refresh")
    end
  end

  describe ".calculate_publish_targets" do
    context "when enable_experimental_chat_threaded_discussions is false" do
      before { SiteSetting.enable_experimental_chat_threaded_discussions = false }

      context "when the message is the original message of a thread" do
        fab!(:thread) { Fabricate(:chat_thread, original_message: message_1, channel: channel) }

        it "generates the correct targets" do
          targets = described_class.calculate_publish_targets(channel, message_1)
          expect(targets).to contain_exactly("/chat/#{channel.id}")
        end
      end

      context "when the message is a thread reply" do
        fab!(:thread) do
          Fabricate(
            :chat_thread,
            original_message: Fabricate(:chat_message, chat_channel: channel),
            channel: channel,
          )
        end

        before { message_1.update!(thread: thread) }

        it "generates the correct targets" do
          targets = described_class.calculate_publish_targets(channel, message_1)
          expect(targets).to contain_exactly("/chat/#{channel.id}")
        end
      end

      context "when the message is not part of a thread" do
        it "generates the correct targets" do
          targets = described_class.calculate_publish_targets(channel, message_1)
          expect(targets).to contain_exactly("/chat/#{channel.id}")
        end
      end
    end

    context "when threading_enabled is false for the channel" do
      before do
        SiteSetting.enable_experimental_chat_threaded_discussions = true
        channel.update!(threading_enabled: false)
      end

      context "when the message is the original message of a thread" do
        fab!(:thread) { Fabricate(:chat_thread, original_message: message_1, channel: channel) }

        it "generates the correct targets" do
          targets = described_class.calculate_publish_targets(channel, message_1)
          expect(targets).to contain_exactly("/chat/#{channel.id}")
        end
      end

      context "when the message is a thread reply" do
        fab!(:thread) do
          Fabricate(
            :chat_thread,
            original_message: Fabricate(:chat_message, chat_channel: channel),
            channel: channel,
          )
        end

        before { message_1.update!(thread: thread) }

        it "generates the correct targets" do
          targets = described_class.calculate_publish_targets(channel, message_1)
          expect(targets).to contain_exactly("/chat/#{channel.id}")
        end
      end

      context "when the message is not part of a thread" do
        it "generates the correct targets" do
          targets = described_class.calculate_publish_targets(channel, message_1)
          expect(targets).to contain_exactly("/chat/#{channel.id}")
        end
      end
    end

    context "when enable_experimental_chat_threaded_discussions is true and threading_enabled is true for the channel" do
      before do
        channel.update!(threading_enabled: true)
        SiteSetting.enable_experimental_chat_threaded_discussions = true
      end

      context "when the message is the original message of a thread" do
        fab!(:thread) { Fabricate(:chat_thread, original_message: message_1, channel: channel) }

        it "generates the correct targets" do
          targets = described_class.calculate_publish_targets(channel, message_1)
          expect(targets).to contain_exactly(
            "/chat/#{channel.id}",
            "/chat/#{channel.id}/thread/#{thread.id}",
          )
        end
      end

      context "when a staged thread has been provided" do
        fab!(:thread) do
          Fabricate(
            :chat_thread,
            original_message: Fabricate(:chat_message, chat_channel: channel),
            channel: channel,
          )
        end

        before { message_1.update!(thread: thread) }

        it "generates the correct targets" do
          targets =
            described_class.calculate_publish_targets(
              channel,
              message_1,
              staged_thread_id: "stagedthreadid",
            )

          expect(targets).to contain_exactly(
            "/chat/#{channel.id}/thread/#{thread.id}",
            "/chat/#{channel.id}/thread/stagedthreadid",
          )
        end
      end

      context "when the message is a thread reply" do
        fab!(:thread) do
          Fabricate(
            :chat_thread,
            original_message: Fabricate(:chat_message, chat_channel: channel),
            channel: channel,
          )
        end

        before { message_1.update!(thread: thread) }

        it "generates the correct targets" do
          targets = described_class.calculate_publish_targets(channel, message_1)
          expect(targets).to contain_exactly("/chat/#{channel.id}/thread/#{thread.id}")
        end
      end

      context "when the message is not part of a thread" do
        it "generates the correct targets" do
          targets = described_class.calculate_publish_targets(channel, message_1)
          expect(targets).to contain_exactly("/chat/#{channel.id}")
        end
      end
    end
  end

  describe ".publish_new!" do
    let(:staged_id) { 999 }

    context "when the message is not a thread reply" do
      it "publishes to the new_messages_message_bus_channel" do
        messages =
          MessageBus.track_publish(described_class.new_messages_message_bus_channel(channel.id)) do
            described_class.publish_new!(channel, message_1, staged_id)
          end
        expect(messages.first.data).to eq(
          {
            type: "channel",
            channel_id: channel.id,
            message_id: message_1.id,
            user_id: message_1.user_id,
            username: message_1.user.username,
            thread_id: nil,
          },
        )
      end
    end

    context "when the message is a thread reply" do
      fab!(:thread) do
        Fabricate(
          :chat_thread,
          original_message: Fabricate(:chat_message, chat_channel: channel),
          channel: channel,
        )
      end

      before { message_1.update!(thread: thread) }

      context "if enable_experimental_chat_threaded_discussions is false" do
        before { SiteSetting.enable_experimental_chat_threaded_discussions = false }

        it "publishes to the new_messages_message_bus_channel" do
          messages =
            MessageBus.track_publish(
              described_class.new_messages_message_bus_channel(channel.id),
            ) { described_class.publish_new!(channel, message_1, staged_id) }
          expect(messages).not_to be_empty
        end
      end

      context "if enable_experimental_chat_threaded_discussions is true" do
        before { SiteSetting.enable_experimental_chat_threaded_discussions = true }

        context "if threading_enabled is false for the channel" do
          before { channel.update!(threading_enabled: false) }

          it "publishes to the new_messages_message_bus_channel" do
            messages =
              MessageBus.track_publish(
                described_class.new_messages_message_bus_channel(channel.id),
              ) { described_class.publish_new!(channel, message_1, staged_id) }
            expect(messages).not_to be_empty
          end
        end

        context "if threading_enabled is true for the channel" do
          before { channel.update!(threading_enabled: true) }

          it "does publish to the new_messages_message_bus_channel" do
            messages =
              MessageBus.track_publish(
                described_class.new_messages_message_bus_channel(channel.id),
<<<<<<< HEAD
              ) { described_class.publish_new!(channel, message, staged_id) }
            expect(messages.first.data).to eq(
              {
                type: "thread",
                channel_id: channel.id,
                message_id: message.id,
                user_id: message.user_id,
                username: message.user.username,
                thread_id: thread.id,
              },
            )
=======
              ) { described_class.publish_new!(channel, message_1, staged_id) }
            expect(messages).to be_empty
>>>>>>> 2b4dc975
          end
        end
      end
    end
  end
end<|MERGE_RESOLUTION|>--- conflicted
+++ resolved
@@ -275,22 +275,17 @@
             messages =
               MessageBus.track_publish(
                 described_class.new_messages_message_bus_channel(channel.id),
-<<<<<<< HEAD
-              ) { described_class.publish_new!(channel, message, staged_id) }
+              ) { described_class.publish_new!(channel, message_1, staged_id) }
             expect(messages.first.data).to eq(
               {
                 type: "thread",
                 channel_id: channel.id,
-                message_id: message.id,
-                user_id: message.user_id,
-                username: message.user.username,
+                message_id: message_1.id,
+                user_id: message_1.user_id,
+                username: message_1.user.username,
                 thread_id: thread.id,
               },
             )
-=======
-              ) { described_class.publish_new!(channel, message_1, staged_id) }
-            expect(messages).to be_empty
->>>>>>> 2b4dc975
           end
         end
       end
