--- conflicted
+++ resolved
@@ -586,11 +586,6 @@
     end
     let(:already_mentioned) { [user1.id, user2.id] }
 
-<<<<<<< HEAD
-    before { message.create_mentions }
-
-=======
->>>>>>> dad6b618
     it "creates newly added mentions" do
       existing_mention_ids = message.chat_mentions.pluck(:id)
       message.message = message.message + " @#{user3.username} @#{user4.username} "
