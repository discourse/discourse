# frozen_string_literal: true

module Chat
  # Gets a list of threads for a channel to be shown in an index.
  # In future pagination and filtering will be added -- for now
  # we just want to return N threads ordered by the latest
  # message that a user has sent in a thread.
  #
  # Only threads that the user is a member of with a notification level
  # of normal or tracking will be returned.
  #
  # @example
  #  Chat::LookupChannelThreads.call(channel_id: 2, guardian: guardian, limit: 5, offset: 2)
  #
  class LookupChannelThreads
    include Service::Base

    THREADS_LIMIT = 10

    # @!method call(channel_id:, guardian:, limit: nil, offset: nil)
    #   @param [Integer] channel_id
    #   @param [Guardian] guardian
    #   @param [Integer] limit
    #   @param [Integer] offset
    #   @return [Service::Base::Context]

    policy :threaded_discussions_enabled
    contract
    step :set_limit
    step :set_offset
    model :channel
    policy :threading_enabled_for_channel
    policy :can_view_channel
    model :threads
    step :fetch_tracking
    step :fetch_memberships
    step :build_load_more_url

    # @!visibility private
    class Contract
      attribute :channel_id, :integer
      validates :channel_id, presence: true

      attribute :limit, :integer
      attribute :offset, :integer
    end

    private

    def set_limit(contract:, **)
      context.limit = (contract.limit || THREADS_LIMIT).to_i.clamp(1, THREADS_LIMIT)
    end

    def set_offset(contract:, **)
      context.offset = [contract.offset || 0, 0].max
    end

    def threaded_discussions_enabled
      ::SiteSetting.enable_experimental_chat_threaded_discussions
    end

    def fetch_channel(contract:, **)
      ::Chat::Channel.strict_loading.includes(:chatable).find_by(id: contract.channel_id)
    end

    def threading_enabled_for_channel(channel:, **)
      channel.threading_enabled
    end

    def can_view_channel(guardian:, channel:, **)
      guardian.can_preview_chat_channel?(channel)
    end

    def fetch_threads(guardian:, channel:, **)
      read_threads = []

      unread_threads =
        threads_query(guardian, channel)
          .where(<<~SQL)
            user_chat_thread_memberships_chat_threads.last_read_message_id IS NULL
              OR tracked_threads_subquery.latest_message_id > user_chat_thread_memberships_chat_threads.last_read_message_id
          SQL
          .order("tracked_threads_subquery.latest_message_created_at DESC")
          .limit(context.limit)
          .offset(context.offset)
          .to_a

      # We do this to avoid having to query additional threads if the user
      # already has a lot of unread threads.
      if unread_threads.length < context.limit
        final_limit = context.limit - unread_threads.length
        final_offset = context.offset + unread_threads.length

        read_threads =
          threads_query(guardian, channel)
            .where(<<~SQL)
              tracked_threads_subquery.latest_message_id <= user_chat_thread_memberships_chat_threads.last_read_message_id
            SQL
            .order("tracked_threads_subquery.latest_message_created_at DESC")
            .limit(final_limit)
            .offset(final_offset)
            .to_a
      end

<<<<<<< HEAD
      unread_threads + read_threads
=======
      threads = unread_threads + read_threads

      if threads.present?
        last_replies =
          ::Chat::Message
            .strict_loading
            .includes(:user, :uploads)
            .from(<<~SQL)
              (
                SELECT thread_id, MAX(created_at) AS latest_created_at, MAX(id) AS latest_message_id
                FROM chat_messages
                WHERE thread_id IN (#{threads.map(&:id).join(",")})
                GROUP BY thread_id
              ) AS last_replies_subquery
            SQL
            .joins(
              "INNER JOIN chat_messages ON chat_messages.id = last_replies_subquery.latest_message_id",
            )
            .index_by(&:thread_id)
        threads.each { |thread| thread.last_reply = last_replies[thread.id] }
      end

      threads
>>>>>>> 2fde58de
    end

    def fetch_tracking(guardian:, threads:, **)
      context.tracking =
        ::Chat::TrackingStateReportQuery.call(
          guardian: guardian,
          thread_ids: threads.map(&:id),
          include_threads: true,
        ).thread_tracking
    end

    def fetch_memberships(guardian:, threads:, **)
      context.memberships =
        ::Chat::UserChatThreadMembership.where(
          thread_id: threads.map(&:id),
          user_id: guardian.user.id,
        )
    end

    def threads_query(guardian, channel)
      ::Chat::Thread
        .strict_loading
        .includes(
          :channel,
          :user_chat_thread_memberships,
          original_message_user: :user_status,
          last_message: [
            :chat_webhook_event,
            :chat_channel,
            chat_mentions: {
              user: :user_status,
            },
            user: :user_status,
          ],
          original_message: [
            :uploads,
            :chat_webhook_event,
            :chat_channel,
            chat_mentions: {
              user: :user_status,
            },
            user: :user_status,
          ],
        )
        .joins(
          "JOIN (#{tracked_threads_subquery(guardian, channel)}) tracked_threads_subquery
              ON tracked_threads_subquery.thread_id = chat_threads.id",
        )
        .joins(:user_chat_thread_memberships)
        .joins(
          "LEFT JOIN chat_messages original_messages ON chat_threads.original_message_id = original_messages.id",
        )
        .where("original_messages.deleted_at IS NULL")
        .where(user_chat_thread_memberships_chat_threads: { user_id: guardian.user.id })
    end

    def tracked_threads_subquery(guardian, channel)
      ::Chat::Thread
        .strict_loading
        .joins(:chat_messages, :user_chat_thread_memberships)
        .joins(
          "LEFT JOIN chat_messages original_messages ON chat_threads.original_message_id = original_messages.id",
        )
        .joins(
          "LEFT JOIN chat_messages last_message ON chat_threads.last_message_id = last_message.id",
        )
        .where(user_chat_thread_memberships: { user_id: guardian.user.id })
        .where(
          "chat_threads.channel_id = :channel_id AND chat_messages.chat_channel_id = :channel_id",
          channel_id: channel.id,
        )
        .where(
          "user_chat_thread_memberships.notification_level IN (?)",
          [
            ::Chat::UserChatThreadMembership.notification_levels[:normal],
            ::Chat::UserChatThreadMembership.notification_levels[:tracking],
          ],
        )
        .where(
          "original_messages.deleted_at IS NULL AND chat_messages.deleted_at IS NULL AND original_messages.id IS NOT NULL",
        )
        .select(
          "chat_threads.id AS thread_id, last_message.created_at AS latest_message_created_at, last_message.id AS latest_message_id",
        )
        .to_sql
    end

    def build_load_more_url(contract:, **)
      load_more_params = { offset: context.offset + context.limit }.to_query
      context.load_more_url =
        ::URI::HTTP.build(
          path: "/chat/api/channels/#{contract.channel_id}/threads",
          query: load_more_params,
        ).request_uri
    end
  end
end<|MERGE_RESOLUTION|>--- conflicted
+++ resolved
@@ -102,33 +102,7 @@
             .to_a
       end
 
-<<<<<<< HEAD
       unread_threads + read_threads
-=======
-      threads = unread_threads + read_threads
-
-      if threads.present?
-        last_replies =
-          ::Chat::Message
-            .strict_loading
-            .includes(:user, :uploads)
-            .from(<<~SQL)
-              (
-                SELECT thread_id, MAX(created_at) AS latest_created_at, MAX(id) AS latest_message_id
-                FROM chat_messages
-                WHERE thread_id IN (#{threads.map(&:id).join(",")})
-                GROUP BY thread_id
-              ) AS last_replies_subquery
-            SQL
-            .joins(
-              "INNER JOIN chat_messages ON chat_messages.id = last_replies_subquery.latest_message_id",
-            )
-            .index_by(&:thread_id)
-        threads.each { |thread| thread.last_reply = last_replies[thread.id] }
-      end
-
-      threads
->>>>>>> 2fde58de
     end
 
     def fetch_tracking(guardian:, threads:, **)
