# frozen_string_literal: true

module Chat
  # Service responsible to add users to a channel.
  # The guardian passed in is the "acting user" when adding users.
  # The service is essentially creating memberships for the users.
  #
  # @example
  #  ::Chat::AddUsersToChannel.call(
  #    guardian: guardian,
  #    params: {
  #      channel_id: 1,
  #      usernames: ["bob", "alice"],
  #    }
  #  )
  #
  class AddUsersToChannel
    include Service::Base

    # @!method self.call(guardian:, params:)
    #   @param [Guardian] guardian
    #   @param [Hash] params
    #   @option params [Integer] :channel_id ID of the channel
    #   @option params [Array<String>] :usernames
    #   @option params [Array<String>] :groups
    #   @return [Service::Base::Context]

    params do
      attribute :usernames, :array
      attribute :groups, :array
      attribute :channel_id, :integer

      validates :channel_id, presence: true
      validates :usernames, presence: true, if: -> { groups.blank? }
      validates :usernames,
                length: {
                  maximum: SiteSetting.chat_max_direct_message_users,
                },
                allow_blank: true
      validates :groups, presence: true, if: -> { usernames.blank? }
    end

    lock(:channel_id) do
      model :channel
      policy :can_add_users_to_channel
      model :target_users, optional: true
      policy :satisfies_dms_max_users_limit,
             class_name: Chat::DirectMessageChannel::Policy::MaxUsersExcess

      transaction do
        step :upsert_memberships
        step :recompute_users_count
        step :notice_channel
      end
    end

    private

    def fetch_channel(params:)
      ::Chat::Channel.includes(:chatable).find_by(id: params.channel_id)
    end

    def can_add_users_to_channel(guardian:, channel:)
<<<<<<< HEAD
      (guardian.user.admin? || channel.joined_by?(guardian.user)) &&
        channel.direct_message_channel? && channel.chatable.group?
=======
      return false if !guardian.user.admin? && !channel.joined_by?(guardian.user)

      channel.direct_message_channel? && (channel.chatable.group? || channel.messages_count == 0)
>>>>>>> 3cac9432
    end

    def fetch_target_users(params:, channel:, guardian:)
      ::Chat::UsersFromUsernamesAndGroupsQuery.call(
        usernames: params.usernames,
        groups: params.groups,
        excluded_user_ids: channel.chatable.direct_message_users.pluck(:user_id),
        dm_channel: channel.direct_message_channel?,
      ) + channel.chatable.users.where.not(id: guardian.user)
    end

    def upsert_memberships(channel:, target_users:)
      always_level = ::Chat::UserChatChannelMembership::NOTIFICATION_LEVELS[:always]

      memberships =
        target_users.map do |user|
          {
            user_id: user.id,
            chat_channel_id: channel.id,
            muted: false,
            following: true,
            notification_level: always_level,
            created_at: Time.zone.now,
            updated_at: Time.zone.now,
          }
        end

      if memberships.blank?
        context[:added_user_ids] = []
        return
      end

      context[:added_user_ids] = ::Chat::UserChatChannelMembership
        .upsert_all(
          memberships,
          unique_by: %i[user_id chat_channel_id],
          returning: Arel.sql("user_id, (xmax = '0') as inserted"),
        )
        .select { |row| row["inserted"] }
        .map { |row| row["user_id"] }

      ::Chat::DirectMessageUser.upsert_all(
        context.added_user_ids.map do |id|
          {
            user_id: id,
            direct_message_channel_id: channel.chatable.id,
            created_at: Time.zone.now,
            updated_at: Time.zone.now,
          }
        end,
        unique_by: %i[direct_message_channel_id user_id],
      )
    end

    def recompute_users_count(channel:)
      return if context.added_user_ids.blank?

      channel.update!(
        user_count: ::Chat::ChannelMembershipsQuery.count(channel),
        user_count_stale: false,
      )
    end

    def notice_channel(guardian:, channel:, target_users:)
      added_users = target_users.select { |u| context.added_user_ids.include?(u.id) }

      return if added_users.blank?

      ::Chat::CreateMessage.call(
        guardian: Discourse.system_user.guardian,
        params: {
          chat_channel_id: channel.id,
          message:
            I18n.t(
              "chat.channel.users_invited_to_channel",
              invited_users: added_users.map { |u| "@#{u.username}" }.join(", "),
              inviting_user: "@#{guardian.user.username}",
              count: added_users.count,
            ),
        },
      ) { on_failure { fail!(failure: "Failed to notice the channel") } }
    end
  end
end<|MERGE_RESOLUTION|>--- conflicted
+++ resolved
@@ -61,14 +61,9 @@
     end
 
     def can_add_users_to_channel(guardian:, channel:)
-<<<<<<< HEAD
-      (guardian.user.admin? || channel.joined_by?(guardian.user)) &&
-        channel.direct_message_channel? && channel.chatable.group?
-=======
       return false if !guardian.user.admin? && !channel.joined_by?(guardian.user)
 
       channel.direct_message_channel? && (channel.chatable.group? || channel.messages_count == 0)
->>>>>>> 3cac9432
     end
 
     def fetch_target_users(params:, channel:, guardian:)
