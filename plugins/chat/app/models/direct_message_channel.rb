--- conflicted
+++ resolved
@@ -19,15 +19,11 @@
     direct_message.chat_channel_title_for_user(self, user)
   end
 
-<<<<<<< HEAD
-  def ensure_slug
-=======
   def ensure_slug_ok
     true
   end
 
   def generate_auto_slug
->>>>>>> c6764d8c
     self.slug = nil
   end
 end