# frozen_string_literal: true

class CategoryChannel < ChatChannel
  alias_attribute :category, :chatable

  delegate :read_restricted?, to: :category
  delegate :url, to: :chatable, prefix: true

  %i[category_channel? public_channel? chatable_has_custom_fields?].each do |name|
    define_method(name) { true }
  end

  def allowed_group_ids
    return if !read_restricted?

    staff_groups = Group::AUTO_GROUPS.slice(:staff, :moderators, :admins).values
    category.secure_group_ids.to_a.concat(staff_groups)
  end

  def title(_ = nil)
    name.presence || category.name
  end

<<<<<<< HEAD
  def ensure_slug
    return if title.blank?
    slug_title = self.title.strip

    if self.slug.present?
      # if we don't unescape it first we strip the % from the encoded version
      slug = SiteSetting.slug_generation_method == "encoded" ? CGI.unescape(self.slug) : self.slug
      self.slug = Slug.for(slug, "", method: :encoded)

      if self.slug.blank?
        errors.add(:slug, :invalid)
      elsif SiteSetting.slug_generation_method == "ascii" && !CGI.unescape(self.slug).ascii_only?
        errors.add(:slug, I18n.t("chat.category_channel.errors.slug_contains_non_ascii_chars"))
      elsif duplicate_slug?
        errors.add(:slug, I18n.t("chat.category_channel.errors.is_already_in_use"))
      end
    else
      # auto slug
      self.slug = Slug.for(slug_title, "")
      self.slug = "" if duplicate_slug?
=======
  def generate_auto_slug
    return if self.slug.present?
    self.slug = Slug.for(self.title.strip, "")
    self.slug = "" if duplicate_slug?
  end

  def ensure_slug_ok
    # if we don't unescape it first we strip the % from the encoded version
    slug = SiteSetting.slug_generation_method == "encoded" ? CGI.unescape(self.slug) : self.slug
    self.slug = Slug.for(slug, "", method: :encoded)

    if self.slug.blank?
      errors.add(:slug, :invalid)
    elsif SiteSetting.slug_generation_method == "ascii" && !CGI.unescape(self.slug).ascii_only?
      errors.add(:slug, I18n.t("chat.category_channel.errors.slug_contains_non_ascii_chars"))
    elsif duplicate_slug?
      errors.add(:slug, I18n.t("chat.category_channel.errors.is_already_in_use"))
>>>>>>> c6764d8c
    end
  end
end<|MERGE_RESOLUTION|>--- conflicted
+++ resolved
@@ -21,28 +21,6 @@
     name.presence || category.name
   end
 
-<<<<<<< HEAD
-  def ensure_slug
-    return if title.blank?
-    slug_title = self.title.strip
-
-    if self.slug.present?
-      # if we don't unescape it first we strip the % from the encoded version
-      slug = SiteSetting.slug_generation_method == "encoded" ? CGI.unescape(self.slug) : self.slug
-      self.slug = Slug.for(slug, "", method: :encoded)
-
-      if self.slug.blank?
-        errors.add(:slug, :invalid)
-      elsif SiteSetting.slug_generation_method == "ascii" && !CGI.unescape(self.slug).ascii_only?
-        errors.add(:slug, I18n.t("chat.category_channel.errors.slug_contains_non_ascii_chars"))
-      elsif duplicate_slug?
-        errors.add(:slug, I18n.t("chat.category_channel.errors.is_already_in_use"))
-      end
-    else
-      # auto slug
-      self.slug = Slug.for(slug_title, "")
-      self.slug = "" if duplicate_slug?
-=======
   def generate_auto_slug
     return if self.slug.present?
     self.slug = Slug.for(self.title.strip, "")
@@ -60,7 +38,6 @@
       errors.add(:slug, I18n.t("chat.category_channel.errors.slug_contains_non_ascii_chars"))
     elsif duplicate_slug?
       errors.add(:slug, I18n.t("chat.category_channel.errors.is_already_in_use"))
->>>>>>> c6764d8c
     end
   end
 end