# frozen_string_literal: true

module Chat
  class Message < ActiveRecord::Base
    include Trashable
    include TypeMappable

    self.table_name = "chat_messages"

    BAKED_VERSION = 2

    attribute :has_oneboxes, default: false

    belongs_to :chat_channel, class_name: "Chat::Channel"
    belongs_to :user
    belongs_to :in_reply_to, class_name: "Chat::Message"
    belongs_to :last_editor, class_name: "User"
    belongs_to :thread, class_name: "Chat::Thread"

    has_many :replies,
             class_name: "Chat::Message",
             foreign_key: "in_reply_to_id",
             dependent: :nullify
    has_many :revisions,
             class_name: "Chat::MessageRevision",
             dependent: :destroy,
             foreign_key: :chat_message_id
    has_many :reactions,
             class_name: "Chat::MessageReaction",
             dependent: :destroy,
             foreign_key: :chat_message_id
    has_many :bookmarks,
             -> {
               unscope(where: :bookmarkable_type).where(
                 bookmarkable_type: Chat::Message.polymorphic_name,
               )
             },
             as: :bookmarkable,
             dependent: :destroy
    has_many :upload_references,
             -> { unscope(where: :target_type).where(target_type: Chat::Message.polymorphic_name) },
             dependent: :destroy,
             foreign_key: :target_id
    has_many :uploads, through: :upload_references, class_name: "::Upload"

    has_one :chat_webhook_event,
            dependent: :destroy,
            class_name: "Chat::WebhookEvent",
            foreign_key: :chat_message_id
    has_many :chat_mentions,
             dependent: :destroy,
             class_name: "Chat::Mention",
             foreign_key: :chat_message_id

    scope :in_public_channel,
          -> {
            joins(:chat_channel).where(
              chat_channel: {
                chatable_type: Chat::Channel.public_channel_chatable_types,
              },
            )
          }
    scope :in_dm_channel,
          -> {
            joins(:chat_channel).where(
              chat_channel: {
                chatable_type: Chat::Channel.direct_channel_chatable_types,
              },
            )
          }
    scope :created_before, ->(date) { where("chat_messages.created_at < ?", date) }
    scope :uncooked, -> { where("cooked_version <> ? or cooked_version IS NULL", BAKED_VERSION) }

    before_save { ensure_last_editor_id }

    def self.polymorphic_class_mapping = { "ChatMessage" => Chat::Message }

    def validate_message(has_uploads:)
      WatchedWordsValidator.new(attributes: [:message]).validate(self)

      if self.new_record? || self.changed.include?("message")
        Chat::DuplicateMessageValidator.new(self).validate
      end

      if !has_uploads && message_too_short?
        self.errors.add(
          :base,
          I18n.t(
            "chat.errors.minimum_length_not_met",
            count: SiteSetting.chat_minimum_message_length,
          ),
        )
      end

      if message_too_long?
        self.errors.add(
          :base,
          I18n.t("chat.errors.message_too_long", count: SiteSetting.chat_maximum_message_length),
        )
      end
    end

    def attach_uploads(uploads)
      return if uploads.blank? || self.new_record?

      now = Time.now
      ref_record_attrs =
        uploads.map do |upload|
          {
            upload_id: upload.id,
            target_id: self.id,
            target_type: self.class.polymorphic_name,
            created_at: now,
            updated_at: now,
          }
        end
      UploadReference.insert_all!(ref_record_attrs)
    end

    def excerpt(max_length: 50)
      # just show the URL if the whole message is a URL, because we cannot excerpt oneboxes
      return message if UrlHelper.relaxed_parse(message).is_a?(URI)

      # upload-only messages are better represented as the filename
      return uploads.first.original_filename if cooked.blank? && uploads.present?

      # this may return blank for some complex things like quotes, that is acceptable
      PrettyText.excerpt(message, max_length, { text_entities: true })
    end

    # TODO (martin) Replace the above #excerpt method usage with this one. The
    # issue with the above one is that we cannot actually render nice HTML
<<<<<<< HEAD
    # fore replies/excerpts in the UI because text_entitites: true will
=======
    # fore replies/excerpts in the UI because text_entities: true will
>>>>>>> dad6b618
    # allow through even denied HTML because of 07ab20131a15ab907c1974fee405d9bdce0c0723.
    #
    # For now only the thread index uses this new version since it is not interactive,
    # we can go back to the interactive reply/edit cases in another PR.
    def rich_excerpt(max_length: 50)
      # just show the URL if the whole message is a URL, because we cannot excerpt oneboxes
      return message if UrlHelper.relaxed_parse(message).is_a?(URI)

      # upload-only messages are better represented as the filename
      return uploads.first.original_filename if cooked.blank? && uploads.present?

      # this may return blank for some complex things like quotes, that is acceptable
      PrettyText.excerpt(cooked, max_length)
    end

    def cooked_for_excerpt
      (cooked.blank? && uploads.present?) ? "<p>#{uploads.first.original_filename}</p>" : cooked
    end

    def push_notification_excerpt
      Emoji.gsub_emoji_to_unicode(message).truncate(400)
    end

    def to_markdown
      upload_markdown =
        self
          .upload_references
          .includes(:upload)
          .order(:created_at)
          .map(&:to_markdown)
          .reject(&:empty?)

      return self.message if upload_markdown.empty?

      return ["#{self.message}\n"].concat(upload_markdown).join("\n") if self.message.present?

      upload_markdown.join("\n")
    end

    def cook
      ensure_last_editor_id

      self.cooked = self.class.cook(self.message, user_id: self.last_editor_id)
      self.cooked_version = BAKED_VERSION

      invalidate_parsed_mentions
    end

    def rebake!(invalidate_oneboxes: false, priority: nil)
      ensure_last_editor_id

      previous_cooked = self.cooked
      new_cooked =
        self.class.cook(
          message,
          invalidate_oneboxes: invalidate_oneboxes,
          user_id: self.last_editor_id,
        )
      update_columns(cooked: new_cooked, cooked_version: BAKED_VERSION)
      args = { chat_message_id: self.id }
      args[:queue] = priority.to_s if priority && priority != :normal
      args[:is_dirty] = true if previous_cooked != new_cooked

      Jobs.enqueue(Jobs::Chat::ProcessMessage, args)
    end

    MARKDOWN_FEATURES = %w[
      anchor
      bbcode-block
      bbcode-inline
      code
      category-hashtag
      censored
      chat-transcript
      discourse-local-dates
      emoji
      emojiShortcuts
      inlineEmoji
      html-img
      hashtag-autocomplete
      mentions
      unicodeUsernames
      onebox
      quotes
      spoiler-alert
      table
      text-post-process
      upload-protocol
      watched-words
    ]

    MARKDOWN_IT_RULES = %w[
      autolink
      list
      backticks
      newline
      code
      fence
      image
      table
      linkify
      link
      strikethrough
      blockquote
      emphasis
    ]

    def self.cook(message, opts = {})
      # A rule in our Markdown pipeline may have Guardian checks that require a
      # user to be present. The last editing user of the message will be more
      # generally up to date than the creating user. For example, we use
      # this when cooking #hashtags to determine whether we should render
      # the found hashtag based on whether the user can access the channel it
      # is referencing.
      cooked =
        PrettyText.cook(
          message,
          features_override:
            MARKDOWN_FEATURES + DiscoursePluginRegistry.chat_markdown_features.to_a,
          markdown_it_rules: MARKDOWN_IT_RULES,
          force_quote_link: true,
          user_id: opts[:user_id],
          hashtag_context: "chat-composer",
        )

      result =
        Oneboxer.apply(cooked) do |url|
          if opts[:invalidate_oneboxes]
            Oneboxer.invalidate(url)
            InlineOneboxer.invalidate(url)
          end
          onebox = Oneboxer.cached_onebox(url)
          onebox
        end

      cooked = result.to_html if result.changed?
      cooked
    end

    def full_url
      "#{Discourse.base_url}#{url}"
    end

    def url
      "/chat/c/-/#{self.chat_channel_id}/#{self.id}"
    end

    def create_mentions
      insert_mentions(parsed_mentions.all_mentioned_users_ids)
    end

    def update_mentions
      mentioned_user_ids = parsed_mentions.all_mentioned_users_ids

      old_mentions = chat_mentions.pluck(:user_id)
      updated_mentions = mentioned_user_ids
      mentioned_user_ids_to_drop = old_mentions - updated_mentions
      mentioned_user_ids_to_add = updated_mentions - old_mentions

      delete_mentions(mentioned_user_ids_to_drop)
      insert_mentions(mentioned_user_ids_to_add)
    end

    def in_thread?
      self.thread_id.present?
    end

    def thread_reply?
      in_thread? && !thread_om?
    end

    def thread_om?
      in_thread? && self.thread.original_message_id == self.id
    end

    def parsed_mentions
      @parsed_mentions ||= Chat::ParsedMentions.new(self)
    end

    def invalidate_parsed_mentions
      @parsed_mentions = nil
    end

    private

    def delete_mentions(user_ids)
      chat_mentions.where(user_id: user_ids).destroy_all
    end

    def insert_mentions(user_ids)
      return if user_ids.empty?

      now = Time.zone.now
      mentions = []
      User
        .where(id: user_ids)
        .find_each do |user|
          mentions << {
            chat_message_id: self.id,
            user_id: user.id,
            created_at: now,
            updated_at: now,
          }
        end

      Chat::Mention.insert_all(mentions)
    end

    def message_too_short?
      message.length < SiteSetting.chat_minimum_message_length
    end

    def message_too_long?
      message.length > SiteSetting.chat_maximum_message_length
    end

    def ensure_last_editor_id
      self.last_editor_id ||= self.user_id
    end
  end
end

# == Schema Information
#
# Table name: chat_messages
#
#  id              :bigint           not null, primary key
#  chat_channel_id :integer          not null
#  user_id         :integer
#  created_at      :datetime         not null
#  updated_at      :datetime         not null
#  deleted_at      :datetime
#  deleted_by_id   :integer
#  in_reply_to_id  :integer
#  message         :text
#  cooked          :text
#  cooked_version  :integer
#  last_editor_id  :integer          not null
#  thread_id       :integer
#
# Indexes
#
#  idx_chat_messages_by_created_at_not_deleted            (created_at) WHERE (deleted_at IS NULL)
#  idx_chat_messages_by_thread_id_not_deleted             (thread_id) WHERE (deleted_at IS NULL)
#  index_chat_messages_on_chat_channel_id_and_created_at  (chat_channel_id,created_at)
#  index_chat_messages_on_chat_channel_id_and_id          (chat_channel_id,id) WHERE (deleted_at IS NULL)
#  index_chat_messages_on_last_editor_id                  (last_editor_id)
#  index_chat_messages_on_thread_id                       (thread_id)
#<|MERGE_RESOLUTION|>--- conflicted
+++ resolved
@@ -130,11 +130,7 @@
 
     # TODO (martin) Replace the above #excerpt method usage with this one. The
     # issue with the above one is that we cannot actually render nice HTML
-<<<<<<< HEAD
-    # fore replies/excerpts in the UI because text_entitites: true will
-=======
     # fore replies/excerpts in the UI because text_entities: true will
->>>>>>> dad6b618
     # allow through even denied HTML because of 07ab20131a15ab907c1974fee405d9bdce0c0723.
     #
     # For now only the thread index uses this new version since it is not interactive,
