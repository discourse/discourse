# frozen_string_literal: true

class ChatChannelSerializer < ApplicationSerializer
  attributes :id,
             :auto_join_users,
             :allow_channel_wide_mentions,
             :chatable,
             :chatable_id,
             :chatable_type,
             :chatable_url,
             :description,
             :title,
             :slug,
             :last_message_sent_at,
             :status,
             :archive_failed,
             :archive_completed,
             :archived_messages,
             :total_messages,
             :archive_topic_id,
             :memberships_count,
             :current_user_membership,
             :meta,
             :threading_enabled

  def threading_enabled
    SiteSetting.enable_experimental_chat_threaded_discussions && object.threading_enabled
  end

  def initialize(object, opts)
    super(object, opts)

    @opts = opts
    @current_user_membership = opts[:membership]
  end

  def include_description?
    object.description.present?
  end

  def memberships_count
    object.user_count
  end

  def chatable_url
    object.chatable_url
  end

  def title
    object.name || object.title(scope.user)
  end

  def chatable
    case object.chatable_type
    when "Category"
      BasicCategorySerializer.new(object.chatable, root: false).as_json
    when "DirectMessage"
      DirectMessageSerializer.new(object.chatable, scope: scope, root: false).as_json
    when "Site"
      nil
    end
  end

  def archive
    object.chat_channel_archive
  end

  def include_archive_status?
    !object.direct_message_channel? && scope.is_staff? && archive.present?
  end

  def archive_completed
    archive.complete?
  end

  def archive_failed
    archive.failed?
  end

  def archived_messages
    archive.archived_messages
  end

  def total_messages
    archive.total_messages
  end

  def archive_topic_id
    archive.destination_topic_id
  end

  def include_auto_join_users?
    scope.can_edit_chat_channel?
  end

  def include_current_user_membership?
    @current_user_membership.present?
  end

  def current_user_membership
    @current_user_membership.chat_channel = object

    BaseChatChannelMembershipSerializer.new(
      @current_user_membership,
      scope: scope,
      root: false,
    ).as_json
  end

  def meta
    {
      message_bus_last_ids: {
<<<<<<< HEAD
        new_messages: new_messages_message_bus_id,
        new_mentions: new_mentions_message_bus_id,
        kick: kick_message_bus_id,
=======
        channel_message_bus_last_id: MessageBus.last_id("/chat/#{object.id}"),
        new_messages:
          @opts[:new_messages_message_bus_last_id] ||
            MessageBus.last_id(ChatPublisher.new_messages_message_bus_channel(object.id)),
        new_mentions:
          @opts[:new_mentions_message_bus_last_id] ||
            MessageBus.last_id(ChatPublisher.new_mentions_message_bus_channel(object.id)),
>>>>>>> a16ea244
      },
    }
  end

  alias_method :include_archive_topic_id?, :include_archive_status?
  alias_method :include_total_messages?, :include_archive_status?
  alias_method :include_archived_messages?, :include_archive_status?
  alias_method :include_archive_failed?, :include_archive_status?
  alias_method :include_archive_completed?, :include_archive_status?

  private

  def new_messages_message_bus_id
    @opts[:new_messages_message_bus_last_id] ||
      MessageBus.last_id(ChatPublisher.new_messages_message_bus_channel(object.id))
  end

  def new_mentions_message_bus_id
    @opts[:new_mentions_message_bus_last_id] ||
      MessageBus.last_id(ChatPublisher.new_mentions_message_bus_channel(object.id))
  end

  def kick_message_bus_id
    @opts[:kick_message_bus_last_id] ||
      MessageBus.last_id(ChatPublisher.kick_users_message_bus_channel(object.id))
  end
end<|MERGE_RESOLUTION|>--- conflicted
+++ resolved
@@ -110,19 +110,10 @@
   def meta
     {
       message_bus_last_ids: {
-<<<<<<< HEAD
         new_messages: new_messages_message_bus_id,
         new_mentions: new_mentions_message_bus_id,
         kick: kick_message_bus_id,
-=======
         channel_message_bus_last_id: MessageBus.last_id("/chat/#{object.id}"),
-        new_messages:
-          @opts[:new_messages_message_bus_last_id] ||
-            MessageBus.last_id(ChatPublisher.new_messages_message_bus_channel(object.id)),
-        new_mentions:
-          @opts[:new_mentions_message_bus_last_id] ||
-            MessageBus.last_id(ChatPublisher.new_mentions_message_bus_channel(object.id)),
->>>>>>> a16ea244
       },
     }
   end
