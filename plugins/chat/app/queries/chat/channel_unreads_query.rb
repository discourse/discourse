--- conflicted
+++ resolved
@@ -16,14 +16,10 @@
     # @param user_id [Integer] The ID of the user to count for.
     # @param include_missing_memberships [Boolean] Whether to include channels
     #   that the user is not a member of. These counts will always be 0.
-<<<<<<< HEAD
-    def self.call(channel_ids:, user_id:, include_missing_memberships: false)
-=======
     # @param include_read [Boolean] Whether to include channels that the user
     #   is a member of where they have read all the messages. This overrides
     #   include_missing_memberships.
     def self.call(channel_ids:, user_id:, include_missing_memberships: false, include_read: true)
->>>>>>> dad6b618
       sql = <<~SQL
         SELECT (
           SELECT COUNT(*) AS unread_count
@@ -57,11 +53,6 @@
         WHERE memberships.user_id = :user_id AND memberships.chat_channel_id IN (:channel_ids)
         GROUP BY memberships.chat_channel_id
         #{include_missing_memberships ? "" : "LIMIT :limit"}
-<<<<<<< HEAD
-      SQL
-
-      sql += <<~SQL if include_missing_memberships
-=======
       SQL
 
       sql = <<~SQL if !include_read
@@ -72,7 +63,6 @@
       SQL
 
       sql += <<~SQL if include_missing_memberships && include_read
->>>>>>> dad6b618
         UNION ALL
         SELECT 0 AS unread_count, 0 AS mention_count, chat_channels.id AS channel_id
         FROM chat_channels
