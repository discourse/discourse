chat:
  chat_enabled:
    default: true
    client: true
  enable_public_channels:
    default: true
    client: true
  chat_allowed_groups:
    client: true
    type: group_list
    list_type: compact
    default: "3|11" # 3: @staff, 11: @trust_level_1
    allow_any: false
    refresh: true
  needs_chat_seeded:
    default: true
    hidden: true
  chat_debug_webhook_payloads:
    default: false
    hidden: true
  chat_channel_retention_days:
    default: 90
    client: true
    max: 3652 # 10 years
    min: 0
  chat_max_direct_message_users:
    default: 20
    min: 0
    max: 100
    client: true
  chat_dm_retention_days:
    default: 0
    client: true
    max: 3652 # 10 years
    min: 0
  chat_auto_silence_duration:
    default: 30
    min: 0
  chat_allowed_messages_for_trust_level_0:
    default: 20
    min: 0
  chat_allowed_messages_for_other_trust_levels:
    default: 40
    min: 0
  chat_silence_user_sensitivity:
    type: enum
    enum: "ReviewableSensitivitySetting"
    default: 6
  chat_auto_silence_from_flags_duration:
    default: 60
    min: 0
  chat_allow_archiving_channels:
    default: false
    client: true
  chat_archive_destination_topic_status:
    type: enum
    default: archived
    choices:
      - archived
      - open
      - closed
  chat_default_channel_id:
    default: ""
    client: true
    validator: "Chat::DefaultChannelValidator"
  chat_duplicate_message_sensitivity:
    type: float
    default: 0.5
    min: 0
    max: 1
  default_emoji_reactions:
    type: emoji_list
    default: +1|heart|tada
    client: true
  chat_minimum_message_length:
    type: integer
    default: 1
    min: 1
    max: 50
    client: true
  chat_maximum_message_length:
    type: integer
    default: 6000
    client: true
    hidden: true
    min: 100
    max: 12000
  chat_allow_uploads:
    default: true
    client: true
    validator: "Chat::AllowUploadsValidator"
  max_chat_auto_joined_users:
    min: 0
    default: 10000
    hidden: true
    client: true
  direct_message_enabled_groups:
    default: "11" # @trust_level_1
    type: group_list
    client: true
    allow_any: false
    refresh: true
    validator: "Chat::DirectMessageEnabledGroupsValidator"
  chat_message_flag_allowed_groups:
    default: "11" # @trust_level_1
    type: group_list
    client: true
    allow_any: false
    refresh: true
  max_mentions_per_chat_message:
    client: true
    type: integer
    default: 5
    max: 10
    min: 0
  max_chat_draft_length:
    default: 50_000
<<<<<<< HEAD
    hidden: true
=======
    hidden: true
  enable_experimental_chat_threaded_discussions:
    default: false
    client: true
>>>>>>> 3d554aa1
<|MERGE_RESOLUTION|>--- conflicted
+++ resolved
@@ -115,11 +115,7 @@
     min: 0
   max_chat_draft_length:
     default: 50_000
-<<<<<<< HEAD
-    hidden: true
-=======
     hidden: true
   enable_experimental_chat_threaded_discussions:
     default: false
-    client: true
->>>>>>> 3d554aa1
+    client: true