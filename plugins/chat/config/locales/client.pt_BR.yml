# WARNING: Never edit this file.
# It will be overwritten when translations are pulled from Crowdin.
#
# To work with us on translations, join this project:
# https://translate.discourse.org/

pt_BR:
  admin_js:
    admin:
      site_settings:
        categories:
          chat: Chat
  js:
    admin:
      site_settings:
        chat_separate_sidebar_mode:
          always: "Sempre"
          fullscreen: "Quando o chat estiver em tela cheia"
          never: "Nunca"
      logs:
        staff_actions:
          actions:
            chat_channel_status_change: "Status do canal de chat alterado"
            chat_channel_delete: "Canal de chat excluído"
            chat_auto_remove_membership: "Assinaturas removidas automaticamente dos canais"
      api:
        scopes:
          descriptions:
            chat:
              create_message: "Crie uma mensagem de chat em um canal especificado."
      web_hooks:
        chat_event:
          group_name: "Eventos de chat"
          chat_message_created: "Mensagem criada"
          chat_message_edited: "Mensagem editada"
          chat_message_trashed: "Mensagem descartada"
          chat_message_restored: "Mensagem restaurada"
    about:
      chat_messages_count: "Mensagens de chat"
      chat_channels_count: "Canais de chat"
      chat_users_count: "Usuários(as) do chat"
    chat:
      text_copied: Texto copiado para área de transferência
      link_copied: Link copiado para área de transferência
      back_to_forum: "Fórum"
      deleted_chat_username: excluído(a)
      dates:
        yesterday: "Ontem"
        time_tiny: "h:mm"
      all_loaded: "Mostrando todas as mensagens"
      already_enabled: "O chat já foi ativado neste tópico. Atualize."
      disabled_for_topic: "O chat está desativado neste tópico."
      bot: "robô"
      create: "Criar"
      cancel: "Cancelar"
      cancel_reply: "Cancelar resposta"
      chat_channels: "Canais"
      browse_all_channels: "Navegar por todos os canais"
      see_in: "Veja em"
      move_to_channel:
        title: "Mover mensagens para o canal"
        instructions:
          one: "Você está movendo <strong>%{count}</strong> mensagem. Selecione o canal de destino. Uma mensagem de espaço reservado será criada no canal <strong>%{channelTitle}</strong> para indicar que esta mensagem foi movida. Note que as respostas não serão movidas junto para o novo canal, e mensagens no antigo canal não serão mais exibidas como respostas às mensagens movidas."
          other: "Você está movendo <strong>%{count}</strong> mensagens. Selecione o canal de destino. Uma mensagem de espaço reservado será criada no canal <strong>%{channelTitle}</strong> para indicar que estas mensagens foram movidas. Note que as respostas não serão movidas junto para o novo canal, e mensagens no antigo canal não serão mais exibidas como respostas às mensagens movidas."
        confirm_move: "Mover mensagens"
      delete_messages:
        confirm:
          one: "Tem certeza de que deseja excluir esta mensagem?"
          other: "Tem certeza de que deseja excluir estas %{count} mensagens?"
      channel_settings:
        title: "Configurações do canal"
        edit: "Editar"
        add: "Adicionar"
        close_channel: "Fechar canal"
        open_channel: "Abrir canal"
        archive_channel: "Arquivar canal"
        delete_channel: "Excluir canal"
        join_channel: "Entrar no canal"
        leave_channel: "Sair do canal"
        leave_groupchat_info: "Ao sair do chat em grupo, você não terá mais acesso a ele nem receberá as notificações relacionadas. Para entrar novamente, você precisa ser convidado(a) novamente por um membro do chat em grupo."
        join: "Participar"
        leave: "Sair"
        save_label:
          mute_channel: "Preferência de canal silenciado salva"
          desktop_notification: "Preferência de notificação de desktop salva"
          mobile_notification: "Preferência de notificação por push móvel"
      channel_archive:
        title: "Arquivar canal"
        instructions: "<p>O arquivamento de um canal coloca em modo somente leitura e move todas as mensagens do canal para um tópico novo ou existente. Nenhuma mensagem nova pode ser enviada e nenhuma mensagem existente pode ser editada ou excluída.</p><p>Tem certeza de que deseja arquivar o canal <strong>%{channelTitle}</strong>?</p>"
        process_started: "O processo de arquivamento foi iniciado. Este modal será encerrado em breve e você receberá uma mensagem pessoal quando o processo de arquivamento for concluído."
        retry: "Tentar novamente"
      channel_open:
        title: "Abrir canal"
        instructions: "Reabre o canal, todos(as) os(as) usuários(as) poderão enviar mensagens e editar suas mensagens existentes."
      channel_close:
        title: "Fechar canal"
        instructions: "Fechar o canal impede que usuários(as) não funcionários(as) enviem novas mensagens ou editem mensagens existentes. Tem certeza de que deseja fechar este canal?"
      channel_delete:
        title: "Excluir canal"
        instructions: "<p>Exclui o canal e histórico de chat de <strong>%{name}</strong> . Todas as mensagens e dados relacionados, como as reações e uploads, serão permanentemente excluídos. Se você deseja preservar o histórico do canal e apenas desativá-lo, talvez seja melhor arquivá-lo</p><p>Tem certeza que quer <strong>excluir permanentemente</strong> o canal? Para confirmar, escreva o nome do canal no campo abaixo.</p>"
        confirm: "Eu entendo as consequências, exclua o canal"
        confirm_channel_name: "Digite o nome do canal"
        process_started: "O processo para excluir o canal foi iniciado. Este modal será fechado em breve, você não verá mais o canal excluído em lugar algum."
      channels_list_popup:
        browse: "Navegar por canais"
        create: "Novo canal"
      close: "Fechar"
      remove: "Remover"
      collapse: "Recolher gaveta de chat"
      expand: "Expandir Chat"
      confirm_flag: "Tem certeza de que deseja sinalizar a mensagem de %{username}?"
      deleted:
        one: "Uma mensagem foi excluída. [view]"
        other: "%{count} mensagens foram excluídas. [ver todas]"
      hidden: "Uma mensagem foi ocultada. [visualizar]"
      delete: "Excluir"
      edited: "editou"
      muted: "silenciado(a)"
      joined: "entrou"
      empty_state:
        direct_message_cta: "Inicie um chat pessoal"
        direct_message: "Você também pode iniciar um chat pessoal com um(as) ou mais usuários(as)."
        title: "Nenhum canal encontrado"
        my_threads: "Você ainda não tem nenhum tópico. Os tópicos de que você participa serão exibidos aqui."
      email_frequency:
        description: "Só enviaremos um e-mail mediante ausência nos últimos 15 minutos."
        never: "Nunca"
        title: "Notificações por e-mail"
        when_away: "Só quando estiver ausente"
      header_indicator_preference:
        title: "Mostrar indicador de atividade no cabeçalho"
        all_new: "Todas as Novas Mensagens"
        dm_and_mentions: "Mensagens Diretas e Menções"
        only_mentions: "Apenas menções"
        never: "Nunca"
      separate_sidebar_mode:
        title: "Mostrar modos de barra lateral separados para o fórum e o chat"
      enable: "Ativar chat"
      flag: "Sinalizar"
      emoji: "Inserir emoji"
      flagged: "Esta mensagem foi sinalizada para revisão"
      invalid_access: "Você não tem acesso para ver este canal de chat"
      invitation_notification: "<span>%{username}</span> <span> convidou você para entrar em um canal de chat</span>"
      in_reply_to: "Em resposta a"
      heading: "Chat"
      join: "Participar"
      last_visit: "último acesso"
      mention_warning:
        invitations_sent:
          one: "Convite enviado"
          other: "Convites enviados"
        invite: "convidar para canal"
        channel_wide_mentions_disallowed: "As menções @here e @all foram desabilitadas neste canal."
        groups:
          header:
            some: "Alguns usuários não serão notificados"
            all: "Ninguém será notificado"
          unreachable_1: "@%{group} não permite menções."
          unreachable_2: "@%{group1} e @%{group2} não permitem menções"
          unreachable_multiple:
            one: "@%{group} e %{count} outro grupo não permitem menções"
            other: "@%{group} e %{count} outros grupos não permitem menções"
          too_many_members_MF: |
            { groupCount, plural,
                 =1 {
                      { isAdmin, select,
                        true {
                          { notificationLimit, plural,
                              one {As menções de @{group1} excedem o <a href="{siteSettingUrl}" target="_blank">limite de notificações</a> de # usuário(a).}
                              other {As menções de @{group1} excedem o <a href="{siteSettingUrl}" target="_blank">limite de notificações</a> de # usuários(as).}
                          }
                        }
                        false {
                          { notificationLimit, plural,
                              one {As menções de @{group1} excedem o limite de notificações de # usuário(a).}
                              other {As menções de @{group1} excedem o limite de notificações de # usuários(as).}
                          }
                        }
                        other {}
                      }
                    }
                 =2 {
                      { isAdmin, select,
                        true {
                          { notificationLimit, plural,
                              one {As menções de @{group1} e @{group2} excedem o <a href="{siteSettingUrl}" target="_blank">limite de notificações</a> de # usuário(a).}
                            other {As menções de @{group1} e @{group2} excedem o <a href="{siteSettingUrl}" target="_blank">limite de notificações</a> de # usuários(as).}
                          }
                        }
                        false {
                          { notificationLimit, plural,
                              one {As menções de @{group1} e @{group2} excedem o limite de notificações de # usuário(a).}
                            other {As menções de @{group1} e @{group2} excedem o limite de notificações de # usuários(as).}
                          }
                        }
                        other {}
                      }
                    }
              other {
                      { isAdmin, select,
                        true {
                          { notificationLimit, plural,
                              one {As menções destes {groupCount} grupos excedem o <a href="{siteSettingUrl}" target="_blank">limite de notificações</a> de # usuário(a).}
                            other {As menções destes {groupCount} grupos excedem o <a href="{siteSettingUrl}" target="_blank">limite de notificações</a> de # usuários(as).}
                          }
                        }
                        false {
                          { notificationLimit, plural,
                              one {As menções destes {groupCount} grupos excedem o limite de notificações de # usuário(a).}
                            other {As menções destes {groupCount} grupos excedem o limite de notificações de # usuários(as).}
                          }
                        }
                        other {}
                      }
                    }
            }
        too_many_mentions:
          one: "Esta mensagem excete o limite de notificações de %{count} menção."
          other: "Esta mensagem excede o limite de notificações de %{count} menções."
        too_many_mentions_admin:
          one: 'Esta mensagem excede o <a href="%{siteSettingUrl}" target="_blank">limite de notificações</a> de %{count} menção.'
          other: 'Esta mensagem excede o <a href="%{siteSettingUrl}" target="_blank">limite de notificações</a> de %{count} menções.'
      aria_roles:
        header: "Cabeçalho do chat"
        composer: "Compositor de chat"
        channels_list: "Lista de canais de chat"
<<<<<<< HEAD
      no_direct_message_channels: "Você não entrou em nenhum canal de mensagem direta."
      no_public_channels: "Você não entrou em nenhum canal."
=======
      no_direct_message_channels: "Você ainda não entrou em nenhum canal de mensagem direta!"
      no_direct_message_channels_cta: "Iniciar uma conversa"
      no_public_channels: "Você ainda não entrou em nenhum canal!"
      no_public_channels_cta: "Explorar canais"
>>>>>>> f4cbf025
      kicked_from_channel: "Você não pode mais acessar este canal."
      only_chat_push_notifications:
        title: "Enviar apenas notificações por push"
        description: "Bloquear envio de todas as notificações por push não relacionadas a chat"
      ignore_channel_wide_mention:
        title: "Ignorar menções em todo o canal"
        description: "Não envie notificações para menções em todo o canal (@aqui e @todos)"
      show_thread_title_prompts:
        title: "Exibir prompts de título de linha de discussão"
        description: "Exibir prompts para definir um título para novas linhas de discussão"
      open: "Abrir chat"
      open_full_page: "Abrir chat em tela cheia"
      close_full_page: "Fechar chat em tela cheia"
      open_message: "Abrir mensagem no chat"
      placeholder_self: "Anotar algo"
      placeholder_channel: "Converse em %{channelName}"
      placeholder_thread: "Conversar na linha de discussão"
      placeholder_users: "Conversar com %{commaSeparatedNames}"
      placeholder_new_message_disallowed:
        archived: "Canal arquivado, não é possível enviar novas mensagens no momento."
        closed: "Canal fechado, não é possível enviar novas mensagens no momento."
        read_only: "Canal somente para leitura, não é possível enviar novas mensagens no momento."
      placeholder_silenced: "Você não pode enviar mensagens neste momento."
      remove_upload: "Remover arquivo"
      react: "Reagir com emoji"
      reply: "Responder"
      edit: "Editar"
      copy_link: "Copiar link"
      copy_text: "Copiar texto"
      rebake_message: "Reconstruir HTML"
      message_too_long: "A mensagem é muito longa. As mensagens devem ter no máximo %{count} caracteres."
      retry_staged_message:
        title: "Erro de rede"
        action: "Enviar novamente?"
      unreliable_network: "A rede não é confiável, enviar mensagens e salvar rascunho pode não funcionar"
      bookmark_message: "Marcador"
      bookmark_message_edit: "Editar marcador"
      restore: "Restaurar mensagem excluída"
      save: "Salvar"
      select: "Selecionar"
      return_to_list: "Retornar para lista de canais"
      return_to_channel: "Voltar para o canal"
      return_to_threads_list: "Voltar para a lista de linhas de discussão"
      unread_threads_count:
        one: "Você tem %{count} linha de discussão não lida"
        other: "Você tem %{count} linhas de discussão não lidas"
      scroll_to_bottom: "Rolar para a parte inferior"
      scroll_to_new_messages: "Ver novas mensagens"
      sound:
        title: "Som de notificação do chat no desktop"
      sounds:
        none: "Nenhum"
        bell: "Sino"
        ding: "Ding"
      title: "chat"
      title_capitalized: "Chat"
      upload: "Anexar arquivo"
      upload_to_channel: "Enviar para %{title}"
      upload_to_thread: "Enviar para linha de discussão"
      uploaded_files:
        one: "%{count} arquivo"
        other: "%{count} arquivos"
      you_flagged: "Você sinalizou esta mensagem"
      exit: "voltar"
      channel_status:
        read_only_header: "O canal é somente para leitura"
        read_only: "Somente leitura"
        archived_header: "O canal está arquivado"
        archived: "Arquivados"
        archive_failed: "Falha no canal de arquivamento. %{completed}/%{total} mensagens foram arquivadas. <a target=\"_blank\" href=\"%{topic_url}\">O tópico de destino</a> foi criado. Pressione repetir para tentar concluir o arquivo."
        archive_failed_no_topic: "Falha no canal de arquivamento. %{completed}/%{total} mensagens foram arquivadas. O tópico de destino não foi criado. Pressione repetir para tentar concluir o arquivo."
        archive_completed: "Veja <a target=\"_blank\" href=\"%{topic_url}\">o tópico de arquivo</a>"
        closed_header: "Canal fechado"
        closed: "Fechados"
        open_header: "Canal aberto"
        open: "Aberto"
      browse:
        back: "Voltar"
        title: Canais
        filter_all: Tudo
        filter_open: Aberto
        filter_closed: Fechados
        filter_archived: Arquivados
        filter_input_placeholder: Pesquisar canal por nome
      chat_message_separator:
        today: Hoje
        yesterday: Ontem
      members_view:
        filter_placeholder: Encontrar membros
        add_member: Adicionar membro
        back_to_settings: "Voltar para as configurações"
      about_view:
        associated_topic: Tópico vinculado
        associated_category: Categoria vinculada
        title: Título
        name: Nome
        description: Descrição
      channel_info:
        back_to_all_channels: "Todos os canais"
        back_to_channel: "Voltar"
        tabs:
          members: Membros
          settings: Configurações
      new_message_modal:
        title: Enviar mensagem
        add_user_long: <kbd>shift + clique</kbd> ou <kbd>shift + enter</kbd><span>Adicionar @%{username}</span>
        add_user_short: <span>Adicionar usuário(a)</span>
        open_channel: <span>Abrir canal</span>
        default_search_placeholder: "#a-channel, @alguém ou alguma coisa"
        default_channel_search_placeholder: "#a-channel"
        default_user_search_placeholder: "@alguém"
        user_search_placeholder: "... incluir mais membros"
        disabled_user: "desativou o chat"
        no_items: "Nenhum item"
        create_group_placeholder: "Nome do chat em grupo (opcional)"
        participants_counter: "%{selection_count}/%{max} participantes"
        new_group_chat: "Novo chat em grupo"
        filter: "Filtro"
        cant_add_more_members: "Número máximo de membros alcançado"
        create_new_group_chat: "Criar chat em grupo"
        group_with_too_many_members: "tem membros de mais (%{membersCount})"
      channel_edit_name_slug_modal:
        title: Editar canal
        input_placeholder: Adicionar um nome
        slug_description: Um slug de canal é usado na URL em vez do nome do canal
        name: Nome do canal
        slug: Slug do canal (opcional)
      channel_edit_description_modal:
        title: Editar descrição
        input_placeholder: Adicione uma descrição
        description: Diga às pessoas do que se trata este canal
      direct_message_creator:
        add_to_channel: "Adicionar ao canal"
        title: Novas mensagens
        prefix: "Para:"
        no_results: Nenhum resultado
        selected_user_title: "Desmarcar %{username}"
        group_name: "Nome do chat em grupo (opcional)"
        members_counter:
          one: "%{count}/%{max} membro"
          other: "%{count}/%{max} membros"
      channel:
        no_memberships: Este canal não tem membros
        no_memberships_found: Nenhum membro encontrado
        memberships_count:
          one: "%{count} membro"
          other: "%{count} membros"
      create_channel:
        threading:
          label: "Ativar linha de discussão"
        auto_join_users:
          public_category_warning: "%{category} é uma categoria pública. Deseja adicionar automaticamente todos os(as) usuários(as) recentemente ativos(as) a este canal?"
          warning_1_group:
            one: "Adicionar automaticamente %{count} usuário(a) de %{group}?"
            other: "Adicionar automaticamente %{count} usuários(as) de %{group}?"
          warning_2_groups:
            one: "Adicionar automaticamente %{count} usuário(a) de %{group1} e %{group2}?"
            other: "Adicionar automaticamente %{count} usuários(as) de %{group1} e %{group2}?"
          warning_multiple_groups_MF: |
            { groupCount, plural,
                one {
                      { userCount, plural,
                          one {Adicionar automaticamente {userCount} usuário de {groupName} e {groupCount} outro grupo?}
                        other {Adicionar automaticamente {userCount} usuários de {groupName} e {groupCount} outro grupo?}
                      }
                    }
              other {
                      { userCount, plural,
                          one {Adicionar automaticamente {userCount} usuário de {groupName} e {groupCount} outros grupos?}
                        other {Adicionar automaticamente {userCount} usuários de {groupName} e {groupCount} outros grupos?}
                      }
                    }
            }
        choose_category:
          label: "Escolha uma categoria"
          none: "selecionar um..."
          default_hint: Gerencie o acesso ao acessar as <a href=%{link} target="_blank">%{category} configurações de segurança</a>
          hint_1_group: 'Os(as) usuários(as) em %{group} terão acesso a este canal de acordo com as <a href=%{settingLink} target="_blank">configurações de segurança</a>'
          hint_2_groups: 'Os(as) usuários(as) em %{group1} e %{group2} terão acesso a este canal de acordo com as <a href=%{settingLink} target="_blank">configurações de segurança</a>'
          hint_multiple_groups:
            one: 'Os(as) usuários(as) em %{group} e %{count} outro grupo terão acesso a este canal de acordo com as <a href="%{settingLink}" target="_blank">configurações de segurança</a>'
            other: 'Os(as) usuários(as) em %{group} e %{count} outros grupos terão acesso a este canal de acordo com as <a href="%{settingLink}" target="_blank">configurações de segurança</a>'
        create: "Criar canal"
        description: "Descrição (opcional)"
        name: "Nome do canal"
        slug: "Slug do canal (opcional)"
        title: "Novo canal"
        type: "Tipo"
        types:
          category: "Categoria"
          topic: "Tópico"
      reviewable:
        type: "Mensagem de chat"
      reactions:
        only_you: "<span>Você reagiu com </span>:%{emoji}:"
        you_and_single_user: "<span>Você e %{username} reagiram com </span>:%{emoji}:"
        you_and_multiple_users: "<span>Você, %{commaSeparatedUsernames} e %{username} reagiram com </span>:%{emoji}:"
        you_multiple_users_and_more:
          one: "<span>Você, %{commaSeparatedUsernames} e mais %{count} reagiram com </span>:%{emoji}:"
          other: "<span>Você, %{commaSeparatedUsernames} e mais %{count} reagiram com </span>:%{emoji}:"
        single_user: "<span>%{username} reagiu com </span>:%{emoji}:"
        multiple_users: "<span>%{commaSeparatedUsernames} e %{username} reagiram com </span>:%{emoji}:"
        multiple_users_and_more:
          one: "<span>%{commaSeparatedUsernames} e mais %{count} reagiram com </span>:%{emoji}:"
          other: "<span>%{commaSeparatedUsernames} e mais %{count} reagiram com </span>:%{emoji}:"
      composer:
        toggle_toolbar: "Ativar/desativar barra de ferramentas"
        italic_text: "texto enfatizado"
        bold_text: "texto forte"
        code_text: "texto do código"
        send: "Enviar"
      quote:
        original_channel: 'Originalmente enviado em <a href="%{channelLink}">%{channel}</a>'
        copy_success: "Citação do chat copiada para área de transferência"
        default_thread_title: "Linha de discussão"
      notification_levels:
        never: "Nunca"
        mention: "Apenas para menções"
        always: "Para todas as atividades"
      settings:
        channel_wide_mentions_label: "Permitir menções @all e @here"
        channel_wide_mentions_description: "Permitir que os usuários notifiquem todos os membros de #%{channel} com @all ou apenas aqueles que estão ativos no momento com @here"
        channel_threading_label: "Criar linha de discussão"
        channel_threading_description: "Ao ativar a criação da linha de discussão, as respostas a uma mensagem de chat criarão uma conversa separada, que existirá junto com o canal principal."
        auto_join_users_label: "Adicionar usuários(as) automaticamente"
        auto_join_users_info: "Verifique a cada hora quais usuários(as) estiveram ativos(as) nos últimos três meses. Adicione-os(as) a este canal se tiverem acesso à categoria %{category}."
        auto_join_users_info_no_category: "Verifique a cada hora quais usuários(as) estiveram ativos(as) nos últimos três meses. Adicione-os(as) a este canal se tiverem acesso à categoria selecionada."
        auto_join_users_warning: "Todos(as) os(as) usuários(as) que não são membros deste canal e têm acesso à categoria %{category} participarão. Tem certeza?"
        desktop_notification_level: "Notificações do desktop"
        follow: "Participar"
        followed: "Entrou"
        mobile_notification_level: "Notificações por push em dispositivos móveis"
        mute: "Silenciar canal"
        threading_enabled: "Ativada"
        threading_disabled: "Desativada"
        muted_on: "Ligado"
        muted_off: "Desligado"
        notifications: "Notificações"
        preview: "Pré-visualizar"
        save: "Salvar"
        saved: "Salvou"
        unfollow: "Sair"
        admin_title: "Administrador(a)"
        settings_title: "Configurações"
        info_title: "Informações do canal"
        category_label: "Categoria"
        history_label: "Histórico"
        members_label: "Membros"
      admin:
        title: "Chat"
        export_messages:
          title: "Exportar mensagens do chat"
          description: "As mensagens de todos os canais são exportadas."
          create_export: "Criar exportação"
          export_has_started: "A exportação foi iniciada. Você receberá uma MP quando estiver pronta."
      my_threads:
        title: Meus tópicos
        aria_label: "Mudar para minha lista de tópicos"
      direct_messages:
        title: "MDs"
        aria_label: "Mudar para mensagens diretas"
        new: "Criar um chat pessoal"
        create: "Ir"
        leave: "Sair deste chat pessoal"
        close: "Fechar este chat pessoal"
        cannot_create: "Desculpe, você não pode enviar mensagens diretas."
      channel_list:
        title: "Canais"
        aria_label: "Mudar para lista de canais"
      incoming_webhooks:
        back: "Voltar"
        channel_placeholder: "Selecione um canal"
        confirm_destroy: "Tem certeza de que deseja excluir este webhook recebido? Isso não pode ser desfeito."
        current_emoji: "Emoji atual"
        description: "Descrição"
        delete: "Excluir"
        emoji: "Emoji"
        emoji_instructions: "O avatar do sistema será usado se o emoji for deixado em branco."
        name: "Nome"
        name_placeholder: "nome..."
        new: "Novo webhook recebido"
        none: "Nenhum webhook recebido existente foi criado."
        no_emoji: "Nenhum emoji selecionado"
        post_to: "Postar para"
        reset_emoji: "Redefinir emoji"
        save: "Salvar"
        edit: "Editar"
        select_emoji: "Escolher emoji"
        system: "sistema"
        title: "Webhooks recebidos"
        url: "URL"
        url_instructions: "Esta URL contém um valor secreto - mantenha-o seguro."
        username: "Nome de usuário(a)"
        username_instructions: "Nome de usuário(a) de robô que posta no canal. Padrão para \"sistema\" quando deixado em branco."
        instructions: "Os webhooks de entrada podem ser usados por sistemas externos para postar mensagens em um canal de chat designado como um usuário de bot por meio do endpoint <code>/hooks/:key</code> . A carga útil consiste em um único parâmetro <code>text</code> , limitado a 2.000 caracteres.<br><br>Também oferecemos suporte limitado a parâmetros <code>text</code> formatados pelo Slack, extraindo links e menções com base no formato em <a href=\"https://api.slack.com/reference/surfaces/formatting\">https://api.slack.com/reference/surfaces/formatting</a>, mas <code>/hooks/:key/ O endpoint do slack</code> deve ser usado para isso."
      selection:
        cancel: "Cancelar"
        quote_selection: "Citar no tópico"
        copy: "Copiar"
        delete: "Excluir (%{selectionCount}/%{totalCount})"
        move_selection_to_channel: "Mover para o canal"
        error: "Houve um erro ao mover as mensagens de chat"
        title: "Mover chat para tópico"
        new_topic:
          title: "Mover para novo tópico"
          instructions:
            one: "Você está prestes a criar um novo tópico e preenchê-lo com a mensagem de chat selecionada."
            other: "Você está prestes a criar um novo tópico e preenchê-lo com as %{count} mensagens de chat selecionadas."
          instructions_channel_archive: "Você está prestes a criar um novo tópico e arquivar as mensagens do canal nele."
        existing_topic:
          title: "Mover para tópico existente"
          instructions:
            one: "Escolha o tópico para o qual você gostaria de mover a mensagem de chat."
            other: "Escolha o tópico para o qual você gostaria de mover as %{count} mensagens de chat."
          instructions_channel_archive: "Escolha o tópico para o qual você gostaria de arquivar as mensagens de canal."
        new_message:
          title: "Mover para nova mensagem"
          instructions:
            one: "Você está prestes a criar uma nova mensagem e preenchê-la com a mensagem de chat selecionada."
            other: "Você está prestes a criar uma nova mensagem e preenchê-la com as %{count} mensagens de chat selecionadas."
      replying_indicator:
        single_user: "%{username} está digitando"
        multiple_users: "%{commaSeparatedUsernames} e %{lastUsername} estão digitando"
        many_users:
          one: "%{commaSeparatedUsernames} e mais %{count} estão digitando"
          other: "%{commaSeparatedUsernames} e mais %{count} estão digitando"
      retention_reminders:
        indefinitely_short: "indefinidamente"
        indefinitely_long: "As configurações do chat foram definidas para manter as mensagens do canal indefinidamente."
        short:
          one: "%{count} dia"
          other: "%{count} dias"
        long:
          one: "As configurações do chat foram definidas para manter as mensagens do canal durante %{count} dia."
          other: "As configurações do chat foram definidas para manter as mensagens do canal durante %{count} dias."
      flags:
        off_topic: "Esta mensagem não é relevante para a discussão atual, conforme definido pelo título do canal, e provavelmente deve ser movida para outro lugar."
        inappropriate: "Esta mensagem contém conteúdo que uma pessoa razoável consideraria ofensivo, abusivo ou uma violação de <a href=\"%{basePath}/guidelines\">nossas diretrizes da comunidade</a>."
        illegal: "Esta postagem requer atenção da equipe porque acredito que tenha conteúdo ilegal."
        spam: "Esta mensagem é uma propaganda, ou vandalismo. Não é útil ou relevante para o canal atual."
        notify_user: "Quero falar com essa pessoa diretamente sobre sua mensagem."
        notify_moderators: "Esta mensagem requer atenção da equipe por outro motivo não listado acima."
      flagging:
        action: "Sinalizar mensagem"
      emoji_picker:
        favorites: "Usado frequentemente"
        smileys_&_emotion: "Smileys e emoticons"
        objects: "Objetos"
        people_&_body: "Pessoas e corpo"
        travel_&_places: "Viagens e lugares"
        animals_&_nature: "Animais e natureza"
        food_&_drink: "Comida e bebida"
        activities: "Atividades"
        flags: "Sinalizações"
        symbols: "Símbolos"
        search_placeholder: "Pesquisar por nome de emoji e codinomes..."
        no_results: "Nenhum resultado"
      thread:
        title: "Título"
        view_thread: Visualizar linha de discussão
        replies:
          one: "%{count} resposta"
          other: "%{count} respostas"
        label: Linha de discussão
        close: "Fechar linha de discussão"
        original_message:
          started_by: "Iniciado por"
        settings: "Definições"
        last_reply: "última resposta"
        notifications:
          regular:
            title: "Normal"
            description: "Você receberá notificação se alguém mencionar seu @nome nesta linha de discussão."
          tracking:
            title: "Monitorando"
            description: "Uma contagem de novas respostas para esta linha de discussão será mostrada na lista de linhas de discussão e no canal. Você receberá uma notificação se algúem mencionar seu @nome aqui."
        participants_other_count:
          one: "+%{count}"
          other: "+%{count}"
      thread_title_toast:
        title: "Definir título de uma linha de discussão"
        message: "Ajude outras pessoas a descobrir esta conversa."
        dismiss_action: "Não exibir novamente"
        primary_action: "Definir título"
      thread_title_modal:
        title: "Definir título de linha de discussão"
        input_placeholder: "Diga às outras pessoas qual é o assunto da conversa..."
        discourse_ai:
          title: "Gerar títulos de linhas de discussão automaticamente"
          description: "Confira %{url} para saber mais sobre esta e outras melhorias para sua experiência no Discourse."
      threads:
        open: "Linha de discussão aberta"
        list: "Linhas de discussão"
        none: "Você não está participando de nenhuma linha de discussão neste canal."
      draft_channel_screen:
        header: "Novas mensagens"
        cancel: "Cancelar"
    notifications:
      chat_invitation: "convidou você para participar de um canal de chat"
      chat_invitation_html: "<span>%{username}</span> <span> convidou você para entrar em um canal de chat</span>"
      chat_quoted: "<span>%{username}</span> %{description}"
      popup:
        chat_mention:
          direct: 'mencionou você em "%{channel}"'
          direct_html: '<span>%{username}</span> <span>convidou você em "%{channel}"</span>'
          other_plain: 'mencionou %{identifier} em "%{channel}"'
          other_html: '<span>%{username}</span> <span>mencionou %{identifier} em "%{channel}"</span>'
        direct_message_chat_mention:
          direct: "mencionei você no chat pessoal"
          direct_html: "<span>%{username}</span> <span>mencionou você no chat pessoal</span>"
          other_plain: "mencionou %{identifier} no chat pessoal"
          other_html: "<span>%{username}</span> <span>mencionou %{identifier} no chat pessoal</span>"
        chat_message: "Nova mensagem de chat"
        chat_quoted: "%{username} citou sua mensagem do chat"
      titles:
        chat_mention: "Menção no chat"
        chat_invitation: "Convite para chat"
        chat_quoted: "Chat citado"
    action_codes:
      chat:
        enabled: '%{who} ativou o <button class="btn-link open-chat">chat</button> %{when}'
        disabled: "%{who} fechou o chat %{when}"
    discourse_automation:
      scriptables:
        send_chat_message:
          title: Enviar mensagem de chat
          fields:
            chat_channel_id:
              label: ID do canal de chat
            message:
              label: Mensagem
            sender:
              label: Remetente
              description: Padrões do sistema
    review:
      transcript:
        view: "Ver transcrição de mensagens anteriores"
      types:
        chat_reviewable_message:
          title: "Mensagem de chat sinalizada"
        reviewable_chat_message:
          title: "Mensagem de chat sinalizada"
          noun: "mensagem de chat"
    keyboard_shortcuts_help:
      chat:
        title: "Chat"
        keyboard_shortcuts:
          switch_channel_arrows: "%{shortcut} Mudar de canal"
          open_quick_channel_selector: "%{shortcut} Abrir o seletor rápido de canais"
          open_insert_link_modal: "%{shortcut} Inserir hiperlink (somente compositor)"
          composer_bold: "%{shortcut} Negrito (somente compositor)"
          composer_italic: "%{shortcut} Itálico (somente compositor)"
          composer_code: "%{shortcut} Código (somente compositor)"
          drawer_open: "%{shortcut} Abrir a gaveta do chat"
          drawer_close: "%{shortcut} Fechar a gaveta do chat"
          mark_all_channels_read: "%{shortcut} Marcar todos os canais como lidos"
    topic_statuses:
      chat:
        help: "O chat está ativado para este tópico"
    user:
      allow_private_messages: "Permitir que outros(as) usuários(as) me enviem mensagens pessoais e mensagens diretas no chat"
      muted_users_instructions: "Suprimir todas as notificações, mensagens pessoais e mensagens diretas no chat desses(as) usuários(as)."
      allowed_pm_users_instructions: "Permitir apenas mensagens pessoais ou mensagens diretas no chat desses(as) usuários(as)."
      allow_private_messages_from_specific_users: "Permitir apenas que usuários(as) específicos(as) me enviem mensagens pessoais ou mensagens diretas no chat"
      ignored_users_instructions: "Suprimir todas as postagens, mensagens, notificações, mensagens pessoais e mensagens diretas no chat desses(as) usuários(as)."
    user_menu:
      no_chat_notifications_title: "Você ainda não tem notificações no chat"
      no_chat_notifications_body: >
        Você receberá uma notificação neste painel quando alguém enviar uma mensagem ou <b>@mencionar</b> você no chat. As notificações também serão enviadas para o seu e-mail quando você não fizer login por um tempo. <br><br> Clique no título na parte superior de qualquer canal de chat para configurar quais notificações você recebe nesse canal. Para saber mais, consulte suas <a href='%{preferencesUrl}'>preferências de notificação</a>.
      tabs:
        chat_notifications: "Notificações do chat"
        chat_notifications_with_unread:
          one: "Notificações do chat - %{count} notificação não lida"
          other: "Notificações do chat - %{count} notificações não lidas"
    styleguide:
      sections:
        chat:
          title: Chat
    sidebar:
      panels:
        chat:
          label: "Chat"<|MERGE_RESOLUTION|>--- conflicted
+++ resolved
@@ -224,15 +224,10 @@
         header: "Cabeçalho do chat"
         composer: "Compositor de chat"
         channels_list: "Lista de canais de chat"
-<<<<<<< HEAD
-      no_direct_message_channels: "Você não entrou em nenhum canal de mensagem direta."
-      no_public_channels: "Você não entrou em nenhum canal."
-=======
       no_direct_message_channels: "Você ainda não entrou em nenhum canal de mensagem direta!"
       no_direct_message_channels_cta: "Iniciar uma conversa"
       no_public_channels: "Você ainda não entrou em nenhum canal!"
       no_public_channels_cta: "Explorar canais"
->>>>>>> f4cbf025
       kicked_from_channel: "Você não pode mais acessar este canal."
       only_chat_push_notifications:
         title: "Enviar apenas notificações por push"
