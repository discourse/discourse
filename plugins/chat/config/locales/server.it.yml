# WARNING: Never edit this file.
# It will be overwritten when translations are pulled from Crowdin.
#
# To work with us on translations, join this project:
# https://translate.discourse.org/

it:
  site_settings:
    chat_enabled: "Abilita il plug-in della chat."
    chat_allowed_groups: "Gli utenti di questi gruppi possono chattare. Tieni presente che lo staff può sempre accedere alla chat."
    chat_channel_retention_days: "I messaggi di chat nei canali normali saranno conservati per i giorni indicati. Impostare il parametro a '0' per conservare i messaggi per sempre."
    chat_dm_retention_days: "I messaggi di chat nei canali di chat personali saranno conservati per i giorni indicati. Impostare il parametro a '0' per conservare i messaggi per sempre."
    chat_auto_silence_duration: "Numero di minuti per i quali gli utenti verranno silenziati quando superano il limite di velocità di creazione dei messaggi di chat. Imposta il valore su '0' per disabilitare il silenziamento automatico."
    chat_allowed_messages_for_trust_level_0: "Numero di messaggi che gli utenti con livello di attendibilità 0 possono inviare in 30 secondi. Imposta su '0' per disabilitare il limite."
    chat_allowed_messages_for_other_trust_levels: "Numero di messaggi che gli utenti con livello di attendibilità 1-4 possono inviare in 30 secondi. Imposta su '0' per disabilitare il limite."
    chat_silence_user_sensitivity: "La probabilità che un utente segnalato in chat venga automaticamente silenziato."
    chat_auto_silence_from_flags_duration: "Numero di minuti per i quali gli utenti verranno silenziati automaticamente a causa di messaggi di chat segnalati."
    chat_default_channel_id: "Il canale di chat che verrà aperto per impostazione predefinita quando un utente non ha messaggi non letti o menzioni in altri canali."
    chat_duplicate_message_sensitivity: "La probabilità che un messaggio duplicato dello stesso mittente venga bloccato in breve tempo. Numero decimale compreso tra 0 e 1,0, dove 1,0 è l'impostazione più alta (blocca i messaggi più frequentemente in un lasso di tempo più breve). Imposta su `0` per consentire messaggi duplicati."
    chat_minimum_message_length: "Numero minimo di caratteri per un messaggio di chat."
    chat_allow_uploads: "Consenti caricamenti nei canali di chat pubblici e nei canali di messaggistica diretta."
    chat_archive_destination_topic_status: "Lo stato che dovrebbe avere l'argomento di destinazione una volta completata l'archiviazione di un canale. Questa opzione si applica solo quando l'argomento di destinazione è nuovo, non già esistente."
    default_emoji_reactions: "Reazioni emoji predefinite per i messaggi di chat. Aggiungi fino a 5 emoji per una reazione rapida."
    direct_message_enabled_groups: "Consenti agli utenti all'interno di questi gruppi di creare chat personali da utente a utente. Nota: lo staff può sempre creare chat personali e gli utenti potranno rispondere alle chat personali avviate da utenti che dispongono dell'autorizzazione per crearle."
    chat_message_flag_allowed_groups: "Gli utenti di questi gruppi possono contrassegnare i messaggi di chat."
    max_mentions_per_chat_message: "Numero massimo di notifiche @name che un utente può utilizzare in un messaggio di chat."
    chat_max_direct_message_users: "Gli utenti non possono aggiungere più utenti di quelli indicati da questa opzione durante la creazione di un nuovo messaggio diretto. Impostare l'opzione a 0 per consentire solo i messaggi a se stessi. Questa impostazione non si applica allo staff."
    chat_allow_archiving_channels: "Consenti allo staff di archiviare i messaggi in un argomento alla chiusura di un canale."
<<<<<<< HEAD
=======
    enable_experimental_chat_threaded_discussions: "SPERIMENTALE: Consenti al personale di attivare il threading sui canali di chat, che permette di avere discussioni parallele in un canale quando gli utenti rispondono l'uno all'altro."
>>>>>>> 3d554aa1
    errors:
      chat_default_channel: "Il canale di chat predefinito deve essere un canale pubblico."
      direct_message_enabled_groups_invalid: "Devi specificare almeno un gruppo per questa impostazione. Se non vuoi che nessuno al di fuori dello staff possa inviare messaggi diretti, scegli il gruppo dello staff."
      chat_upload_not_allowed_secure_uploads: "I caricamenti di chat non sono consentiti quando l'impostazione del sito per i caricamenti sicuri è abilitata."
  system_messages:
    chat_channel_archive_complete:
      title: "Archiviazione canale chat completata"
      subject_template: "Archiviazione del canale di chat completata correttamente"
    chat_channel_archive_failed:
      title: "Archiviazione canale chat non riuscita"
      subject_template: "Archiviazione canale chat non riuscita"
    chat_channel_archive_failed_no_topic:
      title: "Archiviazione canale chat non riuscita"
      subject_template: "Archiviazione canale chat non riuscita"
  chat:
    deleted_chat_username: eliminato
    errors:
      channel_exists_for_category: "Esiste già un canale per questa categoria e questo nome"
      user_cannot_send_message: "In questo momento non puoi inviare messaggi."
      rate_limit_exceeded: "Superato il limite dei messaggi di chat che possono essere inviati in 30 secondi"
      auto_silence_from_flags: "Messaggio di chat contrassegnato con un punteggio sufficientemente alto per silenziare l'utente."
      channel_cannot_be_archived: "Il canale non può essere archiviato in questo momento, deve essere chiuso o aperto per l'archiviazione."
      duplicate_message: "Hai pubblicato un messaggio identico troppo di recente."
      delete_channel_failed: "Eliminazione del canale non riuscita, riprova."
<<<<<<< HEAD
      minimum_length_not_met: "Il messaggio è troppo breve, deve contenere almeno %{minimum} caratteri."
      message_too_long: "Il messaggio è troppo lungo. I messaggi devono contenere al massimo %{maximum} caratteri."
=======
      message_too_long:
        one: "Il messaggio è troppo lungo. I messaggi devono contenere al massimo %{count} caratteri."
        other: "Il messaggio è troppo lungo. I messaggi devono contenere al massimo %{count} caratteri."
>>>>>>> 3d554aa1
      max_reactions_limit_reached: "Non sono consentite nuove reazioni su questo messaggio."
      message_move_invalid_channel: "I canali di origine e di destinazione devono essere canali pubblici."
      message_move_no_messages_found: "Nessun messaggio è stato trovato con gli ID messaggio forniti."
      cant_update_direct_message_channel: "Le proprietà del canale dei messaggi diretti come il nome e la descrizione non possono essere aggiornate."
      not_accepting_dms: "Spiacenti, %{username} non accetta messaggi al momento."
      actor_ignoring_target_user: "Stai ignorando %{username}, quindi non puoi inviare messaggi a questo destinatario."
      actor_muting_target_user: "Hai silenziato %{username}, quindi non puoi inviare messaggi a questo destinatario."
      actor_disallowed_dms: "Hai scelto di impedire agli utenti di inviarti messaggi privati e diretti, quindi non puoi creare nuovi messaggi diretti."
      actor_preventing_target_user_from_dm: "Hai scelto di impedire a %{username} di inviarti messaggi privati e diretti, quindi non puoi creare nuovi messaggi diretti per questo destinatario."
      user_cannot_send_direct_messages: "Spiacenti, non puoi inviare messaggi diretti."
      over_chat_max_direct_message_users_allow_self: "Puoi creare solo un messaggio diretto a te stesso."
      thread_invalid_for_channel: "Il thread non fa parte del canale fornito."
      thread_does_not_match_parent: "Il thread non corrisponde al messaggio principale."
    reviewables:
      message_already_handled: "Grazie, ma abbiamo già esaminato questo messaggio e stabilito che non è necessario contrassegnarlo di nuovo."
      actions:
        agree:
          title: "Accetta..."
        agree_and_keep_message:
          title: "Conserva messaggio"
          description: "Accetta segnalazione e mantieni il messaggio invariato."
        agree_and_keep_deleted:
          title: "Conferma eliminazione del messaggio"
          description: "Accetta segnalazione e conferma eliminazione del messaggio."
        agree_and_suspend:
          title: "Sospendi utente"
          description: "Accetta segnalazione e sospendi l'utente."
        agree_and_silence:
          title: "Silenzia utente"
          description: "Accetta segnalazione e silenzia l'utente."
        agree_and_restore:
          title: "Ripristina messaggio"
          description: "Ripristina il messaggio in modo che gli utenti possano vederlo."
        agree_and_delete:
          title: "Elimina messaggio"
          description: "Elimina il messaggio in modo che gli utenti non possano vederlo."
        delete_and_agree:
          title: "Elimina messaggio"
        disagree_and_restore:
          title: "Rifiuta e ripristina il messaggio"
          description: "Ripristina il messaggio in modo che tutti gli utenti possano vederlo."
        disagree:
          title: "Rifiuta"
        ignore:
          title: "Ignora"
      direct_messages:
        transcript_title: "Trascrizione dei messaggi precedenti in %{channel_name}"
        transcript_body: "Per darti più contesto, abbiamo incluso una trascrizione dei messaggi precedenti in questa conversazione (fino a dieci):\n\n%{transcript}"
    channel:
      archive:
        first_post_raw: "Questo argomento è un archivio del canale di chat [%{channel_name}](%{channel_url})."
      messages_moved:
        one: "@%{acting_username} ha spostato un messaggio nel canale [%{channel_name}](%{first_moved_message_url})."
        other: "@%{acting_username} ha spostato %{count} messaggi sul canale [%{channel_name}](%{first_moved_message_url})."
      dm_title:
        single_user: "%{username}"
        multi_user_truncated:
          one: "%{comma_separated_usernames} e %{count} altro"
          other: "%{comma_separated_usernames} e altri %{count}"
    category_channel:
      errors:
        slug_contains_non_ascii_chars: "contiene caratteri non-ascii"
        is_already_in_use: "è già in uso"
    bookmarkable:
      notification_title: "messaggio in %{channel_name}"
    personal_chat: "chat personale"
    onebox:
      inline_to_message: "Messaggio n.%{message_id} per %{username} – n.%{chat_channel}"
      inline_to_channel: "Chat n. %{chat_channel}"
      inline_to_topic_channel: "Chat per l'argomento %{topic_title}"
      x_members:
        one: "%{count} membro"
        other: "%{count} membri"
      and_x_others:
        one: "e %{count} altro"
        other: "e %{count} altri"
  discourse_push_notifications:
    popup:
      chat_mention:
        direct: '%{username} ti ha menzionato in "%{channel}"'
        other_type: '%{username} ha menzionato %{identifier} in "%{channel}"'
      direct_message_chat_mention:
        direct: "%{username} ti ha menzionato nella chat personale"
        other_type: "%{username} ha menzionato %{identifier} nella chat personale"
      new_chat_message: '%{username} ha inviato un messaggio in "%{channel}"'
      new_direct_chat_message: "%{username} ha inviato un messaggio nella chat personale"
  discourse_automation:
    scriptables:
      send_chat_message:
        title: Invia messaggio di chat
  reviewable_score_types:
    needs_review:
      title: "Necessita di revisione"
    notify_user:
      chat_pm_title: 'Tuo messaggio di chat in "%{channel_name}"'
      chat_pm_body: "%{link}\n\n%{message}"
    notify_moderators:
      chat_pm_title: 'Un messaggio di chat in "%{channel_name}" richiede l''attenzione del personale'
      chat_pm_body: "%{link}\n\n%{message}"
  reviewables:
    reasons:
      chat_message_queued_by_staff: "Un membro dello staff ritiene che questo messaggio di chat debba essere rivisto."
  user_notifications:
    chat_summary:
      deleted_user: "Utente eliminato"
      description:
        one: "Hai un nuovo messaggio di chat"
        other: "Hai nuovi messaggi di chat"
      from: "%{site_name}"
      subject:
        direct_message_from_1: "[%{email_prefix}] Nuovo messaggio da %{username}"
        direct_message_from_2: "[%{email_prefix}] Nuovi messaggi da %{username1} e %{username2}"
        direct_message_from_more:
          one: "[%{email_prefix}] Nuovo messaggio da %{username} e %{count} altro"
          other: "[%{email_prefix}] Nuovo messaggio da %{username} e altri %{count}"
        chat_channel_1: "[%{email_prefix}] Nuovo messaggio in %{channel}"
        chat_channel_2: "[%{email_prefix}] Nuovo messaggio in %{channel1} e %{channel2}"
        chat_channel_more:
          one: "[%{email_prefix}] Nuovo messaggio in %{channel} e %{count} altro"
          other: "[%{email_prefix}] Nuovo messaggio in %{channel} e altri %{count}"
        chat_channel_and_direct_message: "[%{email_prefix}] Nuovo messaggio in %{channel} e da %{username}"
      unsubscribe: "Questo riepilogo della chat viene inviato da %{site_link} quando non ci sei. Modifica %{email_preferences_link} o %{unsubscribe_link} per annullare l'iscrizione."
      unsubscribe_no_link: "Questo riepilogo della chat viene inviato da %{site_link} quando non ci sei. Modifica %{email_preferences_link}."
      view_messages:
        one: "Visualizza messaggio"
        other: "Visualizza %{count} messaggi"
      view_more:
        one: "Visualizza %{count} altro messaggio"
        other: "Visualizza altri %{count} messaggi"
      your_chat_settings: "preferenza di frequenza e-mail della chat"
  unsubscribe:
    chat_summary:
      select_title: "Imposta la frequenza delle e-mail di riepilogo della chat su:"
      never: Mai
      when_away: Solo quando non sono collegato
  category:
    cannot_delete:
      has_chat_channels: "Impossibile eliminare questa categoria perché ha canali di chat."<|MERGE_RESOLUTION|>--- conflicted
+++ resolved
@@ -26,10 +26,7 @@
     max_mentions_per_chat_message: "Numero massimo di notifiche @name che un utente può utilizzare in un messaggio di chat."
     chat_max_direct_message_users: "Gli utenti non possono aggiungere più utenti di quelli indicati da questa opzione durante la creazione di un nuovo messaggio diretto. Impostare l'opzione a 0 per consentire solo i messaggi a se stessi. Questa impostazione non si applica allo staff."
     chat_allow_archiving_channels: "Consenti allo staff di archiviare i messaggi in un argomento alla chiusura di un canale."
-<<<<<<< HEAD
-=======
     enable_experimental_chat_threaded_discussions: "SPERIMENTALE: Consenti al personale di attivare il threading sui canali di chat, che permette di avere discussioni parallele in un canale quando gli utenti rispondono l'uno all'altro."
->>>>>>> 3d554aa1
     errors:
       chat_default_channel: "Il canale di chat predefinito deve essere un canale pubblico."
       direct_message_enabled_groups_invalid: "Devi specificare almeno un gruppo per questa impostazione. Se non vuoi che nessuno al di fuori dello staff possa inviare messaggi diretti, scegli il gruppo dello staff."
@@ -54,14 +51,9 @@
       channel_cannot_be_archived: "Il canale non può essere archiviato in questo momento, deve essere chiuso o aperto per l'archiviazione."
       duplicate_message: "Hai pubblicato un messaggio identico troppo di recente."
       delete_channel_failed: "Eliminazione del canale non riuscita, riprova."
-<<<<<<< HEAD
-      minimum_length_not_met: "Il messaggio è troppo breve, deve contenere almeno %{minimum} caratteri."
-      message_too_long: "Il messaggio è troppo lungo. I messaggi devono contenere al massimo %{maximum} caratteri."
-=======
       message_too_long:
         one: "Il messaggio è troppo lungo. I messaggi devono contenere al massimo %{count} caratteri."
         other: "Il messaggio è troppo lungo. I messaggi devono contenere al massimo %{count} caratteri."
->>>>>>> 3d554aa1
       max_reactions_limit_reached: "Non sono consentite nuove reazioni su questo messaggio."
       message_move_invalid_channel: "I canali di origine e di destinazione devono essere canali pubblici."
       message_move_no_messages_found: "Nessun messaggio è stato trovato con gli ID messaggio forniti."
