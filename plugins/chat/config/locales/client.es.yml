# WARNING: Never edit this file.
# It will be overwritten when translations are pulled from Crowdin.
#
# To work with us on translations, join this project:
# https://translate.discourse.org/

es:
  admin_js:
    admin:
      site_settings:
        categories:
          chat: Chat
  js:
    admin:
      site_settings:
        chat_separate_sidebar_mode:
          always: "Siempre"
          fullscreen: "Cuando el chat está en pantalla completa"
          never: "Nunca"
      logs:
        staff_actions:
          actions:
            chat_channel_status_change: "Se ha cambiado el estado del canal de chat"
            chat_channel_delete: "Canal de chat eliminado"
            chat_auto_remove_membership: "Las afiliaciones se eliminan automáticamente de los canales"
      api:
        scopes:
          descriptions:
            chat:
              create_message: "Crea un mensaje de chat en un canal especificado."
      web_hooks:
        chat_event:
          group_name: "Eventos de chat"
          chat_message_created: "Se ha creado el mensaje"
          chat_message_edited: "Se ha editado el mensaje"
          chat_message_trashed: "Se ha borrado el mensaje"
          chat_message_restored: "Se ha restablecido el mensaje"
    about:
      chat_messages_count: "Mensajes de chat"
      chat_channels_count: "Canales de chat"
      chat_users_count: "Usuarios del chat"
    chat:
      text_copied: Texto copiado en el portapapeles
      link_copied: Enlace copiado en el portapapeles
      back_to_forum: "Foro"
      deleted_chat_username: eliminado
      dates:
        yesterday: "Ayer"
        time_tiny: "h:mm"
      all_loaded: "Mostrando todos los mensajes"
      already_enabled: "El chat ya está activado en este tema. Actualiza."
      disabled_for_topic: "El chat está desactivado en este tema."
      bot: "bot"
      create: "Crear"
      cancel: "Cancelar"
      cancel_reply: "Cancelar respuesta"
      chat_channels: "Canales"
      browse_all_channels: "Examinar todos los canales"
      see_in: "Ver en"
      move_to_channel:
        title: "Mover los mensajes al canal"
        instructions:
          one: "Estás moviendo <strong>%{count}</strong> mensaje. Selecciona un canal de destino. Se creará un mensaje de marcador de posición en el canal <strong>%{channelTitle}</strong> para indicar que este mensaje se ha movido. Ten en cuenta que las cadenas de respuesta no se conservarán en el nuevo canal, y los mensajes del canal antiguo ya no aparecerán como respuesta a ningún mensaje movido."
          other: "Estás moviendo <strong>%{count}</strong> mensajes. Selecciona un canal de destino. Se creará un mensaje de marcador de posición en el canal <strong>%{channelTitle}</strong> para indicar que se han movido estos mensajes. Ten en cuenta que las cadenas de respuesta no se conservarán en el nuevo canal, y los mensajes del canal antiguo ya no aparecerán como respuesta a los mensajes movidos."
        confirm_move: "Mover mensajes"
      delete_messages:
        confirm:
          one: "¿Seguro que quieres eliminar este mensaje?"
          other: "¿Seguro que quieres eliminar estos %{count} mensajes?"
      channel_settings:
        title: "Ajustes del canal"
        edit: "Editar"
        add: "Añadir"
        close_channel: "Cerrar canal"
        open_channel: "Abrir canal"
        archive_channel: "Archivar canal"
        delete_channel: "Eliminar canal"
        join_channel: "Unirse al canal"
        leave_channel: "Abandonar canal"
        leave_groupchat_info: "Al abandonar este chat de grupo, dejarás de tener acceso al mismo y no recibirás notificaciones relacionadas con él. Para volver a unirte, deberás ser invitado de nuevo por un miembro del chat de grupo."
        join: "Unirse"
        leave: "Abandonar"
        save_label:
          mute_channel: "Preferencia de silencio de canal guardada"
          desktop_notification: "Preferencia de notificación de escritorio guardada"
          mobile_notification: "Preferencia de notificación móvil guardada"
      channel_archive:
        title: "Archivar canal"
        instructions: "<p>Archivar un canal lo pone en modo de solo lectura y mueve todos los mensajes del canal a un tema nuevo o existente. No se pueden enviar mensajes nuevos y no se pueden editar ni eliminar mensajes existentes.</p><p>¿Seguro que desea archivar el canal <strong>%{channelTitle}</strong> ?</p>"
        process_started: "El proceso de archivado ha comenzado. Este modal se cerrará en breve, y recibirás un mensaje personal cuando el proceso de archivo haya finalizado."
        retry: "Reintentar"
      channel_open:
        title: "Abrir canal"
        instructions: "Reabre el canal, todos los usuarios podrán enviar mensajes y editar los existentes."
      channel_close:
        title: "Cerrar canal"
        instructions: "El cierre del canal impide que los usuarios que no son del personal envíen nuevos mensajes o editen los existentes. ¿Seguro que quieres cerrar este canal?"
      channel_delete:
        title: "Eliminar canal"
        instructions: "<p>Elimina el canal <strong>%{name}</strong> y el historial de chat. Todos los mensajes y datos relacionados, como reacciones y subidas, se eliminarán permanentemente. Si quieres conservar el historial del canal y darlo de baja, tal vez quieras archivar el canal en su lugar.</p> <p>¿Seguro que quieres <strong>eliminar permanentemente</strong> el canal? Para confirmar, escribe el nombre del canal en la casilla de abajo.</p>"
        confirm: "Comprendo las consecuencias, eliminar el canal"
        confirm_channel_name: "Introduce el nombre del canal"
        process_started: "Se ha iniciado el proceso de eliminación del canal. Este modal se cerrará en breve, ya no verás el canal eliminado en ninguna parte."
      channels_list_popup:
        browse: "Examinar canales"
        create: "Nuevo canal"
      close: "Cerrar"
      remove: "Eliminar"
      collapse: "Contraer contenedor del chat"
      expand: "Ampliar el cajón de chat"
      confirm_flag: "¿Seguro que quieres denunciar el mensaje de %{username}?"
      deleted:
        one: "Se eliminó un mensaje. [view]"
        other: "Se han eliminado %{count} mensajes. [ver todos]"
      hidden: "Se ha ocultado un mensaje. [ver]"
      delete: "Eliminar"
      edited: "editado"
      muted: "silenciado"
      joined: "se unió"
      empty_state:
        direct_message_cta: "Iniciar un chat personal"
        direct_message: "También puedes iniciar un chat personal con uno o más usuarios."
        title: "No se han encontrado canales"
        my_threads: "Aún no tienes ningún tema. Los temas en los que participes se mostrarán aquí."
      email_frequency:
        description: "Solo te enviaremos un correo electrónico si no te hemos visto en los últimos 15 minutos."
        never: "Nunca"
        title: "Notificaciones por correo electrónico"
        when_away: "Solo cuando estés ausente"
      header_indicator_preference:
        title: "Mostrar indicador de actividad en el encabezado"
        all_new: "Todos los mensajes nuevos"
        dm_and_mentions: "Mensajes directos y menciones"
        only_mentions: "Solo menciones"
        never: "Nunca"
      separate_sidebar_mode:
        title: "Mostrar modos separados en la barra lateral para el foro y el chat"
      enable: "Activar chat"
      flag: "Denunciar"
      emoji: "Insertar emoji"
      flagged: "Este mensaje ha sido denunciado y se someterá a revisión"
      invalid_access: "No tienes acceso para ver este canal de chat"
      invitation_notification: "<span>%{username}</span> <span>te ha invitado a unirte a un canal de chat</span>"
      in_reply_to: "En respuesta a"
      heading: "Chat"
      join: "Unirse"
      last_visit: "última visita"
      mention_warning:
        invitations_sent:
          one: "Invitación enviada"
          other: "Invitaciones enviadas"
        invite: "Invitar al canal"
        channel_wide_mentions_disallowed: "Las menciones @aquí y @todos están desactivadas en este canal."
        groups:
          header:
            some: "Algunos usuarios no serán notificados"
            all: "No se notificará a nadie"
          unreachable_1: "@%{group} no permite menciones."
          unreachable_2: "@%{group1} y @%{group2} no permiten menciones."
          unreachable_multiple:
            one: "@%{group} y otro grupo no permiten menciones."
            other: "@%{group} y otros %{count} grupos no permiten menciones."
          too_many_members_MF: |
            { groupCount, plural,
                 =1 {
                      { isAdmin, select,
                        true {
                          { notificationLimit, plural,
                              one {Mencionar a @{group1} excede el <a href="{siteSettingUrl}" target="_blank">límite de notificaciones</a> de # usuario.}
                              other {Mencionar a @{group1} excede el <a href="{siteSettingUrl}" target="_blank">límite de notificaciones</a> de # usuarios.}
                          }
                        }
                        false {
                          { notificationLimit, plural,
                              one {Mencionar a @{group1} excede el límite de notificación de # usuario.}
                              other {Mencionar a @{group1} excede el límite de notificación de # usuarios.}
                          }
                        }
                        other {}
                      }
                    }
                 =2 {
                      { isAdmin, select,
                        true {
                          { notificationLimit, plural,
                              one {Mencionar a @{group1} y @{group2} excede el <a href="{siteSettingUrl}" target="_blank">límite de notificación</a> de # usuario.}
                            other {Mencionar a @{group1} y @{group2} excede el <a href="{siteSettingUrl}" target="_blank">límite de notificación</a> de # usuarios.}
                          }
                        }
                        false {
                          { notificationLimit, plural,
                              one {Mencionar a @{group1} y @{group2} excede el límite de notificación de # usuario.}
                            other {Mencionar a @{group1} y @{group2} excede el límite de notificación de # usuarios.}
                          }
                        }
                        other {}
                      }
                    }
              other {
                      { isAdmin, select,
                        true {
                          { notificationLimit, plural,
                              one {Mencionar a estos {groupCount} grupos excede el <a href="{siteSettingUrl}" target="_blank">límite de notificación</a> de # usuario.}
                            other {Mencionar a estos {groupCount} grupos excede el <a href="{siteSettingUrl}" target="_blank">límite de notificación</a> de # usuarios.}
                          }
                        }
                        false {
                          { notificationLimit, plural,
                              one {Mencionar a estos {groupCount} grupos excede el límite de notificación de # usuario.}
                            other {Mencionar a estos {groupCount} grupos excede el límite de notificación de # usuarios.}
                          }
                        }
                        other {}
                      }
                    }
            }
        too_many_mentions:
          one: "Este mensaje supera el límite de notificaciones de %{count} mención."
          other: "Este mensaje supera el límite de notificaciones de %{count} menciones."
        too_many_mentions_admin:
          one: 'Este mensaje supera el <a href="%{siteSettingUrl}" target="_blank">límite de notificaciones</a> de %{count} mención.'
          other: 'Este mensaje supera el <a href="%{siteSettingUrl}" target="_blank">límite de notificaciones</a> de %{count} menciones.'
      aria_roles:
        header: "Encabezado del chat"
        composer: "Compositor del chat"
        channels_list: "Lista de canales de chat"
<<<<<<< HEAD
      no_direct_message_channels: "No te has unido a ningún canal de mensajes directos."
      no_public_channels: "No te has unido a ningún canal."
=======
      no_direct_message_channels: "No te has unido a ningún mensaje directo, ¡todavía!"
      no_direct_message_channels_cta: "Inicia una conversación"
      no_public_channels: "Aún no te has unido a ningún canal."
      no_public_channels_cta: "Examinar canales"
>>>>>>> f4cbf025
      kicked_from_channel: "Ya no puedes acceder a este canal."
      only_chat_push_notifications:
        title: "Enviar solo notificaciones de chat"
        description: "Bloquear el envío de todas las notificaciones que no sean de chat"
      ignore_channel_wide_mention:
        title: "Ignorar las menciones de todo el canal"
        description: "No enviar notificaciones para las menciones de todo el canal (@here y @all)"
      show_thread_title_prompts:
        title: "Mostrar indicaciones para el título del hilo"
        description: "Mostrar indicaciones para establecer un título para los hilos nuevos"
      open: "Abrir chat"
      open_full_page: "Abrir chat en pantalla completa"
      close_full_page: "Cerrar el chat a pantalla completa"
      open_message: "Abrir mensaje en el chat"
      placeholder_self: "Anota algo"
      placeholder_channel: "Chat en %{channelName}"
      placeholder_thread: "Chatear en el hilo"
      placeholder_users: "Chatear con %{commaSeparatedNames}"
      placeholder_new_message_disallowed:
        archived: "El canal está archivado, no puedes enviar nuevos mensajes en este momento."
        closed: "El canal está cerrado, no puedes enviar nuevos mensajes en este momento."
        read_only: "El canal es de solo lectura, no puedes enviar nuevos mensajes en este momento."
      placeholder_silenced: "No puedes enviar mensajes en este momento."
      remove_upload: "Eliminar archivo"
      react: "Reaccionar con emojis"
      reply: "Responder"
      edit: "Editar"
      copy_link: "Copiar enlace"
      copy_text: "Copiar texto"
      rebake_message: "Reconstruir HTML"
      message_too_long: "El mensaje es demasiado largo, los mensajes deben tener un máximo de %{count} caracteres."
      retry_staged_message:
        title: "Error de red"
        action: "¿Enviar de nuevo?"
      unreliable_network: "La red no es fiable, el envío de mensajes y el guardado de borradores pueden no funcionar"
      bookmark_message: "Marcador"
      bookmark_message_edit: "Editar marcador"
      restore: "Restaurar mensaje eliminado"
      save: "Guardar"
      select: "Seleccionar"
      return_to_list: "Volver a la lista de canales"
      return_to_channel: "Volver al canal"
      return_to_threads_list: "Volver a la lista de hilos"
      unread_threads_count:
        one: "Tienes %{count} discusión sin leer"
        other: "Tienes %{count} discusiones sin leer"
      scroll_to_bottom: "Desplazar hacia abajo"
      scroll_to_new_messages: "Ver nuevos mensajes"
      sound:
        title: "Sonido de notificación de chat de escritorio"
      sounds:
        none: "Ninguno"
        bell: "Campana"
        ding: "Timbre"
      title: "chat"
      title_capitalized: "Chat"
      upload: "Adjuntar un archivo"
      upload_to_channel: "Subir a %{title}"
      upload_to_thread: "Subir al hilo"
      uploaded_files:
        one: "%{count} archivo"
        other: "%{count} archivos"
      you_flagged: "Has denunciado este mensaje"
      exit: "atrás"
      channel_status:
        read_only_header: "El canal es de solo lectura"
        read_only: "Solo lectura"
        archived_header: "El canal está archivado"
        archived: "Archivado"
        archive_failed: "Error al archivar el canal. Se han archivado %{completed}/%{total} mensajes. Se ha creado <a target=\"_blank\" href=\"%{topic_url}\">el tema de destino</a>. Pulsa reintentar para intentar completar el archivo."
        archive_failed_no_topic: "Error al archivar el canal. Se han archivado %{completed}/%{total} mensajes, no se ha creado el tema de destino. Pulsa reintentar para intentar completar el archivo."
        archive_completed: "Ver <a target=\"_blank\" href=\"%{topic_url}\">el tema del archivo</a>"
        closed_header: "El canal está cerrado"
        closed: "Cerrado"
        open_header: "El canal está abierto"
        open: "Abierto"
      browse:
        back: "Atrás"
        title: Canales
        filter_all: Todos
        filter_open: Abierto
        filter_closed: Cerrado
        filter_archived: Archivado
        filter_input_placeholder: Buscar canal por nombre
      chat_message_separator:
        today: Hoy
        yesterday: Ayer
      members_view:
        filter_placeholder: Buscar miembros
        add_member: Añadir miembro
        back_to_settings: "Volver a los ajustes"
      about_view:
        associated_topic: Tema vinculado
        associated_category: Categoría vinculada
        title: Título
        name: Nombre
        description: Descripción
      channel_info:
        back_to_all_channels: "Todos los canales"
        back_to_channel: "Atrás"
        tabs:
          members: Miembros
          settings: Ajustes
      new_message_modal:
        title: Enviar mensaje
        add_user_long: <kbd>mayúsculas + clic</kbd> o <kbd>mayúsculas + intro</kbd><span>Añadir @%{username}</span>
        add_user_short: <span>Añadir usuario</span>
        open_channel: <span>Abrir canal</span>
        default_search_placeholder: "#un-canal, @alguien o lo que sea"
        default_channel_search_placeholder: "#un-canal"
        default_user_search_placeholder: "@alguien"
        user_search_placeholder: "...añadir más miembros"
        disabled_user: "ha desactivado el chat"
        no_items: "No hay elementos"
        create_group_placeholder: "Nombre del chat de grupo (opcional)"
        participants_counter: "%{selection_count}/%{max} participantes"
        new_group_chat: "Nuevo chat de grupo"
        filter: "Filtro"
        cant_add_more_members: "Número máximo de miembros alcanzado"
        create_new_group_chat: "Crear chat de grupo"
        group_with_too_many_members: "tiene demasiados miembros (%{membersCount})"
      channel_edit_name_slug_modal:
        title: Editar canal
        input_placeholder: Añadir un nombre
        slug_description: Se utiliza un slug del canal en la URL en lugar del nombre del canal
        name: Nombre del canal
        slug: Slug del canal (opcional)
      channel_edit_description_modal:
        title: Editar descripción
        input_placeholder: Añade una descripción
        description: Cuéntale a la gente de qué se trata este canal
      direct_message_creator:
        add_to_channel: "Añadir al canal"
        title: Nuevo mensaje
        prefix: "Para:"
        no_results: No hay resultados
        selected_user_title: "Deseleccionar %{username}"
        group_name: "Nombre del chat de grupo (opcional)"
        members_counter:
          one: "%{count}/%{max} miembro"
          other: "%{count}/%{max} miembros"
      channel:
        no_memberships: Este canal no tiene miembros
        no_memberships_found: No se ha encontrado ningún miembro
        memberships_count:
          one: "%{count} miembro"
          other: "%{count} miembros"
      create_channel:
        threading:
          label: "Activar el hilado"
        auto_join_users:
          public_category_warning: "%{category} es una categoría pública. ¿Añadir automáticamente a este canal a todos los usuarios activos recientemente?"
          warning_1_group:
            one: "¿Añadir automáticamente %{count} usuario de %{group}?"
            other: "¿Añadir automáticamente %{count} usuarios de %{group}?"
          warning_2_groups:
            one: "¿Añadir automáticamente %{count} usuario de %{group1} y %{group2}?"
            other: "¿Añadir automáticamente %{count} usuarios de %{group1} y %{group2}?"
          warning_multiple_groups_MF: |
            { groupCount, plural,
                one {
                      { userCount, plural,
                          one {¿Añadir automáticamente {userCount} usuario de {groupName} y otro grupo?}
                        other {¿Añadir automáticamente {userCount} usuarios de {groupName} y otro grupo?}
                      }
                    }
              other {
                      { userCount, plural,
                          one {¿Añadir automáticamente {userCount} usuario de {groupName} y otros grupos?}
                        other {¿Añadir automáticamente {userCount} usuarios de {groupName} y otros grupos?}
                      }
                    }
            }
        choose_category:
          label: "Elige una categoría"
          none: "selecciona una..."
          default_hint: Administra el acceso visitando la <a href=%{link} target="_blank">%{category} configuración de seguridad</a>
          hint_1_group: 'Los usuarios de %{group} tendrán acceso a este canal según la <a href="%{settingLink}" target="_blank">configuración de seguridad</a>'
          hint_2_groups: 'Los usuarios de %{group1} y %{group2} tendrán acceso a este canal según la <a href="%{settingLink}" target="_blank">configuración de seguridad</a>.'
          hint_multiple_groups:
            one: 'Los usuarios de %{group} y otro grupo tendrán acceso a este canal según la <a href="%{settingLink}" target="_blank">configuración de seguridad</a>'
            other: 'Los usuarios de %{group} y otros %{count} grupos tendrán acceso a este canal según la <a href="%{settingLink}" target="_blank">configuración de seguridad</a>'
        create: "Crear canal"
        description: "Descripción (opcional)"
        name: "Nombre del canal"
        slug: "Slug del canal (opcional)"
        title: "Nuevo canal"
        type: "Tipo"
        types:
          category: "Categoría"
          topic: "Tema"
      reviewable:
        type: "Mensaje de chat"
      reactions:
        only_you: "<span>Reaccionaste con </span>:%{emoji}:"
        you_and_single_user: "<span>Tú y %{username} reaccionasteis con </span>:%{emoji}:"
        you_and_multiple_users: "<span>Tú, %{commaSeparatedUsernames} y %{username} reaccionasteis con </span>:%{emoji}:"
        you_multiple_users_and_more:
          one: "<span>Tú, %{commaSeparatedUsernames} y otro reaccionasteis con </span>:%{emoji}:"
          other: "<span>Tú, %{commaSeparatedUsernames} y %{count} otros reaccionasteis con </span>:%{emoji}:"
        single_user: "<span>%{username} reaccionó con </span>:%{emoji}:"
        multiple_users: "<span>%{commaSeparatedUsernames} y %{username} reaccionaron con </span>:%{emoji}:"
        multiple_users_and_more:
          one: "<span>%{commaSeparatedUsernames} y otro reaccionaron con </span>:%{emoji}:"
          other: "<span>%{commaSeparatedUsernames} y %{count} otros reaccionaron con </span>:%{emoji}:"
      composer:
        toggle_toolbar: "Alternar barra de herramientas"
        italic_text: "texto enfatizado"
        bold_text: "texto fuerte"
        code_text: "texto del código"
        send: "Enviar"
      quote:
        original_channel: 'Enviado originalmente en <a href="%{channelLink}">%{channel}</a>'
        copy_success: "Cita del chat copiada en el portapapeles"
        default_thread_title: "Hilo"
      notification_levels:
        never: "Nunca"
        mention: "Solo para menciones"
        always: "Para toda actividad"
      settings:
        channel_wide_mentions_label: "Permitir menciones @all y @here"
        channel_wide_mentions_description: "Permite a los usuarios notificar a todos los miembros de #%{channel} con @all o solo a los que estén activos en ese momento con @here"
        channel_threading_label: "Hilado"
        channel_threading_description: "Cuando se activa el hilado, las respuestas a un mensaje de chat crearán una conversación separada, que existirá junto al canal principal."
        auto_join_users_label: "Añadir usuarios automáticamente"
        auto_join_users_info: "Comprueba cada hora qué usuarios han estado activos en los últimos 3 meses. Añádelos a este canal si tienen acceso a la categoría %{category}."
        auto_join_users_info_no_category: "Comprueba cada hora qué usuarios han estado activos en los últimos 3 meses. Añádelos a este canal si tienen acceso a la categoría seleccionada."
        auto_join_users_warning: "Todos los usuarios que no sean miembros de este canal y tengan acceso a la categoría %{category} se unirán. ¿Estás seguro/a?"
        desktop_notification_level: "Notificaciones de escritorio"
        follow: "Unirse"
        followed: "Se unió"
        mobile_notification_level: "Notificaciones móviles"
        mute: "Silenciar canal"
        threading_enabled: "Activado"
        threading_disabled: "Desactivado"
        muted_on: "Activado"
        muted_off: "Desactivado"
        notifications: "Notificaciones"
        preview: "Vista previa"
        save: "Guardar"
        saved: "Guardado"
        unfollow: "Abandonar"
        admin_title: "Administrador"
        settings_title: "Ajustes"
        info_title: "Información del canal"
        category_label: "Categoría"
        history_label: "Historial"
        members_label: "Miembros"
      admin:
        title: "Chat"
        export_messages:
          title: "Exportar mensajes de chat"
          description: "Esto exporta todos los mensajes de todos los canales."
          create_export: "Crear exportación"
          export_has_started: "La exportación ha comenzado. Recibirás un MP cuando esté lista."
      my_threads:
        title: Mis hilos
        aria_label: "Cambiar a mi lista de hilos"
      direct_messages:
        title: "MDs"
        aria_label: "Cambiar a mensajes directos"
        new: "Crear un chat personal"
        create: "Ir"
        leave: "Abandonar este chat personal"
        close: "Cerrar este chat personal"
        cannot_create: "Lo sentimos, no puedes enviar mensajes directos."
      channel_list:
        title: "Canales"
        aria_label: "Cambiar a la lista de canales"
      incoming_webhooks:
        back: "Atrás"
        channel_placeholder: "Selecciona un canal"
        confirm_destroy: "¿Seguro que quieres eliminar este webhook entrante? Esto no se puede deshacer."
        current_emoji: "Emoji actual"
        description: "Descripción"
        delete: "Eliminar"
        emoji: "Emoji"
        emoji_instructions: "Se usará el avatar del sistema si el emoji se deja en blanco."
        name: "Nombre"
        name_placeholder: "nombre..."
        new: "Nuevo webhook entrante"
        none: "No se crearon webhooks entrantes existentes."
        no_emoji: "No hay ningún emoji seleccionado"
        post_to: "Publicar en"
        reset_emoji: "Restablecer emoji"
        save: "Guardar"
        edit: "Editar"
        select_emoji: "Elegir emoji"
        system: "sistema"
        title: "Webhooks entrantes"
        url: "URL"
        url_instructions: "Esta URL contiene un valor secreto: mantenlo seguro."
        username: "Nombre de usuario"
        username_instructions: "Nombre de usuario del bot que publica en el canal. El valor predeterminado es «sistema» cuando se deja en blanco."
        instructions: "Los webhooks entrantes pueden utilizarse por sistemas externos para publicar mensajes en un canal de chat designado como usuario del bot a través del punto final <code>/hooks/:key</code>. La carga útil consiste en un único parámetro <code>texto</code>, que está limitado a 2000 caracteres.<br><br> También admitimos parámetros <code>texto</code> limitados con formato Slack, extrayendo enlaces y menciones basados en el formato en <a href=\"https://api.slack.com/reference/surfaces/formatting\">https://api.slack.com/reference/surfaces/formatting</a>, pero para ello debe utilizarse el punto final <code>/hooks/:key/slack</code>."
      selection:
        cancel: "Cancelar"
        quote_selection: "Cita en el Tema"
        copy: "Copiar"
        delete: "Eliminar (%{selectionCount}/%{totalCount})"
        move_selection_to_channel: "Mover al canal"
        error: "Se ha producido un error al mover los mensajes de chat"
        title: "Mover chat a tema"
        new_topic:
          title: "Mover a nuevo tema"
          instructions:
            one: "Estás a punto de crear un nuevo tema y rellenarlo con el mensaje de chat que has seleccionado."
            other: "Estás a punto de crear un nuevo tema y rellenarlo con los <b>%{count}</b> mensajes de chat que has seleccionado."
          instructions_channel_archive: "Vas a crear un nuevo tema y archivar en él los mensajes del canal."
        existing_topic:
          title: "Mover a un tema existente"
          instructions:
            one: "Elige el tema al que quieres mover ese mensaje de chat."
            other: "Elige el tema al que quieres mover esos <b>%{count}</b> mensajes de chat."
          instructions_channel_archive: "Elige el tema en el que quieres archivar los mensajes del canal."
        new_message:
          title: "Mover a mensaje nuevo"
          instructions:
            one: "Estás a punto de crear un nuevo mensaje y rellenarlo con el mensaje de chat que has seleccionado."
            other: "Estás a punto de crear un nuevo mensaje y rellenarlo con los <b>%{count}</b> mensajes de chat que has seleccionado."
      replying_indicator:
        single_user: "%{username} está escribiendo"
        multiple_users: "%{commaSeparatedUsernames} y %{lastUsername} están escribiendo"
        many_users:
          one: "%{commaSeparatedUsernames} y %{count} más está escribiendo"
          other: "%{commaSeparatedUsernames} y %{count} más están escribiendo"
      retention_reminders:
        indefinitely_short: "indefinidamente"
        indefinitely_long: "Se han configurado los ajustes del chat para que conserve los mensajes del canal indefinidamente."
        short:
          one: "%{count} día"
          other: "%{count} días"
        long:
          one: "Se han configurado los ajustes del chat para que conserve los mensajes del canal durante %{count} día."
          other: "Se han configurado los ajustes del chat para que conserve los mensajes del canal durante %{count} días."
      flags:
        off_topic: "Este mensaje no es relevante para la discusión actual, tal y como se define en el título del canal, y probablemente debería moverse a otro lugar."
        inappropriate: "Este mensaje tiene un contenido que una persona razonable consideraría ofensivo, abusivo o que viola las <a href=\"%{basePath}/guidelines\">directrices de nuestra comunidad</a>."
        illegal: "Esta publicación requiere la atención del personal porque creo que contiene contenido ilegal."
        spam: "Este mensaje es un anuncio o vandalismo. No es útil ni relevante para el canal actual."
        notify_user: "Quiero hablar con esta persona directa y personalmente sobre su mensaje."
        notify_moderators: "Este mensaje requiere la atención del personal por otra razón no mencionada anteriormente."
      flagging:
        action: "Denunciar mensaje"
      emoji_picker:
        favorites: "De uso frecuente"
        smileys_&_emotion: "Sonrisas y emociones"
        objects: "Objetos"
        people_&_body: "Personas y cuerpo"
        travel_&_places: "Viajes y lugares"
        animals_&_nature: "Animales y naturaleza"
        food_&_drink: "Comida y bebida"
        activities: "Actividades"
        flags: "Denuncias"
        symbols: "Símbolos"
        search_placeholder: "Busca por nombre de emoji y alias..."
        no_results: "No hay resultados"
      thread:
        title: "Título"
        view_thread: Ver hilo
        replies:
          one: "%{count} respuesta"
          other: "%{count} respuestas"
        label: Hilo
        close: "Cerrar hilo"
        original_message:
          started_by: "Iniciado por"
        settings: "Ajustes"
        last_reply: "última respuesta"
        notifications:
          regular:
            title: "Normal"
            description: "Recibirás una notificación si alguien menciona tu @nombre en este hilo."
          tracking:
            title: "En seguimiento"
            description: "Se mostrará un recuento de las nuevas respuestas de este hilo en la lista de hilos y en el canal. Se te notificará si alguien menciona tu @nombre en este hilo."
        participants_other_count:
          one: "+%{count}"
          other: "+%{count}"
      thread_title_toast:
        title: "Establecer un título de hilo"
        message: "Ayuda a otros a descubrir esta conversación."
        dismiss_action: "No volver a mostrar"
        primary_action: "Establecer título"
      thread_title_modal:
        title: "Establecer título de hilo"
        input_placeholder: "Dile a los demás de qué va esta conversación..."
        discourse_ai:
          title: "Generar títulos de hilos automáticamente"
          description: "Consulte %{url} para obtener más información sobre esta y otras mejoras en su experiencia de Discourse."
      threads:
        open: "Hilo abierto"
        list: "Hilos"
        none: "No participas en ningún hilo de este canal."
      draft_channel_screen:
        header: "Nuevo mensaje"
        cancel: "Cancelar"
    notifications:
      chat_invitation: "te invitó a unirte a un canal de chat"
      chat_invitation_html: "<span>%{username}</span> <span>te ha invitado a unirte a un canal de chat</span>"
      chat_quoted: "<span>%{username}</span> %{description}"
      popup:
        chat_mention:
          direct: 'te ha mencionado en «%{channel}»'
          direct_html: '<span>%{username}</span> <span>te mencionó en «%{channel}»</span>'
          other_plain: 'mencionó a %{identifier} en «%{channel}»'
          other_html: '<span>%{username}</span> <span>mencionó a %{identifier} en «%{channel}»</span>'
        direct_message_chat_mention:
          direct: "te mencionó en el chat personal"
          direct_html: "<span>%{username}</span> <span>te mencionó en el chat personal</span>"
          other_plain: "mencionó a %{identifier} en el chat personal"
          other_html: "<span>%{username}</span> <span>mencionó a %{identifier} en el chat personal</span>"
        chat_message: "Nuevo mensaje de chat"
        chat_quoted: "%{username} citó tu mensaje de chat"
      titles:
        chat_mention: "Mención de chat"
        chat_invitation: "Invitación de chat"
        chat_quoted: "Chat citado"
    action_codes:
      chat:
        enabled: '%{who} habilitó el <button class="btn-link open-chat">chat</button> %{when}'
        disabled: "%{who} cerró el chat %{when}"
    discourse_automation:
      scriptables:
        send_chat_message:
          title: Enviar mensaje de chat
          fields:
            chat_channel_id:
              label: ID del canal de chat
            message:
              label: Mensaje
            sender:
              label: Remitente
              description: Valores predeterminados del sistema
    review:
      transcript:
        view: "Ver la transcripción de los mensajes anteriores"
      types:
        chat_reviewable_message:
          title: "Mensaje de chat denunciado"
        reviewable_chat_message:
          title: "Mensaje de chat denunciado"
          noun: "mensaje de chat"
    keyboard_shortcuts_help:
      chat:
        title: "Chat"
        keyboard_shortcuts:
          switch_channel_arrows: "%{shortcut} Cambiar de canal"
          open_quick_channel_selector: "%{shortcut} Abrir selector rápido de canales"
          open_insert_link_modal: "%{shortcut} Insertar hipervínculo (solo compositor)"
          composer_bold: "%{shortcut} Negrita (solo compositor)"
          composer_italic: "%{shortcut} Cursiva (solo compositor)"
          composer_code: "%{shortcut} Código (solo compositor)"
          drawer_open: "%{shortcut} Abrir el cajón del chat"
          drawer_close: "%{shortcut} Cerrar cajón del chat"
          mark_all_channels_read: "%{shortcut} Marcar todos los canales como leídos"
    topic_statuses:
      chat:
        help: "El chat está activado para este tema"
    user:
      allow_private_messages: "Permitir que otros usuarios me envíen mensajes personales y mensajes directos del chat"
      muted_users_instructions: "Suprime todas las notificaciones, mensajes personales y mensajes directos del chat de estos usuarios."
      allowed_pm_users_instructions: "Solo permitir mensajes personales o mensajes directos de estos usuarios."
      allow_private_messages_from_specific_users: "Permitir solo a determinados usuarios que me envíen mensajes personales o mensajes directos del chat"
      ignored_users_instructions: "Suprime todas las publicaciones, mensajes, notificaciones, mensajes personales y mensajes directos del chat de estos usuarios."
    user_menu:
      no_chat_notifications_title: "Todavía no tienes ninguna notificación del chat"
      no_chat_notifications_body: >
        Se te notificará en este panel cuando alguien te envíe un mensaje directo o te <b>@mencione</b> en el chat. También se enviarán notificaciones a tu correo electrónico cuando no te hayas conectado durante un tiempo. <br><br> Haz clic en el título de la parte superior de cualquier canal de chat para configurar las notificaciones que recibes en ese canal. Para más información, consulta tus <a href='%{preferencesUrl}'>preferencias de notificaciones</a>.
      tabs:
        chat_notifications: "Notificaciones de chat"
        chat_notifications_with_unread:
          one: "Notificaciones del chat: %{count} notificación no leída"
          other: "Notificaciones de chat: %{count} notificaciones no leídas"
    styleguide:
      sections:
        chat:
          title: Chat
    sidebar:
      panels:
        chat:
          label: "Chat"<|MERGE_RESOLUTION|>--- conflicted
+++ resolved
@@ -224,15 +224,10 @@
         header: "Encabezado del chat"
         composer: "Compositor del chat"
         channels_list: "Lista de canales de chat"
-<<<<<<< HEAD
-      no_direct_message_channels: "No te has unido a ningún canal de mensajes directos."
-      no_public_channels: "No te has unido a ningún canal."
-=======
       no_direct_message_channels: "No te has unido a ningún mensaje directo, ¡todavía!"
       no_direct_message_channels_cta: "Inicia una conversación"
       no_public_channels: "Aún no te has unido a ningún canal."
       no_public_channels_cta: "Examinar canales"
->>>>>>> f4cbf025
       kicked_from_channel: "Ya no puedes acceder a este canal."
       only_chat_push_notifications:
         title: "Enviar solo notificaciones de chat"
