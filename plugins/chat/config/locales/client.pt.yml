--- conflicted
+++ resolved
@@ -55,10 +55,6 @@
       close: "Fechar"
       collapse: "Colapsar gaveta de Chat"
       confirm_flag: "Tem certeza de que deseja sinalizar a mensagem de %{username}?"
-<<<<<<< HEAD
-      deleted: "Uma mensagem foi apagada. [view]"
-=======
->>>>>>> 3d554aa1
       hidden: "Uma mensagem foi ocultada. [view]"
       delete: "Eliminar"
       edited: "editado"
@@ -93,10 +89,6 @@
       restore: "Restaurar mensagem apagada"
       save: "Guardar"
       select: "Selecionar"
-<<<<<<< HEAD
-      silence: "Silenciar utilizador"
-=======
->>>>>>> 3d554aa1
       return_to_list: "Voltar à lista de canais"
       scroll_to_bottom: "Rolar até o final"
       scroll_to_new_messages: "Ver novas mensagens"
@@ -129,26 +121,16 @@
           about: Sobre
           members: Membros
           settings: Configurações
-<<<<<<< HEAD
-      channel_edit_name_modal:
-        title: Editar nome
-        input_placeholder: Adicionar um nome
-        description: Dê um breve nome descritivo ao seu canal
-=======
       new_message_modal:
         no_items: "Sem itens"
       channel_edit_name_slug_modal:
         input_placeholder: Adicionar um nome
         slug: Slug do canal (opcional)
->>>>>>> 3d554aa1
       direct_message_creator:
         title: Nova Mensagem
         prefix: "Para:"
       create_channel:
-<<<<<<< HEAD
-=======
         slug: "Slug do canal (opcional)"
->>>>>>> 3d554aa1
         title: "Novo canal"
         type: "Tipo"
         types:
