# WARNING: Never edit this file.
# It will be overwritten when translations are pulled from Crowdin.
#
# To work with us on translations, join this project:
# https://translate.discourse.org/

es:
  site_settings:
    chat_separate_sidebar_mode: "Mostrar modos separados en la barra lateral para el foro y el chat."
    chat_enabled: "Activar chat."
    enable_public_channels: "Activar canales públicos basados en categorías."
<<<<<<< HEAD
    chat_allowed_groups: "Los usuarios de estos grupos pueden chatear. Ten en cuenta que el personal siempre puede acceder al chat."
=======
    chat_allowed_groups: "Los usuarios de estos grupos pueden chatear. Tenga en cuenta que los administradores y moderadores siempre pueden acceder al chat."
>>>>>>> f4cbf025
    chat_channel_retention_days: "Los mensajes del chat en los canales regulares se conservarán durante este número de días. Poner a «0» para retener los mensajes para siempre."
    chat_dm_retention_days: "Los mensajes de chat en los canales de chat personales se conservarán durante este número de días. Ponlo en «0» para retener los mensajes para siempre."
    chat_auto_silence_duration: "Número de minutos que los usuarios serán silenciados cuando superen el límite de creación de mensajes de chat. Ponlo en «0» para desactivar el silenciamiento automático."
    chat_allowed_messages_for_trust_level_0: "Número de mensajes que los usuarios de nivel de confianza 0 pueden enviar en 30 segundos. Ponlo en «0» para desactivar el límite."
    chat_allowed_messages_for_other_trust_levels: "Número de mensajes que los usuarios con niveles de confianza 1-4 pueden enviar en 30 segundos. Ponlo en «0» para desactivar el límite."
    chat_silence_user_sensitivity: "La probabilidad de que un usuario denunciado en el chat sea silenciado automáticamente."
    chat_auto_silence_from_flags_duration: "Número de minutos que los usuarios serán silenciados cuando sean silenciados automáticamente debido a mensajes de chat denunciados."
    chat_default_channel_id: "El canal de chat que se abrirá por defecto cuando un usuario no tenga mensajes no leídos o menciones en otros canales."
    chat_duplicate_message_sensitivity: "La probabilidad de que un mensaje duplicado por el mismo remitente sea bloqueado en un corto periodo de tiempo. Número decimal entre 0 y 1,0, siendo 1,0 el ajuste más alto (bloquea los mensajes con más frecuencia en un periodo de tiempo más corto). Ponlo en «0» para permitir los mensajes duplicados."
    chat_minimum_message_length: "Número mínimo de caracteres para un mensaje de chat."
    chat_allow_uploads: "Permitir las subidas en los canales de chat públicos y en los canales de mensajes directos."
    chat_archive_destination_topic_status: "El estado que debe tener el tema de destino una vez completado el archivo de un canal. Esto solo se aplica cuando el tema de destino es un tema nuevo, no uno existente."
    default_emoji_reactions: "Reacciones emoji por defecto para los mensajes de chat. Añade hasta 5 emojis para una reacción rápida."
    direct_message_enabled_groups: "Permite a los usuarios de estos grupos crear Chats Personales de usuario a usuario. Nota: el personal siempre puede crear Chats Personales, y los usuarios podrán responder a los Chats Personales iniciados por los usuarios que tienen permiso para crearlos."
    chat_message_flag_allowed_groups: "Los usuarios de estos grupos pueden marcar los mensajes de chat. Tenga en cuenta que los administradores y moderadores siempre pueden marcar mensajes de chat."
    max_mentions_per_chat_message: "Número máximo de notificaciones de @name que un usuario puede usar en un mensaje de chat."
    chat_max_direct_message_users: "Los usuarios no pueden añadir más de este número de otros usuarios al crear un nuevo mensaje directo. Establece el valor 0 para permitir solo los mensajes a uno mismo. El personal está exento de este ajuste."
    chat_allow_archiving_channels: "Permitir al personal archivar mensajes en un tema al cerrar un canal."
    chat_editing_grace_period: "Durante (n) segundos después de enviar un chat, la edición no mostrará la etiqueta (editado) junto al mensaje de chat."
    chat_editing_grace_period_max_diff_low_trust: "Número máximo de cambios de caracteres permitidos en el periodo de gracia de edición del chat, si se cambian más se muestra la etiqueta (editado) mediante el mensaje de chat (nivel de confianza 0 y 1)."
    chat_editing_grace_period_max_diff_high_trust: "Número máximo de cambios de caracteres permitidos en el periodo de gracia de edición del chat, si se cambian más se muestra la etiqueta (editado) mediante el mensaje de chat (nivel de confianza 2 y superior)."
    chat_preferred_mobile_index: "Pestaña preferida al cargar/chatear en el móvil."
    errors:
      chat_default_channel: "El canal de chat por defecto debe ser un canal público."
      direct_message_enabled_groups_invalid: "Debes especificar al menos un grupo para esta configuración. Si no quieres que nadie, excepto el personal, envíe mensajes directos, elige el grupo del personal."
      chat_upload_not_allowed_secure_uploads: "Las subidas por chat no están permitidas cuando la configuración del sitio de subidas seguras está activada."
  system_messages:
    private_channel_title: "Canal %{id}"
    chat_channel_archive_complete:
      title: "Archivado del canal de chat completado"
      subject_template: "El archivado del canal de chat se ha completado con éxito"
      text_body_template: |
        El archivo del canal de chat %{channel_hashtag_or_name} se ha completado con éxito. Los mensajes se han copiado en el tema [%{topic_title}](%{topic_url}).
    chat_channel_archive_failed:
      title: "No se pudo archivar el canal"
      subject_template: "No se pudo archivar el canal"
      text_body_template: |
        Error al archivar el canal de chat %{channel_hashtag_or_name}. Se han archivado %{messages_archived} mensajes. Se han copiado mensajes parcialmente archivados en el tema [%{topic_title}](%{topic_url}). Visita el canal en %{channel_url} para volver a intentarlo.
    chat_channel_archive_failed_no_topic:
      title: "No se pudo archivar el canal"
      subject_template: "No se pudo archivar el canal"
      text_body_template: |
        Error al archivar el canal de chat %{channel_hashtag_or_name}. No se ha archivado ningún mensaje. El tema no se ha creado correctamente por los siguientes motivos:

          %{topic_validation_errors}

        Visita el canal en %{channel_url} para volver a intentarlo.
  chat:
    deleted_chat_username: eliminado
    errors:
      users_cant_be_added_to_channel: "No se pueden añadir usuarios a este canal."
      channel_exists_for_category: "Ya existe un canal para esta categoría y nombre"
      channel_new_message_disallowed:
        archived: "El canal está archivado, no se pueden enviar nuevos mensajes"
        closed: "El canal está cerrado, no se pueden enviar nuevos mensajes"
        read_only: "El canal es de solo lectura, no se pueden enviar nuevos mensajes"
      channel_modify_message_disallowed:
        archived: "El canal está archivado, no se pueden editar ni eliminar mensajes"
        closed: "El canal está cerrado, no se pueden editar ni eliminar mensajes"
        read_only: "El canal es de solo lectura, no se pueden editar ni eliminar mensajes"
      user_cannot_send_message: "No puedes enviar mensajes en este momento."
      rate_limit_exceeded: "Se ha superado el límite de mensajes de chat que se pueden enviar en 30 segundos"
      auto_silence_from_flags: "Mensaje de chat marcado con una puntuación lo suficientemente alta como para silenciar al usuario."
      channel_cannot_be_archived: "El canal no se puede archivar en este momento, debe estar cerrado o abierto para ser archivado."
      duplicate_message: "Tú también publicaste un mensaje idéntico hace poco."
      delete_channel_failed: "No se pudo eliminar el canal, inténtalo de nuevo."
      minimum_length_not_met:
        one: "El mensaje es demasiado corto, debe tener un mínimo de %{count} carácter."
        other: "El mensaje es demasiado corto, debe tener un mínimo de %{count} caracteres."
      message_too_long:
        one: "El mensaje es demasiado largo, los mensajes deben tener un máximo de %{count} carácter."
        other: "El mensaje es demasiado largo, los mensajes deben tener un máximo de %{count} caracteres."
      draft_too_long: "El borrador es demasiado largo."
      max_reactions_limit_reached: "No se permiten nuevas reacciones en este mensaje."
      message_move_invalid_channel: "El canal de origen y el de destino deben ser canales públicos."
      message_move_no_messages_found: "No se ha encontrado ningún mensaje con los identificadores de mensaje proporcionados."
      cant_update_direct_message_channel: "Las propiedades del canal de mensajes directos, como el nombre y la descripción, no se pueden actualizar."
      not_accepting_dms: "Lo siento, %{username} no acepta mensajes en este momento."
      actor_ignoring_target_user: "Estás ignorando a %{username}, por lo que no puedes enviarle mensajes."
      actor_muting_target_user: "Estás silenciando a %{username}, por lo que no puedes enviarle mensajes."
      actor_disallowed_dms: "Has elegido impedir que los usuarios te envíen mensajes privados y directos, por lo que no puedes crear nuevos mensajes directos."
      actor_preventing_target_user_from_dm: "Has elegido impedir que %{username} te envíe mensajes privados y directos, por lo que no puedes crear nuevos mensajes directos para ellos."
      user_cannot_send_direct_messages: "Lo sentimos, no puedes enviar mensajes directos."
      over_chat_max_direct_message_users_allow_self: "Solo puedes crear un mensaje directo contigo mismo."
      over_chat_max_direct_message_users:
        one: "No puedes crear un mensaje directo con más de %{count} usuario."
        other: "No puedes crear un mensaje directo con más de %{count} usuarios."
      original_message_not_found: "El antecesor del mensaje al que estás respondiendo no se encuentra o ha sido eliminado."
      thread_invalid_for_channel: "El hilo no forma parte del canal proporcionado."
      thread_does_not_match_parent: "El hilo no coincide con el mensaje principal."
      invalid_direct_message: "No tienes permiso para crear este mensaje directo."
    reviewables:
      message_already_handled: "Gracias, pero ya hemos revisado este mensaje y hemos determinado que no es necesario marcarlo de nuevo."
      actions:
        agree:
          title: "De acuerdo..."
        agree_and_keep_message:
          title: "Conservar mensaje"
          description: "Aceptar la denuncia y conservar el mensaje sin cambios."
        agree_and_keep_deleted:
          title: "Conservar el mensaje eliminado"
          description: "Aceptar la denuncia y dejar el mensaje eliminado."
        agree_and_suspend:
          title: "Suspender al usuario"
          description: "Aceptar la denuncia y suspender al usuario."
        agree_and_silence:
          title: "Silenciar al usuario"
          description: "Aceptar la denuncia y silenciar al usuario."
        agree_and_restore:
          title: "Restaurar mensaje"
          description: "Restaura el mensaje para que los usuarios puedan verlo."
        agree_and_delete:
          title: "Eliminar mensaje"
          description: "Elimina el mensaje para que los usuarios no puedan verlo."
        delete_and_agree:
          title: "Ignorar denuncia y eliminar mensaje"
          description: "Ignorar la denuncia eliminándola de la cola y eliminar el mensaje."
        disagree_and_restore:
          title: "No aceptar y restaurar el mensaje"
          description: "Restaura el mensaje para que todos los usuarios puedan verlo."
        disagree:
          title: "No estoy de acuerdo"
        ignore:
          title: "No hacer nada"
          description: "Ignora la denuncia eliminándola de la cola sin realizar ninguna acción."
      direct_messages:
        transcript_title: "Transcripción de los mensajes anteriores en %{channel_name}"
        transcript_body: "Para darte más contexto, incluimos una transcripción de los mensajes anteriores de esta conversación (hasta diez):\n\n%{transcript}"
    channel:
      users_invited_to_channel:
        one: "%{inviting_user} ha invitado a %{invited_users}."
        other: "%{inviting_user} ha invitado a %{invited_users}."
      archive:
        first_post_raw: "Este tema es un archivo del canal de chat de [%{channel_name}](%{channel_url})."
      messages_moved:
        one: "@%{acting_username} movió un mensaje al canal [%{channel_name}](%{first_moved_message_url})."
        other: "@%{acting_username} movió %{count} mensajes al canal [%{channel_name}](%{first_moved_message_url})."
      dm_title:
        single_user: "%{username}"
        multi_user: "%{comma_separated_usernames}"
        multi_user_truncated:
          one: "%{comma_separated_usernames} y %{count} más"
          other: "%{comma_separated_usernames} y otros %{count}"
    mention_warning:
      dismiss: "descartar"
      cannot_see: "%{first_identifier} no puede acceder a este canal y no ha sido notificado."
      cannot_see_multiple:
        one: "%{first_identifier} y otro usuario no pueden acceder a este canal y no fueron notificados."
        other: "%{first_identifier} y otros %{count} usuarios no pueden acceder a este canal y no fueron notificados."
      invitations_sent:
        one: "Invitación enviada"
        other: "Invitaciones enviadas"
      invite: "Invitar al canal"
      without_membership: "%{first_identifier} no se ha unido a este canal."
      without_membership_multiple:
        one: "%{first_identifier} y otro usuario no se han unido a este canal."
        other: "%{first_identifier} y otros %{count} usuarios no se han unido a este canal."
      group_mentions_disabled: "%{first_identifier} no permite menciones."
      group_mentions_disabled_multiple:
        one: "%{first_identifier} y otro grupo no permiten menciones."
        other: "%{first_identifier} y otros %{count} grupos no permiten menciones."
      global_mentions_disallowed: "Las menciones @aquí y @todos están desactivadas en este canal."
      too_many_members: "%{first_identifier} tiene demasiados miembros. No se notificó a nadie."
      too_many_members_multiple:
        one: "%{first_identifier} y otro grupo tienen demasiados miembros. No se ha notificado a nadie."
        other: "%{first_identifier} y otros %{count} grupos tienen demasiados miembros. No se ha notificado a nadie."
    category_channel:
      errors:
        slug_contains_non_ascii_chars: "contiene caracteres no ascii"
        is_already_in_use: "ya está en uso"
    bookmarkable:
      notification_title: "mensaje en %{channel_name}"
    personal_chat: "chat personal"
    onebox:
      inline_to_message: "Mensaje #%{message_id} de %{username} - #%{chat_channel}"
      inline_to_channel: "Chat #%{chat_channel}"
      inline_to_topic_channel: "Chat para el tema %{topic_title}"
      thread_title_connector: "en"
      x_members:
        one: "%{count} miembro"
        other: "%{count} miembros"
      and_x_others:
        one: "y %{count} otros"
        other: "y %{count} otros"
    transcript:
      default_thread_title: "Hilo"
      split_thread_range: "mensajes %{start} a %{end} de %{total}"
  discourse_push_notifications:
    popup:
      chat_mention:
        direct: '%{username} te mencionó en «%{channel}»'
        other_type: '%{username} mencionó a %{identifier} en «%{channel}»'
      direct_message_chat_mention:
        direct: "%{username} te mencionó en el chat personal"
        other_type: "%{username} mencionó a %{identifier} en el chat personal"
      new_chat_message: '%{username} envió un mensaje en «%{channel}»'
      new_direct_chat_message: "%{username} envió un mensaje en el chat personal"
  discourse_automation:
    scriptables:
      send_chat_message:
        title: Enviar mensaje de chat
  reviewable_score_types:
    needs_review:
      title: "Necesita revisión"
    notify_user:
      chat_pm_title: 'Tu mensaje de chat en «%{channel_name}»'
      chat_pm_body: "%{link}\n\n%{message}"
    notify_moderators:
      chat_pm_title: 'Un mensaje de chat en «%{channel_name}» requiere atención del personal'
      chat_pm_body: "%{link}\n\n%{message}"
  reviewables:
    reasons:
      chat_message_queued_by_staff: "Un miembro del personal cree que este mensaje de chat necesita revisión."
  user_notifications:
    chat_summary:
      deleted_user: "Usuario eliminado"
      description:
        one: "Tienes un nuevo mensaje de chat"
        other: "Tienes nuevos mensajes de chat"
      from: "%{site_name}"
      subject:
        private_email:
          one: "[%{site_name}] Nuevo mensaje"
          other: "[%{site_name}] Nuevos mensajes"
        chat_dm_1:
          one: "[%{site_name}] Nuevo mensaje de %{name}"
          other: "[%{site_name}] Nuevos mensajes de %{name}"
        chat_dm_2: "[%{site_name}] Nuevos mensajes de %{name_1} y %{name_2}"
        chat_dm_3_or_more: "[%{site_name}] Nuevos mensajes de %{name} y otros %{count}"
        chat_channel_1:
          one: "[%{site_name}] Nuevo mensaje en %{channel}"
          other: "[%{site_name}] Nuevos mensajes en %{channel}"
        chat_channel_2: "[%{site_name}] Nuevos mensajes en %{channel_1} y %{channel_2}"
        chat_channel_3_or_more: "[%{site_name}] Nuevos mensajes en %{channel} y otros %{count}"
        chat_channel_and_dm: "[%{site_name}] Nuevos mensajes en %{channel} y desde %{name}"
      unsubscribe: "Este resumen del chat se envía desde %{site_link} cuando estás fuera. Cambia tu %{email_preferences_link}, o %{unsubscribe_link} para darte de baja."
      unsubscribe_no_link: "Este resumen del chat se envía desde %{site_link} cuando estás fuera. Cambia tu %{email_preferences_link}."
      view_messages:
        one: "Ver mensaje"
        other: "Ver %{count} mensajes"
      view_more:
        one: "Ver %{count} mensaje más"
        other: "Ver %{count} mensajes más"
      your_chat_settings: "preferencia de la frecuencia del correo electrónico del chat"
  unsubscribe:
    chat_summary:
      select_title: "Establece la frecuencia de los correos electrónicos de resumen del chat:"
      never: Nunca
      when_away: Solo cuando estés ausente
  category:
    cannot_delete:
      has_chat_channels: "No se puede eliminar esta categoría porque tiene canales de chat."<|MERGE_RESOLUTION|>--- conflicted
+++ resolved
@@ -9,11 +9,7 @@
     chat_separate_sidebar_mode: "Mostrar modos separados en la barra lateral para el foro y el chat."
     chat_enabled: "Activar chat."
     enable_public_channels: "Activar canales públicos basados en categorías."
-<<<<<<< HEAD
-    chat_allowed_groups: "Los usuarios de estos grupos pueden chatear. Ten en cuenta que el personal siempre puede acceder al chat."
-=======
     chat_allowed_groups: "Los usuarios de estos grupos pueden chatear. Tenga en cuenta que los administradores y moderadores siempre pueden acceder al chat."
->>>>>>> f4cbf025
     chat_channel_retention_days: "Los mensajes del chat en los canales regulares se conservarán durante este número de días. Poner a «0» para retener los mensajes para siempre."
     chat_dm_retention_days: "Los mensajes de chat en los canales de chat personales se conservarán durante este número de días. Ponlo en «0» para retener los mensajes para siempre."
     chat_auto_silence_duration: "Número de minutos que los usuarios serán silenciados cuando superen el límite de creación de mensajes de chat. Ponlo en «0» para desactivar el silenciamiento automático."
