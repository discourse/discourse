--- conflicted
+++ resolved
@@ -13,10 +13,6 @@
   js:
     admin:
       site_settings:
-<<<<<<< HEAD
-        categories:
-          chat: Klepet
-=======
         chat_separate_sidebar_mode:
           always: "Vedno"
           fullscreen: "Ko je klepet v celozaslonskem načinu"
@@ -32,7 +28,6 @@
       chat_messages_count: "Sporočila klepeta"
       chat_channels_count: "Kanali klepeta"
       chat_users_count: "Uporabniki klepeta"
->>>>>>> b2b1e721
     chat:
       text_copied: Besedilo je bilo kopirano v odložišče
       link_copied: Povezava je bila kopirana v odložišče
@@ -149,10 +144,6 @@
         saved: "Shranjeno"
         unfollow: "Zapusti"
         admin_title: "Admin"
-<<<<<<< HEAD
-      admin:
-        title: "Klepet"
-=======
         settings_title: "Nastavitve"
         info_title: "Informacije o kanalu"
         category_label: "Kategorija"
@@ -164,7 +155,6 @@
           description: "To izvozi vsa sporočila iz vseh kanalov."
       direct_messages:
         close: "Zapri ta osebni klepet"
->>>>>>> b2b1e721
       incoming_webhooks:
         back: "Nazaj"
         description: "Opis"
@@ -226,25 +216,18 @@
           fields:
             message:
               label: Opozorilo
-<<<<<<< HEAD
-=======
     review:
       types:
         reviewable_chat_message:
           noun: "sporočilo klepeta"
->>>>>>> b2b1e721
     keyboard_shortcuts_help:
       chat:
         title: "Klepet"
     styleguide:
       sections:
         chat:
-<<<<<<< HEAD
-          title: Klepet
-=======
           title: Klepet
     sidebar:
       panels:
         chat:
-          label: "Klepet"
->>>>>>> b2b1e721
+          label: "Klepet"