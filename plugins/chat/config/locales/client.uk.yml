--- conflicted
+++ resolved
@@ -154,16 +154,6 @@
           many: "Останні %{count} годин"
           other: "Останні %{count} годин"
       mention_warning:
-<<<<<<< HEAD
-        dismiss: "відкласти"
-        cannot_see: "%{username} не має доступу до цього каналу і не отримав сповіщення."
-        cannot_see_multiple:
-          one: "%{username} і %{count} інший користувач не мають доступу до цього каналу та не отримали сповіщення."
-          few: "%{username} і %{count} інші користувачі не мають доступу до цього каналу та не отримали сповіщення."
-          many: "%{username} та %{count} інших користувачів не мають доступу до цього каналу та не отримали сповіщення."
-          other: "%{username} та %{count} інших користувачів не мають доступу до цього каналу та не отримали сповіщення."
-=======
->>>>>>> b2b1e721
         invitations_sent:
           one: "Запрошення надіслано"
           few: "Запрошення надіслані"
@@ -553,14 +543,6 @@
           description: "Це експортує всі повідомлення з усіх каналів."
           create_export: "Створити експорт"
           export_has_started: "Експорт почався. Ви отримаєте ПП коли він буде готовий."
-<<<<<<< HEAD
-      direct_messages:
-        title: "Особистий чат"
-        new: "Створити особистий чат"
-        create: "Створити"
-        leave: "Залишити цей особистий чат"
-        cannot_create: "На жаль, ви не можете надсилати прямі повідомлення."
-=======
       my_threads:
         title: Мої теми
         aria_label: "Перейти до списку моїх тем"
@@ -575,7 +557,6 @@
       channel_list:
         title: "Канали"
         aria_label: "Перемикнутися на список каналів"
->>>>>>> b2b1e721
       incoming_webhooks:
         back: "Назад"
         channel_placeholder: "Виберіть канал"
