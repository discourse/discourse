--- conflicted
+++ resolved
@@ -224,15 +224,10 @@
         header: "Chatkop"
         composer: "Chateditor"
         channels_list: "Chatkanalenlijst"
-<<<<<<< HEAD
-      no_direct_message_channels: "Je bent geen lid geworden van directe berichtkanalen."
-      no_public_channels: "Je bent geen lid geworden van kanalen."
-=======
       no_direct_message_channels: "Je neemt nog niet deel aan directe berichten!"
       no_direct_message_channels_cta: "Gesprek starten"
       no_public_channels: "Je neemt nog niet deel aan kanalen!"
       no_public_channels_cta: "Kanalen bekijken"
->>>>>>> f4cbf025
       kicked_from_channel: "Je hebt geen toegang meer tot dit kanaal."
       only_chat_push_notifications:
         title: "Alleen chatpushmeldingen sturen"
