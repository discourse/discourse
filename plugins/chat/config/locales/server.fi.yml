--- conflicted
+++ resolved
@@ -51,14 +51,9 @@
       channel_cannot_be_archived: "Kanavaa ei voi arkistoida tällä hetkellä, sen täytyy olla suljettu tai avoinna, jotta sen voi arkistoida."
       duplicate_message: "Lähetit identtisen viestin liian äskettäin."
       delete_channel_failed: "Kanavan poistaminen epäonnistui, yritä uudelleen."
-<<<<<<< HEAD
-      minimum_length_not_met: "Viesti on liian lyhyt, siinä täytyy olla vähintään %{minimum} merkkiä."
-      message_too_long: "Viesti on liian pitkä, viesteissä täytyy olla enintään %{maximum} merkkiä."
-=======
       message_too_long:
         one: "Viesti on liian pitkä, viesteissä täytyy olla enintään %{count} merkkiä."
         other: "Viesti on liian pitkä, viesteissä täytyy olla enintään %{count} merkkiä."
->>>>>>> 9b339bcd
       max_reactions_limit_reached: "Uusia reaktioita ei sallita tässä viestissä."
       message_move_invalid_channel: "Lähde- ja kohdekanavan täytyy olla julkisia kanavia."
       message_move_no_messages_found: "Annetuilla viestitunnuksilla ei löytynyt viestejä."
