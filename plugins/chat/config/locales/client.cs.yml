# WARNING: Never edit this file.
# It will be overwritten when translations are pulled from Crowdin.
#
# To work with us on translations, join this project:
# https://translate.discourse.org/

cs:
  admin_js:
    admin:
      site_settings:
        categories:
          chat: Chat
  js:
    admin:
      site_settings:
        chat_separate_sidebar_mode:
          always: "Vždy"
          fullscreen: "Když je chat na celé obrazovce"
          never: "Nikdy"
      logs:
        staff_actions:
          actions:
            chat_channel_status_change: "Stav chatu změněn"
            chat_channel_delete: "Kanál chatu byl smazán"
            chat_auto_remove_membership: "Členství automaticky odebráno z kanálů"
      api:
        scopes:
          descriptions:
            chat:
              create_message: "Vytvořit chatovací zprávu v určeném kanálu."
      web_hooks:
        chat_event:
          group_name: "Události chatu"
          chat_message_created: "Zpráva je vytvořena"
          chat_message_edited: "Zpráva je upravena"
          chat_message_trashed: "Zpráva je vyhozena do koše"
          chat_message_restored: "Zpráva je obnovena"
    about:
      chat_messages_count: "Zprávy v chatu"
      chat_channels_count: "Kanály chatu"
      chat_users_count: "Uživatelé chatu"
      activities:
        chat_messages:
          one: "%{formatted_number} zpráva chatu"
          few: "%{formatted_number} zprávy chatu"
          many: "%{formatted_number} zpráv chatu"
          other: "%{formatted_number} zpráv chatu"
    chat:
      text_copied: Zkopírováno do schránky
      link_copied: Odkaz zkopírován do schránky
      back_to_forum: "Fórum"
      deleted_chat_username: smazáno
      dates:
        yesterday: "Včera"
      all_loaded: "Zobrazení všech zpráv"
      already_enabled: "Chat je v tomto tématu již povolen. Obnovte prosím stránku."
      disabled_for_topic: "Chat je v tomto tématu zakázán."
      bot: "bot"
      create: "Vytvoř"
      cancel: "Zrušit"
      cancel_reply: "Zrušit odpověď"
      chat_channels: "Kanály"
      browse_all_channels: "Procházet všechny kanály"
      see_in: "Zobrazit v"
      move_to_channel:
        title: "Přesunout zprávy do kanálu"
        instructions:
          one: "Přesouváte <strong>%{count}</strong> zprávu. Vyberte cílový kanál. V kanálu <strong>%{channelTitle}</strong> se vytvoří zástupná zpráva, která označuje, že tato zpráva byla přesunuta. Upozorňujeme, že řetězce odpovědí nebudou v novém kanálu zachovány a zprávy ve starém kanálu se již nebudou zobrazovat jako odpovědi na přesunuté zprávy."
          few: "Přesouváte <strong>%{count}</strong> zprávy. Vyberte cílový kanál. V kanálu <strong>%{channelTitle}</strong> se vytvoří zástupná zpráva, která označuje, že tato zpráva byla přesunuta. Upozorňujeme, že řetězce odpovědí nebudou v novém kanálu zachovány a zprávy ve starém kanálu se již nebudou zobrazovat jako odpovědi na přesunuté zprávy."
          many: "Přesouváte <strong>%{count}</strong> zpráv. Vyberte cílový kanál. V kanálu <strong>%{channelTitle}</strong> se vytvoří zástupná zpráva, která označuje, že tato zpráva byla přesunuta. Upozorňujeme, že řetězce odpovědí nebudou v novém kanálu zachovány a zprávy ve starém kanálu se již nebudou zobrazovat jako odpovědi na přesunuté zprávy."
          other: "Přesouváte <strong>%{count}</strong> zpráv. Vyberte cílový kanál. V kanálu <strong>%{channelTitle}</strong> se vytvoří zástupná zpráva, která označuje, že tato zpráva byla přesunuta. Upozorňujeme, že řetězce odpovědí nebudou v novém kanálu zachovány a zprávy ve starém kanálu se již nebudou zobrazovat jako odpovědi na přesunuté zprávy."
        confirm_move: "Přesunout zprávy"
      delete_messages:
        confirm:
          one: "Jste si jisti, že chcete odstranit tuto zprávu?"
          few: "Jste si jisti, že chcete odstranit tyto %{count} zprávy?"
          many: "Jste si jisti, že chcete odstranit těchto %{count} zpráv?"
          other: "Jste si jisti, že chcete odstranit těchto %{count} zpráv?"
      channel_settings:
        title: "Nastavení kanálu"
        edit: "Upravit"
        add: "přidat"
        close_channel: "Zavřít kanál"
        open_channel: "Otevřít kanál"
        archive_channel: "Archivovat kanál"
        delete_channel: "Odstranit kanál"
        join_channel: "Připojit se k kanálu"
        leave_channel: "Opustit kanál"
        leave_groupchat_info: "Opuštěním této skupinové konverzace k ní již nebudete mít přístup a nebudete dostávat s ní spojená upozornění. Chcete-li se do ní znovu připojit, musíte být znovu pozváni některým ze členů skupinové konverzace."
        join: "Přidat se ke skupině"
        leave: "Opustit"
        save_label:
          mute_channel: "Předvolba ztlumení kanálu byla uložena"
          desktop_notification: "Předvolba oznámení na ploše byla uložena"
          mobile_notification: "Předvolba mobilních push notifikací uložena"
      channel_archive:
        title: "Archivace kanálu"
        instructions: "<p>Archivace kanálu jej přepne do režimu pouze pro čtení a přesune všechny zprávy z kanálu do nového nebo existujícího tématu. Nelze odesílat nové zprávy a stávající zprávy nelze upravovat ani mazat.</p><p>Jste si jisti, že chcete archivovat kanál <strong>%{channelTitle}</strong>?</p>"
        process_started: "Proces archivace byl zahájen. Toto okno se brzy uzavře a po dokončení procesu archivace obdržíte soukromou zprávu."
        retry: "Zkuste znovu"
      channel_open:
        title: "Otevřít kanál"
        instructions: "Znovu otevře kanál, všichni uživatelé budou moci posílat zprávy a upravovat své stávající zprávy."
      channel_close:
        title: "Zavřít kanál"
        instructions: "Uzavřením kanálu zabráníte uživatelům mimo redakci, odesílat nové zprávy nebo upravovat stávající zprávy. Opravdu chcete tento kanál zavřít?"
      channel_delete:
        title: "Odstranit kanál"
        instructions: "<p>Odstraní kanál <strong>%{name}</strong> a historii chatu. Všechny zprávy a související data, jako jsou reakce a nahrané soubory, budou trvale odstraněny. Pokud chcete historii kanálu zachovat a vyřadit jej z provozu, můžete kanál raději archivovat.</p> <p>Jste si jisti, že chcete kanál <strong>trvale odstranit</strong>? Pro potvrzení zadejte název kanálu do pole níže.</p>"
        confirm: "Rozumím důsledkům, smažte kanál"
        confirm_channel_name: "Zadejte název kanálu"
        process_started: "Proces smazání kanálu byl zahájen. Tento dialog se brzy uzavře, smazaný kanál již nikde neuvidíte."
      channels_list_popup:
        browse: "Procházet kanály"
        create: "Nový kanál"
      close: "Zavřít"
      remove: "Smazat"
      collapse: "Sbalit panel chatu"
      expand: "Rozbalit panel chatu"
      confirm_flag: "Opravdu chcete nahlásit zprávu uživatele %{username}?"
      deleted:
        one: "Zpráva byla smazána. [zobrazit]"
        few: "%{count} zprávy byly smazány. [zobrazit všechny]"
        many: "%{count} zpráv bylo smazáno. [zobrazit všechny]"
        other: "%{count} zpráv bylo smazáno. [zobrazit všechny]"
      hidden: "Zpráva byla skrytá. [zobrazit]"
      delete: "Smazat"
      edited: "upraveno"
      muted: "ztišení"
      joined: "účet vytvořen"
      empty_state:
        direct_message_cta: "Zahájení soukromého chatu"
        direct_message: "Můžete také zahájit soukromou konverzaci s jedním nebo více uživateli."
        title: "Nebyly nalezeny žádné kanály"
        my_threads: "Zatím nemáte žádná vlákna. Zde se zobrazí vlákna, kterých se účastníte."
      email_frequency:
        description: "E-mail vám zašleme pouze v případě, že jsme vás v posledních 15 minutách neviděli."
        never: "Nikdy"
        title: "E-mailová upozornění"
        when_away: "Jen v nepřítomnosti"
      header_indicator_preference:
        title: "Zobrazit indikátor aktivity v záhlaví"
        all_new: "Všechny nové zprávy"
        dm_and_mentions: "Přímé zprávy, zmínky a sledovaná vlákna"
        only_mentions: "Pouze zmínky"
        never: "Nikdy"
      separate_sidebar_mode:
        title: "Zobrazit samostatné režimy postranního panelu pro fórum a chat"
      send_shortcut:
        enter:
          label: "Odeslat pomocí Enter"
          description: "Nový řádek pomocí Shift + Enter"
        meta_enter:
          label: "Odeslat pomocí %{meta_key} + Enter"
          description: "Nový řádek pomocí Enter"
      enable: "Povolit chat"
      flag: "Nahlášení"
      emoji: "Vložit emoji"
      flagged: "Tato zpráva byla označena ke kontrole"
      invalid_access: "Nemáte přístup k zobrazení tohoto kanálu chatu"
      invitation_notification: "<span>%{username}</span> <span>vás pozval/a, abyste se připojili ke kanálu chatu</span>"
      in_reply_to: "V odpovědi na"
      heading: "Chat"
      join: "Přidat se ke skupině"
      last_visit: "poslední návštěva"
      mention_warning:
        invitations_sent:
          one: "Pozvánka odeslána"
          few: "Pozvánky odeslány"
          many: "Pozvánky odeslány"
          other: "Pozvánky odeslány"
        invite: "Pozvat do kanálu"
        channel_wide_mentions_disallowed: "Zmínky @here a @all jsou v tomto kanálu zakázány."
        groups:
          header:
            some: "Někteří uživatelé nebudou upozorněni"
            all: "Nikdo nebude upozorněn"
          unreachable_1: "@%{group} nepovoluje zmínky."
          unreachable_2: "@%{group1} a @%{group2} nepovolují zmínky."
          unreachable_multiple:
            one: "@%{group} a %{count} další skupina nepovolují zmínky."
            few: "@%{group} a %{count} další skupiny nepovolují zmínky."
            many: "@%{group} a %{count} dalších skupin nepovolují zmínky."
            other: "@%{group} a %{count} dalších skupin nepovolují zmínky."
          too_many_members_MF: |
            { groupCount, plural,
                 =1 {
                      { isAdmin, select,
                        true {
                          { notificationLimit, plural,
                              one {Zmíněním @{group1} překročíte <a href="{siteSettingUrl}" target="_blank">limit počtu upozornění</a> # uživatele.}
                              other {Zmíněním @{group1} překročíte <a href="{siteSettingUrl}" target="_blank">limit počtu upozornění</a> # uživatelů.}
                          }
                        }
                        false {
                          { notificationLimit, plural,
                              one {Zmíněním @{group1} překročíte limit počtu upozornění # uživatele.}
                              other {Zmíněním @{group1} překročíte limit počtu upozornění # uživatelů.}
                          }
                        }
                        other {}
                      }
                    }
                 =2 {
                      { isAdmin, select,
                        true {
                          { notificationLimit, plural,
                              one {Zmíněním @{group1} a @{group2} překročíte <a href="{siteSettingUrl}" target="_blank">limit počtu upozornění</a> # uživatele.}
                            other {Zmíněním @{group1} a @{group2} překročíte <a href="{siteSettingUrl}" target="_blank">limit počtu upozornění</a> # uživatelů.}
                          }
                        }
                        false {
                          { notificationLimit, plural,
                              one {Zmíněním @{group1} a @{group2} překročíte limit počtu upozornění # uživatele.}
                            other {Zmíněním @{group1} a @{group2} překročíte limit počtu upozornění # uživatelů.}
                          }
                        }
                        other {}
                      }
                    }
              other {
                      { isAdmin, select,
                        true {
                          { notificationLimit, plural,
                              one {Zmíněním těchto {groupCount} skupin překročíte <a href="{siteSettingUrl}" target="_blank">limit počtu upozornění</a> # uživatele.}
                            other {Zmíněním těchto {groupCount} skupin překročíte <a href="{siteSettingUrl}" target="_blank">limit počtu upozornění</a> # uživatelů.}
                          }
                        }
                        false {
                          { notificationLimit, plural,
                              one {Zmíněním těchto {groupCount} skupin překročíte limit počtu upozornění # uživatele.}
                            other {Zmíněním těchto {groupCount} skupin překročíte limit počtu upozornění # uživatelů.}
                          }
                        }
                        other {}
                      }
                    }
            }
        too_many_mentions:
          one: "Tato zpráva překračuje limit počtu upozornění %{count} zmínky."
          few: "Tato zpráva překračuje limit počtu upozornění %{count} zmínek."
          many: "Tato zpráva překračuje limit počtu upozornění %{count} zmínek."
          other: "Tato zpráva překračuje limit počtu upozornění %{count} zmínek."
        too_many_mentions_admin:
          one: 'Tato zpráva překračuje <a href="%{siteSettingUrl}" target="_blank">limit počtu upozornění</a> %{count} zmínky.'
          few: 'Tato zpráva překračuje <a href="%{siteSettingUrl}" target="_blank">limit počtu upozornění</a> %{count} zmínek.'
          many: 'Tato zpráva překračuje <a href="%{siteSettingUrl}" target="_blank">limit počtu upozornění</a> %{count} zmínek.'
          other: 'Tato zpráva překračuje <a href="%{siteSettingUrl}" target="_blank">limit počtu upozornění</a> %{count} zmínek.'
      aria_roles:
        header: "Záhlaví chatu"
        composer: "Editor chatu"
        channels_list: "Seznam kanálů chatu"
      no_direct_message_channels: "Zatím jste se nepřipojili k žádným přímým zprávám!"
      no_direct_message_channels_cta: "Zahajte konverzaci"
      no_public_channels: "Zatím jste se nepřipojili k žádnému kanálu!"
      no_public_channels_cta: "Procházet kanály"
      kicked_from_channel: "K tomuto kanálu již nemáte přístup."
      only_chat_push_notifications:
        title: "Odesílání pouze push notifikací chatu"
        description: "Zablokovat odesílání všech push notifikací mimo chat"
      ignore_channel_wide_mention:
        title: "Ignorování zmínek v rámci celého kanálu"
        description: "Neposílat upozornění pro zmínky v rámci celého kanálu (@here a @all)."
      show_thread_title_prompts:
        title: "Zobrazit výzvy k zadání názvu vlákna"
        description: "Zobrazit výzvy k nastavení názvu pro nová vlákna"
      open: "Otevřít chat"
      open_full_page: "Otevřít chat na celou obrazovku"
      close_full_page: "Zavřít chat na celé obrazovce"
      open_message: "Otevřít zprávu v chatu"
      placeholder_self: "Poznamenejte něco"
      placeholder_channel: "Pište v %{channelName}"
      placeholder_thread: "Odpovězte do vlákna"
      placeholder_users: "Pište si s %{commaSeparatedNames}"
<<<<<<< HEAD
=======
      placeholder_group: "Napište do skupiny"
>>>>>>> 76e7f12a
      placeholder_new_message_disallowed:
        archived: "Kanál je archivován, nové zprávy momentálně nelze odeslat."
        closed: "Kanál je uzavřen, nové zprávy momentálně nelze odeslat."
        read_only: "Kanál je nastaven pouze pro čtení, nové zprávy momentálně nelze odeslat."
      placeholder_silenced: "V tuto chvíli nemůžete odesílat zprávy."
      remove_upload: "Odstranit soubor"
      react: "Reagovat pomocí emoji"
      reply: "Odpověď"
      edit: "Upravit"
      copy_link: "Kopírovat odkaz"
      copy_text: "Kopírovat text"
      rebake_message: "Obnovit HTML"
      message_too_long: "Zpráva je příliš dlouhá, zprávy mohou mít maximálně %{count} znaků."
      retry_staged_message:
        title: "Chyba sítě"
        action: "Poslat znovu?"
      unreliable_network: "Síť je nespolehlivá, odesílání zpráv a ukládání konceptů nemusí fungovat."
      bookmark_message: "Založit"
      bookmark_message_edit: "Upravit záložku"
      restore: "Obnovit smazanou zprávu"
      save: "Uložit"
      select: "Vybrat"
      return_to_list: "Zpět na seznam kanálů"
      return_to_channel: "Zpět na kanál"
      return_to_threads_list: "Zpět na seznam vláken"
      unread_threads_count:
        one: "Máte %{count} nepřečtenou diskuzi"
        few: "Máte %{count} nepřečtené diskuzi"
        many: "Máte %{count} nepřečtených diskuzí"
        other: "Máte %{count} nepřečtených diskuzí"
      scroll_to_bottom: "Přejít na konec"
      scroll_to_new_messages: "Zobrazit nové zprávy"
      sound:
        title: "Zvuk upozornění na ploše"
      sounds:
        none: "Žádná"
        bell: "Zvonek"
        ding: "Cink"
      title: "chat"
      title_capitalized: "Chat"
      upload: "Připojit soubor"
      upload_to_channel: "Nahrát do %{title}"
      upload_to_thread: "Nahrát do vlákna"
      uploaded_files:
        one: "%{count} soubor"
        few: "%{count} soubory"
        many: "%{count} souborů"
        other: "%{count} souborů"
      you_flagged: "Nahlásili jste tuto zprávu"
      exit: "zpět"
      channel_status:
        read_only_header: "Kanál je určen pouze pro čtení"
        read_only: "Pouze pro čtení"
        archived_header: "Kanál je archivován"
        archived: "Archivované"
        archive_failed: "Archivace kanálu se nezdařila. Archivováno bylo %{completed} z %{total} zpráv. Bylo vytvořeno <a target=\"_blank\" href=\"%{topic_url}\">cílové téma</a> . Stisknutím tlačítka Opakovat se můžete pokusit archivaci dokončit."
        archive_failed_no_topic: "Archivace kanálu se nezdařila. Archivováno bylo %{completed} z %{total} zpráv. Nebylo vytvořeno cílové téma. Stisknutím tlačítka Opakovat se můžete pokusit archivaci dokončit."
        archive_completed: "Viz <a target=\"_blank\" href=\"%{topic_url}\">archivační téma</a>"
        closed_header: "Kanál je uzavřen"
        closed: "Uzavřeno"
        open_header: "Kanál je otevřený"
        open: "Otevřít"
      browse:
        back: "Zpět"
        title: Kanály
        filter_all: Vše
        filter_open: Otevřené
        filter_closed: Zavřené
        filter_archived: Archivované
        filter_input_placeholder: Vyhledat kanál podle názvu
      chat_message_separator:
        today: Dnes
        yesterday: Včera
      members_view:
        filter_placeholder: Najít členy
        add_member: Přidat člena
        back_to_settings: "Zpět na nastavení"
      about_view:
        associated_topic: Propojené téma
        associated_category: Propojená kategorie
        title: Název
        name: Jméno
        description: Popis
      channel_info:
        back_to_all_channels: "Všechny kanály"
        back_to_channel: "Zpět"
        tabs:
          members: Členové
          settings: Nastavení
      new_message_modal:
        title: Odeslání zprávy
        add_user_long: <kbd>shift + kliknutí</kbd> nebo <kbd>shift + enter</kbd><span>Přidat @%{username}</span>
        add_user_short: <span>Přidat uživatele</span>
        open_channel: <span>Otevřít kanál</span>
        default_search_placeholder: "#kanál, @někdo nebo cokoli"
        default_channel_search_placeholder: "#kanál"
        default_user_search_placeholder: "@někdo"
        user_search_placeholder: "...přidat další členy"
        disabled_user: "zakázal chat"
        no_items: "Žádné položky"
        create_group_placeholder: "Název skupinové konverzace (nepovinné)"
        participants_counter: "%{selection_count}/%{max} účastníků"
        new_group_chat: "Nová skupinová konverzace"
        filter: "Filtr"
        cant_add_more_members: "Byl dosažen maximální počet členů"
        create_new_group_chat: "Vytvoření skupinové konverzace"
        group_with_too_many_members: "má příliš mnoho členů (%{membersCount})"
      channel_edit_name_slug_modal:
        title: Úprava kanálu
        input_placeholder: Přidat název
        slug_description: Zkratka kanálu se používá v URL adrese místo názvu kanálu
        name: Název kanálu
        slug: URL kanálu (volitelná)
      channel_edit_description_modal:
        title: Úprava popisu
        input_placeholder: Přidejte popis
        description: Řekněte lidem, o čem je tento kanál
      direct_message_creator:
        add_to_channel: "Přidat do kanálu"
        title: Nová zpráva
        prefix: "Komu:"
        no_results: Žádné výsledky
        selected_user_title: "Zrušit výběr %{username}"
        group_name: "Název skupinové konverzace (nepovinné)"
        members_counter:
          one: "%{count}/%{max} členů"
          few: "%{count}/%{max} členů"
          many: "%{count}/%{max} členů"
          other: "%{count}/%{max} členů"
      channel:
        no_memberships: Tento kanál nemá žádné členy
        no_memberships_found: Nebyli nalezeni žádní členové
        memberships_count:
          one: "%{count} člen"
          few: "%{count} členové"
          many: "%{count} členů"
          other: "%{count} členů"
      create_channel:
        threading:
          label: "Povolit vlákna"
        auto_join_users:
          public_category_warning: "%{category} je veřejná kategorie. Automaticky přidat všechny nedávno aktivní uživatele do tohoto kanálu?"
          warning_1_group:
            one: "Automaticky přidat %{count} uživatele z %{group}?"
            few: "Automaticky přidat %{count} uživatele z %{group}?"
            many: "Automaticky přidat %{count} uživatelů z %{group}?"
            other: "Automaticky přidat %{count} uživatelů z %{group}?"
          warning_2_groups:
            one: "Automaticky přidat %{count} uživatele z %{group1} a %{group2}?"
            few: "Automaticky přidat %{count} uživatele z %{group1} a %{group2}?"
            many: "Automaticky přidat %{count} uživatelů z %{group1} a %{group2}?"
            other: "Automaticky přidat %{count} uživatelů z %{group1} a %{group2}?"
          warning_multiple_groups_MF: |
            { groupCount, plural,
                one {
                      { userCount, plural,
                          one {Automaticky přidat {userCount} uživatele z {groupName} a {groupCount} další skupiny?}
                few {Automaticky přidat {userCount} uživatele z {groupName} a {groupCount} další skupiny?}
                many {Automaticky přidat {userCount} uživatelů z {groupName} a {groupCount} další skupiny?}
                        other {Automaticky přidat {userCount} uživatelů z {groupName} a {groupCount} další skupiny?}
                      }
                    }
                few {
                      { userCount, plural,
                          one {Automaticky přidat {userCount} uživatele z {groupName} a {groupCount} dalších skupin?}
                few {Automaticky přidat {userCount} uživatele z {groupName} a {groupCount} dalších skupin?}
                many {Automaticky přidat {userCount} uživatelů z {groupName} a {groupCount} dalších skupin?}
                        other {Automaticky přidat {userCount} uživatelů z {groupName} a {groupCount} dalších skupin?}
                      }
                    }
                many {
                      { userCount, plural,
                          one {Automaticky přidat {userCount} uživatele z {groupName} a {groupCount} dalších skupin?}
                few {Automaticky přidat {userCount} uživatele z {groupName} a {groupCount} dalších skupin?}
                many {Automaticky přidat {userCount} uživatelů z {groupName} a {groupCount} dalších skupin?}
                        other {Automaticky přidat {userCount} uživatelů z {groupName} a {groupCount} dalších skupin?}
                      }
                    }
              other {
                      { userCount, plural,
                          one {Automaticky přidat {userCount} uživatele z {groupName} a {groupCount} dalších skupin?}
                few {Automaticky přidat {userCount} uživatele z {groupName} a {groupCount} dalších skupin?}
                many {Automaticky přidat {userCount} uživatelů z {groupName} a {groupCount} dalších skupin?}
                        other {Automaticky přidat {userCount} uživatelů z {groupName} a {groupCount} dalších skupin?}
                      }
                    }
            }
        choose_category:
          label: "Vyberte kategorii"
          none: "vyberte jednu..."
          default_hint: Přístup spravujte přes <a href=%{link} target="_blank">%{category} nastavení zabezpečení.</a>
          hint_1_group: 'Uživatelé v %{group} budou mít přístup k tomuto kanálu podle nastavení zabezpečení <a href="%{settingLink}" target="_blank"></a>'
          hint_2_groups: 'Uživatelé v %{group1} a %{group2} budou mít přístup k tomuto kanálu podle <a href="%{settingLink}" target="_blank">nastavení zabezpečení</a>'
          hint_multiple_groups:
            one: 'Uživatelé v %{group} a %{count} další skupině budou mít přístup k tomuto kanálu podle <a href="%{settingLink}" target="_blank">nastavení zabezpečení</a>'
            few: 'Uživatelé v %{group} a %{count} dalších skupinách budou mít přístup k tomuto kanálu podle <a href="%{settingLink}" target="_blank">nastavení zabezpečení</a>'
            many: 'Uživatelé v %{group} a %{count} dalších skupinách budou mít přístup k tomuto kanálu podle <a href="%{settingLink}" target="_blank">nastavení zabezpečení</a>'
            other: 'Uživatelé v %{group} a %{count} dalších skupinách budou mít přístup k tomuto kanálu podle <a href="%{settingLink}" target="_blank">nastavení zabezpečení</a>'
        create: "Vytvořit kanál"
        description: "Popis (volitelný)"
        name: "Název kanálu"
        slug: "URL kanálu (volitelná)"
        title: "Nový kanál"
        type: "Typ"
        types:
          category: "Kategorie"
          topic: "Témata"
      reviewable:
        type: "Zpráva chatu"
      reactions:
        only_you: "<span>Reagovali jste pomocí </span>:%{emoji}:"
        you_and_single_user: "<span>Vy a %{username} jste reagovali pomocí </span>:%{emoji}:"
        you_and_multiple_users: "<span>Vy, %{commaSeparatedUsernames} a %{username} jste reagovali pomocí </span>:%{emoji}:"
        you_multiple_users_and_more:
          one: "<span>Vy, %{commaSeparatedUsernames} a %{count} další jste reagovali pomocí </span>:%{emoji}:"
          few: "<span>Vy, %{commaSeparatedUsernames} a %{count} další jste reagovali pomocí </span>:%{emoji}:"
          many: "<span>Vy, %{commaSeparatedUsernames} a %{count} dalších jste reagovali pomocí </span>:%{emoji}:"
          other: "<span>Vy, %{commaSeparatedUsernames} a %{count} dalších jste reagovali pomocí </span>:%{emoji}:"
        single_user: "<span>%{username} reagoval pomocí </span>:%{emoji}:"
        multiple_users: "<span>%{commaSeparatedUsernames} a %{username} reagovali pomocí </span>:%{emoji}:"
        multiple_users_and_more:
          one: "<span>%{commaSeparatedUsernames} a %{count} další reagovali na </span>:%{emoji}:"
          few: "<span>%{commaSeparatedUsernames} a %{count} další reagovali na </span>:%{emoji}:"
          many: "<span>%{commaSeparatedUsernames} a %{count} dalších reagovalo na </span>:%{emoji}:"
          other: "<span>%{commaSeparatedUsernames} a %{count} dalších reagovalo na </span>:%{emoji}:"
      composer:
        toggle_toolbar: "Přepnout nástrojovou lištu"
        italic_text: "text kurzívou"
        bold_text: "tučný text"
        code_text: "text kódu"
        send: "Poslat"
      quote:
        original_channel: 'Původně odesláno v <a href="%{channelLink}">%{channel}</a>'
        copy_success: "Citace z chatu zkopírována do schránky"
        default_thread_title: "Vlákno"
      notification_levels:
        never: "Nikdy"
        mention: "Pouze pro zmínky"
        always: "Pro všechny aktivity"
      settings:
        channel_wide_mentions_label: "Povolit zmínky @all a @here"
        channel_wide_mentions_description: "Umožněte uživatelům upozornit všechny členy #%{channel} pomocí @all nebo pouze ty, kteří jsou v danou chvíli aktivní, pomocí @here."
        channel_threading_label: "Vlákna"
        channel_threading_description: "Když je povoleno vytváření vláken, odpovědi na zprávy chatu vytvoří samostatnou konverzaci, která bude existovat vedle hlavního kanálu."
        auto_join_users_label: "Automaticky přidávat uživatele"
        auto_join_users_info: "Každou hodinu kontrolujte, kteří uživatelé byli aktivní za poslední 3 měsíce. Přidejte je do tohoto kanálu, pokud mají přístup do kategorie %{category}."
        auto_join_users_info_no_category: "Každou hodinu kontrolujte, kteří uživatelé byli aktivní za poslední 3 měsíce. Přidejte je do tohoto kanálu, pokud mají přístup ke zvolené kategorii."
        auto_join_users_warning: "Každý uživatel, který není členem tohoto kanálu a má přístup do kategorie %{category}, se k němu připojí. Jste si jisti?"
<<<<<<< HEAD
        desktop_notification_level: "Oznámení na desktopu"
        follow: "Přidat se ke skupině"
        followed: "Účet vytvořen"
        mobile_notification_level: "Mobilní push notifikace"
=======
        notification_level: "Odesílat push notifikace"
        follow: "Přidat se ke skupině"
        followed: "Účet vytvořen"
>>>>>>> 76e7f12a
        mute: "Ztlumit kanál"
        threading_enabled: "Zapnuto"
        threading_disabled: "Vypnuto"
        muted_on: "Zapnuto"
        muted_off: "Vypnuto"
        notifications: "Upozornění"
        preview: "Náhled"
        save: "Uložit"
        saved: "Uloženo"
        unfollow: "Opustit"
        admin_title: "Administrace"
        settings_title: "Nastavení"
        info_title: "Informace o kanálu"
        category_label: "Kategorie"
        history_label: "Historie"
        members_label: "Členové"
      admin:
        title: "Chat"
        export_messages:
          title: "Export zpráv chatu"
          description: "Tímto se exportují všechny zprávy ze všech kanálů."
          create_export: "Vytvořit export"
<<<<<<< HEAD
=======
          confirm_export: "Toto exportuje všechny zprávy ze všech kanálů a odešle vám výsledek v soukromé zprávě. Opravdu chcete exportovat?"
>>>>>>> 76e7f12a
          export_has_started: "Export byl zahájen. Až bude hotový, obdržíte SZ."
      my_threads:
        title: Moje vlákna
        aria_label: "Přepnout na můj seznam vláken"
      direct_messages:
        title: "Soukromé zprávy"
        aria_label: "Přepnutí na přímé zprávy"
        new: "Vytvořit osobní chat"
        create: "Přejít"
        leave: "Opustit tento osobní chat"
        close: "Zavřít tento osobní chat"
        cannot_create: "Je nám líto, ale přímé zprávy nelze odesílat."
      channel_list:
        title: "Kanály"
        aria_label: "Přepnout na seznam kanálů"
      incoming_webhooks:
        back: "Zpět"
        channel_placeholder: "Vyberte kanál"
<<<<<<< HEAD
=======
        channel: "Kanál"
>>>>>>> 76e7f12a
        confirm_destroy: "Jste si jisti, že chcete odstranit tento příchozí webhook? Toto nelze zrušit."
        current_emoji: "Aktuální emoji"
        description: "Popis"
        delete: "Smazat"
        emoji: "Smajlíky :)"
        emoji_instructions: "Pokud emoji ponecháte prázdné, použije se systémový avatar."
        name: "Jméno"
        name_placeholder: "název..."
        new: "Nový příchozí webhook"
        none: "Nebyly vytvořeny žádné existující příchozí webhooky."
        no_emoji: "Nejsou vybrány žádné emotikony"
        post_to: "Poslat na"
        reset_emoji: "Obnovit Emoji"
        save: "Uložit"
        edit: "Upravit"
        select_emoji: "Vybrat Emoji"
        system: "systémové soukromé zprávy"
        title: "Příchozí webhooky"
        url: "URL"
        url_instructions: "Tato adresa URL obsahuje secret – uchovejte ji v bezpečí."
        username: "Uživatelské jméno"
        username_instructions: "Uživatelské jméno bota, který přispívá do kanálu. Pokud je ponecháno prázdné, je výchozí hodnota \"system\"."
        instructions: "Příchozí webhooky mohou být použity externími systémy k odesílání zpráv do určeného kanálu chatu jako uživatel bota prostřednictvím endpointu <code>/hooks/:key</code>. Payload se skládá z jednoho <code>textového</code> parametru, který je omezen na 2000 znaků.<br><br>Podporujeme také omezené množství parametrů <code>text</code> ve formátu Slack, extrahování odkazů a zmínek na základě formátu na <a href=\"https://api.slack.com/reference/surfaces/formatting\">https://api. slack.com/reference/surfaces/formatting</a>, ale tomu je třeba použít endpoint <code>/hooks/:key/slack</code>."
<<<<<<< HEAD
=======
        saved: "Změny webhooku uloženy"
        created: "Webhook vytvořen"
>>>>>>> 76e7f12a
      selection:
        cancel: "Zrušit"
        quote_selection: "Citovat v tématu"
        copy: "Kopírovat"
        delete: "Smazat (%{selectionCount}/%{totalCount})"
        move_selection_to_channel: "Přesunout do kanálu"
        error: "Při přesunutí zpráv chatu došlo k chybě"
        title: "Přesunout chat do tématu"
        new_topic:
          title: "Rozdělit téma"
          instructions:
            one: "Chystáte se vytvořit nové téma a naplnit ho vybranou zprávou chatu."
            few: "Chystáte se vytvořit nové téma a naplnit ho <b>%{count}</b> vybranými zprávami chatu."
            many: "Chystáte se vytvořit nové téma a naplnit ho <b>%{count}</b> vybranými zprávami chatu."
            other: "Chystáte se vytvořit nové téma a naplnit ho <b>%{count}</b> vybranými zprávami chatu."
          instructions_channel_archive: "Chystáte se vytvořit nové téma a archivovat do něj zprávy kanálu."
        existing_topic:
          title: "Sloučit téma"
          instructions:
            one: "Zvolte prosím téma, do kterého chcete tuto zprávu chatu přesunout."
            few: "Zvolte prosím téma, do kterého chcete přesunout tyto <b>%{count}</b> zprávy chatu."
            many: "Zvolte prosím téma, do kterého chcete přesunout těchto <b>%{count}</b> zpráv chatu."
            other: "Zvolte prosím téma, do kterého chcete přesunout těchto <b>%{count}</b> zpráv chatu."
          instructions_channel_archive: "Vyberte téma, do kterého chcete zprávy kanálu archivovat."
        new_message:
          title: "Přesunout do nové zprávy"
          instructions:
            one: "Chystáte se vytvořit novou zprávu a vyplnit ji vybranou zprávou v chatu."
            few: "Chystáte se vytvořit novou zprávu a vyplnit ji <b>%{count}</b> vybranými zprávami v chatu."
            many: "Chystáte se vytvořit novou zprávu a vyplnit ji <b>%{count}</b> vybranými zprávami v chatu."
            other: "Chystáte se vytvořit novou zprávu a vyplnit ji <b>%{count}</b> vybranými zprávami v chatu."
      replying_indicator:
        single_user: "%{username} píše"
        multiple_users: "%{commaSeparatedUsernames} a %{lastUsername} píší"
        many_users:
          one: "%{commaSeparatedUsernames} a %{count} další píší"
          few: "%{commaSeparatedUsernames} a %{count} další píší"
          many: "%{commaSeparatedUsernames} a %{count} dalších píší"
          other: "%{commaSeparatedUsernames} a %{count} dalších píší"
      retention_reminders:
        indefinitely_short: "navždy"
        indefinitely_long: "Chat byl nastaven tak, aby se zprávy kanálu uchovávaly po neomezenou dobu."
        short:
          one: "%{count} den"
          few: "%{count} dny"
          many: "%{count} dní"
          other: "%{count} dní"
        long:
          one: "Chat byl nastaven tak, aby se zprávy kanálu uchovávaly %{count} den."
          few: "Chat byl nastaven tak, aby se zprávy kanálu uchovávaly %{count} dny."
          many: "Chat byl nastaven tak, aby se zprávy kanálu uchovávaly %{count} dní."
          other: "Chat byl nastaven tak, aby se zprávy kanálu uchovávaly %{count} dní."
      flags:
        off_topic: "Tato zpráva není relevantní pro aktuální diskusi, definovanou názvem kanálu, a pravděpodobně by měla být přesunuta jinam."
        inappropriate: "Tato zpráva obsahuje obsah, který by rozumný člověk mohl považovat za urážlivý, zneužívající nebo porušující <a href=\"%{basePath}/guidelines\">naše pravidla komunity</a>."
        illegal: "Tento příspěvek vyžaduje pozornost členů redakce, protože se domnívám, že obsahuje nezákonný obsah."
        spam: "Tato zpráva je reklamou nebo vandalismem. Není užitečná ani relevantní pro aktuální kanál."
        notify_user: "Chci s touto osobou mluvit o jejich zprávě přímo a osobně."
        notify_moderators: "Tato zpráva vyžaduje pozornost členů redakce z jiného důvodu, který není uveden výše."
      flagging:
        action: "Nahlásit zprávu"
      emoji_picker:
        favorites: "Často používané"
        smileys_&_emotion: "Smajlíky a emoce"
        objects: "Objekty"
        people_&_body: "Lidé a tělo"
        travel_&_places: "Cestování a místa"
        animals_&_nature: "Zvířata a příroda"
        food_&_drink: "Jídlo a pití"
        activities: "Aktivity"
        flags: "Vlajky"
        symbols: "Symboly"
        search_placeholder: "Hledat podle názvu emoji a aliasu..."
        no_results: "Žádné výsledky"
      thread:
        title: "Název"
        view_thread: Zobrazit vlákno
        replies:
          one: "%{count} odpověď"
          few: "%{count} odpovědí"
          many: "%{count} odpovědí"
          other: "%{count} odpovědí"
        label: Vlákno
        close: "Zavřít vlákno"
        original_message:
          started_by: "Zahájil"
        settings: "Nastavení"
        last_reply: "poslední odpověď"
        notifications:
          regular:
            title: "Normální"
<<<<<<< HEAD
            description: "Budete upozorněni, pokud někdo zmíní vaše @jméno v tomto vlákně."
          tracking:
            title: "Sledované"
            description: "Počet nových odpovědí na toto vlákno se zobrazí v seznamu vláken a v kanálu. Budete upozorněni, pokud někdo v tomto vlákně zmíní vaše @jméno."
=======
            description: "Dostávejte upozornění, když vás někdo v tomto vlákně zmíní."
          tracking:
            title: "Sledované"
            description: "Dostávejte upozornění, když vás někdo v tomto vlákně zmíní a zobrazit počet nových odpovědí v seznamu vláken."
          watching:
            title: "Hlídání"
            description: "Dostávejte upozornění na všechny odpovědi v tomto vlákně a zobrazit počet nových odpovědí v seznamu vláken."
>>>>>>> 76e7f12a
        participants_other_count:
          one: "+%{count}"
          few: "+%{count}"
          many: "+%{count}"
          other: "+%{count}"
      thread_title_toast:
        title: "Nastavení názvu vlákna"
        message: "Pomozte ostatním objevit tuto konverzaci."
        dismiss_action: "Znovu nezobrazovat"
        primary_action: "Nastavit název"
      thread_title_modal:
        title: "Nastavení názvu vlákna"
        input_placeholder: "Řekněte ostatním, o čem je tato konverzace..."
        discourse_ai:
          title: "Názvy vláken se generují automaticky"
          description: "Podívejte se na %{url} , kde se dozvíte více o tomto a dalších vylepšeních vašeho zážitku z Discourse."
      threads:
        open: "Otevřít vlákno"
        list: "Vlákna"
        none: "V tomto kanálu se neúčastníte žádných vláken."
      draft_channel_screen:
        header: "Nová zpráva"
        cancel: "Zrušit"
    notifications:
      chat_invitation: "vás pozval/a, abyste se připojili ke kanálu chatu"
      chat_invitation_html: "<span>%{username}</span> <span>vás pozval/a, abyste se připojili ke kanálu chatu</span>"
      chat_quoted: "<span>%{username}</span> %{description}"
      chat_watched_thread_label:
        one: "%{username} a %{username2}"
        few: "%{username} a %{count} další"
        many: "%{username} a %{count} další"
        other: "%{username} a %{count} dalších"
      popup:
        chat_mention:
          direct: 'vás zmínil v "%{channel}"'
          direct_html: '<span>%{username}</span> <span>vás zmínil v "%{channel}"</span>'
          other_plain: 'zmínil %{identifier} v "%{channel}"'
          other_html: '<span>%{username}</span> <span>zmínil %{identifier} v "%{channel}"</span>'
        direct_message_chat_mention:
          direct: "vás zmínil/a v osobním chatu"
          direct_html: "<span>%{username}</span> <span>vás zmínil/a v osobním chatu</span>"
          other_plain: "zmínil/a %{identifier} v osobním chatu"
          other_html: "<span>%{username}</span> <span>zmínil/a %{identifier} v soukromém chatu</span>"
        chat_message: "Nová zpráva chatu"
        chat_quoted: "%{username} citoval vaši zprávu v chatu"
      titles:
<<<<<<< HEAD
        chat_mention: "Zmínka v chatu"
        chat_invitation: "Pozvánka do chatu"
        chat_quoted: "Citovaný chat"
=======
        chat_mention: "Zmínky v chatu"
        chat_invitation: "Pozván/a do kanálu chatu"
        chat_quoted: "Citovaná zpráva v chatu"
        chat_watched_thread: "Sledované vlákno chatu"
>>>>>>> 76e7f12a
    action_codes:
      chat:
        enabled: '%{who} povolil/a <button class="btn-link open-chat">chat</button> %{when}'
        disabled: "%{who} uzavřel/a chat %{when}"
    discourse_automation:
      scriptables:
        send_chat_message:
          title: Odeslat zprávu chatu
          fields:
            chat_channel_id:
              label: ID kanálu chatu
            message:
              label: Zpráva
            sender:
              label: Odesílatel
              description: Výchozí je system
    review:
      transcript:
        view: "Zobrazit přepis předchozích zpráv"
      types:
        chat_reviewable_message:
          title: "Nahlášená zpráva chatu"
        reviewable_chat_message:
          title: "Označená zpráva chatu"
          noun: "zpráva chatu"
    keyboard_shortcuts_help:
      chat:
        title: "Chat"
        keyboard_shortcuts:
          switch_channel_arrows: "%{shortcut} Přepnout kanál"
<<<<<<< HEAD
=======
          switch__unread_channel_arrows: "%{shortcut} Přepnout nepřečtený kanál"
>>>>>>> 76e7f12a
          open_quick_channel_selector: "%{shortcut} Otevřít rychlý výběr kanálů"
          open_insert_link_modal: "%{shortcut} Vložit hypertextový odkaz (pouze editor)"
          composer_bold: "%{shortcut} Tučné (pouze editor)"
          composer_italic: "%{shortcut} Kurzíva (pouze editor)"
          composer_code: "%{shortcut} Kód (pouze editor)"
          drawer_open: "%{shortcut} Otevření okénka chatu"
          drawer_close: "%{shortcut} Zavření okénka chatu"
          mark_all_channels_read: "%{shortcut} Označit všechny kanály jako přečtené"
    topic_statuses:
      chat:
        help: "Pro toto téma je povolen chat"
    user:
      allow_private_messages: "Povolit ostatním uživatelům posílat mi soukromé zprávy a přímé zprávy v chatu"
      muted_users_instructions: "Potlačit všechna oznámení, soukromé zprávy a přímé zprávy z chatu od těchto uživatelů."
      allowed_pm_users_instructions: "Od těchto uživatelů povolit pouze soukromé zprávy nebo přímé zprávy chatu."
      allow_private_messages_from_specific_users: "Povolit posílání soukromých zpráv nebo přímých zpráv v chatu pouze konkrétním uživatelům."
      ignored_users_instructions: "Potlačit všechny příspěvky, zprávy, oznámení, soukromé zprávy a přímé zprávy chatu od těchto uživatelů."
    user_menu:
      no_chat_notifications_title: "Zatím nemáte žádná oznámení z chatu"
      no_chat_notifications_body: >
        Na tomto panelu budete upozorněni, když vám někdo napíše přímou zprávu nebo vás v chatu <b>@zmíní</b>. Upozornění vám budou zasílána také na váš e-mail, pokud se delší dobu nepřihlásíte. <br><br> Kliknutím na nadpis v horní části libovolného chatového kanálu můžete nastavit, jaká upozornění budete v daném kanálu dostávat. Další informace naleznete v části <a href='%{preferencesUrl}'>Nastavení upozornění</a>.
      tabs:
        chat_notifications: "Upozornění chatu"
        chat_notifications_with_unread:
          one: "Oznámení chatu – %{count} nepřečtené upozornění"
          few: "Oznámení chatu – %{count} nepřečtená upozornění"
          many: "Oznámení chatu – %{count} nepřečtených upozornění"
          other: "Oznámení chatu – %{count} nepřečtených upozornění"
    styleguide:
      sections:
        chat:
          title: Chat
    sidebar:
      panels:
        chat:
          label: "Chat"<|MERGE_RESOLUTION|>--- conflicted
+++ resolved
@@ -272,10 +272,7 @@
       placeholder_channel: "Pište v %{channelName}"
       placeholder_thread: "Odpovězte do vlákna"
       placeholder_users: "Pište si s %{commaSeparatedNames}"
-<<<<<<< HEAD
-=======
       placeholder_group: "Napište do skupiny"
->>>>>>> 76e7f12a
       placeholder_new_message_disallowed:
         archived: "Kanál je archivován, nové zprávy momentálně nelze odeslat."
         closed: "Kanál je uzavřen, nové zprávy momentálně nelze odeslat."
@@ -524,16 +521,9 @@
         auto_join_users_info: "Každou hodinu kontrolujte, kteří uživatelé byli aktivní za poslední 3 měsíce. Přidejte je do tohoto kanálu, pokud mají přístup do kategorie %{category}."
         auto_join_users_info_no_category: "Každou hodinu kontrolujte, kteří uživatelé byli aktivní za poslední 3 měsíce. Přidejte je do tohoto kanálu, pokud mají přístup ke zvolené kategorii."
         auto_join_users_warning: "Každý uživatel, který není členem tohoto kanálu a má přístup do kategorie %{category}, se k němu připojí. Jste si jisti?"
-<<<<<<< HEAD
-        desktop_notification_level: "Oznámení na desktopu"
-        follow: "Přidat se ke skupině"
-        followed: "Účet vytvořen"
-        mobile_notification_level: "Mobilní push notifikace"
-=======
         notification_level: "Odesílat push notifikace"
         follow: "Přidat se ke skupině"
         followed: "Účet vytvořen"
->>>>>>> 76e7f12a
         mute: "Ztlumit kanál"
         threading_enabled: "Zapnuto"
         threading_disabled: "Vypnuto"
@@ -556,10 +546,7 @@
           title: "Export zpráv chatu"
           description: "Tímto se exportují všechny zprávy ze všech kanálů."
           create_export: "Vytvořit export"
-<<<<<<< HEAD
-=======
           confirm_export: "Toto exportuje všechny zprávy ze všech kanálů a odešle vám výsledek v soukromé zprávě. Opravdu chcete exportovat?"
->>>>>>> 76e7f12a
           export_has_started: "Export byl zahájen. Až bude hotový, obdržíte SZ."
       my_threads:
         title: Moje vlákna
@@ -578,10 +565,7 @@
       incoming_webhooks:
         back: "Zpět"
         channel_placeholder: "Vyberte kanál"
-<<<<<<< HEAD
-=======
         channel: "Kanál"
->>>>>>> 76e7f12a
         confirm_destroy: "Jste si jisti, že chcete odstranit tento příchozí webhook? Toto nelze zrušit."
         current_emoji: "Aktuální emoji"
         description: "Popis"
@@ -605,11 +589,8 @@
         username: "Uživatelské jméno"
         username_instructions: "Uživatelské jméno bota, který přispívá do kanálu. Pokud je ponecháno prázdné, je výchozí hodnota \"system\"."
         instructions: "Příchozí webhooky mohou být použity externími systémy k odesílání zpráv do určeného kanálu chatu jako uživatel bota prostřednictvím endpointu <code>/hooks/:key</code>. Payload se skládá z jednoho <code>textového</code> parametru, který je omezen na 2000 znaků.<br><br>Podporujeme také omezené množství parametrů <code>text</code> ve formátu Slack, extrahování odkazů a zmínek na základě formátu na <a href=\"https://api.slack.com/reference/surfaces/formatting\">https://api. slack.com/reference/surfaces/formatting</a>, ale tomu je třeba použít endpoint <code>/hooks/:key/slack</code>."
-<<<<<<< HEAD
-=======
         saved: "Změny webhooku uloženy"
         created: "Webhook vytvořen"
->>>>>>> 76e7f12a
       selection:
         cancel: "Zrušit"
         quote_selection: "Citovat v tématu"
@@ -701,12 +682,6 @@
         notifications:
           regular:
             title: "Normální"
-<<<<<<< HEAD
-            description: "Budete upozorněni, pokud někdo zmíní vaše @jméno v tomto vlákně."
-          tracking:
-            title: "Sledované"
-            description: "Počet nových odpovědí na toto vlákno se zobrazí v seznamu vláken a v kanálu. Budete upozorněni, pokud někdo v tomto vlákně zmíní vaše @jméno."
-=======
             description: "Dostávejte upozornění, když vás někdo v tomto vlákně zmíní."
           tracking:
             title: "Sledované"
@@ -714,7 +689,6 @@
           watching:
             title: "Hlídání"
             description: "Dostávejte upozornění na všechny odpovědi v tomto vlákně a zobrazit počet nových odpovědí v seznamu vláken."
->>>>>>> 76e7f12a
         participants_other_count:
           one: "+%{count}"
           few: "+%{count}"
@@ -761,16 +735,10 @@
         chat_message: "Nová zpráva chatu"
         chat_quoted: "%{username} citoval vaši zprávu v chatu"
       titles:
-<<<<<<< HEAD
-        chat_mention: "Zmínka v chatu"
-        chat_invitation: "Pozvánka do chatu"
-        chat_quoted: "Citovaný chat"
-=======
         chat_mention: "Zmínky v chatu"
         chat_invitation: "Pozván/a do kanálu chatu"
         chat_quoted: "Citovaná zpráva v chatu"
         chat_watched_thread: "Sledované vlákno chatu"
->>>>>>> 76e7f12a
     action_codes:
       chat:
         enabled: '%{who} povolil/a <button class="btn-link open-chat">chat</button> %{when}'
@@ -801,10 +769,7 @@
         title: "Chat"
         keyboard_shortcuts:
           switch_channel_arrows: "%{shortcut} Přepnout kanál"
-<<<<<<< HEAD
-=======
           switch__unread_channel_arrows: "%{shortcut} Přepnout nepřečtený kanál"
->>>>>>> 76e7f12a
           open_quick_channel_selector: "%{shortcut} Otevřít rychlý výběr kanálů"
           open_insert_link_modal: "%{shortcut} Vložit hypertextový odkaz (pouze editor)"
           composer_bold: "%{shortcut} Tučné (pouze editor)"
