--- conflicted
+++ resolved
@@ -121,16 +121,9 @@
       heading: "Chat"
       join: "Přidat se ke skupině"
       last_visit: "poslední návštěva"
-      summarization:
-        title: "Shrnout zprávy"
       aria_roles:
         channels_list: "Seznam kanálů chatu"
-<<<<<<< HEAD
-      no_direct_message_channels: "Zatím jste se nepřipojili k žádným kanálům přímých zpráv."
-      no_public_channels: "Zatím jste se nepřipojili k žádným kanálům."
-=======
       no_public_channels_cta: "Procházet kanály"
->>>>>>> f4cbf025
       open_full_page: "Otevřít chat na celou obrazovku"
       close_full_page: "Zavřít chat na celé obrazovce"
       placeholder_channel: "Pište v %{channelName}"
@@ -159,10 +152,7 @@
         back: "Zpět"
         title: Kanály
         filter_all: Vše
-<<<<<<< HEAD
-=======
         filter_open: Otevřené
->>>>>>> f4cbf025
         filter_closed: Zavřené
         filter_archived: Archivované
         filter_input_placeholder: Vyhledat kanál podle názvu
