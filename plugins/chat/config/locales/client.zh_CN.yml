# WARNING: Never edit this file.
# It will be overwritten when translations are pulled from Crowdin.
#
# To work with us on translations, join this project:
# https://translate.discourse.org/

zh_CN:
  js:
    admin:
      site_settings:
        categories:
          chat: 聊天
      logs:
        staff_actions:
          actions:
            chat_channel_status_change: "聊天频道状态已更改"
            chat_channel_delete: "聊天频道已删除"
            chat_auto_remove_membership: "从频道自动移除成员"
      api:
        scopes:
          descriptions:
            chat:
              create_message: "在指定频道创建聊天消息。"
    about:
      chat_messages_count: "聊天消息"
      chat_channels_count: "聊天频道"
      chat_users_count: "聊天用户"
    chat:
      dates:
        time_tiny: "h:mm"
      all_loaded: "显示所有消息"
      already_enabled: "此话题已启用聊天。请刷新。"
      disabled_for_topic: "此话题已禁用聊天。"
      bot: "机器人"
      create: "创建"
      cancel: "取消"
      cancel_reply: "取消回复"
      chat_channels: "频道"
      browse_all_channels: "浏览所有频道"
      move_to_channel:
        title: "将消息移至频道"
        instructions:
          other: "您正在移动 <strong>%{count}</strong> 条消息。选择目标频道。将在 <strong>%{channelTitle}</strong> 频道中创建占位符消息，以表明这些消息已被移动。请注意，新频道中不会保留回复链，旧频道中的消息将不再显示为回复任何移动的消息。"
        confirm_move: "移动消息"
      channel_settings:
        title: "频道设置"
        edit: "编辑"
        add: "添加"
        close_channel: "关闭频道"
        open_channel: "打开频道"
        archive_channel: "归档频道"
        delete_channel: "删除频道"
        join_channel: "加入频道"
        leave_channel: "离开频道"
        join: "加入"
        leave: "离开"
        save_label:
          mute_channel: "将频道设为免打扰偏好设置已保存"
          desktop_notification: "桌面通知偏好设置已保存"
          mobile_notification: "移动推送通知偏好设置已保存"
      channel_archive:
        title: "归档频道"
        instructions: "<p>归档频道会使它进入只读模式，并将该频道的所有消息移至一个新的或现有的话题。将无法发送新消息，也不能编辑或删除现有消息。</p><p>确定要归档<strong>%{channelTitle}</strong>频道吗？</p>"
        process_started: "归档过程已经开始。此对话框将很快关闭，当归档过程完成后，您会收到一条个人消息。"
        retry: "重试"
      channel_open:
        title: "打开频道"
        instructions: "重新打开频道，所有用户将能够发送消息和编辑他们现有的消息。"
      channel_close:
        title: "关闭频道"
        instructions: "关闭该频道会阻止非管理人员用户发送新消息或编辑现有消息。确定要关闭此频道吗？"
      channel_delete:
        title: "删除频道"
        instructions: "<p>删除<strong>%{name}</strong>频道和聊天历史。所有消息和相关数据，例如回应和上传，将被永久删除。如果您想保留频道历史记录，并将其停用，您可能想要归档频道。</p> <p>确定要<strong>永久删除</strong>该频道吗？要确认，请在下面的框中输入频道的名称。</p>"
        confirm: "我明白后果，删除频道"
        confirm_channel_name: "输入频道名称"
        process_started: "删除频道的过程已经开始。此对话框将很快关闭，您将无法再查看被删除的频道。"
      channels_list_popup:
        browse: "浏览频道"
        create: "新建频道"
      click_to_join: "点击此处查看可用频道。"
      close: "关闭"
      collapse: "收起聊天抽屉"
      expand: "展开聊天栏"
      confirm_flag: "确定要举报 %{username} 的消息吗？"
      deleted:
        other: "%{count} 条消息已被删除。[查看全部]"
      hidden: "一条消息已被隐藏。[查看]"
      delete: "删除"
      edited: "已编辑"
      muted: "已设为免打扰"
      joined: "已加入"
      empty_state:
        direct_message_cta: "开始个人聊天"
        direct_message: "您还可以与一位或多位用户开始个人聊天。"
        title: "找不到频道"
      email_frequency:
        description: "只有在过去 15 分钟内没有见到您，我们才会给您发送电子邮件。"
        never: "永不"
        title: "电子邮件通知"
        when_away: "仅在离开时"
      header_indicator_preference:
        title: "在标题中显示活动指示器"
        all_new: "所有新消息"
        dm_and_mentions: "直接消息和提及"
        never: "永不"
      enable: "启用聊天"
      flag: "举报"
      emoji: "插入表情符号"
      flagged: "此消息已被举报，等待审核"
      invalid_access: "您无权查看此聊天频道"
      invitation_notification: "<span>%{username}</span><span> 邀请您加入一个聊天频道</span>"
      in_reply_to: "回复"
      heading: "聊天"
      join: "加入"
      last_visit: "上次访问"
      summarization:
        title: "总结消息"
        description: "选择以下选项，以总结在所需时间范围内发送的对话。"
        summarize: "摘要"
        since:
          other: "最后 %{count} 小时"
      mention_warning:
        dismiss: "忽略"
<<<<<<< HEAD
        cannot_see:
          other: "%{username} 和 %{others} 无法访问此频道且未收到通知。"
        invitations_sent:
          other: "已发送邀请"
        invite: "邀请加入频道"
        without_membership:
          other: "%{username} 和 %{others} 尚未加入此频道。"
        group_mentions_disabled:
          other: "%{group_name} 和 %{others} 不允许提及"
        too_many_members:
          other: "%{group_name} 和 %{others} 的成员过多。任何人都不会收到通知"
        warning_multiple:
          other: "其他 %{count} 个"
=======
        cannot_see: "%{username} 无法访问此频道且未被通知。"
        cannot_see_multiple:
          other: "%{username} 和 %{count} 位其他用户无法访问此频道且未被通知。"
        invitations_sent:
          other: "已发送邀请"
        invite: "邀请加入频道"
        without_membership: "%{username} 尚未加入此频道。"
        without_membership_multiple:
          other: "%{username} 和其他 %{count} 位用户尚未加入此频道。"
        group_mentions_disabled: "%{group_name} 不允许被提及。"
        group_mentions_disabled_multiple:
          other: "%{group_name} 和其他 %{count} 个群组不允许被提及."
        too_many_members: "%{group_name} 的成员过多。没有人被通知。"
        too_many_members_multiple:
          other: "%{group_name} 和 其他%{count} 个群组的成员过多。没有人被通知。"
>>>>>>> 9b339bcd
        groups:
          header:
            some: "某些用户不会收到通知"
            all: "任何人都不会收到通知"
<<<<<<< HEAD
          unreachable:
            other: "@%{group} 和 @%{group_2} 不允许提及"
          unreachable_multiple: "@%{group} 和其他 %{count} 个群组不允许提及"
          too_many_members:
            other: "提及 @%{group}或 @%{group_2}超出 %{limit}的%{notification_limit}"
          too_many_members_multiple: "这 %{count} 个群组超出了 %{limit}的%{notification_limit}"
          users_limit:
            other: "%{count} 位用户"
          notification_limit: "通知限制"
        too_many_mentions: "此消息超出 %{limit}的%{notification_limit}"
        mentions_limit:
          other: "%{count} 个提及"
=======
          unreachable_1: "%{group} 不允许被提及。"
          unreachable_2: "@%{group1} 和 @%{group2} 不允许被提及."
          unreachable_multiple:
            other: "@%{group} 和其他 %{count} 个群组不允许被提及。"
        too_many_mentions:
          other: "此消息超过了 %{count} 次提及的通知限制。"
        too_many_mentions_admin:
          other: '此消息超过了 <a href="%{siteSettingUrl}" target="_blank">通知限制</a> （共 %{count} 次）。'
>>>>>>> 9b339bcd
      aria_roles:
        header: "聊天标题"
        composer: "聊天输入框"
        channels_list: "聊天频道列表"
      no_public_channels: "您还没有加入任何频道。"
      kicked_from_channel: "你不能再访问这个频道了。"
      only_chat_push_notifications:
        title: "只发送聊天推送通知"
        description: "阻止发送所有非聊天推送通知"
      ignore_channel_wide_mention:
        title: "忽略频道范围内的提及"
        description: "不发送频道范围内提及（@here 和 @all）的通知"
      open: "打开聊天"
      open_full_page: "打开全屏聊天"
      close_full_page: "关闭全屏聊天"
      open_message: "在聊天中打开消息"
      placeholder_self: "做些记录"
      placeholder_channel: "在 %{channelName} 聊天"
      placeholder_thread: "在聊天串中聊天"
      placeholder_users: "在 %{commaSeparatedNames} 聊天"
      placeholder_new_message_disallowed:
        archived: "频道已归档，你无法在此发送新信息。"
        closed: "频道已关闭，你无法在此发送新信息。"
        read_only: "频道为只读，您现在不能发送新消息。"
      placeholder_silenced: "您目前无法发送消息。"
      placeholder_start_conversation: "与...开始对话"
      placeholder_start_conversation_users: "开始与 %{commaSeparatedUsernames} 的对话"
      remove_upload: "移除文件"
      react: "使用表情符号回复"
      reply: "回复"
      edit: "编辑"
      copy_link: "复制链接"
      rebake_message: "重建 HTML"
      retry_staged_message:
        title: "网络错误"
        action: "重新发送？"
      unreliable_network: "网络不稳定，发送消息和保存草稿可能无法正常工作"
      bookmark_message: "书签"
      bookmark_message_edit: "编辑书签"
      restore: "恢复已删除的消息"
      save: "保存"
      select: "选择"
      return_to_list: "返回频道列表"
      return_to_threads_list: "返回正在进行的讨论"
      unread_threads_count:
        other: "你有 %{count} 个未读的讨论"
      scroll_to_bottom: "滚动到底部"
      scroll_to_new_messages: "查看新消息"
      sound:
        title: "桌面聊天通知声音"
      sounds:
        none: "无"
        bell: "钟声"
        ding: "叮叮"
      title: "聊天"
      title_capitalized: "聊天"
      upload: "附加文件"
      upload_to_channel: "上传到 %{title}"
      upload_to_thread: "上传到聊天串"
      uploaded_files:
        other: "%{count} 个文件"
      you_flagged: "您已举报此消息"
      exit: "返回"
      channel_status:
        read_only_header: "频道为只读"
        read_only: "只读"
        archived_header: "频道已被归档"
        archived: "已归档"
        archive_failed: "频道归档失败。 %{completed}/%{total} 消息已存档。 <a target=\"_blank\" href=\"%{topic_url}\">目的地话题</a>．按重试以尝试完成存档。"
        archive_failed_no_topic: "频道归档失败。 %{completed}/%{total} 消息已存档。 目的地话题未创建．按重试以尝试完成存档。"
        archive_completed: "请参阅<a target=\"_blank\" href=\"%{topic_url}\">归档话题</a>"
        closed_header: "频道已被关闭"
        closed: "已关闭"
        open_header: "频道处于开放状态"
        open: "开放"
      browse:
        back: "返回"
        title: 频道
        filter_all: 所有
        filter_open: 已打开
        filter_closed: 已关闭
        filter_archived: 已归档
        filter_input_placeholder: 按名称搜索频道
      chat_message_separator:
        today: 今天
        yesterday: 昨天
      members_view:
        filter_placeholder: 查找成员
      about_view:
        associated_topic: 链接的话题
        associated_category: 链接的类别
        title: 标题
        name: 名称
        description: 描述
      channel_info:
        back_to_all_channels: "所有频道"
        back_to_channel: "返回"
        tabs:
          about: 关于
          members: 成员
          settings: 设置
<<<<<<< HEAD
      channel_edit_name_modal:
        title: 编辑名称
        input_placeholder: 添加一个名字
        description: 为你的频道起一个简短的描述性名称
=======
      new_message_modal:
        title: 发送消息
        add_user_long: <kbd>shift + 点击</kbd>或 <kbd>shift + enter</kbd><span>添加 @%{username}</span>
        add_user_short: <span>添加用户</span>
        open_channel: <span>打开频道</span>
        default_search_placeholder: "#一个频道、@某人或任何内容"
        default_channel_search_placeholder: "#一个频道"
        default_user_search_placeholder: "@某人"
        user_search_placeholder: "...添加更多用户"
        disabled_user: "已禁用聊天功能"
        no_items: "无条目"
      channel_edit_name_slug_modal:
        title: 编辑频道
        input_placeholder: 添加一个名字
        slug_description: 在 URL 中使用频道 slug 而不是频道名称
        name: 频道名称
        slug: 频道 slug (可选)
>>>>>>> 9b339bcd
      channel_edit_description_modal:
        title: 编辑描述
        input_placeholder: 添加描述
        description: 告诉人们这个频道的主题
      direct_message_creator:
        title: 新消息
        prefix: "至："
        no_results: 没有结果
        selected_user_title: "取消选择 %{username}"
      channel:
        no_memberships: 此频道没有成员
        no_memberships_found: 找不到成员
        memberships_count:
          other: "%{count} 个成员"
      create_channel:
        threading:
          label: "启用聊天串"
        auto_join_users:
          public_category_warning: "%{category}是公共类别。是否自动将所有最近活跃的用户添加到此频道？"
          warning_1_group:
            other: "自动从 %{group} 添加 %{count} 用户？"
          warning_2_groups:
            other: "自动从%{group1}和%{group2}添加 %{count} 个用户？"
          warning_multiple_groups_MF: |
            { groupCount, plural,
                other {
                      { userCount, plural,
                          other {是否自动添加 {userCount} 个来自 {groupName} 和 {groupCount} 个其他组的用户？}
                      }
                    }
            }
        choose_category:
          label: "选择一个类别"
          none: "选择一个…"
          default_hint: 访问<a href=%{link} target="_blank">%{category}安全设置</a>管理访问权限
          hint_1_group: '%{group} 中的用户根据 <a href="%{settingLink}" target="_blank">安全设置</a>可以访问这个频道'
          hint_2_groups: '%{group1} 和 %{group2} 中的用户根据 <a href="%{settingLink}" target="_blank">安全设置</a>可以访问这个频道'
          hint_multiple_groups:
            other: '%{group} 和 %{count} 其他组的用户根据 <a href="%{settingLink}" target="_blank">安全</a>可以设置访问这个频道'
        create: "创建频道"
        description: "描述（可选）"
        name: "频道名称"
        slug: "频道 slug (可选)"
        title: "新建频道"
        type: "类型"
        types:
          category: "类别"
          topic: "话题"
      reviewable:
        type: "聊天消息"
      reactions:
        only_you: "您回应了 :%{emoji}:"
        you_and_single_user: "你和 %{username} 的回应了: %{emoji}:"
        you_and_multiple_users: "你、%{commaSeparatedUsernames} 和 %{username} 回应了 :%{emoji}:"
        you_multiple_users_and_more:
          other: "您、%{commaSeparatedUsernames} 和其他 %{count} 人回应了 :%{emoji}:"
        single_user: "%{username} 回应了 :%{emoji}:"
        multiple_users: "%{commaSeparatedUsernames} 和 %{username} 回应 :%{emoji}:"
        multiple_users_and_more:
          other: "%{commaSeparatedUsernames} 和其他 %{count} 人回应了 :%{emoji}:"
      composer:
        toggle_toolbar: "切换工具栏"
        italic_text: "斜体"
        bold_text: "粗体"
        code_text: "代码文本"
        send: "发送"
      quote:
        original_channel: '最初在<a href="%{channelLink}">%{channel}</a>中发送。'
        copy_success: "聊天引用已复制到剪贴板"
      notification_levels:
        never: "永不"
        mention: "仅限提及"
        always: "所有活动"
      settings:
        channel_wide_mentions_label: "允许 @all 和 @here 提及"
        channel_wide_mentions_description: "允许用户使用 @all 通知#%{channel} 的所有成员，或仅使用 @here 通知当前活跃的成员"
<<<<<<< HEAD
=======
        channel_threading_label: "串"
        channel_threading_description: "启用聊天串后，对聊天消息的回复将创建一个单独的对话，该对话将与主频道并存。"
>>>>>>> 9b339bcd
        auto_join_users_label: "自动添加用户"
        auto_join_users_info: "每小时检查哪些用户在过去3个月中是活跃的。如果他们有权限进入 %{category} 类别，就把他们添加到这个频道。"
        auto_join_users_info_no_category: "每小时检查哪些用户在过去 3 个月内处于活跃状态。如果他们有权访问所选类别，则将他们添加到此频道。"
        auto_join_users_warning: "所有不是此频道成员且有权访问“%{category}”类别的用户都将加入。确定吗？"
        desktop_notification_level: "桌面通知"
        follow: "加入"
        followed: "已加入"
        mobile_notification_level: "移动推送通知"
        mute: "将频道设为免打扰"
        threading_enabled: "已启用"
        threading_disabled: "已禁用"
        muted_on: "开"
        muted_off: "关"
        notifications: "通知"
        preview: "预览"
        save: "保存"
        saved: "已保存"
        unfollow: "离开"
        admin_title: "管理员"
      admin:
        title: "聊天"
        export_messages:
          title: "导出聊天消息"
          description: "目前只能导出过去 6 个月内的 10000 条最新消息。"
          create_export: "创建导出"
          export_has_started: "导出已开始。导出完成后，您将收到一条私信。"
      direct_messages:
        title: "个人聊天"
        new: "创建个人聊天"
        create: "开始"
        leave: "离开此个人聊天"
        cannot_create: "抱歉，您无法发送直接消息。"
      incoming_webhooks:
        back: "返回"
        channel_placeholder: "选择一个频道"
        confirm_destroy: "确定要删除此传入网络钩子吗？此操作无法撤消。"
        current_emoji: "当前表情符号"
        description: "描述"
        delete: "删除"
        emoji: "表情符号"
        emoji_instructions: "如果表情符号留空，将使用系统头像。"
        name: "名称"
        name_placeholder: "名称…"
        new: "新的传入网络钩子"
        none: "未创建现有的传入网络钩子。"
        no_emoji: "未选择表情符号"
        post_to: "发布到"
        reset_emoji: "重置表情符号"
        save: "保存"
        edit: "编辑"
        select_emoji: "选择表情符号"
        system: "系统"
        title: "传入网络钩子"
        url: "URL"
        url_instructions: "此 URL 包含一个秘密值 - 请安全保管。"
        username: "用户名"
        username_instructions: "发布到频道的机器人的用户名。留空时默认为“系统”。"
        instructions: "外部系统可以使用传入网络钩子以机器人用户身份通过 <code>/hooks/:key</code> 端点将消息发布到指定的聊天频道。有效负荷由单个 <code>text</code> 参数组成，限制为 2000 个字符。<br><br>我们还支持有限 Slack 格式的 <code>text</code> 参数以及基于 <a href=\"https://api.slack.com/reference/surfaces/formatting\">https://api.slack.com/reference/surfaces/formatting</a> 中的格式提取链接和提及，但是必须为此使用 <code>/hooks/:key/slack</code> 端点。"
      selection:
        cancel: "取消"
        quote_selection: "话题中的引用"
        copy: "复制"
        move_selection_to_channel: "移至频道"
        error: "移动聊天消息时出错"
        title: "将聊天移动到话题"
        new_topic:
          title: "移动到新话题"
          instructions:
            other: "您将创建一个新话题并使用您选择的 <b>%{count}</b> 条聊天消息进行填充。"
          instructions_channel_archive: "您将要创建一个新话题并将频道消息归档到该话题。"
        existing_topic:
          title: "移动到现有话题"
          instructions:
            other: "请选择您要将这 <b>%{count}</b> 条聊天消息移动到的话题。"
          instructions_channel_archive: "请选择您要将频道消息归档到的话题。"
        new_message:
          title: "移动到新消息"
          instructions:
            other: "您将创建一条新消息并使用您选择的 <b>%{count}</b> 条聊天消息进行填充。"
      replying_indicator:
        single_user: "%{username} 正在输入"
        multiple_users: "%{commaSeparatedUsernames} 和 %{lastUsername} 正在输入"
        many_users:
          other: "%{commaSeparatedUsernames} 和其他 %{count} 人正在输入"
      retention_reminders:
        public_none: "频道历史记录会被永久保留。"
        public:
          other: "频道历史记录保留 %{count} 天。"
        dm_none: "个人聊天记录将会被永久保留。"
        dm:
          other: "个人聊天记录保留 %{count} 天。"
      flags:
        off_topic: "此消息与频道标题定义的当前讨论无关，可能应当移至其他地方。"
        inappropriate: "此消息包含理性的人会认为具有攻击性、辱骂性或违反<a href=\"%{basePath}/guidelines\">我们的社区准则</a>的内容。"
        spam: "此消息是广告或破坏行为。它对当前频道没有用，也不相关。"
        notify_user: "我想亲自直接与此人谈谈他们的消息。"
        notify_moderators: "由于上面未列出的另一个原因，此消息需要管理人员加以注意。"
      flagging:
        action: "举报消息"
      emoji_picker:
        favorites: "常用"
        smileys_&_emotion: "笑脸和情感"
        objects: "物体"
        people_&_body: "人和身体"
        travel_&_places: "旅行和地点"
        animals_&_nature: "动物和自然"
        food_&_drink: "食品和饮料"
        activities: "活动"
        flags: "旗帜"
        symbols: "符号"
        search_placeholder: "按表情符号名称和别名搜索…"
        no_results: "没有结果"
      thread:
        title: "标题"
        view_thread: 查看聊天串
        default_title: "聊天串"
        replies:
          other: "%{count} 个回复"
        label: 聊天串
        close: "关闭聊天串"
        original_message:
          started_by: "开始于"
        settings: "设置"
        last_reply: "最后回复"
        notifications:
          regular:
            title: "正常"
            description: "您会在别人在聊天串里 @ 您或回复您时收到通知。"
          tracking:
            title: "跟踪"
            description: "该聊天串的新回复计数将显示在聊天串列表和频道中。如果有人在此串中提及您的@name，您将会收到通知。"
        participants_other_count:
          other: "+%{count}"
      threads:
        open: "打开聊天串"
        list: "正在进行的讨论"
        none: "你没有参与这个频道中的任何聊天串。"
      draft_channel_screen:
        header: "新消息"
        cancel: "取消"
    notifications:
      chat_invitation: "邀请您加入聊天频道"
      chat_invitation_html: "<span>%{username}</span><span> 邀请您加入一个聊天频道</span>"
      chat_quoted: "<span>%{username}</span> %{description}"
      popup:
        chat_mention:
          direct: '在“%{channel}”中提及您'
          direct_html: '<span>%{username}</span> <span>在“%{channel}”中提及您</span>'
          other_plain: '在“%{channel}”中提及“%{identifier}”'
          other_html: '<span>%{username}</span> <span>在“%{channel}”中提及“%{identifier}”</span>'
        direct_message_chat_mention:
          direct: "在个人聊天中提及您"
          direct_html: "<span>%{username}</span> <span>在个人聊天中提及您</span>"
          other_plain: "在个人聊天中提及“%{identifier}”"
          other_html: "<span>%{username}</span> <span>在个人聊天中提及“%{identifier}”</span>"
        chat_message: "新的聊天消息"
        chat_quoted: "%{username} 引用了您的聊天消息"
      titles:
        chat_mention: "聊天提及"
        chat_invitation: "聊天邀请"
        chat_quoted: "已引用聊天"
    action_codes:
      chat:
        enabled: '%{who} 于 %{when} 启用了<button class="btn-link open-chat">聊天</button>'
        disabled: "%{who} 于 %{when} 关闭了聊天"
    discourse_automation:
      scriptables:
        send_chat_message:
          title: 发送聊天消息
          fields:
            chat_channel_id:
              label: 聊天频道 ID
            message:
              label: 发送私信
            sender:
              label: 发送人
              description: 默认为“系统”
    review:
      transcript:
        view: "查看以前的消息副本"
      types:
        chat_reviewable_message:
          title: "举报的聊天消息"
    keyboard_shortcuts_help:
      chat:
        title: "聊天"
        keyboard_shortcuts:
          switch_channel_arrows: "%{shortcut} 切换频道"
          open_quick_channel_selector: "%{shortcut} 打开快速频道选择器"
          open_insert_link_modal: "%{shortcut} 插入超链接（仅输入框）"
          composer_bold: "%{shortcut} 粗体（仅输入框）"
          composer_italic: "%{shortcut} 斜体（仅输入框）"
          composer_code: "%{shortcut} 代码（仅输入框）"
          drawer_open: "%{shortcut} 打开聊天抽屉"
          drawer_close: "%{shortcut} 关闭聊天抽屉"
          mark_all_channels_read: "%{shortcut} 标记所有频道已读"
    topic_statuses:
      chat:
        help: "已为此话题启用聊天"
    user:
      allow_private_messages: "允许其他用户向我发送个人消息和聊天直接消息"
      muted_users_instructions: "禁止来自这些用户的所有通知、个人消息和聊天直接消息。"
      allowed_pm_users_instructions: "仅允许来自这些用户的个人消息或聊天直接消息。"
      allow_private_messages_from_specific_users: "只允许特定用户向我发送个人消息或聊天直接消息"
      ignored_users_instructions: "禁止来自这些用户的所有帖子、消息、通知、个人消息和聊天直接消息。"
    user_menu:
      no_chat_notifications_title: "您还没有任何聊天通知"
      no_chat_notifications_body: >
        当有人在聊天中直接向您发送消息或提及 (<b>@</b>) 您时，您将在此面板中收到通知。当您有一段时间没有登录时，通知也会发送到您的电子邮件。<br><br> 点击任何聊天频道顶部的标题以配置您在该频道中接收的通知。有关详情，请参阅您的<a href='%{preferencesUrl}'>通知偏好设置</a>。
      tabs:
        chat_notifications: "聊天通知"
        chat_notifications_with_unread:
          other: "聊天通知 - %{count} 个未读通知"
    styleguide:
      sections:
        chat:
          title: 聊天<|MERGE_RESOLUTION|>--- conflicted
+++ resolved
@@ -122,21 +122,6 @@
           other: "最后 %{count} 小时"
       mention_warning:
         dismiss: "忽略"
-<<<<<<< HEAD
-        cannot_see:
-          other: "%{username} 和 %{others} 无法访问此频道且未收到通知。"
-        invitations_sent:
-          other: "已发送邀请"
-        invite: "邀请加入频道"
-        without_membership:
-          other: "%{username} 和 %{others} 尚未加入此频道。"
-        group_mentions_disabled:
-          other: "%{group_name} 和 %{others} 不允许提及"
-        too_many_members:
-          other: "%{group_name} 和 %{others} 的成员过多。任何人都不会收到通知"
-        warning_multiple:
-          other: "其他 %{count} 个"
-=======
         cannot_see: "%{username} 无法访问此频道且未被通知。"
         cannot_see_multiple:
           other: "%{username} 和 %{count} 位其他用户无法访问此频道且未被通知。"
@@ -152,25 +137,10 @@
         too_many_members: "%{group_name} 的成员过多。没有人被通知。"
         too_many_members_multiple:
           other: "%{group_name} 和 其他%{count} 个群组的成员过多。没有人被通知。"
->>>>>>> 9b339bcd
         groups:
           header:
             some: "某些用户不会收到通知"
             all: "任何人都不会收到通知"
-<<<<<<< HEAD
-          unreachable:
-            other: "@%{group} 和 @%{group_2} 不允许提及"
-          unreachable_multiple: "@%{group} 和其他 %{count} 个群组不允许提及"
-          too_many_members:
-            other: "提及 @%{group}或 @%{group_2}超出 %{limit}的%{notification_limit}"
-          too_many_members_multiple: "这 %{count} 个群组超出了 %{limit}的%{notification_limit}"
-          users_limit:
-            other: "%{count} 位用户"
-          notification_limit: "通知限制"
-        too_many_mentions: "此消息超出 %{limit}的%{notification_limit}"
-        mentions_limit:
-          other: "%{count} 个提及"
-=======
           unreachable_1: "%{group} 不允许被提及。"
           unreachable_2: "@%{group1} 和 @%{group2} 不允许被提及."
           unreachable_multiple:
@@ -179,7 +149,6 @@
           other: "此消息超过了 %{count} 次提及的通知限制。"
         too_many_mentions_admin:
           other: '此消息超过了 <a href="%{siteSettingUrl}" target="_blank">通知限制</a> （共 %{count} 次）。'
->>>>>>> 9b339bcd
       aria_roles:
         header: "聊天标题"
         composer: "聊天输入框"
@@ -281,12 +250,6 @@
           about: 关于
           members: 成员
           settings: 设置
-<<<<<<< HEAD
-      channel_edit_name_modal:
-        title: 编辑名称
-        input_placeholder: 添加一个名字
-        description: 为你的频道起一个简短的描述性名称
-=======
       new_message_modal:
         title: 发送消息
         add_user_long: <kbd>shift + 点击</kbd>或 <kbd>shift + enter</kbd><span>添加 @%{username}</span>
@@ -304,7 +267,6 @@
         slug_description: 在 URL 中使用频道 slug 而不是频道名称
         name: 频道名称
         slug: 频道 slug (可选)
->>>>>>> 9b339bcd
       channel_edit_description_modal:
         title: 编辑描述
         input_placeholder: 添加描述
@@ -381,11 +343,8 @@
       settings:
         channel_wide_mentions_label: "允许 @all 和 @here 提及"
         channel_wide_mentions_description: "允许用户使用 @all 通知#%{channel} 的所有成员，或仅使用 @here 通知当前活跃的成员"
-<<<<<<< HEAD
-=======
         channel_threading_label: "串"
         channel_threading_description: "启用聊天串后，对聊天消息的回复将创建一个单独的对话，该对话将与主频道并存。"
->>>>>>> 9b339bcd
         auto_join_users_label: "自动添加用户"
         auto_join_users_info: "每小时检查哪些用户在过去3个月中是活跃的。如果他们有权限进入 %{category} 类别，就把他们添加到这个频道。"
         auto_join_users_info_no_category: "每小时检查哪些用户在过去 3 个月内处于活跃状态。如果他们有权访问所选类别，则将他们添加到此频道。"
