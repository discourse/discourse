# WARNING: Never edit this file.
# It will be overwritten when translations are pulled from Crowdin.
#
# To work with us on translations, join this project:
# https://translate.discourse.org/

zh_CN:
  admin_js:
    admin:
      site_settings:
        categories:
          chat: 聊天
  js:
    admin:
      site_settings:
        chat_separate_sidebar_mode:
          always: "始终"
          fullscreen: "当全屏聊天时"
          never: "永不"
      logs:
        staff_actions:
          actions:
            chat_channel_status_change: "聊天频道状态已更改"
            chat_channel_delete: "聊天频道已删除"
            chat_auto_remove_membership: "成员资格已从频道自动移除"
      api:
        scopes:
          descriptions:
            chat:
              create_message: "在指定频道创建聊天消息。"
      web_hooks:
        chat_event:
          group_name: "聊天事件"
          chat_message_created: "消息被创建"
          chat_message_edited: "消息被编辑"
          chat_message_trashed: "消息被删除"
          chat_message_restored: "消息被恢复"
    about:
      chat_messages_count: "聊天消息"
      chat_channels_count: "聊天频道"
      chat_users_count: "聊天用户"
    chat:
      text_copied: 文本已复制到剪贴板
      link_copied: 链接已复制到剪贴板
      back_to_forum: "论坛"
      deleted_chat_username: 已删除
      dates:
        yesterday: "昨天"
        time_tiny: "h:mm"
      all_loaded: "显示所有消息"
      already_enabled: "此话题已启用聊天。请刷新。"
      disabled_for_topic: "此话题已禁用聊天。"
      bot: "机器人"
      create: "创建"
      cancel: "取消"
      cancel_reply: "取消回复"
      chat_channels: "频道"
      browse_all_channels: "浏览所有频道"
      see_in: "参见"
      move_to_channel:
        title: "将消息移至频道"
        instructions:
          other: "您正在移动 <strong>%{count}</strong> 条消息。选择目标频道。将在 <strong>%{channelTitle}</strong> 频道中创建占位符消息，以表明这些消息已被移动。请注意，新频道中不会保留回复链，旧频道中的消息将不再显示为回复任何移动的消息。"
        confirm_move: "移动消息"
      delete_messages:
        confirm:
          other: "确定要删除 %{count} 条消息吗？"
      channel_settings:
        title: "频道设置"
        edit: "编辑"
        add: "添加"
        close_channel: "关闭频道"
        open_channel: "打开频道"
        archive_channel: "归档频道"
        delete_channel: "删除频道"
        join_channel: "加入频道"
        leave_channel: "离开频道"
        leave_groupchat_info: "离开此群组聊天后，您将无法再访问它，也不会收到与之相关的通知。要重新加入，需要群组聊天成员再次向您发送邀请。"
        join: "加入"
        leave: "离开"
        save_label:
          mute_channel: "将频道设为免打扰偏好设置已保存"
          desktop_notification: "桌面通知偏好设置已保存"
          mobile_notification: "移动推送通知偏好设置已保存"
      channel_archive:
        title: "归档频道"
        instructions: "<p>归档频道会使它进入只读模式，并将该频道的所有消息移至一个新的或现有的话题。将无法发送新消息，也不能编辑或删除现有消息。</p><p>确定要归档<strong>%{channelTitle}</strong>频道吗？</p>"
        process_started: "归档过程已经开始。此对话框将很快关闭，当归档过程完成后，您会收到一条个人消息。"
        retry: "重试"
      channel_open:
        title: "打开频道"
        instructions: "重新打开频道，所有用户将能够发送消息和编辑他们现有的消息。"
      channel_close:
        title: "关闭频道"
        instructions: "关闭该频道会阻止非管理人员用户发送新消息或编辑现有消息。确定要关闭此频道吗？"
      channel_delete:
        title: "删除频道"
        instructions: "<p>删除 <strong>%{name}</strong> 频道和聊天历史记录。所有消息和相关数据，例如回应和上传，将被永久删除。如果您希望保留频道历史记录，并将其停用，您可能需要归档频道。</p> <p>确定要<strong>永久删除</strong>该频道吗？要确认，请在下面的框中输入频道的名称。</p>"
        confirm: "我明白后果，删除频道"
        confirm_channel_name: "输入频道名称"
        process_started: "删除频道的过程已经开始。此对话框将很快关闭，您将无法再查看被删除的频道。"
      channels_list_popup:
        browse: "浏览频道"
        create: "新建频道"
      close: "关闭"
      remove: "移除"
      collapse: "收起聊天抽屉"
      expand: "展开聊天栏"
      confirm_flag: "确定要举报 %{username} 的消息吗？"
      deleted:
        other: "%{count} 条消息已被删除。[查看全部]"
      hidden: "一条消息已被隐藏。[查看]"
      delete: "删除"
      edited: "已编辑"
      muted: "已设为免打扰"
      joined: "已加入"
      empty_state:
        direct_message_cta: "开始个人聊天"
        direct_message: "您还可以与一位或多位用户开始个人聊天。"
        title: "找不到频道"
        my_threads: "您还没有任何消息串。您参与的消息串将在此处显示。"
      email_frequency:
        description: "只有在过去 15 分钟内没有见到您，我们才会给您发送电子邮件。"
        never: "永不"
        title: "电子邮件通知"
        when_away: "仅在离开时"
      header_indicator_preference:
        title: "在标题中显示活动指示器"
        all_new: "所有新消息"
        dm_and_mentions: "直接消息和提及"
        only_mentions: "仅限提及"
        never: "永不"
      separate_sidebar_mode:
        title: "为论坛和聊天显示单独的边栏模式"
      enable: "启用聊天"
      flag: "举报"
      emoji: "插入表情符号"
      flagged: "此消息已被举报，等待审核"
      invalid_access: "您无权查看此聊天频道"
      invitation_notification: "<span>%{username}</span><span> 邀请您加入一个聊天频道</span>"
      in_reply_to: "回复"
      heading: "聊天"
      join: "加入"
      last_visit: "上次访问"
      mention_warning:
        invitations_sent:
          other: "已发送邀请"
        invite: "邀请加入频道"
        channel_wide_mentions_disallowed: "@here 和 @all 提及在此频道中被禁用。"
        groups:
          header:
            some: "某些用户不会收到通知"
            all: "任何人都不会收到通知"
          unreachable_1: "%{group} 不允许提及。"
          unreachable_2: "@%{group1} 和 @%{group2} 不允许提及。"
          unreachable_multiple:
            other: "@%{group} 和其他 %{count} 个群组不允许提及。"
          too_many_members_MF: |
            { groupCount, plural,
                 =1 {
                      { isAdmin, select,
                        true {
                          { notificationLimit, plural,
                              other {提及 @{group1} 超出了 # 个用户的<a href="{siteSettingUrl}" target="_blank">通知限制</a>。}
                          }
                        }
                        false {
                          { notificationLimit, plural,
                              other {提及 @{group1} 超出了 # 个用户的通知限制。}
                          }
                        }
                        other {}
                      }
                    }
                 =2 {
                      { isAdmin, select,
                        true {
                          { notificationLimit, plural,
                            other {提及 @{group1} 和 @{group2} 超出了 # 个用户的<a href="{siteSettingUrl}" target="_blank">通知限制</a>。}
                          }
                        }
                        false {
                          { notificationLimit, plural,
                            other {提及 @{group1} 和 @{group2} 超出了 # 个用户的通知限制。}
                          }
                        }
                        other {}
                      }
                    }
              other {
                      { isAdmin, select,
                        true {
                          { notificationLimit, plural,
                            other {提及这 {groupCount} 个群组超出了 # 个用户的<a href="{siteSettingUrl}" target="_blank">通知限制</a>。}
                          }
                        }
                        false {
                          { notificationLimit, plural,
                            other {提及这 {groupCount} 个群组超出了 # 个用户的通知限制。}
                          }
                        }
                        other {}
                      }
                    }
            }
        too_many_mentions:
          other: "此消息超出了 %{count} 个提及的通知限制。"
        too_many_mentions_admin:
          other: '此消息超出了 %{count} 个提及的<a href="%{siteSettingUrl}" target="_blank">通知限制</a>。'
      aria_roles:
        header: "聊天标题"
        composer: "聊天输入框"
        channels_list: "聊天频道列表"
<<<<<<< HEAD
      no_direct_message_channels: "您还没有加入任何直接消息频道。"
=======
      no_direct_message_channels: "您还没有加入任何直接消息。"
      no_direct_message_channels_cta: "开始一个对话"
>>>>>>> f4cbf025
      no_public_channels: "您还没有加入任何频道。"
      no_public_channels_cta: "浏览频道"
      kicked_from_channel: "您无法再访问此频道。"
      only_chat_push_notifications:
        title: "只发送聊天推送通知"
        description: "阻止发送所有非聊天推送通知"
      ignore_channel_wide_mention:
        title: "忽略频道范围内的提及"
        description: "不发送频道范围内提及（@here 和 @all）的通知"
      show_thread_title_prompts:
        title: "显示消息串标题提示"
        description: "显示为新消息串设置标题的提示"
      open: "打开聊天"
      open_full_page: "打开全屏聊天"
      close_full_page: "关闭全屏聊天"
      open_message: "在聊天中打开消息"
      placeholder_self: "做些记录"
      placeholder_channel: "在 %{channelName} 中聊天"
      placeholder_thread: "在消息串中聊天"
      placeholder_users: "与 %{commaSeparatedNames} 聊天"
      placeholder_new_message_disallowed:
        archived: "频道已归档，您现在无法发送新消息。"
        closed: "频道已关闭，您现在无法发送新消息。"
        read_only: "频道为只读，您现在无法发送新消息。"
      placeholder_silenced: "您目前无法发送消息。"
      remove_upload: "移除文件"
      react: "使用表情符号回复"
      reply: "回复"
      edit: "编辑"
      copy_link: "复制链接"
      copy_text: "复制文本"
      rebake_message: "重建 HTML"
      message_too_long: "消息过长，最多只能包含 %{count} 个字符。"
      retry_staged_message:
        title: "网络错误"
        action: "重新发送？"
      unreliable_network: "网络不稳定，发送消息和保存草稿可能无法正常工作"
      bookmark_message: "书签"
      bookmark_message_edit: "编辑书签"
      restore: "恢复已删除的消息"
      save: "保存"
      select: "选择"
      return_to_list: "返回频道列表"
      return_to_channel: "返回频道"
      return_to_threads_list: "返回消息串列表"
      unread_threads_count:
        other: "您有 %{count} 条未读讨论"
      scroll_to_bottom: "滚动到底部"
      scroll_to_new_messages: "查看新消息"
      sound:
        title: "桌面聊天通知声音"
      sounds:
        none: "无"
        bell: "钟声"
        ding: "叮叮"
      title: "聊天"
      title_capitalized: "聊天"
      upload: "附加文件"
      upload_to_channel: "上传到 %{title}"
      upload_to_thread: "上传到消息串"
      uploaded_files:
        other: "%{count} 个文件"
      you_flagged: "您已举报此消息"
      exit: "返回"
      channel_status:
        read_only_header: "频道为只读"
        read_only: "只读"
        archived_header: "频道已被归档"
        archived: "已归档"
        archive_failed: "频道归档失败。%{completed}/%{total} 条消息已归档。<a target=\"_blank\" href=\"%{topic_url}\">目标话题</a>已创建。按重试以尝试完成归档。"
        archive_failed_no_topic: "频道归档失败。%{completed}/%{total} 条消息已归档。目标话题未创建。按重试以尝试完成归档。"
        archive_completed: "请参阅<a target=\"_blank\" href=\"%{topic_url}\">归档话题</a>"
        closed_header: "频道已被关闭"
        closed: "已关闭"
        open_header: "频道处于开放状态"
        open: "开放"
      browse:
        back: "返回"
        title: 频道
        filter_all: 所有
        filter_open: 开放
        filter_closed: 已关闭
        filter_archived: 已归档
        filter_input_placeholder: 按名称搜索频道
      chat_message_separator:
        today: 今天
        yesterday: 昨天
      members_view:
        filter_placeholder: 查找成员
        add_member: 添加成员
        back_to_settings: "返回设置"
      about_view:
        associated_topic: 链接的话题
        associated_category: 链接的类别
        title: 标题
        name: 名称
        description: 描述
      channel_info:
        back_to_all_channels: "所有频道"
        back_to_channel: "返回"
        tabs:
          members: 成员
          settings: 设置
      new_message_modal:
        title: 发送消息
        add_user_long: <kbd>shift + 点击</kbd>或 <kbd>shift + enter</kbd><span>添加 @%{username}</span>
        add_user_short: <span>添加用户</span>
        open_channel: <span>打开频道</span>
        default_search_placeholder: "#一个频道、@ 某人或任何内容"
        default_channel_search_placeholder: "#一个频道"
        default_user_search_placeholder: "@ 某人"
        user_search_placeholder: "…添加更多成员"
        disabled_user: "已禁用聊天"
        no_items: "无条目"
        create_group_placeholder: "群组聊天名称（可选）"
        participants_counter: "%{selection_count}/%{max} 参与者"
        new_group_chat: "新建群组聊天"
        filter: "筛选"
        cant_add_more_members: "已达到最大成员数"
        create_new_group_chat: "创建群组聊天"
        group_with_too_many_members: "成员过多 (%{membersCount})"
      channel_edit_name_slug_modal:
        title: 编辑频道
        input_placeholder: 添加名称
        slug_description: 在 URL 中使用频道缩略名而不是频道名称
        name: 频道名称
        slug: 频道缩略名（可选）
      channel_edit_description_modal:
        title: 编辑描述
        input_placeholder: 添加描述
        description: 告诉人们这个频道的主题
      direct_message_creator:
        add_to_channel: "添加到频道"
        title: 新消息
        prefix: "至："
        no_results: 没有结果
        selected_user_title: "取消选择 %{username}"
        group_name: "群组聊天名称（可选）"
        members_counter:
          other: "%{count}/%{max} 成员"
      channel:
        no_memberships: 此频道没有成员
        no_memberships_found: 找不到成员
        memberships_count:
          other: "%{count} 个成员"
      create_channel:
        threading:
          label: "启用消息串"
        auto_join_users:
          public_category_warning: "%{category}是公共类别。是否自动将所有最近活跃的用户添加到此频道？"
          warning_1_group:
            other: "自动添加来自 %{group} 的 %{count} 个用户？"
          warning_2_groups:
            other: "自动从 %{group1} 和 %{group2} 添加 %{count} 个用户？"
          warning_multiple_groups_MF: |
            { groupCount, plural,
                other {
                      { userCount, plural,
                          other {是否自动添加 {userCount} 个来自 {groupName} 和其他 {groupCount} 个群组的用户？}
                      }
                    }
            }
        choose_category:
          label: "选择一个类别"
          none: "选择一个…"
          default_hint: 访问<a href=%{link} target="_blank">%{category}安全设置</a>管理访问权限
          hint_1_group: '%{group} 中的用户将根据<a href="%{settingLink}" target="_blank">安全设置</a>访问此频道'
          hint_2_groups: '%{group1} 和 %{group2} 中的用户将根据<a href="%{settingLink}" target="_blank">安全设置</a>访问此频道'
          hint_multiple_groups:
            other: '%{group} 和其他 %{count} 个群组中的用户将根据<a href="%{settingLink}" target="_blank">安全</a>访问此频道'
        create: "创建频道"
        description: "描述（可选）"
        name: "频道名称"
        slug: "频道缩略名（可选）"
        title: "新建频道"
        type: "类型"
        types:
          category: "类别"
          topic: "话题"
      reviewable:
        type: "聊天消息"
      reactions:
        only_you: "<span>您回应了 </span>:%{emoji}:"
        you_and_single_user: "<span>您和 %{username} 回应了 </span>:%{emoji}:"
        you_and_multiple_users: "<span>您、%{commaSeparatedUsernames} 和 %{username} 回应了 </span>:%{emoji}:"
        you_multiple_users_and_more:
          other: "<span>您、%{commaSeparatedUsernames} 和其他 %{count} 人回应了 </span>:%{emoji}:"
        single_user: "<span>%{username} 回应了 </span>:%{emoji}:"
        multiple_users: "<span>%{commaSeparatedUsernames} 和 %{username} 回应了 </span>:%{emoji}:"
        multiple_users_and_more:
          other: "<span>%{commaSeparatedUsernames} 和其他 %{count} 人回应了 </span>:%{emoji}:"
      composer:
        toggle_toolbar: "切换工具栏"
        italic_text: "斜体"
        bold_text: "粗体"
        code_text: "代码文本"
        send: "发送"
      quote:
        original_channel: '最初在<a href="%{channelLink}">%{channel}</a>中发送。'
        copy_success: "聊天引用已复制到剪贴板"
        default_thread_title: "消息串"
      notification_levels:
        never: "永不"
        mention: "仅限提及"
        always: "所有活动"
      settings:
        channel_wide_mentions_label: "允许 @all 和 @here 提及"
        channel_wide_mentions_description: "允许用户使用 @all 通知#%{channel} 的所有成员，或仅使用 @here 通知当前活跃的成员"
        channel_threading_label: "消息串"
        channel_threading_description: "启用消息串后，对聊天消息的回复将创建一个单独的对话，该对话将与主频道并存。"
        auto_join_users_label: "自动添加用户"
        auto_join_users_info: "每小时检查哪些用户在过去 3 个月中活跃。如果他们可以访问%{category}类别，请将其添加到此频道。"
        auto_join_users_info_no_category: "每小时检查哪些用户在过去 3 个月中活跃。如果他们可以访问所选类别，请将其添加到此频道。"
        auto_join_users_warning: "所有不是此频道成员且有权访问“%{category}”类别的用户都将加入。确定吗？"
        desktop_notification_level: "桌面通知"
        follow: "加入"
        followed: "已加入"
        mobile_notification_level: "移动推送通知"
        mute: "将频道设为免打扰"
        threading_enabled: "已启用"
        threading_disabled: "已禁用"
        muted_on: "开"
        muted_off: "关"
        notifications: "通知"
        preview: "预览"
        save: "保存"
        saved: "已保存"
        unfollow: "离开"
        admin_title: "管理员"
        settings_title: "设置"
        info_title: "频道信息"
        category_label: "类别"
        history_label: "历史记录"
        members_label: "成员"
      admin:
        title: "聊天"
        export_messages:
          title: "导出聊天消息"
          description: "这将导出所有频道的所有消息。"
          create_export: "创建导出"
          export_has_started: "导出已开始。导出完成后，您将收到一条私信。"
      my_threads:
        title: 我的消息串
        aria_label: "切换到我的消息串列表"
      direct_messages:
        title: "直接消息"
        aria_label: "切换到直接消息"
        new: "创建个人聊天"
        create: "开始"
        leave: "离开此个人聊天"
        close: "关闭此个人聊天"
        cannot_create: "抱歉，您无法发送直接消息。"
      channel_list:
        title: "频道"
        aria_label: "切换到频道列表"
      incoming_webhooks:
        back: "返回"
        channel_placeholder: "选择一个频道"
        confirm_destroy: "确定要删除此传入网络钩子吗？此操作无法撤消。"
        current_emoji: "当前表情符号"
        description: "描述"
        delete: "删除"
        emoji: "表情符号"
        emoji_instructions: "如果表情符号留空，将使用系统头像。"
        name: "名称"
        name_placeholder: "名称…"
        new: "新的传入网络钩子"
        none: "未创建现有的传入网络钩子。"
        no_emoji: "未选择表情符号"
        post_to: "发布到"
        reset_emoji: "重置表情符号"
        save: "保存"
        edit: "编辑"
        select_emoji: "选择表情符号"
        system: "系统"
        title: "传入网络钩子"
        url: "URL"
        url_instructions: "此 URL 包含一个秘密值 - 请安全保管。"
        username: "用户名"
        username_instructions: "发布到频道的机器人的用户名。留空时默认为“系统”。"
        instructions: "外部系统可以使用传入网络钩子以机器人用户身份通过 <code>/hooks/:key</code> 端点将消息发布到指定的聊天频道。有效负荷由单个 <code>text</code> 参数组成，限制为 2000 个字符。<br><br>我们还支持有限 Slack 格式的 <code>text</code> 参数以及基于 <a href=\"https://api.slack.com/reference/surfaces/formatting\">https://api.slack.com/reference/surfaces/formatting</a> 中的格式提取链接和提及，但是必须为此使用 <code>/hooks/:key/slack</code> 端点。"
      selection:
        cancel: "取消"
        quote_selection: "话题中的引用"
        copy: "复制"
        delete: "删除 (%{selectionCount}/%{totalCount})"
        move_selection_to_channel: "移至频道"
        error: "移动聊天消息时出错"
        title: "将聊天移动到话题"
        new_topic:
          title: "移动到新话题"
          instructions:
            other: "您将创建一个新话题并使用您选择的 <b>%{count}</b> 条聊天消息进行填充。"
          instructions_channel_archive: "您将要创建一个新话题并将频道消息归档到该话题。"
        existing_topic:
          title: "移动到现有话题"
          instructions:
            other: "请选择您要将这 <b>%{count}</b> 条聊天消息移动到的话题。"
          instructions_channel_archive: "请选择您要将频道消息归档到的话题。"
        new_message:
          title: "移动到新消息"
          instructions:
            other: "您将创建一条新消息并使用您选择的 <b>%{count}</b> 条聊天消息进行填充。"
      replying_indicator:
        single_user: "%{username} 正在输入"
        multiple_users: "%{commaSeparatedUsernames} 和 %{lastUsername} 正在输入"
        many_users:
          other: "%{commaSeparatedUsernames} 和其他 %{count} 人正在输入"
      retention_reminders:
        indefinitely_short: "无限期"
        indefinitely_long: "聊天设置已被设置为无限期保留频道消息。"
        short:
          other: "%{count} 天"
        long:
          other: "聊天设置已被设置为将频道消息保留 %{count} 天。"
      flags:
        off_topic: "此消息与频道标题定义的当前讨论无关，可能应当移至其他地方。"
        inappropriate: "此消息包含理性的人会认为具有攻击性、辱骂性或违反<a href=\"%{basePath}/guidelines\">我们的社区准则</a>的内容。"
        illegal: "此帖子需要工作人员注意，因为我认为其中包含非法内容。"
        spam: "此消息是广告或破坏行为。它对当前频道没有用，也不相关。"
        notify_user: "我想亲自直接与此人谈谈他们的消息。"
        notify_moderators: "由于上面未列出的另一个原因，此消息需要管理人员加以注意。"
      flagging:
        action: "举报消息"
      emoji_picker:
        favorites: "常用"
        smileys_&_emotion: "笑脸和情感"
        objects: "物体"
        people_&_body: "人和身体"
        travel_&_places: "旅行和地点"
        animals_&_nature: "动物和自然"
        food_&_drink: "食品和饮料"
        activities: "活动"
        flags: "旗帜"
        symbols: "符号"
        search_placeholder: "按表情符号名称和别名搜索…"
        no_results: "没有结果"
      thread:
        title: "标题"
        view_thread: 查看消息串
        replies:
          other: "%{count} 个回复"
        label: 消息串
        close: "关闭消息串"
        original_message:
          started_by: "发起人"
        settings: "设置"
        last_reply: "最后回复"
        notifications:
          regular:
            title: "正常"
            description: "如果其他人在此消息串中提及 (@) 您的名字，您将收到通知。"
          tracking:
            title: "跟踪"
            description: "此消息串将在消息串列表和频道中显示的新回复数。如果其他人在此消息串中提及 (@) 您的名字，您将收到通知。"
        participants_other_count:
          other: "+%{count}"
      thread_title_toast:
        title: "设置一个消息串标题"
        message: "帮助他人发现此对话。"
        dismiss_action: "不再显示"
        primary_action: "设置标题"
      thread_title_modal:
        title: "设置消息串标题"
        input_placeholder: "告诉其他人此对话的主题…"
        discourse_ai:
          title: "自动生成消息串标题"
          description: "查看 %{url} 详细了解此功能和 Discourse 体验的其他增强功能。"
      threads:
        open: "打开消息串"
        list: "消息串"
        none: "您没有参与此频道中的任何消息串。"
      draft_channel_screen:
        header: "新消息"
        cancel: "取消"
    notifications:
      chat_invitation: "邀请您加入聊天频道"
      chat_invitation_html: "<span>%{username}</span><span> 邀请您加入一个聊天频道</span>"
      chat_quoted: "<span>%{username}</span> %{description}"
      popup:
        chat_mention:
          direct: '在“%{channel}”中提及您'
          direct_html: '<span>%{username}</span> <span>在“%{channel}”中提及您</span>'
          other_plain: '在“%{channel}”中提及“%{identifier}”'
          other_html: '<span>%{username}</span> <span>在“%{channel}”中提及“%{identifier}”</span>'
        direct_message_chat_mention:
          direct: "在个人聊天中提及您"
          direct_html: "<span>%{username}</span> <span>在个人聊天中提及您</span>"
          other_plain: "在个人聊天中提及“%{identifier}”"
          other_html: "<span>%{username}</span> <span>在个人聊天中提及“%{identifier}”</span>"
        chat_message: "新的聊天消息"
        chat_quoted: "%{username} 引用了您的聊天消息"
      titles:
        chat_mention: "聊天提及"
        chat_invitation: "聊天邀请"
        chat_quoted: "已引用聊天"
    action_codes:
      chat:
        enabled: '%{who} 于 %{when} 启用了<button class="btn-link open-chat">聊天</button>'
        disabled: "%{who} 于 %{when} 关闭了聊天"
    discourse_automation:
      scriptables:
        send_chat_message:
          title: 发送聊天消息
          fields:
            chat_channel_id:
              label: 聊天频道 ID
            message:
              label: 发送私信
            sender:
              label: 发送人
              description: 默认为“系统”
    review:
      transcript:
        view: "查看以前的消息副本"
      types:
        chat_reviewable_message:
          title: "被举报的聊天消息"
        reviewable_chat_message:
          title: "被举报的聊天消息"
          noun: "聊天消息"
    keyboard_shortcuts_help:
      chat:
        title: "聊天"
        keyboard_shortcuts:
          switch_channel_arrows: "%{shortcut} 切换频道"
          open_quick_channel_selector: "%{shortcut} 打开快速频道选择器"
          open_insert_link_modal: "%{shortcut} 插入超链接（仅输入框）"
          composer_bold: "%{shortcut} 粗体（仅输入框）"
          composer_italic: "%{shortcut} 斜体（仅输入框）"
          composer_code: "%{shortcut} 代码（仅输入框）"
          drawer_open: "%{shortcut} 打开聊天抽屉"
          drawer_close: "%{shortcut} 关闭聊天抽屉"
          mark_all_channels_read: "%{shortcut} 将所有频道标记为已读"
    topic_statuses:
      chat:
        help: "已为此话题启用聊天"
    user:
      allow_private_messages: "允许其他用户向我发送个人消息和聊天直接消息"
      muted_users_instructions: "禁止来自这些用户的所有通知、个人消息和聊天直接消息。"
      allowed_pm_users_instructions: "仅允许来自这些用户的个人消息或聊天直接消息。"
      allow_private_messages_from_specific_users: "只允许特定用户向我发送个人消息或聊天直接消息"
      ignored_users_instructions: "禁止来自这些用户的所有帖子、消息、通知、个人消息和聊天直接消息。"
    user_menu:
      no_chat_notifications_title: "您还没有任何聊天通知"
      no_chat_notifications_body: >
        当有人在聊天中直接向您发送消息或提及 (<b>@</b>) 您时，您将在此面板中收到通知。当您有一段时间没有登录时，通知也会发送到您的电子邮件。<br><br> 点击任何聊天频道顶部的标题以配置您在该频道中接收的通知。有关详情，请参阅您的<a href='%{preferencesUrl}'>通知偏好设置</a>。
      tabs:
        chat_notifications: "聊天通知"
        chat_notifications_with_unread:
          other: "聊天通知 - %{count} 个未读通知"
    styleguide:
      sections:
        chat:
          title: 聊天
    sidebar:
      panels:
        chat:
          label: "聊天"<|MERGE_RESOLUTION|>--- conflicted
+++ resolved
@@ -211,12 +211,8 @@
         header: "聊天标题"
         composer: "聊天输入框"
         channels_list: "聊天频道列表"
-<<<<<<< HEAD
-      no_direct_message_channels: "您还没有加入任何直接消息频道。"
-=======
       no_direct_message_channels: "您还没有加入任何直接消息。"
       no_direct_message_channels_cta: "开始一个对话"
->>>>>>> f4cbf025
       no_public_channels: "您还没有加入任何频道。"
       no_public_channels_cta: "浏览频道"
       kicked_from_channel: "您无法再访问此频道。"
