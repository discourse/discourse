# WARNING: Never edit this file.
# It will be overwritten when translations are pulled from Crowdin.
#
# To work with us on translations, join this project:
# https://translate.discourse.org/

sk:
  site_settings:
    chat_separate_sidebar_mode: "Zobraziť samostatné režimy bočného panela pre fórum a chat."
    chat_enabled: "Povoliť chat."
    enable_public_channels: "Povoliť verejné kanály na základe kategórií."
<<<<<<< HEAD
    chat_allowed_groups: "Používatelia v týchto skupinách môžu chatovať. Upozorňujeme, že zamestnanci majú vždy prístup k chatu."
=======
    chat_allowed_groups: "Používatelia v týchto skupinách môžu chatovať. Upozorňujeme, že správcovia a moderátori majú vždy prístup k rozhovoru."
>>>>>>> f4cbf025
    chat_channel_retention_days: "Chatové správy v bežných kanáloch sa budú uchovávať toľko dní. Ak chcete správy uchovať navždy, nastavte na „0“."
    chat_dm_retention_days: "Chatové správy v osobných chatovacích kanáloch sa budú uchovávať toľko dní. Ak chcete správy uchovať navždy, nastavte na „0“."
    chat_auto_silence_duration: "Počet minút, na ktoré budú používatelia stíšení, keď prekročia limit rýchlosti vytvárania četových správ. Ak chcete vypnúť automatické stíšenie, nastavte na „0“."
    chat_allowed_messages_for_trust_level_0: "Počet správ, ktoré môžu používatelia úrovne 0 dôveryhodne odoslať za 30 sekúnd. Ak chcete limit deaktivovať, nastavte na „0“."
    chat_allowed_messages_for_other_trust_levels: "Počet správ, ktoré môžu používatelia s úrovňou dôveryhodnosti 1 až 4 odoslať za 30 sekúnd. Ak chcete limit deaktivovať, nastavte na „0“."
    chat_silence_user_sensitivity: "Pravdepodobnosť, že používateľ označený v čete bude automaticky stlmený."
    chat_auto_silence_from_flags_duration: "Počet minút, na ktoré budú používatelia stíšení, keď budú automaticky stíšení z dôvodu označených četových správ."
    chat_default_channel_id: "Chatový kanál, ktorý sa predvolene otvorí, keď používateľ nemá žiadne neprečítané správy ani zmienky v iných kanáloch."
    chat_duplicate_message_sensitivity: "Pravdepodobnosť, že duplicitná správa od rovnakého odosielateľa bude v krátkom čase zablokovaná. Desatinné číslo medzi 0 a 1,0, pričom 1,0 je najvyššie nastavenie (blokuje správy častejšie za kratší čas). Ak chcete povoliť duplicitné správy, nastavte na 0."
    chat_minimum_message_length: "Minimálny počet znakov pre chatovú správu."
    chat_allow_uploads: "Povoľte nahrávanie vo verejných kanáloch chatu a kanáloch priamych správ."
    chat_archive_destination_topic_status: "Stav, že cieľová téma by mala byť po dokončení archívu kanála. Platí to len vtedy, keď je cieľovou témou nová téma, nie existujúca."
    default_emoji_reactions: "Predvolené emoji reakcie pre správy chatu. Pridajte až 5 emotikonov pre rýchlu reakciu."
    direct_message_enabled_groups: "Povoliť používateľom v rámci týchto skupín vytvárať osobné rozhovory medzi používateľmi. Poznámka: Zamestnanci môžu vždy vytvárať osobné rozhovory a používatelia budú môcť odpovedať na osobné rozhovory iniciované používateľmi, ktorí majú povolenie na ich vytváranie."
<<<<<<< HEAD
    chat_message_flag_allowed_groups: "Používatelia v týchto skupinách môžu označovať chatové správy."
=======
    chat_message_flag_allowed_groups: "Používatelia v týchto skupinách môžu označovať chatové správy. Všimnite si, že správcovia a moderátori môžu správy četu vždy nahlásiť."
>>>>>>> f4cbf025
    max_mentions_per_chat_message: "Maximálny počet oznámení @name, ktoré môže používateľ použiť v správe chatu."
    chat_max_direct_message_users: "Používatelia nemôžu pri vytváraní novej priamej správy pridať viac ako tento počet ďalších používateľov. Nastavte na 0, ak chcete povoliť správy iba sebe. Zamestnanci sú z tohto nastavenia vyňatí."
    chat_allow_archiving_channels: "Povoliť zamestnancom archivovať správy k téme pri zatváraní kanála."
    chat_editing_grace_period: "Počas (n) sekúnd po odoslaní chatu sa pri editácii nezobrazí (upravená) značka pri správe chatu."
    chat_editing_grace_period_max_diff_low_trust: "Maximálny počet zmien znakov povolených v ochrannej lehote na úpravu chatu, ak sa ich zmení viac, pri chatovej správe sa zobrazí značka (upravená) (úroveň dôveryhodnosti 0 a 1)."
    chat_editing_grace_period_max_diff_high_trust: "Maximálny počet zmien znakov povolený v ochrannej lehote na úpravu chatu, ak sa ich zmení viac, pri chatovej správe (úroveň dôveryhodnosti 2 a vyššie) sa zobrazí značka (upravená)."
<<<<<<< HEAD
=======
    chat_preferred_mobile_index: "Preferovaná karta pri načítaní / chate na mobile."
>>>>>>> f4cbf025
    errors:
      chat_default_channel: "Predvolený chatovací kanál musí byť verejný kanál."
      direct_message_enabled_groups_invalid: "Pre toto nastavenie musíte zadať aspoň jednu skupinu. Ak nechcete, aby niekto okrem personálu posielal priame správy, vyberte skupinu zamestnancov."
      chat_upload_not_allowed_secure_uploads: "Nahrávanie četu nie je povolené, keď je povolené nastavenie lokality zabezpečeného nahrávania."
  system_messages:
    private_channel_title: "Kanál %{id}"
    chat_channel_archive_complete:
      title: "Archív kanála rozhovoru je dokončený"
      subject_template: "Archív kanála četu bol úspešne dokončený"
      text_body_template: |
        Archivácia chatovacieho kanála %{channel_hashtag_or_name} bola úspešne dokončená. Správy boli skopírované do témy [%{topic_title}](%{topic_url}).
    chat_channel_archive_failed:
      title: "Archív kanálov chatu zlyhal"
      subject_template: "Archív kanálov chatu zlyhal"
      text_body_template: |
        Archivácia chatovacieho kanála %{channel_hashtag_or_name} zlyhala. %{messages_archived} správ bolo archivovaných. Čiastočne archivované správy boli skopírované do témy [%{topic_title}](%{topic_url}). Navštívte kanál na %{channel_url} a skúste to znova.
    chat_channel_archive_failed_no_topic:
      title: "Archív kanálov chatu zlyhal"
      subject_template: "Archív kanálov chatu zlyhal"
      text_body_template: |
        Archivácia chatovacieho kanála %{channel_hashtag_or_name} zlyhala. Žiadne správy neboli archivované. Téma nebola úspešne vytvorená z nasledujúcich dôvodov:

          %{topic_validation_errors}

        Navštívte kanál na %{channel_url} a skúste to znova.
  chat:
    deleted_chat_username: vymazané
    errors:
      users_cant_be_added_to_channel: "Do tohto kanála nie je možné pridať používateľov."
      channel_exists_for_category: "Kanál už existuje pre túto kategóriu a názov"
      channel_new_message_disallowed:
        archived: "Kanál je archivovaný, nie je možné posielať nové správy"
        closed: "Kanál je uzavretý, nie je možné posielať nové správy"
        read_only: "Kanál je len na čítanie, nie je možné odosielať nové správy"
      channel_modify_message_disallowed:
        archived: "Kanál je archivovaný, správy nie je možné upravovať ani vymazávať"
        closed: "Kanál je uzavretý, správy nie je možné upravovať ani odstraňovať"
        read_only: "Kanál je len na čítanie, správy nie je možné upravovať ani vymazávať"
      user_cannot_send_message: "Momentálne nemôžete odosielať správy."
      rate_limit_exceeded: "Prekročili ste limit četových správ, ktoré je možné odoslať do 30 sekúnd"
      auto_silence_from_flags: "Chatová správa označená s dostatočne vysokým skóre na umlčanie používateľa."
      channel_cannot_be_archived: "Kanál momentálne nie je možné archivovať, musí byť zatvorený alebo otvorený na archiváciu."
      duplicate_message: "Rovnakú správu ste uverejnili príliš nedávno."
      delete_channel_failed: "Kanál sa nepodarilo odstrániť, skúste to znova."
      minimum_length_not_met:
        one: "Správa je príliš krátka, musí mať minimálne %{count} znakov."
        few: "Správa je príliš krátka, musí mať minimálne %{count} znakov."
        many: "Správa je príliš krátka, musí mať minimálne %{count} znakov."
        other: "Správa je príliš krátka, musí mať minimálne %{count} znakov."
      message_too_long:
        one: "Správa je príliš dlhá, správy musia mať maximálne %{count} znak."
        few: "Správa je príliš dlhá, správy môžu mať maximálne %{count} znaky."
        many: "Správa je príliš dlhá, správy môžu mať maximálne %{count} znakov."
        other: "Správa je príliš dlhá, správy môžu mať maximálne %{count} znakov."
      draft_too_long: "Koncept je príliš dlhý."
      max_reactions_limit_reached: "Nové reakcie na túto správu nie sú povolené."
      message_move_invalid_channel: "Zdrojový a cieľový kanál musia byť verejné kanály."
      message_move_no_messages_found: "Nenašli sa žiadne správy so zadanými ID správ."
      cant_update_direct_message_channel: "Vlastnosti kanála priamych správ, ako je názov a popis, sa nedajú aktualizovať."
      not_accepting_dms: "Ľutujeme, %{username} momentálne neprijíma správy."
      actor_ignoring_target_user: "Ignorujete %{username}, takže im nemôžete posielať správy."
      actor_muting_target_user: "Vypnete zvuk na stránke %{username}, takže im nemôžete posielať správy."
      actor_disallowed_dms: "Rozhodli ste sa zabrániť používateľom odosielať vám súkromné a priame správy, takže nemôžete vytvárať nové priame správy."
      actor_preventing_target_user_from_dm: "Rozhodli ste sa zabrániť %{username} v odosielaní súkromných a priamych správ, takže pre nich nemôžete vytvárať nové priame správy."
      user_cannot_send_direct_messages: "Ľutujeme, nemôžete posielať priame správy."
      over_chat_max_direct_message_users_allow_self: "Súkromnú správu môžete vytvoriť len sami so sebou."
      over_chat_max_direct_message_users:
        one: "Nemôžete vytvoriť súkromnú správu s viac ako %{count} používateľom."
        few: "Nemôžete vytvoriť súkromnú správu s viac ako %{count} používateľmi."
        many: "Nemôžete vytvoriť súkromnú správu s viac ako %{count} používateľmi."
        other: "Nemôžete vytvoriť súkromnú správu s viac ako %{count} používateľmi."
      original_message_not_found: "Predchodca správy, na ktorú odpovedáte, sa nepodarilo nájsť alebo bol odstránený."
      thread_invalid_for_channel: "Vlákno nie je súčasťou zvoleného kanála."
      thread_does_not_match_parent: "Vlákno nezodpovedá nadradenej správe."
      invalid_direct_message: "Nemáte povolené vytvoriť túto priamu správu."
    reviewables:
      message_already_handled: "Ďakujeme, ale túto správu sme už skontrolovali a rozhodli sme sa, že ju netreba znova nahlásiť."
      actions:
        agree:
          title: "Súhlasím..."
        agree_and_keep_message:
          title: "Ponechať správu"
          description: "Súhlaste s vlajkou a ponechajte správu nezmenenú."
        agree_and_keep_deleted:
          title: "Ponechať správu odstránenú"
          description: "Súhlasím s vlajkou a nechajte správu vymazanú."
        agree_and_suspend:
          title: "Suspendovaný užívateľ"
          description: "Súhlasíte s vlajkou a pozastavte používateľa."
        agree_and_silence:
          title: "Tichý užívateľ"
          description: "Súhlas s vlajkou a umlčte používateľa."
        agree_and_restore:
          title: "Obnoviť správu"
          description: "Obnovte správu, aby ju používatelia mohli vidieť."
        agree_and_delete:
          title: "Odstrániť správu"
          description: "Odstráňte správu, aby ju používatelia nemohli vidieť."
        delete_and_agree:
          title: "Ignorovať nahlásenie a odstrániť správu"
          description: "Ignorovať príznak odstránením z frontu a vymazaním správy."
        disagree_and_restore:
          title: "Nesúhlasiť a obnoviť správu"
          description: "Obnovte správu, aby ju mohli vidieť všetci používatelia."
        disagree:
          title: "Nesúhlasiť"
        ignore:
          title: "Nerobte nič"
          description: "Ignorujte príznak jeho odstránením z frontu bez vykonania akejkoľvek akcie."
      direct_messages:
        transcript_title: "Prepis predchádzajúcich správ v %{channel_name}"
        transcript_body: "Aby sme vám poskytli viac kontextu, vložili sme do tejto konverzácie prepis predchádzajúcich správ (až desať):\n\n%{transcript}"
    channel:
      users_invited_to_channel:
        one: "%{invited_users} bol pozvaný používateľom %{inviting_user}."
        few: "%{invited_users} bol pozvaný používateľmi %{inviting_user}."
        many: "%{invited_users} bol pozvaný používateľmi %{inviting_user}."
        other: "%{invited_users} bol pozvaný používateľmi %{inviting_user}."
      archive:
        first_post_raw: "Táto téma je archívom kanála chatu [%{channel_name}](%{channel_url})."
      messages_moved:
        one: "@%{acting_username} presunul správu do kanála [%{channel_name}](%{first_moved_message_url})."
        few: "@%{acting_username} presunul %{count} správy do kanála [%{channel_name}](%{first_moved_message_url})."
        many: "@%{acting_username} presunul %{count} správ do kanála [%{channel_name}](%{first_moved_message_url})."
        other: "@%{acting_username} presunul %{count} správ do kanála [%{channel_name}](%{first_moved_message_url})."
      dm_title:
        single_user: "%{username}"
        multi_user: "%{comma_separated_usernames}"
        multi_user_truncated:
          one: "%{comma_separated_usernames} a %{count} ďalší"
          few: "%{comma_separated_usernames} a %{count} ďalších"
          many: "%{comma_separated_usernames} a %{count} ďalších"
          other: "%{comma_separated_usernames} a %{count} ďalších"
    mention_warning:
      dismiss: "zahodiť"
      cannot_see: "%{first_identifier} nemá prístup k tomuto kanálu a nebol upozornený."
      cannot_see_multiple:
        one: "%{first_identifier} a %{count} ďalší používateľ nemajú prístup k tomuto kanálu a neboli upozornení."
        few: "%{first_identifier} a %{count} ďalší používatelia nemajú prístup k tomuto kanálu a neboli upozornení."
        many: "%{first_identifier} a %{count} ďalší používatelia nemajú prístup k tomuto kanálu a neboli upozornení."
        other: "%{first_identifier} a %{count} ďalší používatelia nemajú prístup k tomuto kanálu a neboli upozornení."
      invitations_sent:
        one: "Pozvánka bola odoslaná"
        few: "Pozvánky bola odoslané"
        many: "Pozvánok bola odoslaných"
        other: "Pozvánok bola odoslaných"
      invite: "Pozvať na kanál"
      without_membership: "%{first_identifier} sa nepripojil k tomuto kanálu."
      without_membership_multiple:
        one: "%{first_identifier} a %{count} ďalší používateľ sa nepripojili k tomuto kanálu."
        few: "%{first_identifier} a %{count} ďalší používatelia sa nepripojili k tomuto kanálu."
        many: "%{first_identifier} a %{count} ďalších používateľov sa nepripojilo k tomuto kanálu."
        other: "%{first_identifier} a %{count} ďalších používateľov sa nepripojilo k tomuto kanálu."
      group_mentions_disabled: "%{first_identifier} nepovoľuje označovanie."
      group_mentions_disabled_multiple:
        one: "%{first_identifier} a %{count} iná skupina nepovoľuje zmienky."
        few: "%{first_identifier} a %{count} iné skupiny nepovoľujú zmienky."
        many: "%{first_identifier} a %{count} iné skupiny nepovoľujú zmienky."
        other: "%{first_identifier} a %{count} iné skupiny nepovoľujú zmienky."
      global_mentions_disallowed: "Zmienky @here a @all sú v tomto kanáli zakázané."
      too_many_members: "%{first_identifier} má príliš veľa členov. Nikto nebol informovaný."
      too_many_members_multiple:
        one: "%{first_identifier} a %{count} ďalšia skupina má príliš veľa členov. Nikto nebol upozornený."
        few: "%{first_identifier} a %{count} ďalšie skupiny majú príliš veľa členov. Nikto nebol upozornený."
        many: "%{first_identifier} a %{count} ďalších skupín má príliš veľa členov. Nikto nebol upozornený."
        other: "%{first_identifier} a %{count} ďalších skupín má príliš veľa členov. Nikto nebol upozornený."
    category_channel:
      errors:
        slug_contains_non_ascii_chars: "obsahuje znaky, ktoré nie sú ascii"
        is_already_in_use: "je už v prevádzke"
    bookmarkable:
      notification_title: "správa v %{channel_name}"
    personal_chat: "osobný chat"
    onebox:
      inline_to_message: "Správa #%{message_id} od %{username} – #%{chat_channel}"
      inline_to_channel: "Chat #%{chat_channel}"
      inline_to_topic_channel: "Chat pre tému %{topic_title}"
      thread_title_connector: "v"
      x_members:
        one: "%{count}/ člen"
        few: "%{count} členovia"
        many: "%{count} členov"
        other: "%{count}/ členov"
      and_x_others:
        one: "a %{count} iné"
        few: "a %{count} ďalšie"
        many: "a %{count} ďalších"
        other: "a %{count} ďalších"
<<<<<<< HEAD
    summaries:
      no_targets: "Počas vybraného obdobia neboli zaznamenané žiadne správy."
=======
>>>>>>> f4cbf025
    transcript:
      default_thread_title: "Vlákno"
      split_thread_range: "správy %{start} až %{end} z %{total}"
  discourse_push_notifications:
    popup:
      chat_mention:
        direct: '%{username} Vás zmienil v "%{channel}"'
        other_type: '%{username} spomenul %{identifier} v "%{channel}"'
      direct_message_chat_mention:
        direct: "%{username} vás spomenul v osobnom chate"
        other_type: "%{username} spomenul %{identifier} v osobnom chate"
      new_chat_message: '%{username} odoslal správu v „%{channel}“'
      new_direct_chat_message: "%{username} poslal správu v osobnom rozhovore"
  discourse_automation:
    scriptables:
      send_chat_message:
        title: Odoslať chatovú správu
  reviewable_score_types:
    needs_review:
      title: "Potreba preskúmať"
    notify_user:
      chat_pm_title: 'Vaša četová správa v „%{channel_name}“'
      chat_pm_body: "%{link}\n\n%{message}"
    notify_moderators:
      chat_pm_title: 'Chatová správa v „%{channel_name}“ vyžaduje pozornosť personálu'
      chat_pm_body: "%{link}\n\n%{message}"
  reviewables:
    reasons:
      chat_message_queued_by_staff: "Zamestnanec si myslí, že táto četová správa potrebuje kontrolu."
  user_notifications:
    chat_summary:
      deleted_user: "Používateľ bol odstránený"
      description:
        one: "Máte novú správu v chate"
        few: "Máte nové správy v chate"
        many: "Máte nové správy v chate"
        other: "Máte nové správy v chate"
      from: "%{site_name}"
      subject:
<<<<<<< HEAD
        private_message: "[%{email_prefix}] Nová správa"
        direct_message_from_1: "[%{email_prefix}] Nová správa od %{username}"
        direct_message_from_2: "[%{email_prefix}] Nová správa od %{username1} a %{username2}"
        direct_message_from_more:
          one: "[%{email_prefix}] Nová správa od %{username} a %{count} ďalšieho"
          few: "[%{email_prefix}] Nová správa od %{username} a %{count} ďalších"
          many: "[%{email_prefix}] Nová správa od %{username} a %{count} ďalších"
          other: "[%{email_prefix}] Nová správa od %{username} a %{count} ďalších"
        chat_channel_1: "[%{email_prefix}] Nová správa v %{channel}"
        chat_channel_2: "[%{email_prefix}] Nová správa v %{channel1} a %{channel2}"
        chat_channel_more:
          one: "[%{email_prefix}] Nová správa v %{channel} a %{count} inom"
          few: "[%{email_prefix}] Nová správa v %{channel} a %{count} iných"
          many: "[%{email_prefix}] Nová správa na %{channel} a %{count} iných"
          other: "[%{email_prefix}] Nová správa na %{channel} a %{count} iných"
        chat_channel_and_direct_message: "[%{email_prefix}] Nová správa v %{channel} a od %{username}"
=======
        private_email:
          one: "[%{site_name}] Nová správa"
          few: "[%{site_name}] Nových správ"
          many: "[%{site_name}] Nových správ"
          other: "[%{site_name}] Nové správy"
        chat_dm_1:
          one: "[%{site_name}] Nová správa od %{name}"
          few: "[%{site_name}] Nových správ od %{name}"
          many: "[%{site_name}] Nových správ od %{name}"
          other: "[%{site_name}] Nové správy od %{name}"
        chat_dm_2: "[%{site_name}] Nové správy od %{name_1} a %{name_2}"
        chat_dm_3_or_more: "[%{site_name}] Nové správy od %{name} a %{count} ďalších"
        chat_channel_1:
          one: "[%{site_name}] Nová správa v %{channel}"
          few: "[%{site_name}] Nových správ v %{channel}"
          many: "[%{site_name}] Nových správ v %{channel}"
          other: "[%{site_name}] Nové správy v %{channel}"
        chat_channel_2: "[%{site_name}] Nové správy v %{channel_1} a %{channel_2}"
        chat_channel_3_or_more: "[%{site_name}] Nové správy v %{channel} a %{count} ďalšie"
        chat_channel_and_dm: "[%{site_name}] Nové správy v %{channel} a od %{name}"
>>>>>>> f4cbf025
      unsubscribe: "Tento súhrn chatu sa odosiela zo stránky %{site_link} , keď ste preč. Zmeňte adresu %{email_preferences_link}, alebo %{unsubscribe_link} a odhláste sa z odberu."
      unsubscribe_no_link: "Tento súhrn chatu sa odosiela zo stránky %{site_link} , keď ste preč. Zmeňte si stránku %{email_preferences_link}."
      view_messages:
        one: "Zobraziť správu"
        few: "Zobraziť %{count} správy"
        many: "Zobraziť %{count} správ"
        other: "Zobraziť %{count} správ"
      view_more:
        one: "Zobraziť %{count} ďalšiu správu"
        few: "Zobraziť %{count} ďalšie správy"
        many: "Zobraziť %{count} ďalších správ"
        other: "Zobraziť %{count} ďalších správ"
      your_chat_settings: "preferencia frekvencie e-mailových správ v chate"
  unsubscribe:
    chat_summary:
      select_title: "Nastavenie frekvencie e-mailov so súhrnom chatu na:"
      never: Nikdy
      when_away: Len keď je preč
  category:
    cannot_delete:
      has_chat_channels: "Túto kategóriu nie je možné odstrániť, pretože obsahuje kanály rozhovoru."<|MERGE_RESOLUTION|>--- conflicted
+++ resolved
@@ -9,11 +9,7 @@
     chat_separate_sidebar_mode: "Zobraziť samostatné režimy bočného panela pre fórum a chat."
     chat_enabled: "Povoliť chat."
     enable_public_channels: "Povoliť verejné kanály na základe kategórií."
-<<<<<<< HEAD
-    chat_allowed_groups: "Používatelia v týchto skupinách môžu chatovať. Upozorňujeme, že zamestnanci majú vždy prístup k chatu."
-=======
     chat_allowed_groups: "Používatelia v týchto skupinách môžu chatovať. Upozorňujeme, že správcovia a moderátori majú vždy prístup k rozhovoru."
->>>>>>> f4cbf025
     chat_channel_retention_days: "Chatové správy v bežných kanáloch sa budú uchovávať toľko dní. Ak chcete správy uchovať navždy, nastavte na „0“."
     chat_dm_retention_days: "Chatové správy v osobných chatovacích kanáloch sa budú uchovávať toľko dní. Ak chcete správy uchovať navždy, nastavte na „0“."
     chat_auto_silence_duration: "Počet minút, na ktoré budú používatelia stíšení, keď prekročia limit rýchlosti vytvárania četových správ. Ak chcete vypnúť automatické stíšenie, nastavte na „0“."
@@ -28,21 +24,14 @@
     chat_archive_destination_topic_status: "Stav, že cieľová téma by mala byť po dokončení archívu kanála. Platí to len vtedy, keď je cieľovou témou nová téma, nie existujúca."
     default_emoji_reactions: "Predvolené emoji reakcie pre správy chatu. Pridajte až 5 emotikonov pre rýchlu reakciu."
     direct_message_enabled_groups: "Povoliť používateľom v rámci týchto skupín vytvárať osobné rozhovory medzi používateľmi. Poznámka: Zamestnanci môžu vždy vytvárať osobné rozhovory a používatelia budú môcť odpovedať na osobné rozhovory iniciované používateľmi, ktorí majú povolenie na ich vytváranie."
-<<<<<<< HEAD
-    chat_message_flag_allowed_groups: "Používatelia v týchto skupinách môžu označovať chatové správy."
-=======
     chat_message_flag_allowed_groups: "Používatelia v týchto skupinách môžu označovať chatové správy. Všimnite si, že správcovia a moderátori môžu správy četu vždy nahlásiť."
->>>>>>> f4cbf025
     max_mentions_per_chat_message: "Maximálny počet oznámení @name, ktoré môže používateľ použiť v správe chatu."
     chat_max_direct_message_users: "Používatelia nemôžu pri vytváraní novej priamej správy pridať viac ako tento počet ďalších používateľov. Nastavte na 0, ak chcete povoliť správy iba sebe. Zamestnanci sú z tohto nastavenia vyňatí."
     chat_allow_archiving_channels: "Povoliť zamestnancom archivovať správy k téme pri zatváraní kanála."
     chat_editing_grace_period: "Počas (n) sekúnd po odoslaní chatu sa pri editácii nezobrazí (upravená) značka pri správe chatu."
     chat_editing_grace_period_max_diff_low_trust: "Maximálny počet zmien znakov povolených v ochrannej lehote na úpravu chatu, ak sa ich zmení viac, pri chatovej správe sa zobrazí značka (upravená) (úroveň dôveryhodnosti 0 a 1)."
     chat_editing_grace_period_max_diff_high_trust: "Maximálny počet zmien znakov povolený v ochrannej lehote na úpravu chatu, ak sa ich zmení viac, pri chatovej správe (úroveň dôveryhodnosti 2 a vyššie) sa zobrazí značka (upravená)."
-<<<<<<< HEAD
-=======
     chat_preferred_mobile_index: "Preferovaná karta pri načítaní / chate na mobile."
->>>>>>> f4cbf025
     errors:
       chat_default_channel: "Predvolený chatovací kanál musí byť verejný kanál."
       direct_message_enabled_groups_invalid: "Pre toto nastavenie musíte zadať aspoň jednu skupinu. Ak nechcete, aby niekto okrem personálu posielal priame správy, vyberte skupinu zamestnancov."
@@ -231,11 +220,6 @@
         few: "a %{count} ďalšie"
         many: "a %{count} ďalších"
         other: "a %{count} ďalších"
-<<<<<<< HEAD
-    summaries:
-      no_targets: "Počas vybraného obdobia neboli zaznamenané žiadne správy."
-=======
->>>>>>> f4cbf025
     transcript:
       default_thread_title: "Vlákno"
       split_thread_range: "správy %{start} až %{end} z %{total}"
@@ -275,24 +259,6 @@
         other: "Máte nové správy v chate"
       from: "%{site_name}"
       subject:
-<<<<<<< HEAD
-        private_message: "[%{email_prefix}] Nová správa"
-        direct_message_from_1: "[%{email_prefix}] Nová správa od %{username}"
-        direct_message_from_2: "[%{email_prefix}] Nová správa od %{username1} a %{username2}"
-        direct_message_from_more:
-          one: "[%{email_prefix}] Nová správa od %{username} a %{count} ďalšieho"
-          few: "[%{email_prefix}] Nová správa od %{username} a %{count} ďalších"
-          many: "[%{email_prefix}] Nová správa od %{username} a %{count} ďalších"
-          other: "[%{email_prefix}] Nová správa od %{username} a %{count} ďalších"
-        chat_channel_1: "[%{email_prefix}] Nová správa v %{channel}"
-        chat_channel_2: "[%{email_prefix}] Nová správa v %{channel1} a %{channel2}"
-        chat_channel_more:
-          one: "[%{email_prefix}] Nová správa v %{channel} a %{count} inom"
-          few: "[%{email_prefix}] Nová správa v %{channel} a %{count} iných"
-          many: "[%{email_prefix}] Nová správa na %{channel} a %{count} iných"
-          other: "[%{email_prefix}] Nová správa na %{channel} a %{count} iných"
-        chat_channel_and_direct_message: "[%{email_prefix}] Nová správa v %{channel} a od %{username}"
-=======
         private_email:
           one: "[%{site_name}] Nová správa"
           few: "[%{site_name}] Nových správ"
@@ -313,7 +279,6 @@
         chat_channel_2: "[%{site_name}] Nové správy v %{channel_1} a %{channel_2}"
         chat_channel_3_or_more: "[%{site_name}] Nové správy v %{channel} a %{count} ďalšie"
         chat_channel_and_dm: "[%{site_name}] Nové správy v %{channel} a od %{name}"
->>>>>>> f4cbf025
       unsubscribe: "Tento súhrn chatu sa odosiela zo stránky %{site_link} , keď ste preč. Zmeňte adresu %{email_preferences_link}, alebo %{unsubscribe_link} a odhláste sa z odberu."
       unsubscribe_no_link: "Tento súhrn chatu sa odosiela zo stránky %{site_link} , keď ste preč. Zmeňte si stránku %{email_preferences_link}."
       view_messages:
