# WARNING: Never edit this file.
# It will be overwritten when translations are pulled from Crowdin.
#
# To work with us on translations, join this project:
# https://translate.discourse.org/

ro:
  js:
    admin:
      site_settings:
        chat_separate_sidebar_mode:
          always: "Întotdeauna"
          never: "Niciodată"
      logs:
        staff_actions:
          actions:
            chat_auto_remove_membership: "Membrii sunt eliminați automat din canale"
    chat:
      back_to_forum: "Forum"
      deleted_chat_username: șters
      dates:
        yesterday: "Ieri"
      create: "Creează"
      cancel: "Anulează"
      move_to_channel:
        instructions:
          one: "Mutați <strong>%{count}</strong> mesaj. Selectați un canal de destinație. Un mesaj placeholder va fi creat în canalul <strong>%{channelTitle}</strong> pentru a indica faptul că acest mesaj a fost mutat. Retineți că lanțurile de răspuns nu vor fi păstrate în noul canal, iar mesajele din vechiul canal nu vor mai apărea ca raspunsuri la mesajele mutate."
          few: "Mutați <strong>%{count}</strong> mesaje. Selectați un canal destinație. Un mesaj substitut va fi creat în canalul <strong>%{channelTitle}</strong> pentru a indica faptul că aceste mesaje au fost mutate. Rețineți că lanțurile de răspunsuri nu vor fi păstrate în noul canal, iar mesajele din vechiul canal nu vor mai apărea ca răspunsuri la mesajele mutate."
          other: "Mutați <strong>%{count}</strong> mesaje. Selectați un canal destinație. Un mesaj substitut va fi creat în canalul <strong>%{channelTitle}</strong> pentru a indica faptul că aceste mesaje au fost mutate. Rețineți că lanțurile de răspunsuri nu vor fi păstrate în noul canal, iar mesajele din vechiul canal nu vor mai apărea ca răspunsuri la mesajele mutate."
      delete_messages:
        confirm:
          one: "Sigur vrei să ștergi acest mesaj?"
          few: "Sigur vrei să ștergi aceste %{count} mesaje?"
          other: "Sigur vrei să ștergi aceste %{count} de mesaje?"
      channel_settings:
        edit: "Modifică"
        add: "Adaugă"
        leave_groupchat_info: "Dacă părăsești această discuție de grup, nu vei mai avea acces la ea și nu vei mai primi notificări legate de ea. Pentru a reveni, va trebui să te re-invite un membru al discuției de grup."
        join: "Alătură-te"
        leave: "Părăsește"
      channel_delete:
        instructions: "<p>Șterge canalul <strong>%{name}</strong> și istoricul de chat. Toate mesajele și datele asociate, cum ar fi reacțiile și încărcările, vor fi șterse permanent. Dacă doriți să păstrați istoricul canalului și să-l decomisionați, s-ar putea să doriți să arhivați canalul în schimb.</p> <p>Sunteți sigur că doriți să ștergeți <strong>permanent</strong> canalul? Pentru a confirma, tastați numele canalului în caseta de mai jos.</p>"
      close: "Închide sondajul"
      remove: "Elimină"
      expand: "Extinde sertarul de chat"
      delete: "Șterge"
      muted: "silențios"
      joined: "înscris"
      email_frequency:
        never: "Niciodată"
      header_indicator_preference:
        title: "Afișați indicatorul de activitate în antet"
        all_new: "Toate mesajele noi"
        never: "Niciodată"
      send_shortcut:
        enter:
          label: "Trimite prin Enter"
          description: "Linie nouă prin Shift + Enter"
        meta_enter:
          label: "Trimite prin %{meta_key} + Enter"
          description: "Linie nouă prin Enter"
      flag: "Marchează cu marcaj de avertizare"
      join: "Alătură-te"
      last_visit: "ultima vizită"
      mention_warning:
        groups:
          unreachable_1: "@%{group} nu permite mențiuni."
          unreachable_multiple:
            one: "@%{group} și încă %{count} grup nu permit mențiuni."
            few: "@%{group} și încă %{count} grupuri nu permit mențiuni."
            other: "@%{group} și încă %{count} de grupuri nu permit mențiuni."
<<<<<<< HEAD
=======
      placeholder_group: "Discuție în grup"
>>>>>>> 76e7f12a
      reply: "Răspunde"
      edit: "Modifică"
      rebake_message: "Reconstruieşte HTML"
      bookmark_message: "Semn de carte"
      bookmark_message_edit: "Editați marcajul"
      save: "Salvează"
      return_to_channel: "Revino la canal"
      return_to_threads_list: "Revino la lista de fire"
      sounds:
        none: "Nimeni"
      exit: "înapoi"
      channel_status:
        closed: "Închis"
        open: "Deschis"
      browse:
        back: "Înapoi"
        filter_all: Toate
        filter_open: Deschide
        filter_closed: Închis
      chat_message_separator:
        today: Astăzi
        yesterday: Ieri
      members_view:
        add_member: Adaugă membru
        back_to_settings: "Înapoi la setări"
      about_view:
        title: Titlu
        name: Nume
        description: Descriere
      channel_info:
        back_to_channel: "Înapoi"
        tabs:
          members: Membri
          settings: Setări
      new_message_modal:
        user_search_placeholder: "...adaugă mai mulți membri"
        create_group_placeholder: "Nume grup discuție (opțional)"
        participants_counter: "%{selection_count}/%{max} participanți"
        new_group_chat: "Grup nou de discuție"
        filter: "Filtru"
        cant_add_more_members: "Numărul maxim de membri a fost atins"
        create_new_group_chat: "Creează grup de discuție"
      direct_message_creator:
        add_to_channel: "Adaugă la canal"
        title: Mesaj nou
        prefix: "Către:"
        no_results: Fără rezultate
        group_name: "Nume grup discuție (opțional)"
        members_counter:
          one: "%{count}/%{max} membru"
          few: "%{count}/%{max} membri"
          other: "%{count}/%{max} de membri"
      create_channel:
        type: "Tip"
        types:
          category: "Categorie"
          topic: "Discuție"
      reactions:
        only_you: "<span>Ai reacționat cu </span>:%{emoji}:"
        you_and_single_user: "<span>Tu și %{username} ați reacționat cu </span>:%{emoji}:"
        you_and_multiple_users: "<span>Tu, %{commaSeparatedUsernames} și %{username} ați reacționat cu </span>:%{emoji}:"
        you_multiple_users_and_more:
          one: "<span>Tu, %{commaSeparatedUsernames} și încă %{count} ați reacționat cu </span>:%{emoji}:"
          few: "<span>Tu, %{commaSeparatedUsernames} și încă %{count} ați reacționat cu </span>:%{emoji}:"
          other: "<span>Tu, %{commaSeparatedUsernames} și încă %{count} ați reacționat cu </span>:%{emoji}:"
        single_user: "<span>%{username} a reacționat cu </span>:%{emoji}:"
        multiple_users: "<span>%{commaSeparatedUsernames} și %{username} au reacționat cu </span>:%{emoji}:"
        multiple_users_and_more:
          one: "<span>%{commaSeparatedUsernames} și încă %{count} au reacționat cu </span>:%{emoji}:"
          few: "<span>%{commaSeparatedUsernames} și încă %{count} au reacționat cu </span>:%{emoji}:"
          other: "<span>%{commaSeparatedUsernames} și încă %{count} au reacționat cu </span>:%{emoji}:"
      composer:
        italic_text: "text italic"
        bold_text: "text aldin"
        send: "Trimite"
      quote:
        default_thread_title: "Fir"
      notification_levels:
        never: "Niciodată"
      settings:
        notification_level: "Trimite notificări instante"
        follow: "Alătură-te"
        followed: "Înscris"
        threading_enabled: "Activat"
        threading_disabled: "Dezactivat"
        notifications: "Notificări"
        preview: "Previzualizează"
        save: "Salvează"
        saved: "Salvat"
        unfollow: "Părăsește"
        admin_title: "Administrator"
        settings_title: "Setări"
        category_label: "Categorie"
        history_label: "Istoric"
        members_label: "Membri"
      direct_messages:
        close: "Închide această conversație personală"
      incoming_webhooks:
        back: "Înapoi"
        channel: "Canal"
        description: "Descriere"
        delete: "Șterge"
        emoji: "Emoticon"
        name: "Nume"
        save: "Salvează"
        edit: "Editează"
        system: "sistem"
        url: "URL"
        username: "Nume de utilizator"
      selection:
        cancel: "Anulează"
        copy: "Copiază"
        delete: "Șterge (%{selectionCount}/%{totalCount})"
        new_topic:
          title: "Mută în subiect nou"
        existing_topic:
          title: "Mută în subiect existent"
      retention_reminders:
        short:
          one: "%{count} zi"
          few: "%{count} zile"
          other: "%{count} de zile"
      emoji_picker:
        objects: "Obiecte"
        flags: "Semnalări"
        no_results: "Fără rezultate"
      thread:
        title: "Titlu"
        replies:
          one: "%{count} răspuns"
          few: "%{count} răspunsuri"
          other: "%{count} de răspunsuri"
        label: Fir
        settings: "Setări"
        last_reply: "ultimul răspuns"
        notifications:
          regular:
            title: "Normal"
          tracking:
            title: "Urmărire"
          watching:
            title: "Urmărind activ"
      threads:
        list: "Fire"
      draft_channel_screen:
        header: "Mesaj nou"
        cancel: "Anulează"
    notifications:
      chat_quoted: "<span>%{username}</span> %{description}"
      titles:
        chat_mention: "Menționat în conversație"
        chat_invitation: "Invitat în canalul de conversație"
        chat_quoted: "Mesaj de conversație citat"
        chat_watched_thread: "Fir de discuție urmărit"
    discourse_automation:
      scriptables:
        send_chat_message:
          fields:
            message:
              label: Mesaj
    review:
      types:
        reviewable_chat_message:
          title: "Mesaj discuție semnalat"
    keyboard_shortcuts_help:
      chat:
        keyboard_shortcuts:
          switch__unread_channel_arrows: "%{shortcut} Comută canal necitit"<|MERGE_RESOLUTION|>--- conflicted
+++ resolved
@@ -69,10 +69,7 @@
             one: "@%{group} și încă %{count} grup nu permit mențiuni."
             few: "@%{group} și încă %{count} grupuri nu permit mențiuni."
             other: "@%{group} și încă %{count} de grupuri nu permit mențiuni."
-<<<<<<< HEAD
-=======
       placeholder_group: "Discuție în grup"
->>>>>>> 76e7f12a
       reply: "Răspunde"
       edit: "Modifică"
       rebake_message: "Reconstruieşte HTML"
