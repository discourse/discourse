--- conflicted
+++ resolved
@@ -17,18 +17,10 @@
     chat_allowed_messages_for_other_trust_levels: "Počet zpráv, které mohou uživatelé s úrovní důvěry 1-4 odeslat za 30 sekund. Nastavením na „0“ limit deaktivujete."
     chat_silence_user_sensitivity: "Pravděpodobnost, že uživatel nahlášený v chatu bude automaticky ztišen."
     chat_auto_silence_from_flags_duration: "Počet minut, po které budou uživatelé ztišeni, když jsou automaticky ztišeni kvůli nahlášeným zprávám chatu."
-<<<<<<< HEAD
-    chat_default_channel_id: "Kanál chatu, který se ve výchozím nastavení otevře, pokud uživatel nemá žádné nepřečtené zprávy nebo zmínky v jiných kanálech."
-=======
->>>>>>> 76e7f12a
     chat_duplicate_message_sensitivity: "Pravděpodobnost, že duplicitní zpráva od stejného odesílatele bude v krátké době zablokována. Desetinné číslo mezi 0 a 1,0, přičemž 1,0 je nejvyšší nastavení (blokuje zprávy častěji v kratším čase). Chcete-li povolit duplicitní zprávy, nastavte na `0`."
     chat_minimum_message_length: "Minimální počet znaků pro zprávu chatu."
     chat_allow_uploads: "Povolit nahrávání ve veřejných chatovacích kanálech a kanálech pro přímé zprávy."
     chat_archive_destination_topic_status: "Stav, ve kterém se má nacházet cílové téma po dokončení archivace kanálu. To platí pouze v případě, že cílové téma je nové, nikoliv existující."
-<<<<<<< HEAD
-    default_emoji_reactions: "Výchozí reakce emoji pro zprávy chatu. Přidejte až 5 emotikonů pro rychlou reakci."
-=======
->>>>>>> 76e7f12a
     direct_message_enabled_groups: "Povolit uživatelům v těchto skupinách vytvářet soukromé chaty mezi uživateli. Poznámka: Redaktoři mohou vždy vytvářet soukromé chaty a uživatelé budou moci odpovídat na soukromé chaty iniciované uživateli, kteří mají oprávnění je vytvářet."
     chat_message_flag_allowed_groups: "Uživatelé v těchto skupinách mohou zprávy chatu nahlásit. Upozorňujeme, že správci a moderátoři mohou zprávy chatu nahásit vždy."
     max_mentions_per_chat_message: "Maximální počet @name upozornění, která může uživatel použít v chatové zprávě."
@@ -37,11 +29,7 @@
     chat_editing_grace_period: "Po (n) sekund po odeslání chatu se po úpravách nezobrazí značka (upraveno) u zprávy chatu."
     chat_editing_grace_period_max_diff_low_trust: "Maximální počet povolených změn znaků v době odkladu úpravy chatu, pokud se změní více, zobrazí se značka (upraveno) u zprávy chatu (úroveň důvěry 0 a 1)."
     chat_editing_grace_period_max_diff_high_trust: "Maximální počet povolených změn znaků v době odkladu úpravy chatu, pokud se změní více, zobrazí se značka (upraveno) u zprávy chatu (úroveň důvěry 2 a vyšší)."
-<<<<<<< HEAD
-    chat_preferred_mobile_index: "Preferovaný panel při načítání /chatu na mobilu."
-=======
     chat_preferred_index: "Preferovaný panel při načítání /chat"
->>>>>>> 76e7f12a
     errors:
       chat_default_channel: "Výchozí kanál chatu musí být veřejný kanál."
       direct_message_enabled_groups_invalid: "Pro toto nastavení musíte zadat alespoň jednu skupinu. Pokud nechcete, aby nikdo kromě redakce posílal přímé zprávy, vyberte skupinu redakce."
@@ -219,11 +207,8 @@
       inline_to_message: "Zpráva #%{message_id} od %{username} – #%{chat_channel}"
       inline_to_channel: "Chat #%{chat_channel}"
       inline_to_topic_channel: "Chat na téma %{topic_title}"
-<<<<<<< HEAD
-=======
       inline_to_thread: "%{thread_title} - #%{chat_channel}"
       inline_to_thread_no_title: "Vlákno v #%{chat_channel}"
->>>>>>> 76e7f12a
       thread_title_connector: "v"
       x_members:
         one: "%{count} člen"
