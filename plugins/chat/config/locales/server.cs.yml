# WARNING: Never edit this file.
# It will be overwritten when translations are pulled from Crowdin.
#
# To work with us on translations, join this project:
# https://translate.discourse.org/

cs:
  chat:
    deleted_chat_username: smazáno
    errors:
      draft_too_long: "Koncept je příliš dlouhý."
      not_accepting_dms: "Bohužel, %{username} v současnosti nepřijímá zprávy."
      actor_disallowed_dms: "Rozhodli jste se zabránit uživatelům v zasílání soukromých a přímých zpráv, takže nemůžete vytvářet nové přímé zprávy."
    reviewables:
      actions:
        agree_and_suspend:
          title: "Zakázat uživatele"
          description: "Schválit nahlášení a pozastavit uživatele."
        agree_and_silence:
          title: "Ztišit uživatele"
          description: "Schválit nahlášení a ztišit uživatele."
        disagree:
          title: "Neschvaluji"
    channel:
      dm_title:
        single_user: "%{username}"
        multi_user_truncated:
          one: "%{comma_separated_usernames} a %{count} další"
          few: "%{comma_separated_usernames} a %{count} další"
          many: "%{comma_separated_usernames} a %{count} další"
          other: "%{comma_separated_usernames} a %{count} dalších"
<<<<<<< HEAD
=======
    mention_warning:
      dismiss: "označit jako přečtené"
    onebox:
      thread_title_connector: "v"
    transcript:
      default_thread_title: "Vlákno"
      split_thread_range: "zprávy %{start} až %{end} z %{total}"
>>>>>>> b2b1e721
  discourse_push_notifications:
    popup:
      chat_mention:
        direct: 'Uživatel %{username} vás zmínil v "%{channel}"'
  reviewable_score_types:
    notify_user:
      chat_pm_body: "%{link}\\n\\n%{message}\n"
    notify_moderators:
      chat_pm_body: "%{link}\\n\\n%{message}\n"
  user_notifications:
    chat_summary:
      deleted_user: "Smazaný uživatel"
      unsubscribe: "Tento souhrn chatu je odeslán z %{site_link}, když jste pryč. Změňte %{email_preferences_link} nebo %{unsubscribe_link} pro odhlášení."
      unsubscribe_no_link: "Tento přehled chatu je odeslán z %{site_link}, když jste pryč. Změňte své %{email_preferences_link}."
  unsubscribe:
    chat_summary:
      never: Nikdy<|MERGE_RESOLUTION|>--- conflicted
+++ resolved
@@ -29,8 +29,6 @@
           few: "%{comma_separated_usernames} a %{count} další"
           many: "%{comma_separated_usernames} a %{count} další"
           other: "%{comma_separated_usernames} a %{count} dalších"
-<<<<<<< HEAD
-=======
     mention_warning:
       dismiss: "označit jako přečtené"
     onebox:
@@ -38,7 +36,6 @@
     transcript:
       default_thread_title: "Vlákno"
       split_thread_range: "zprávy %{start} až %{end} z %{total}"
->>>>>>> b2b1e721
   discourse_push_notifications:
     popup:
       chat_mention:
