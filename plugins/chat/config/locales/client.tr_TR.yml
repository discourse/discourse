--- conflicted
+++ resolved
@@ -262,12 +262,6 @@
           about: Hakkında
           members: Üyeler
           settings: Ayarlar
-<<<<<<< HEAD
-      channel_edit_name_modal:
-        title: İsmi düzenle
-        input_placeholder: İsim ekle
-        description: Kanalınıza kısa ve açıklayıcı bir isim verin
-=======
       new_message_modal:
         no_items: "Öge yok"
       channel_edit_name_slug_modal:
@@ -276,7 +270,6 @@
         slug_description: URL'de kanal adı yerine bir kanal bilgisi kullanılmış
         name: Kanal adı
         slug: Kanal slug (isteğe bağlı)
->>>>>>> 3d554aa1
       channel_edit_description_modal:
         title: Açıklamayı düzenle
         input_placeholder: Açıklama ekle
