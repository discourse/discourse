--- conflicted
+++ resolved
@@ -27,10 +27,6 @@
     max_mentions_per_chat_message: "Maximale Anzahl von @name-Benachrichtigungen, die ein Benutzer in einer Chat-Nachricht verwenden kann."
     chat_max_direct_message_users: "Benutzer können nicht mehr als diese Anzahl anderer Benutzer hinzufügen, wenn sie eine neue Direktnachricht erstellen. Auf 0 setzen, um nur Nachrichten an sich selbst zuzulassen. Teammitglieder sind von dieser Einstellung ausgenommen."
     chat_allow_archiving_channels: "Dem Team erlauben, Nachrichten zu einem Thema zu archivieren, wenn sie einen Kanal schließen."
-<<<<<<< HEAD
-=======
-    enable_experimental_chat_threaded_discussions: "EXPERIMENTELL: Team-Mitgliedern erlauben, Threading in Chat-Kanälen zu aktivieren, damit parallele Diskussionen in einem Kanal stattfinden können, wenn Benutzer einander antworten."
->>>>>>> c43271eb
     errors:
       chat_default_channel: "Der Standard-Chat-Kanal muss ein öffentlicher Kanal sein."
       direct_message_enabled_groups_invalid: "Du musst mindestens eine Gruppe für diese Einstellung angeben. Wenn du nicht möchtest, dass andere Personen als Teammitglieder Direktnachrichten senden, wähle die Gruppe für Teammitglieder aus."
