# WARNING: Never edit this file.
# It will be overwritten when translations are pulled from Crowdin.
#
# To work with us on translations, join this project:
# https://translate.discourse.org/

de:
  site_settings:
    chat_enabled: "Chat-Plug-in aktivieren."
    chat_allowed_groups: "Benutzer in diesen Gruppen können chatten. Bitte beachte, dass Teammitglieder jederzeit auf den Chat zugreifen können."
    chat_channel_retention_days: "Chat-Nachrichten in regulären Kanälen werden so viele Tage lang aufbewahrt. Auf „0“ setzen, um Nachrichten für immer aufzubewahren."
    chat_dm_retention_days: "Chat-Nachrichten in persönlichen Chat-Kanälen werden so viele Tage lang aufbewahrt. Auf „0“ setzen, um Nachrichten für immer aufzubewahren."
    chat_auto_silence_duration: "Anzahl der Minuten, für die Benutzer stummgeschaltet werden, wenn sie das Limit für die Erstellung von Chat-Nachrichten überschreiten. Auf „0“ setzen, um die automatische Stummschaltung zu deaktivieren."
    chat_allowed_messages_for_trust_level_0: "Anzahl der Nachrichten, die Benutzer mit Vertrauensstufe 0 in 30 Sekunden senden dürfen. Auf „0“ setzen, um das Limit zu deaktivieren."
    chat_allowed_messages_for_other_trust_levels: "Anzahl der Nachrichten, die Benutzer mit den Vertrauensstufen 1–4 in 30 Sekunden senden dürfen. Auf „0“ setzen, um das Limit zu deaktivieren."
    chat_silence_user_sensitivity: "Die Wahrscheinlichkeit, dass ein im Chat markierter Benutzer automatisch stummgeschaltet wird."
    chat_auto_silence_from_flags_duration: "Anzahl der Minuten, für die Benutzer stummgeschaltet werden, wenn sie aufgrund markierter Chat-Nachrichten automatisch stummgeschaltet werden."
    chat_default_channel_id: "Der Chat-Kanal, der standardmäßig geöffnet wird, wenn ein Benutzer keine ungelesenen Nachrichten oder Erwähnungen in anderen Kanälen hat."
    chat_duplicate_message_sensitivity: "Die Wahrscheinlichkeit, dass eine doppelte Nachricht desselben Absenders innerhalb eines kurzen Zeitraums blockiert wird. Dezimalzahl zwischen 0 und 1,0, wobei 1,0 die höchste Einstellung ist (Nachrichten werden häufiger in kürzerer Zeit blockiert). Auf `0` setzen, um doppelte Nachrichten zuzulassen."
    chat_minimum_message_length: "Mindestanzahl von Zeichen für eine Chat-Nachricht."
    chat_allow_uploads: "Uploads in öffentlichen Chat-Kanälen und Direktnachrichtenkanälen zulassen."
    chat_archive_destination_topic_status: "Der Status, den das Zielthema haben soll, sobald eine Kanalarchivierung abgeschlossen ist. Dies gilt nur, wenn das Zielthema ein neues Thema ist und kein vorhandenes."
    default_emoji_reactions: "Standard-Emoji-Reaktionen für Chat-Nachrichten. Füge bis zu 5 Emojis für schnelle Reaktionen hinzu."
    direct_message_enabled_groups: "Benutzern in diesen Gruppen erlauben, persönliche Benutzer-zu-Benutzer-Chats zu erstellen. Hinweis: Teammitglieder können immer persönliche Chats erstellen und Benutzer können auf persönliche Chats antworten, die von Benutzern initiiert wurden, die die Berechtigung haben, sie zu erstellen."
    chat_message_flag_allowed_groups: "Benutzer in diesen Gruppen dürfen Chat-Nachrichten markieren."
    max_mentions_per_chat_message: "Maximale Anzahl von @name-Benachrichtigungen, die ein Benutzer in einer Chat-Nachricht verwenden kann."
    chat_max_direct_message_users: "Benutzer können nicht mehr als diese Anzahl anderer Benutzer hinzufügen, wenn sie eine neue Direktnachricht erstellen. Auf 0 setzen, um nur Nachrichten an sich selbst zuzulassen. Teammitglieder sind von dieser Einstellung ausgenommen."
    chat_allow_archiving_channels: "Dem Team erlauben, Nachrichten zu einem Thema zu archivieren, wenn sie einen Kanal schließen."
<<<<<<< HEAD
=======
    enable_experimental_chat_threaded_discussions: "EXPERIMENTELL: Erlaube den Mitarbeitenden, Threads in Chat-Kanälen zu aktivieren, damit parallele Diskussionen in einem Kanal stattfinden können, wenn Benutzer/innen einander antworten."
>>>>>>> 3d554aa1
    errors:
      chat_default_channel: "Der Standard-Chat-Kanal muss ein öffentlicher Kanal sein."
      direct_message_enabled_groups_invalid: "Du musst mindestens eine Gruppe für diese Einstellung angeben. Wenn du nicht möchtest, dass andere Personen als Teammitglieder Direktnachrichten senden, wähle die Gruppe für Teammitglieder aus."
      chat_upload_not_allowed_secure_uploads: "Chat-Uploads sind nicht erlaubt, wenn die Website-Einstellung für sichere Uploads aktiviert ist."
  system_messages:
    chat_channel_archive_complete:
      title: "Chat-Kanal-Archivierung abgeschlossen"
      subject_template: "Chat-Kanal-Archivierung erfolgreich abgeschlossen"
      text_body_template: |
        Die Archivierung des Chat-Kanals %{channel_hashtag_or_name} wurde erfolgreich abgeschlossen. Die Nachrichten wurden in das Thema [%{topic_title}](%{topic_url}) kopiert.
    chat_channel_archive_failed:
      title: "Chat-Kanal-Archivierung fehlgeschlagen"
      subject_template: "Chat-Kanal-Archivierung fehlgeschlagen"
      text_body_template: |
        Die Archivierung des Chat-Kanals %{channel_hashtag_or_name} ist fehlgeschlagen. %{messages_archived} Nachrichten wurden archiviert. Teilweise archivierte Nachrichten wurden in das Thema [%{topic_title}](%{topic_url}) kopiert. Besuche den Kanal unter %{channel_url}, um es erneut zu versuchen.
    chat_channel_archive_failed_no_topic:
      title: "Chat-Kanal-Archivierung fehlgeschlagen"
      subject_template: "Chat-Kanal-Archivierung fehlgeschlagen"
      text_body_template: |
        Die Archivierung des Chat-Kanals %{channel_hashtag_or_name} ist fehlgeschlagen. Es wurden keine Nachrichten archiviert. Das Thema wurde aus den folgenden Gründen nicht erfolgreich erstellt:

          %{topic_validation_errors}

        Besuche den Kanal unter %{channel_url} , um es erneut zu versuchen.
  chat:
    deleted_chat_username: gelöscht
    errors:
      channel_exists_for_category: "Für diese Kategorie und diesen Namen existiert bereits ein Kanal"
      channel_new_message_disallowed:
        archived: "Der Kanal ist archiviert, es können keine neuen Nachrichten gesendet werden"
        closed: "Der Kanal ist geschlossen, es können keine neuen Nachrichten gesendet werden"
        read_only: "Der Kanal ist schreibgeschützt, es können keine neuen Nachrichten gesendet werden"
      channel_modify_message_disallowed:
        archived: "Der Kanal ist archiviert, es können keine Nachrichten bearbeitet oder gelöscht werden"
        closed: "Der Kanal ist geschlossen, es können keine Nachrichten bearbeitet oder gelöscht werden"
        read_only: "Der Kanal ist schreibgeschützt, es können keine Nachrichten bearbeitet oder gelöscht werden"
      user_cannot_send_message: "Du kannst derzeit keine Nachrichten senden."
      rate_limit_exceeded: "Das Limit der Chat-Nachrichten, die innerhalb von 30 Sekunden gesendet werden können, wurde überschritten"
      auto_silence_from_flags: "Chat-Nachricht wurde mit einer Punktzahl markiert, die hoch genug ist, um den Benutzer stummzuschalten."
      channel_cannot_be_archived: "Der Kanal kann zu diesem Zeitpunkt nicht archiviert werden, er muss entweder geschlossen oder geöffnet sein."
      duplicate_message: "Du hast vor Kurzem eine identische Nachricht gepostet."
      delete_channel_failed: "Löschen des Kanals fehlgeschlagen, bitte versuche es erneut."
<<<<<<< HEAD
      minimum_length_not_met: "Die Nachricht ist zu kurz, sie muss mindestens %{minimum} Zeichen lang sein."
      message_too_long: "Nachricht ist zu lang. Nachrichten dürfen maximal %{maximum} Zeichen lang sein."
=======
      minimum_length_not_met:
        one: "Die Nachricht ist zu kurz, sie muss mindestens %{count} Zeichen lang sein."
        other: "Die Nachricht ist zu kurz, sie muss mindestens %{count} Zeichen lang sein."
      message_too_long:
        one: "Nachricht ist zu lang. Nachrichten dürfen maximal %{count} Zeichen lang sein."
        other: "Nachricht ist zu lang. Nachrichten dürfen maximal %{count} Zeichen lang sein."
>>>>>>> 3d554aa1
      draft_too_long: "Der Entwurf ist zu lang."
      max_reactions_limit_reached: "Neue Reaktionen auf diese Nachricht sind nicht erlaubt."
      message_move_invalid_channel: "Quell- und Zielkanal müssen öffentliche Kanäle sein."
      message_move_no_messages_found: "Es wurden keine Nachrichten mit den angegebenen Nachrichten-IDs gefunden."
      cant_update_direct_message_channel: "Eigenschaften des Direktnachrichtenkanals wie Name und Beschreibung können nicht aktualisiert werden."
      not_accepting_dms: "%{username} akzeptiert derzeit leider keine Nachrichten."
      actor_ignoring_target_user: "Du ignorierst %{username}, daher kannst du keine Nachrichten an die Person senden."
      actor_muting_target_user: "Du hast %{username} stummgeschaltet, daher kannst du keine Nachrichten an die Person senden."
      actor_disallowed_dms: "Du hast dich dafür entschieden, dass Benutzer dir keine privaten und Direktnachrichten schicken können, daher kannst du keine neuen Direktnachrichten erstellen."
      actor_preventing_target_user_from_dm: "Du hast dich dafür entschieden, dass %{username} dir keine privaten und Direktnachrichten schicken kann, daher kannst du keine neuen Direktnachrichten an diese Person erstellen."
      user_cannot_send_direct_messages: "Du kannst leider keine Direktnachrichten senden."
      over_chat_max_direct_message_users_allow_self: "Du kannst nur eine Direktnachricht an dich selbst erstellen."
      over_chat_max_direct_message_users:
        one: "Du kannst keine Direktnachricht an mehr als %{count} andere Benutzer erstellen."
        other: "Du kannst keine Direktnachricht an mehr als %{count} andere Benutzer erstellen."
      original_message_not_found: "Der Vorgänger der Nachricht, die du beantwortest, kann nicht gefunden werden oder wurde gelöscht."
      thread_invalid_for_channel: "Der Thread ist nicht Teil des bereitgestellten Kanals."
      thread_does_not_match_parent: "Der Thread stimmt nicht mit der übergeordneten Nachricht überein."
    reviewables:
      message_already_handled: "Danke, aber wir haben diese Nachricht bereits überprüft und festgestellt, dass sie nicht erneut markiert werden muss."
      actions:
        agree:
          title: "Zustimmen …"
        agree_and_keep_message:
          title: "Nachricht behalten"
          description: "Markierung zustimmen und die Nachricht unverändert beibehalten."
        agree_and_keep_deleted:
          title: "Nachricht gelöscht lassen"
          description: "Markierung zustimmen und die Nachricht gelöscht lassen."
        agree_and_suspend:
          title: "Benutzer sperren"
          description: "Markierung zustimmen und den Benutzer sperren."
        agree_and_silence:
          title: "Benutzer stummschalten"
          description: "Markierung zustimmen und den Benutzer stummschalten."
        agree_and_restore:
          title: "Nachricht wiederherstellen"
          description: "Nachricht wiederherstellen, damit Benutzer sie sehen können."
        agree_and_delete:
          title: "Nachricht löschen"
          description: "Nachricht löschen, damit Benutzer sie nicht sehen können."
        delete_and_agree:
          title: "Nachricht löschen"
        disagree_and_restore:
          title: "Ablehnen und Nachricht wiederherstellen"
          description: "Nachricht wiederherstellen, damit alle Benutzer sie sehen können."
        disagree:
          title: "Ablehnen"
        ignore:
          title: "Ignorieren"
      direct_messages:
        transcript_title: "Transkript früherer Nachrichten in %{channel_name}"
        transcript_body: "Um dir mehr Kontext zu geben, haben wir ein Transkript der vorherigen Nachrichten in dieser Unterhaltung beigefügt (bis zu zehn):\n\n%{transcript}"
    channel:
      archive:
        first_post_raw: "Dieses Thema ist ein Archiv des Chat-Kanals [%{channel_name}](%{channel_url})."
      messages_moved:
        one: "@%{acting_username} hat eine Nachricht in den Kanal [%{channel_name}](%{first_moved_message_url}) verschoben."
        other: "@%{acting_username} hat %{count} Nachrichten in den Kanal [%{channel_name}](%{first_moved_message_url}) verschoben."
      dm_title:
        single_user: "%{username}"
        multi_user: "%{comma_separated_usernames}"
        multi_user_truncated:
          one: "%{comma_separated_usernames} und %{count} anderer"
          other: "%{comma_separated_usernames} und %{count} andere"
    category_channel:
      errors:
        slug_contains_non_ascii_chars: "enthält Nicht-ASCII-Zeichen"
        is_already_in_use: "wird bereits verwendet"
    bookmarkable:
      notification_title: "Nachricht in %{channel_name}"
    personal_chat: "persönlicher Chat"
    onebox:
      inline_to_message: "Nachricht #%{message_id} von %{username} – #%{chat_channel}"
      inline_to_channel: "Chat #%{chat_channel}"
      inline_to_topic_channel: "Chat für Thema %{topic_title}"
      x_members:
        one: "%{count} Mitglied"
        other: "%{count} Mitglieder"
      and_x_others:
        one: "und %{count} andere Person"
        other: "und %{count} andere"
  discourse_push_notifications:
    popup:
      chat_mention:
        direct: '%{username} hat dich in „%{channel}“ erwähnt'
        other_type: '%{username} hat %{identifier} in „%{channel}“ erwähnt'
      direct_message_chat_mention:
        direct: "%{username} hat dich im persönlichen Chat erwähnt"
        other_type: "%{username} hat %{identifier} im persönlichen Chat erwähnt"
      new_chat_message: '%{username} hat eine Nachricht in „%{channel}“ gesendet'
      new_direct_chat_message: "%{username} hat eine Nachricht im persönlichen Chat gesendet"
  discourse_automation:
    scriptables:
      send_chat_message:
        title: Chat-Nachricht senden
  reviewable_score_types:
    needs_review:
      title: "Überprüfung erforderlich"
    notify_user:
      chat_pm_title: 'Deine Chat-Nachricht in „%{channel_name}“'
      chat_pm_body: "%{link}\n\n%{message}"
    notify_moderators:
      chat_pm_title: 'Eine Chat-Nachricht in „%{channel_name}“ erfordert die Aufmerksamkeit des Teams'
      chat_pm_body: "%{link}\n\n%{message}"
  reviewables:
    reasons:
      chat_message_queued_by_staff: "Ein Teammitglied ist der Meinung, dass diese Chat-Nachricht überprüft werden muss."
  user_notifications:
    chat_summary:
      deleted_user: "Gelöschter Benutzer"
      description:
        one: "Du hast eine neue Chat-Nachricht"
        other: "Du hast neue Chat-Nachrichten"
      from: "%{site_name}"
      subject:
        direct_message_from_1: "[%{email_prefix}] Neue Nachricht von %{username}"
        direct_message_from_2: "[%{email_prefix}] Neue Nachricht von %{username1} und %{username2}"
        direct_message_from_more:
          one: "[%{email_prefix}] Neue Nachricht von %{username} und %{count} anderem Benutzer"
          other: "[%{email_prefix}] Neue Nachricht von %{username} und %{count} anderen"
        chat_channel_1: "[%{email_prefix}] Neue Nachricht in %{channel}"
        chat_channel_2: "[%{email_prefix}] Neue Nachricht in %{channel1} und %{channel2}"
        chat_channel_more:
          one: "[%{email_prefix}] Neue Nachricht in %{channel} und %{count} anderem Kanal"
          other: "[%{email_prefix}] Neue Nachricht in %{channel} und %{count} anderen"
        chat_channel_and_direct_message: "[%{email_prefix}] Neue Nachricht in %{channel} und von %{username}"
      unsubscribe: "Diese Chat-Zusammenfassung wird dir von %{site_link} gesendet, wenn du abwesend bist. Ändere deine %{email_preferences_link} oder %{unsubscribe_link}, um dich abzumelden."
      unsubscribe_no_link: "Diese Chat-Zusammenfassung wird dir von %{site_link} gesendet, wenn du abwesend bist. Ändere deine %{email_preferences_link}."
      view_messages:
        one: "Nachricht anzeigen"
        other: "%{count} Nachrichten anzeigen"
      view_more:
        one: "%{count} weitere Nachricht anzeigen"
        other: "%{count} weitere Nachrichten anzeigen"
      your_chat_settings: "Chat-E-Mail-Häufigkeitspräferenz"
  unsubscribe:
    chat_summary:
      select_title: "Häufigkeit von Chat-Zusammenfassungs-E-Mails festlegen auf:"
      never: Niemals
      when_away: Nur bei Abwesenheit
  category:
    cannot_delete:
      has_chat_channels: "Diese Kategorie kann nicht gelöscht werden, da sie Chat-Kanäle hat."<|MERGE_RESOLUTION|>--- conflicted
+++ resolved
@@ -26,10 +26,7 @@
     max_mentions_per_chat_message: "Maximale Anzahl von @name-Benachrichtigungen, die ein Benutzer in einer Chat-Nachricht verwenden kann."
     chat_max_direct_message_users: "Benutzer können nicht mehr als diese Anzahl anderer Benutzer hinzufügen, wenn sie eine neue Direktnachricht erstellen. Auf 0 setzen, um nur Nachrichten an sich selbst zuzulassen. Teammitglieder sind von dieser Einstellung ausgenommen."
     chat_allow_archiving_channels: "Dem Team erlauben, Nachrichten zu einem Thema zu archivieren, wenn sie einen Kanal schließen."
-<<<<<<< HEAD
-=======
     enable_experimental_chat_threaded_discussions: "EXPERIMENTELL: Erlaube den Mitarbeitenden, Threads in Chat-Kanälen zu aktivieren, damit parallele Diskussionen in einem Kanal stattfinden können, wenn Benutzer/innen einander antworten."
->>>>>>> 3d554aa1
     errors:
       chat_default_channel: "Der Standard-Chat-Kanal muss ein öffentlicher Kanal sein."
       direct_message_enabled_groups_invalid: "Du musst mindestens eine Gruppe für diese Einstellung angeben. Wenn du nicht möchtest, dass andere Personen als Teammitglieder Direktnachrichten senden, wähle die Gruppe für Teammitglieder aus."
@@ -72,17 +69,12 @@
       channel_cannot_be_archived: "Der Kanal kann zu diesem Zeitpunkt nicht archiviert werden, er muss entweder geschlossen oder geöffnet sein."
       duplicate_message: "Du hast vor Kurzem eine identische Nachricht gepostet."
       delete_channel_failed: "Löschen des Kanals fehlgeschlagen, bitte versuche es erneut."
-<<<<<<< HEAD
-      minimum_length_not_met: "Die Nachricht ist zu kurz, sie muss mindestens %{minimum} Zeichen lang sein."
-      message_too_long: "Nachricht ist zu lang. Nachrichten dürfen maximal %{maximum} Zeichen lang sein."
-=======
       minimum_length_not_met:
         one: "Die Nachricht ist zu kurz, sie muss mindestens %{count} Zeichen lang sein."
         other: "Die Nachricht ist zu kurz, sie muss mindestens %{count} Zeichen lang sein."
       message_too_long:
         one: "Nachricht ist zu lang. Nachrichten dürfen maximal %{count} Zeichen lang sein."
         other: "Nachricht ist zu lang. Nachrichten dürfen maximal %{count} Zeichen lang sein."
->>>>>>> 3d554aa1
       draft_too_long: "Der Entwurf ist zu lang."
       max_reactions_limit_reached: "Neue Reaktionen auf diese Nachricht sind nicht erlaubt."
       message_move_invalid_channel: "Quell- und Zielkanal müssen öffentliche Kanäle sein."
