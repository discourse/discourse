# WARNING: Never edit this file.
# It will be overwritten when translations are pulled from Crowdin.
#
# To work with us on translations, join this project:
# https://translate.discourse.org/

ar:
  site_settings:
    chat_separate_sidebar_mode: "إظهار أوضاع الشريط الجانبي المنفصلة للمنتدى والدردشة."
    chat_enabled: "تفعيل الدردشة."
    enable_public_channels: "تفعيل القنوات العامة حسب الفئات."
<<<<<<< HEAD
    chat_allowed_groups: "يمكن للمستخدمين في هذه المجموعات الدردشة. لاحظ أن أعضاء فريق العمل يمكنهم دائمًا الوصول إلى الدردشة."
=======
    chat_allowed_groups: "يمكن للمستخدمين في هذه المجموعات الدردشة. لاحظ أن المسؤولين والمشرفين يمكنهم دائمًا الوصول إلى الدردشة‎."
>>>>>>> f4cbf025
    chat_channel_retention_days: "سيتم الاحتفاظ برسائل الدردشة في القنوات العادية لهذا العدد من الأيام. اضبط القيمة على '0' للاحتفاظ بالرسائل إلى الأبد."
    chat_dm_retention_days: "سيتم الاحتفاظ برسائل الدردشة في قنوات الدردشة الشخصية لهذا العدد من الأيام. اضبط القيمة على '0' للاحتفاظ بالرسائل إلى الأبد."
    chat_auto_silence_duration: "عدد الدقائق التي سيتم فيها كتم المستخدمين عندما يتجاوزون حد معدل إنشاء رسائل الدردشة. اضبط القيمة على '0' لإيقاف الكتم التلقائي."
    chat_allowed_messages_for_trust_level_0: "عدد الرسائل المسموح للمستخدمين من مستوى الثقة 0 بإرسالها خلال 30 ثانية. اضبط القيمة على '0' لإيقاف الحد."
    chat_allowed_messages_for_other_trust_levels: "عدد الرسائل المسموح للمستخدمين من مستوى الثقة 1-4 بإرسالها خلال 30 ثانية. اضبط القيمة على '0' لإيقاف الحد."
    chat_silence_user_sensitivity: "احتمالية أن يتم كتم المستخدم الذي تم الإبلاغ عنه في الدردشة تلقائيًا."
    chat_auto_silence_from_flags_duration: "عدد الدقائق التي سيتم كتم المستخدمين تلقائيًا خلالها بسبب رسائل الدردشة التي تم الإبلاغ عنها."
    chat_default_channel_id: "قناة الدردشة التي سيتم فتحها بشكلٍ افتراضي عندما لا يكون لدى المستخدم رسائل أو إشارات غير مقروءة في قنوات أخرى."
    chat_duplicate_message_sensitivity: "احتمالية حظر الرسائل المكررة خلال فترة قصيرة من المُرسل نفسه. رقم عشري بين 0 و1.0، مع كون 1.0 هو أعلى إعداد (يحظر الرسائل بشكلٍ أكثر تكرارًا في فترة زمنية أقصر). اضبط القيمة على `0` للسماح بالرسائل المكررة."
    chat_minimum_message_length: "الحد الأدنى لعدد الأحرف لرسالة دردشة."
    chat_allow_uploads: "السماح بالتحميلات في قنوات الدردشة العامة وقنوات الرسائل المباشرة."
    chat_archive_destination_topic_status: "الحالة التي يجب أن يكون عليها الموضوع المستهدف بعد اكتمال أرشيف القناة. ينطبق ذلك فقط عندما يكون الموضوع المستهدف موضوعًا جديدًا وليس موضوعًا موجودًا."
    default_emoji_reactions: "تفاعلات الرموز التعبيرية الافتراضية لرسائل الدردشة. أضِف ما يصل إلى 5 رموز تعبيرية للتفاعل السريع."
    direct_message_enabled_groups: "السماح للمستخدمين في تلك المجموعات بإنشاء دردشات شخصية بين مستخدم وآخر. ملاحظة: يمكن للموظفين دائمًا إنشاء دردشات شخصية، وسيتمكن المستخدمون من الرد على الدردشات الشخصية التي بدأها مستخدمون لديهم إذن بإنشائها."
    chat_message_flag_allowed_groups: "يُسمَح للمستخدمين في هذه المجموعات بوضع علامة على رسائل الدردشة. لاحظ أن المسؤولين والمشرفين يمكنهم دائمًا وضع علامة على رسائل الدردشة‎."
    max_mentions_per_chat_message: "الحد الأقصى لعدد إشعارات @الاسم التي يمكن لمستخدم استخدامها في رسالة دردشة."
    chat_max_direct_message_users: "لا يمكن للمستخدمين إضافة أكثر من هذا العدد من المستخدمين الآخرين عند إنشاء رسالة مباشرة جديدة. اضبط القيمة على 0 للسماح بإرسال الرسائل إلى نفسك فقط. الموظفون معفيون من هذا الإعداد."
    chat_allow_archiving_channels: "السماح لفريق العمل بأرشفة الرسائل في أحد الموضوعات عند إغلاق القناة."
    chat_editing_grace_period: "لمدة (n) من الثواني بعد إرسال الدردشة، لن يعرض التعديل علامة (تم التعديل) بجانب رسالة الدردشة."
    chat_editing_grace_period_max_diff_low_trust: "الحد الأقصى لعدد تغييرات الأحرف المسموح بها خلال فترة السماح بالتعديل في الدردشة، وعرض علامة (تم التعديل) بجانب رسالة الدردشة إذا تم تغيير المزيد (مستوى الثقة 0 و1)."
    chat_editing_grace_period_max_diff_high_trust: "الحد الأقصى لعدد تغييرات الأحرف المسموح بها خلال فترة السماح بالتعديل في الدردشة، وعرض علامة (تم التعديل) بجانب رسالة الدردشة إذا تم تغيير المزيد (مستوى الثقة 2 وأعلى)."
    chat_preferred_mobile_index: "علامة التبويب المفضَّلة عند تحميل الدردشة على الهاتف المحمول‎."
    errors:
      chat_default_channel: "يجب أن تكون قناة الدردشة الافتراضية قناةً عامة."
      direct_message_enabled_groups_invalid: "يجب عليك تحديد مجموعة واحدة على الأقل لهذا الإعداد. إذا كنت لا تريد أن يقوم أي شخص باستثناء فريق العمل بإرسال رسائل مباشرة، فاختر مجموعة فريق العمل."
      chat_upload_not_allowed_secure_uploads: "غير مسموح بتحميلات الدردشة عندما يكون إعداد الموقع المسؤول عن التحميلات الآمنة مفعَّلًا."
  system_messages:
    private_channel_title: "القناة %{id}"
    chat_channel_archive_complete:
      title: "اكتمل أرشيف قناة الدردشة"
      subject_template: "اكتمل أرشيف قناة الدردشة بنجاح"
      text_body_template: |
        اكتملت أرشفة قناة الدردشة %{channel_hashtag_or_name} بنجاح. تم نسخ الرسائل في الموضوع [%{topic_title}](%{topic_url}).
    chat_channel_archive_failed:
      title: "فشلت أرشفة قناة الدردشة"
      subject_template: "فشلت أرشفة قناة الدردشة"
      text_body_template: |
        فشلت أرشفة قناة الدردشة %{channel_hashtag_or_name}. تمت أرشفة %{messages_archived} من الرسائل. تم نسخ الرسائل المؤرشفة جزئيًا في الموضوع [%{topic_title}](%{topic_url}). انتقل إلى القناة في %{channel_url} لإعادة المحاولة.
    chat_channel_archive_failed_no_topic:
      title: "فشلت أرشفة قناة الدردشة"
      subject_template: "فشلت أرشفة قناة الدردشة"
      text_body_template: |
        فشلت أرشفة قناة الدردشة %{channel_hashtag_or_name}. لم تتم أرشفة أي رسائل. لم يتم إنشاء الموضوع بنجاح للأسباب التالية:

          %{topic_validation_errors}

        انتقل إلى القناة في %{channel_url} لإعادة المحاولة.
  chat:
    deleted_chat_username: تم الحذف
    errors:
      users_cant_be_added_to_channel: "لا يمكن إضافة المستخدمين إلى هذه القناة."
      channel_exists_for_category: "توجد قناة بالفعل في هذه الفئة وبهذا الاسم"
      channel_new_message_disallowed:
        archived: "القناة مؤرشفة، ولا يمكن إرسال رسائل جديدة"
        closed: "القناة مغلقة، ولا يمكن إرسال رسائل جديدة"
        read_only: "القناة للقراءة فقط، ولا يمكن إرسال رسائل جديدة"
      channel_modify_message_disallowed:
        archived: "القناة مؤرشفة، ولا يمكن تعديل أو حذف أي رسائل"
        closed: "القناة مغلقة، ولا يمكن تعديل أو حذف أي رسائل"
        read_only: "القناة للقراءة فقط، ولا يمكن تعديل أو حذف أي رسائل"
      user_cannot_send_message: "لا يمكنك إرسال رسائل في الوقت الحالي."
      rate_limit_exceeded: "تم تجاوز حد رسائل الدردشة التي يمكن إرسالها خلال 30 ثانية"
      auto_silence_from_flags: "تم الإبلاغ عن الرسالة عددًا كافيًا من المرات لكتم المستخدم."
      channel_cannot_be_archived: "لا يمكن أرشفة القناة في الوقت الحالي، يجب أن تكون إما مغلقة أو مفتوحة للأرشفة."
      duplicate_message: "لقد نشرت رسالة مماثلة مؤخرًا."
      delete_channel_failed: "فشل حذف القناة، يُرجى إعادة المحاولة."
      minimum_length_not_met:
        zero: "الرسالة قصيرة للغاية. يجب أن تتكوَّن الرسالة من %{count} حرف على الأقل."
        one: "الرسالة قصيرة للغاية. يجب أن تتكوَّن الرسالة من حرف واحد (%{count}) على الأقل."
        two: "الرسالة قصيرة للغاية. يجب أن تتكوَّن الرسالة من حرفين (%{count}) على الأقل."
        few: "الرسالة قصيرة للغاية. يجب أن تتكوَّن الرسالة من %{count} أحرف على الأقل."
        many: "الرسالة قصيرة للغاية. يجب أن تتكوَّن الرسالة من %{count} حرفًا على الأقل."
        other: "الرسالة قصيرة للغاية. يجب أن تتكوَّن الرسالة من %{count} حرف على الأقل."
      message_too_long:
        zero: "الرسالة طويلة جدًا، يجب ألا يزيد عدد أحرف الرسائل عن %{count} حرف."
        one: "الرسالة طويلة جدًا، يجب ألا يزيد عدد أحرف الرسائل عن حرف واحد (%{count})."
        two: "الرسالة طويلة جدًا، يجب ألا يزيد عدد أحرف الرسائل عن حرفين (%{count})."
        few: "الرسالة طويلة جدًا، يجب ألا يزيد عدد أحرف الرسائل عن %{count} أحرف."
        many: "الرسالة طويلة جدًا، يجب ألا يزيد عدد أحرف الرسائل عن %{count} حرفًا."
        other: "الرسالة طويلة جدًا، يجب ألا يزيد عدد أحرف الرسائل عن %{count} حرف."
      draft_too_long: "المسودة طويلة للغاية."
      max_reactions_limit_reached: "غير مسموح بتفاعلات جديدة على هذه الرسالة."
      message_move_invalid_channel: "يجب أن تكون القناة المصدر والمستهدفة قناتين عامتين."
      message_move_no_messages_found: "لم يتم العثور على رسائل بمعرِّفات الرسائل المقدَّمة."
      cant_update_direct_message_channel: "لا يمكن تحديث خصائص قناة الرسائل المباشرة مثل الاسم والوصف."
      not_accepting_dms: "عذرًا، لا يقبل %{username} الرسائل في الوقت الحالي."
      actor_ignoring_target_user: "أنت تتجاهل %{username}؛ لذا لا يمكنك إرسال رسائل إليه."
      actor_muting_target_user: "أنت تكتم %{username}؛ لذا لا يمكنك إرسال رسائل إليه."
      actor_disallowed_dms: "لقد اخترت منع المستخدمين من إرسال رسائل خاصة ومباشرة إليك؛ لذا لا يمكنك إنشاء رسائل مباشرة جديدة."
      actor_preventing_target_user_from_dm: "لقد اخترت منع %{username} من إرسال رسائل خاصة ومباشرة إليك؛ لذا لا يمكنك إنشاء رسائل مباشرة جديدة إليه."
      user_cannot_send_direct_messages: "عذرًا، لا يمكنك إرسال الرسائل المباشرة."
      over_chat_max_direct_message_users_allow_self: "يمكنك إرسال رسالة مباشرة إلى نفسك فقط."
      over_chat_max_direct_message_users:
        zero: "لا يمكنك إنشاء رسالة مباشرة مع أكثر من %{count} مستخدم آخر."
        one: "لا يمكنك إنشاء رسالة مباشرة مع أكثر من مستخدم واحد (%{count}) آخر."
        two: "لا يمكنك إنشاء رسالة مباشرة مع أكثر من مستخدمَين (%{count}) آخر."
        few: "لا يمكنك إنشاء رسالة مباشرة مع أكثر من %{count} مستخدمين آخرين."
        many: "لا يمكنك إنشاء رسالة مباشرة مع أكثر من %{count} مستخدمًا آخر."
        other: "لا يمكنك إنشاء رسالة مباشرة مع أكثر من %{count} مستخدم آخر."
      original_message_not_found: "لا يمكن العثور على أصل الرسالة التي ترد عليها أو أن قد تم حذفه."
      thread_invalid_for_channel: "سلسلة الدردشة ليست جزءًا من القناة المقدَّمة."
      thread_does_not_match_parent: "سلسلة الدردشة غير متطابقة مع الرسالة الأصلية."
      invalid_direct_message: "غير مسموح لك بإنشاء هذه الرسالة المباشرة‎."
    reviewables:
      message_already_handled: "شكرًا، لكننا راجعنا هذه الرسالة بالفعل وقرَّرنا أنك لست بحاجة إلى الإبلاغ عنها مرة أخرى."
      actions:
        agree:
          title: "موافقة..."
        agree_and_keep_message:
          title: "الاحتفاظ بالرسالة"
          description: "يمكنك الموافقة على البلاغ والاحتفاظ بالرسالة دون تغيير."
        agree_and_keep_deleted:
          title: "ترك الرسالة محذوفة"
          description: "ويمكنك الموافقة على البلاغ وترك الرسالة محذوفة."
        agree_and_suspend:
          title: "تعليق المستخدم"
          description: "يمكنك الموافقة على البلاغ وتعليق المستخدم."
        agree_and_silence:
          title: "كتم المستخدم"
          description: "يمكنك الموافقة على البلاغ وكتم المستخدم."
        agree_and_restore:
          title: "استعادة الرسالة"
          description: "يمكنك استعادة الرسالة حتى يتمكن المستخدمون من رؤيتها."
        agree_and_delete:
          title: "حذف الرسالة"
          description: "يمكنك حذف الرسالة حتى لا يتمكن المستخدمون من رؤيتها."
        delete_and_agree:
          title: "تجاهل البلاغ وحذف الرسالة"
          description: "تجاهل البلاغ بإزالته من قائمة الانتظار وحذف الرسالة."
        disagree_and_restore:
          title: "عدم الموافقة واستعادة الرسالة"
          description: "يمكنك استعادة الرسالة حتى يتمكن جميع المستخدمين من رؤيتها."
        disagree:
          title: "عدم الموافقة"
        ignore:
          title: "عدم اتخاذ أي إجراء"
          description: "تجاهل البلاغ بإزالته من قائمة الانتظار دون اتخاذ أي إجراء."
      direct_messages:
        transcript_title: "نص الرسائل السابقة في %{channel_name}"
        transcript_body: "لمنحك مزيدًا من السياق، فقد ضمَّنا نسخة من الرسائل السابقة في هذه المحادثة (حتى عشر رسائل):\n\n%{transcript}"
    channel:
      users_invited_to_channel:
        zero: "تمت دعوة %{invited_users} مستخدم من قِبل %{inviting_user}."
        one: "تمت دعوة مستخدم واحد (%{invited_users}) من قِبل %{inviting_user}."
        two: "تمت دعوة مستخدمَين (%{invited_users}) من قِبل %{inviting_user}."
        few: "تمت دعوة %{invited_users} مستخدمين من قِبل %{inviting_user}."
        many: "تمت دعوة %{invited_users} مستخدمًا من قِبل %{inviting_user}."
        other: "تمت دعوة %{invited_users} مستخدم من قِبل %{inviting_user}."
      archive:
        first_post_raw: "هذا الموضوع عبارة عن أرشيف لقناة الدردشة [%{channel_name}] (%{channel_url})."
      messages_moved:
        zero: "نقل @%{acting_username} %{count} رسائل إلى القناة [%{channel_name}](%{first_moved_message_url})."
        one: "نقل @%{acting_username} رسالة واحدة إلى القناة [%{channel_name}](%{first_moved_message_url})."
        two: "نقل @%{acting_username} رسالتين (%{count}) إلى القناة [%{channel_name}](%{first_moved_message_url})."
        few: "نقل @%{acting_username} %{count} رسائل إلى القناة [%{channel_name}](%{first_moved_message_url})."
        many: "نقل @%{acting_username} %{count} رسائل إلى القناة [%{channel_name}](%{first_moved_message_url})."
        other: "نقل @%{acting_username} %{count} رسائل إلى القناة [%{channel_name}](%{first_moved_message_url})."
      dm_title:
        single_user: "%{username}"
        multi_user: "%{comma_separated_usernames}"
        multi_user_truncated:
          zero: "%{comma_separated_usernames} و%{count} آخرين"
          one: "%{comma_separated_usernames} وواحد (%{count}) آخر"
          two: "%{comma_separated_usernames} واثنان (%{count}) آخران"
          few: "%{comma_separated_usernames} و%{count} آخرين"
          many: "%{comma_separated_usernames} و%{count} آخرين"
          other: "%{comma_separated_usernames} و%{count} آخرين"
    mention_warning:
      dismiss: "تجاهل"
      cannot_see: "لا يمكن للمستخدم %{first_identifier} الوصول إلى هذه القناة ولم يتلقَّ إشعارًا."
      cannot_see_multiple:
        zero: "لا يمكن للمستخدم %{first_identifier} و%{count} مستخدم آخر الوصول إلى هذه القناة ولم يتلقوا إشعارات."
        one: "لا يمكن للمستخدم %{first_identifier} ومستخدم واحد (%{count}) آخر الوصول إلى هذه القناة ولم يتلقيا إشعارات."
        two: "لا يمكن للمستخدم %{first_identifier} ومستخدمَين (%{count}) آخرين الوصول إلى هذه القناة ولم يتلقوا إشعارات."
        few: "لا يمكن للمستخدم %{first_identifier} و%{count} مستخدمين آخر الوصول إلى هذه القناة ولم يتلقوا إشعارات."
        many: "لا يمكن للمستخدم %{first_identifier} و%%{count} مستخدمًا آخر الوصول إلى هذه القناة ولم يتلقوا إشعارات."
        other: "لا يمكن للمستخدم %{first_identifier} و%{count} مستخدم آخر الوصول إلى هذه القناة ولم يتلقوا إشعارات."
      invitations_sent:
        zero: "تم إرسال الدعوة"
        one: "تم إرسال الدعوة"
        two: "تم إرسال الدعوتين"
        few: "تم إرسال الدعوات"
        many: "تم إرسال الدعوات"
        other: "تم إرسال الدعوات"
      invite: "الدعوة إلى القناة"
      without_membership: "لم ينضم المستخدم %{first_identifier} إلى هذه القناة."
      without_membership_multiple:
        zero: "لم ينضم %{first_identifier} و%{count} مستخدم آخر إلى هذه القناة."
        one: "لم ينضم %{first_identifier} ومستخدم واحد (%{count}) آخر إلى هذه القناة."
        two: "لم ينضم %{first_identifier} ومستخدمان (%{count}) آخران إلى هذه القناة."
        few: "لم ينضم %{first_identifier} و%{count} مستخدمين آخرين إلى هذه القناة."
        many: "لم ينضم %{first_identifier} و%{count} مستخدمًا آخر إلى هذه القناة."
        other: "لم ينضم %{first_identifier} و%{count} مستخدم آخر إلى هذه القناة."
      group_mentions_disabled: "لا تسمح المجموعة %{first_identifier} بالإشارات."
      group_mentions_disabled_multiple:
        zero: "لا تسمح المجموعة @%{first_identifier} و%{count} مجموعة أخرى بالإشارات."
        one: "لا تسمح المجموعة @%{first_identifier} ومجموعة واحدة (%{count}) أخرى بالإشارات."
        two: "لا تسمح المجموعة @%{first_identifier} ومجموعتان (%{count}) أخرتان بالإشارات."
        few: "لا تسمح المجموعة @%{first_identifier} و%{count} مجموعات أخرى بالإشارات."
        many: "لا تسمح المجموعة @%{first_identifier} و%{count} مجموعةً أخرى بالإشارات."
        other: "لا تسمح المجموعة @%{first_identifier} و%{count} مجموعة أخرى بالإشارات."
      global_mentions_disallowed: "إشارات @هنا و @الجميع متوقفة في هذه القناة."
      too_many_members: "تحتوي المجموعة %{first_identifier} على أعضاء كثيرين. لم يتلقَّ أحد الإشعارات."
      too_many_members_multiple:
        zero: "تحتوي المجموعة %{first_identifier} و%{count} مجموعة أخرى على أعضاء كثيرين. لم يتلقَّ أحد الإشعارات."
        one: "تحتوي المجموعة %{first_identifier} ومجموعة واحدة (%{count}) أخرى على أعضاء كثيرين. لم يتلقَّ أحد الإشعارات."
        two: "تحتوي المجموعة %{first_identifier} ومجموعتان (%{count}) أخرتان على أعضاء كثيرين. لم يتلقَّ أحد الإشعارات."
        few: "تحتوي المجموعة %{first_identifier} و%{count} مجموعات أخرى على أعضاء كثيرين. لم يتلقَّ أحد الإشعارات."
        many: "تحتوي المجموعة %{first_identifier} و%{count} مجموعةً أخرى على أعضاء كثيرين. لم يتلقَّ أحد الإشعارات."
        other: "تحتوي المجموعة %{first_identifier} و%{count} مجموعة أخرى على أعضاء كثيرين. لم يتلقَّ أحد الإشعارات."
    category_channel:
      errors:
        slug_contains_non_ascii_chars: "يتضمَّن حروفًا لا تنتمي إلى ترميز ASCII"
        is_already_in_use: "قيد الاستخدام بالفعل"
    bookmarkable:
      notification_title: "رسالة في %{channel_name}"
    personal_chat: "الدردشة الشخصية"
    onebox:
      inline_to_message: "الرسالة #%{message_id} بواسطة %{username} - #%{chat_channel}"
      inline_to_channel: "الدردشة #%{chat_channel}"
      inline_to_topic_channel: "دردشة للموضوع %{topic_title}"
      thread_title_connector: "في"
      x_members:
        zero: "%{count} عضوًا"
        one: "عضو واحد (%{count})"
        two: "عضوان (%{count})"
        few: "%{count} أعضاء"
        many: "%{count} عضوًا"
        other: "%{count} عضوًا"
      and_x_others:
        zero: "و%{count} آخرين"
        one: "و%{count} آخر"
        two: "و%{count} آخران"
        few: "و%{count} آخرين"
        many: "و%{count} آخرين"
        other: "و%{count} آخرين"
    transcript:
      default_thread_title: "سلسلة الدردشة"
      split_thread_range: "الرسائل %{start} إلى %{end} من إجمالي %{total}"
  discourse_push_notifications:
    popup:
      chat_mention:
        direct: 'أشار %{username} إليك في "%{channel}"'
        other_type: 'أشار %{username} إلى %{identifier} في "%{channel}"'
      direct_message_chat_mention:
        direct: "أشار %{username} إليك في الدردشة الشخصية"
        other_type: "أشار %{username} إلى %{identifier} في الدردشة الشخصية"
      new_chat_message: 'أرسل %{username} رسالة في "%{channel}"'
      new_direct_chat_message: "أرسل %{username} رسالة في الدردشة الشخصية"
  discourse_automation:
    scriptables:
      send_chat_message:
        title: إرسال رسالة دردشة
  reviewable_score_types:
    needs_review:
      title: "بحاجة إلى المراجعة"
    notify_user:
      chat_pm_title: 'رسالة الدردشة الخاصة بك في "%{channel_name}"'
      chat_pm_body: "%{link}\n\n%{message}"
    notify_moderators:
      chat_pm_title: 'هناك رسالة دردشة في "%{channel_name}" تتطلَّب انتباه فريق العمل'
      chat_pm_body: "%{link}\n\n%{message}"
  reviewables:
    reasons:
      chat_message_queued_by_staff: "يعتقد أحد أعضاء فريق العمل أن رسالة الدردشة هذه تحتاج إلى المراجعة."
  user_notifications:
    chat_summary:
      deleted_user: "تم حذف المستخدم"
      description:
        zero: "لديك رسائل دردشة جديدة"
        one: "لديك رسالة دردشة جديدة"
        two: "لديك رسالتا دردشة جديدتان"
        few: "لديك رسائل دردشة جديدة"
        many: "لديك رسائل دردشة جديدة"
        other: "لديك رسائل دردشة جديدة"
      from: "%{site_name}"
      subject:
        private_email:
          zero: "‎[%{site_name}] ‎ رسالة جديدة"
          one: "‎[%{site_name}] ‎ رسالة جديدة"
          two: "‎ [%{site_name}] ‎رسالتان جديدتان"
          few: "‎ [%{site_name}] ‎رسائل جديدة"
          many: "‎ [%{site_name}] ‎رسائل جديدة"
          other: "‎[%{site_name}] ‎ رسائل جديدة"
        chat_dm_1:
          zero: "‎[%{site_name}] ‎ رسالة جديدة من %{name}"
          one: "‎[%{site_name}] ‎ رسالة جديدة من %{name}"
          two: "‎[%{site_name}] ‎ رسالتان جديدتان من ‎ %{name}"
          few: "‎[%{site_name}] ‎ رسائل جديدة من ‎ %{name}"
          many: "‎[%{site_name}] ‎ رسائل جديدة من ‎ %{name}"
          other: "‎ [%{site_name}] ‎رسائل جديدة من ‎ %{name}"
        chat_dm_2: "‎ [%{site_name}]رسائل جديدة من‎ %{name_1} ‎و‎%{name_2}"
        chat_dm_3_or_more: "‎[%{site_name}] ‎ رسائل جديدة من‎ %{name} ‎و‎ %{count} ‎آخرين"
        chat_channel_1:
          zero: "‎[%{site_name}] رسالة جديدة في ‎ %{channel}"
          one: "‎[%{site_name}] رسالة جديدة في ‎ %{channel}"
          two: "‎ [%{site_name}]رسالتان جديدتان في ‎ %{channel}"
          few: "‎ [%{site_name}]رسائل جديدة في ‎ %{channel}"
          many: "‎[%{site_name}] رسالة جديدة في ‎ %{channel}"
          other: "‎[%{site_name}] رسالة جديدة في ‎ %{channel}"
        chat_channel_2: "‎[%{site_name}]‎ رسائل جديدة في‎ %{channel_1} ‎و‎%{channel_2}"
        chat_channel_3_or_more: "‎[%{site_name}] رسائل جديدة في‎ %{channel} ‎و‎%{count} ‎آخرين"
        chat_channel_and_dm: "‎[%{site_name}] رسائل جديدة في‎ %{channel} ‎ومن‎ %{name}"
      unsubscribe: "يتم إرسال ملخص الدردشة هذا من %{site_link} عندما تكون غائبًا. غيِّر %{email_preferences_link} أو %{unsubscribe_link} لإلغاء الاشتراك."
      unsubscribe_no_link: "يتم إرسال ملخص الدردشة هذا من %{site_link} عندما تكون غائبًا. غيِّر %{email_preferences_link} لديك."
      view_messages:
        zero: "عرض %{count} رسائل"
        one: "عرض رسالة واحدة (%{count})"
        two: "عرض رسالتين (%{count})"
        few: "عرض %{count} رسائل"
        many: "عرض %{count} رسائل"
        other: "عرض %{count} رسائل"
      view_more:
        zero: "عرض %{count} رسائل إضافية"
        one: "عرض رسالة واحدة (%{count}) إضافية"
        two: "عرض رسالتين (%{count}) إضافيتين"
        few: "عرض %{count} رسائل إضافية"
        many: "عرض %{count} رسائل إضافية"
        other: "عرض %{count} رسائل إضافية"
      your_chat_settings: "تفضيل مدى تكرار رسائل البريد الإلكتروني للدردشة"
  unsubscribe:
    chat_summary:
      select_title: "حدِّد مدى تكرار الرسائل الإلكترونية لملخص الدردشة:"
      never: أبدًا
      when_away: عندما أكون غائبًا فقط
  category:
    cannot_delete:
      has_chat_channels: "لا يمكن حذف هذه الفئة لأنها تحتوي قنوات دردشة."<|MERGE_RESOLUTION|>--- conflicted
+++ resolved
@@ -9,11 +9,7 @@
     chat_separate_sidebar_mode: "إظهار أوضاع الشريط الجانبي المنفصلة للمنتدى والدردشة."
     chat_enabled: "تفعيل الدردشة."
     enable_public_channels: "تفعيل القنوات العامة حسب الفئات."
-<<<<<<< HEAD
-    chat_allowed_groups: "يمكن للمستخدمين في هذه المجموعات الدردشة. لاحظ أن أعضاء فريق العمل يمكنهم دائمًا الوصول إلى الدردشة."
-=======
     chat_allowed_groups: "يمكن للمستخدمين في هذه المجموعات الدردشة. لاحظ أن المسؤولين والمشرفين يمكنهم دائمًا الوصول إلى الدردشة‎."
->>>>>>> f4cbf025
     chat_channel_retention_days: "سيتم الاحتفاظ برسائل الدردشة في القنوات العادية لهذا العدد من الأيام. اضبط القيمة على '0' للاحتفاظ بالرسائل إلى الأبد."
     chat_dm_retention_days: "سيتم الاحتفاظ برسائل الدردشة في قنوات الدردشة الشخصية لهذا العدد من الأيام. اضبط القيمة على '0' للاحتفاظ بالرسائل إلى الأبد."
     chat_auto_silence_duration: "عدد الدقائق التي سيتم فيها كتم المستخدمين عندما يتجاوزون حد معدل إنشاء رسائل الدردشة. اضبط القيمة على '0' لإيقاف الكتم التلقائي."
