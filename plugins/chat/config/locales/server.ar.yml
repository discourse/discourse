# WARNING: Never edit this file.
# It will be overwritten when translations are pulled from Crowdin.
#
# To work with us on translations, join this project:
# https://translate.discourse.org/

ar:
  site_settings:
    chat_separate_sidebar_mode: "إظهار أوضاع الشريط الجانبي المنفصلة للمنتدى والدردشة."
    chat_enabled: "تفعيل الدردشة."
    enable_public_channels: "تفعيل القنوات العامة حسب الفئات."
    chat_allowed_groups: "يمكن للمستخدمين في هذه المجموعات الدردشة. لاحظ أن المسؤولين والمشرفين يمكنهم دائمًا الوصول إلى الدردشة‎."
    chat_channel_retention_days: "سيتم الاحتفاظ برسائل الدردشة في القنوات العادية لهذا العدد من الأيام. اضبط القيمة على '0' للاحتفاظ بالرسائل إلى الأبد."
    chat_dm_retention_days: "سيتم الاحتفاظ برسائل الدردشة في قنوات الدردشة الشخصية لهذا العدد من الأيام. اضبط القيمة على '0' للاحتفاظ بالرسائل إلى الأبد."
    chat_auto_silence_duration: "عدد الدقائق التي سيتم فيها كتم المستخدمين عندما يتجاوزون حد معدل إنشاء رسائل الدردشة. اضبط القيمة على '0' لإيقاف الكتم التلقائي."
    chat_allowed_messages_for_trust_level_0: "عدد الرسائل المسموح للمستخدمين من مستوى الثقة 0 بإرسالها خلال 30 ثانية. اضبط القيمة على '0' لإيقاف الحد."
    chat_allowed_messages_for_other_trust_levels: "عدد الرسائل المسموح للمستخدمين من مستوى الثقة 1-4 بإرسالها خلال 30 ثانية. اضبط القيمة على '0' لإيقاف الحد."
    chat_silence_user_sensitivity: "احتمالية أن يتم كتم المستخدم الذي تم الإبلاغ عنه في الدردشة تلقائيًا."
    chat_auto_silence_from_flags_duration: "عدد الدقائق التي سيتم كتم المستخدمين تلقائيًا خلالها بسبب رسائل الدردشة التي تم الإبلاغ عنها."
<<<<<<< HEAD
    chat_default_channel_id: "قناة الدردشة التي سيتم فتحها بشكلٍٍ افتراضي عندما لا يكون لدى المستخدم رسائل أو إشارات غير مقروءة في قنوات أخرى."
=======
>>>>>>> 76e7f12a
    chat_duplicate_message_sensitivity: "احتمالية حظر الرسائل المكررة خلال فترة قصيرة من المُرسل نفسه. رقم عشري بين 0 و1.0، مع كون 1.0 هو أعلى إعداد (يحظر الرسائل بشكلٍٍ أكثر تكرارًا في فترة زمنية أقصر). اضبط القيمة على `0` للسماح بالرسائل المكررة."
    chat_minimum_message_length: "الحد الأدنى لعدد الأحرف لرسالة دردشة."
    chat_allow_uploads: "السماح بالتحميلات في قنوات الدردشة العامة وقنوات الرسائل المباشرة."
    chat_archive_destination_topic_status: "الحالة التي يجب أن يكون عليها الموضوع المستهدف بعد اكتمال أرشيف القناة. ينطبق ذلك فقط عندما يكون الموضوع المستهدف موضوعًا جديدًا وليس موضوعًا موجودًا."
    direct_message_enabled_groups: "السماح للمستخدمين في تلك المجموعات بإنشاء دردشات شخصية بين مستخدم وآخر. ملاحظة: يمكن للموظفين دائمًا إنشاء دردشات شخصية، وسيتمكن المستخدمون من الرد على الدردشات الشخصية التي بدأها مستخدمون لديهم إذن بإنشائها."
    chat_message_flag_allowed_groups: "يُسمَح للمستخدمين في هذه المجموعات بوضع علامة على رسائل الدردشة. لاحظ أن المسؤولين والمشرفين يمكنهم دائمًا وضع علامة على رسائل الدردشة‎."
    max_mentions_per_chat_message: "الحد الأقصى لعدد إشعارات @الاسم التي يمكن لمستخدم استخدامها في رسالة دردشة."
    chat_max_direct_message_users: "لا يمكن للمستخدمين إضافة أكثر من هذا العدد من المستخدمين الآخرين عند إنشاء رسالة مباشرة جديدة. اضبط القيمة على 0 للسماح بإرسال الرسائل إلى نفسك فقط. الموظفون معفيون من هذا الإعداد."
    chat_allow_archiving_channels: "السماح لفريق العمل بأرشفة الرسائل في أحد الموضوعات عند إغلاق القناة."
    chat_editing_grace_period: "لمدة (n) من الثواني بعد إرسال الدردشة، لن يعرض التعديل علامة (تم التعديل) بجانب رسالة الدردشة."
    chat_editing_grace_period_max_diff_low_trust: "الحد الأقصى لعدد تغييرات الأحرف المسموح بها خلال فترة السماح بالتعديل في الدردشة، وعرض علامة (تم التعديل) بجانب رسالة الدردشة إذا تم تغيير المزيد (مستوى الثقة 0 و1)."
    chat_editing_grace_period_max_diff_high_trust: "الحد الأقصى لعدد تغييرات الأحرف المسموح بها خلال فترة السماح بالتعديل في الدردشة، وعرض علامة (تم التعديل) بجانب رسالة الدردشة إذا تم تغيير المزيد (مستوى الثقة 2 وأعلى)."
    chat_preferred_index: "علامة التبويب المفضَّلة عند تحميل /chat."
    errors:
      chat_default_channel: "يجب أن تكون قناة الدردشة الافتراضية قناةً عامة."
      direct_message_enabled_groups_invalid: "يجب عليك تحديد مجموعة واحدة على الأقل لهذا الإعداد. إذا كنت لا تريد أن يقوم أي شخص باستثناء فريق العمل بإرسال رسائل مباشرة، فاختر مجموعة فريق العمل."
      chat_upload_not_allowed_secure_uploads: "غير مسموح بتحميلات الدردشة عندما يكون إعداد الموقع المسؤول عن التحميلات الآمنة مفعَّلًا."
  system_messages:
    private_channel_title: "القناة %{id}"
    chat_channel_archive_complete:
      title: "اكتمل أرشيف قناة الدردشة"
      subject_template: "اكتمل أرشيف قناة الدردشة بنجاح"
      text_body_template: |
        اكتملت أرشفة قناة الدردشة %{channel_hashtag_or_name} بنجاح. تم نسخ الرسائل في الموضوع [%{topic_title}](%{topic_url}).
    chat_channel_archive_failed:
      title: "فشلت أرشفة قناة الدردشة"
      subject_template: "فشلت أرشفة قناة الدردشة"
      text_body_template: |
        فشلت أرشفة قناة الدردشة %{channel_hashtag_or_name}. تمت أرشفة %{messages_archived} من الرسائل. تم نسخ الرسائل المؤرشفة جزئيًا في الموضوع [%{topic_title}](%{topic_url}). انتقل إلى القناة في %{channel_url} لإعادة المحاولة.
    chat_channel_archive_failed_no_topic:
      title: "فشلت أرشفة قناة الدردشة"
      subject_template: "فشلت أرشفة قناة الدردشة"
      text_body_template: |
        فشلت أرشفة قناة الدردشة %{channel_hashtag_or_name}. لم تتم أرشفة أي رسائل. لم يتم إنشاء الموضوع بنجاح للأسباب التالية:

          %{topic_validation_errors}

        انتقل إلى القناة في %{channel_url} لإعادة المحاولة.
  chat:
    deleted_chat_username: تم الحذف
    errors:
      users_cant_be_added_to_channel: "لا يمكن إضافة المستخدمين إلى هذه القناة."
      channel_exists_for_category: "توجد قناة بالفعل في هذه الفئة وبهذا الاسم"
      channel_new_message_disallowed:
        archived: "القناة مؤرشفة، ولا يمكن إرسال رسائل جديدة"
        closed: "القناة مغلقة، ولا يمكن إرسال رسائل جديدة"
        read_only: "القناة للقراءة فقط، ولا يمكن إرسال رسائل جديدة"
      channel_modify_message_disallowed:
        archived: "القناة مؤرشفة، ولا يمكن تعديل أو حذف أي رسائل"
        closed: "القناة مغلقة، ولا يمكن تعديل أو حذف أي رسائل"
        read_only: "القناة للقراءة فقط، ولا يمكن تعديل أو حذف أي رسائل"
      user_cannot_send_message: "لا يمكنك إرسال رسائل في الوقت الحالي."
      rate_limit_exceeded: "تم تجاوز حد رسائل الدردشة التي يمكن إرسالها خلال 30 ثانية"
      auto_silence_from_flags: "تم الإبلاغ عن الرسالة عددًا كافيًا من المرات لكتم المستخدم."
      channel_cannot_be_archived: "لا يمكن أرشفة القناة في الوقت الحالي، يجب أن تكون إما مغلقة أو مفتوحة للأرشفة."
      duplicate_message: "لقد نشرت رسالة مماثلة مؤخرًا."
      delete_channel_failed: "فشل حذف القناة، يُرجى إعادة المحاولة."
      minimum_length_not_met:
        zero: "الرسالة قصيرة للغاية. يجب أن تتكوَّن الرسالة من %{count} حرف على الأقل."
        one: "الرسالة قصيرة للغاية. يجب أن تتكوَّن الرسالة من حرف واحد (%{count}) على الأقل."
        two: "الرسالة قصيرة للغاية. يجب أن تتكوَّن الرسالة من حرفين (%{count}) على الأقل."
        few: "الرسالة قصيرة للغاية. يجب أن تتكوَّن الرسالة من %{count} أحرف على الأقل."
        many: "الرسالة قصيرة للغاية. يجب أن تتكوَّن الرسالة من %{count} حرفًا على الأقل."
        other: "الرسالة قصيرة للغاية. يجب أن تتكوَّن الرسالة من %{count} حرف على الأقل."
      message_too_long:
        zero: "الرسالة طويلة جدًا، يجب ألا يزيد عدد أحرف الرسائل عن %{count} حرف."
        one: "الرسالة طويلة جدًا، يجب ألا يزيد عدد أحرف الرسائل عن حرف واحد (%{count})."
        two: "الرسالة طويلة جدًا، يجب ألا يزيد عدد أحرف الرسائل عن حرفين (%{count})."
        few: "الرسالة طويلة جدًا، يجب ألا يزيد عدد أحرف الرسائل عن %{count} أحرف."
        many: "الرسالة طويلة جدًا، يجب ألا يزيد عدد أحرف الرسائل عن %{count} حرفًا."
        other: "الرسالة طويلة جدًا، يجب ألا يزيد عدد أحرف الرسائل عن %{count} حرف."
      draft_too_long: "المسودة طويلة للغاية."
      max_reactions_limit_reached: "غير مسموح بتفاعلات جديدة على هذه الرسالة."
      message_move_invalid_channel: "يجب أن تكون القناة المصدر والمستهدفة قناتين عامتين."
      message_move_no_messages_found: "لم يتم العثور على رسائل بمعرِّفات الرسائل المقدَّمة."
      cant_update_direct_message_channel: "لا يمكن تحديث خصائص قناة الرسائل المباشرة مثل الاسم والوصف."
      not_accepting_dms: "عذرًا، لا يقبل %{username} الرسائل في الوقت الحالي."
      actor_ignoring_target_user: "أنت تتجاهل %{username}؛ لذا لا يمكنك إرسال رسائل إليه."
      actor_muting_target_user: "أنت تكتم %{username}؛ لذا لا يمكنك إرسال رسائل إليه."
      actor_disallowed_dms: "لقد اخترت منع المستخدمين من إرسال رسائل شخصية ومباشرة إليك؛ لذا لا يمكنك إنشاء رسائل مباشرةً جديدة."
      actor_preventing_target_user_from_dm: "لقد اخترت منع %{username} من إرسال رسائل شخصية ومباشرة إليك؛ لذا لا يمكنك إنشاء رسائل مباشرةً جديدة إليه."
      user_cannot_send_direct_messages: "عذرًا، لا يمكنك إرسال الرسائل المباشرة."
      over_chat_max_direct_message_users_allow_self: "يمكنك إرسال رسالة مباشرة إلى نفسك فقط."
      over_chat_max_direct_message_users:
        zero: "لا يمكنك إنشاء رسالة مباشرة مع أكثر من %{count} مستخدم آخر."
        one: "لا يمكنك إنشاء رسالة مباشرة مع أكثر من مستخدم واحد (%{count}) آخر."
        two: "لا يمكنك إنشاء رسالة مباشرة مع أكثر من مستخدمَين (%{count}) آخر."
        few: "لا يمكنك إنشاء رسالة مباشرة مع أكثر من %{count} مستخدمين آخرين."
        many: "لا يمكنك إنشاء رسالة مباشرة مع أكثر من %{count} مستخدمًا آخر."
        other: "لا يمكنك إنشاء رسالة مباشرة مع أكثر من %{count} مستخدم آخر."
      original_message_not_found: "لا يمكن العثور على أصل الرسالة التي ترد عليها أو أن قد تم حذفه."
      thread_invalid_for_channel: "سلسلة الدردشة ليست جزءًا من القناة المقدَّمة."
      thread_does_not_match_parent: "سلسلة الدردشة غير متطابقة مع الرسالة الأصلية."
      invalid_direct_message: "غير مسموح لك بإنشاء هذه الرسالة المباشرة‎."
    reviewables:
      message_already_handled: "شكرًا، لكننا راجعنا هذه الرسالة بالفعل وقرَّرنا أنك لست بحاجة إلى الإبلاغ عنها مرة أخرى."
      actions:
        agree:
          title: "موافقة..."
        agree_and_keep_message:
          title: "الاحتفاظ بالرسالة"
          description: "يمكنك الموافقة على البلاغ والاحتفاظ بالرسالة دون تغيير."
        agree_and_keep_deleted:
          title: "ترك الرسالة محذوفة"
          description: "ويمكنك الموافقة على البلاغ وترك الرسالة محذوفة."
        agree_and_suspend:
          title: "تعليق المستخدم"
          description: "يمكنك الموافقة على البلاغ وتعليق المستخدم."
        agree_and_silence:
          title: "كتم المستخدم"
          description: "يمكنك الموافقة على البلاغ وكتم المستخدم."
        agree_and_restore:
          title: "استعادة الرسالة"
          description: "يمكنك استعادة الرسالة حتى يتمكن المستخدمون من رؤيتها."
        agree_and_delete:
          title: "حذف الرسالة"
          description: "يمكنك حذف الرسالة حتى لا يتمكن المستخدمون من رؤيتها."
        delete_and_agree:
          title: "تجاهل البلاغ وحذف الرسالة"
          description: "تجاهل البلاغ بإزالته من قائمة الانتظار وحذف الرسالة."
        disagree_and_restore:
          title: "عدم الموافقة واستعادة الرسالة"
          description: "يمكنك استعادة الرسالة حتى يتمكن جميع المستخدمين من رؤيتها."
        disagree:
          title: "عدم الموافقة"
        ignore:
          title: "عدم اتخاذ أي إجراء"
          description: "تجاهل البلاغ بإزالته من قائمة الانتظار دون اتخاذ أي إجراء."
      direct_messages:
        transcript_title: "نص الرسائل السابقة في %{channel_name}"
        transcript_body: "لمنحك مزيدًا من السياق، فقد ضمَّنا نسخة من الرسائل السابقة في هذه المحادثة (حتى عشر رسائل):\n\n%{transcript}"
    channel:
      users_invited_to_channel:
        zero: "تمت دعوة %{invited_users} مستخدم من قِبل %{inviting_user}."
        one: "تمت دعوة مستخدم واحد (%{invited_users}) من قِبل %{inviting_user}."
        two: "تمت دعوة مستخدمَين (%{invited_users}) من قِبل %{inviting_user}."
        few: "تمت دعوة %{invited_users} مستخدمين من قِبل %{inviting_user}."
        many: "تمت دعوة %{invited_users} مستخدمًا من قِبل %{inviting_user}."
        other: "تمت دعوة %{invited_users} مستخدم من قِبل %{inviting_user}."
      archive:
        first_post_raw: "هذا الموضوع عبارة عن أرشيف لقناة الدردشة [%{channel_name}] (%{channel_url})."
      messages_moved:
        zero: "نقل @%{acting_username} %{count} رسائل إلى القناة [%{channel_name}](%{first_moved_message_url})."
        one: "نقل @%{acting_username} رسالة واحدة إلى القناة [%{channel_name}](%{first_moved_message_url})."
        two: "نقل @%{acting_username} رسالتين (%{count}) إلى القناة [%{channel_name}](%{first_moved_message_url})."
        few: "نقل @%{acting_username} %{count} رسائل إلى القناة [%{channel_name}](%{first_moved_message_url})."
        many: "نقل @%{acting_username} %{count} رسائل إلى القناة [%{channel_name}](%{first_moved_message_url})."
        other: "نقل @%{acting_username} %{count} رسائل إلى القناة [%{channel_name}](%{first_moved_message_url})."
      dm_title:
        single_user: "%{username}"
        multi_user: "%{comma_separated_usernames}"
        multi_user_truncated:
          zero: "%{comma_separated_usernames} و%{count} آخرين"
          one: "%{comma_separated_usernames} وواحد (%{count}) آخر"
          two: "%{comma_separated_usernames} واثنان (%{count}) آخران"
          few: "%{comma_separated_usernames} و%{count} آخرين"
          many: "%{comma_separated_usernames} و%{count} آخرين"
          other: "%{comma_separated_usernames} و%{count} آخرين"
    mention_warning:
      dismiss: "تجاهل"
      cannot_see: "لا يمكن للمستخدم %{first_identifier} الوصول إلى هذه القناة ولم يتلقَّ إشعارًا."
      cannot_see_multiple:
        zero: "لا يمكن للمستخدم %{first_identifier} و%{count} مستخدم آخر الوصول إلى هذه القناة ولم يتلقوا إشعارات."
        one: "لا يمكن للمستخدم %{first_identifier} ومستخدم واحد (%{count}) آخر الوصول إلى هذه القناة ولم يتلقيا إشعارات."
        two: "لا يمكن للمستخدم %{first_identifier} ومستخدمَين (%{count}) آخرين الوصول إلى هذه القناة ولم يتلقوا إشعارات."
        few: "لا يمكن للمستخدم %{first_identifier} و%{count} مستخدمين آخر الوصول إلى هذه القناة ولم يتلقوا إشعارات."
        many: "لا يمكن للمستخدم %{first_identifier} و%%{count} مستخدمًا آخر الوصول إلى هذه القناة ولم يتلقوا إشعارات."
        other: "لا يمكن للمستخدم %{first_identifier} و%{count} مستخدم آخر الوصول إلى هذه القناة ولم يتلقوا إشعارات."
      invitations_sent:
        zero: "تم إرسال الدعوة"
        one: "تم إرسال الدعوة"
        two: "تم إرسال الدعوتين"
        few: "تم إرسال الدعوات"
        many: "تم إرسال الدعوات"
        other: "تم إرسال الدعوات"
      invite: "الدعوة إلى القناة"
      without_membership: "لم ينضم المستخدم %{first_identifier} إلى هذه القناة."
      without_membership_multiple:
        zero: "لم ينضم %{first_identifier} و%{count} مستخدم آخر إلى هذه القناة."
        one: "لم ينضم %{first_identifier} ومستخدم واحد (%{count}) آخر إلى هذه القناة."
        two: "لم ينضم %{first_identifier} ومستخدمان (%{count}) آخران إلى هذه القناة."
        few: "لم ينضم %{first_identifier} و%{count} مستخدمين آخرين إلى هذه القناة."
        many: "لم ينضم %{first_identifier} و%{count} مستخدمًا آخر إلى هذه القناة."
        other: "لم ينضم %{first_identifier} و%{count} مستخدم آخر إلى هذه القناة."
      group_mentions_disabled: "لا تسمح المجموعة %{first_identifier} بالإشارات."
      group_mentions_disabled_multiple:
        zero: "لا تسمح المجموعة @%{first_identifier} و%{count} مجموعة أخرى بالإشارات."
        one: "لا تسمح المجموعة @%{first_identifier} ومجموعة واحدة (%{count}) أخرى بالإشارات."
        two: "لا تسمح المجموعة @%{first_identifier} ومجموعتان (%{count}) أخرتان بالإشارات."
        few: "لا تسمح المجموعة @%{first_identifier} و%{count} مجموعات أخرى بالإشارات."
        many: "لا تسمح المجموعة @%{first_identifier} و%{count} مجموعةً أخرى بالإشارات."
        other: "لا تسمح المجموعة @%{first_identifier} و%{count} مجموعة أخرى بالإشارات."
      global_mentions_disallowed: "إشارات @هنا و @الجميع متوقفة في هذه القناة."
      too_many_members: "تحتوي المجموعة %{first_identifier} على أعضاء كثيرين. لم يتلقَّ أحد الإشعارات."
      too_many_members_multiple:
        zero: "تحتوي المجموعة %{first_identifier} و%{count} مجموعة أخرى على أعضاء كثيرين. لم يتلقَّ أحد الإشعارات."
        one: "تحتوي المجموعة %{first_identifier} ومجموعة واحدة (%{count}) أخرى على أعضاء كثيرين. لم يتلقَّ أحد الإشعارات."
        two: "تحتوي المجموعة %{first_identifier} ومجموعتان (%{count}) أخرتان على أعضاء كثيرين. لم يتلقَّ أحد الإشعارات."
        few: "تحتوي المجموعة %{first_identifier} و%{count} مجموعات أخرى على أعضاء كثيرين. لم يتلقَّ أحد الإشعارات."
        many: "تحتوي المجموعة %{first_identifier} و%{count} مجموعةً أخرى على أعضاء كثيرين. لم يتلقَّ أحد الإشعارات."
        other: "تحتوي المجموعة %{first_identifier} و%{count} مجموعة أخرى على أعضاء كثيرين. لم يتلقَّ أحد الإشعارات."
    category_channel:
      errors:
        slug_contains_non_ascii_chars: "يتضمَّن حروفًا لا تنتمي إلى ترميز ASCII"
        is_already_in_use: "قيد الاستخدام بالفعل"
    bookmarkable:
      notification_title: "رسالة في %{channel_name}"
    personal_chat: "الدردشة الشخصية"
    onebox:
      inline_to_message: "الرسالة #%{message_id} بواسطة %{username} - #%{chat_channel}"
      inline_to_channel: "الدردشة #%{chat_channel}"
      inline_to_topic_channel: "دردشة للموضوع %{topic_title}"
      inline_to_thread: "%{thread_title} - #%{chat_channel}"
      inline_to_thread_no_title: "سلسلة دردشة في #%{chat_channel}"
      thread_title_connector: "في"
      x_members:
        zero: "%{count} عضوًا"
        one: "عضو واحد (%{count})"
        two: "عضوان (%{count})"
        few: "%{count} أعضاء"
        many: "%{count} عضوًا"
        other: "%{count} عضوًا"
      and_x_others:
        zero: "و%{count} آخرين"
        one: "و%{count} آخر"
        two: "و%{count} آخران"
        few: "و%{count} آخرين"
        many: "و%{count} آخرين"
        other: "و%{count} آخرين"
    transcript:
      default_thread_title: "سلسلة الدردشة"
      split_thread_range: "الرسائل %{start} إلى %{end} من إجمالي %{total}"
  discourse_push_notifications:
    popup:
      chat_mention:
        direct: 'أشار %{username} إليك في "%{channel}"'
        other_type: 'أشار %{username} إلى %{identifier} في "%{channel}"'
      direct_message_chat_mention:
        direct: "أشار %{username} إليك في الدردشة الشخصية"
        other_type: "أشار %{username} إلى %{identifier} في الدردشة الشخصية"
      new_chat_message: 'أرسل %{username} رسالة في "%{channel}"'
      new_direct_chat_message: "أرسل %{username} رسالة في الدردشة الشخصية"
  discourse_automation:
    scriptables:
      send_chat_message:
        title: إرسال رسالة دردشة
  reviewable_score_types:
    needs_review:
      title: "بحاجة إلى المراجعة"
    notify_user:
      chat_pm_title: 'رسالة الدردشة الخاصة بك في "%{channel_name}"'
      chat_pm_body: "%{link}\n\n%{message}"
    notify_moderators:
      chat_pm_title: 'هناك رسالة دردشة في "%{channel_name}" تتطلَّب انتباه فريق العمل'
      chat_pm_body: "%{link}\n\n%{message}"
  reviewables:
    reasons:
      chat_message_queued_by_staff: "يعتقد أحد أعضاء فريق العمل أن رسالة الدردشة هذه تحتاج إلى المراجعة."
  user_notifications:
    chat_summary:
      deleted_user: "تم حذف المستخدم"
      description:
        zero: "لديك رسائل دردشة جديدة"
        one: "لديك رسالة دردشة جديدة"
        two: "لديك رسالتا دردشة جديدتان"
        few: "لديك رسائل دردشة جديدة"
        many: "لديك رسائل دردشة جديدة"
        other: "لديك رسائل دردشة جديدة"
      from: "%{site_name}"
      subject:
        private_email:
          zero: "‎[%{site_name}] ‎ رسالة جديدة"
          one: "‎[%{site_name}] ‎ رسالة جديدة"
          two: "‎ [%{site_name}] ‎رسالتان جديدتان"
          few: "‎ [%{site_name}] ‎رسائل جديدة"
          many: "‎ [%{site_name}] ‎رسائل جديدة"
          other: "‎[%{site_name}] ‎ رسائل جديدة"
        chat_dm_1:
          zero: "‎[%{site_name}] ‎ رسالة جديدة من %{name}"
          one: "‎[%{site_name}] ‎ رسالة جديدة من %{name}"
          two: "‎[%{site_name}] ‎ رسالتان جديدتان من ‎ %{name}"
          few: "‎[%{site_name}] ‎ رسائل جديدة من ‎ %{name}"
          many: "‎[%{site_name}] ‎ رسائل جديدة من ‎ %{name}"
          other: "‎ [%{site_name}] ‎رسائل جديدة من ‎ %{name}"
        chat_dm_2: "‎ [%{site_name}]رسائل جديدة من‎ %{name_1} ‎و‎%{name_2}"
        chat_dm_3_or_more: "‎[%{site_name}] ‎ رسائل جديدة من‎ %{name} ‎و‎ %{count} ‎آخرين"
        chat_channel_1:
          zero: "‎[%{site_name}] رسالة جديدة في ‎ %{channel}"
          one: "‎[%{site_name}] رسالة جديدة في ‎ %{channel}"
          two: "‎ [%{site_name}]رسالتان جديدتان في ‎ %{channel}"
          few: "‎ [%{site_name}]رسائل جديدة في ‎ %{channel}"
          many: "‎[%{site_name}] رسالة جديدة في ‎ %{channel}"
          other: "‎[%{site_name}] رسالة جديدة في ‎ %{channel}"
        chat_channel_2: "‎[%{site_name}]‎ رسائل جديدة في‎ %{channel_1} ‎و‎%{channel_2}"
        chat_channel_3_or_more: "‎[%{site_name}] رسائل جديدة في‎ %{channel} ‎و‎%{count} ‎آخرين"
        chat_channel_and_dm: "‎[%{site_name}] رسائل جديدة في‎ %{channel} ‎ومن‎ %{name}"
      unsubscribe: "يتم إرسال ملخص الدردشة هذا من %{site_link} عندما تكون غائبًا. غيِّر %{email_preferences_link} أو %{unsubscribe_link} لإلغاء الاشتراك."
      unsubscribe_no_link: "يتم إرسال ملخص الدردشة هذا من %{site_link} عندما تكون غائبًا. غيِّر %{email_preferences_link} لديك."
      view_messages:
        zero: "عرض %{count} رسائل"
        one: "عرض رسالة واحدة (%{count})"
        two: "عرض رسالتين (%{count})"
        few: "عرض %{count} رسائل"
        many: "عرض %{count} رسائل"
        other: "عرض %{count} رسائل"
      view_more:
        zero: "عرض %{count} رسائل إضافية"
        one: "عرض رسالة واحدة (%{count}) إضافية"
        two: "عرض رسالتين (%{count}) إضافيتين"
        few: "عرض %{count} رسائل إضافية"
        many: "عرض %{count} رسائل إضافية"
        other: "عرض %{count} رسائل إضافية"
      your_chat_settings: "تفضيل مدى تكرار رسائل البريد الإلكتروني للدردشة"
  unsubscribe:
    chat_summary:
      select_title: "حدِّد مدى تكرار الرسائل الإلكترونية لملخص الدردشة:"
      never: أبدًا
      when_away: عندما أكون غائبًا فقط
  category:
    cannot_delete:
      has_chat_channels: "لا يمكن حذف هذه الفئة لأنها تحتوي قنوات دردشة."<|MERGE_RESOLUTION|>--- conflicted
+++ resolved
@@ -17,10 +17,6 @@
     chat_allowed_messages_for_other_trust_levels: "عدد الرسائل المسموح للمستخدمين من مستوى الثقة 1-4 بإرسالها خلال 30 ثانية. اضبط القيمة على '0' لإيقاف الحد."
     chat_silence_user_sensitivity: "احتمالية أن يتم كتم المستخدم الذي تم الإبلاغ عنه في الدردشة تلقائيًا."
     chat_auto_silence_from_flags_duration: "عدد الدقائق التي سيتم كتم المستخدمين تلقائيًا خلالها بسبب رسائل الدردشة التي تم الإبلاغ عنها."
-<<<<<<< HEAD
-    chat_default_channel_id: "قناة الدردشة التي سيتم فتحها بشكلٍٍ افتراضي عندما لا يكون لدى المستخدم رسائل أو إشارات غير مقروءة في قنوات أخرى."
-=======
->>>>>>> 76e7f12a
     chat_duplicate_message_sensitivity: "احتمالية حظر الرسائل المكررة خلال فترة قصيرة من المُرسل نفسه. رقم عشري بين 0 و1.0، مع كون 1.0 هو أعلى إعداد (يحظر الرسائل بشكلٍٍ أكثر تكرارًا في فترة زمنية أقصر). اضبط القيمة على `0` للسماح بالرسائل المكررة."
     chat_minimum_message_length: "الحد الأدنى لعدد الأحرف لرسالة دردشة."
     chat_allow_uploads: "السماح بالتحميلات في قنوات الدردشة العامة وقنوات الرسائل المباشرة."
