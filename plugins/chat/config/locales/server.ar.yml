# WARNING: Never edit this file.
# It will be overwritten when translations are pulled from Crowdin.
#
# To work with us on translations, join this project:
# https://translate.discourse.org/

ar:
  site_settings:
    chat_enabled: "تفعيل المكوِّن الإضافي للدردشة."
    chat_allowed_groups: "يمكن للمستخدمين في هذه المجموعات الدردشة. لاحظ أن أعضاء فريق العمل يمكنهم دائمًا الوصول إلى الدردشة."
    chat_channel_retention_days: "سيتم الاحتفاظ برسائل الدردشة في القنوات العادية لهذا العدد من الأيام. اتعيين القيمة على '0' للاحتفاظ بالرسائل إلى الأبد."
    chat_dm_retention_days: "سيتم الاحتفاظ برسائل الدردشة في قنوات الدردشة الشخصية لهذا العدد من الأيام. اتعيين القيمة على '0' للاحتفاظ بالرسائل إلى الأبد."
    chat_auto_silence_duration: "عدد الدقائق التي سيتم فيها كتم المستخدمين عندما يتجاوزون حد معدل إنشاء رسائل الدردشة. اتعيين القيمة على '0' لإيقاف الكتم التلقائي."
    chat_allowed_messages_for_trust_level_0: "عدد الرسائل المسموح للمستخدمين من مستوى الثقة 0 بإرسالها خلال 30 ثانية. اتعيين القيمة على '0' لإيقاف الحد."
    chat_allowed_messages_for_other_trust_levels: "عدد الرسائل المسموح للمستخدمين من مستوى الثقة 1-4 بإرسالها خلال 30 ثانية. اتعيين القيمة على '0' لإيقاف الحد."
    chat_silence_user_sensitivity: "احتمالية أن يتم كتم المستخدم الذي تم الإبلاغ عنه في الدردشة تلقائيًا."
    chat_auto_silence_from_flags_duration: "عدد الدقائق التي سيتم كتم المستخدمين تلقائيًا خلالها بسبب رسائل الدردشة التي تم الإبلاغ عنها."
    chat_default_channel_id: "قناة الدردشة التي سيتم فتحها بشكلٍ افتراضي عندما لا يكون لدى المستخدم رسائل أو إشارات غير مقروءة في قنوات أخرى."
    chat_duplicate_message_sensitivity: "احتمالية حظر الرسائل المكررة خلال فترة قصيرة من المُرسل نفسه. رقم عشري بين 0 و1.0، مع كون 1.0 هو أعلى إعداد (يحظر الرسائل بشكلٍ أكثر تكرارًا في فترة زمنية أقصر). اتعيين القيمة على `0` للسماح بالرسائل المكررة."
    chat_minimum_message_length: "الحد الأدنى لعدد الأحرف لرسالة دردشة."
    chat_allow_uploads: "السماح بالتحميلات في قنوات الدردشة العامة وقنوات الرسائل المباشرة."
    chat_archive_destination_topic_status: "الحالة التي يجب أن يكون عليها الموضوع المستهدف بعد اكتمال أرشيف القناة. ينطبق ذلك فقط عندما يكون الموضوع المستهدف موضوعًا جديدًا وليس موضوعًا موجودًا."
    default_emoji_reactions: "تفاعلات الرموز التعبيرية الافتراضية لرسائل الدردشة. أضِف ما يصل إلى 5 رموز تعبيرية للتفاعل السريع."
    direct_message_enabled_groups: "السماح للمستخدمين في تلك المجموعات بإنشاء دردشات شخصية بين مستخدم وآخر. ملاحظة: يمكن للموظفين دائمًا إنشاء دردشات شخصية، وسيتمكن المستخدمون من الرد على الدردشات الشخصية التي بدأها مستخدمون لديهم إذن بإنشائها."
    chat_message_flag_allowed_groups: "السماح للمستخدمين في تلك المجموعات بالإبلاغ عن رسائل الدردشة."
    max_mentions_per_chat_message: "الحد الأقصى لعدد إشعارات @الاسم التي يمكن لمستخدم استخدامها في رسالة دردشة."
    chat_max_direct_message_users: "لا يمكن للمستخدمين إضافة أكثر من هذا العدد من المستخدمين الآخرين عند إنشاء رسالة مباشرة جديدة. اتعيين القيمة على 0 للسماح بإرسال الرسائل إلى نفسك فقط. الموظفون معفيون من هذا الإعداد."
    chat_allow_archiving_channels: "السماح لفريق العمل بأرشفة الرسائل في أحد الموضوعات عند إغلاق القناة."
    errors:
      chat_default_channel: "يجب أن تكون قناة الدردشة الافتراضية قناةً عامة."
      direct_message_enabled_groups_invalid: "يجب عليك تحديد مجموعة واحدة على الأقل لهذا الإعداد. إذا كنت لا تريد أن يقوم أي شخص باستثناء فريق العمل بإرسال رسائل مباشرة، فاختر مجموعة فريق العمل."
      chat_upload_not_allowed_secure_uploads: "غير مسموح بتحميلات الدردشة عندما يكون إعداد الموقع المسؤول عن التحميلات الآمنة مفعَّلًا."
  system_messages:
    chat_channel_archive_complete:
      title: "اكتمل أرشيف قناة الدردشة"
      subject_template: "اكتمل أرشيف قناة الدردشة بنجاح"
      text_body_template: |
        اكتملت أرشفة قناة الدردشة %{channel_hashtag_or_name} بنجاح. تم نسخ الرسائل في الموضوع [%{topic_title}](%{topic_url}).
    chat_channel_archive_failed:
      title: "فشلت أرشفة قناة الدردشة"
      subject_template: "فشلت أرشفة قناة الدردشة"
      text_body_template: |
        فشلت أرشفة قناة الدردشة %{channel_hashtag_or_name}. تمت أرشفة %{messages_archived} من الرسائل. تم نسخ الرسائل المؤرشفة جزئيًا في الموضوع [%{topic_title}](%{topic_url}). انتقل إلى القناة في %{channel_url} لإعادة المحاولة.
    chat_channel_archive_failed_no_topic:
      title: "فشلت أرشفة قناة الدردشة"
      subject_template: "فشلت أرشفة قناة الدردشة"
      text_body_template: |
        فشلت أرشفة قناة الدردشة %{channel_hashtag_or_name}. لم تتم أرشفة أي رسائل. لم يتم إنشاء الموضوع بنجاح للأسباب التالية:

          %{topic_validation_errors}

        انتقل إلى القناة في %{channel_url} لإعادة المحاولة.
  chat:
    deleted_chat_username: تم الحذف
    errors:
      channel_exists_for_category: "توجد قناة بالفعل في هذه الفئة وبهذا الاسم"
      user_cannot_send_message: "لا يمكنك إرسال رسائل في الوقت الحالي."
      rate_limit_exceeded: "تم تجاوز حد رسائل الدردشة التي يمكن إرسالها خلال 30 ثانية"
      auto_silence_from_flags: "تم الإبلاغ عن الرسالة عددًا كافيًا من المرات لكتم المستخدم."
      channel_cannot_be_archived: "لا يمكن أرشفة القناة في الوقت الحالي، يجب أن تكون إما مغلقة أو مفتوحة للأرشفة."
      duplicate_message: "لقد نشرت رسالة مماثلة مؤخرًا."
      delete_channel_failed: "فشل حذف القناة، يُرجى إعادة المحاولة."
<<<<<<< HEAD
      minimum_length_not_met: "الرسالة قصيرة جدًا، ويجب ألا تقل عن %{minimum} من الأحرف."
      message_too_long: "الرسالة طويلة جدًا، يجب ألا يزيد عدد أحرف الرسائل عن %{maximum} من الأحرف."
=======
      message_too_long:
        zero: "الرسالة طويلة جدًا، يجب ألا يزيد عدد أحرف الرسائل عن %{count} حرف."
        one: "الرسالة طويلة جدًا، يجب ألا يزيد عدد أحرف الرسائل عن حرف واحد (%{count})."
        two: "الرسالة طويلة جدًا، يجب ألا يزيد عدد أحرف الرسائل عن حرفين (%{count})."
        few: "الرسالة طويلة جدًا، يجب ألا يزيد عدد أحرف الرسائل عن %{count} أحرف."
        many: "الرسالة طويلة جدًا، يجب ألا يزيد عدد أحرف الرسائل عن %{count} حرفًا."
        other: "الرسالة طويلة جدًا، يجب ألا يزيد عدد أحرف الرسائل عن %{count} حرف."
>>>>>>> 9b339bcd
      max_reactions_limit_reached: "غير مسموح بتفاعلات جديدة على هذه الرسالة."
      message_move_invalid_channel: "يجب أن تكون القناة المصدر والمستهدفة قناتين عامتين."
      message_move_no_messages_found: "لم يتم العثور على رسائل بمعرِّفات الرسائل المقدَّمة."
      cant_update_direct_message_channel: "لا يمكن تحديث خصائص قناة الرسائل المباشرة مثل الاسم والوصف."
      not_accepting_dms: "عذرًا، لا يقبل %{username} الرسائل في الوقت الحالي."
      actor_ignoring_target_user: "أنت تتجاهل %{username}؛ لذا لا يمكنك إرسال رسائل إليه."
      actor_muting_target_user: "أنت تكتم %{username}؛ لذا لا يمكنك إرسال رسائل إليه."
      actor_disallowed_dms: "لقد اخترت منع المستخدمين من إرسال رسائل خاصة ومباشرة إليك؛ لذا لا يمكنك إنشاء رسائل مباشرة جديدة."
      actor_preventing_target_user_from_dm: "لقد اخترت منع %{username} من إرسال رسائل خاصة ومباشرة إليك؛ لذا لا يمكنك إنشاء رسائل مباشرة جديدة إليه."
      user_cannot_send_direct_messages: "عذرًا، لا يمكنك إرسال الرسائل المباشرة."
      over_chat_max_direct_message_users_allow_self: "يمكنك إرسال رسالة مباشرة إلى نفسك فقط."
    reviewables:
      message_already_handled: "شكرًا، لكننا راجعنا هذه الرسالة بالفعل وقرَّرنا أنك لست بحاجة إلى الإبلاغ عنها مرة أخرى."
      actions:
        agree:
          title: "موافقة..."
        agree_and_keep_message:
          title: "الاحتفاظ بالرسالة"
          description: "يمكنك الموافقة على البلاغ والاحتفاظ بالرسالة دون تغيير."
        agree_and_keep_deleted:
          title: "ترك الرسالة محذوفة"
          description: "ويمكنك الموافقة على البلاغ وترك الرسالة محذوفة."
        agree_and_suspend:
          title: "تعليق المستخدم"
          description: "يمكنك الموافقة على البلاغ وتعليق المستخدم."
        agree_and_silence:
          title: "كتم المستخدم"
          description: "يمكنك الموافقة على البلاغ وكتم المستخدم."
        agree_and_restore:
          title: "استعادة الرسالة"
          description: "يمكنك استعادة الرسالة حتى يتمكن المستخدمون من رؤيتها."
        agree_and_delete:
          title: "حذف الرسالة"
          description: "يمكنك حذف الرسالة حتى لا يتمكن المستخدمون من رؤيتها."
        delete_and_agree:
          title: "حذف الرسالة"
        disagree_and_restore:
          title: "عدم الموافقة واستعادة الرسالة"
          description: "يمكنك استعادة الرسالة حتى يتمكن جميع المستخدمين من رؤيتها."
        disagree:
          title: "عدم الموافقة"
        ignore:
          title: "تجاهل"
      direct_messages:
        transcript_title: "نص الرسائل السابقة في %{channel_name}"
        transcript_body: "لمنحك مزيدًا من السياق، فقد ضمَّنا نسخة من الرسائل السابقة في هذه المحادثة (حتى عشر رسائل):\n\n%{transcript}"
    channel:
      archive:
        first_post_raw: "هذا الموضوع عبارة عن أرشيف لقناة الدردشة [%{channel_name}] (%{channel_url})."
      messages_moved:
        zero: "نقل @%{acting_username} %{count} رسائل إلى القناة [%{channel_name}](%{first_moved_message_url})."
        one: "نقل @%{acting_username} رسالة واحدة إلى القناة [%{channel_name}](%{first_moved_message_url})."
        two: "نقل @%{acting_username} رسالتين (%{count}) إلى القناة [%{channel_name}](%{first_moved_message_url})."
        few: "نقل @%{acting_username} %{count} رسائل إلى القناة [%{channel_name}](%{first_moved_message_url})."
        many: "نقل @%{acting_username} %{count} رسائل إلى القناة [%{channel_name}](%{first_moved_message_url})."
        other: "نقل @%{acting_username} %{count} رسائل إلى القناة [%{channel_name}](%{first_moved_message_url})."
      dm_title:
        single_user: "%{username}"
        multi_user_truncated:
          zero: "%{comma_separated_usernames} و%{count} آخرين"
          one: "%{comma_separated_usernames} وواحد (%{count}) آخر"
          two: "%{comma_separated_usernames} واثنان (%{count}) آخران"
          few: "%{comma_separated_usernames} و%{count} آخرين"
          many: "%{comma_separated_usernames} و%{count} آخرين"
          other: "%{comma_separated_usernames} و%{count} آخرين"
    category_channel:
      errors:
        slug_contains_non_ascii_chars: "يتضمَّن حروفًا لا تنتمي إلى ترميز ASCII"
        is_already_in_use: "قيد الاستخدام بالفعل"
    bookmarkable:
      notification_title: "رسالة في %{channel_name}"
    personal_chat: "الدردشة الشخصية"
    onebox:
      inline_to_message: "الرسالة #%{message_id} بواسطة %{username} - #%{chat_channel}"
      inline_to_channel: "الدردشة #%{chat_channel}"
      inline_to_topic_channel: "دردشة للموضوع %{topic_title}"
      x_members:
        zero: "%{count} عضوًا"
        one: "عضو واحد (%{count})"
        two: "عضوان (%{count})"
        few: "%{count} أعضاء"
        many: "%{count} عضوًا"
        other: "%{count} عضوًا"
      and_x_others:
        zero: "و%{count} آخرين"
        one: "و%{count} آخر"
        two: "و%{count} آخران"
        few: "و%{count} آخرين"
        many: "و%{count} آخرين"
        other: "و%{count} آخرين"
  discourse_push_notifications:
    popup:
      chat_mention:
        direct: 'أشار %{username} إليك في "%{channel}"'
        other_type: 'أشار %{username} إلى %{identifier} في "%{channel}"'
      direct_message_chat_mention:
        direct: "أشار %{username} إليك في الدردشة الشخصية"
        other_type: "أشار %{username} إلى %{identifier} في الدردشة الشخصية"
      new_chat_message: 'أرسل %{username} رسالة في "%{channel}"'
      new_direct_chat_message: "أرسل %{username} رسالة في الدردشة الشخصية"
  discourse_automation:
    scriptables:
      send_chat_message:
        title: إرسال رسالة دردشة
  reviewable_score_types:
    needs_review:
      title: "بحاجة إلى المراجعة"
    notify_user:
      chat_pm_title: 'رسالة الدردشة الخاصة بك في "%{channel_name}"'
      chat_pm_body: "%{link}\n\n%{message}"
    notify_moderators:
      chat_pm_title: 'هناك رسالة دردشة في "%{channel_name}" تتطلب انتباه فريق العمل'
      chat_pm_body: "%{link}\n\n%{message}"
  reviewables:
    reasons:
      chat_message_queued_by_staff: "يعتقد أحد أعضاء فريق العمل أن رسالة الدردشة هذه تحتاج إلى المراجعة."
  user_notifications:
    chat_summary:
      deleted_user: "تم حذف المستخدم"
      description:
        zero: "لديك رسائل دردشة جديدة"
        one: "لديك رسالة دردشة جديدة"
        two: "لديك رسالتا دردشة جديدتان"
        few: "لديك رسائل دردشة جديدة"
        many: "لديك رسائل دردشة جديدة"
        other: "لديك رسائل دردشة جديدة"
      from: "%{site_name}"
      subject:
        direct_message_from_1: "[%{email_prefix}] رسالة جديدة من %{username}"
        direct_message_from_2: "[%{email_prefix}] رسالة جديدة من %{username1} و%{username2}"
        direct_message_from_more:
          zero: "[%{email_prefix}] رسالة جديدة من %{username} و%{count} مستخدم آخر"
          one: "[%{email_prefix}] رسالة جديدة من %{username} ومستخدم (%{count}) آخر"
          two: "[%{email_prefix}] رسالة جديدة من %{username} ومستخدمَين (%{count}) آخرين"
          few: "[%{email_prefix}] رسالة جديدة من %{username} و%{count} مستخدمين آخرين"
          many: "[%{email_prefix}] رسالة جديدة من %{username} و%{count} مستخدمًا آخر"
          other: "[%{email_prefix}] رسالة جديدة من %{username} و%{count} مستخدم آخر"
        chat_channel_1: "[%{email_prefix}] رسالة جديدة في %{channel}"
        chat_channel_2: "[%{email_prefix}] رسالة جديدة في %{channel1} و%{channel2}"
        chat_channel_more:
          zero: "[%{email_prefix}] رسالة جديدة في %{channel} و%{count} قناة أخرى"
          one: "[%{email_prefix}] رسالة جديدة في %{channel} وقناة (%{count}) أخرى"
          two: "[%{email_prefix}] رسالة جديدة في %{channel} وقناتين (%{count}) آخرتين"
          few: "[%{email_prefix}] رسالة جديدة في %{channel} و%{count} قنوات أخرى"
          many: "[%{email_prefix}] رسالة جديدة في %{channel} و%{count} قناةً أخرى"
          other: "[%{email_prefix}] رسالة جديدة في %{channel} و%{count} قناة أخرى"
        chat_channel_and_direct_message: "[%{email_prefix}] رسالة جديدة في %{channel} ومن %{username}"
      unsubscribe: "يتم إرسال ملخص الدردشة هذا من %{site_link} عندما تكون غائبًا. غيِّر %{email_preferences_link} أو %{unsubscribe_link} لإلغاء الاشتراك."
      unsubscribe_no_link: "يتم إرسال ملخص الدردشة هذا من %{site_link} عندما تكون غائبًا. غيِّر %{email_preferences_link} لديك."
      view_messages:
        zero: "عرض %{count} رسائل"
        one: "عرض رسالة واحدة (%{count})"
        two: "عرض رسالتين (%{count})"
        few: "عرض %{count} رسائل"
        many: "عرض %{count} رسائل"
        other: "عرض %{count} رسائل"
      view_more:
        zero: "عرض %{count} رسائل إضافية"
        one: "عرض رسالة واحدة (%{count}) إضافية"
        two: "عرض رسالتين (%{count}) إضافيتين"
        few: "عرض %{count} رسائل إضافية"
        many: "عرض %{count} رسائل إضافية"
        other: "عرض %{count} رسائل إضافية"
      your_chat_settings: "تفضيل مدى تكرار رسائل البريد الإلكتروني للدردشة"
  unsubscribe:
    chat_summary:
      select_title: "حدِّد مدى تكرار الرسائل الإلكترونية لملخص الدردشة:"
      never: أبدًا
      when_away: عندما أكون غائبًا فقط
  category:
    cannot_delete:
      has_chat_channels: "لا يمكن حذف هذه الفئة لأنها تحتوي قنوات دردشة."<|MERGE_RESOLUTION|>--- conflicted
+++ resolved
@@ -60,10 +60,6 @@
       channel_cannot_be_archived: "لا يمكن أرشفة القناة في الوقت الحالي، يجب أن تكون إما مغلقة أو مفتوحة للأرشفة."
       duplicate_message: "لقد نشرت رسالة مماثلة مؤخرًا."
       delete_channel_failed: "فشل حذف القناة، يُرجى إعادة المحاولة."
-<<<<<<< HEAD
-      minimum_length_not_met: "الرسالة قصيرة جدًا، ويجب ألا تقل عن %{minimum} من الأحرف."
-      message_too_long: "الرسالة طويلة جدًا، يجب ألا يزيد عدد أحرف الرسائل عن %{maximum} من الأحرف."
-=======
       message_too_long:
         zero: "الرسالة طويلة جدًا، يجب ألا يزيد عدد أحرف الرسائل عن %{count} حرف."
         one: "الرسالة طويلة جدًا، يجب ألا يزيد عدد أحرف الرسائل عن حرف واحد (%{count})."
@@ -71,7 +67,6 @@
         few: "الرسالة طويلة جدًا، يجب ألا يزيد عدد أحرف الرسائل عن %{count} أحرف."
         many: "الرسالة طويلة جدًا، يجب ألا يزيد عدد أحرف الرسائل عن %{count} حرفًا."
         other: "الرسالة طويلة جدًا، يجب ألا يزيد عدد أحرف الرسائل عن %{count} حرف."
->>>>>>> 9b339bcd
       max_reactions_limit_reached: "غير مسموح بتفاعلات جديدة على هذه الرسالة."
       message_move_invalid_channel: "يجب أن تكون القناة المصدر والمستهدفة قناتين عامتين."
       message_move_no_messages_found: "لم يتم العثور على رسائل بمعرِّفات الرسائل المقدَّمة."
