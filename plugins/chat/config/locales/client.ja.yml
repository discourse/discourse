# WARNING: Never edit this file.
# It will be overwritten when translations are pulled from Crowdin.
#
# To work with us on translations, join this project:
# https://translate.discourse.org/

ja:
  js:
    admin:
      site_settings:
        categories:
          chat: チャット
      logs:
        staff_actions:
          actions:
            chat_channel_status_change: "チャットチャンネルのステータスが変更されました"
            chat_channel_delete: "チャットチャンネルが削除されました"
      api:
        scopes:
          descriptions:
            chat:
              create_message: "特定のチャンネルでチャットメッセージを作成します。"
    about:
      chat_messages_count: "チャットメッセージ"
      chat_channels_count: "チャットチャンネル"
      chat_users_count: "チャットユーザー"
    chat:
      dates:
        time_tiny: "h:mm"
      all_loaded: "すべてのメッセージを表示中"
      already_enabled: "このトピックのチャットはすでに有効になっています。再読み込みしてください。"
      disabled_for_topic: "このトピックのチャットは無効になっています。"
      bot: "ボット"
      create: "作成"
      cancel: "キャンセル"
      cancel_reply: "返信をキャンセルする"
      chat_channels: "チャンネル"
      browse_all_channels: "すべてのチャンネルを閲覧する"
      move_to_channel:
        title: "メッセージをチャンネルに移動する"
        confirm_move: "メッセージを移動"
      channel_settings:
        title: "チャンネルの設定"
        edit: "編集"
        add: "追加"
        close_channel: "チャンネルを閉鎖する"
        open_channel: "チャンネルを開く"
        archive_channel: "チャンネルをアーカイブする"
        delete_channel: "チャンネルを削除する"
        join_channel: "チャンネルに参加する"
        leave_channel: "チャンネルから退出する"
        join: "参加"
        leave: "退出"
        save_label:
          mute_channel: "チャンネルのミュート設定を保存しました"
          desktop_notification: "デスクトップ通知設定を保存しました"
          mobile_notification: "モバイルプッシュ通知設定を保存しました"
      channel_archive:
        title: "チャンネルをアーカイブ"
        instructions: "<p>チャンネルをアーカイブすると、チャンネルは読み取り専用モードになり、すべてのメッセージが新しいトピックまたは既存のトピックに移動されます。新しいメッセージを送信することはできません。また既存のメッセージの編集や削除も行えません。</p><p><strong>%{channelTitle}</strong> チャンネルをアーカイブしてもよろしいですか？</p>"
        process_started: "アーカイブ処理が開始されました。このモーダルは間もなく閉じられ、アーカイブ処理が完了すると個人メッセージが送信されます。"
        retry: "再試行"
      channel_open:
        title: "チャンネルを開く"
        instructions: "チャンネルを再開すると、すべてのユーザーがメッセージの送信と既存のメッセージの編集を行えるようになります。"
      channel_close:
        title: "チャンネルを閉鎖"
        instructions: "チャンネルを閉鎖すると、スタッフ以外のユーザーが新しいメッセージの送信や既存のメッセージの編集を行えなくなります。このチャンネルを閉鎖してもよろしいですか？"
      channel_delete:
        title: "チャンネルを削除"
        confirm: "結果を理解し、チャンネルを削除します"
        confirm_channel_name: "チャンネル名を入力してください"
        process_started: "チャンネルの削除処理が開始しました。このモーダルは間もなく閉じられ、削除されたチャンネルがどこにも表示されなくなります。"
      channels_list_popup:
        browse: "チャンネルを閲覧する"
        create: "新しいチャンネル"
      click_to_join: "利用可能なチャンネルを表示するにはここをクリックします。"
      close: "閉じる"
      collapse: "チャットドロワーを折りたたむ"
      confirm_flag: "%{username} のメッセージを通報してよろしいですか？"
      hidden: "メッセージが非表示でした。[view]"
      delete: "削除"
      edited: "編集済み"
      muted: "ミュート中"
      joined: "参加中"
      empty_state:
        direct_message_cta: "パーソナルチャットを開始"
        direct_message: "1 人または複数のユーザーとパーソナルチャットを開始することもできます。"
        title: "チャンネルが見つかりません"
      email_frequency:
        description: "15 分以上アクセスがない場合にのみメールで通知します。"
        never: "なし"
        title: "メール通知"
        when_away: "退席中の時のみ"
      header_indicator_preference:
        never: "なし"
      enable: "チャットを有効にする"
      flag: "通報する"
      emoji: "絵文字を挿入する"
      flagged: "このメッセージはレビュー目的で通報されました"
      invalid_access: "このチャットチャンネルを表示するためのアクセス権がありません"
      invitation_notification: "<span>%{username}</span> <span>があなたをチャットチャンネルに招待しました</span>"
      in_reply_to: "返信先"
      heading: "チャット"
      join: "参加"
      last_visit: "最後の訪問"
      summarization:
        summarize: "要約"
      mention_warning:
        dismiss: "閉じる"
        cannot_see:
          other: "%{username} と他 %{others} 人はこのチャンネルにアクセスできないため通知されませんでした。"
        invitations_sent:
          other: "招待状を送信しました"
        invite: "チャンネルに招待する"
<<<<<<< HEAD
        without_membership:
          other: "%{username} と他 %{others} 人はこのチャンネルに参加していません。"
        group_mentions_disabled:
          other: "%{group_name} と他 %{others} グループはメンションを許可していません"
        too_many_members:
          other: "%{group_name} と他 %{others} グループのメンバーが多すぎます。誰にも通知されませんでした"
        warning_multiple:
          other: "他 %{count} 件"
=======
>>>>>>> 9b339bcd
        groups:
          header:
            some: "一部のユーザーには通知されません"
            all: "誰にも通知されません"
<<<<<<< HEAD
          unreachable:
            other: "@%{group} と @%{group_2} はメンションを許可していません"
          unreachable_multiple: "@%{group} と他 %{count} グループはメンションを許可していません"
          too_many_members:
            other: "@%{group} と @%{group_2} の両方をメンションすると、%{limit}の%{notification_limit}を超過します"
          too_many_members_multiple: "これらの %{count} グループは、%{limit}の%{notification_limit}を超過しています"
          users_limit:
            other: "%{count} 人のユーザー"
          notification_limit: "通知制限"
        too_many_mentions: "このメッセージは %{limit}の%{notification_limit}を超過しています"
        mentions_limit:
          other: "%{count} メンション"
=======
>>>>>>> 9b339bcd
      aria_roles:
        header: "チャットヘッダー"
        composer: "チャット作成ツール"
        channels_list: "チャットのチャンネルリスト"
      no_public_channels: "どのチャンネルにも参加していません。"
      only_chat_push_notifications:
        title: "チャットのプッシュ通知のみ送信する"
        description: "チャット以外のすべてのプッシュ通知の送信をブロックします"
      ignore_channel_wide_mention:
        title: "チャンネル全体のメンションを無視する"
        description: "チャット全体のメンション（@here および @all）の通知を送信しません"
      open: "チャットを開く"
      open_full_page: "全画面チャットを開く"
      close_full_page: "全画面チャットを閉じる"
      open_message: "メッセージをチャットで開く"
      placeholder_self: "メモを書き留める"
      placeholder_users: "%{commaSeparatedNames} とチャット"
      placeholder_silenced: "現在、メッセージを送信できません。"
      placeholder_start_conversation_users: "%{commaSeparatedUsernames} と会話を始める"
      remove_upload: "ファイルを削除する"
      react: "絵文字でリアクション"
      reply: "返信"
      edit: "編集"
      copy_link: "リンクをコピーする"
      rebake_message: "HTML を再構築"
      retry_staged_message:
        title: "ネットワークエラー"
        action: "もう一度送信しますか？"
      unreliable_network: "ネットワークが不安定です。メッセージの送信と下書きの保存が機能しない可能性があります"
      bookmark_message: "ブックマーク"
      bookmark_message_edit: "ブックマークを編集"
      restore: "削除されたメッセージを復元する"
      save: "保存"
      select: "選択"
      return_to_list: "チャンネルリストに戻る"
      scroll_to_bottom: "一番下にスクロール"
      scroll_to_new_messages: "新しいメッセージを見る"
      sound:
        title: "デスクトップチャットの通知音"
      sounds:
        none: "なし"
        bell: "ベル"
        ding: "ゴーン"
      title: "チャット"
      title_capitalized: "チャット"
      upload: "ファイルを添付する"
      uploaded_files:
        other: "%{count} 個のファイル"
      you_flagged: "このメッセージを通報しました"
      exit: "戻る"
      channel_status:
        read_only_header: "チャンネルは読み取り専用です"
        read_only: "読み取り専用"
        archived_header: "チャンネルはアーカイブされています"
        archived: "アーカイブ済み"
        archive_completed: "<a target=\"_blank\" href=\"%{topic_url}\">アーカイブ済みのトピック</a>を見る"
        closed_header: "チャンネルは閉鎖されています"
        closed: "閉鎖"
        open_header: "チャンネルは開いています"
        open: "オープン"
      browse:
        back: "戻る"
        title: チャンネル
        filter_all: すべて
        filter_open: オープン
        filter_closed: 閉鎖
        filter_archived: アーカイブ済み
        filter_input_placeholder: チャンネル名で検索
      chat_message_separator:
        today: 今日
        yesterday: 昨日
      members_view:
        filter_placeholder: メンバーを検索
      about_view:
        associated_topic: リンクされたトピック
        associated_category: リンクされたカテゴリ
        title: タイトル
        name: 名前
        description: 説明
      channel_info:
        back_to_all_channels: "すべてのチャンネル"
        back_to_channel: "戻る"
        tabs:
          about: 紹介
          members: メンバー
          settings: 設定
<<<<<<< HEAD
=======
      new_message_modal:
        no_items: "項目なし"
      channel_edit_name_slug_modal:
        name: チャンネル名
>>>>>>> 9b339bcd
      channel_edit_description_modal:
        title: 説明を編集する
        input_placeholder: 説明を追加する
        description: このチャンネルの紹介を入力します
      direct_message_creator:
        title: 新しいメッセージ
        prefix: "宛先:"
        no_results: 結果がありません
        selected_user_title: "%{username} を選択解除"
      channel:
        no_memberships: このチャンネルにはメンバーがいません
        no_memberships_found: メンバーが見つかりません
        memberships_count:
          other: "%{count} 人のメンバー"
      create_channel:
        auto_join_users:
          public_category_warning: "%{category} は公開カテゴリです。最近アクティブなすべてのユーザーをこのチャンネルに自動的に追加しますか？"
          warning_2_groups:
            other: "%{group1} と %{group2} から %{count} 人のユーザーを自動的に追加しますか？"
        choose_category:
          label: "カテゴリを選択する"
          none: "1 つ選択してください..."
          default_hint: <a href=%{link} target="_blank">%{category} のセキュリティ設定</a>に移動し、アクセス権を管理します
        create: "チャンネルを作成"
        description: "説明 (オプション)"
        name: "チャンネル名"
        title: "新しいチャンネル"
        type: "タイプ"
        types:
          category: "カテゴリ"
          topic: "トピック"
      reviewable:
        type: "チャットメッセージ"
      reactions:
        only_you: ":%{emoji}: でリアクションしました"
        you_multiple_users_and_more:
          other: "あなた、%{commaSeparatedUsernames} と他 %{count} 人が :%{emoji}: でリアクションしました"
        single_user: "%{username} が :%{emoji}: でリアクションしました"
        multiple_users_and_more:
          other: "%{commaSeparatedUsernames} と他 %{count} 人が :%{emoji}: でリアクションしました"
      composer:
        toggle_toolbar: "ツールバーの切り替え"
        italic_text: "強調文字"
        bold_text: "太字"
        code_text: "コードテキスト"
        send: "送信"
      quote:
        original_channel: '最初に <a href="%{channelLink}">%{channel}</a> で送信されました'
        copy_success: "チャットの引用をクリップボードにコピーしました"
      notification_levels:
        never: "なし"
        mention: "メンションのみ"
        always: "すべてのアクティビティ"
      settings:
        channel_wide_mentions_label: "@all と @here メンションを許可する"
        channel_wide_mentions_description: "@all で #%{channel} の全メンバーに通知するか、@here で現在アクティブなメンバーのみに通知することを許可します"
        auto_join_users_label: "自動的にユーザーを追加する"
        auto_join_users_warning: "このチャンネルのメンバーでなく、%{category} カテゴリにアクセスできるすべてのユーザーが参加します。よろしいですか？"
        desktop_notification_level: "デスクトップ通知"
        follow: "参加"
        followed: "参加中"
        mobile_notification_level: "モバイルプッシュ通知"
        mute: "チャンネルをミュート"
        threading_disabled: "無効"
        muted_on: "オン"
        muted_off: "オフ"
        notifications: "通知"
        preview: "プレビュー"
        save: "保存"
        saved: "保存済み"
        unfollow: "退出"
        admin_title: "管理者"
      admin:
        title: "チャット"
      direct_messages:
        title: "パーソナルチャット"
        new: "パーソナルチャットを作成"
        create: "開始"
        leave: "このパーソナルチャットから退出する"
        cannot_create: "ダイレクトメッセージを送信できません。"
      incoming_webhooks:
        back: "戻る"
        channel_placeholder: "チャンネルを選択する"
        confirm_destroy: "この着信 Webhook を削除してもよろしいですか？この操作は元に戻せません。"
        current_emoji: "現在の絵文字"
        description: "説明"
        delete: "削除"
        emoji: "絵文字"
        emoji_instructions: "絵文字を空白のままにすると、システムアバターが使用されます。"
        name: "名前"
        name_placeholder: "名前..."
        new: "新しい着信 Webhook"
        none: "既存の着信 Webhook は作成されていません。"
        no_emoji: "絵文字が選択されていません"
        post_to: "投稿先"
        reset_emoji: "絵文字をリセット"
        save: "保存"
        edit: "編集"
        select_emoji: "絵文字を選択"
        system: "システム"
        title: "着信 Webhook"
        url: "URL"
        url_instructions: "この URL には秘密の値が含まれます。安全に保管してください。"
        username: "ユーザー名"
        username_instructions: "チャンネルに投稿するボットのユーザー名。空白のままにすると、デフォルトで「システム」になります。"
        instructions: "着信 Webhook は、外部システムが <code>/hooks/:key</code> エンドポイントを介して指定されたチャットチャンネルにボットユーザーとしてメッセージを投稿する際に使用できます。ペイロードは、2000 文字に制限された単一の <code>text</code> パラメーターで構成されます。<br><br>また、Slack 形式の <code>text</code> パラメーターも制限付きでサポートしており、<a href=\"https://api.slack.com/reference/surfaces/formatting\">https://api.slack.com/reference/surfaces/formatting</a> のフォーマットに基いてリンクとメンションが抽出されますが、これには、<code>/hooks/:key/slack</code> エンドポイントを使用する必要があります。"
      selection:
        cancel: "キャンセル"
        quote_selection: "トピックで引用"
        copy: "コピー"
        move_selection_to_channel: "チャンネルに移動"
        error: "チャットメッセージを移動中にエラーが発生しました"
        title: "チャットをトピックに移動"
        new_topic:
          title: "新しいトピックに移動"
          instructions:
            other: "新しいトピックを作成し、選択した <b>%{count}</b> 件のチャットメッセージを挿入しようとしています。"
          instructions_channel_archive: "新しいトピックを作成し、それにチャンネルメッセージをアーカイブしようとしています。"
        existing_topic:
          title: "既存のトピックに移動"
          instructions:
            other: "それらの <b>%{count}</b> 件のチャットメッセージを移動するトピックを選択してください。"
          instructions_channel_archive: "チャンネルメッセージのアーカイブ先のトピックを選択してください。"
        new_message:
          title: "新しいメッセージに移動"
          instructions:
            other: "新しいメッセージを作成し、選択した <b>%{count}</b> 件のチャットメッセージを挿入しようとしています。"
      replying_indicator:
        single_user: "%{username} が入力中です"
        multiple_users: "%{commaSeparatedUsernames} と %{lastUsername} が入力中です"
        many_users:
          other: "%{commaSeparatedUsernames} と他 %{count} 人が入力中です"
      retention_reminders:
        public:
          other: "チャンネル履歴は %{count} 日間保持されます。"
        dm:
          other: "パーソナルチャット履歴は %{count} 日間保持されます。"
      flags:
        off_topic: "このメッセージは、チャンネルのタイトルで定義された現在のディスカッションとは関係がないため、おそらく別の場所に移動する必要があります。"
        inappropriate: "このメッセージには、合理的な人が攻撃的、虐待的、または<a href=\"%{basePath}/guidelines\">コミュニティーガイドライン</a>に違反すると見なすコンテンツが含まれます。"
        spam: "このメッセージは広告または荒らし行為です。現在のチャンネルに有益な内容でなく、関連性もありません。"
        notify_user: "この人のメッセージについて、この人に直接個人的に話を聞きたいと思います。"
        notify_moderators: "このメッセージには、上記以外の理由でスタッフの注意が必要です。"
      flagging:
        action: "メッセージを通報する"
      emoji_picker:
        favorites: "よく使用される絵文字"
        smileys_&_emotion: "顔文字と感情"
        objects: "物"
        people_&_body: "人と体"
        travel_&_places: "旅行と場所"
        animals_&_nature: "動物と自然"
        food_&_drink: "食べ物と飲み物"
        activities: "活動"
        flags: "旗"
        symbols: "記号"
        search_placeholder: "絵文字名とエイリアスで検索..."
        no_results: "結果がありません"
      thread:
        title: "タグライン"
        replies:
          other: "返信: %{count} 件"
        settings: "設定"
        last_reply: "最後の返信"
        notifications:
          regular:
            title: "標準"
          tracking:
            title: "追跡中"
        participants_other_count:
          other: "+%{count} 件"
      draft_channel_screen:
        header: "新しいメッセージ"
        cancel: "キャンセル"
    notifications:
      chat_invitation: "があなたをチャットチャンネルに招待しました"
      chat_invitation_html: "<span>%{username}</span> <span>があなたをチャットチャンネルに招待しました</span>"
      chat_quoted: "<span>%{username}</span> %{description}"
      popup:
        chat_mention:
          direct: 'があなたを "%{channel}" でメンションしました'
          direct_html: '<span>%{username}</span> <span>があなたを "%{channel}" でメンションしました</span>'
          other_plain: 'が %{identifier} を "%{channel}" でメンションしました'
          other_html: '<span>%{username}</span> <span>が %{identifier} を "%{channel}" でメンションしました</span>'
        direct_message_chat_mention:
          direct: "があなたをパーソナルチャットでメンションしました"
          direct_html: "<span>%{username}</span> <span>があなたをパーソナルチャットでメンションしました</span>"
          other_plain: "が %{identifier} をパーソナルチャットでメンションしました"
          other_html: "<span>%{username}</span> <span>が %{identifier} をパーソナルチャットでメンションしました</span>"
        chat_message: "新しいチャットメッセージ"
        chat_quoted: "%{username} があなたのチャットメッセージを引用しました"
      titles:
        chat_mention: "チャットのメンション"
        chat_invitation: "チャットの招待状"
        chat_quoted: "チャットが引用されました"
    action_codes:
      chat:
        enabled: '%{who} が<button class="btn-link open-chat">チャット</button>を有効にしました: %{when}'
        disabled: "%{who} がチャットを閉じました: %{when}"
    discourse_automation:
      scriptables:
        send_chat_message:
          title: チャットメッセージを送信する
          fields:
            chat_channel_id:
              label: チャットチャンネル ID
            message:
              label: メッセージ
            sender:
              label: 送信者
              description: デフォルトはシステムです
    review:
      transcript:
        view: "前のメッセージのトランスクリプトを表示"
      types:
        chat_reviewable_message:
          title: "通報されたチャットメッセージ"
    keyboard_shortcuts_help:
      chat:
        title: "チャット"
        keyboard_shortcuts:
          switch_channel_arrows: "%{shortcut} チャンネルを切り替える"
          open_quick_channel_selector: "%{shortcut} クイックチャンネルセレクターを開く"
          open_insert_link_modal: "%{shortcut} ハイパーリンクを挿入する (作成ツールのみ)"
          composer_bold: "%{shortcut} 太字 (作成ツールのみ)"
          composer_italic: "%{shortcut} 斜体 (作成ツールのみ)"
          composer_code: "%{shortcut} コード (作成ツールのみ)"
          drawer_open: "%{shortcut} チャットドロワーを開く"
          drawer_close: "%{shortcut} チャットドロワーを閉じる"
    topic_statuses:
      chat:
        help: "このトピックのチャットは有効になっています"
    user:
      allow_private_messages: "他のユーザーが個人メッセージとチャットダイレクトメッセージを自分に送信することを許可する"
      muted_users_instructions: "これらのユーザーからのすべての通知、個人メッセージ、およびチャットダイレクトメッセージを非表示にします。"
      allowed_pm_users_instructions: "これらのユーザーからの個人メッセージまたはチャットダイレクトメッセージのみを許可します。"
      allow_private_messages_from_specific_users: "特定のユーザーのみが個人メッセージまたはチャットダイレクトメッセージを自分に送信することを許可する"
      ignored_users_instructions: "これらのユーザーからのすべての投稿、メッセージ、通知、個人メッセージ、およびチャットダイレクトメッセージを非表示にします。"
    user_menu:
      no_chat_notifications_title: "チャット通知はまだありません"
      no_chat_notifications_body: >
        誰かがあなたにダイレクトメッセージを送信したり、チャットであなたを <b>@メンション</b>すると、このパネルに通知されます。あなたがしばらくログインしていない場合、通知はメールでも送信されます。<br><br>チャットチャンネルの上部にあるタイトルをクリックすると、そのチャンネルでどの通知を受け取るかを構成できます。詳細については、<a href='%{preferencesUrl}'>通知設定</a>をご覧ください。
      tabs:
        chat_notifications: "チャット通知"
        chat_notifications_with_unread:
          other: "チャット通知 - %{count} 件の未読の通知"
    styleguide:
      sections:
        chat:
          title: チャット<|MERGE_RESOLUTION|>--- conflicted
+++ resolved
@@ -108,41 +108,13 @@
         summarize: "要約"
       mention_warning:
         dismiss: "閉じる"
-        cannot_see:
-          other: "%{username} と他 %{others} 人はこのチャンネルにアクセスできないため通知されませんでした。"
         invitations_sent:
           other: "招待状を送信しました"
         invite: "チャンネルに招待する"
-<<<<<<< HEAD
-        without_membership:
-          other: "%{username} と他 %{others} 人はこのチャンネルに参加していません。"
-        group_mentions_disabled:
-          other: "%{group_name} と他 %{others} グループはメンションを許可していません"
-        too_many_members:
-          other: "%{group_name} と他 %{others} グループのメンバーが多すぎます。誰にも通知されませんでした"
-        warning_multiple:
-          other: "他 %{count} 件"
-=======
->>>>>>> 9b339bcd
         groups:
           header:
             some: "一部のユーザーには通知されません"
             all: "誰にも通知されません"
-<<<<<<< HEAD
-          unreachable:
-            other: "@%{group} と @%{group_2} はメンションを許可していません"
-          unreachable_multiple: "@%{group} と他 %{count} グループはメンションを許可していません"
-          too_many_members:
-            other: "@%{group} と @%{group_2} の両方をメンションすると、%{limit}の%{notification_limit}を超過します"
-          too_many_members_multiple: "これらの %{count} グループは、%{limit}の%{notification_limit}を超過しています"
-          users_limit:
-            other: "%{count} 人のユーザー"
-          notification_limit: "通知制限"
-        too_many_mentions: "このメッセージは %{limit}の%{notification_limit}を超過しています"
-        mentions_limit:
-          other: "%{count} メンション"
-=======
->>>>>>> 9b339bcd
       aria_roles:
         header: "チャットヘッダー"
         composer: "チャット作成ツール"
@@ -229,13 +201,10 @@
           about: 紹介
           members: メンバー
           settings: 設定
-<<<<<<< HEAD
-=======
       new_message_modal:
         no_items: "項目なし"
       channel_edit_name_slug_modal:
         name: チャンネル名
->>>>>>> 9b339bcd
       channel_edit_description_modal:
         title: 説明を編集する
         input_placeholder: 説明を追加する
