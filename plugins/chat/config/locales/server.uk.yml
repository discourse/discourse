--- conflicted
+++ resolved
@@ -42,8 +42,6 @@
         closed: "Канал закритий, жодні повідомлення не можна редагувати чи видаляти"
         read_only: "Канал доступний лише для читання, жодні повідомлення не можна редагувати чи видаляти"
       auto_silence_from_flags: "Повідомлення чату, позначене достатньо високим балом, щоб заблокувати користувача."
-<<<<<<< HEAD
-=======
       minimum_length_not_met:
         one: "Повідомлення занадто коротке, повинно містити мінімум %{count} символ."
         few: "Повідомлення занадто коротке, повинно містити мінімум %{count} символи."
@@ -54,7 +52,6 @@
         few: "Повідомлення занадто довге, повідомлення має бути не більше %{count} символи."
         many: "Повідомлення занадто довге, повідомлення має бути не більше %{count} символів."
         other: "Повідомлення занадто довге, повідомлення має бути не більше %{count} символів."
->>>>>>> 3d554aa1
       draft_too_long: "Чернетка занадто довга."
       not_accepting_dms: "На жаль, %{username} в даний момент не приймає повідомлення."
       over_chat_max_direct_message_users_allow_self: "Ви можете створити пряме повідомлення тільки з самим собою."
@@ -85,17 +82,6 @@
         ignore:
           title: "Ігнорувати"
     channel:
-<<<<<<< HEAD
-      statuses:
-        read_only: "Тільки для читання"
-        archived: "Архівовано"
-        closed: "Закриті"
-        open: "Відкрити"
-      dm_title:
-        single_user: "%{user}"
-        multi_user: "%{users}"
-        multi_user_truncated: "%{users} і ще %{leftover}"
-=======
       dm_title:
         single_user: "%{username}"
         multi_user: "%{comma_separated_usernames}"
@@ -104,7 +90,6 @@
           few: "%{comma_separated_usernames} і ще %{count}"
           many: "%{comma_separated_usernames} і ще %{count}"
           other: "%{comma_separated_usernames} і ще %{count}"
->>>>>>> 3d554aa1
     category_channel:
       errors:
         slug_contains_non_ascii_chars: "містить символи, які не є ASCII"
