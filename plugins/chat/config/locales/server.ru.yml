--- conflicted
+++ resolved
@@ -6,12 +6,8 @@
 
 ru:
   site_settings:
-<<<<<<< HEAD
-    chat_enabled: "Включить плагин чата."
-=======
     chat_separate_sidebar_mode: "Показывать отдельные режимы боковой панели для форума и чата."
     chat_enabled: "Включить чат."
->>>>>>> b2b1e721
     enable_public_channels: "Включить публичные каналы на основе категорий."
     chat_allowed_groups: "Пользователи в этих группах могут общаться в чате. Обратите внимание, что сотрудники всегда могут получить доступ к чату."
     chat_channel_retention_days: "Сообщения чата в обычных каналах будут храниться указанное здесь количество дней. Установите значение в «0», чтобы сохранять сообщения навсегда."
@@ -224,12 +220,9 @@
         other: "и ещё %{count}"
     summaries:
       no_targets: "За выбранный период сообщений не было."
-<<<<<<< HEAD
-=======
     transcript:
       default_thread_title: "Цепочка сообщений"
       split_thread_range: "сообщения от %{start} до %{end} из %{total}"
->>>>>>> b2b1e721
   discourse_push_notifications:
     popup:
       chat_mention:
