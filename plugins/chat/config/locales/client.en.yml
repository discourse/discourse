en:
  js:
    admin:
      site_settings:
        categories:
          chat: Chat
      logs:
        staff_actions:
          actions:
            chat_channel_status_change: "Chat channel status changed"
            chat_channel_delete: "Chat channel deleted"
            chat_auto_remove_membership: "Memberships automatically removed from channels"
      api:
        scopes:
          descriptions:
            chat:
              create_message: "Create a chat message in a specified channel."
    about:
      chat_messages_count: "Chat Messages"
      chat_channels_count: "Chat Channels"
      chat_users_count: "Chat Users"

    chat:
      dates:
        time_tiny: "h:mm"
      all_loaded: "Showing all messages"
      already_enabled: "Chat is already enabled on this topic. Please refresh."
      disabled_for_topic: "Chat is disabled on this topic."
      bot: "bot"
      create: "Create"
      cancel: "Cancel"
      cancel_reply: "Cancel reply"
      chat_channels: "Channels"
      browse_all_channels: "Browse all channels"
      move_to_channel:
        title: "Move messages to channel"
        instructions:
          one: "You are moving <strong>%{count}</strong> message. Select a destination channel. A placeholder message will be created in the <strong>%{channelTitle}</strong> channel to indicate that this message has been moved. Note that reply chains will not be preserved in the new channel, and messages in the old channel will no longer show as replying to any moved messages."
          other: "You are moving <strong>%{count}</strong> messages. Select a destination channel. A placeholder message will be created in the <strong>%{channelTitle}</strong> channel to indicate that these messages have been moved. Note that reply chains will not be preserved in the new channel, and messages in the old channel will no longer show as replying to any moved messages."
        confirm_move: "Move Messages"
      channel_settings:
        title: "Channel settings"
        edit: "Edit"
        add: "Add"
        close_channel: "Close channel"
        open_channel: "Open channel"
        archive_channel: "Archive channel"
        delete_channel: "Delete channel"
        join_channel: "Join channel"
        leave_channel: "Leave channel"
        join: "Join"
        leave: "Leave"
        save_label:
          mute_channel: "Mute channel preference saved"
          desktop_notification: "Desktop notification preference saved"
          mobile_notification: "Mobile push notification preference saved"
      channel_archive:
        title: "Archive Channel"
        instructions: "<p>Archiving a channel puts it into read-only mode and moves all messages from the channel into a new or existing topic. No new messages can be sent, and no existing messages can be edited or deleted.</p><p>Are you sure you want to archive the <strong>%{channelTitle}</strong> channel?</p>"
        process_started: "Archiving process has started. This modal will close shortly, and you will receive a personal message when the archive process is complete."
        retry: "Retry"
      channel_open:
        title: "Open Channel"
        instructions: "Reopens the channel, all users will be able to send messages and edit their existing messages."
      channel_close:
        title: "Close Channel"
        instructions: "Closing the channel prevents non-staff users from sending new messages or editing existing messages. Are you sure you want to close this channel?"
      channel_delete:
        title: "Delete Channel"
        instructions: "<p>Deletes the <strong>%{name}</strong> channel and chat history. All messages and related data, such as reactions and uploads, will be permanently deleted. If you want to preserve the channel history and decommission it, you may want to archive the channel instead.</p>
        <p>Are you sure you want to <strong>permanently delete</strong> the channel? To confirm, type the name of the channel in the box below.</p>"
        confirm: "I understand the consequences, delete the channel"
        confirm_channel_name: "Enter channel name"
        process_started: "The process to delete the channel has started. This modal will close shortly, you will no longer see the deleted channel anywhere."
      channels_list_popup:
        browse: "Browse channels"
        create: "New channel"

      click_to_join: "Click here to view available channels."
      close: "Close"
      collapse: "Collapse Chat Drawer"
      expand: "Expand Chat Drawer"
      confirm_flag: "Are you sure you want to flag %{username}'s message?"
      deleted:
        one: "A message was deleted. [view]"
        other: "%{count} messages were deleted. [view all]"

      hidden: "A message was hidden. [view]"
      delete: "Delete"
      edited: "edited"
      muted: "muted"
      joined: "joined"
      empty_state:
        direct_message_cta: "Start a personal Chat"
        direct_message: "You can also start a personal chat with one or more users."
        title: "No channels found"
      email_frequency:
        description: "We'll only email you if we haven't seen you in the last 15 minutes."
        never: "Never"
        title: "Email Notifications"
        when_away: "Only when away"
      header_indicator_preference:
        title: "Show activity indicator in header"
        all_new: "All New Messages"
        dm_and_mentions: "Direct Messages and Mentions"
        never: "Never"
      enable: "Enable chat"
      flag: "Flag"
      emoji: "Insert emoji"
      flagged: "This message has been flagged for review"
      invalid_access: "You don't have access to view this chat channel"
      invitation_notification: "<span>%{username}</span> <span>invited you to join a chat channel</span>"
      in_reply_to: "In reply to"
      heading: "Chat"
      join: "Join"
      last_visit: "last visit"

      summarization:
        title: "Summarize messages"
        description: "Select an option below to summarize the conversation sent during the desired timeframe."
        summarize: "Summarize"
        since:
          one: "Last hour" 
          other: "Last %{count} hours"
      mention_warning:
        dismiss: "dismiss"
        cannot_see: "%{username} can't access this channel and was not notified."
        cannot_see_multiple:
          one: "%{username} and %{count} other user cannot access this channel and were not notified."
          other: "%{username} and %{count} other users cannot access this channel and were not notified."
        invitations_sent:
          one: "Invitation sent"
          other: "Invitations sent"
        invite: "Invite to channel"
        without_membership: "%{username} has not joined this channel."
        without_membership_multiple:
          one: "%{username} and %{count} other user have not joined this channel."
          other: "%{username} and %{count} other users have not joined this channel."
        group_mentions_disabled: "%{group_name} doesn't allow mentions."
        group_mentions_disabled_multiple:
          one: "%{group_name} and %{count} other group don't allow mentions."
          other: "%{group_name} and %{count} other groups don't allow mentions."
        too_many_members: "%{group_name} has too many members. No one was notified."
        too_many_members_multiple:
          one: "%{group_name} and %{count} other group have too many members. No one was notified."
          other: "%{group_name} and %{count} other groups have too many members. No one was notified."
        groups:
          header:
            some: "Some users won't be notified"
            all: "Nobody will be notified"
          unreachable_1: "@%{group} doesn't allow mentions."
          unreachable_2: "@%{group1} and @%{group2} don't allow mentions."
          unreachable_multiple:
            one: "@%{group} and %{count} other group don't allow mentions."
            other: "@%{group} and %{count} other groups don't allow mentions."
          too_many_members_MF: |
            { groupCount, plural,
                 =1 {
                      { isAdmin, select,
                        true {
                          { notificationLimit, plural,
                              one {Mentioning @{group1} exceeds the <a href="{siteSettingUrl}" target="_blank">notification limit</a> of # user.}
                              other {Mentioning @{group1} exceeds the <a href="{siteSettingUrl}" target="_blank">notification limit</a> of # users.}
                          }
                        }
                        false {
                          { notificationLimit, plural,
                              one {Mentioning @{group1} exceeds the notification limit of # user.}
                              other {Mentioning @{group1} exceeds the notification limit of # users.}
                          }
                        }
                        other {}
                      }
                    }
                 =2 {
                      { isAdmin, select,
                        true {
                          { notificationLimit, plural,
                              one {Mentioning @{group1} and @{group2} exceeds the <a href="{siteSettingUrl}" target="_blank">notification limit</a> of # user.}
                            other {Mentioning @{group1} and @{group2} exceeds the <a href="{siteSettingUrl}" target="_blank">notification limit</a> of # users.}
                          }
                        }
                        false {
                          { notificationLimit, plural,
                              one {Mentioning @{group1} and @{group2} exceeds the notification limit of # user.}
                            other {Mentioning @{group1} and @{group2} exceeds the notification limit of # users.}
                          }
                        }
                        other {}
                      }
                    }
              other {
                      { isAdmin, select,
                        true {
                          { notificationLimit, plural,
                              one {Mentioning these {groupCount} groups exceeds the <a href="{siteSettingUrl}" target="_blank">notification limit</a> of # user.}
                            other {Mentioning these {groupCount} groups exceeds the <a href="{siteSettingUrl}" target="_blank">notification limit</a> of # users.}
                          }
                        }
                        false {
                          { notificationLimit, plural,
                              one {Mentioning these {groupCount} groups exceeds the notification limit of # user.}
                            other {Mentioning these {groupCount} groups exceeds the notification limit of # users.}
                          }
                        }
                        other {}
                      }
                    }
            }
        too_many_mentions:
          one: "This message exceeds the notification limit of %{count} mention."
          other: "This message exceeds the notification limit of %{count} mentions."
        too_many_mentions_admin:
          one: 'This message exceeds the <a href="%{siteSettingUrl}" target="_blank">notification limit</a> of %{count} mention.'
          other: 'This message exceeds the <a href="%{siteSettingUrl}" target="_blank">notification limit</a> of %{count} mentions.'

      aria_roles:
        header: "Chat header"
        composer: "Chat composer"
        channels_list: "Chat channels list"

      no_public_channels: "You have not joined any channels."
      kicked_from_channel: "You can no longer access this channel."
      only_chat_push_notifications:
        title: "Only send chat push notifications"
        description: "Block all non-chat push notifications from being sent"
      ignore_channel_wide_mention:
        title: "Ignore channel-wide mentions"
        description: "Do not send notifications for channel-wide mentions (@here and @all)"
      open: "Open chat"
      open_full_page: "Open full-screen chat"
      close_full_page: "Close full-screen chat"
      open_message: "Open message in chat"
      placeholder_self: "Jot something down"
      placeholder_channel: "Chat in %{channelName}"
      placeholder_thread: "Chat in thread"
      placeholder_users: "Chat with %{commaSeparatedNames}"
      placeholder_new_message_disallowed:
        archived: "Channel is archived, you cannot send new messages right now."
        closed: "Channel is closed, you cannot send new messages right now."
        read_only: "Channel is read only, you cannot send new messages right now."
      placeholder_silenced: "You cannot send messages at this time."
      placeholder_start_conversation: "Start a conversation with ..."
      placeholder_start_conversation_users: "Start a conversation with %{commaSeparatedUsernames}"
      remove_upload: "Remove file"
      react: "React with emoji"
      reply: "Reply"
      edit: "Edit"
      copy_link: "Copy link"
      rebake_message: "Rebuild HTML"
      retry_staged_message:
        title: "Network error"
        action: "Send again?"
      unreliable_network: "Network is unreliable, sending messages and saving draft might not work"
      bookmark_message: "Bookmark"
      bookmark_message_edit: "Edit Bookmark"
      restore: "Restore deleted message"
      save: "Save"
      select: "Select"
      return_to_list: "Return to channels list"
      return_to_threads_list: "Return to ongoing discussions"
      unread_threads_count:
        one: "You have %{count} unread discussion"
        other: "You have %{count} unread discussions"
      scroll_to_bottom: "Scroll to bottom"
      scroll_to_new_messages: "See new messages"
      sound:
        title: "Desktop chat notification sound"
      sounds:
        none: "None"
        bell: "Bell"
        ding: "Ding"
      title: "chat"
      title_capitalized: "Chat"
      upload: "Attach a file"
      upload_to_channel: "Upload to %{title}"
      upload_to_thread: "Upload to thread"
      uploaded_files:
        one: "%{count} file"
        other: "%{count} files"
      you_flagged: "You flagged this message"
      exit: "back"
      channel_status:
        read_only_header: "Channel is read only"
        read_only: "Read Only"
        archived_header: "Channel is archived"
        archived: "Archived"
        archive_failed: "Archive channel failed. %{completed}/%{total} messages have been archived. <a target=\"_blank\" href=\"%{topic_url}\">the destination topic</a>. Press retry to attempt to complete the archive."
        archive_failed_no_topic: "Archive channel failed. %{completed}/%{total} messages have been archived, the destination topic was not created. Press retry to attempt to complete the archive."
        archive_completed: "See <a target=\"_blank\" href=\"%{topic_url}\">the archive topic</a>"
        closed_header: "Channel is closed"
        closed: "Closed"
        open_header: "Channel is open"
        open: "Open"

      browse:
        back: "Back"
        title: Channels
        filter_all: All
        filter_open: Opened
        filter_closed: Closed
        filter_archived: Archived
        filter_input_placeholder: Search channel by name

      chat_message_separator:
        today: Today
        yesterday: Yesterday

      members_view:
        filter_placeholder: Find members

      about_view:
        associated_topic: Linked topic
        associated_category: Linked category
        title: Title
        name: Name
        description: Description

      channel_info:
        back_to_all_channels: "All channels"
        back_to_channel: "Back"
        tabs:
          about: About
          members: Members
          settings: Settings

      channel_edit_name_slug_modal:
        title: Edit channel
        input_placeholder: Add a name
        slug_description: A channel slug is used in the URL instead of the channel name
        name: Channel name
        slug: Channel slug (optional)

      channel_edit_description_modal:
        title: Edit description
        input_placeholder: Add a description
        description: Tell people what this channel is all about

      direct_message_creator:
        title: New Message
        prefix: "To:"
        no_results: No results
        selected_user_title: "Deselect %{username}"

      channel_selector:
        title: "Jump to channel"
        no_channels: "No channels match your search"

      channel:
        no_memberships: This channel has no members
        no_memberships_found: No members found
        memberships_count:
          one: "%{count} member"
          other: "%{count} members"

      create_channel:
        auto_join_users:
          public_category_warning: "%{category} is a public category. Automatically add all recently active users to this channel?"
          warning_1_group:
            one: "Automatically add %{count} user from %{group}?"
            other: "Automatically add %{count} users from %{group}?"
          warning_2_groups:
            one: "Automatically add %{count} user from %{group1} and %{group2}?"
            other: "Automatically add %{count} users from %{group1} and %{group2}?"
          warning_multiple_groups_MF: |
            { groupCount, plural,
                one {
                      { userCount, plural,
                          one {Automatically add {userCount} user from {groupName} and {groupCount} other group?}
                        other {Automatically add {userCount} users from {groupName} and {groupCount} other group?}
                      }
                    }
              other {
                      { userCount, plural,
                          one {Automatically add {userCount} user from {groupName} and {groupCount} other groups?}
                        other {Automatically add {userCount} users from {groupName} and {groupCount} other groups?}
                      }
                    }
            }
        choose_category:
          label: "Choose a category"
          none: "select one..."
          default_hint: Manage access by visiting <a href=%{link} target="_blank">%{category} security settings</a>
          hint_1_group: 'Users in %{group} will have access to this channel per the <a href="%{settingLink}" target="_blank">security settings</a>'
          hint_2_groups: 'Users in %{group1} and %{group2} will have access to this channel per the <a href="%{settingLink}" target="_blank">security settings</a>'
          hint_multiple_groups:
            one: 'Users in %{group} and %{count} other group will have access to this channel per the <a href="%{settingLink}" target="_blank">security settings</a>'
            other: 'Users in %{group} and %{count} other groups will have access to this channel per the <a href="%{settingLink}" target="_blank">security settings</a>'
        create: "Create channel"
        description: "Description (optional)"
        name: "Channel name"
        slug: "Channel slug (optional)"
        title: "New channel"
        type: "Type"
        types:
          category: "Category"
          topic: "Topic"

      reviewable:
        type: "Chat message"

      reactions:
        only_you: "You reacted with :%{emoji}:"
        you_and_single_user: "You and %{username} reacted with :%{emoji}:"
        you_and_multiple_users: "You, %{commaSeparatedUsernames} and %{username} reacted with :%{emoji}:"
        you_multiple_users_and_more:
          one: "You, %{commaSeparatedUsernames} and %{count} other reacted with :%{emoji}:"
          other: "You, %{commaSeparatedUsernames} and %{count} others reacted with :%{emoji}:"
        single_user: "%{username} reacted with :%{emoji}:"
        multiple_users: "%{commaSeparatedUsernames} and %{username} reacted with :%{emoji}:"
        multiple_users_and_more:
          one: "%{commaSeparatedUsernames} and %{count} other reacted with :%{emoji}:"
          other: "%{commaSeparatedUsernames} and %{count} others reacted with :%{emoji}:"

      composer:
        toggle_toolbar: "Toggle toolbar"
        italic_text: "emphasized text"
        bold_text: "strong text"
        code_text: "code text"
        send: "Send"

      quote:
        original_channel: 'Originally sent in <a href="%{channelLink}">%{channel}</a>'
        copy_success: "Chat quote copied to clipboard"

      notification_levels:
        never: "Never"
        mention: "Only for mentions"
        always: "For all activity"

      settings:
        channel_wide_mentions_label: "Allow @all and @here mentions"
        channel_wide_mentions_description: "Allow users to notify all members of #%{channel} with @all or only those who are active in the moment with @here"
        auto_join_users_label: "Automatically add users"
        auto_join_users_info: "Check hourly which users have been active in the last 3 months. Add them to this channel if they have access to the %{category} category."
        auto_join_users_info_no_category: "Check hourly which users have been active in the last 3 months. Add them to this channel if they have access to the selected category."
        auto_join_users_warning: "Every user who isn't a member of this channel and has access to the %{category} category will join. Are you sure?"
        desktop_notification_level: "Desktop notifications"
        follow: "Join"
        followed: "Joined"
        mobile_notification_level: "Mobile push notifications"
        mute: "Mute channel"
        muted_on: "On"
        muted_off: "Off"
        notifications: "Notifications"
        preview: "Preview"
        save: "Save"
        saved: "Saved"
        unfollow: "Leave"
        admin_title: "Admin"

      admin:
        title: "Chat"

      direct_messages:
        title: "Personal chat"
        new: "Create a personal chat"
        create: "Go"
        leave: "Leave this personal chat"
        cannot_create: "Sorry, you cannot send direct messages."

      incoming_webhooks:
        back: "Back"
        channel_placeholder: "Select a channel"
        confirm_destroy: "Are you sure you want to delete this incoming webhook? This cannot be un-done."
        current_emoji: "Current Emoji"
        description: "Description"
        delete: "Delete"
        emoji: "Emoji"
        emoji_instructions: "System avatar will be used if emoji is left blank."
        name: "Name"
        name_placeholder: "name..."
        new: "New incoming webhook"
        none: "No existing incoming webhooks created."
        no_emoji: "No Emoji selected"
        post_to: "Post to"
        reset_emoji: "Reset Emoji"
        save: "Save"
        edit: "Edit"
        select_emoji: "Choose Emoji"
        system: "system"
        title: "Incoming webhooks"
        url: "URL"
        url_instructions: "This URL contains a secret value - keep it safe."
        username: "Username"
        username_instructions: "Username of bot that posts to channel. Defaults to 'system' when left blank."
        instructions: "Incoming webhooks can be used by external systems to post messages into a designated chat channel as a bot user via the <code>/hooks/:key</code> endpoint. The payload consists of a single <code>text</code> parameter, which is limited to 2000 characters.<br><br>We also support limited Slack-formatted <code>text</code> parameters, extracting links and mentions based on the format at <a href=\"https://api.slack.com/reference/surfaces/formatting\">https://api.slack.com/reference/surfaces/formatting</a>, but the <code>/hooks/:key/slack</code> endpoint must be used for this."

      selection:
        cancel: "Cancel"
        quote_selection: "Quote in Topic"
        copy: "Copy"
        move_selection_to_channel: "Move to Channel"
        error: "There was an error moving the chat messages"
        title: "Move Chat to Topic"
        new_topic:
          title: "Move to New Topic"
          instructions:
            one: "You are about to create a new topic and populate it with the chat message you've selected."
            other: "You are about to create a new topic and populate it with the <b>%{count}</b> chat messages you've selected."
          instructions_channel_archive: "You are about to create a new topic and archive the channel messages to it."
        existing_topic:
          title: "Move to Existing Topic"
          instructions:
            one: "Please choose the topic you'd like to move that chat message to."
            other: "Please choose the topic you'd like to move those <b>%{count}</b> chat messages to."
          instructions_channel_archive: "Please choose the topic you'd like to archive the channel messages to."
        new_message:
          title: "Move to New Message"
          instructions:
            one: "You are about to create a new message and populate it with the chat message you've selected."
            other: "You are about to create a new message and populate it with the <b>%{count}</b> chat messages you've selected."

      replying_indicator:
        single_user: "%{username} is typing"
        multiple_users: "%{commaSeparatedUsernames} and %{lastUsername} are typing"
        many_users:
          one: "%{commaSeparatedUsernames} and %{count} other are typing"
          other: "%{commaSeparatedUsernames} and %{count} others are typing"

      retention_reminders:
        public_none: "Channel history is retained indefinitely."
        public:
          one: "Channel history is retained for %{count} day."
          other: "Channel history is retained for %{count} days."
        dm_none: "Personal chat history is retained indefinitely."
        dm:
          one: "Personal chat history is retained for %{count} day."
          other: "Personal chat history is retained for %{count} days."

      flags:
        off_topic: "This message is not relevant to the current discussion as defined by the channel title, and should probably be moved elsewhere."
        inappropriate: "This message contains content that a reasonable person would consider offensive, abusive, or a violation of <a href=\"%{basePath}/guidelines\">our community guidelines</a>."
        spam: "This message is an advertisement, or vandalism. It is not useful or relevant to the current channel."
        notify_user: "I want to talk to this person directly and personally about their message."
        notify_moderators: "This message requires staff attention for another reason not listed above."

      flagging:
        action: "Flag message"

      emoji_picker:
        favorites: "Frequently used"
        smileys_&_emotion: "Smileys and emotion"
        objects: "Objects"
        people_&_body: "People and body"
        travel_&_places: "Travel and places"
        animals_&_nature: "Animals and nature"
        food_&_drink: "Food and drink"
        activities: "Activities"
        flags: "Flags"
        symbols: "Symbols"
        search_placeholder: "Search by emoji name and alias..."
        no_results: "No results"

      thread:
        title: "Title"
        view_thread: View thread
        default_title: "Thread"
        replies:
          one: "%{count} reply"
          other: "%{count} replies"
        label: Thread
        close: "Close Thread"
        original_message:
          started_by: "Started by"
        settings: "Settings"
        last_reply: "last reply"
<<<<<<< HEAD
        notifications:
          regular:
            title: "Normal"
            description: "You will be notified if someone mentions your @name in this thread."
          tracking:
            title: "Tracking"
            description: "A count of new replies for this thread will be shown in the thread list and the channel. You will be notified if someone mentions your @name in this thread."
=======
        participants_other_count:
          one: "+%{count} other"
          other: "+%{count} others"
>>>>>>> fcaefc9f
      threads:
        open: "Open Thread"
        list: "Ongoing discussions"
        none: "You are not participating in any threads in this channel."

      draft_channel_screen:
        header: "New Message"
        cancel: "Cancel"
    notifications:
      chat_invitation: "invited you to join a chat channel"
      chat_invitation_html: "<span>%{username}</span> <span>invited you to join a chat channel</span>"
      chat_quoted: "<span>%{username}</span> %{description}"

      popup:
        chat_mention:
          direct: 'mentioned you in "%{channel}"'
          direct_html: '<span>%{username}</span> <span>mentioned you in "%{channel}"</span>'
          other_plain: 'mentioned %{identifier} in "%{channel}"'
          # %{identifier} is either @here or @all
          other_html: '<span>%{username}</span> <span>mentioned %{identifier} in "%{channel}"</span>'
        direct_message_chat_mention:
          direct: "mentioned you in personal chat"
          direct_html: "<span>%{username}</span> <span>mentioned you in personal chat</span>"
          other_plain: "mentioned %{identifier} in personal chat"
          # %{identifier} is either @here or @all
          other_html: "<span>%{username}</span> <span>mentioned %{identifier} in personal chat</span>"
        chat_message: "New chat message"
        chat_quoted: "%{username} quoted your chat message"

      titles:
        chat_mention: "Chat mention"
        chat_invitation: "Chat invitation"
        chat_quoted: "Chat quoted"
    action_codes:
      chat:
        enabled: '%{who} enabled <button class="btn-link open-chat">chat</button> %{when}'
        disabled: "%{who} closed chat %{when}"
    discourse_automation:
      scriptables:
        send_chat_message:
          title: Send chat message
          fields:
            chat_channel_id:
              label: Chat channel ID
            message:
              label: Message
            sender:
              label: Sender
              description: Defaults to system
    review:
      transcript:
        view: "View previous messages transcript"
      types:
        chat_reviewable_message:
          title: "Flagged Chat Message"
    keyboard_shortcuts_help:
      chat:
        title: "Chat"
        keyboard_shortcuts:
          switch_channel_arrows: "%{shortcut} Switch channel"
          open_quick_channel_selector: "%{shortcut} Open quick channel selector"
          open_insert_link_modal: "%{shortcut} Insert hyperlink (composer only)"
          composer_bold: "%{shortcut} Bold (composer only)"
          composer_italic: "%{shortcut} Italic (composer only)"
          composer_code: "%{shortcut} Code (composer only)"
          drawer_open: "%{shortcut} Open chat drawer"
          drawer_close: "%{shortcut} Close chat drawer"
          mark_all_channels_read: "%{shortcut} Mark all channels read"
    topic_statuses:
      chat:
        help: "Chat is enabled for this topic"
    user:
      allow_private_messages: "Allow other users to send me personal messages and chat direct messages"
      muted_users_instructions: "Suppress all notifications, personal messages, and chat direct messages from these users."
      allowed_pm_users_instructions: "Only allow personal messages or chat direct messages from these users."
      allow_private_messages_from_specific_users: "Only allow specific users to send me personal messages or chat direct messages"
      ignored_users_instructions: "Suppress all posts, messages, notifications, personal messages, and chat direct messages from these users."
    user_menu:
      no_chat_notifications_title: "You don’t have any chat notifications yet"
      no_chat_notifications_body: >
        You will be notified in this panel when someone direct messages you or <b>@mentions</b> you in chat. Notifications will also be sent to your email when you haven’t logged in for a while.
        <br><br>
        Click the title at the top of any chat channel to configure what notifications you receive in that channel. For more, see your <a href='%{preferencesUrl}'>notification preferences</a>.
      tabs:
        chat_notifications: "Chat notifications"
        chat_notifications_with_unread:
          one: "Chat notifications - %{count} unread notification"
          other: "Chat notifications - %{count} unread notifications"

    styleguide:
      sections:
        chat:
          title: Chat<|MERGE_RESOLUTION|>--- conflicted
+++ resolved
@@ -565,7 +565,6 @@
           started_by: "Started by"
         settings: "Settings"
         last_reply: "last reply"
-<<<<<<< HEAD
         notifications:
           regular:
             title: "Normal"
@@ -573,11 +572,9 @@
           tracking:
             title: "Tracking"
             description: "A count of new replies for this thread will be shown in the thread list and the channel. You will be notified if someone mentions your @name in this thread."
-=======
         participants_other_count:
           one: "+%{count} other"
           other: "+%{count} others"
->>>>>>> fcaefc9f
       threads:
         open: "Open Thread"
         list: "Ongoing discussions"
