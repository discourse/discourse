en:
  js:
    admin:
      site_settings:
        categories:
          chat: Chat
      logs:
        staff_actions:
          actions:
            chat_channel_status_change: "Chat channel status changed"
            chat_channel_delete: "Chat channel deleted"
            chat_auto_remove_membership: "Memberships automatically removed from channels"
      api:
        scopes:
          descriptions:
            chat:
              create_message: "Create a chat message in a specified channel."
    about:
      chat_messages_count: "Chat Messages"
      chat_channels_count: "Chat Channels"
      chat_users_count: "Chat Users"

    chat:
      dates:
        time_tiny: "h:mm"
      all_loaded: "Showing all messages"
      already_enabled: "Chat is already enabled on this topic. Please refresh."
      disabled_for_topic: "Chat is disabled on this topic."
      bot: "bot"
      create: "Create"
      cancel: "Cancel"
      cancel_reply: "Cancel reply"
      chat_channels: "Channels"
      browse_all_channels: "Browse all channels"
      move_to_channel:
        title: "Move messages to channel"
        instructions:
          one: "You are moving <strong>%{count}</strong> message. Select a destination channel. A placeholder message will be created in the <strong>%{channelTitle}</strong> channel to indicate that this message has been moved. Note that reply chains will not be preserved in the new channel, and messages in the old channel will no longer show as replying to any moved messages."
          other: "You are moving <strong>%{count}</strong> messages. Select a destination channel. A placeholder message will be created in the <strong>%{channelTitle}</strong> channel to indicate that these messages have been moved. Note that reply chains will not be preserved in the new channel, and messages in the old channel will no longer show as replying to any moved messages."
        confirm_move: "Move Messages"
      channel_settings:
        title: "Channel settings"
        edit: "Edit"
        add: "Add"
        close_channel: "Close channel"
        open_channel: "Open channel"
        archive_channel: "Archive channel"
        delete_channel: "Delete channel"
        join_channel: "Join channel"
        leave_channel: "Leave channel"
        join: "Join"
        leave: "Leave"
        save_label:
          mute_channel: "Mute channel preference saved"
          desktop_notification: "Desktop notification preference saved"
          mobile_notification: "Mobile push notification preference saved"
      channel_archive:
        title: "Archive Channel"
        instructions: "<p>Archiving a channel puts it into read-only mode and moves all messages from the channel into a new or existing topic. No new messages can be sent, and no existing messages can be edited or deleted.</p><p>Are you sure you want to archive the <strong>%{channelTitle}</strong> channel?</p>"
        process_started: "Archiving process has started. This modal will close shortly, and you will receive a personal message when the archive process is complete."
        retry: "Retry"
      channel_open:
        title: "Open Channel"
        instructions: "Reopens the channel, all users will be able to send messages and edit their existing messages."
      channel_close:
        title: "Close Channel"
        instructions: "Closing the channel prevents non-staff users from sending new messages or editing existing messages. Are you sure you want to close this channel?"
      channel_delete:
        title: "Delete Channel"
        instructions: "<p>Deletes the <strong>%{name}</strong> channel and chat history. All messages and related data, such as reactions and uploads, will be permanently deleted. If you want to preserve the channel history and decommission it, you may want to archive the channel instead.</p>
        <p>Are you sure you want to <strong>permanently delete</strong> the channel? To confirm, type the name of the channel in the box below.</p>"
        confirm: "I understand the consequences, delete the channel"
        confirm_channel_name: "Enter channel name"
        process_started: "The process to delete the channel has started. This modal will close shortly, you will no longer see the deleted channel anywhere."
      channels_list_popup:
        browse: "Browse channels"
        create: "New channel"

      click_to_join: "Click here to view available channels."
      close: "Close"
      collapse: "Collapse Chat Drawer"
      expand: "Expand Chat Drawer"
      confirm_flag: "Are you sure you want to flag %{username}'s message?"
      deleted:
        one: "A message was deleted. [view]"
        other: "%{count} messages were deleted. [view all]"

      hidden: "A message was hidden. [view]"
      delete: "Delete"
      edited: "edited"
      muted: "muted"
      joined: "joined"
      empty_state:
        direct_message_cta: "Start a personal Chat"
        direct_message: "You can also start a personal chat with one or more users."
        title: "No channels found"
      email_frequency:
        description: "We'll only email you if we haven't seen you in the last 15 minutes."
        never: "Never"
        title: "Email Notifications"
        when_away: "Only when away"
      header_indicator_preference:
        title: "Show activity indicator in header"
        all_new: "All New Messages"
        dm_and_mentions: "Direct Messages and Mentions"
        never: "Never"
      enable: "Enable chat"
      flag: "Flag"
      emoji: "Insert emoji"
      flagged: "This message has been flagged for review"
      invalid_access: "You don't have access to view this chat channel"
      invitation_notification: "<span>%{username}</span> <span>invited you to join a chat channel</span>"
      in_reply_to: "In reply to"
      heading: "Chat"
      join: "Join"
      last_visit: "last visit"

      summarization:
        title: "Summarize messages"
        description: "Select an option below to summarize the conversation sent during the desired timeframe."
        summarize: "Summarize"
        since:
          one: "Last hour"
          other: "Last %{count} hours"
      mention_warning:
        dismiss: "dismiss"
        cannot_see: "%{username} can't access this channel and was not notified."
        cannot_see_multiple:
          one: "%{username} and %{count} other user cannot access this channel and were not notified."
          other: "%{username} and %{count} other users cannot access this channel and were not notified."
        invitations_sent:
          one: "Invitation sent"
          other: "Invitations sent"
        invite: "Invite to channel"
        without_membership: "%{username} has not joined this channel."
        without_membership_multiple:
          one: "%{username} and %{count} other user have not joined this channel."
          other: "%{username} and %{count} other users have not joined this channel."
        group_mentions_disabled: "%{group_name} doesn't allow mentions."
        group_mentions_disabled_multiple:
          one: "%{group_name} and %{count} other group don't allow mentions."
          other: "%{group_name} and %{count} other groups don't allow mentions."
        too_many_members: "%{group_name} has too many members. No one was notified."
        too_many_members_multiple:
          one: "%{group_name} and %{count} other group have too many members. No one was notified."
          other: "%{group_name} and %{count} other groups have too many members. No one was notified."
        groups:
          header:
            some: "Some users won't be notified"
            all: "Nobody will be notified"
          unreachable_1: "@%{group} doesn't allow mentions."
          unreachable_2: "@%{group1} and @%{group2} don't allow mentions."
          unreachable_multiple:
            one: "@%{group} and %{count} other group don't allow mentions."
            other: "@%{group} and %{count} other groups don't allow mentions."
          too_many_members_MF: |
            { groupCount, plural,
                 =1 {
                      { isAdmin, select,
                        true {
                          { notificationLimit, plural,
                              one {Mentioning @{group1} exceeds the <a href="{siteSettingUrl}" target="_blank">notification limit</a> of # user.}
                              other {Mentioning @{group1} exceeds the <a href="{siteSettingUrl}" target="_blank">notification limit</a> of # users.}
                          }
                        }
                        false {
                          { notificationLimit, plural,
                              one {Mentioning @{group1} exceeds the notification limit of # user.}
                              other {Mentioning @{group1} exceeds the notification limit of # users.}
                          }
                        }
                        other {}
                      }
                    }
                 =2 {
                      { isAdmin, select,
                        true {
                          { notificationLimit, plural,
                              one {Mentioning @{group1} and @{group2} exceeds the <a href="{siteSettingUrl}" target="_blank">notification limit</a> of # user.}
                            other {Mentioning @{group1} and @{group2} exceeds the <a href="{siteSettingUrl}" target="_blank">notification limit</a> of # users.}
                          }
                        }
                        false {
                          { notificationLimit, plural,
                              one {Mentioning @{group1} and @{group2} exceeds the notification limit of # user.}
                            other {Mentioning @{group1} and @{group2} exceeds the notification limit of # users.}
                          }
                        }
                        other {}
                      }
                    }
              other {
                      { isAdmin, select,
                        true {
                          { notificationLimit, plural,
                              one {Mentioning these {groupCount} groups exceeds the <a href="{siteSettingUrl}" target="_blank">notification limit</a> of # user.}
                            other {Mentioning these {groupCount} groups exceeds the <a href="{siteSettingUrl}" target="_blank">notification limit</a> of # users.}
                          }
                        }
                        false {
                          { notificationLimit, plural,
                              one {Mentioning these {groupCount} groups exceeds the notification limit of # user.}
                            other {Mentioning these {groupCount} groups exceeds the notification limit of # users.}
                          }
                        }
                        other {}
                      }
                    }
            }
        too_many_mentions:
          one: "This message exceeds the notification limit of %{count} mention."
          other: "This message exceeds the notification limit of %{count} mentions."
        too_many_mentions_admin:
          one: 'This message exceeds the <a href="%{siteSettingUrl}" target="_blank">notification limit</a> of %{count} mention.'
          other: 'This message exceeds the <a href="%{siteSettingUrl}" target="_blank">notification limit</a> of %{count} mentions.'

      aria_roles:
        header: "Chat header"
        composer: "Chat composer"
        channels_list: "Chat channels list"

      no_public_channels: "You have not joined any channels."
      kicked_from_channel: "You can no longer access this channel."
      only_chat_push_notifications:
        title: "Only send chat push notifications"
        description: "Block all non-chat push notifications from being sent"
      ignore_channel_wide_mention:
        title: "Ignore channel-wide mentions"
        description: "Do not send notifications for channel-wide mentions (@here and @all)"
      open: "Open chat"
      open_full_page: "Open full-screen chat"
      close_full_page: "Close full-screen chat"
      open_message: "Open message in chat"
      placeholder_self: "Jot something down"
      placeholder_channel: "Chat in %{channelName}"
      placeholder_thread: "Chat in thread"
      placeholder_users: "Chat with %{commaSeparatedNames}"
      placeholder_new_message_disallowed:
        archived: "Channel is archived, you cannot send new messages right now."
        closed: "Channel is closed, you cannot send new messages right now."
        read_only: "Channel is read only, you cannot send new messages right now."
      placeholder_silenced: "You cannot send messages at this time."
      placeholder_start_conversation: "Start a conversation with ..."
      placeholder_start_conversation_users: "Start a conversation with %{commaSeparatedUsernames}"
      remove_upload: "Remove file"
      react: "React with emoji"
      reply: "Reply"
      edit: "Edit"
      copy_link: "Copy link"
      rebake_message: "Rebuild HTML"
      retry_staged_message:
        title: "Network error"
        action: "Send again?"
      unreliable_network: "Network is unreliable, sending messages and saving draft might not work"
      bookmark_message: "Bookmark"
      bookmark_message_edit: "Edit Bookmark"
      restore: "Restore deleted message"
      save: "Save"
      select: "Select"
      return_to_list: "Return to channels list"
      return_to_threads_list: "Return to ongoing discussions"
      unread_threads_count:
        one: "You have %{count} unread discussion"
        other: "You have %{count} unread discussions"
      scroll_to_bottom: "Scroll to bottom"
      scroll_to_new_messages: "See new messages"
      sound:
        title: "Desktop chat notification sound"
      sounds:
        none: "None"
        bell: "Bell"
        ding: "Ding"
      title: "chat"
      title_capitalized: "Chat"
      upload: "Attach a file"
      upload_to_channel: "Upload to %{title}"
      upload_to_thread: "Upload to thread"
      uploaded_files:
        one: "%{count} file"
        other: "%{count} files"
      you_flagged: "You flagged this message"
      exit: "back"
      channel_status:
        read_only_header: "Channel is read only"
        read_only: "Read Only"
        archived_header: "Channel is archived"
        archived: "Archived"
        archive_failed: "Archive channel failed. %{completed}/%{total} messages have been archived. <a target=\"_blank\" href=\"%{topic_url}\">the destination topic</a>. Press retry to attempt to complete the archive."
        archive_failed_no_topic: "Archive channel failed. %{completed}/%{total} messages have been archived, the destination topic was not created. Press retry to attempt to complete the archive."
        archive_completed: "See <a target=\"_blank\" href=\"%{topic_url}\">the archive topic</a>"
        closed_header: "Channel is closed"
        closed: "Closed"
        open_header: "Channel is open"
        open: "Open"

      browse:
        back: "Back"
        title: Channels
        filter_all: All
        filter_open: Opened
        filter_closed: Closed
        filter_archived: Archived
        filter_input_placeholder: Search channel by name

      chat_message_separator:
        today: Today
        yesterday: Yesterday

      members_view:
        filter_placeholder: Find members

      about_view:
        associated_topic: Linked topic
        associated_category: Linked category
        title: Title
        name: Name
        description: Description

      channel_info:
        back_to_all_channels: "All channels"
        back_to_channel: "Back"
        tabs:
          about: About
          members: Members
          settings: Settings

<<<<<<< HEAD
      channel_edit_name_modal:
        title: Edit name
        input_placeholder: Add a name
        description: Give a short descriptive name to your channel
=======
      new_message_modal:
        title: Send message
        add_user_long: <kbd>shift + click</kbd> or <kbd>shift + enter</kbd><span>Add @%{username}</span>
        add_user_short: <span>Add user</span>
        open_channel: <span>Open channel</span>
        default_search_placeholder: "#a-channel, @somebody or anything"
        default_channel_search_placeholder: "#a-channel"
        default_user_search_placeholder: "@somebody"
        user_search_placeholder: "...add more users"
        disabled_user: "has disabled chat"
        no_items: "No items"

      channel_edit_name_slug_modal:
        title: Edit channel
        input_placeholder: Add a name
        slug_description: A channel slug is used in the URL instead of the channel name
        name: Channel name
        slug: Channel slug (optional)
>>>>>>> 3d554aa1

      channel_edit_description_modal:
        title: Edit description
        input_placeholder: Add a description
        description: Tell people what this channel is all about

      direct_message_creator:
        title: New Message
        prefix: "To:"
        no_results: No results
        selected_user_title: "Deselect %{username}"

      channel:
        no_memberships: This channel has no members
        no_memberships_found: No members found
        memberships_count:
          one: "%{count} member"
          other: "%{count} members"

      create_channel:
        threading:
          label: "Enable threading"
        auto_join_users:
          public_category_warning: "%{category} is a public category. Automatically add all recently active users to this channel?"
          warning_1_group:
            one: "Automatically add %{count} user from %{group}?"
            other: "Automatically add %{count} users from %{group}?"
          warning_2_groups:
            one: "Automatically add %{count} user from %{group1} and %{group2}?"
            other: "Automatically add %{count} users from %{group1} and %{group2}?"
          warning_multiple_groups_MF: |
            { groupCount, plural,
                one {
                      { userCount, plural,
                          one {Automatically add {userCount} user from {groupName} and {groupCount} other group?}
                        other {Automatically add {userCount} users from {groupName} and {groupCount} other group?}
                      }
                    }
              other {
                      { userCount, plural,
                          one {Automatically add {userCount} user from {groupName} and {groupCount} other groups?}
                        other {Automatically add {userCount} users from {groupName} and {groupCount} other groups?}
                      }
                    }
            }
        choose_category:
          label: "Choose a category"
          none: "select one..."
          default_hint: Manage access by visiting <a href=%{link} target="_blank">%{category} security settings</a>
          hint_1_group: 'Users in %{group} will have access to this channel per the <a href="%{settingLink}" target="_blank">security settings</a>'
          hint_2_groups: 'Users in %{group1} and %{group2} will have access to this channel per the <a href="%{settingLink}" target="_blank">security settings</a>'
          hint_multiple_groups:
            one: 'Users in %{group} and %{count} other group will have access to this channel per the <a href="%{settingLink}" target="_blank">security settings</a>'
            other: 'Users in %{group} and %{count} other groups will have access to this channel per the <a href="%{settingLink}" target="_blank">security settings</a>'
        create: "Create channel"
        description: "Description (optional)"
        name: "Channel name"
        slug: "Channel slug (optional)"
        title: "New channel"
        type: "Type"
        types:
          category: "Category"
          topic: "Topic"

      reviewable:
        type: "Chat message"

      reactions:
        only_you: "You reacted with :%{emoji}:"
        you_and_single_user: "You and %{username} reacted with :%{emoji}:"
        you_and_multiple_users: "You, %{commaSeparatedUsernames} and %{username} reacted with :%{emoji}:"
        you_multiple_users_and_more:
          one: "You, %{commaSeparatedUsernames} and %{count} other reacted with :%{emoji}:"
          other: "You, %{commaSeparatedUsernames} and %{count} others reacted with :%{emoji}:"
        single_user: "%{username} reacted with :%{emoji}:"
        multiple_users: "%{commaSeparatedUsernames} and %{username} reacted with :%{emoji}:"
        multiple_users_and_more:
          one: "%{commaSeparatedUsernames} and %{count} other reacted with :%{emoji}:"
          other: "%{commaSeparatedUsernames} and %{count} others reacted with :%{emoji}:"

      composer:
        toggle_toolbar: "Toggle toolbar"
        italic_text: "emphasized text"
        bold_text: "strong text"
        code_text: "code text"
        send: "Send"

      quote:
        original_channel: 'Originally sent in <a href="%{channelLink}">%{channel}</a>'
        copy_success: "Chat quote copied to clipboard"

      notification_levels:
        never: "Never"
        mention: "Only for mentions"
        always: "For all activity"

      settings:
        channel_wide_mentions_label: "Allow @all and @here mentions"
        channel_wide_mentions_description: "Allow users to notify all members of #%{channel} with @all or only those who are active in the moment with @here"
        channel_threading_label: "Threading"
        channel_threading_description: "When threading is enabled, replies to a chat message will create a separate conversation, which will exist alongside the main channel."
        auto_join_users_label: "Automatically add users"
        auto_join_users_info: "Check hourly which users have been active in the last 3 months. Add them to this channel if they have access to the %{category} category."
        auto_join_users_info_no_category: "Check hourly which users have been active in the last 3 months. Add them to this channel if they have access to the selected category."
        auto_join_users_warning: "Every user who isn't a member of this channel and has access to the %{category} category will join. Are you sure?"
        desktop_notification_level: "Desktop notifications"
        follow: "Join"
        followed: "Joined"
        mobile_notification_level: "Mobile push notifications"
        mute: "Mute channel"
        threading_enabled: "Enabled"
        threading_disabled: "Disabled"
        muted_on: "On"
        muted_off: "Off"
        notifications: "Notifications"
        preview: "Preview"
        save: "Save"
        saved: "Saved"
        unfollow: "Leave"
        admin_title: "Admin"

      admin:
        title: "Chat"
        export_messages:
          title: "Export chat messages"
          description: "Export is currently limited to 10000 most recent messages in the last 6 months."
          create_export: "Create export"
          export_has_started: "The export has started. You'll receive a PM when it's ready."

      direct_messages:
        title: "Personal chat"
        new: "Create a personal chat"
        create: "Go"
        leave: "Leave this personal chat"
        cannot_create: "Sorry, you cannot send direct messages."

      incoming_webhooks:
        back: "Back"
        channel_placeholder: "Select a channel"
        confirm_destroy: "Are you sure you want to delete this incoming webhook? This cannot be un-done."
        current_emoji: "Current Emoji"
        description: "Description"
        delete: "Delete"
        emoji: "Emoji"
        emoji_instructions: "System avatar will be used if emoji is left blank."
        name: "Name"
        name_placeholder: "name..."
        new: "New incoming webhook"
        none: "No existing incoming webhooks created."
        no_emoji: "No Emoji selected"
        post_to: "Post to"
        reset_emoji: "Reset Emoji"
        save: "Save"
        edit: "Edit"
        select_emoji: "Choose Emoji"
        system: "system"
        title: "Incoming webhooks"
        url: "URL"
        url_instructions: "This URL contains a secret value - keep it safe."
        username: "Username"
        username_instructions: "Username of bot that posts to channel. Defaults to 'system' when left blank."
        instructions: "Incoming webhooks can be used by external systems to post messages into a designated chat channel as a bot user via the <code>/hooks/:key</code> endpoint. The payload consists of a single <code>text</code> parameter, which is limited to 2000 characters.<br><br>We also support limited Slack-formatted <code>text</code> parameters, extracting links and mentions based on the format at <a href=\"https://api.slack.com/reference/surfaces/formatting\">https://api.slack.com/reference/surfaces/formatting</a>, but the <code>/hooks/:key/slack</code> endpoint must be used for this."

      selection:
        cancel: "Cancel"
        quote_selection: "Quote in Topic"
        copy: "Copy"
        move_selection_to_channel: "Move to Channel"
        error: "There was an error moving the chat messages"
        title: "Move Chat to Topic"
        new_topic:
          title: "Move to New Topic"
          instructions:
            one: "You are about to create a new topic and populate it with the chat message you've selected."
            other: "You are about to create a new topic and populate it with the <b>%{count}</b> chat messages you've selected."
          instructions_channel_archive: "You are about to create a new topic and archive the channel messages to it."
        existing_topic:
          title: "Move to Existing Topic"
          instructions:
            one: "Please choose the topic you'd like to move that chat message to."
            other: "Please choose the topic you'd like to move those <b>%{count}</b> chat messages to."
          instructions_channel_archive: "Please choose the topic you'd like to archive the channel messages to."
        new_message:
          title: "Move to New Message"
          instructions:
            one: "You are about to create a new message and populate it with the chat message you've selected."
            other: "You are about to create a new message and populate it with the <b>%{count}</b> chat messages you've selected."

      replying_indicator:
        single_user: "%{username} is typing"
        multiple_users: "%{commaSeparatedUsernames} and %{lastUsername} are typing"
        many_users:
          one: "%{commaSeparatedUsernames} and %{count} other are typing"
          other: "%{commaSeparatedUsernames} and %{count} others are typing"

      retention_reminders:
        public_none: "Channel history is retained indefinitely."
        public:
          one: "Channel history is retained for %{count} day."
          other: "Channel history is retained for %{count} days."
        dm_none: "Personal chat history is retained indefinitely."
        dm:
          one: "Personal chat history is retained for %{count} day."
          other: "Personal chat history is retained for %{count} days."

      flags:
        off_topic: "This message is not relevant to the current discussion as defined by the channel title, and should probably be moved elsewhere."
        inappropriate: "This message contains content that a reasonable person would consider offensive, abusive, or a violation of <a href=\"%{basePath}/guidelines\">our community guidelines</a>."
        spam: "This message is an advertisement, or vandalism. It is not useful or relevant to the current channel."
        notify_user: "I want to talk to this person directly and personally about their message."
        notify_moderators: "This message requires staff attention for another reason not listed above."

      flagging:
        action: "Flag message"

      emoji_picker:
        favorites: "Frequently used"
        smileys_&_emotion: "Smileys and emotion"
        objects: "Objects"
        people_&_body: "People and body"
        travel_&_places: "Travel and places"
        animals_&_nature: "Animals and nature"
        food_&_drink: "Food and drink"
        activities: "Activities"
        flags: "Flags"
        symbols: "Symbols"
        search_placeholder: "Search by emoji name and alias..."
        no_results: "No results"

      thread:
        title: "Title"
        view_thread: View thread
        default_title: "Thread"
        replies:
          one: "%{count} reply"
          other: "%{count} replies"
        label: Thread
        close: "Close Thread"
        original_message:
          started_by: "Started by"
        settings: "Settings"
        last_reply: "last reply"
        notifications:
          regular:
            title: "Normal"
            description: "You will be notified if someone mentions your @name in this thread."
          tracking:
            title: "Tracking"
            description: "A count of new replies for this thread will be shown in the thread list and the channel. You will be notified if someone mentions your @name in this thread."
        participants_other_count:
          one: "+%{count}"
          other: "+%{count}"
      threads:
        open: "Open Thread"
        list: "Ongoing discussions"
        none: "You are not participating in any threads in this channel."

      draft_channel_screen:
        header: "New Message"
        cancel: "Cancel"
    notifications:
      chat_invitation: "invited you to join a chat channel"
      chat_invitation_html: "<span>%{username}</span> <span>invited you to join a chat channel</span>"
      chat_quoted: "<span>%{username}</span> %{description}"

      popup:
        chat_mention:
          direct: 'mentioned you in "%{channel}"'
          direct_html: '<span>%{username}</span> <span>mentioned you in "%{channel}"</span>'
          other_plain: 'mentioned %{identifier} in "%{channel}"'
          # %{identifier} is either @here or @all
          other_html: '<span>%{username}</span> <span>mentioned %{identifier} in "%{channel}"</span>'
        direct_message_chat_mention:
          direct: "mentioned you in personal chat"
          direct_html: "<span>%{username}</span> <span>mentioned you in personal chat</span>"
          other_plain: "mentioned %{identifier} in personal chat"
          # %{identifier} is either @here or @all
          other_html: "<span>%{username}</span> <span>mentioned %{identifier} in personal chat</span>"
        chat_message: "New chat message"
        chat_quoted: "%{username} quoted your chat message"

      titles:
        chat_mention: "Chat mention"
        chat_invitation: "Chat invitation"
        chat_quoted: "Chat quoted"
    action_codes:
      chat:
        enabled: '%{who} enabled <button class="btn-link open-chat">chat</button> %{when}'
        disabled: "%{who} closed chat %{when}"
    discourse_automation:
      scriptables:
        send_chat_message:
          title: Send chat message
          fields:
            chat_channel_id:
              label: Chat channel ID
            message:
              label: Message
            sender:
              label: Sender
              description: Defaults to system
    review:
      transcript:
        view: "View previous messages transcript"
      types:
        chat_reviewable_message:
          title: "Flagged Chat Message"
    keyboard_shortcuts_help:
      chat:
        title: "Chat"
        keyboard_shortcuts:
          switch_channel_arrows: "%{shortcut} Switch channel"
          open_quick_channel_selector: "%{shortcut} Open quick channel selector"
          open_insert_link_modal: "%{shortcut} Insert hyperlink (composer only)"
          composer_bold: "%{shortcut} Bold (composer only)"
          composer_italic: "%{shortcut} Italic (composer only)"
          composer_code: "%{shortcut} Code (composer only)"
          drawer_open: "%{shortcut} Open chat drawer"
          drawer_close: "%{shortcut} Close chat drawer"
          mark_all_channels_read: "%{shortcut} Mark all channels read"
    topic_statuses:
      chat:
        help: "Chat is enabled for this topic"
    user:
      allow_private_messages: "Allow other users to send me personal messages and chat direct messages"
      muted_users_instructions: "Suppress all notifications, personal messages, and chat direct messages from these users."
      allowed_pm_users_instructions: "Only allow personal messages or chat direct messages from these users."
      allow_private_messages_from_specific_users: "Only allow specific users to send me personal messages or chat direct messages"
      ignored_users_instructions: "Suppress all posts, messages, notifications, personal messages, and chat direct messages from these users."
    user_menu:
      no_chat_notifications_title: "You don’t have any chat notifications yet"
      no_chat_notifications_body: >
        You will be notified in this panel when someone direct messages you or <b>@mentions</b> you in chat. Notifications will also be sent to your email when you haven’t logged in for a while.
        <br><br>
        Click the title at the top of any chat channel to configure what notifications you receive in that channel. For more, see your <a href='%{preferencesUrl}'>notification preferences</a>.
      tabs:
        chat_notifications: "Chat notifications"
        chat_notifications_with_unread:
          one: "Chat notifications - %{count} unread notification"
          other: "Chat notifications - %{count} unread notifications"

    styleguide:
      sections:
        chat:
          title: Chat<|MERGE_RESOLUTION|>--- conflicted
+++ resolved
@@ -324,12 +324,6 @@
           members: Members
           settings: Settings
 
-<<<<<<< HEAD
-      channel_edit_name_modal:
-        title: Edit name
-        input_placeholder: Add a name
-        description: Give a short descriptive name to your channel
-=======
       new_message_modal:
         title: Send message
         add_user_long: <kbd>shift + click</kbd> or <kbd>shift + enter</kbd><span>Add @%{username}</span>
@@ -348,7 +342,6 @@
         slug_description: A channel slug is used in the URL instead of the channel name
         name: Channel name
         slug: Channel slug (optional)
->>>>>>> 3d554aa1
 
       channel_edit_description_modal:
         title: Edit description
