# WARNING: Never edit this file.
# It will be overwritten when translations are pulled from Crowdin.
#
# To work with us on translations, join this project:
# https://translate.discourse.org/

zh_CN:
  site_settings:
    chat_separate_sidebar_mode: "为论坛和聊天显示单独的边栏模式。"
    chat_enabled: "启用聊天。"
    enable_public_channels: "基于类别启用公开频道。"
    chat_allowed_groups: "这些群组中的用户可以聊天。请注意，管理员和版主始终可以访问聊天。"
    chat_channel_retention_days: "常规频道中的聊天消息将保留此天数。设置为 0 将永久保留消息。"
    chat_dm_retention_days: "个人聊天频道中的聊天消息将保留此天数。设置为 0 将永久保留消息。"
    chat_auto_silence_duration: "用户超过聊天消息创建速率限制时将被禁言的分钟数。设置为 0 将禁用自动禁言。"
    chat_allowed_messages_for_trust_level_0: "信任级别 0 用户在 30 秒内可以发送的消息数。设置为 0 将禁用限制。"
    chat_allowed_messages_for_other_trust_levels: "信任级别 1-4 的用户在 30 秒内可以发送的消息数。设置为 0 将禁用限制。"
    chat_silence_user_sensitivity: "聊天中被举报的用户被自动禁言的可能性。"
    chat_auto_silence_from_flags_duration: "用户由于被举报的聊天消息而被自动禁言时将被禁言的分钟数。"
    chat_default_channel_id: "当用户在其他频道中没有未读消息或提及时，将默认打开的聊天频道。"
    chat_duplicate_message_sensitivity: "同一发件人的重复邮件在短时间内被屏蔽的可能性。0 到 1.0 之间的十进制数，1.0 是最高设置（在更短的时间内更频繁地屏蔽消息）。设置为 0 将允许重复消息。"
    chat_minimum_message_length: "聊天消息的最少字符数。"
    chat_allow_uploads: "允许在公共聊天频道和直接消息频道中上传文件。"
    chat_archive_destination_topic_status: "频道归档完成后目标话题应处于的状态。这仅适用于目标话题是新话题而不是现有话题的情况。"
    default_emoji_reactions: "聊天消息的默认表情符号回应。最多可添加 5 个表情符号进行快速回应。"
    direct_message_enabled_groups: "允许这些群组中的用户创建用户间的个人聊天。请注意：管理人员始终可以创建个人聊天，用户将能够回复有权创建个人聊天的用户发起的个人聊天。"
    chat_message_flag_allowed_groups: "这些群组中的用户可以举报聊天消息。请注意，管理员和版主始终可以举报聊天消息。"
    max_mentions_per_chat_message: "用户可以在聊天消息中使用的 @name 通知的最大数量。"
    chat_max_direct_message_users: "在创建新的直接消息时，用户无法添加超过此数量的其他用户。设置为 0 只允许给自己发送消息。管理人员不受此设置的影响。"
    chat_allow_archiving_channels: "允许管理人员在关闭频道时将消息归档到某个话题。"
    chat_editing_grace_period: "在发送聊天后 (n) 秒内进行编辑时，不会在聊天消息旁边显示（已编辑）标签。"
    chat_editing_grace_period_max_diff_low_trust: "聊天编辑宽限期内允许的最大字符更改数，超过此值将在聊天消息旁边显示（已编辑）标签（信任级别 0 和 1）。"
    chat_editing_grace_period_max_diff_high_trust: "聊天编辑宽限期内允许的最大字符更改数，超过此值将在聊天消息旁边显示（已编辑）标签（信任级别 2 及以上）。"
    chat_preferred_mobile_index: "在移动设备上加载 /chat 时的首选标签页。"
    errors:
      chat_default_channel: "默认聊天频道必须是公共频道。"
      direct_message_enabled_groups_invalid: "您必须为此设置至少指定一个群组。如果您不希望管理人员以外的任何人发送直接消息，请选择管理人员群组。"
      chat_upload_not_allowed_secure_uploads: "当启用安全上传网站设置时，不允许在聊天中上传文件。"
  system_messages:
    private_channel_title: "频道 %{id}"
    chat_channel_archive_complete:
      title: "聊天频道归档完成"
      subject_template: "聊天频道归档成功完成"
      text_body_template: |
        归档聊天频道 %{channel_hashtag_or_name} 已成功完成。这些消息已复制到话题 [%{topic_title}](%{topic_url}) 中。
    chat_channel_archive_failed:
      title: "聊天频道归档失败"
      subject_template: "聊天频道归档失败"
      text_body_template: |
        归档聊天频道 %{channel_hashtag_or_name} 失败。%{messages_archived} 条消息已归档。部分归档的消息被复制到话题 [%{topic_title}](%{topic_url}) 中。访问 %{channel_url} 下的频道以重试。
    chat_channel_archive_failed_no_topic:
      title: "聊天频道归档失败"
      subject_template: "聊天频道归档失败"
      text_body_template: |
        归档聊天频道 %{channel_hashtag_or_name} 失败。没有消息被归档。话题创建未成功，原因如下：

          %{topic_validation_errors}

        访问 %{channel_url} 下的频道以重试。
  chat:
    deleted_chat_username: 已删除
    errors:
      users_cant_be_added_to_channel: "无法将用户添加到此频道。"
      channel_exists_for_category: "此类别和名称的频道已经存在"
      channel_new_message_disallowed:
        archived: "该频道已被归档，无法发送新消息"
        closed: "该频道已关闭，无法发送新消息"
        read_only: "该频道为只读频道，无法发送新消息"
      channel_modify_message_disallowed:
        archived: "该频道已关闭，无法编辑或删除任何消息"
        closed: "该频道已关闭，无法编辑或删除任何消息"
        read_only: "该频道为只读频道，无法编辑或删除任何消息"
      user_cannot_send_message: "您目前无法发送消息。"
      rate_limit_exceeded: "超过了 30 秒内可发送的聊天消息的上限"
      auto_silence_from_flags: "聊天消息被举报的分数高到足以将用户禁言。"
      channel_cannot_be_archived: "目前无法归档该频道，必须将其关闭或打开才能归档。"
      duplicate_message: "您在短时间内发布了一条相同的消息。"
      delete_channel_failed: "删除频道失败，请重试。"
      minimum_length_not_met:
        other: "消息过短，必须至少有 %{count} 个字符。"
      message_too_long:
        other: "消息过长，最多只能包含 %{count} 个字符。"
      draft_too_long: "草稿过长。"
      max_reactions_limit_reached: "此消息不允许有新的回应。"
      message_move_invalid_channel: "源频道和目标频道必须是公共频道。"
      message_move_no_messages_found: "找不到带有提供的消息 ID 的消息。"
      cant_update_direct_message_channel: "无法更新名称和描述等直接消息频道属性。"
      not_accepting_dms: "抱歉，%{username} 目前不接受消息。"
      actor_ignoring_target_user: "您正在忽略 %{username}，因此您无法向他们发送消息。"
      actor_muting_target_user: "您正在将 %{username} 设为免打扰，因此您无法向他们发送消息。"
      actor_disallowed_dms: "您已选择阻止用户向您发送私人和直接消息，因此您无法创建新的直接消息。"
      actor_preventing_target_user_from_dm: "您已选择阻止 %{username} 向您发送私人和直接消息，因此您无法创建给他们的新直接消息。"
      user_cannot_send_direct_messages: "抱歉，您无法发送直接消息。"
      over_chat_max_direct_message_users_allow_self: "您只能创建一个与自己的直接消息。"
      over_chat_max_direct_message_users:
        other: "您无法创建与超过 %{count} 个其他用户的直接消息。"
      original_message_not_found: "找不到您要回复信息的上级内容，或相关内容已被删除。"
      thread_invalid_for_channel: "该消息串不是所提供频道的一部分。"
      thread_does_not_match_parent: "消息串与父消息不匹配。"
<<<<<<< HEAD
=======
      invalid_direct_message: "您无权创建此直接消息。"
>>>>>>> f4cbf025
    reviewables:
      message_already_handled: "谢谢，但我们已经审核此消息，并确定它不需要被再次举报。"
      actions:
        agree:
          title: "同意…"
        agree_and_keep_message:
          title: "保留消息"
          description: "同意举报并保持消息不变。"
        agree_and_keep_deleted:
          title: "保持消息删除状态"
          description: "同意举报并保持消息删除状态。"
        agree_and_suspend:
          title: "封禁用户"
          description: "同意举报并封禁用户。"
        agree_and_silence:
          title: "将用户禁言"
          description: "同意举报并将用户禁言。"
        agree_and_restore:
          title: "恢复消息"
          description: "恢复消息，以便用户可以看到。"
        agree_and_delete:
          title: "删除消息"
          description: "删除消息，使用户看不到。"
        delete_and_agree:
          title: "忽略举报并删除消息"
          description: "将举报从队列中移除并删除消息以忽略该举报。"
        disagree_and_restore:
          title: "不同意并恢复消息"
          description: "恢复消息，以便所有用户都可以看到。"
        disagree:
          title: "不同意"
        ignore:
          title: "不进行操作"
          description: "不采取任何措施，将举报从队列中移除以忽略该举报。"
      direct_messages:
        transcript_title: "%{channel_name}中以前消息的副本"
        transcript_body: "为了向您提供更多背景，我们在此对话中包含了以前消息的副本（最多十条）：\n\n%{transcript}"
    channel:
      users_invited_to_channel:
        other: "%{inviting_user} 已邀请 %{invited_users}。"
      archive:
        first_post_raw: "此话题是[%{channel_name}](%{channel_url})聊天频道的归档。"
      messages_moved:
        other: "@%{acting_username} 将 %{count} 条消息移至[%{channel_name}](%{first_moved_message_url})频道。"
      dm_title:
        single_user: "%{username}"
        multi_user: "%{comma_separated_usernames}"
        multi_user_truncated:
          other: "%{comma_separated_usernames} 和其他 %{count} 人"
    mention_warning:
      dismiss: "忽略"
      cannot_see: "%{first_identifier} 无法访问此频道且没有收到通知。"
      cannot_see_multiple:
        other: "%{first_identifier} 和 %{count} 位其他用户无法访问此频道且没有收到通知。"
      invitations_sent:
        other: "已发送邀请"
      invite: "邀请加入频道"
      without_membership: "%{first_identifier} 尚未加入此频道。"
      without_membership_multiple:
        other: "%{first_identifier} 和其他 %{count} 位用户尚未加入此频道。"
      group_mentions_disabled: "%{first_identifier} 不允许提及。"
      group_mentions_disabled_multiple:
        other: "%{first_identifier} 和其他 %{count} 个群组不允许提及。"
      global_mentions_disallowed: "@here 和 @all 提及在此频道中被禁用。"
      too_many_members: "%{first_identifier} 的成员过多。任何人都没有收到通知。"
      too_many_members_multiple:
        other: "%{first_identifier} 和其他 %{count} 个群组的成员过多。任何人都没有收到通知。"
    category_channel:
      errors:
        slug_contains_non_ascii_chars: "包含非 ASCII 字符"
        is_already_in_use: "已在使用中"
    bookmarkable:
      notification_title: "%{channel_name}中的消息"
    personal_chat: "个人聊天"
    onebox:
      inline_to_message: "消息 #%{message_id}，来自%{username} – #%{chat_channel}"
      inline_to_channel: "聊天 #%{chat_channel}"
      inline_to_topic_channel: "话题%{topic_title}的聊天"
      thread_title_connector: "位置："
      x_members:
        other: "%{count} 个成员"
      and_x_others:
        other: "和其他 %{count} 人"
    transcript:
      default_thread_title: "消息串"
      split_thread_range: "%{start} 到 %{end} 的消息（共 %{total} 条）"
  discourse_push_notifications:
    popup:
      chat_mention:
        direct: '%{username} 在“%{channel}”中提及您'
        other_type: '%{username} 在“%{channel}”中提及“%{identifier}”'
      direct_message_chat_mention:
        direct: "%{username} 在个人聊天中提及您"
        other_type: "%{username} 在个人聊天中提及“%{identifier}”"
      new_chat_message: '%{username} 在“%{channel}”中发送了一条消息'
      new_direct_chat_message: "%{username} 在个人聊天中发送了一条消息"
  discourse_automation:
    scriptables:
      send_chat_message:
        title: 发送聊天消息
  reviewable_score_types:
    needs_review:
      title: "需要审核"
    notify_user:
      chat_pm_title: '您在“%{channel_name}”中的聊天消息'
      chat_pm_body: "%{link}\n\n%{message}"
    notify_moderators:
      chat_pm_title: '“%{channel_name}”中的一条聊天消息需要管理人员注意'
      chat_pm_body: "%{link}\n\n%{message}"
  reviewables:
    reasons:
      chat_message_queued_by_staff: "一位管理人员认为此聊天消息需要审核。"
  user_notifications:
    chat_summary:
      deleted_user: "已被删除的用户"
      description:
        other: "您有新的聊天消息"
      from: "%{site_name}"
      subject:
        private_email:
          other: "[%{site_name}] 新消息"
        chat_dm_1:
          other: "[%{site_name}] 来自 %{name} 的新消息"
        chat_dm_2: "[%{site_name}] 来自 %{name_1} 和 %{name_2} 的新消息"
        chat_dm_3_or_more: "[%{site_name}] 来自 %{name} 和其他 %{count} 人的新消息"
        chat_channel_1:
          other: "[%{site_name}] %{channel} 中的新消息"
        chat_channel_2: "[%{site_name}] %{channel_1} 和 %{channel_2} 中的新消息"
        chat_channel_3_or_more: "[%{site_name}] %{channel} 和其他 %{count} 个频道中的新消息"
        chat_channel_and_dm: "[%{site_name}] %{channel} 中和来自 %{name} 的新消息"
      unsubscribe: "此聊天总结在您离开时从%{site_link}发送。更改您的%{email_preferences_link}，或者%{unsubscribe_link}以退订。"
      unsubscribe_no_link: "此聊天总结在您离开时从%{site_link}发送。更改您的%{email_preferences_link}。"
      view_messages:
        other: "查看 %{count} 条消息"
      view_more:
        other: "查看其他 %{count} 条消息"
      your_chat_settings: "聊天电子邮件频率偏好设置"
  unsubscribe:
    chat_summary:
      select_title: "将聊天总结电子邮件频率设置为："
      never: 永不
      when_away: 仅在离开时
  category:
    cannot_delete:
      has_chat_channels: "无法删除此类别，因为它有关联的聊天频道。"<|MERGE_RESOLUTION|>--- conflicted
+++ resolved
@@ -97,10 +97,7 @@
       original_message_not_found: "找不到您要回复信息的上级内容，或相关内容已被删除。"
       thread_invalid_for_channel: "该消息串不是所提供频道的一部分。"
       thread_does_not_match_parent: "消息串与父消息不匹配。"
-<<<<<<< HEAD
-=======
       invalid_direct_message: "您无权创建此直接消息。"
->>>>>>> f4cbf025
     reviewables:
       message_already_handled: "谢谢，但我们已经审核此消息，并确定它不需要被再次举报。"
       actions:
