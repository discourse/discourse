--- conflicted
+++ resolved
@@ -61,10 +61,7 @@
     deleted_chat_username: törölt
     errors:
       users_cant_be_added_to_channel: "Felhasználók nem adhatók hozzá ehhez a csatornához."
-<<<<<<< HEAD
-=======
       user_cant_be_removed_from_channel: "A felhasználót nem lehet eltávolítani erről a csatornáról"
->>>>>>> 3cac9432
       channel_exists_for_category: "Már létezik csatorna ehhez a kategóriához és ezzel a névvel"
       channel_new_message_disallowed:
         archived: "A csatorna archiválva van, új üzenet nem küldhető"
