# WARNING: Never edit this file.
# It will be overwritten when translations are pulled from Crowdin.
#
# To work with us on translations, join this project:
# https://translate.discourse.org/

hu:
  site_settings:
    chat_separate_sidebar_mode: "Külön oldalsávos módok megjelenítése a fórum és a chat számára."
    chat_enabled: "Csevegés engedélyezése."
    enable_public_channels: "Nyilvános csatornák engedélyezése kategóriák alapján."
    chat_allowed_groups: "A csoportok felhasználói cseveghetnek. Vegye figyelembe, hogy az adminisztrátorok és moderátorok mindig hozzáférhetnek a csevegéshez."
    chat_channel_retention_days: "A normál csatornákon lévő csevegőüzenetek ennyi napig maradnak meg. Állítsa „0”-ra, hogy örökre megtartsa az üzeneteket."
    chat_dm_retention_days: "A személyes csevegési csatornákon lévő csevegőüzenetek ennyi napig maradnak meg. Állítsa „0”-ra, hogy örökre megtartsa az üzeneteket."
    chat_auto_silence_duration: "A felhasználók ennyi percig lesznek némítva, ha túllépik a csevegőüzenet létrehozási korlátját. Állítsa „0”-ra, hogy letiltsa az automatikus némítást."
    chat_allowed_messages_for_trust_level_0: "A 0-s megbízhatósági szinttel rendelkező felhasználók legfeljebb ennyi üzenetet küldhetnek 30 másodpercen belül. A korlátozás letiltásához állítsa „0”-ra."
    chat_allowed_messages_for_other_trust_levels: "Az 1–4-es megbízhatósági szinttel rendelkező felhasználók legfeljebb ennyi üzenetet küldhetnek 30 másodpercen belül. A korlátozás letiltásához állítsa „0”-ra."
    chat_silence_user_sensitivity: "Annak a valószínűsége, hogy a csevegésben megjelölt felhasználó automatikusan némítva lesz."
    chat_auto_silence_from_flags_duration: "Azon percek száma, ameddig a felhasználók el lesznek némítva, ha a megjelölt csevegési üzenetek miatt automatikusan némítva lesznek."
    chat_duplicate_message_sensitivity: "Annak a valószínűsége, hogy az azonos feladó által küldött ismételt üzenet rövid időn belül blokkolásra kerül. Tizedes szám 0 és 1.0 között, ahol az 1.0 a legmagasabb érték (az üzeneteket gyakrabban blokkolja rövidebb idő alatt). Az ismételt üzenetek engedélyezéséhez állítsa „0”-ra az értéket."
    chat_minimum_message_length: "A csevegőüzenetek minimális karakterszáma."
    chat_allow_uploads: "Feltöltés engedélyezése nyilvános csevegőcsatornákon és közvetlen üzenetküldő csatornákon."
    chat_archive_destination_topic_status: "Az az állapot, amelyet a céltéma a csatornaarchiválás befejezése után fog kapni. Ez csak akkor érvényes, ha a céltéma egy új téma, nem pedig egy meglévő."
<<<<<<< HEAD
    default_emoji_reactions: "Alapértelmezett hangulatjel-reakciók a csevegőüzenetekhez. Adjon hozzá akár 5 hangulatjelet a gyors reakció érdekében."
=======
>>>>>>> 76e7f12a
    direct_message_enabled_groups: "A következő csoportokba tartozó felhasználók számára engedélyezi a felhasználók közötti Személyes Csevegések létrehozását. Megjegyzés: a stábtagok mindig létrehozhatnak Személyes Csevegéseket, és a felhasználók válaszolhatnak olyan Személyes Csevegésekre, amelyeket olyan felhasználók kezdeményeztek, akiknek jogosultságuk van azok létrehozására."
    chat_message_flag_allowed_groups: "A következő csoportok felhasználói megjelölhetnek csevegőüzeneteket. Vegye figyelembe, hogy az adminisztrátorok és moderátorok mindig megjelölhetik a csevegési üzeneteket."
    max_mentions_per_chat_message: "A chat üzenetben használható @név értesítések maximális száma felhasználónként."
    chat_max_direct_message_users: "A felhasználók nem adhatnak hozzá ennél több felhasználót új közvetlen üzenet létrehozásakor. Állítsa 0-ra, hogy csak saját magának engedélyezze az üzeneteket. A stábtagok mentesülnek e beállítás alól."
    chat_allow_archiving_channels: "A stábtagoknak lehetőségük van a témához tartozó üzenetek archiválására amikor a csatorna bezárásra kerül."
    chat_editing_grace_period: "A csevegés elküldése után (n) másodpercig a szerkesztés nem jeleníti meg a (szerkesztett) címkét a csevegési üzenet mellett."
    chat_editing_grace_period_max_diff_low_trust: "A szerkesztési türelmi időszakban megengedett karakterváltoztatások maximális száma. Ha ennél több változik, megjelenik a (szerkesztve) címke a chat üzenet mellett (0-s és 1-es bizalmi szint esetén)."
    chat_editing_grace_period_max_diff_high_trust: "A szerkesztési türelmi időszakban megengedett karakterváltoztatások maximális száma. Ha ennél több változik, megjelenik a (szerkesztve) címke a chat üzenet mellett (2-es és nagyobb bizalmi szint)."
<<<<<<< HEAD
    chat_preferred_mobile_index: "Előnyben részesített lap a /chat mobilra való betöltésekor."
=======
    chat_preferred_index: "Előnyben részesített lap a /chat betöltésekor."
>>>>>>> 76e7f12a
    errors:
      chat_default_channel: "Az alapértelmezett csevegőcsatornának nyilvános csatornának kell lennie."
      direct_message_enabled_groups_invalid: "Ehhez a beállításhoz legalább egy csoportot meg kell adni. Ha nem szeretné, hogy a stábtagokon kívül bárki közvetlen üzeneteket küldjön, válassza ki a stábtag csoportot."
      chat_upload_not_allowed_secure_uploads: "A csevegési feltöltések nem engedélyezettek, ha a biztonságos feltöltési webhely beállítása engedélyezett."
  system_messages:
    private_channel_title: "Csatorna %{id}"
    chat_channel_archive_complete:
      title: "A csevegőcsatorna archiválása kész"
      subject_template: "A csevegőcsatorna archiválása sikeresen befejeződött"
      text_body_template: |
        %{channel_hashtag_or_name} csevegőcsatorna archiválása sikeresen befejeződött. Az üzeneteket a [%{topic_title}](%{topic_url}) témába másoltuk.
    chat_channel_archive_failed:
      title: "A csevegőcsatorna archiválása sikertelen"
      subject_template: "A csevegőcsatorna archiválása sikertelen"
      text_body_template: |
        %{channel_hashtag_or_name} csevegőcsatorna archiválása nem sikerült. %{messages_archived} üzenetek archiválva. A részben archivált üzeneteket a [%{topic_title}](%{topic_url}) témába másoltuk. Látogassa meg a csatornát a %{channel_url} címen az újrapróbálkozáshoz.
    chat_channel_archive_failed_no_topic:
      title: "A csevegőcsatorna archiválása sikertelen"
      subject_template: "A csevegőcsatorna archiválása sikertelen"
      text_body_template: |
        %{channel_hashtag_or_name} csevegőcsatorna archiválása nem sikerült. Egyetlen üzenet sem lett archiválva. A téma létrehozása a következő okok miatt nem sikerült:

          %{topic_validation_errors}

        Látogassa meg a csatornát a %{channel_url} címen az újrapróbálkozáshoz.
  chat:
    deleted_chat_username: törölt
    errors:
      users_cant_be_added_to_channel: "Felhasználók nem adhatók hozzá ehhez a csatornához."
      channel_exists_for_category: "Már létezik csatorna ehhez a kategóriával, és ezzel a névvel"
      channel_new_message_disallowed:
        archived: "A csatorna archiválva van, új üzenet nem küldhető"
        closed: "A csatorna bezárt, új üzenet nem küldhető"
        read_only: "A csatorna csak olvasható, új üzenet nem küldhető"
      channel_modify_message_disallowed:
        archived: "A csatorna archiválva van, az üzeneteket nem lehet szerkeszteni vagy törölni"
        closed: "A csatorna le van zárva, az üzeneteket nem lehet szerkeszteni vagy törölni"
        read_only: "A csatorna csak olvasható, az üzenetek nem szerkeszthetők vagy törölhetők"
      user_cannot_send_message: "Jelenleg nem küldhet üzeneteket."
      rate_limit_exceeded: "Túllépte a 30 másodpercen belül elküldhető csevegőüzenetek korlátját"
      auto_silence_from_flags: "A csevegőüzenet elég magas pontszámmal lett megjelölve, hogy a felhasználó némítva legyen."
      channel_cannot_be_archived: "A csatorna jelenleg nem archiválható, a csatornát vagy le kell zárni, vagy meg kell nyitni az archiváláshoz."
      duplicate_message: "Nemrég küldött egy azonos tartalmú üzenetet."
      delete_channel_failed: "A csatorna törlése sikertelen, próbálja meg újra."
      minimum_length_not_met:
        one: "Az üzenet túl rövid, legalább %{count} karaktert kell tartalmaznia."
        other: "Az üzenet túl rövid, legalább %{count} karaktert kell tartalmaznia."
      message_too_long:
        one: "Az üzenet túl hosszú, az üzenetek legfeljebb %{count} karakterből állhatnak."
        other: "Az üzenet túl hosszú, az üzenetek legfeljebb %{count} karakterből állhatnak."
      draft_too_long: "A vázlat túl hosszú."
      max_reactions_limit_reached: "Új reakciók nem engedélyezettek ezen az üzeneten."
      message_move_invalid_channel: "A forrás- és célcsatornának nyilvános csatornának kell lennie."
      message_move_no_messages_found: "A megadott üzenetazonosítókkal nem találhatók üzenetek."
      cant_update_direct_message_channel: "A közvetlen üzenet csatorna tulajdonságai, például a név és a leírás nem frissíthetők."
      not_accepting_dms: "Sajnáljuk, %{username} jelenleg nem fogad üzeneteket."
      actor_ignoring_target_user: "%{username} felhasználót figyelmen kívül hagyja, ezért nem küldhet neki üzeneteket."
      actor_muting_target_user: "%{username} felhasználót némította, ezért nem küldhet neki üzeneteket."
<<<<<<< HEAD
      actor_disallowed_dms: "Úgy döntött, hogy megakadályozza, hogy a felhasználók privát és közvetlen üzeneteket küldjenek Önnek, ezért nem hozhat létre új közvetlen üzeneteket."
      actor_preventing_target_user_from_dm: "Úgy döntött, hogy megakadályozza, hogy %{username} privát és közvetlen üzeneteket küldjön Önnek, ezért nem hozhat létre új közvetlen üzeneteket."
=======
      actor_disallowed_dms: "Ön úgy döntött, hogy megakadályozza a felhasználókat abban, hogy személyes vagy közvetlen üzeneteket küldjenek, ezért nem hozhat létre új közvetlen üzeneteket."
      actor_preventing_target_user_from_dm: "Úgy döntött, hogy megakadályozza, hogy %{username} személyes vagy közvetlen üzeneteket küldjön Önnek, ezért nem hozhat létre új közvetlen üzeneteket számára."
>>>>>>> 76e7f12a
      user_cannot_send_direct_messages: "Sajnos nem tud közvetlen üzeneteket küldeni."
      over_chat_max_direct_message_users_allow_self: "Csak saját magadnak tudsz közvetlen üzenetet létrehozni."
      over_chat_max_direct_message_users:
        one: "Nem hozhat létre közvetlen üzenetet több mint %{count} másik felhasználóval."
        other: "Nem hozhat létre közvetlen üzenetet több mint %{count} másik felhasználóval."
      original_message_not_found: "Az üzenet előzménye, amelyre válaszolni próbál, nem található vagy törölték."
      thread_invalid_for_channel: "A téma nem része a megadott csatornának."
      thread_does_not_match_parent: "A téma nem egyezik a szülő üzenettel."
      invalid_direct_message: "Ez a közvetlen üzenet nem hozható létre."
    reviewables:
      message_already_handled: "Köszönjük, de már megvizsgáltuk ezt az üzenetet, és megállapítottuk, hogy nem kell újra megjelölni."
      actions:
        agree:
          title: "Egyetértek…"
        agree_and_keep_message:
          title: "Üzenet megtartása"
          description: "Egyetért a jelentéssel, és változatlanul hagyja az üzenetet."
        agree_and_keep_deleted:
          title: "Üzenet törölve hagyása"
          description: "Egyetért a jelentéssel, és törölve hagyja az üzenetet."
        agree_and_suspend:
          title: "Felhasználó felfüggesztése"
          description: "Egyetértés a megjelöléssel, és a felhasználó felfüggesztése"
        agree_and_silence:
          title: "Felhasználó némítása"
          description: "Egyetértés a megjelöléssel, és a felhasználó némítása"
        agree_and_restore:
          title: "Üzenet helyreállítása"
          description: "Üzenet helyreállítása, hogy láthassák a felhasználók."
        agree_and_delete:
          title: "Üzenet törlése"
          description: "Üzenet törlése, hogy a felhasználók ne láthassák."
        delete_and_agree:
          title: "Megjelölés és Üzenet törlése figyelmen kívül hagyása"
          description: "Hagyja figyelmen kívül a megjelölést úgy, hogy eltávolítja a sorból, és törli az üzenetet."
        disagree_and_restore:
          title: "Nem ért egyet, és az üzenet helyreállítása"
          description: "Üzenet helyreállítása, hogy az összes felhasználó láthassa."
        disagree:
          title: "Elutasítás"
        ignore:
          title: "Ne csináljon semmit"
          description: "Hagyja figyelmen kívül a megjelölést úgy, hogy eltávolítja a sorból anélkül, hogy bármit is tenne."
      direct_messages:
        transcript_title: "A korábbi üzenetek átirata a(z) %{channel_name} csatornában"
        transcript_body: "A pontosabb kontextus érdekében hozzáadtuk a beszélgetés korábbi üzeneteinek átiratát (legfeljebb tíz):\n\n%{transcript}"
    channel:
      users_invited_to_channel:
        one: "%{invited_users} meghívást kapott %{inviting_user} által."
        other: "%{invited_users} meghívást kapott %{inviting_user} által."
      archive:
        first_post_raw: "Ez a téma a(z) [%{channel_name}](%{channel_url}) csevegőcsatorna archívuma."
      messages_moved:
        one: "@%{acting_username} áthelyezett egy üzenetet a(z) [%{channel_name}](%{first_moved_message_url}) csatornába."
        other: "@%{acting_username} áthelyezett %{count} üzenetet a(z) [%{channel_name}](%{first_moved_message_url}) csatornába."
      dm_title:
        single_user: "%{username}"
        multi_user: "%{comma_separated_usernames}"
        multi_user_truncated:
          one: "%{comma_separated_usernames} és még %{count} fő"
          other: "%{comma_separated_usernames} és még %{count} fő"
    mention_warning:
      dismiss: "elvetés"
      cannot_see: "%{first_identifier} nem tud hozzáférni ehhez a csatornához, és nem kapott értesítést."
      cannot_see_multiple:
        one: "%{first_identifier} és %{count} további felhasználó nem fér hozzá ehhez a csatornához, és nem értesítették őket."
        other: "%{first_identifier} és %{count} további felhasználó nem fér hozzá ehhez a csatornához, és nem értesítették őket."
      invitations_sent:
        one: "Meghívó elküldve"
        other: "Meghívók elküldve"
      invite: "Meghívás a csatornára"
      without_membership: "%{first_identifier} nem csatlakozott ehhez a csatornához."
      without_membership_multiple:
        one: "%{first_identifier} és %{count} további felhasználó nem csatlakozott ehhez a csatornához."
        other: "%{first_identifier} és %{count} további felhasználó nem csatlakozott ehhez a csatornához."
      group_mentions_disabled: "%{first_identifier} nem engedélyezi a megemlítéseket."
      group_mentions_disabled_multiple:
        one: "%{first_identifier} és még %{count} csoport nem engedélyezi a megemlítést."
        other: "%{first_identifier} és még %{count} csoport nem engedélyezi a megemlítést."
      global_mentions_disallowed: "A @here és @all említések le vannak tiltva ezen a csatornán."
      too_many_members: "%{first_identifier} túl sok tagja van. Senkit sem értesítettek."
      too_many_members_multiple:
        one: "%{first_identifier} és %{count} másik csoportnak túl sok tagja van. Senkit sem értesítettek."
        other: "%{first_identifier} és %{count} másik csoportnak túl sok tagja van. Senkit sem értesítettek."
    category_channel:
      errors:
        slug_contains_non_ascii_chars: "nem ASCII karaktereket tartalmaz"
        is_already_in_use: "már használatban van"
    bookmarkable:
      notification_title: "Üzenet a(z) %{channel_name} csatornában."
    personal_chat: "személyes csevegés"
    onebox:
      inline_to_message: "Üzenet #%{message_id}, %{username} által – #%{chat_channel}"
      inline_to_channel: "Csevegés #%{chat_channel}"
      inline_to_topic_channel: "Csevegés a %{topic_title} témához"
<<<<<<< HEAD
=======
      inline_to_thread: "%{thread_title} - #%{chat_channel}"
      inline_to_thread_no_title: "Téma: #%{chat_channel}"
>>>>>>> 76e7f12a
      thread_title_connector: "ebben:"
      x_members:
        one: "%{count} tag"
        other: "%{count} tag"
      and_x_others:
        one: "és még %{count} fő"
        other: "és még %{count} fő"
    transcript:
      default_thread_title: "Szál"
      split_thread_range: "%{total}/ %{start} %{end} üzenetek"
  discourse_push_notifications:
    popup:
      chat_mention:
        direct: '%{username} megemlítette Önt a következő csatornán: „%{channel}”'
        other_type: '%{username} megemlítette %{identifier} felhasználót a következő csatornán: „%{channel}”'
      direct_message_chat_mention:
        direct: "%{username} megemlítette Önt egy személyes csevegésben"
        other_type: "%{username} megemlítette %{identifier} felhasználót egy személyes csevegésben"
      new_chat_message: '%{username} üzenet küldött a következő csatornán: „%{channel}”'
      new_direct_chat_message: "%{username} üzenetet küldött egy személyes csevegésben"
  discourse_automation:
    scriptables:
      send_chat_message:
        title: Csevegőüzenet küldése
  reviewable_score_types:
    needs_review:
      title: "Felülvizsgálatra szorul"
    notify_user:
      chat_pm_title: 'A csevegőüzenete itt: "%{channel_name}"'
      chat_pm_body: "%{link}\n\n%{message}"
    notify_moderators:
      chat_pm_title: 'Egy chat üzenet a "%{channel_name}" csatornában a stábtagok figyelmét igényli'
      chat_pm_body: "%{link}\n\n%{message}"
  reviewables:
    reasons:
      chat_message_queued_by_staff: "Egy stábtag úgy gondolja, hogy ezt a csevegési üzenetet felül kell vizsgálni."
  user_notifications:
    chat_summary:
      deleted_user: "Törölt felhasználó"
      description:
        one: "Új csevegőüzenete érkezett"
        other: "Új csevegőüzenetei érkeztek"
      from: "%{site_name}"
      subject:
        private_email:
          one: "[%{site_name}] Új üzenet"
          other: "[%{site_name}] Új üzenetek"
        chat_dm_1:
          one: "[%{site_name}] Új üzenet tőle: %{name}"
          other: "[%{site_name}] Új üzenetek tőle: %{name}"
        chat_dm_2: "[%{site_name}] Új üzenetek tőlük: %{name_1} és %{name_2}"
        chat_dm_3_or_more: "[%{site_name}] Új üzenetek: %{name} és %{count} másik felhasználótól"
        chat_channel_1:
          one: "[%{site_name}] Új üzenet itt: %{channel}"
          other: "[%{site_name}] Új üzenetek itt: %{channel}"
        chat_channel_2: "[%{site_name}] Új üzenetek itt: %{channel_1} és %{channel_2}"
        chat_channel_3_or_more: "[%{site_name}] Új üzenet a %{channel} és %{count} további csoportban"
        chat_channel_and_dm: "[%{site_name}] Új üzenetek itt: %{channel} tőle: %{name}"
      unsubscribe: "Ezt a csevegési összefoglalót %{site_link} küldi, amikor Ön távol van. A leiratkozáshoz módosítsa a %{email_preferences_link} vagy a %{unsubscribe_link} értéket."
      unsubscribe_no_link: "Ezt a csevegési összefoglalót %{site_link} küldi, amikor Ön távol van. Itt tudja módosítani: %{email_preferences_link}."
      view_messages:
        one: "Üzenet megtekintése"
        other: "%{count} üzenet megtekintése"
      view_more:
        one: "%{count} további üzenet megtekintése"
        other: "%{count} további üzenet megtekintése"
      your_chat_settings: "csevegési e-mail gyakoriságának beállítása"
  unsubscribe:
    chat_summary:
      select_title: "A csevegési összefoglaló e-mailek gyakoriságának beállítása:"
      never: Soha
      when_away: Csak ha távol van
  category:
    cannot_delete:
      has_chat_channels: "Ezt a kategóriát nem lehet törölni, mert csevegőcsatornái vannak."<|MERGE_RESOLUTION|>--- conflicted
+++ resolved
@@ -21,10 +21,6 @@
     chat_minimum_message_length: "A csevegőüzenetek minimális karakterszáma."
     chat_allow_uploads: "Feltöltés engedélyezése nyilvános csevegőcsatornákon és közvetlen üzenetküldő csatornákon."
     chat_archive_destination_topic_status: "Az az állapot, amelyet a céltéma a csatornaarchiválás befejezése után fog kapni. Ez csak akkor érvényes, ha a céltéma egy új téma, nem pedig egy meglévő."
-<<<<<<< HEAD
-    default_emoji_reactions: "Alapértelmezett hangulatjel-reakciók a csevegőüzenetekhez. Adjon hozzá akár 5 hangulatjelet a gyors reakció érdekében."
-=======
->>>>>>> 76e7f12a
     direct_message_enabled_groups: "A következő csoportokba tartozó felhasználók számára engedélyezi a felhasználók közötti Személyes Csevegések létrehozását. Megjegyzés: a stábtagok mindig létrehozhatnak Személyes Csevegéseket, és a felhasználók válaszolhatnak olyan Személyes Csevegésekre, amelyeket olyan felhasználók kezdeményeztek, akiknek jogosultságuk van azok létrehozására."
     chat_message_flag_allowed_groups: "A következő csoportok felhasználói megjelölhetnek csevegőüzeneteket. Vegye figyelembe, hogy az adminisztrátorok és moderátorok mindig megjelölhetik a csevegési üzeneteket."
     max_mentions_per_chat_message: "A chat üzenetben használható @név értesítések maximális száma felhasználónként."
@@ -33,11 +29,7 @@
     chat_editing_grace_period: "A csevegés elküldése után (n) másodpercig a szerkesztés nem jeleníti meg a (szerkesztett) címkét a csevegési üzenet mellett."
     chat_editing_grace_period_max_diff_low_trust: "A szerkesztési türelmi időszakban megengedett karakterváltoztatások maximális száma. Ha ennél több változik, megjelenik a (szerkesztve) címke a chat üzenet mellett (0-s és 1-es bizalmi szint esetén)."
     chat_editing_grace_period_max_diff_high_trust: "A szerkesztési türelmi időszakban megengedett karakterváltoztatások maximális száma. Ha ennél több változik, megjelenik a (szerkesztve) címke a chat üzenet mellett (2-es és nagyobb bizalmi szint)."
-<<<<<<< HEAD
-    chat_preferred_mobile_index: "Előnyben részesített lap a /chat mobilra való betöltésekor."
-=======
     chat_preferred_index: "Előnyben részesített lap a /chat betöltésekor."
->>>>>>> 76e7f12a
     errors:
       chat_default_channel: "Az alapértelmezett csevegőcsatornának nyilvános csatornának kell lennie."
       direct_message_enabled_groups_invalid: "Ehhez a beállításhoz legalább egy csoportot meg kell adni. Ha nem szeretné, hogy a stábtagokon kívül bárki közvetlen üzeneteket küldjön, válassza ki a stábtag csoportot."
@@ -96,13 +88,8 @@
       not_accepting_dms: "Sajnáljuk, %{username} jelenleg nem fogad üzeneteket."
       actor_ignoring_target_user: "%{username} felhasználót figyelmen kívül hagyja, ezért nem küldhet neki üzeneteket."
       actor_muting_target_user: "%{username} felhasználót némította, ezért nem küldhet neki üzeneteket."
-<<<<<<< HEAD
-      actor_disallowed_dms: "Úgy döntött, hogy megakadályozza, hogy a felhasználók privát és közvetlen üzeneteket küldjenek Önnek, ezért nem hozhat létre új közvetlen üzeneteket."
-      actor_preventing_target_user_from_dm: "Úgy döntött, hogy megakadályozza, hogy %{username} privát és közvetlen üzeneteket küldjön Önnek, ezért nem hozhat létre új közvetlen üzeneteket."
-=======
       actor_disallowed_dms: "Ön úgy döntött, hogy megakadályozza a felhasználókat abban, hogy személyes vagy közvetlen üzeneteket küldjenek, ezért nem hozhat létre új közvetlen üzeneteket."
       actor_preventing_target_user_from_dm: "Úgy döntött, hogy megakadályozza, hogy %{username} személyes vagy közvetlen üzeneteket küldjön Önnek, ezért nem hozhat létre új közvetlen üzeneteket számára."
->>>>>>> 76e7f12a
       user_cannot_send_direct_messages: "Sajnos nem tud közvetlen üzeneteket küldeni."
       over_chat_max_direct_message_users_allow_self: "Csak saját magadnak tudsz közvetlen üzenetet létrehozni."
       over_chat_max_direct_message_users:
@@ -198,11 +185,8 @@
       inline_to_message: "Üzenet #%{message_id}, %{username} által – #%{chat_channel}"
       inline_to_channel: "Csevegés #%{chat_channel}"
       inline_to_topic_channel: "Csevegés a %{topic_title} témához"
-<<<<<<< HEAD
-=======
       inline_to_thread: "%{thread_title} - #%{chat_channel}"
       inline_to_thread_no_title: "Téma: #%{chat_channel}"
->>>>>>> 76e7f12a
       thread_title_connector: "ebben:"
       x_members:
         one: "%{count} tag"
