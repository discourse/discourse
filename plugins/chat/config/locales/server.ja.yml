# WARNING: Never edit this file.
# It will be overwritten when translations are pulled from Crowdin.
#
# To work with us on translations, join this project:
# https://translate.discourse.org/

ja:
  site_settings:
<<<<<<< HEAD
    chat_enabled: "チャットプラグインを有効にします。"
=======
    chat_separate_sidebar_mode: "フォーラムとチャットに個別のサイドバーモードを表示します。"
    chat_enabled: "チャットを有効にする。"
>>>>>>> b2b1e721
    enable_public_channels: "カテゴリに基づいて公開チャンネルを有効にします。"
    chat_allowed_groups: "これらのグループのユーザーがチャットできます。スタッフはいつでもチャットにアクセスできることに注意してください。"
    chat_channel_retention_days: "通常のチャンネルのチャットメッセージは、この日数の間保持されます。メッセージを永久に保持するには、'0' に設定します。"
    chat_dm_retention_days: "パーソナルチャットチャンネルのチャットメッセージは、この日数の間保持されます。メッセージを永久に保持するには、'0' に設定します。"
    chat_auto_silence_duration: "チャットメッセージの作成速度制限を超えた場合にユーザーが投稿禁止になる分数。自動投稿禁止を無効にするには '0' に設定します。"
    chat_allowed_messages_for_trust_level_0: "信頼レベル 0 のユーザーが 30 秒間に送信できるメッセージの件数。'0' に設定すると、制限が無効になります。"
    chat_allowed_messages_for_other_trust_levels: "信頼レベル 1～4 のユーザーが 30 秒間に送信できるメッセージの件数。'0' に設定すると、制限が無効になります。"
    chat_silence_user_sensitivity: "チャットで通報されたユーザーが自動的に投稿禁止にされる可能性。"
    chat_auto_silence_from_flags_duration: "チャットメッセージの通報によって自動的に投稿禁止にされる場合に、ユーザーが投稿禁止になる分数。"
    chat_default_channel_id: "ユーザーに、他のチャンネルの未読のメッセージまたはメンションがない場合に、デフォルトでオープンになるチャットチャンネル。"
    chat_duplicate_message_sensitivity: "同じ送信者による重複したメッセージが短期間でブロックされる可能性。0～1.0 の 10 進数で、1.0 が最高の設定です (より短期間でより頻繁にメッセージをブロックします)。'0' に設定すると、重複メッセージが許可されます。"
    chat_minimum_message_length: "チャットメッセージの最低文字数。"
    chat_allow_uploads: "公開チャットチャンネルとダイレクトメッセージチャンネルでアップロードを許可します。"
    chat_archive_destination_topic_status: "チャンネルのアーカイブが完了した後のアーカイブ先トピックのステータス。これは、アーカイブ先のトピックが既存のトピックではなく新しいトピックである場合にのみ適用されます。"
    default_emoji_reactions: "チャットメッセージのデフォルトの絵文字リアクション。即時にリアクションするための絵文字を最大 5 個追加できます。"
    direct_message_enabled_groups: "これらのグループのユーザーがユーザー間のパーソナルチャットを作成することを許可します。注意: スタッフはいつでもパーソナルチャットを作成でき、ユーザーは作成権限のあるユーザーが開始したパーソナルチャットに返信できます。"
    chat_message_flag_allowed_groups: "これらのグループのユーザーは、チャットメッセージを通報できます。"
    max_mentions_per_chat_message: "ユーザーがチャットメッセージで @name 通知を行える最大回数。"
    chat_max_direct_message_users: "ユーザーは、新しいダイレクトメッセージを作成する際に、この数を超えるユーザーを追加できません。自分宛のメッセージのみを許可する場合は 0 に設定します。スタッフはこの設定から除外されます。"
    chat_allow_archiving_channels: "チャンネルを閉じる時に、スタッフがメッセージをトピックにアーカイブすることを許可します。"
    chat_editing_grace_period: "チャットを送信してから (n) 秒間は、チャットメッセージを編集しても (編集済み) タグは表示されません。"
    chat_editing_grace_period_max_diff_low_trust: "チャットの編集猶予期間で変更が許可される最大文字数。これを超える変更が行われた場合は、チャットメッセージに (編集済み) タグが表示されます (信頼レベル 0 と 1)。"
    chat_editing_grace_period_max_diff_high_trust: "チャットの編集猶予期間で変更が許可される最大文字数。これを超える変更が行われた場合は、チャットメッセージに (編集済み) タグが表示されます (信頼レベル 2 以上)。"
    errors:
      chat_default_channel: "デフォルトのチャットチャンネルは公開チャンネルである必要があります。"
      direct_message_enabled_groups_invalid: "この設定には、少なくとも 1 つのグループを指定する必要があります。スタッフ以外がダイレクトメッセージを送れないようにするには、スタッフグループを選択します。"
      chat_upload_not_allowed_secure_uploads: "安全なアップロードのサイト設定が有効でない場合、チャットのアップロードは行えません。"
  system_messages:
    private_channel_title: "チャンネル %{id}"
    chat_channel_archive_complete:
      title: "チャットチャンネルのアーカイブ完了"
      subject_template: "チャットチャンネルのアーカイブが正常に完了しました"
      text_body_template: |
        チャットチャンネル %{channel_hashtag_or_name} のアーカイブが正常に完了しました。メッセージはトピック [%{topic_title}](%{topic_url}) にコピーされました。
    chat_channel_archive_failed:
      title: "チャットチャンネルのアーカイブ失敗"
      subject_template: "チャットチャンネルのアーカイブに失敗しました"
      text_body_template: |
        チャットチャンネル %{channel_hashtag_or_name} のアーカイブに失敗しました。%{messages_archived} 件のメッセージがアーカイブされました。部分的にアーカイブされたメッセージは、トピック [%{topic_title}](%{topic_url}) にコピーされました。%{channel_url} よりチャンネルにアクセスして、再試行してください。
    chat_channel_archive_failed_no_topic:
      title: "チャットチャンネルのアーカイブ失敗"
      subject_template: "チャットチャンネルのアーカイブに失敗しました"
      text_body_template: |
        チャットチャンネル %{channel_hashtag_or_name} のアーカイブに失敗しました。アーカイブされたメッセージはありません。次の理由により、トピックは正常に作成されませんでした:

          %{topic_validation_errors}

        %{channel_url} からチャンネルにアクセスして再試行してください。
  chat:
    deleted_chat_username: 削除済み
    errors:
      users_cant_be_added_to_channel: "このチャンネルにはユーザーを追加できません。"
      channel_exists_for_category: "このカテゴリと名前のチャンネルはすでに存在します"
      channel_new_message_disallowed:
        archived: "チャンネルはアーカイブされているため、新しいメッセージを送信できません"
        closed: "チャンネルは閉鎖されているため、新しいメッセージを送信できません"
        read_only: "チャンネルは読み取り専用であるため、新しいメッセージを送信できません"
      channel_modify_message_disallowed:
        archived: "チャンネルはアーカイブされているため、メッセージを編集または削除できません"
        closed: "チャンネルは閉鎖されているため、メッセージを編集または削除できません"
        read_only: "チャンネルは読み取り専用であるため、メッセージを編集または削除できません"
      user_cannot_send_message: "現在、メッセージを送信できません。"
      rate_limit_exceeded: "30 秒間で送信できるチャットメッセージの件数制限を超えました"
      auto_silence_from_flags: "ユーザーを投稿禁止にするのに十分なスコアで通報されたチャットメッセージ。"
      channel_cannot_be_archived: "現在、チャンネルをアーカイブできません。アーカイブするには閉鎖されているかオープンである必要があります。"
      duplicate_message: "同一のメッセージを最近投稿しました。"
      delete_channel_failed: "チャンネルの削除に失敗しました。もう一度お試しください。"
      minimum_length_not_met:
        other: "メッセージが短すぎます。最低 %{count} 文字が必要です。"
      message_too_long:
        other: "メッセージが長すぎます。メッセージは最大 %{count} 文字までです。"
      draft_too_long: "下書きが長すぎます。"
      max_reactions_limit_reached: "このメッセージでは、新しいリアクションは許可されていません。"
      message_move_invalid_channel: "移動元と移動先のチャンネルは公開チャンネルである必要があります。"
      message_move_no_messages_found: "指定されたメッセージ ID を持つメッセージは見つかりませんでした。"
      cant_update_direct_message_channel: "名前や説明などのダイレクトメッセージのチャンネルプロパティを更新できません。"
      not_accepting_dms: "%{username} は現在、メッセージを受け付けていません。"
      actor_ignoring_target_user: "%{username} を無視しているため、メッセージを送信できません。"
      actor_muting_target_user: "%{username} をミュートしているため、メッセージを送信できません。"
      actor_disallowed_dms: "ユーザーがあなたにプライベートメッセージやダイレクトメッセージを送信できないように選択しているため、新しいダイレクトメッセージを作成できません。"
      actor_preventing_target_user_from_dm: "%{username} があなたにプライベートメッセージやダイレクトメッセージを送信できないように選択しているため、新しいダイレクトメッセージを作成できません。"
      user_cannot_send_direct_messages: "ダイレクトメッセージを送信できません。"
      over_chat_max_direct_message_users_allow_self: "自分自身へのダイレクトメッセージのみを作成できます。"
      over_chat_max_direct_message_users:
        other: "%{count} 人を超えるユーザーを含むダイレクトメッセージを作成できません。"
      original_message_not_found: "返信しようとしているメッセージの先祖が見つからないか、削除されています。"
      thread_invalid_for_channel: "スレッドは指定されたチャンネルの一部ではありません。"
      thread_does_not_match_parent: "スレッドは親メッセージに一致しません。"
    reviewables:
      message_already_handled: "ありがとうございます。ただ、このメッセージはすでにレビュー済みで、通報の必要がないと判断されています。"
      actions:
        agree:
          title: "同意…"
        agree_and_keep_message:
          title: "メッセージを維持"
          description: "通報に同意し、メッセージを未変更のままにします。"
        agree_and_keep_deleted:
          title: "メッセージの削除を維持"
          description: "通報に同意し、メッセージを削除したままにします。"
        agree_and_suspend:
          title: "ユーザーを凍結"
          description: "通報に同意し、ユーザーを凍結します。"
        agree_and_silence:
          title: "ユーザーを投稿禁止"
          description: "通報に同意し、ユーザーを投稿禁止にします。"
        agree_and_restore:
          title: "メッセージを復元"
          description: "ユーザーが閲覧できるようにメッセージを復元します。"
        agree_and_delete:
          title: "メッセージを削除"
          description: "ユーザーが閲覧できないようにメッセージを削除します。"
        delete_and_agree:
          title: "通報を無視してメッセージを削除"
          description: "キューから削除して通報を無視し、そのメッセージを削除します。"
        disagree_and_restore:
          title: "同意せずにメッセージを復元"
          description: "すべてのユーザーが閲覧できるようにメッセージを復元します。"
        disagree:
          title: "同意しない"
        ignore:
          title: "何もしない"
          description: "何もアクションを起こさずに、キューから削除して通報を無視します。"
      direct_messages:
        transcript_title: "%{channel_name} の過去のメッセージのトランスクリプト"
        transcript_body: "より文脈を掴みやすいように、この会話の過去のメッセージのトランスクリプトを含めました (最大 10 件)。\n\n%{transcript}"
    channel:
      users_invited_to_channel:
        other: "%{invited_users} 人が %{inviting_user} から招待されました。"
      archive:
        first_post_raw: "このトピックは、[%{channel_name}](%{channel_url}) チャットチャンネルのアーカイブです。"
      messages_moved:
        other: "@%{acting_username} が %{count} 件のメッセージを [%{channel_name}](%{first_moved_message_url}) チャンネルに移動しました。"
      dm_title:
        single_user: "%{username}"
        multi_user: "%{comma_separated_usernames}"
        multi_user_truncated:
          other: "%{comma_separated_usernames} および他 %{count} 人"
    mention_warning:
      dismiss: "閉じる"
      cannot_see: "%{first_identifier} はこのチャンネルにアクセスできないため通知されませんでした。"
      cannot_see_multiple:
        other: "%{first_identifier} と他 %{count} 人のユーザーはこのチャンネルにアクセスできないため通知されませんでした。"
      invitations_sent:
        other: "招待状を送信しました"
      invite: "チャンネルに招待する"
      without_membership: "%{first_identifier} はこのチャンネルに参加していません。"
      without_membership_multiple:
        other: "%{first_identifier} と他 %{count} 人のユーザーはこのチャンネルに参加していません。"
      group_mentions_disabled: "%{first_identifier} はメンションを許可していません。"
      group_mentions_disabled_multiple:
        other: "%{first_identifier} と他 %{count} 個のグループはメンションを許可していません。"
      global_mentions_disallowed: "このチャンネルでは @here と @all メンションが無効になっています。"
      too_many_members: "%{first_identifier} のメンバーが多すぎます。誰にも通知されませんでした。"
      too_many_members_multiple:
        other: "%{first_identifier} と他 %{count} 個のグループのメンバーが多すぎます。誰にも通知されませんでした."
    category_channel:
      errors:
        slug_contains_non_ascii_chars: "に非 ASCII 文字が含まれます"
        is_already_in_use: "はすでに使用されています"
    bookmarkable:
      notification_title: "%{channel_name} のメッセージ"
    personal_chat: "パーソナルチャット"
    onebox:
      inline_to_message: "%{username} によるメッセージ #%{message_id} - #%{chat_channel}"
      inline_to_channel: "チャット #%{chat_channel}"
      inline_to_topic_channel: "トピック %{topic_title} のチャット"
      thread_title_connector: "場所:"
      x_members:
        other: "%{count} 人のメンバー"
      and_x_others:
        other: "および他 %{count} 人"
    summaries:
      no_targets: "選択された期間中にメッセージはありませんでした。"
<<<<<<< HEAD
=======
    transcript:
      default_thread_title: "スレッド"
      split_thread_range: "メッセージ %{start}～%{end} / %{total}"
>>>>>>> b2b1e721
  discourse_push_notifications:
    popup:
      chat_mention:
        direct: '%{username} があなたを "%{channel}" でメンションしました'
        other_type: '%{username} が %{identifier} を "%{channel}" でメンションしました'
      direct_message_chat_mention:
        direct: "%{username} がパーソナルチャットであなたをメンションしました"
        other_type: "%{username} が %{identifier} をパーソナルチャットでメンションしました"
      new_chat_message: '%{username} が "%{channel}" でメッセージを送信しました'
      new_direct_chat_message: "%{username} がパーソナルチャットでメッセージを送信しました"
  discourse_automation:
    scriptables:
      send_chat_message:
        title: チャットメッセージを送信する
  reviewable_score_types:
    needs_review:
      title: "要レビュー"
    notify_user:
      chat_pm_title: '"%{channel_name}" のあなたのチャットメッセージ'
      chat_pm_body: "%{link}\n\n%{message}"
    notify_moderators:
      chat_pm_title: '"%{channel_name}" のチャットメッセージには、スタッフの注意が必要です'
      chat_pm_body: "%{link}\n\n%{message}"
  reviewables:
    reasons:
      chat_message_queued_by_staff: "スタッフメンバーは、このチャットメッセージにレビューが必要だと考えています。"
  user_notifications:
    chat_summary:
      deleted_user: "削除されたユーザー"
      description:
        other: "新しいチャットメッセージがあります"
      from: "%{site_name}"
      subject:
        private_message: "[%{email_prefix}] 新しいメッセージ"
        direct_message_from_1: "[%{email_prefix}] %{username} からの新しいメッセージがあります"
        direct_message_from_2: "[%{email_prefix}] %{username1} と他 %{username2} 人からの新しいメッセージ"
        direct_message_from_more:
          other: "[%{email_prefix}] %{username} と他 %{count} 人からの新しいメッセージ"
        chat_channel_1: "[%{email_prefix}] %{channel} の新しいメッセージ"
        chat_channel_2: "[%{email_prefix}] %{channel1} と %{channel2} の新しいメッセージ"
        chat_channel_more:
          other: "[%{email_prefix}] %{channel} と他 %{count} チャンネルの新しいメッセージ"
        chat_channel_and_direct_message: "[%{email_prefix}] %{channel} に %{username} からの新しいメッセージがあります"
      unsubscribe: "このチャットの要約は、あなたが退席中のときに %{site_link} から送信されます。%{email_preferences_link} を変更するか、%{unsubscribe_link} から購読を停止します。"
      unsubscribe_no_link: "このチャットの要約は、あなたが退席中のときに %{site_link} から送信されます。%{email_preferences_link} を変更します。"
      view_messages:
        other: "%{count} 件のメッセージを表示"
      view_more:
        other: "さらに %{count} 件のメッセージを表示"
      your_chat_settings: "チャットのメール送信頻度設定"
  unsubscribe:
    chat_summary:
      select_title: "チャット要約メールの頻度を設定:"
      never: なし
      when_away: 退席中の時のみ
  category:
    cannot_delete:
      has_chat_channels: "このカテゴリにはチャットチャンネルがあるため削除できません。"<|MERGE_RESOLUTION|>--- conflicted
+++ resolved
@@ -6,12 +6,8 @@
 
 ja:
   site_settings:
-<<<<<<< HEAD
-    chat_enabled: "チャットプラグインを有効にします。"
-=======
     chat_separate_sidebar_mode: "フォーラムとチャットに個別のサイドバーモードを表示します。"
     chat_enabled: "チャットを有効にする。"
->>>>>>> b2b1e721
     enable_public_channels: "カテゴリに基づいて公開チャンネルを有効にします。"
     chat_allowed_groups: "これらのグループのユーザーがチャットできます。スタッフはいつでもチャットにアクセスできることに注意してください。"
     chat_channel_retention_days: "通常のチャンネルのチャットメッセージは、この日数の間保持されます。メッセージを永久に保持するには、'0' に設定します。"
@@ -185,12 +181,9 @@
         other: "および他 %{count} 人"
     summaries:
       no_targets: "選択された期間中にメッセージはありませんでした。"
-<<<<<<< HEAD
-=======
     transcript:
       default_thread_title: "スレッド"
       split_thread_range: "メッセージ %{start}～%{end} / %{total}"
->>>>>>> b2b1e721
   discourse_push_notifications:
     popup:
       chat_mention:
