# WARNING: Never edit this file.
# It will be overwritten when translations are pulled from Crowdin.
#
# To work with us on translations, join this project:
# https://translate.discourse.org/

ro:
  site_settings:
    chat_allowed_groups: "Utilizatorii din aceste grupuri pot discuta pe chat. Reține că administratorii și moderatorii pot accesa întotdeauna chat-ul."
    chat_message_flag_allowed_groups: "Utilizatorii din aceste grupuri au dreptul de a marca mesajele de chat. Reține că administratorii și moderatorii pot marca întotdeauna mesajele de chat."
    allow_chat_in_anonymous_mode: "Activează această setare pentru a permite utilizatorilor care navighează anonim pe site-ul tău să utilizeze discuțiile. Această setare necesită activarea setării „permite modul anonim”."
    errors:
      allow_chat_in_anonymous_mode_invalid: "Această setare necesită mai întâi activarea setării „permite modul anonim”."
  system_messages:
    private_channel_title: "Canal %{id}"
  chat:
    deleted_chat_username: șters
    errors:
      users_cant_be_added_to_channel: "Utilizatorii nu pot fi adăugați la acest canal."
<<<<<<< HEAD
=======
      user_cant_be_removed_from_channel: "Utilizatorul nu poate fi eliminat de pe acest canal"
>>>>>>> 3cac9432
      not_accepting_dms: "Regret, %{username} nu acceptă mesaje în acest moment."
      invalid_direct_message: "Nu ai voie să creezi acest mesaj direct."
    reviewables:
      actions:
        agree_and_suspend:
          title: "Suspendă utilizator"
        agree_and_silence:
          title: "Suspendă utilizatorul"
        disagree:
          title: "Nu sunt de acord"
    channel:
      users_invited_to_channel:
        one: "%{invited_users} a fost invitat de %{inviting_user}."
        few: "%{invited_users} au fost invitați de %{inviting_user}."
        other: "%{invited_users} au fost invitați de %{inviting_user}."
      dm_title:
        single_user: "%{username}"
    mention_warning:
      dismiss: "respinge"
      cannot_see: "%{first_identifier} nu poate accesa acest canal și nu a fost notificat."
      without_membership: "%{first_identifier} nu s-a alăturat acestui canal."
      without_membership_multiple:
        one: "%{first_identifier} și încă %{count} utilizator nu s-au alăturat acestui canal."
        few: "%{first_identifier} și încă %{count} utilizatori nu s-au alăturat acestui canal."
        other: "%{first_identifier} și încă %{count} de utilizatori nu s-au alăturat acestui canal."
      group_mentions_disabled: "%{first_identifier} nu permite mențiuni."
      group_mentions_disabled_multiple:
        one: "%{first_identifier} și %{count} alt grup nu permit mențiuni."
        few: "%{first_identifier} și %{count} alte grupuri nu permit mențiuni."
        other: "%{first_identifier} și %{count} alte grupuri nu permit mențiuni."
      too_many_members: "%{first_identifier} are prea mulți membri. Nimeni nu a fost anunțat."
    onebox:
      inline_to_thread: "%{thread_title} - #%{chat_channel}"
      inline_to_thread_no_title: "Fir în #%{chat_channel}"
    transcript:
      default_thread_title: "Fir"
      split_thread_range: "mesaje de la %{start} la %{end} din %{total}"
  discourse_push_notifications:
    popup:
      chat_mention:
        direct: '%{username} te-a menționat în discuția „%{channel}”'
  reviewable_score_types:
    notify_user:
      chat_pm_body: "%{link}\n\n%{message}"
    notify_moderators:
      chat_pm_body: "%{link}\n\n%{message}"
  unsubscribe:
    chat_summary:
      never: Niciodată<|MERGE_RESOLUTION|>--- conflicted
+++ resolved
@@ -17,10 +17,7 @@
     deleted_chat_username: șters
     errors:
       users_cant_be_added_to_channel: "Utilizatorii nu pot fi adăugați la acest canal."
-<<<<<<< HEAD
-=======
       user_cant_be_removed_from_channel: "Utilizatorul nu poate fi eliminat de pe acest canal"
->>>>>>> 3cac9432
       not_accepting_dms: "Regret, %{username} nu acceptă mesaje în acest moment."
       invalid_direct_message: "Nu ai voie să creezi acest mesaj direct."
     reviewables:
