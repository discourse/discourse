--- conflicted
+++ resolved
@@ -181,13 +181,7 @@
         header: "Csevegés fejléce"
         composer: "Csevegés szerkesztője"
         channels_list: "Csevegőcsatornák"
-<<<<<<< HEAD
-      no_direct_message_channels: "Még nem csatlakozott közvetlen üzenetekhez!"
       no_direct_message_channels_cta: "Beszélgetés kezdése"
-      no_public_channels: "Még nem csatlakozott egyetlen csatornához sem!"
-=======
-      no_direct_message_channels_cta: "Beszélgetés kezdése"
->>>>>>> 3cac9432
       no_public_channels_cta: "Csatornák böngészése"
       kicked_from_channel: "Ezt a csatornát már nem tudja elérni."
       only_chat_push_notifications:
@@ -594,14 +588,11 @@
       draft_channel_screen:
         header: "Új üzenet"
         cancel: "Mégse"
-<<<<<<< HEAD
-=======
       quick_reaction_type:
         title: "Csevegési reakciók egy kattintással"
         options:
           frequent: "Leggyakrabban használt csevegési reakciók"
           custom: "Egyéni reakciók"
->>>>>>> 3cac9432
     notifications:
       chat_invitation: "meghívta Önt, hogy csatlakozzon egy csevegőcsatornához"
       chat_invitation_html: "<span>%{username}</span> <span>meghvta Önt, hogy csatlakozzon egy csevegőcsatornához</span>"
