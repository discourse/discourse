# WARNING: Never edit this file.
# It will be overwritten when translations are pulled from Crowdin.
#
# To work with us on translations, join this project:
# https://translate.discourse.org/

et:
  admin_js:
    admin:
      site_settings:
        categories:
          chat: Vestlus
  js:
    admin:
      site_settings:
<<<<<<< HEAD
        categories:
          chat: Vestlus
=======
        chat_separate_sidebar_mode:
          always: "Alati"
          never: "Mitte kunagi"
>>>>>>> b2b1e721
      logs:
        staff_actions:
          actions:
            chat_channel_status_change: "Vestluskanali staatus muutus"
            chat_channel_delete: "Vestlus on kustutatud"
<<<<<<< HEAD
    about:
      chat_messages_count: "Vestlussõnumid"
      chat_channels_count: "Vestluskanalid"
      chat_users_count: "Vestluskasutajad"
    chat:
=======
    chat:
      back_to_forum: "Foorum"
      deleted_chat_username: kustutatud
      dates:
        yesterday: "Eile"
>>>>>>> b2b1e721
      bot: "bot"
      create: "Loo"
      cancel: "Tühista"
      cancel_reply: "Tühista vastus"
      chat_channels: "Kanalid"
      browse_all_channels: "Sirvi kõiki kanaleid"
      channel_settings:
        edit: "Muuda"
        add: "Lisa"
        close_channel: "Sulge kanal"
        open_channel: "Ava kanal"
        archive_channel: "Arhiveeri kanal"
        join: "Liitu"
        leave: "Lahku"
      close: "Sulge"
      remove: "Eemalda"
      delete: "Kustuta"
      muted: "vaigistatud"
      joined: "liitus"
      email_frequency:
        never: "Mitte kunagi"
      header_indicator_preference:
        never: "Mitte kunagi"
      flag: "Tähis"
      heading: "Vestlus"
      join: "Liitu"
      last_visit: "viimane visiit"
      reply: "Vasta"
      edit: "Muuda"
      rebake_message: "Rekonstrueeri HTML"
      bookmark_message: "Järjehoidja"
      save: "Salvesta"
      sounds:
        none: "Pole"
      title: "vestlus"
      title_capitalized: "Vestlus"
      exit: "tagasi"
      channel_status:
        closed: "Suletud"
        open: "Ava"
      browse:
        back: "Tagasi"
        title: Kanalid
        filter_all: Kõik
        filter_closed: Suletud
      chat_message_separator:
        today: Täna
        yesterday: Eile
      about_view:
        title: Pealkiri
        name: Nimi
        description: Kirjeldus
      channel_info:
        back_to_channel: "Tagasi"
        tabs:
          members: Liikmed
          settings: Sätted
      new_message_modal:
        filter: "Filter"
        create_new_group_chat: "Looge grupivestlus"
      direct_message_creator:
        title: Uus sõnum
        prefix: "Kellele:"
      create_channel:
        type: "Tüüp"
        types:
          category: "Foorum"
          topic: "Teema"
      composer:
        italic_text: "esiletõstetud tekst"
        bold_text: "rasvane tekst"
        send: "Saada"
      notification_levels:
        never: "Mitte kunagi"
      settings:
        follow: "Liitu"
        followed: "Liitus"
        threading_enabled: "Sisse lülitatud"
        threading_disabled: "Välja lülitatud"
        notifications: "Teavitus"
        preview: "Eelvaade"
        save: "Salvesta"
        saved: "Salvestatud"
        unfollow: "Lahku"
        admin_title: "Admin"
<<<<<<< HEAD
      admin:
        title: "Vestlus"
=======
        settings_title: "Sätted"
        info_title: "Kanali info"
        category_label: "Foorum"
        history_label: "Ajalugu"
        members_label: "Liikmed"
      admin:
        title: "Vestlus"
      channel_list:
        title: "Kanalid"
>>>>>>> b2b1e721
      incoming_webhooks:
        back: "Tagasi"
        description: "Kirjeldus"
        delete: "Kustuta"
        emoji: "Emotikon"
        name: "Nimi"
        save: "Salvesta"
        edit: "Muuda"
        system: "süsteem"
        url: "URL"
        username: "Kasutajanimi"
      selection:
        cancel: "Tühista"
        copy: "Kopeeri"
        new_topic:
          title: "Liiguta uue teema alla"
        existing_topic:
          title: "Liiguta olemasolevasse teemasse"
        new_message:
          title: "Liiguta uude sõnumisse"
      retention_reminders:
        short:
          one: "%{count} päev"
          other: "%{count} päeva"
      emoji_picker:
        objects: "Objektid"
        flags: "Tähised"
      thread:
        title: "Pealkiri"
        replies:
          one: "%{count} vastus"
          other: "%{count} vastust"
        settings: "Sätted"
        last_reply: "viimane vastus"
        notifications:
          regular:
            title: "Normaalne"
          tracking:
            title: "Jälgimine"
        participants_other_count:
          one: "+%{count}"
          other: "+%{count}"
      draft_channel_screen:
        header: "Uus sõnum"
        cancel: "Tühista"
    notifications:
      chat_quoted: "<span>%{username}</span> %{description}"
    discourse_automation:
      scriptables:
        send_chat_message:
          fields:
            message:
              label: Sõnum
    keyboard_shortcuts_help:
      chat:
        title: "Vestlus"
    styleguide:
      sections:
        chat:
<<<<<<< HEAD
          title: Vestlus
=======
          title: Vestlus
    sidebar:
      panels:
        chat:
          label: "Vestlus"
>>>>>>> b2b1e721
<|MERGE_RESOLUTION|>--- conflicted
+++ resolved
@@ -13,32 +13,19 @@
   js:
     admin:
       site_settings:
-<<<<<<< HEAD
-        categories:
-          chat: Vestlus
-=======
         chat_separate_sidebar_mode:
           always: "Alati"
           never: "Mitte kunagi"
->>>>>>> b2b1e721
       logs:
         staff_actions:
           actions:
             chat_channel_status_change: "Vestluskanali staatus muutus"
             chat_channel_delete: "Vestlus on kustutatud"
-<<<<<<< HEAD
-    about:
-      chat_messages_count: "Vestlussõnumid"
-      chat_channels_count: "Vestluskanalid"
-      chat_users_count: "Vestluskasutajad"
-    chat:
-=======
     chat:
       back_to_forum: "Foorum"
       deleted_chat_username: kustutatud
       dates:
         yesterday: "Eile"
->>>>>>> b2b1e721
       bot: "bot"
       create: "Loo"
       cancel: "Tühista"
@@ -124,10 +111,6 @@
         saved: "Salvestatud"
         unfollow: "Lahku"
         admin_title: "Admin"
-<<<<<<< HEAD
-      admin:
-        title: "Vestlus"
-=======
         settings_title: "Sätted"
         info_title: "Kanali info"
         category_label: "Foorum"
@@ -137,7 +120,6 @@
         title: "Vestlus"
       channel_list:
         title: "Kanalid"
->>>>>>> b2b1e721
       incoming_webhooks:
         back: "Tagasi"
         description: "Kirjeldus"
@@ -197,12 +179,8 @@
     styleguide:
       sections:
         chat:
-<<<<<<< HEAD
-          title: Vestlus
-=======
           title: Vestlus
     sidebar:
       panels:
         chat:
-          label: "Vestlus"
->>>>>>> b2b1e721
+          label: "Vestlus"