--- conflicted
+++ resolved
@@ -30,11 +30,8 @@
           title: "تاریخ / وقت کی معلومات"
         menus:
           title: "مینوز"
-<<<<<<< HEAD
-=======
         multi_select:
           title: "ملٹی سلیکٹ"
->>>>>>> 3cac9432
         toasts:
           title: "ٹکیاں"
         font_scale:
