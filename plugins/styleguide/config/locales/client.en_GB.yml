--- conflicted
+++ resolved
@@ -87,12 +87,7 @@
           title: "Spinners"
         empty_state:
           title: "Empty State"
-<<<<<<< HEAD
-        rich_tooltip:
-          title: "Rich Tooltip"
-=======
         tooltips:
->>>>>>> b2b1e721
           description: "Description"
           header: "Header"
           hover_to_see: "Hover to see a tooltip"
