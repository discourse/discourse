import Component from "@ember/component";
import { cook } from "discourse/lib/text";

export default Component.extend({
  didInsertElement() {
    this._super(...arguments);

    const contents = $(this.element).html();
<<<<<<< HEAD
    cook(contents).then((cooked) => $(this.element).html(cooked.string));
=======
    cookAsync(contents).then((cooked) =>
      $(this.element).html(cooked.toString())
    );
>>>>>>> 84479288
  },
});<|MERGE_RESOLUTION|>--- conflicted
+++ resolved
@@ -6,12 +6,8 @@
     this._super(...arguments);
 
     const contents = $(this.element).html();
-<<<<<<< HEAD
-    cook(contents).then((cooked) => $(this.element).html(cooked.string));
-=======
-    cookAsync(contents).then((cooked) =>
+    cook(contents).then((cooked) =>
       $(this.element).html(cooked.toString())
     );
->>>>>>> 84479288
   },
 });