en:
  site_settings:
    discourse_narrative_bot_enabled: 'Enable Discourse Narrative Bot (discobot)'
    disable_discourse_narrative_bot_welcome_post: "Disable the welcome post by Discourse Narrative Bot"
    discourse_narrative_bot_ignored_usernames: "Usernames that the Discourse Narrative Bot should ignore"
    discourse_narrative_bot_disable_public_replies: "Disable public replies by Discourse Narrative Bot"
    discourse_narrative_bot_welcome_post_type: "Type of welcome post that the Discourse Narrative Bot should send out"
    discourse_narrative_bot_welcome_post_delay: "Wait (n) seconds before sending the Discourse Narrative Bot welcome post."

  badges:
    certified:
      name: Certified
      description: "Completed our new user tutorial"
      long_description: |
        This badge is granted upon successful completion of the interactive new user tutorial. You’ve taken the initiative to learn the basic tools of discussion, and now you're certified!
    licensed:
      name: Licensed
      description: "Completed our advanced user tutorial"
      long_description: |
        This badge is granted upon successful completion of the interactive advanced user tutorial. You’ve mastered the advanced tools of discussion  — and now you’re fully licensed!

  discourse_narrative_bot:
    bio: "Hi, I’m not a real person. I’m a bot that can teach you about this site. To interact with me, send me a message or mention **`@%{discobot_username}`** anywhere."

    timeout:
      message: |-
        Hey @%{username}, just checking in because I haven’t heard from you in a while.

        - To continue, reply to me any time.

        - If you’d like to skip this step, say `%{skip_trigger}`.

        - To start over, say `%{reset_trigger}`.

        If you’d rather not, that’s OK too. I’m a robot. You won’t hurt my feelings. :sob:

    dice:
      trigger: "roll"
      invalid: |-
        I’m sorry, it is mathematically impossible to roll that combination of dice. :confounded:
      not_enough_dice: |-
        I only have %{num_of_dice} dice. [Shameful](http://www.therobotsvoice.com/2009/04/the_10_most_shameful_rpg_dice.php), I know!
      out_of_range: |-
        Did you know that [the maximum number of sides](https://www.wired.com/2016/05/mathematical-challenge-of-designing-the-worlds-most-complex-120-sided-dice) for a mathematically fair die is 120?
      results: |-
        > :game_die: %{results}

    quote:
      trigger: "quote"
      "1":
        quote: "In the middle of every difficulty lies opportunity"
        author: "Albert Einstein"
      "2":
        quote: "Freedom is not worth having if it does not connote freedom to err."
        author: "Mahatma Gandhi"
      "3":
        quote: "Don’t cry because it’s over, smile because it happened."
        author: "Dr Seuss"
      "4":
        quote: "If you want something done right, do it yourself."
        author: "Charles-Guillaume Étienne"
      "5":
        quote: "Believe you can and you’re halfway there."
        author: "Theodore Roosevelt"
      "6":
        quote: "Life is like a box of chocolates. You never know what you’re gonna get."
        author: "Forrest Gump’s Mom"
      "7":
        quote: "That’s one small step for a man, a giant leap for mankind."
        author: "Neil Armstrong"
      "8":
        quote: "Do one thing every day that scares you."
        author: "Eleanor Roosevelt"
      "9":
        quote: "Mistakes are always forgivable, if one has the courage to admit them."
        author: "Bruce Lee"
      "10":
        quote: "Whatever the mind of man can conceive and believe, it can achieve."
        author: "Napoleon Hill"
      results: |-
        > :left_speech_bubble: _%{quote}_ &mdash; %{author}

    magic_8_ball:
      trigger: 'fortune'
      answers:
        "1": "It is certain"
        "2": "It is decidedly so"
        "3": "Without a doubt"
        "4": "Yes definitely"
        "5": "You may rely on it"
        "6": "As I see it, yes"
        "7": "Most likely"
        "8": "Outlook good"
        "9": "Yes"
        "10": "Signs point to yes"
        "11": "Reply hazy, try again"
        "12": "Ask again later"
        "13": "Better not tell you now"
        "14": "Cannot predict now"
        "15": "Concentrate and ask again"
        "16": "Don't count on it"
        "17": "My reply is no"
        "18": "My sources say no"
        "19": "Outlook not so good"
        "20": "Very doubtful"
      result: |-
        > :crystal_ball: %{result}

    track_selector:
      reset_trigger: 'start'
      skip_trigger: 'skip'
      help_trigger: 'display help'

      random_mention:
        reply: |-
          Hi! To find out what I can do, say `@%{discobot_username} %{help_trigger}`.
        tracks: |-
          I currently know how to do the following things:

          `@%{discobot_username} %{reset_trigger} %{default_track}`
          > Starts one of the following interactive narratives: %{tracks}.
        bot_actions: |-
          `@%{discobot_username} %{dice_trigger} 2d6`
          > :game_die: 3, 6

          `@%{discobot_username} %{quote_trigger}`
          > :left_speech_bubble: _Carry out a random act of kindness, with no expectation of reward, safe in the knowledge that one day someone might do the same for you_ &mdash; Princess Diana

          `@%{discobot_username} %{magic_8_ball_trigger}`
          > :crystal_ball: You may rely on it

      do_not_understand:
        first_response: |-
          Hey, thanks for the reply!

          Unfortunately, as a poorly programmed bot, I can’t quite understand that one. :frowning:
        track_response:
          You can try again, or if you’d like to skip this step, say `%{skip_trigger}`. Otherwise, to start over, say `%{reset_trigger}`.
        second_response: |-
          Aw, sorry. I’m still not getting it. :anguished:

          I’m just a bot, but if you’d like to reach a real person, see [our contact page](%{base_path}/about).

          In the meantime, I’ll stay out of your way.

    new_user_narrative:
      reset_trigger: "new user"
<<<<<<< HEAD
      title: "New user narrative completetion certificate"
=======
      title: "New user narrative completion certificate"
>>>>>>> c10941bb
      cert_title: "In recognition of successful completion of the new user tutorial"

      hello:
        title: "Greetings!"
        message: |-
          Thanks for joining %{title}, and welcome!

          - I’m only a robot, but [our friendly staff](%{base_uri}/about) are also here to help if you need to reach a person.

          - For safety reasons, we temporarily limit what new users can do. You’ll gain new abilities (and [badges](%{base_uri}/badges)) as we get to know you.

          - We believe in [civilized community behavior](%{base_uri}/guidelines) at all times.

      onebox:
        instructions: |-
          Next, can you share one of these links with me? Reply with **a link on a line by itself**, and it’ll automatically expand to include a nifty summary.

          To copy any link, tap and hold on mobile, or right click your pointing device:

           <https://en.wikipedia.org/wiki/Inherently_funny_word>
           <https://en.wikipedia.org/wiki/Death_by_coconut>
           <https://en.wikipedia.org/wiki/Calculator_spelling>
        reply: |-
          Cool! This will work for most <img src="%{base_uri}/plugins/discourse-narrative-bot/images/font-awesome-link.png" width="16" height="16"> links. Remember, it must be on a line _all by itself_, with nothing else in front, or behind.
        not_found: |-
          Sorry, I couldn’t find the link in your reply! :cry:

          Can you try adding the following link, on its own line, in your next reply?

          <https://en.wikipedia.org/wiki/Exotic_Shorthair>

      images:
        instructions: |-
          Here’s a picture of a unicorn:

          <img src="%{base_uri}/plugins/discourse-narrative-bot/images/unicorn.png" width="520" height="520">

          If you like it (and who wouldn’t!) go ahead and press the like :heart: button below this post to let me know.

          Can you **reply with a picture?** Any picture will do! Drag and drop, press the upload button, or even copy and paste it in.
        reply: |-
          Nifty picture – I pressed the like :heart: button to let you know how much I appreciated it :heart_eyes:
        like_not_found: |-
          Did you forget to like :heart: my [post?](%{url}) :crying_cat_face:
        not_found: |-
          Looks like you didn’t upload an image so I’ve choosen a picture that I’m _sure_ you will enjoy.

          `%{image_url}`

          Try uploading that one next, or pasting the link in on a line by itself!

      formatting:
        instructions: |-
          Can you make some words **bold** or _italic_ in your reply?

          - type `**bold**` or `_italic_`

          - or, push the <kbd><b>B</b></kbd> or <kbd><i>I</i></kbd> buttons in the editor

        reply: |-
          Great job! HTML and BBCode also work for formatting – to learn more, [try this tutorial](http://commonmark.org/help) :nerd:
        not_found: |-
          Aww, I didn’t find any formatting in your reply. :pencil2:

          Can you try again? Use the <kbd><b>B</b></kbd> bold or <kbd><i>I</i></kbd> italic buttons in the editor if you get stuck.

      quoting:
        instructions: |-
          Can you try quoting me when you reply, so I know exactly which part you’re replying to?

          > If this is coffee, please bring me some tea; but if this is tea, please bring me some coffee.
          >
          > One advantage of talking to yourself is that you know at least somebody’s listening.
          >
          > Some people have a way with words, and other people… oh, uh, not have way.

          Select the text of whichever &uarr; quote you prefer, and then press the **Quote** button that pops up over your selection – or the **Reply** button at the bottom of this post.

          Below the quote, type a word or two about why you picked that one, because I’m curious :thinking:
        reply: |-
          Nice work, you picked my favorite quote! :left_speech_bubble:
        not_found: |-
          Hmm it looks like you didn’t quote me in your reply?

          Selecting any text in my post will bring up the <kbd>**Quote**</kbd> button. And pressing **Reply** with any text selected will work, too! Can you try again?

      bookmark:
        instructions: |-
          If you’d like to learn more, select <img src="%{base_uri}/plugins/discourse-narrative-bot/images/font-awesome-ellipsis.png" width="16" height="16"> below  and <img src="%{base_uri}/plugins/discourse-narrative-bot/images/font-awesome-bookmark.png" width="16" height="16"> **bookmark this personal message**.  If you do, there may be a :gift: in your future!
        reply: |-
          Excellent! Now you can easily find your way back to our private conversation any time, right from [the bookmarks tab on your profile](%{profile_page_url}/activity/bookmarks). Just select your profile picture at the upper right &#8599;
        not_found: |-
          Uh oh, I don’t see any bookmarks in this topic. Did you find the bookmark under each post?  Use the show more <img src="%{base_uri}/plugins/discourse-narrative-bot/images/font-awesome-ellipsis.png" width="16" height="16"> to reveal additional actions if needed.

      emoji:
        instructions: |-
          You may have seen me use little pictures in my replies :blue_car::dash: those are called [emoji](https://en.wikipedia.org/wiki/Emoji). Can you **add an emoji** to your reply? Any of these will work:

          - Type `:) ;) :D :P :O`

          - Type colon <kbd>:</kbd> then complete the emoji name `:tada:`

          - Press the emoji button <img src="%{base_uri}/plugins/discourse-narrative-bot/images/font-awesome-smile.png" width="16" height="16"> in the editor, or on your mobile keyboard
        reply: |-
          That’s :sparkles: _emojitastic!_ :sparkles:
        not_found: |-
          Oops, I don’t see any Emoji in your reply? Oh no! :sob:

          Try typing a colon <kbd>:</kbd> to bring up the emoji picker, then type the first few letters of what you want, such as `:bird:`

          Or, press the emoji button <img src="%{base_uri}/plugins/discourse-narrative-bot/images/font-awesome-smile.png" width="16" height="16"> in the editor.

          (If you are on a mobile device, you can also enter Emoji directly from your keyboard, too.)

      mention:
        instructions: |-
          Sometimes you might want to get a person’s attention, even if you aren’t replying to them directly. Type `@` then complete their user name to mention them.

          Can you mention **`@%{discobot_username}`** in your reply?
        reply: |-
          _Did someone say my name!?_ :raised_hand: I believe you did! :wave:  Well, here I am! Thanks for mentioning me.  :ok_hand:
        not_found: |-
          I don’t see my name in there anywhere :frowning: Can you try mentioning me as `@%{discobot_username}` again?

          (And yes, my user name is spelled _disco_, as in the 1970s dance craze. I do [love the nightlife!](https://www.youtube.com/watch?v=B_wGI3_sGf8) :dancer:)

      flag:
        instructions: |-
          We like our discussions friendly, and we need your help to [keep things civilized](%{guidelines_url}). If you see a problem, please flag to privately let the author, or [our helpful staff](%{about_url}), know about it.

          >  :imp: I wrote something nasty here

          I guess you know what to do. Go ahead and **flag this post** <img src="%{base_uri}/plugins/discourse-narrative-bot/images/font-awesome-flag.png" width="16" height="16"> as inappropriate!
        reply: |-
          [Our staff](%{base_uri}/groups/staff) will be privately notified about your flag. If enough community members flag a post, it will also be automatically hidden as a precaution. (Since I didn’t actually write a nasty post :angel:, I’ve gone ahead and removed the flag for now.)
        not_found: |-
          Oh no, my nasty post hasn’t been flagged yet. :worried: Can you flag it as inappropriate using the **flag** <img src="%{base_uri}/plugins/discourse-narrative-bot/images/font-awesome-flag.png" width="16" height="16">? Don’t forget to use the show more button <img src="%{base_uri}/plugins/discourse-narrative-bot/images/font-awesome-ellipsis.png" width="16" height="16"> to reveal more actions for each post.

      search:
        instructions: |-
          _psst_ … I’ve hidden a surprise in this topic. If you’re up for the challenge, **select the search icon** <img src="%{base_uri}/plugins/discourse-narrative-bot/images/font-awesome-search.png" width="16" height="16"> at the top right &#8599; to search for it.

          Try searching for the term "capy&#8203;bara" in this topic
        hidden_message: |-
          How did you miss this capybara? :wink:

          <img src="%{base_uri}/plugins/discourse-narrative-bot/images/capybara-eating.gif"/>

          Did you notice you’re now back at the beginning? Feed this poor hungry capybara by **replying with the `:herb:` emoji** and you’ll be automatically taken to the end.
        reply: |-
          Yay you found it :tada:

          - For more detailed searches, head over to the [full search page](%{search_url}).

          - To jump anywhere in a long discussion, try the topic timeline controls on the right (and bottom, on mobile).

          - If you have a physical :keyboard:, press <kbd>?</kbd> to view our handy keyboard shortcuts.
        not_found: |-
          Hmm… looks like you might be having trouble. Sorry about that. Did you search <img src="%{base_uri}/plugins/discourse-narrative-bot/images/font-awesome-search.png" width="16" height="16"> for the term **capy&#8203;bara**?

      end:
        message: |-
          Thanks for sticking with me @%{username}! I made this for you, I think you’ve earned it:

          %{certificate}

          That’s all for now! Check out [**our latest discussion topics**](%{base_uri}/latest) or [**discussion categories**](%{base_uri}/categories). :sunglasses:

          (If you’d like to speak with me again to learn more, just message or mention `@%{discobot_username}` any time!)

      certificate:
        alt: 'Certificate of Achievement'

    advanced_user_narrative:
      reset_trigger: 'advanced user'
      cert_title: "In recognition of successful completion of the advanced user tutorial"
      title: ':arrow_up: Advanced user features'
      start_message: |-
        As an _advanced_ user, have you visited [your preferences page](%{base_uri}/my/preferences) yet @%{username}? There are lots of ways to customize your experience, such as selecting a dark or light theme.

        But I digress, let’s begin!

      edit:
        bot_created_post_raw: "@%{discobot_username} is, by far, the coolest bot I know :wink:"
        instructions: |-
          Everyone makes mistakes. But don’t worry, you can always edit your posts to fix them!

          Can you begin by **editing** the post I just created on your behalf?
        not_found: |-
          It looks like you’ve yet to edit the [post](%{url}) I created for you. Can you try again?

          Use the <img src="%{base_uri}/plugins/discourse-narrative-bot/images/font-awesome-pencil.png" width="16" height="16"> icon to bring up the editor.
        reply: |-
          Great work!

          Note that edits made after 5 minutes will show up as public edit revisions, and a little pencil icon will appear at the upper right with the revision count.

      delete:
        instructions: |-
          If you’d like to withdraw a post you made, you can delete it.

          Go ahead and **delete** any of your posts above by using the <img src="%{base_uri}/plugins/discourse-narrative-bot/images/font-awesome-trash.png" width="16" height="16"> **delete** action. Don’t delete the first post, though!
        not_found: |-
          I don’t see any deleted posts yet? Remember <img src="%{base_uri}/plugins/discourse-narrative-bot/images/font-awesome-ellipsis.png" width="16" height="16"> show more will reveal <img src="%{base_uri}/plugins/discourse-narrative-bot/images/font-awesome-trash.png" width="16" height="16"> delete.
        reply: |-
          Whoa! :boom:

          To preserve continuity of discussions, deletes aren’t immediate, so the post will be removed after some time.

      recover:
        deleted_post_raw: 'Why did @%{discobot_username} delete my post? :anguished:'
        instructions: |-
          Oh no! It looks like I accidentally deleted a new post that I just created for you.

          Can you do me a favor and <img src="%{base_uri}/plugins/discourse-narrative-bot/images/font-awesome-rotate-left.png" width="16" height="16"> **undelete** it?
        not_found: |-
          Having trouble? Remember <img src="%{base_uri}/plugins/discourse-narrative-bot/images/font-awesome-ellipsis.png" width="16" height="16"> show more will reveal <img src="%{base_uri}/plugins/discourse-narrative-bot/images/font-awesome-rotate-left.png" width="16" height="16"> undelete.
        reply: |-
          Phew, that was a close one! Thanks for fixing that :wink:

          Do note that you only have 24 hours to undelete a post.

      category_hashtag:
        instructions: |-
          Did you know that you can refer to categories and tags in your post? For example, have you seen the %{category} category?

          Type `#` in the middle of a sentence and select any category or tag.
        not_found: |-
          Hmm, I don’t see a category in there anywhere. Note that `#` can't be the first character. Can you copy this in your next reply?

          ```text
          I can create a category link via #
          ```
        reply: |-
          Excellent! Remember this works for both categories _and_ tags, if tags are enabled.

      change_topic_notification_level:
        instructions: |-
          Every topic has a notification level. It starts at 'normal', which means you’ll normally only be notified when someone is speaking directly to you.

          By default, the notification level for a private message is set to the highest level of 'watching', which means you’ll be notified of every new reply.  But you can override the notification level for _any_ topic to 'watch', 'tracking' or 'muted'.

          Let’s try changing the notification level for this topic. At the bottom of the topic, you’ll find a button which shows that you’re **watching** this topic. Can you change the notification level to **tracking**?
        not_found: |-
          It looks like you’re still watching :eyes: this topic! If you’re having trouble finding it, the notification level button is located at the bottom of the topic.
        reply: |-
          Awesome work! I hope you didn’t mute this topic since I can be a little talkative at times :grin:.

          Note that when you reply to a topic, or read a topic for more than a few minutes, it is automatically set to a notification level of 'tracking'. You can change this in [your user preferences](%{base_uri}/my/preferences).

      poll:
        instructions: |-
          Did you know you can add a poll to any post? Try using the <img src="%{base_uri}/plugins/discourse-narrative-bot/images/font-awesome-gear.png" width="16" height="16"> gear in the editor to **build a poll**.
        not_found: |-
          Whoops! There wasn’t any poll in your reply.

          Use the <img src="%{base_uri}/plugins/discourse-narrative-bot/images/font-awesome-gear.png" width="16" height="16"> gear icon in the editor, or copy and paste this poll in your next reply:

          ```text
          [poll]
          * :cat:
          * :dog:
          [/poll]
          ```
        reply: |-
          Hey, nice poll! How’d I do in teaching you?

          [poll]
          * :+1:
          * :-1:
          [/poll]
      details:
        instructions: |-
          Sometimes you may wish to **hide details** in your replies:

          - When you’re discussing plot points of a movie or TV show that would be considered a spoiler.

          - When your post needs lots of optional details that may be overwhelming when read all at once.

          [details=Select this to see how it works!]
          1. Select the <img src="%{base_uri}/plugins/discourse-narrative-bot/images/font-awesome-gear.png" width="16" height="16"> gear in the editor.
          2. Select "Hide Details".
          3. Edit the details summary and add your content.
          [/details]

          Can you use the <img src="%{base_uri}/plugins/discourse-narrative-bot/images/font-awesome-gear.png" width="16" height="16"> gear in the editor to add a details section to your next reply?
        not_found: |-
          Having trouble creating a details widget? Try including the following in your next reply:

          ```text
          [details=Select me for details]
          Here are the details
          [/details]
          ```
        reply: |-
          Great work — your attention to _detail_ is admirable!
      end:
        message: |-
          You blazed through this like an _advanced user_ indeed :bow:

          %{certificate}

          That’s all I have for you.

          Bye for now! If you’d like to speak with me again, send me a message any time :sunglasses:
      certificate:
        alt: 'Advanced User Track Certificate of Achievement'<|MERGE_RESOLUTION|>--- conflicted
+++ resolved
@@ -145,11 +145,7 @@
 
     new_user_narrative:
       reset_trigger: "new user"
-<<<<<<< HEAD
-      title: "New user narrative completetion certificate"
-=======
       title: "New user narrative completion certificate"
->>>>>>> c10941bb
       cert_title: "In recognition of successful completion of the new user tutorial"
 
       hello:
