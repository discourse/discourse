--- conflicted
+++ resolved
@@ -92,10 +92,6 @@
         '8': "Výhľad je dobrý"
         '9': "Áno"
         '10': "Znamenia ukazujú na Áno"
-<<<<<<< HEAD
-        '11': "Nejasná odpoveď, skús znovu"
-=======
->>>>>>> c10941bb
         '12': "Opýtajte sa neskôr"
         '13': "Radšej ti to teraz nepoviem"
         '14': "Teraz to nie je možné predpovedať"
@@ -137,17 +133,11 @@
         second_response: |-
           Ach, prepáč, stále to chechápem. :anguished:
 
-<<<<<<< HEAD
-          Som iba robot, ale ak chceš kontaktovať reálnu osobu, skús [našu kontaktnú stránku](/about).
-=======
           Som iba robot, ale ak chceš kontaktovať reálnu osobu, skús [našu kontaktnú stránku](%{base_path}/about).
->>>>>>> c10941bb
 
           Zatiaľ sa Ti nebudem pliesť do cesty.
     new_user_narrative:
       reset_trigger: "nový používateľ"
-      hello:
-        title: ":robot: Zdravím!"
       quoting:
         reply: |-
           Pekná práca, vybrali ste môj obľúbený citát! :left_speech_bubble:
