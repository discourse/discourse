# encoding: utf-8
#
# Never edit this file. It will be overwritten when translations are pulled from Transifex.
#
# To work with us on translations, join this project:
# https://www.transifex.com/projects/p/discourse-org/

nb_NO:
  site_settings:
    disable_discourse_narrative_bot_welcome_post: "Deaktiver velkomstinnlegget fra Discourse Fortellerbot"
    discourse_narrative_bot_ignored_usernames: "Brukernavn som Discourse Fortellerbot skal ignorere"
    discourse_narrative_bot_disable_public_replies: "Deaktiver åpne svar fra Discourse Fortellerbot"
    discourse_narrative_bot_welcome_post_type: "Type velkomstinnlegg som Discourse Fortellerbot skal sende ut"
    discourse_narrative_bot_welcome_post_delay: "Vent (n) sekunder før Discourse Fortellerbot sender ut velkomstinnlegg."
  badges:
    certified:
      name: Sertifisert
      description: "Fullførte vår opplæring for nye brukere"
      long_description: |
        Dette merket er tildelt ved fullførelse av den interaktive opplæringen for nye brukere. Du har vist initiativ til å lære de grunnleggende verktøyene for diskusjoner, og er nå sertifisert!
    licensed:
      name: Linsensiert
      description: "Fullførte vår opplæring for avanserte brukere"
      long_description: |
        Dette merket er tildelt ved fullførelse av den interaktive opplæringen for avanserte brukere. Du har mestret de avanserte verktøyene for diskusjoner — og er nå fullstendig lisensiert!
  discourse_narrative_bot:
    bio: "Hei, jeg er ikke en virkelig person. Jeg er en robot som kan lære deg om dette nettstedet. For å kommunisere med meg send meg en melding eller nevn **`@%{discobot_username}`** hvor som helst."
    timeout:
      message: |-
        Hei @%{username}, jeg bare sjekker opp på deg fordi jeg har ikke hørt fra deg på en stund.

        - For å fortsette, svar meg når som helst.

        - Hvis du ønsker å hoppe over dette steget, si `%{skip_trigger}`.

        - For å begynne på nytt, si `%{reset_trigger}`.

        Hvis du helst ikke vil er det også OK. Jeg er en robot. Du sårer ikke følelsene mine. :sob:
    dice:
      trigger: "rull"
      invalid: |-
        Jeg beklager, det er matematisk umulig å rulle den kombinasjonen av terninger. :confounded:
      not_enough_dice: |-
        Jeg har bare %{num_of_dice} terninger. Jeg vet det er [flaut]  (http://www.therobotsvoice.com/2009/04/the_10_most_shameful_rpg_dice.php)!
      out_of_range: |-
        Visste du at [maksimalt antall sider](https://www.wired.com/2016/05/mathematical-challenge-of-designing-the-worlds-most-complex-120-sided-dice) på en matematisk rettferdig terning er 120?
      results: |-
        > :game_die: %{results}
    quote:
      trigger: "sitat"
      '1':
        quote: "I midten av hver utfordring finnes muligheter"
        author: "Albert Einstein"
      '2':
        quote: "Frihet er ikke verdt å ha hvis det ikke inkluderer friheten til å gjøre feil."
        author: "Mahatma Gandhi"
      '3':
        quote: "Ikke gråt fordi det er over, smil fordi det skjedde."
        author: "Dr Seuss"
      '4':
        quote: "Hvis du vil ha noe velgjort, gjør det selv."
        author: "Charles-Guillaume Étienne"
      '5':
        quote: "Tro at du kan, og du finner deg selv på halvveien."
        author: "Theodore Roosevelt"
      '6':
        quote: "Livet er som en eske konfekt. Du vet aldri hva du kommer til å få."
        author: "Forrest Gumps Mor"
      '7':
        quote: "Et lite steg for et menneske, et gigantisk sprang for menneskeheten."
        author: "Neil Armstrong"
      '8':
        quote: "Gjør én ting om dagen som skremmer deg."
        author: "Eleanor Roosevelt"
      '9':
        quote: "Feil kan alltid tilgis, hvis man har mot nok til å innrømme dem."
        author: "Bruce Lee"
      '10':
        quote: "Alt hva menneskesinnet kan unnfange og ha tro på, kan det også oppnå."
        author: "Napoleon Hill"
      results: |-
        > :left_speech_bubble: _%{quote}_ &mdash; %{author}
    magic_8_ball:
      trigger: 'spådom'
      answers:
        '1': "Det er sikkert"
        '2': "Det er virkelig slik"
        '3': "Uten tvil"
        '4': "Ja, definitivt"
        '5': "Du kan stole på det"
        '6': "Slik jeg ser det, ja"
        '7': "Antageligvis"
        '8': "Utsiktene er gode"
        '9': "Ja"
        '10': "Ting taler i favør av ja"
<<<<<<< HEAD
        '11': "Vagt svar, prøv igjen"
=======
>>>>>>> c10941bb
        '12': "Spør igjen senere"
        '13': "Best å ikke fortelle deg det nå"
        '14': "Kan ikke spå nå"
        '15': "Konsentrer deg og spør igjen"
        '16': "Ikke regn med det"
        '17': "Mitt svar er nei"
        '18': "Mine kilder sier nei"
        '19': "Forespeilingen er ikke så god"
        '20': "Veldig tvilsomt"
      result: |-
        > :crystal_ball: %{result}
    track_selector:
      reset_trigger: 'start'
      skip_trigger: 'hopp over'
      help_trigger: 'vis hjelp'
      random_mention:
        reply: |-
          Hei! Finn ut hva jeg kan gjøre, si `@%{discobot_username} %{help_trigger}`.
        tracks: |-
          For tiden vet jeg hvordan man gjør følgende oppgaver:

          `@%{discobot_username} %{reset_trigger} %{default_track}`
          > Starter en av de følgende interaktive narrativene: %{tracks}.
        bot_actions: |-
          `@%{discobot_username} %{dice_trigger} 2d6`
          > :game_die: 3, 6

          `@%{discobot_username} %{quote_trigger}`
          > :left_speech_bubble: _Utfør gode gjerninger, uten forventning om belønning, trygg i vissheten om at noen en dag kanskje vil gjøre det samme for deg_ &mdash; Prinsesse Diana

          `@%{discobot_username} %{magic_8_ball_trigger}`
          > :crystal_ball: Du kan stole på det
      do_not_understand:
        first_response: |-
          Hei,  takk for svaret!

          Men dessverre, siden jeg er en dårlig programmert robot så skjønte jeg ikke helt hva du mente. :frowning:
        track_response: Du kan prøve igjen, eller hvis du ønsker å hoppe over dette steget kan du svare  `%{skip_trigger}`. Hvis du vil begynne på nytt helt fra starten kan du si `%{reset_trigger}`.
        second_response: |-
          Æsj, unnskyld. Jeg skjønner fremdeles ingenting. :anguished:

<<<<<<< HEAD
          Jeg er bare en robot, men hvis du trenger å snakke med en ekte person kan du gå til denne [siden for kontakter](/about).
=======
          Jeg er bare en robot, men hvis du trenger å snakke med en ekte person kan du gå til denne [siden for kontakter](%{base_path}/about).
>>>>>>> c10941bb

          I mellomtiden skal jeg ikke plage deg mer.
    new_user_narrative:
      reset_trigger: "ny bruker"
      cert_title: "Som bevis for vellykket gjennomføring av introduksjonen for nye brukere"
<<<<<<< HEAD
      hello:
        title: ":robot: Heisann!"
        message: |-
          Velkommen til %{title}, takk for at du ville bli medlem!

          - Jeg er bare en robot, men [den vennlige staben](/about) er også her for å hjelpe hvis du trenger assistanse fra en person.

          - Av sikkerhetshensyn begrenser vi hva nye brukere kan gjøre helt i starten. Du vil gradvis få flere tillatelser (og [merker](/badges)) etterhvert som vi blir kjent med deg.

          - Vi prøver å holde [samfunnets oppførsel sivilisert](/guidelines) til enhver tid.
      onebox:
        instructions: |-
          Neste steg, kan du dele en av disse lenkene med meg? Svar med **en frittstående lenke på en ny linje**, da vil den automatisk utvides til å inkludere et stilig sammendrag.

          For å kopiere en lenke, trykk og hold på den med en mobil enhet, eller høyreklikk med en gammeldags mus:

          - https://en.wikipedia.org/wiki/Inherently_funny_word
          - https://en.wikipedia.org/wiki/Death_by_coconut
          - https://en.wikipedia.org/wiki/Calculator_spelling
=======
      onebox:
>>>>>>> c10941bb
        reply: |-
          Kult! Dette fungerer for de aller fleste <img src="%{base_uri}/plugins/discourse-narrative-bot/images/font-awesome-link.png" width="16" height="16"> lenkene. Bare husk at de må ha en linje _helt for seg selv_ når du limer dem inn, uten noe annet foran eller bak.
        not_found: |-
          Unnskyld, jeg klarte ikke finne lenken i svaret ditt! :cry:

          Kan du prøve å legge til den følgende lenken, på en egen linje, i det neste svaret ditt?

          <https://en.wikipedia.org/wiki/Exotic_Shorthair>
      images:
        instructions: |-
          Her er et bilde av en enhjørning:

          <img src="%{base_uri}/plugins/discourse-narrative-bot/images/unicorn.png" width="520" height="520">

          Hvis du liker bildet (og hvem i all verden er det som ikke liker sånt!) kan du trykke på knappen med :heart: på under dette innlegget så jeg får vite det.

          Kan du **svare med et bilde?** Et hvilket som helst bilde duger i massevis! Trekk og slipp bildet, trykk på "Last opp" knappen, eller du kan til og med kopiere og lime inn rett fra utklippstavlen.
        reply: |-
          Et flott bilde - jeg trykket på :heart: knappen så du også skal få vite at jeg satte stor pris på det :heart_eyes:
        like_not_found: |-
          Glemte du å trykke :heart:? Liker du ikke [innlegget mitt?](%{url}) :crying_cat_face:
        not_found: |-
          Det ser ut som du ikke lastet opp et bilde, så da valgte jeg like godt et bilde som jeg er _sikker_ på at du synes er fint for deg.

          `%{image_url}`

          Prøv å laste opp dette bildet på neste forsøk, eller bare lim inn lenken til bildet på en egen linje!
      formatting:
        instructions: |-
          Klarer du å gjøre noen ord **uthevet** eller _kursiv_ i svaret ditt?

          - skriv `**uthevet**` eller `_kursiv_`

          - eller trykk på <kbd><b>F</b></kbd> eller <kbd><i>K</i></kbd> knappene i redigeringsfeltet
        reply: |-
          Godt jobbet! HTML og BBCode kan også brukes til formatering av tekst - for å lære mer om formatering, [prøv denne manualen](http://commonmark.org/help):nerd:
        not_found: |-
          Uff, jeg fant ingen formatering i svaret ditt. :pencil2:

          Kan du prøve på nytt? Det holder å bruke <kbd><b>F</b></kbd>fet eller <kbd><i>K</i></kbd> kursiv i knappelinjen hvis du står fast.
      quoting:
        instructions: |-
          Kan du prøve å sitere meg når du svarer, så jeg vet nøyaktig hvilken del av innlegget du svarer på?

          > Hvis dette er kaffe, vennligst bring meg en kopp te; men hvis dette er te, vennligst hent meg en kopp kaffe.
          >
          > En fordel med å prate med deg selv er at du i det minste vet at noen lytter til hva du har å si.
          >
          > Noen folk kan virkelig å formulere seg, og andre folk... æh, øh, ja du vet.

          Merk teksten på et av &uarr; sitatene du liker, deretter kan du trykke på **Sitat** knappen som spretter opp over den valgte teksten - eller trykk på **Svar** knappen under dette innlegget.

          Under sitatet kan du skrive noen ord om hvorfor du valgte akkurat det sitatet, for jeg er litt nysgjerrig :thinking:
        reply: |-
          Godt jobbet, du valgte mitt  favorittsitat! :left_speech_bubble:
        not_found: |-
          Hmm, det ser ut som du ikke siterte meg i svaret ditt?

          Når du merker teksten skal det sprette opp en <kbd>**Siter**</kbd> knapp. Og å trykke på **Svar** etter at du har markert tekst skal fungere det også! Kan du gjøre et nytt forsøk?
      bookmark:
        instructions: |-
          Hvis du ønsker å lære mer, velg <img src="%{base_uri}/plugins/discourse-narrative-bot/images/font-awesome-ellipsis.png" width="16" height="16"> under og <img src="%{base_uri}/plugins/discourse-narrative-bot/images/font-awesome-bookmark.png" width="16" height="16"> **bokmerke denne personlige meldingen**. Hvis du gjør dette, venter det kanskje en :gift: på deg i fremtiden!
        reply: |-
          Strålende! Nå kan du enkelt finne tilbake til den private samtalen vår på et senere tidspunkt, rett fra [listen over bokmerker i profilen din](%{profile_page_url}/activity/bookmarks). Bare klikk på profilbildet ditt øverst til høyre. &#8599;
        not_found: |-
          Øh, jeg ser ingen bokmerker noe sted i dette emnet. Fant du bokmerket under hvert innlegg? Bruk "vis mer" <img src="%{base_uri}/plugins/discourse-narrative-bot/images/font-awesome-ellipsis.png" width="16" height="16"> knappen for å vise flere handlinger ved behov.
      emoji:
        instructions: |-
          Du har kanskje sett at jeg bruker små bilder i svarene mine :blue_car::dash: de kalles for [emoji](https://en.wikipedia.org/wiki/Emoji). Klarer du å **legge til en emoji** i svaret ditt? Alle disse metodene fungerer:

          - Skriv `:) ;) :D :P :O`

          - Skriv kolon <kbd>:</kbd> og deretter navnet på emojien `:tada:`

          - Trykk på emoji knappen <img src="%{base_uri}/plugins/discourse-narrative-bot/images/font-awesome-smile.png" width="16" height="16"> i redigeringsfeltet, eller bytt til emojitastatur på mobilen.
        reply: |-
          Det er helt :sparkles: _emojitastisk!_ :sparkles:
        not_found: |-
          Oops, jeg ser ingen Emoji i svaret ditt? Åh nei! :sob:

          Prøv å taste en kolon <kbd>:</kbd> for å aktivere emojivelgeren, deretter kan du skrive de første par tegnene for emojien du leter etter, som for eksempel `:bird:`

          Eller, du kan trykke på emoji-knappen <img src="%{base_uri}/plugins/discourse-narrative-bot/images/font-awesome-smile.png" width="16" height="16"> i redigeringsfeltet.

          (Hvis du bruker en mobil enhet kan du også sette inn Emoji rett fra mobilens emojitastatur.)
      mention:
        instructions: |-
          Av og til ønsker du kanskje tiltrekke noens oppmerksomhet selv om du ikke svarer dem direkte. Skriv `@` og fullfør deretter brukernavnet deres for å nevne dem.

          Kan du nevne **`@%{discobot_username}`** i svaret ditt?
        reply: |-
          _Var det noen som sa navnet mitt!?_ :raised_hand: Jeg tror det var deg! :wave: Vel, her er jeg! Takk for at du nevnte meg. :ok_hand:
        not_found: |-
          Jeg ser ikke navnet mitt der noe sted :frowning: Kan du prøve å nevne meg som `@%{discobot_username}` igjen?

          (Og ja, brukernavnet mitt er stavet _disco_, som i 1970s farsott på dansegulvet. Jeg er en stor [fan av nattelivet!](https://www.youtube.com/watch?v=B_wGI3_sGf8) :dancer:)
      flag:
        instructions: |-
          Vi liker å holde diskusjonene våre vennlige, og vi trenger din hjelp til å [holde ting sivilisert](%{guidelines_url}). Hvis du oppdager et problem, vær grei og flagg innlegget slik at enten den som skrev det eller [vår hjelpsomme stab](%{about_url}) blir klar over det.
          > :imp: jeg skrev noe utrivelig her!

          Jeg tror du vet hva du bør gjøre. Prøv å **flagge dette innlegget**<img src="%{base_uri}/plugins/discourse-narrative-bot/images/font-awesome-flag.png" width="16" height="16"> som upassende
<<<<<<< HEAD
        reply: |-
          [Staben vår](/groups/staff) vil bli informert privat om flagget ditt. Hvis nok av medlemmene våre flagger en post, vil den også bli skjult for sikkerhets skyld. (Siden jeg ikke egentlig skrev noe utrivelig :angel: har jeg tatt meg den frihet å fjerne flagget igjen inntil videre.)
=======
>>>>>>> c10941bb
        not_found: |-
          Å nei, det ekle inlegget mitt har ikke blitt flagget enda. :worried: Klarer du å flagge det som upassende med **flag** <img src="%{base_uri}/plugins/discourse-narrative-bot/images/font-awesome-flag.png" width="16" height="16">? Ikke glem at du kan trykke "vis mer" knappen <img src="%{base_uri}/plugins/discourse-narrative-bot/images/font-awesome-ellipsis.png" width="16" height="16"> for å vise flere handlinger for hvert inlegg.
      search:
        instructions: |-
          _psst_ ... jeg har gjemt en overraskelse et sted i dette emnet. Hvis du tar utfordringen, **trykk på søkeikonet** <img src="%{base_uri}/plugins/discourse-narrative-bot/images/font-awesome-search.png" width="16" height="16"> øverst til høyre &#8599; for å lete etter den.

          Prøv å søke etter ordet "capy&#8203;bara" i dette emnet
        hidden_message: |-
          Hvordan kunne du gå glipp av denne capybaraen? :wink:

          <img src="%{base_uri}/plugins/discourse-narrative-bot/images/capybara-eating.gif"/>

          La du merke til at du er tilbake ved starten? Gi denne sultne capybaraen litt å spise ved å **svare med `:herb:` emojien**, da blir du automatisk tatt tilbake til slutten.
        reply: |-
          Hurra! Du fant den :tada:

          - For mer detaljerte søk, besøk [hovedsiden for søk](%{search_url}).

          - For å hoppe til et vilkårlig punkt i en lang diskusjon, bruk kontrollen for tidslinje til høyre for diskusjonen (og nederst på mobil).

          - Hvis du har et fysisk :keyboard:, trykk <kbd>?</kbd> på det for å få en oversikt over hendige tastatursnarveier.
        not_found: |-
          Hmm... det ser ut som du kanskje har trøbbel. Beklager så mye! Brukte du <img src="%{base_uri}/plugins/discourse-narrative-bot/images/font-awesome-search.png" width="16" height="16"> for å søke etter **capy&#8203;bara**?
<<<<<<< HEAD
      end:
        message: |-
          Takk for at du holdt ut sammen med meg hele veien @%{username}! Jeg har laget denne til deg, jeg synes du har fortjent det:

          %{certificate}

          Det var alt for nå! Sjekk ut [**de siste diskusjonsemnene**](/latest) eller [**listen over kategorier**](/categories).
          :sunglasses:

          (Hvis du ønsker å snakke med meg igjen eller lære mer, bare send meg en melding eller nevn `@%{discobot_username}` når som helst!)
=======
>>>>>>> c10941bb
      certificate:
        alt: 'Bevis for Utmerkelse'
    advanced_user_narrative:
      reset_trigger: 'avansert bruker'
      cert_title: "Som vitnesbyrd på bestått gjennomgang av den avanserte brukeropplæringen"
      title: ':arrow_up: Avanserte brukerfunksjoner'
<<<<<<< HEAD
      start_message: |-
        Nå som du er en _avansert_ bruker, har du rukket å undersøke [brukerinstillingene dine](/my/preferences) enda @%{username}? Det er mange måter å tilpasse opplevelsen, som for eksempel ved å velge mellom en lys eller mørk drakt.

        Men det var en digresjon, la oss begynne!
=======
>>>>>>> c10941bb
      edit:
        bot_created_post_raw: "@%{discobot_username} er overlegent den kuleste bot-en jeg vet om :wink:"
        instructions: |-
          Alle kan gjøre feil. Men ikke bekymre deg, du kan alltid redigere innleggene dine for å rette dem opp!

          Kan du starte med å **redigere** det nye innlegget som jeg akkurat har laget på dine vegne?
        not_found: |-
          Det ser ut som du ikke har rukket å redigere [innlegget](%{url}) jeg laget for deg. Kan du prøve igjen?

          Bruk <img src="%{base_uri}/plugins/discourse-narrative-bot/images/font-awesome-pencil.png" width="16" height="16"> knappen for å åpne redigeringsverktøyet.
        reply: |-
          Strålende arbeid!

          Vær obs på at endringer som gjøres etter mer enn 5 minutter vil være synlig for alle som en ny revisjon, og en liten blyant som viser antall revisjoner vil være synlig i øvre høyre hjørne av innlegget.
      delete:
        instructions: |-
          Hvis du ønsker å trekke tilbake et innlegg du har laget, kan du slette det.

          Forsøk å **slette** hvilket som helst av innleggene dine over dette ved å bruke <img src="%{base_uri}/plugins/discourse-narrative-bot/images/font-awesome-trash.png" width="16" height="16"> **slett** funksjonen. Bare ikke slett det første innlegget som startet samtalen vår!
        not_found: |-
          Jeg har ikke registrert at du har slettet noen innlegg enda? Husk at knappen <img src="%{base_uri}/plugins/discourse-narrative-bot/images/font-awesome-ellipsis.png" width="16" height="16"> "vis mer" vil vise funksjonen <img src="%{base_uri}/plugins/discourse-narrative-bot/images/font-awesome-trash.png" width="16" height="16"> "slett".
        reply: |-
          Whoa! :boom:

          For å bevare den røde tråden i diskusjoner forsvinner ikke slettede innlegg umiddelbart, men de fjernes helt etter at det har gått en stund.
      recover:
        deleted_post_raw: 'Hvorfor slettet @%{discobot_username}innlegget mitt? :anguished:'
        instructions: |-
          Å nei! Det ser ut som jeg kom i skade for å slette et nytt innlegg som jeg akkurat hadde laget for deg.

          Kan du gjøre meg en tjeneste og <img src="%{base_uri}/plugins/discourse-narrative-bot/images/font-awesome-rotate-left.png" width="16" height="16"> **gjenopprette** det?
        not_found: |-
          Fikk du trøbbel? Husk at <img src="%{base_uri}/plugins/discourse-narrative-bot/images/font-awesome-ellipsis.png" width="16" height="16"> "vis mer" vil vise knappen <img src="%{base_uri}/plugins/discourse-narrative-bot/images/font-awesome-rotate-left.png" width="16" height="16"> "genopprett"
        reply: |-
          Puh, det var nære på! Takk for at du ordnet opp :wink:

          Men husk at du bare kan gjenopprette innlegget innen det har gått 24 timer.
      category_hashtag:
        instructions: |-
          Visste du at du kan ha referanser til kategorier og stikkord i innlegget ditt? For eksempel, har du sett %{category} kategorien?

          Skriv `#` i midten av en setning og velg en kategori eller et stikkord.
        not_found: |-
          Hmm, jeg ser ikke en kategori noe sted i det innlegget. Pass på at `#` ikke må være det første tegnet på linjen. Kan du forsøke å kopiere dette eksempelet inn i det neste svaret?

          ```text
          Jeg kan lage en lenke til kategorier med #
          ```
        reply: |-
          Genialt! Husk at dette fungerer både med kategorier _og_ stikkord, hvis stikkord er aktivert.
      change_topic_notification_level:
        instructions: |-
          Alle emner har et varslingsnivå. Det starter på 'normal', som betyr at du normalt bare vil bli varslet om noen snakker direkte til deg.

          Som standard er varslingsnivået på private meldinger satt til det høyeste nivået 'følger', som betyr at du vil få en varsel på alle nye svar. Men du kan overstyre varslingsnivået for _hva du vil_ til 'følger', 'overvåker' eller 'ignorert'.

          La oss prøve å endre varslingsnivået på dette emnet. I bunnen av emnet vil du finne en knapp som viser at du **følger** dette emnet. Kan du endre varslingsnivået til **overvåker**?
        not_found: |-
          Det ser ut til at du fremdeles følger :eyes: dette emnet! Hvis du har problemer med å finne knappen så er den helt i bunnen av dette emnet under de andre knappene.
<<<<<<< HEAD
        reply: |-
          Se der ja! Jeg håper du ikke valgte å ignorere dette emnet fordi du synes jeg skravler for mye :grin:.

          Merk at når du svarer på et emne eller har lest et emne i mer enn et par minutter, vil varslingsnivået på emnet automatisk settes opp til 'overvåker'. Du kan endre på denne mekanismen hvis du vil i [instillingene dine](/my/preferences).
=======
>>>>>>> c10941bb
      poll:
        instructions: |-
          Visste du at du enkelt kan legge til en avstemning i et innlegg? Prøv å trykke på <img src="%{base_uri}/plugins/discourse-narrative-bot/images/font-awesome-gear.png" width="16" height="16"> tannhjulet i redigeringsverktøyet og **lag en avstemning**.
        not_found: |-
          Oops! Det var ingen avstemning i svaret ditt.

          Bruk <img src="%{base_uri}/plugins/discourse-narrative-bot/images/font-awesome-gear.png" width="16" height="16"> tannhjul symbolet i redigeringsverkøyet, eller kopier og lim inn denne avstemningen i det neste svaret ditt:

          ```text
          [poll]
          * :cat:
          * :dog:
          [/poll]
          ```
        reply: |-
          Hei, fin avstemning! Hvordan gjorde jeg det i opplæringsprosessen?

          [poll]
          * :+1:
          * :-1:
          [/poll]
      details:
        instructions: |-
          Av og til kan du ønske å **skjule detaljer** i svarene dine:

          - Når du diskuterer handlingen i en film eller TV-serie som noen ville ansett som en spoiler.

          - Når innlegget ditt trenger å inneholde masse detaljert informasjon som kanskje kan være overveldende hvis alt blir presantert på en gang.

          [details=Se hordan dette fungerer!]
          1. Velg <img src="%{base_uri}/plugins/discourse-narrative-bot/images/font-awesome-gear.png" width="16" height="16"> tannhjulet i redigeringsverktøyet.
          2. Velg "Skjul detaljer".
          3. Bytt ut teksten i sammendraget med innholdet du ønsker.
          [/details]

          Klarer du å bruke <img src="%{base_uri}/plugins/discourse-narrative-bot/images/font-awesome-gear.png" width="16" height="16"> tannhjulet i redigeringsverktøyet for å legge til en detaljeboks i det neste svaret ditt?
        not_found: |-
          Strever du med å lage en detaljeboks? Prøv å inkludere den følgende teksten i det neste svaret ditt:

          ```text
          [details=Klikk på meg for detaljer]
          Her er detaljene
          [/details]
          ```
        reply: |-
          Bra jobbet — ditt _detaljarbeid_ er beundringsverdig!
      end:
        message: |-
          Du blåste gjennom dette som en ekte _avansert bruker_ :bow:

          %{certificate}

          Nå har jeg lært deg alt jeg kan!

          Takk for nå! Hvis du ønsker å snakke med igjen er det bare å sende meg en melding når som helst :sunglasses:
      certificate:
        alt: 'Bevis på Utmerkelse for Avanserte Brukere'<|MERGE_RESOLUTION|>--- conflicted
+++ resolved
@@ -93,10 +93,6 @@
         '8': "Utsiktene er gode"
         '9': "Ja"
         '10': "Ting taler i favør av ja"
-<<<<<<< HEAD
-        '11': "Vagt svar, prøv igjen"
-=======
->>>>>>> c10941bb
         '12': "Spør igjen senere"
         '13': "Best å ikke fortelle deg det nå"
         '14': "Kan ikke spå nå"
@@ -138,39 +134,13 @@
         second_response: |-
           Æsj, unnskyld. Jeg skjønner fremdeles ingenting. :anguished:
 
-<<<<<<< HEAD
-          Jeg er bare en robot, men hvis du trenger å snakke med en ekte person kan du gå til denne [siden for kontakter](/about).
-=======
           Jeg er bare en robot, men hvis du trenger å snakke med en ekte person kan du gå til denne [siden for kontakter](%{base_path}/about).
->>>>>>> c10941bb
 
           I mellomtiden skal jeg ikke plage deg mer.
     new_user_narrative:
       reset_trigger: "ny bruker"
       cert_title: "Som bevis for vellykket gjennomføring av introduksjonen for nye brukere"
-<<<<<<< HEAD
-      hello:
-        title: ":robot: Heisann!"
-        message: |-
-          Velkommen til %{title}, takk for at du ville bli medlem!
-
-          - Jeg er bare en robot, men [den vennlige staben](/about) er også her for å hjelpe hvis du trenger assistanse fra en person.
-
-          - Av sikkerhetshensyn begrenser vi hva nye brukere kan gjøre helt i starten. Du vil gradvis få flere tillatelser (og [merker](/badges)) etterhvert som vi blir kjent med deg.
-
-          - Vi prøver å holde [samfunnets oppførsel sivilisert](/guidelines) til enhver tid.
       onebox:
-        instructions: |-
-          Neste steg, kan du dele en av disse lenkene med meg? Svar med **en frittstående lenke på en ny linje**, da vil den automatisk utvides til å inkludere et stilig sammendrag.
-
-          For å kopiere en lenke, trykk og hold på den med en mobil enhet, eller høyreklikk med en gammeldags mus:
-
-          - https://en.wikipedia.org/wiki/Inherently_funny_word
-          - https://en.wikipedia.org/wiki/Death_by_coconut
-          - https://en.wikipedia.org/wiki/Calculator_spelling
-=======
-      onebox:
->>>>>>> c10941bb
         reply: |-
           Kult! Dette fungerer for de aller fleste <img src="%{base_uri}/plugins/discourse-narrative-bot/images/font-awesome-link.png" width="16" height="16"> lenkene. Bare husk at de må ha en linje _helt for seg selv_ når du limer dem inn, uten noe annet foran eller bak.
         not_found: |-
@@ -273,11 +243,6 @@
           > :imp: jeg skrev noe utrivelig her!
 
           Jeg tror du vet hva du bør gjøre. Prøv å **flagge dette innlegget**<img src="%{base_uri}/plugins/discourse-narrative-bot/images/font-awesome-flag.png" width="16" height="16"> som upassende
-<<<<<<< HEAD
-        reply: |-
-          [Staben vår](/groups/staff) vil bli informert privat om flagget ditt. Hvis nok av medlemmene våre flagger en post, vil den også bli skjult for sikkerhets skyld. (Siden jeg ikke egentlig skrev noe utrivelig :angel: har jeg tatt meg den frihet å fjerne flagget igjen inntil videre.)
-=======
->>>>>>> c10941bb
         not_found: |-
           Å nei, det ekle inlegget mitt har ikke blitt flagget enda. :worried: Klarer du å flagge det som upassende med **flag** <img src="%{base_uri}/plugins/discourse-narrative-bot/images/font-awesome-flag.png" width="16" height="16">? Ikke glem at du kan trykke "vis mer" knappen <img src="%{base_uri}/plugins/discourse-narrative-bot/images/font-awesome-ellipsis.png" width="16" height="16"> for å vise flere handlinger for hvert inlegg.
       search:
@@ -301,32 +266,12 @@
           - Hvis du har et fysisk :keyboard:, trykk <kbd>?</kbd> på det for å få en oversikt over hendige tastatursnarveier.
         not_found: |-
           Hmm... det ser ut som du kanskje har trøbbel. Beklager så mye! Brukte du <img src="%{base_uri}/plugins/discourse-narrative-bot/images/font-awesome-search.png" width="16" height="16"> for å søke etter **capy&#8203;bara**?
-<<<<<<< HEAD
-      end:
-        message: |-
-          Takk for at du holdt ut sammen med meg hele veien @%{username}! Jeg har laget denne til deg, jeg synes du har fortjent det:
-
-          %{certificate}
-
-          Det var alt for nå! Sjekk ut [**de siste diskusjonsemnene**](/latest) eller [**listen over kategorier**](/categories).
-          :sunglasses:
-
-          (Hvis du ønsker å snakke med meg igjen eller lære mer, bare send meg en melding eller nevn `@%{discobot_username}` når som helst!)
-=======
->>>>>>> c10941bb
       certificate:
         alt: 'Bevis for Utmerkelse'
     advanced_user_narrative:
       reset_trigger: 'avansert bruker'
       cert_title: "Som vitnesbyrd på bestått gjennomgang av den avanserte brukeropplæringen"
       title: ':arrow_up: Avanserte brukerfunksjoner'
-<<<<<<< HEAD
-      start_message: |-
-        Nå som du er en _avansert_ bruker, har du rukket å undersøke [brukerinstillingene dine](/my/preferences) enda @%{username}? Det er mange måter å tilpasse opplevelsen, som for eksempel ved å velge mellom en lys eller mørk drakt.
-
-        Men det var en digresjon, la oss begynne!
-=======
->>>>>>> c10941bb
       edit:
         bot_created_post_raw: "@%{discobot_username} er overlegent den kuleste bot-en jeg vet om :wink:"
         instructions: |-
@@ -386,13 +331,6 @@
           La oss prøve å endre varslingsnivået på dette emnet. I bunnen av emnet vil du finne en knapp som viser at du **følger** dette emnet. Kan du endre varslingsnivået til **overvåker**?
         not_found: |-
           Det ser ut til at du fremdeles følger :eyes: dette emnet! Hvis du har problemer med å finne knappen så er den helt i bunnen av dette emnet under de andre knappene.
-<<<<<<< HEAD
-        reply: |-
-          Se der ja! Jeg håper du ikke valgte å ignorere dette emnet fordi du synes jeg skravler for mye :grin:.
-
-          Merk at når du svarer på et emne eller har lest et emne i mer enn et par minutter, vil varslingsnivået på emnet automatisk settes opp til 'overvåker'. Du kan endre på denne mekanismen hvis du vil i [instillingene dine](/my/preferences).
-=======
->>>>>>> c10941bb
       poll:
         instructions: |-
           Visste du at du enkelt kan legge til en avstemning i et innlegg? Prøv å trykke på <img src="%{base_uri}/plugins/discourse-narrative-bot/images/font-awesome-gear.png" width="16" height="16"> tannhjulet i redigeringsverktøyet og **lag en avstemning**.
