--- conflicted
+++ resolved
@@ -294,11 +294,7 @@
 
           Klidně tento příspěvek **nahlaš** <img src="%{base_uri}/plugins/discourse-narrative-bot/images/font-awesome-flag.png" width="16" height="16"> a jako důvod vyber **Je to nevhodné**!
         reply: |-
-<<<<<<< HEAD
-          [Naše redakce](%{base_uri}/groups/staff) bude soukromě informována o tvém nahlášení. Pokud příspěvek nahlásí dostatečný počet členů komunity, bude z preventivních důvodů také automaticky skryt. (Protože jsem ve skutečnosti žádný ošklivý příspěvek nenapsal :angel:, tak jsem si dovolil nahlášení odstranit.)
-=======
           [Naše redakce](%{group_url}) bude soukromě informována o tvém nahlášení. Pokud příspěvek nahlásí dostatečný počet členů komunity, bude z preventivních důvodů také automaticky skryt. (Protože jsem ve skutečnosti žádný ošklivý příspěvek nenapsal :angel:, tak jsem si dovolil nahlášení odstranit.)
->>>>>>> 76e7f12a
         not_found: |-
           Ale ne, můj ošklivý příspěvek ještě nebyl nahlášen jako nevhodný. :worried: Můžeš jej označit jako nevhodný pomocí **nahlášení** <img src="%{base_uri}/plugins/discourse-narrative-bot/images/font-awesome-flag.png" width="16" height="16">? Nezapomeň použít tlačítko Zobrazit více <img src="%{base_uri}/plugins/discourse-narrative-bot/images/font-awesome-ellipsis.png" width="16" height="16">, abys odhalil/a více akcí pro každý příspěvek.
       search:
