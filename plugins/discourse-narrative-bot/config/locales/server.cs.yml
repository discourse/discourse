--- conflicted
+++ resolved
@@ -89,10 +89,6 @@
         '8': "Vypadá to dobře"
         '9': "Ano"
         '10': "Dle znamení ano"
-<<<<<<< HEAD
-        '11': "Odpověď nejistá, zeptej se znovu"
-=======
->>>>>>> c10941bb
         '12': "Zeptej se později"
         '13': "To ti teď raději neřeknu"
         '14': "To nyní nedokážu předpovědět"
@@ -124,9 +120,6 @@
     new_user_narrative:
       reset_trigger: "nový uživatel"
       hello:
-<<<<<<< HEAD
-        title: ":robot: Zdravím!"
-=======
         message: |-
           Díky, že jste se rozhodli zaregistrovat do fóra %{title} a vítejte!
 
@@ -138,6 +131,5 @@
       bookmark:
         instructions: |-
           Pokud by ses chtěl dozvědět víc, klikni na <img src="%{base_uri}/plugins/discourse-narrative-bot/images/font-awesome-ellipsis.png" width="16" height="16"> níže  a <img src="%{base_uri}/plugins/discourse-narrative-bot/images/font-awesome-bookmark.png" width="16" height="16"> **ulož si tuto soukromou zprávu do záložek**.  Pokud to uděláš, je možný, že tam v budoucnu najdeš :gift:!
->>>>>>> c10941bb
     advanced_user_narrative:
       reset_trigger: 'pokročilý uživatel'