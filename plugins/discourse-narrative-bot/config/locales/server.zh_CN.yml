--- conflicted
+++ resolved
@@ -375,23 +375,8 @@
         instructions: |-
           您知道您可以在帖子中引用类别和标签吗？例如，您有没有看到%{category}类别？
 
-<<<<<<< HEAD
-          在句子中输入`#`，然后选择任意类别或标签。
-        instructions_experimental: |-
-          您知道您可以在帖子中引用类别和标签吗？例如，您有没有看到%{category}类别？
-
-          在句子中的任何地方输入`#`，然后选择任何类别或标签。
-        not_found: |-
-          哈，我没有在任何地方看到类别。注意，`#` 不能是第一个字符。你能在下一个回复中复制它吗？
-
-          ```text
-          我可以通过 # 创建一个类别链接
-          ```
-        not_found_experimental: |-
-=======
           在句子中的任何地方输入 `#`，然后选择任何类别或标签。
         not_found: |-
->>>>>>> b2b1e721
           嗯，我在那里没有看到类别。你能在下一条回复中复制吗？
 
           ```text
