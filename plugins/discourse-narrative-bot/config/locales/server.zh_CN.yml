# encoding: utf-8
#
# Never edit this file. It will be overwritten when translations are pulled from Transifex.
#
# To work with us on translations, join this project:
# https://www.transifex.com/projects/p/discourse-org/

zh_CN:
  site_settings:
<<<<<<< HEAD
=======
    discourse_narrative_bot_enabled: '启用 Discourse 代表机器人（discobot）'
>>>>>>> c10941bb
    disable_discourse_narrative_bot_welcome_post: "禁止 Discourse 代表机器人发送欢迎帖子"
    discourse_narrative_bot_ignored_usernames: "Discourse 代表机器人应该忽略的用户名"
    discourse_narrative_bot_disable_public_replies: "禁止 Discourse 代表机器人发布公开回复"
    discourse_narrative_bot_welcome_post_type: "Discourse 代表机器人应该发送的欢迎帖子类型"
    discourse_narrative_bot_welcome_post_delay: "在 Discourse 代表机器人发送欢迎帖子前等待 (n) 秒。"
  badges:
    certified:
      name: 已合格
      description: "已完成我们的新用户教程"
      long_description: |
        该徽章授予完成我们交互式新用户教程的你。你已经有动力学习了讨论的基础工具，你现在已经合格了！
    licensed:
      name: 已证明
      description: "完成了我们的高级用户教程"
      long_description: |
        该徽章授予完成我们交互式高级用户教程的你。你已经掌握了讨论的高级工具——你已经收到了证明！
  discourse_narrative_bot:
<<<<<<< HEAD
    bio: "你好，我不是真实的人。我是一个教你如何使用站点的机器人。你可以给我发消息或在任意地方提及 **`%{discobot_username}`** 与我交互。"
=======
    bio: "你好，我不是真人，而是一个教你如何使用站点的机器人。你可以给我发消息或在任意地方提及 **`@%{discobot_username}`** 与我交互。"
>>>>>>> c10941bb
    timeout:
      message: |-
        你好， @%{username}。好久没见到你了，一切可好？

        - 你可以在任意时候回复我。

        - 如果你想要跳过这个步骤，说`%{skip_trigger}`。

        - 要重新开始，说`%{reset_trigger}`。

        如果你不想的话也没问题。我是个机器人。你不会伤害到我。 :sob:
    dice:
      trigger: "骰子"
      invalid: |-
        我很抱歉，数学上证明了不可能投出这种色子组合。 :confounded:
      not_enough_dice: |-
        我只有 %{num_of_dice} 个色子。我知道，[太不像话了](http://www.therobotsvoice.com/2009/04/the_10_most_shameful_rpg_dice.php)。
      out_of_range: |-
        你知道数学上[面最多](https://www.wired.com/2016/05/mathematical-challenge-of-designing-the-worlds-most-complex-120-sided-dice)的公平色子有 120 面么？
      results: |-
        > :game_die: %{results}
    quote:
      trigger: "引用"
      '1':
        quote: "每一个困难中存在着机会"
        author: "阿尔伯特·爱因斯坦"
      '2':
        quote: "如果自由不包括犯错的自由，那么这个自由就不值得拥有。"
        author: "默罕默德·甘地"
      '3':
        quote: "不必为结束而哭泣，而要为曾经拥有而微笑。"
        author: "苏斯博士"
      '4':
        quote: "自己动手，丰衣足食。"
        author: "查尔斯·纪尧姆·西安娜"
      '5':
        quote: "相信自己能成功，你就已经成功了一半。"
        author: "西奥多·罗斯福"
      '6':
        quote: "生命就像一盒巧克力。你永远也不会知道你将拿到什么。"
        author: "福雷斯特·甘普的妈妈"
      '7':
        quote: "这是我个人的一小步，却是全人类的一大步。"
        author: "尼尔·阿姆斯特朗"
      '8':
        quote: "每天做一件让你有畏难情绪的事情。"
        author: "埃莉诺·罗斯福"
      '9':
        quote: "如果一个人敢于承认错误，那么一切的错误都会被原谅。"
        author: "李小龙"
      '10':
        quote: "心想事成。"
        author: "拿破仑·希尔"
      results: |-
        > :left_speech_bubble: _%{quote}_ &mdash; %{author}
    magic_8_ball:
      trigger: '财富'
      answers:
        '1': "很可能"
        '2': "一定是"
        '3': "绝对是"
        '4': "肯定是"
        '5': "你可以相信它"
        '6': "我觉得是"
        '7': "很可能"
        '8': "看起来不错"
        '9': "是的"
        '10': "标志指的是"
        '11': "再随便回复试试"
        '12': "等等再问我"
        '13': "现在最好不告诉你"
        '14': "现在不好说"
        '15': "专心然后再问一次"
        '16': "不要指望它"
        '17': "我的回答是不"
        '18': "我的代码让我不谈钱"
        '19': "看起来不是很好"
        '20': "很可疑"
      result: |-
        > :crystal_ball: %{result}
    track_selector:
      reset_trigger: '开始'
      skip_trigger: '跳过'
      help_trigger: '帮助'
      random_mention:
        reply: |-
<<<<<<< HEAD
          你好！想看看我能做什么吗？说`@%{discobot_username} %{help_trigger}`。
=======
          你好！想看看我能做什么吗？说 `@%{discobot_username} %{help_trigger}`。
>>>>>>> c10941bb
        tracks: |-
          我现在知道怎么做这些：

          `@%{discobot_username} %{reset_trigger} %{default_track}`
          > 试试这些交互模式：%{tracks}。
        bot_actions: |-
          `@%{discobot_username} %{dice_trigger} 2d6`
          > :game_die: 3，6

          `@%{discobot_username} %{quote_trigger}`
          > :left_speech_bubble: _随手做些善举，不要期待任何的回报，肯定能懂得一个道理：总有一天有人会为你做同样的事情。_ &mdash; 戴安娜公主

          `@%{discobot_username} %{magic_8_ball_trigger}`
          > :crystal_ball: 你可能需要它
      do_not_understand:
        first_response: |-
          你好，感谢回复！

          不幸的是，我是别人随手写的机器人，我其实不太懂这个。:fronwing:
        track_response: 你可以再试一次，或者你想要跳过这个步骤，说`%{skip_trigger}`。不然的话，说`%{reset_trigger}`重新开始。
        second_response: |-
          啊，抱歉。我还是没懂。 :anguished:

          我只是个机器人，但是如果你想要找到真人，看看[我们的联系页面](%{base_path}/about)。

          同时，我不会再烦你。
    new_user_narrative:
      reset_trigger: "新用户"
      title: "新用户欢迎教程完毕证明"
      cert_title: "你已经成功完成新用户教程了"
      hello:
<<<<<<< HEAD
        title: ":robot: 你好!"
        message: |-
          感谢加入%{title}， 欢迎！

          - 我只是个机器人， 但是如果你需要真人帮助，请找找[我们友善的管理人员](/about)帮忙。

          - 出于安全考虑，我们暂时限制了新用户能使用的功能。当我们更了解你的时候，你就可以使用更多功能（和 [徽章](/badges)）了。

          - 我们始终相信[文明社区行为准则](/guidelines)。
=======
        message: |-
          感谢加入%{title}， 欢迎！

          - 我只是个机器人，但是如果你需要真人帮助，请找找[我们友善的管理人员](%{base_uri}/about)帮忙。

          - 出于安全考虑，我们暂时限制了新用户能使用的功能。当我们更了解你的时候，你就可以使用更多功能（和 [徽章](%{base_uri}/badges)）了。

          - 我们始终相信[文明社区行为准则](%{base_uri}/guidelines)。
>>>>>>> c10941bb
      onebox:
        reply: |-
          酷！这对许多<img src="%{base_uri}/plugins/discourse-narrative-bot/images/font-awesome-link.png" width="16" height="16">链接都管用。请记住，它必须占**单独的一行**，前后都没东西。
        not_found: |-
          抱歉，我没在你的回复中找到链接！ :cry:

          在你的下个回复中，可以试着另起一行添加下面的链接吗？

          - https://en.wikipedia.org/wiki/Exotic_Shorthair
      images:
        instructions: |-
          这是一只独角兽的照片：

          <img src="%{base_uri}/plugins/discourse-narrative-bot/images/unicorn.png" width="520" height="520">

          如果你喜欢它（谁不呢！）就在帖子的下方赞 :heart: 一下让我知道。

          你可以**带图片回复**吗？任何图片都行！拖入释放，点击上传按钮，或者把它复制粘贴进来。
        reply: |-
          好赞的图片—我点了赞 :heart: ，你知道我很乐意看见它的 :heart_eyes:
        like_not_found: |-
          你忘记赞 :heart: 我的[帖子](%{url})了吗？ :crying_cat_face:
        not_found: |-
          看起来你没有上传我**肯定**会喜欢的图片。

          `%{image_url}`

          试试再传一个，或者复制一个占一行的链接！
      formatting:
        instructions: |-
          你可以在下一个回复中加粗或斜体这些词语么？

          - 输入`**粗体**`或`_斜体_`

          - 或者，按编辑器上的按钮<kbd><b>B</b></kbd>或<kbd><i>I</i></kbd>
        reply: |-
          干得漂亮！HTML 和 BBCode 也可以用来格式化—想学更多，[试试这个教程](http://commonmark.org/help) :nerd:
        not_found: |-
          啊，我在你的回复中没找到任何格式。 :pencil2:

          你能再试试吗？如果你不知道怎么办了，按编辑器上的按钮 <kbd><b>B</b></kbd> 加粗或者<kbd><i>I</i></kbd> 斜体。
      quoting:
        instructions: |-
          你能在回复的时候引用我的话吗，这样我就知道你在回复我什么了。

          > 如果这是咖啡，请给我些茶；但是如果这是茶，请给我些咖啡。
          >
          > 和你自己说话一个优点是至少你知道有人在听。
          >
          > 有些人知道怎么说话，而另一些人……啊，哦，不知道。

          选择你喜欢的文字，然后在旁边弹出的地方按下**引用**—或者点击帖子底下的**回复**按钮。

          在引用下面，输入一两个为什么你这么选的原因，我有点好奇 :thinking:
        reply: |-
          干得好，你选择了我最喜欢的一段！:left_speech_bubble:
        not_found: |-
          哈，看起来你没有在回复中引用我的话？

          选择我帖子中的任何文字都会弹出<kbd>**引用**</kbd>按钮。然后选中文字的同时按下**回复**按钮也可以！你可以再试一次吗？
      bookmark:
<<<<<<< HEAD
=======
        instructions: |-
          如果你想了解更多，请选择下方<img src="%{base_uri}/plugins/discourse-narrative-bot/images/font-awesome-ellipsis.png" width="16" height="16">并<img src="%{base_uri}/plugins/discourse-narrative-bot/images/font-awesome-bookmark.png" width="16" height="16">**收藏此私信**。如果你这样做，你一会可能收到份 :gift: ！
>>>>>>> c10941bb
        reply: |-
          太棒了！现在你可以轻松地找到我们的私信了。它就在[你个人页面的收藏栏](%{profile_page_url}/activity/bookmarks)中。选择右上方你的个人头像  &#8599;
        not_found: |-
          啊哦，我没有在这个主题中看到任何收藏。你在每个帖子下找到了收藏按钮吗？如果需要的话，使用显示更多<img src="%{base_uri}/plugins/discourse-narrative-bot/images/font-awesome-ellipsis.png" width="16" height="16">展开更多操作。
      emoji:
        instructions: |-
          你可能已经看到我在回复中用了很多小图片 :blue_car::dash: 这些叫做[绘文字（Emoji）](https://zh.wikipedia.org/wiki/%E7%B9%AA%E6%96%87%E5%AD%97)。你能在回复中**使用一个 Emoji **吗？这些都可以用：

          - 输入 `:) ;) :D :P :O`

          - 输入冒号 <kbd>:</kbd> 然后输入完整的 Emoji 名字 `:tada:`

          - 点击编辑器中的 Emoji 按钮<img src="%{base_uri}/plugins/discourse-narrative-bot/images/font-awesome-smile.png" width="16" height="16">，或者使用移动设备的键盘
        reply: |-
          这是 :sparkles: **Emoji 精神!** :sparkles:
        not_found: |-
          啊，我没有在你的回复中看到任何 Emoji？哦不！ :sob:

          试试输入一个半角冒号<kbd>:</kbd>打开 emoji 选择器，然后输入你想要的表情对应单词的几个字母，比如 `:bird`。

          或者，点击你编辑器里的 emoji 按钮<img src="%{base_uri}/plugins/discourse-narrative-bot/images/font-awesome-smile.png" width="16" height="16">。

          （如果你正在用移动设备，你也可以试试直接在你的键盘里输入 Emoji）
      mention:
        instructions: |-
          有时你可能想要在回复别人的时候提醒另一个人。输入`@`然后是他们的用户名提及他们。

          你能在回复中提及**@%{discobot_username}**吗？
        reply: |-
          **谁在找我！？** :raised_hand: 我觉得是你！ :wave:  好吧，我在这儿！感谢你提到我。 :ok_hand:
        not_found: |-
          我没有在任何地方看到我的名字 :frowning: 你可以再 `@%{discobot_username}` 我试试？

          （是的，我的用户名是**disco**，和 1970 年流行的舞蹈同名）
      flag:
        instructions: |-
          我们都喜欢友善的讨论，我们也需要你的帮助来[一起保持文明](%{guidelines_url})。如果你发现了问题，请用标记告诉作者，或者通知[我们友善的管理人员](%{about_url})来处理。

          >  :imp: 我在这写了些脏话

          我猜你知道要做什么了。点击**标记该贴**<img src="%{base_uri}/plugins/discourse-narrative-bot/images/font-awesome-flag.png" width="16" height="16">为不合适！
        reply: |-
          [我们的管理人员](%{base_uri}/groups/staff)将私下通知你的标记。如果有足够的社区成员标记帖子，作为预防措施它也会自动隐藏。（因为我实际上并没有写一篇讨厌的帖子:angel:我现在已经取消了标记。）
        not_found: |-
          啊不，我糟糕的帖子还没被标记。 :worried: 你能**标记**<img src="%{base_uri}/plugins/discourse-narrative-bot/images/font-awesome-ellipsis.png" width="16" height="16">其为不合适的吗？不要忘记用显示更多按钮来显示每个帖子的更多操作。
      search:
        instructions: |-
          呼…我已经在这个主题中隐藏了一个惊喜。如果你想挑战的话，点击右上角&#8599;的**搜索按钮** <img src="%{base_uri}/plugins/discourse-narrative-bot/images/font-awesome-search.png" width="16" height="16">来找到它。

          试试在这个主题中搜索关键词“capy&#8203;bara”
        hidden_message: |-
          你怎么错过这个 capybara 哒？ :wink:

          <img src="%{base_uri}/plugins/discourse-narrative-bot/images/capybara-eating.gif"/>

          注意到你回到主题开头了么？**带 `:herb:` 这个 emoji 回复** 来喂养这只可怜又饥饿的 capabara，你会自动跳转到结尾。
        reply: |-
          你找到啦 :tada:

          - 想用更复杂的条件搜索，前往[全文搜索页](%{search_url})。

          - 想在长讨论中任意跳转的话，试试右侧（移动端在下方）的主题时间线控制器。

          - 如果你有 :keyboard:，按下<kbd>?</kbd>查看有用的键盘快捷键列表。
        not_found: |-
<<<<<<< HEAD
          哈...看起来你碰到了些麻烦。抱歉。你试过搜索<img src="%{base_uri}/plugins/discourse-narrative-bot/images/font-awesome-search.png" width="16" height="16">**capy&#8203;bara**了吗？
=======
          哈…看起来你碰到了些麻烦。抱歉。你试过搜索<img src="%{base_uri}/plugins/discourse-narrative-bot/images/font-awesome-search.png" width="16" height="16">**capy&#8203;bara**了吗？
>>>>>>> c10941bb
      end:
        message: |-
          感谢你坚持使用 @%{username}！我为你做了这个，我想你已经赢得了它：

          %{certificate}

          目前为止就这样了！查看[**我们最新的讨论主题**](%{base_uri}/latest)或[**在分类讨论**](%{base_uri}/categories)。:sunglasses:

          （如果你想再次与我交谈以了解更多信息，请随时留言或提及`@%{discobot_username}`！）
      certificate:
        alt: '成就证明'
    advanced_user_narrative:
      reset_trigger: '高级用户'
      cert_title: "你已经成功完成高级用户教程了"
      title: ':arrow_up: 高级用户特性'
      start_message: |-
        作为_advanced_用户，你是否访问过[你的偏好设置页面](%{base_uri}/my/preferences) @%{username}？ 有很多方法可以自定义你的体验，例如选择深色或浅色主题

        但我离题了，让我们开始吧！
      edit:
        bot_created_post_raw: "@%{discobot_username}是目前我了解的最酷的机器人 :wink:"
        instructions: |-
          每个人都会犯错。但是不要担心，你永远可以编辑你的帖子修正他们！

          你可以开始**编辑**我替你创建的帖子么？
        not_found: |-
          看起来你还没有编辑我为你创建的[帖子](%{url})。你能再试试么？

          用<img src="%{base_uri}/plugins/discourse-narrative-bot/images/font-awesome-pencil.png" width="16" height="16">图标来召唤编辑器。
        reply: |-
          干得漂亮！

          注意下，你初次编辑后 5 分钟后的修改将会公开显示，一个小小的铅笔图标将出现在编辑次数的右上角。
      delete:
        instructions: |-
          如果你想撤回你的帖子，你可以删除它。

          使用<img src="%{base_uri}/plugins/discourse-narrative-bot/images/font-awesome-trash.png" width="16" height="16">**删除**动作来**删除**上方你的任意一个帖子。不过不要删除你的第一帖！
        not_found: |-
          我没有看到任何一帖被删除？记住点击<img src="%{base_uri}/plugins/discourse-narrative-bot/images/font-awesome-ellipsis.png" width="16" height="16">显示更多可以找到<img src="%{base_uri}/plugins/discourse-narrative-bot/images/font-awesome-trash.png" width="16" height="16">删除按钮。
        reply: |-
          哇！ :boom:

          为了讨论的连贯性，删除不会立即发生，所以帖子将在之后移除。
      recover:
        deleted_post_raw: '为什么 @%{discobot_username}删除了我的帖子？:anguished:'
        instructions: |-
          哦不！看起来我不小心删除了我刚刚给你创建的一个新帖子。

          你可以帮我<img src="%{base_uri}/plugins/discourse-narrative-bot/images/font-awesome-rotate-left.png" width="16" height="16">**恢复**它么？
        not_found: |-
          碰到麻烦了？记住点击<img src="%{base_uri}/plugins/discourse-narrative-bot/images/font-awesome-ellipsis.png" width="16" height="16">显示更多可以找到<img src="%{base_uri}/plugins/discourse-narrative-bot/images/font-awesome-rotate-left.png" width="16" height="16">恢复按钮。
        reply: |-
          呼，差点啊！感谢你帮忙 :wink:

          注意你只有 24 小时时间恢复一个帖子。
      category_hashtag:
        instructions: |-
          你知道你可以在你的帖子中提到分类和标签么？例如，你看到过%{category}分类了吗？

          输入`#`然后选择一个分类或标签。
        not_found: |-
          哈，我没有看到分类啊。注意`#`不能是第一个字符。你能在下一个回复中拷贝它吗？

          ```text
          我能用#创建一个分类链接
          ```
        reply: |-
          漂亮！记住这对分类和标签（如果站点启用了它的话）都有用。
      change_topic_notification_level:
<<<<<<< HEAD
=======
        instructions: |-
          每个主题都有通知等级。默认为“普通”，只有别人直接回复你的时候才会提醒你。

          默认情况下，私信中的通知等级被设为最高级“监看”，即你将收到每个新回复的提醒。但是你可以覆盖任意一个主题的通知等级至“监看”、“追踪”或“静音”。

          让我们试试改变这个主题的通知等级。在主题最下方，你可以看到一个**监看**的按钮。你可以把通知等级改到**追踪**吗？
>>>>>>> c10941bb
        not_found: |-
          看起来你仍在关注 :eyes: 这个主题！没找到按钮？通知等级就在主题页面的最下方。
        reply: |-
          太棒了！我希望你没有把这个话题静音，因为我有时会说话有点健谈:grin:。

          请注意，当你回复主题或阅读主题超过几分钟时，它会自动设置为“跟踪”的通知级别。 你可以在[你的用户首选项](%{base_uri}/my/preferences)中更改此设置。
      poll:
        instructions: |-
          你知道你可以在任何帖子中添加投票吗？试试用编辑器中的<img src="%{base_uri}/plugins/discourse-narrative-bot/images/font-awesome-gear.png" width="16" height="16">齿轮图标来**发起投票**。
        not_found: |-
          啊哦！你的回复中还没有任何投票。

          使用编辑器中的<img src="%{base_uri}/plugins/discourse-narrative-bot/images/font-awesome-gear.png" width="16" height="16">齿轮图标，或者在下个回复中复制粘贴以下投票：

          ```text
          [poll]
          * :cat:
          * :dog:
          [/poll]
          ```
        reply: |-
          棒！你看我是怎么教你的？

          [poll]
          * :+1:
          * :-1:
          [/poll]
      details:
<<<<<<< HEAD
=======
        instructions: |-
          有时你可能想在回复中**隐藏详情**：

          - 当你讨论电影或者电视节目中可能剧透的情节时。

          - 当你帖子中有大量一次性读完可能太困难的可选细节时。

          [details=点这里看它如何工作！]
          1. 点击编辑器中的<img src="%{base_uri}/plugins/discourse-narrative-bot/images/font-awesome-gear.png" width="16" height="16">齿轮图标。
          2. 选择“隐藏详情”。
          3. 编辑详情概要并添加内容。
          [/details]

          你可以用编辑器中的<img src="%{base_uri}/plugins/discourse-narrative-bot/images/font-awesome-gear.png" width="16" height="16">齿轮图标在接下来的回复中添加一节详情吗？
>>>>>>> c10941bb
        not_found: |-
          添加详情控件时碰到麻烦了？试试在下个回复中包含下列文字：

          ```text
          [details=点击我查看详情]
          这儿是详情
          [/details]
          ```
        reply: |-
          干得好—你很**注意**细节！
      end:
        message: |-
          你像个高级用户一样做完了教程。真的 :bow:

          %{certificate}

          这是我能给你做的最多的事情了。

          再见啦！如果你想要继续和我交流，随时给我发消息 :sunglasses:
      certificate:
        alt: '高级用户终身成就证明'<|MERGE_RESOLUTION|>--- conflicted
+++ resolved
@@ -7,10 +7,7 @@
 
 zh_CN:
   site_settings:
-<<<<<<< HEAD
-=======
     discourse_narrative_bot_enabled: '启用 Discourse 代表机器人（discobot）'
->>>>>>> c10941bb
     disable_discourse_narrative_bot_welcome_post: "禁止 Discourse 代表机器人发送欢迎帖子"
     discourse_narrative_bot_ignored_usernames: "Discourse 代表机器人应该忽略的用户名"
     discourse_narrative_bot_disable_public_replies: "禁止 Discourse 代表机器人发布公开回复"
@@ -28,11 +25,7 @@
       long_description: |
         该徽章授予完成我们交互式高级用户教程的你。你已经掌握了讨论的高级工具——你已经收到了证明！
   discourse_narrative_bot:
-<<<<<<< HEAD
-    bio: "你好，我不是真实的人。我是一个教你如何使用站点的机器人。你可以给我发消息或在任意地方提及 **`%{discobot_username}`** 与我交互。"
-=======
     bio: "你好，我不是真人，而是一个教你如何使用站点的机器人。你可以给我发消息或在任意地方提及 **`@%{discobot_username}`** 与我交互。"
->>>>>>> c10941bb
     timeout:
       message: |-
         你好， @%{username}。好久没见到你了，一切可好？
@@ -119,11 +112,7 @@
       help_trigger: '帮助'
       random_mention:
         reply: |-
-<<<<<<< HEAD
-          你好！想看看我能做什么吗？说`@%{discobot_username} %{help_trigger}`。
-=======
           你好！想看看我能做什么吗？说 `@%{discobot_username} %{help_trigger}`。
->>>>>>> c10941bb
         tracks: |-
           我现在知道怎么做这些：
 
@@ -155,26 +144,14 @@
       title: "新用户欢迎教程完毕证明"
       cert_title: "你已经成功完成新用户教程了"
       hello:
-<<<<<<< HEAD
-        title: ":robot: 你好!"
         message: |-
           感谢加入%{title}， 欢迎！
 
-          - 我只是个机器人， 但是如果你需要真人帮助，请找找[我们友善的管理人员](/about)帮忙。
-
-          - 出于安全考虑，我们暂时限制了新用户能使用的功能。当我们更了解你的时候，你就可以使用更多功能（和 [徽章](/badges)）了。
-
-          - 我们始终相信[文明社区行为准则](/guidelines)。
-=======
-        message: |-
-          感谢加入%{title}， 欢迎！
-
           - 我只是个机器人，但是如果你需要真人帮助，请找找[我们友善的管理人员](%{base_uri}/about)帮忙。
 
           - 出于安全考虑，我们暂时限制了新用户能使用的功能。当我们更了解你的时候，你就可以使用更多功能（和 [徽章](%{base_uri}/badges)）了。
 
           - 我们始终相信[文明社区行为准则](%{base_uri}/guidelines)。
->>>>>>> c10941bb
       onebox:
         reply: |-
           酷！这对许多<img src="%{base_uri}/plugins/discourse-narrative-bot/images/font-awesome-link.png" width="16" height="16">链接都管用。请记住，它必须占**单独的一行**，前后都没东西。
@@ -236,11 +213,8 @@
 
           选择我帖子中的任何文字都会弹出<kbd>**引用**</kbd>按钮。然后选中文字的同时按下**回复**按钮也可以！你可以再试一次吗？
       bookmark:
-<<<<<<< HEAD
-=======
         instructions: |-
           如果你想了解更多，请选择下方<img src="%{base_uri}/plugins/discourse-narrative-bot/images/font-awesome-ellipsis.png" width="16" height="16">并<img src="%{base_uri}/plugins/discourse-narrative-bot/images/font-awesome-bookmark.png" width="16" height="16">**收藏此私信**。如果你这样做，你一会可能收到份 :gift: ！
->>>>>>> c10941bb
         reply: |-
           太棒了！现在你可以轻松地找到我们的私信了。它就在[你个人页面的收藏栏](%{profile_page_url}/activity/bookmarks)中。选择右上方你的个人头像  &#8599;
         not_found: |-
@@ -306,11 +280,7 @@
 
           - 如果你有 :keyboard:，按下<kbd>?</kbd>查看有用的键盘快捷键列表。
         not_found: |-
-<<<<<<< HEAD
-          哈...看起来你碰到了些麻烦。抱歉。你试过搜索<img src="%{base_uri}/plugins/discourse-narrative-bot/images/font-awesome-search.png" width="16" height="16">**capy&#8203;bara**了吗？
-=======
           哈…看起来你碰到了些麻烦。抱歉。你试过搜索<img src="%{base_uri}/plugins/discourse-narrative-bot/images/font-awesome-search.png" width="16" height="16">**capy&#8203;bara**了吗？
->>>>>>> c10941bb
       end:
         message: |-
           感谢你坚持使用 @%{username}！我为你做了这个，我想你已经赢得了它：
@@ -381,15 +351,12 @@
         reply: |-
           漂亮！记住这对分类和标签（如果站点启用了它的话）都有用。
       change_topic_notification_level:
-<<<<<<< HEAD
-=======
         instructions: |-
           每个主题都有通知等级。默认为“普通”，只有别人直接回复你的时候才会提醒你。
 
           默认情况下，私信中的通知等级被设为最高级“监看”，即你将收到每个新回复的提醒。但是你可以覆盖任意一个主题的通知等级至“监看”、“追踪”或“静音”。
 
           让我们试试改变这个主题的通知等级。在主题最下方，你可以看到一个**监看**的按钮。你可以把通知等级改到**追踪**吗？
->>>>>>> c10941bb
         not_found: |-
           看起来你仍在关注 :eyes: 这个主题！没找到按钮？通知等级就在主题页面的最下方。
         reply: |-
@@ -418,8 +385,6 @@
           * :-1:
           [/poll]
       details:
-<<<<<<< HEAD
-=======
         instructions: |-
           有时你可能想在回复中**隐藏详情**：
 
@@ -434,7 +399,6 @@
           [/details]
 
           你可以用编辑器中的<img src="%{base_uri}/plugins/discourse-narrative-bot/images/font-awesome-gear.png" width="16" height="16">齿轮图标在接下来的回复中添加一节详情吗？
->>>>>>> c10941bb
         not_found: |-
           添加详情控件时碰到麻烦了？试试在下个回复中包含下列文字：
 
