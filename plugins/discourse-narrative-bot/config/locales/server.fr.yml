# encoding: utf-8
#
# Never edit this file. It will be overwritten when translations are pulled from Transifex.
#
# To work with us on translations, join this project:
# https://www.transifex.com/projects/p/discourse-org/

fr:
  site_settings:
    discourse_narrative_bot_enabled: 'Activer le rotbot de narration Discourse (discobot)'
    disable_discourse_narrative_bot_welcome_post: "Désactiver le message de bienvenue de l'assistant Discourse"
    discourse_narrative_bot_ignored_usernames: "Noms d'utilisateurs que l'assistant Discourse doit ignorer"
    discourse_narrative_bot_disable_public_replies: "Désactiver les réponses publiques de l'assistant Discourse"
    discourse_narrative_bot_welcome_post_type: "Type de message de bienvenue envoyé par l'assistant Discourse"
    discourse_narrative_bot_welcome_post_delay: "Attendre (n) seconde(s) avant d'envoyer le message de bienvenue de l'Assistant Discourse"
  badges:
    certified:
      name: Certifié
      description: "A terminé le tutoriel des nouveaux utilisateurs"
      long_description: |
        Ce badge est décerné quand vous avez terminé avec succès le tutoriel interactif des nouveaux utilisateurs. Vous avez pris l'initiative d'apprendre les outils de base de la discussion et vous êtes maintenant certifié !
    licensed:
      name: Certifié
      description: "A terminé le tutoriel des utilisateurs avertis"
      long_description: |
        Ce badge est décerné quand vous avez terminé avec succès le tutoriel interactif des utilisateurs avancés. Vous avez pris l'initiative d'apprendre les outils avancés de la discussion et vous êtes maintenant certifié à 100% !
  discourse_narrative_bot:
    bio: "Bonjour, je ne suis pas une personne réelle. Je suis un robot pour vous faire découvrir ce site. Pour interagir avec moi, envoyez-moi un message ou mentionnez **`@%{discobot_username}`** n'importe où."
    timeout:
      message: |-
        Hey @%{username}, je viens voir si tout va bien car je n'ai pas eu de vos nouvelles depuis un moment.

        - Pour continuer, répondez-moi à n'importe quel moment.

        - Si vous voulez passer cette étape, dites `%{skip_trigger}`.

        - Pour recommencer, dites ``%{reset_trigger}`.

        Si vous préférez ne rien faire, c'est aussi acceptable. Je suis un robot. Vous ne me blesserez pas. :sob:
    dice:
      trigger: "Jet"
      invalid: |-
        Je suis désolé, c'est mathématiquement impossible d'obtenir cette combinaison de dés. :confounded:
      not_enough_dice: |-
        Je n'ai qu'un dé. [Shameful](http://www.therobotsvoice.com/2009/04/the_10_most_shameful_rpg_dice.php), Je sais!
      out_of_range: |-
        Saviez-vous que [le nombre maximal de face](https://www.wired.com/2016/05/mathematical-challenge-of-designing-the-worlds-most-complex-120-sided-dice) pour un dé non truqué est de 120?
      results: |-
        > :game_die: %{results}
    quote:
      trigger: "citation"
      '1':
        quote: "La difficulté est porteuse d'occasions"
        author: "Albert Einstein"
      '2':
        quote: "La liberté ne signifie rien s'il n'y a pas la liberté de se tromper."
        author: "Mahatma Gandhi"
      '3':
        quote: "Ne pleurez pas parce que c'est fini, souriez parce que c'est arrivé !"
        author: "Dr Seuss"
      '4':
        quote: "On n'est jamais si bien servi que par soi-même."
        author: "Charles-Guillaume Étienne"
      '5':
        quote: "Croyez en vous et vous avez fait la moitié du chemin."
        author: "Theodore Roosevelt"
      '6':
        quote: "La vie est comme une boîte de chocolats. On ne sait jamais sur quoi on va tomber."
        author: "La maman de Forrest Gump"
      '7':
        quote: "C'est un petit pas pour un homme, un saut géant pour l'humanité."
        author: "Neil Armstrong"
      '8':
        quote: "Fais une chose qui t'effraie chaque jour."
        author: "Eleanor Roosevelt"
      '9':
        quote: "Les erreurs sont toujours pardonnables, si l'on a le courage de les admettre."
        author: "Bruce Lee"
      '10':
        quote: "Tout ce que l'esprit de l'homme peut concevoir et croire peut être atteind."
        author: "Napoleon Hill"
      results: |-
        > :left_speech_bubble: %{quote} __ &mdash;  %{author}
    magic_8_ball:
      trigger: 'fortune'
      answers:
        '1': "C'est certain"
        '2': "C'est décidé"
        '3': "Sans aucun doute"
        '4': "Définitivement oui"
        '5': "Vous pouvez compter dessus"
        '6': "Comme je le vois, oui"
        '7': "Probablement"
        '8': "De bonnes perspectives"
        '9': "Oui"
        '10': "Les signent tendent vers le oui"
<<<<<<< HEAD
        '11': "Réponse incertaine essayez de nouveau"
=======
        '11': "Réponse incertaine, essayez de nouveau"
>>>>>>> c10941bb
        '12': "Demander à nouveau plus tard"
        '13': "Il vaut mieux ne pas vous le dire maintenant"
        '14': "Impossible à prédire pour le moment"
        '15': "Concentrez-vous et demandez à nouveau"
        '16': "Ne comptez pas dessus"
        '17': "Ma réponse est non"
        '18': "Mes sources disent non"
        '19': "Les perspectives ne sont pas si bonnes"
        '20': "Très douteux"
      result: |-
        > :crystal_ball: %{result}
    track_selector:
      reset_trigger: 'démarrer'
      skip_trigger: 'passer'
      help_trigger: 'afficher l''aide'
      random_mention:
        reply: |-
          Bonjour ! Pour voir ce que je peux faire, dites `@%{discobot_username} `.
        tracks: |-
          Actuellement, je sais faire les choses suivantes:

          `@%{discobot_username}%{reset_trigger}%{default_track} `
          > Démarre l'un des récits interactifs suivants: %{tracks}.
        bot_actions: |-
          `@%{discobot_username} %{dice_trigger} 2d6`
          > :game_die: 3, 6

          `@%{discobot_username} %{quote_trigger}`
          > :left_speech_bubble: _Les accolades peuvent faire beaucoup de bien... surtout pour les enfants._ &mdash; Princess Diana

          `@%{discobot_username} %{magic_8_ball_trigger}`
          > :crystal_ball: Vous pouvez compter dessus
      do_not_understand:
        first_response: |-
          Hey, merci pour la réponse !

          Malheureusement, je ne suis qu'un robot mal programmé, et je ne comprends pas celle-ci. :frowning:
        track_response: Vous pouvez essayer de nouveau, ou si vous préférez passer cette étape, dites `%{skip_trigger}`. Sinon, pour redémarrer, dites `%{reset_trigger}`.
        second_response: |-
          Vraiment désolé. Je ne comprend toujours pas .:anguished:

<<<<<<< HEAD
          Je suis juste un robot, mais si vous souhaitez contacter une personne réelle, consultez [notre page de contact](/ about).
=======
          Je suis juste un robot, mais si vous souhaitez contacter une personne réelle, consultez [notre page de contact](%{base_path}/ about).
>>>>>>> c10941bb

          Pendant ce temps là, je serais silencieux.
    new_user_narrative:
      reset_trigger: "nouvel utilisateur"
      title: "Certificat de complétion des étapes de nouvel utilisateur"
      cert_title: "En reconnaissance de l'accomplissement avec succès du tutoriel nouvel utilisateur"
      hello:
<<<<<<< HEAD
        title: ":robot: Bienvenue !"
        message: |-
          Merci de vous être inscrit à %{title}, et bienvenue !

          - Je ne suis qu'un robot, mais [notre équipe](/about) est également disponible si vous avez besoin de contacter quelqu'un.

          - Pour des raisons de sécurité, nous avons temporairement limité ce que les nouveaux utilisateurs peuvent faire. Vous obtiendrez de nouvelles possibilités (et des [badges](/badges)) au fur et à mesure que nous vous connaitrons.

          - Nous croyons en [un comportement communautaire civilisé](/guidelines) de tout temps.
=======
        title: "Bienvenue !"
        message: |-
          Merci de vous être inscrit à %{title}, et bienvenue !

          - Je ne suis qu'un robot, mais [notre équipe](%{base_uri}/about) est également disponible si vous avez besoin de contacter quelqu'un.

          - Pour des raisons de sécurité, nous avons temporairement limité ce que les nouveaux utilisateurs peuvent faire. Vous obtiendrez de nouvelles possibilités (et des [badges](%{base_uri}/badges)) au fur et à mesure que nous vous connaitrons.

          - Nous croyons en [un comportement communautaire civilisé](%{base_uri}/guidelines) de tout temps.
>>>>>>> c10941bb
      onebox:
        instructions: |-
          Maintenant, pouvez-vous partager l'un de ces liens avec moi ? Répondez avec **un lien sur une ligne vide**, et il sera automatiquement transformé pour inclure un astucieux résumé.

<<<<<<< HEAD
          Pour copier un lien, tapez et maintenant appuyé sur mobile, ou utilisez le clic droit de votre souris:

          - https://fr.wikipedia.org/wiki/Jeu_de_mots
          - https://fr.wikipedia.org/wiki/Liste_de_morts_insolites
          - https://fr.wikipedia.org/wiki/Orthographe_pour_calculatrice
=======
          Pour copier un lien, tapez et maintenant appuyé sur mobile, ou utilisez le clic droit de votre dispositif de pointage (souris):

          <https://fr.wikipedia.org/wiki/Jeu_de_mots>
          <https://fr.wikipedia.org/wiki/Liste_de_morts_insolites>
          <https://fr.wikipedia.org/wiki/Orthographe_pour_calculatrice>
>>>>>>> c10941bb
        reply: |-
          Super ! Ça fonctionne pour la plupart <img src="%{base_uri}/plugins/discourse-narrative-bot/images/font-awesome-link.png" width="16" height="16"> des liens. N'oubliez pas, ils doivent être sur une ligne _vide_, sans rien devant, ni derrière.
        not_found: |-
          Désolé, je n'ai pas pu trouvé le lien dans votre réponse ! :cry:

          Pouvez-vous essayer d'ajouter le lien suivant, sur une seule ligne, dans votre prochaine réponse ?

          <https://en.wikipedia.org/wiki/Exotic_Shorthair>
      images:
        instructions: |-
          Voici une photo de licorne :

          <img src="%{base_uri}/plugins/discourse-narrative-bot/images/unicorn.png" width="520" height="520">

          Si vous l'aimez (et qui n'aime pas les licornes ?) appuyez sur le bouton _J'aime_ :heart: sous ce message pour me le faire savoir.

          Pouvez-vous **répondre avec une image ?** N'importe laquelle fera l'affaire ! Glissez et déposer, appuyez sur le bouton d'upload, ou copiez juste son lien.
        reply: |-
          Sympa la photo ! – J'ai appuyé sur le bouton :heart: J'aime pour que vous sachiez au combien je l'apprécie. :heart_eyes:
        like_not_found: |-
          Avez-vous oublié d'aimer :heart: mon [message ?](%{url}) :crying_cat_face:
        not_found: |-
          Il semblerait que vous n'avez pas uploadé d'image, du coup, j'en ai choisi une qui vous fera _certainement_ plaisir.

          `%{image_url}`

          Essayez d'uploader la suivante, ou coller le lien sur une nouvelle ligne vide !
      formatting:
        instructions: |-
          Pouvez-vous faire quelques mots en **gras** ou en _italique_ dans votre réponse ?

          - Tapez `**gras**` ou `_italique_`

          - Ou, appuyez sur le bouton<kbd><b>G</b></kbd> ou <kbd><i>I</i></kbd> dans l'éditeur
        reply: |-
          Bon travail ! Le HTML et le BBCode fonctionnent aussi pour le formatage – pour en savoir plus, [essayez ce tutoriel](http://commonmark.org/help) :nerd:
        not_found: |-
          Aww, je n'ai pas trouvé de mise en page dans votre réponse. :pencil2:

          Pouvez-vous essayer de nouveau ? Utilisez le bouton <kbd><b>G</b></kbd> gras ou <kbd><i>I</i></kbd> italique dans l'éditeur si vous êtes coincé.
      quoting:
        instructions: |-
          Pouvez-vous essayer de me citer quand vous me répondez ? De cette manière je sais exactement à quelle partie vous répondez.

          > Si c'est du café, merci de m'apporter un peu de thé; mais si c'est du thé, merci de m'apporter du café.
          >
          > Un avantage à se parler à soi-même, c'est d'être sûr que quelqu'un écoute.
          >
          > Certaines personnes ont un chemin avec des mots, et d'autres personnes ... oh, euh, pas de chemin.

          Sélectionnez le texte de votre &uarr; citation préférée, et appuyez sur bouton **Citer** qui apparait sur votre sélection - ou le bouton **Répondre** sous ce message.

          Sous cette citation, ajoutez un ou deux mots pour expliquer votre choix, je suis curieux ! :thinking:
        reply: |-
          Bon travail, vous avez choisi ma citation préférée ! :left_speech_bubble:
        not_found: |-
          Hmm je n'ai pas l'impression que vous m'ayez cité dans votre réponse ?

          Sectionner n'importe quel texte dans mon message fera apparaitre le bouton <kbd>**Citer**</kbd>. Et appuyer sur "Répondre" avec du texte sélectionné fonctionnera également ! Pouvez-vous essayer de nouveau ?
      bookmark:
        instructions: |-
<<<<<<< HEAD
          Si vous souhaitez en savoir plus, sélectionnez <img src="%{base_uri}/plugins/discourse-narrative-bot/images/font-awesome-ellipsis.png" width="16" height="16"> en dessous et <img src="%{base_uri}/plugins/discourse-narrative-bot/images/font-awesome-bookmark.png" width="16" height="16"> ** marquez ce message privé**. Si vous le faites, il pourrait y avoir un :gift: dans le futur !
        reply: |-
          Excellent ! Maintenant, vous pouvez facilement retrouver notre conversation privée à tout moment, à partir de [l'onglet marque page sur votre profil](%{profile_page_url}/activity/bookmarks). Sélectionnez juste votre photo de profil dans le coin en haut à droite &#8599;
        not_found: |-
          Uh oh, je ne vois aucun marque page sur ce sujet ! Avez-vous trouvé le marque page sous chaque message ? Utilisez le bouton Afficher plus <img src="%{base_uri}/plugins/discourse-narrative-bot/images/font-awesome-ellipsis.png" width="16" height="16"> pour dévoiler d'autres actions si nécessaire.
=======
          Si vous souhaitez en savoir plus, sélectionnez <img src="%{base_uri}/plugins/discourse-narrative-bot/images/font-awesome-ellipsis.png" width="16" height="16"> en dessous et <img src="%{base_uri}/plugins/discourse-narrative-bot/images/font-awesome-bookmark.png" width="16" height="16"> **ajouter ce message direct aux signets**. Si vous le faites, il pourrait y avoir un :gift: dans le futur !
        reply: |-
          Excellent ! Maintenant, vous pouvez facilement retrouver notre conversation privée à tout moment, à partir de [l'onglet marque page sur votre profil](%{profile_page_url}/activity/bookmarks). Sélectionnez juste votre photo de profil dans le coin en haut à droite &#8599;
        not_found: |-
          Uh oh, je ne vois aucun signet sur ce sujet ! Avez-vous trouvé le bouton signet sous chaque message ? Utilisez le bouton Afficher plus <img src="%{base_uri}/plugins/discourse-narrative-bot/images/font-awesome-ellipsis.png" width="16" height="16"> pour dévoiler d'autres actions si nécessaire.
>>>>>>> c10941bb
      emoji:
        instructions: |-
          Vous pouvez avoir remarqué que j'utilise des petites images dans mes réponses :blue_car::dash: Elles sont appelées [emoji](https://fr.wikipedia.org/wiki/Emoji). Pouvez-vous **ajouter un emoji** à votre réponse ? N'importe lequel sera bien:

          - Tapez  `:) ;) :D :P :O`

          - Tapez <kbd>:</kbd> puis complétez le nom de l'emoji  `:tada:`

          - Appuyez sur le bouton emoji <img src="%{base_uri}/plugins/discourse-narrative-bot/images/font-awesome-smile.png" width="16" height="16"> dans l'éditeur, ou sur le clavier de votre mobile.
        reply: |-
          C'est :sparkles: _emojitastic !_ :sparkles:
        not_found: |-
          Oops, Je ne vois pas aucun emoji dans votre réponse ? Oh non ! :sob:

          Essayez de taper <kbd>:</kbd> pour faire apparaitre la selection d'emoji, puis appuyer sur les premières lettres de ce que vous voulez, comme par exemple `:bird:`

          Ou, appuyez sur le bouton emoji <img src="%{base_uri}/plugins/discourse-narrative-bot/images/font-awesome-smile.png" width="16" height="16"> dans l'éditeur.

          (Si vous êtes sur un périphérique mobile, vous pouvez aussi entrer l'émoji directement depuis votre clavier.)
      mention:
        instructions: |-
          Parfois vous avez peut-être envie d'attirer l'attention, même si vous ne lui répondez pas directement. Tapez  `@` et complétez son pseudo pour le mentionner.

          Pouvez vous mentionner **`@%{discobot_username}`** dans votre réponse?
        reply: |-
          _Quelqu'un a dit mon nom ?_ :raised_hand: Je pense que vous l'avez fait ! :wave: Bien, je suis là ! Merci de m'avoir mentionné. :ok_hand:
        not_found: |-
          Je ne vois pas mon nom ici ni nulle part. :frowning: Pouvez-vous essayer de me mentionner comme ceci `@%{discobot_username}` une nouvelle fois ?

          (Et oui, mon nom d'utilisateur est écrit «_disco_», comme dans la folie des années 1970. J'adore [la vie nocturne!](https://www.youtube.com/watch?v=B_wGI3_sGf8) :dancer:)
      flag:
        instructions: |-
          Nous aimons nos discussions amicales, et nous avons besoin de votre aide pour [garder les lieux civilisés](%{guidelines_url}). Si vous voyez un problème, signalez-le s'il vous plait de façon privée à l'auteur, ou à notre [équipe](%{about_url}).

          > :imp: J'ai écris quelque chose de très méchant ici

          Je devine que vous savez ce que vous avez à faire. **Signalez ce message** <img src="%{base_uri}/plugins/discourse-narrative-bot/images/font-awesome-flag.png" width="16" height="16"> comme inapproprié !
        reply: |-
<<<<<<< HEAD
          [Notre équipe](/groups/staff) sera notifié de façon privée de votre signalement. Si assez de membres de la communauté signalent un message, il sera automatiquement masqué par précaution.
=======
          [Notre équipe](%{base_uri}/groups/staff) sera notifié de façon privée de votre signalement. Si assez de membres de la communauté signalent un message, il sera automatiquement masqué par précaution.
>>>>>>> c10941bb
          (Puisque je n'ai pas réellement écrit un article méchant :ange: j'ai anticipé et j'ai enlevé le signalement pour le moment.)
        not_found: |-
          Oh non, mon méchant message n'a pas encore été signalé. :worried: Pouvez-vous le signaler comme inapproprié en utilisant le **drapeau** <img src="%{base_uri}/plugins/discourse-narrative-bot/images/font-awesome-flag.png" width="16" height="16">? N'oubliez pas d'utiliser le bouton Afficher plus<img src="%{base_uri}/plugins/discourse-narrative-bot/images/font-awesome-ellipsis.png" width="16" height="16"> pour afficher plus d'actions pour chaque message.
      search:
        instructions: |-
          _psst_ … J'ai caché une surprise dans ce sujet. Si vous aimez les challenges, sélectionnez **l’icône de recherche** <img src="%{base_uri}/plugins/discourse-narrative-bot/images/font-awesome-search.png" width="16" height="16"> en haut à droite &#8599; pour la trouver.

          Essayer de chercher le terme "capy​&#8203;bara" dans ce sujet.
        hidden_message: |-
          Comment avez-vous pu rater le capy​bara ? :wink:

          <img src="%{base_uri}/plugins/discourse-narrative-bot/images/capybara-eating.gif"/>

          Avez-vous remarqué que nous sommes maintenant revenu au début ? Nourrissez ce pauvre capybara en **répondant avec l'emoji `:herb:`** et vous serez automatiquement amené à la fin.
        reply: |-
          Vous l'avez trouvé :tada:

          - Pour des recherches plus complexes, allez sur la [page de recherche complète](%{search_url}).

          - Pour naviguer n'importe où dans une longue discussion, essayez la timeline du sujet sur la droite (et en bas sur mobile).

          - Si vous avez un clavier physique :keyboard:, appuyez sur <kbd>?</kbd> pour voir nos raccourcis clavier pratiques.
        not_found: |-
          Hmm... Il semblerait que vous ayez des difficultés. J'en suis désolé. Avez-vous cherché <img src="%{base_uri}/plugins/discourse-narrative-bot/images/font-awesome-search.png" width="16" height="16"> le mot **capy&#8203;bara**?
      end:
        message: |-
          Merci d'être resté avec moi @%{username}! J'ai fait ça pour vous, je pense que vous l'avez mérité :

          %{certificate}

<<<<<<< HEAD
          C'est tout pour le moment ! Regardez  [**nos dernières discussions**](/latest) ou [**les catégories de discussion**](/categories). :sunglasses:
=======
          C'est tout pour le moment ! Regardez  [**nos dernières discussions**](%{base_uri}/latest) ou [**les catégories de discussion**](%{base_uri}/categories). :sunglasses:
>>>>>>> c10941bb

          (Si vous souhaitez parler avec moi encore une fois pour en apprendre plus, envoyez moi un message ou mentionnez `@%{discobot_username}` n'importe quand !)
      certificate:
        alt: 'Certificat d''accomplissement'
    advanced_user_narrative:
      reset_trigger: 'utilisateur avancé'
      cert_title: "En reconnaissance de l'accomplissement avec succès du tutoriel utilisateur avancé "
      title: ':arrow_up: Fonctionnalités utilisateur avancé'
      start_message: |-
<<<<<<< HEAD
        En tant qu'utilisateur _averti_, avez-vous déjà visité la page [mes préférences](/my/preferences) @%{username}? Il y a beaucoup de possibilité pour personnaliser votre expérience, comme en sélectionnant un thème clair ou foncé.
=======
        En tant qu'utilisateur _averti_, avez-vous déjà visité la page [mes préférences](%{base_uri}/my/preferences) @%{username}? Il y a beaucoup de possibilité pour personnaliser votre expérience, comme en sélectionnant un thème clair ou foncé.
>>>>>>> c10941bb

        Mais je divague, commençons !
      edit:
        bot_created_post_raw: "@%{discobot_username} est, de loin, le robot le plus cool que je connaisse :wink:"
        instructions: |-
          Tout le monde fait des erreurs. Mais ne vous inquiétez pas, vous pouvez toujours éditer vos messages pour les réparer.

          Pouvez-vous commencer par **éditer** le message que je viens de créer en votre nom?
        not_found: |-
          Il semble que vous n'avez pas encore éditer le [message](%{url}) que j'ai créé pour vous. Pouvez-vous essayer de nouveau ?

          Utilisez l’icône <img src="%{base_uri}/plugins/discourse-narrative-bot/images/font-awesome-pencil.png" width="16" height="16">pour afficher l'éditeur.
        reply: |-
          Bon boulot !

          Remarquez que les éditions après 5 minutes seront considérés comme des modifications publiques, et qu'un petit crayon apparaitra dans le coin haut droit avec le nombre de modification.
      delete:
        instructions: |-
          Si vous souhaitez retirer un message que vous avez écrit, vous pouvez le supprimer.

          Allons-y et **supprimez** un de vos messages précédents en utilisant la <img src="%{base_uri}/plugins/discourse-narrative-bot/images/font-awesome-trash.png" width="16" height="16"> **suppression**. Attention à ne pas supprimer le premier message !
        not_found: |-
          Je ne vois toujours aucun message supprimé ! Rappelez-vous, <img src="%{base_uri}/plugins/discourse-narrative-bot/images/font-awesome-ellipsis.png" width="16" height="16"> afficher plus révélera <img src="%{base_uri}/plugins/discourse-narrative-bot/images/font-awesome-trash.png" width="16" height="16"> supprimer.
        reply: |-
          Whoa ! :boom:

          Pour préserver la continuité des discussions, les suppressions ne sont pas immédiates, et le message ne sera supprimé qu'après quelques temps.
      recover:
        deleted_post_raw: 'Pourquoi @%{discobot_username} a supprimé mon message ? :anguished:'
        instructions: |-
          Oh non ! J'ai l'impression que j'ai accidentellement supprimé un nouveau message que je venais de créer pour vous.

          Pouvez-vous me faire une faveur et <img src="%{base_uri}/plugins/discourse-narrative-bot/images/font-awesome-rotate-left.png" width="16" height="16"> le **restaurer** ?
        not_found: |-
          Je ne vois toujours aucun message supprimé ! Rappelez-vous, <img src="%{base_uri}/plugins/discourse-narrative-bot/images/font-awesome-ellipsis.png" width="16" height="16"> afficher plus révélera <img src="%{base_uri}/plugins/discourse-narrative-bot/images/font-awesome-rotate-left.png" width="16" height="16"> supprimer.
        reply: |-
          Pfiou, c'était moins une ! Merci d'avoir réparé ça ! :wink:

          Notez que vous n'avez que 24 heures pour restaurer un message supprimé.
      category_hashtag:
        instructions: |-
<<<<<<< HEAD
          Saviez-vous que vous pouviez faire référence aux catégories et tags dans vos messages ? Par exemple avez-vous vu la catégorie %{category}?

          Tapez `#` au milieu d'une phrase et sélectionnez n'importe quelle catégorie ou tag.
=======
          Saviez-vous que vous pouviez faire référence aux catégories et étiquettes dans vos messages ? Par exemple avez-vous vu la catégorie %{category}?

          Tapez `#` au milieu d'une phrase et sélectionnez n'importe quelle catégorie ou étiquette.
>>>>>>> c10941bb
        not_found: |-
          Hmm, je ne vois pas de catégorie nulle part. Notez que `#` ne peut pas être le premier caractère. Pouvez-vous copier ceci dans votre prochaine réponse ?

          ```text
          Je peux créer un lien de catégorie via #
          ```
        reply: |-
<<<<<<< HEAD
          Excellent ! Retenez que ceci fonctionne pour les catégories _et_ les tags, si les tags sont activés.
=======
          Excellent ! Retenez que ceci fonctionne pour les catégories _et_ les étiquettes, si les étiquettes sont activées.
>>>>>>> c10941bb
      change_topic_notification_level:
        instructions: |-
          Chaque sujet a un niveau de notification. Il démarre comme 'normal', c'est à dire que vous ne serez notifié que quand quelqu'un vous parle directement.

<<<<<<< HEAD
          Par défaut, le niveau de notification pour un message privé est configuré au plus haut niveau de 'surveillance', c'est à dire que vous serez notifié à chaque nouvelle réponse. Mais vous pouvez changer le niveau de notification pour _n'importe quel_ sujet en 'Surveiller', 'Suivi', ou 'Silencieux'.
=======
          Par défaut, le niveau de notification pour un message direct est configuré au plus haut niveau de 'surveillance', c'est à dire que vous serez notifié à chaque nouvelle réponse. Mais vous pouvez changer le niveau de notification pour _n'importe quel_ sujet en 'Surveiller', 'Suivi', ou 'Silencieux'.
>>>>>>> c10941bb

          Essayons de changer le niveau de notification pour ce sujet. En bas de ce sujet, vous trouverez un bouton qui vous indique que vous **Surveillez** ce sujet. Pouvez-vous changer le niveau de notification pour **Suivi**'?
        not_found: |-
          Il semble que vous êtes encore en train de Surveillez :eyes: ce sujet ! Si vous avez des difficultés à le trouver, le bouton du niveau de notification est situé sous le sujet.
        reply: |-
          Super boulot ! J’espère que vous n'avez pas mis ce sujet en silencieux car il m'arrive parfois d'être un peu bavard :grin:

<<<<<<< HEAD
          Remarquez que quand vous répondez à un sujet, ou lisez un sujet pendant plusieurs minutes, le niveau de notification est automatiquement mis sur 'Suivi'. Vous pouvez changer cela dans [vos préférences utilisateur](/my/preferences).
=======
          Remarquez que quand vous répondez à un sujet, ou lisez un sujet pendant plusieurs minutes, le niveau de notification est automatiquement mis sur 'Suivi'. Vous pouvez modifier cela dans [vos préférences utilisateur](%{base_uri}/my/preferences).
>>>>>>> c10941bb
      poll:
        instructions: |-
          Savez-vous que vous pouvez ajouter un sondage sur n'importe quel message ? Essayez en utilisant la <img src="%{base_uri}/plugins/discourse-narrative-bot/images/font-awesome-gear.png" width="16" height="16"> roue dans l'éditeur pour **créer un sondage**.
        not_found: |-
          Whooops ! Il n'y a pas de sondage dans votre réponse.

          Utilisez la <img src="%{base_uri}/plugins/discourse-narrative-bot/images/font-awesome-gear.png" width="16" height="16"> roue dans l'éditeur, ou copiez et coller ce sondage dans votre prochaine réponse :

          ```text
          [poll]
          * :cat:
          * :dog:
          [/poll]
          ```
        reply: |-
          Hey, bon sondage ! Comment s'est passé votre formation ?

          [poll]
          :+1:
          :-1:
          [/poll]
      details:
        instructions: |-
          Parfois vous souhaitez **masquer des détails** dans vos réponses :

          - Quand vous discutez d'un film ou d'une série TV et que vous pourriez spoiler la communauté.

<<<<<<< HEAD
          - Quand votre message a besoin de beaucoup de détails qui peuvent rendre le sujet illisible
=======
          - Quand votre message a besoin de beaucoup de détails optionnels qui peuvent rendre le sujet illisible
>>>>>>> c10941bb

          [details=Sélectionnez ceci pour voir comment cela fonctionne !]
          1. Sélectionnez la roue <img src="%{base_uri}/plugins/discourse-narrative-bot/images/font-awesome-gear.png" width="16" height="16"> dans l'éditeur.
          2. Sélectionnez "Cacher le texte".
          3. Éditez le résumé et ajoutez votre contenu.
          [/details]

          Pouvez-vous utiliser la roue <img src="%{base_uri}/plugins/discourse-narrative-bot/images/font-awesome-gear.png" width="16" height="16">dans l'éditeur pour ajouter une section de détails dans votre prochaine réponse ?
        not_found: |-
          Des soucis pour créer le widget de détail ? Essayez d'inclure le texte suivant dans votre prochaine réponse :

          ```text
          [details=Sélectionnez moi pour des détails]
          Sont ici les détails
          [/details]
          ```
        reply: |-
          Bau travail  — votre attention aux _détails_ est admirable !
      end:
        message: |-
          Vous avez suivis ce tutoriel comme un _utiliser avancé_ :bow:

          %{certificate}

          C'est tout ce que j'ai pour vous.

          Au revoir ! Si vous voulez me reparler, envoyez moi un message à tout moment :sunglasses:
      certificate:
        alt: 'Certificat de réussite de l''utilisateur avancé'<|MERGE_RESOLUTION|>--- conflicted
+++ resolved
@@ -94,11 +94,7 @@
         '8': "De bonnes perspectives"
         '9': "Oui"
         '10': "Les signent tendent vers le oui"
-<<<<<<< HEAD
-        '11': "Réponse incertaine essayez de nouveau"
-=======
         '11': "Réponse incertaine, essayez de nouveau"
->>>>>>> c10941bb
         '12': "Demander à nouveau plus tard"
         '13': "Il vaut mieux ne pas vous le dire maintenant"
         '14': "Impossible à prédire pour le moment"
@@ -140,11 +136,7 @@
         second_response: |-
           Vraiment désolé. Je ne comprend toujours pas .:anguished:
 
-<<<<<<< HEAD
-          Je suis juste un robot, mais si vous souhaitez contacter une personne réelle, consultez [notre page de contact](/ about).
-=======
           Je suis juste un robot, mais si vous souhaitez contacter une personne réelle, consultez [notre page de contact](%{base_path}/ about).
->>>>>>> c10941bb
 
           Pendant ce temps là, je serais silencieux.
     new_user_narrative:
@@ -152,17 +144,6 @@
       title: "Certificat de complétion des étapes de nouvel utilisateur"
       cert_title: "En reconnaissance de l'accomplissement avec succès du tutoriel nouvel utilisateur"
       hello:
-<<<<<<< HEAD
-        title: ":robot: Bienvenue !"
-        message: |-
-          Merci de vous être inscrit à %{title}, et bienvenue !
-
-          - Je ne suis qu'un robot, mais [notre équipe](/about) est également disponible si vous avez besoin de contacter quelqu'un.
-
-          - Pour des raisons de sécurité, nous avons temporairement limité ce que les nouveaux utilisateurs peuvent faire. Vous obtiendrez de nouvelles possibilités (et des [badges](/badges)) au fur et à mesure que nous vous connaitrons.
-
-          - Nous croyons en [un comportement communautaire civilisé](/guidelines) de tout temps.
-=======
         title: "Bienvenue !"
         message: |-
           Merci de vous être inscrit à %{title}, et bienvenue !
@@ -172,24 +153,15 @@
           - Pour des raisons de sécurité, nous avons temporairement limité ce que les nouveaux utilisateurs peuvent faire. Vous obtiendrez de nouvelles possibilités (et des [badges](%{base_uri}/badges)) au fur et à mesure que nous vous connaitrons.
 
           - Nous croyons en [un comportement communautaire civilisé](%{base_uri}/guidelines) de tout temps.
->>>>>>> c10941bb
       onebox:
         instructions: |-
           Maintenant, pouvez-vous partager l'un de ces liens avec moi ? Répondez avec **un lien sur une ligne vide**, et il sera automatiquement transformé pour inclure un astucieux résumé.
 
-<<<<<<< HEAD
-          Pour copier un lien, tapez et maintenant appuyé sur mobile, ou utilisez le clic droit de votre souris:
-
-          - https://fr.wikipedia.org/wiki/Jeu_de_mots
-          - https://fr.wikipedia.org/wiki/Liste_de_morts_insolites
-          - https://fr.wikipedia.org/wiki/Orthographe_pour_calculatrice
-=======
           Pour copier un lien, tapez et maintenant appuyé sur mobile, ou utilisez le clic droit de votre dispositif de pointage (souris):
 
           <https://fr.wikipedia.org/wiki/Jeu_de_mots>
           <https://fr.wikipedia.org/wiki/Liste_de_morts_insolites>
           <https://fr.wikipedia.org/wiki/Orthographe_pour_calculatrice>
->>>>>>> c10941bb
         reply: |-
           Super ! Ça fonctionne pour la plupart <img src="%{base_uri}/plugins/discourse-narrative-bot/images/font-awesome-link.png" width="16" height="16"> des liens. N'oubliez pas, ils doivent être sur une ligne _vide_, sans rien devant, ni derrière.
         not_found: |-
@@ -251,19 +223,11 @@
           Sectionner n'importe quel texte dans mon message fera apparaitre le bouton <kbd>**Citer**</kbd>. Et appuyer sur "Répondre" avec du texte sélectionné fonctionnera également ! Pouvez-vous essayer de nouveau ?
       bookmark:
         instructions: |-
-<<<<<<< HEAD
-          Si vous souhaitez en savoir plus, sélectionnez <img src="%{base_uri}/plugins/discourse-narrative-bot/images/font-awesome-ellipsis.png" width="16" height="16"> en dessous et <img src="%{base_uri}/plugins/discourse-narrative-bot/images/font-awesome-bookmark.png" width="16" height="16"> ** marquez ce message privé**. Si vous le faites, il pourrait y avoir un :gift: dans le futur !
+          Si vous souhaitez en savoir plus, sélectionnez <img src="%{base_uri}/plugins/discourse-narrative-bot/images/font-awesome-ellipsis.png" width="16" height="16"> en dessous et <img src="%{base_uri}/plugins/discourse-narrative-bot/images/font-awesome-bookmark.png" width="16" height="16"> **ajouter ce message direct aux signets**. Si vous le faites, il pourrait y avoir un :gift: dans le futur !
         reply: |-
           Excellent ! Maintenant, vous pouvez facilement retrouver notre conversation privée à tout moment, à partir de [l'onglet marque page sur votre profil](%{profile_page_url}/activity/bookmarks). Sélectionnez juste votre photo de profil dans le coin en haut à droite &#8599;
         not_found: |-
-          Uh oh, je ne vois aucun marque page sur ce sujet ! Avez-vous trouvé le marque page sous chaque message ? Utilisez le bouton Afficher plus <img src="%{base_uri}/plugins/discourse-narrative-bot/images/font-awesome-ellipsis.png" width="16" height="16"> pour dévoiler d'autres actions si nécessaire.
-=======
-          Si vous souhaitez en savoir plus, sélectionnez <img src="%{base_uri}/plugins/discourse-narrative-bot/images/font-awesome-ellipsis.png" width="16" height="16"> en dessous et <img src="%{base_uri}/plugins/discourse-narrative-bot/images/font-awesome-bookmark.png" width="16" height="16"> **ajouter ce message direct aux signets**. Si vous le faites, il pourrait y avoir un :gift: dans le futur !
-        reply: |-
-          Excellent ! Maintenant, vous pouvez facilement retrouver notre conversation privée à tout moment, à partir de [l'onglet marque page sur votre profil](%{profile_page_url}/activity/bookmarks). Sélectionnez juste votre photo de profil dans le coin en haut à droite &#8599;
-        not_found: |-
           Uh oh, je ne vois aucun signet sur ce sujet ! Avez-vous trouvé le bouton signet sous chaque message ? Utilisez le bouton Afficher plus <img src="%{base_uri}/plugins/discourse-narrative-bot/images/font-awesome-ellipsis.png" width="16" height="16"> pour dévoiler d'autres actions si nécessaire.
->>>>>>> c10941bb
       emoji:
         instructions: |-
           Vous pouvez avoir remarqué que j'utilise des petites images dans mes réponses :blue_car::dash: Elles sont appelées [emoji](https://fr.wikipedia.org/wiki/Emoji). Pouvez-vous **ajouter un emoji** à votre réponse ? N'importe lequel sera bien:
@@ -302,11 +266,7 @@
 
           Je devine que vous savez ce que vous avez à faire. **Signalez ce message** <img src="%{base_uri}/plugins/discourse-narrative-bot/images/font-awesome-flag.png" width="16" height="16"> comme inapproprié !
         reply: |-
-<<<<<<< HEAD
-          [Notre équipe](/groups/staff) sera notifié de façon privée de votre signalement. Si assez de membres de la communauté signalent un message, il sera automatiquement masqué par précaution.
-=======
           [Notre équipe](%{base_uri}/groups/staff) sera notifié de façon privée de votre signalement. Si assez de membres de la communauté signalent un message, il sera automatiquement masqué par précaution.
->>>>>>> c10941bb
           (Puisque je n'ai pas réellement écrit un article méchant :ange: j'ai anticipé et j'ai enlevé le signalement pour le moment.)
         not_found: |-
           Oh non, mon méchant message n'a pas encore été signalé. :worried: Pouvez-vous le signaler comme inapproprié en utilisant le **drapeau** <img src="%{base_uri}/plugins/discourse-narrative-bot/images/font-awesome-flag.png" width="16" height="16">? N'oubliez pas d'utiliser le bouton Afficher plus<img src="%{base_uri}/plugins/discourse-narrative-bot/images/font-awesome-ellipsis.png" width="16" height="16"> pour afficher plus d'actions pour chaque message.
@@ -337,11 +297,7 @@
 
           %{certificate}
 
-<<<<<<< HEAD
-          C'est tout pour le moment ! Regardez  [**nos dernières discussions**](/latest) ou [**les catégories de discussion**](/categories). :sunglasses:
-=======
           C'est tout pour le moment ! Regardez  [**nos dernières discussions**](%{base_uri}/latest) ou [**les catégories de discussion**](%{base_uri}/categories). :sunglasses:
->>>>>>> c10941bb
 
           (Si vous souhaitez parler avec moi encore une fois pour en apprendre plus, envoyez moi un message ou mentionnez `@%{discobot_username}` n'importe quand !)
       certificate:
@@ -351,11 +307,7 @@
       cert_title: "En reconnaissance de l'accomplissement avec succès du tutoriel utilisateur avancé "
       title: ':arrow_up: Fonctionnalités utilisateur avancé'
       start_message: |-
-<<<<<<< HEAD
-        En tant qu'utilisateur _averti_, avez-vous déjà visité la page [mes préférences](/my/preferences) @%{username}? Il y a beaucoup de possibilité pour personnaliser votre expérience, comme en sélectionnant un thème clair ou foncé.
-=======
         En tant qu'utilisateur _averti_, avez-vous déjà visité la page [mes préférences](%{base_uri}/my/preferences) @%{username}? Il y a beaucoup de possibilité pour personnaliser votre expérience, comme en sélectionnant un thème clair ou foncé.
->>>>>>> c10941bb
 
         Mais je divague, commençons !
       edit:
@@ -397,15 +349,9 @@
           Notez que vous n'avez que 24 heures pour restaurer un message supprimé.
       category_hashtag:
         instructions: |-
-<<<<<<< HEAD
-          Saviez-vous que vous pouviez faire référence aux catégories et tags dans vos messages ? Par exemple avez-vous vu la catégorie %{category}?
-
-          Tapez `#` au milieu d'une phrase et sélectionnez n'importe quelle catégorie ou tag.
-=======
           Saviez-vous que vous pouviez faire référence aux catégories et étiquettes dans vos messages ? Par exemple avez-vous vu la catégorie %{category}?
 
           Tapez `#` au milieu d'une phrase et sélectionnez n'importe quelle catégorie ou étiquette.
->>>>>>> c10941bb
         not_found: |-
           Hmm, je ne vois pas de catégorie nulle part. Notez que `#` ne peut pas être le premier caractère. Pouvez-vous copier ceci dans votre prochaine réponse ?
 
@@ -413,20 +359,12 @@
           Je peux créer un lien de catégorie via #
           ```
         reply: |-
-<<<<<<< HEAD
-          Excellent ! Retenez que ceci fonctionne pour les catégories _et_ les tags, si les tags sont activés.
-=======
           Excellent ! Retenez que ceci fonctionne pour les catégories _et_ les étiquettes, si les étiquettes sont activées.
->>>>>>> c10941bb
       change_topic_notification_level:
         instructions: |-
           Chaque sujet a un niveau de notification. Il démarre comme 'normal', c'est à dire que vous ne serez notifié que quand quelqu'un vous parle directement.
 
-<<<<<<< HEAD
-          Par défaut, le niveau de notification pour un message privé est configuré au plus haut niveau de 'surveillance', c'est à dire que vous serez notifié à chaque nouvelle réponse. Mais vous pouvez changer le niveau de notification pour _n'importe quel_ sujet en 'Surveiller', 'Suivi', ou 'Silencieux'.
-=======
           Par défaut, le niveau de notification pour un message direct est configuré au plus haut niveau de 'surveillance', c'est à dire que vous serez notifié à chaque nouvelle réponse. Mais vous pouvez changer le niveau de notification pour _n'importe quel_ sujet en 'Surveiller', 'Suivi', ou 'Silencieux'.
->>>>>>> c10941bb
 
           Essayons de changer le niveau de notification pour ce sujet. En bas de ce sujet, vous trouverez un bouton qui vous indique que vous **Surveillez** ce sujet. Pouvez-vous changer le niveau de notification pour **Suivi**'?
         not_found: |-
@@ -434,11 +372,7 @@
         reply: |-
           Super boulot ! J’espère que vous n'avez pas mis ce sujet en silencieux car il m'arrive parfois d'être un peu bavard :grin:
 
-<<<<<<< HEAD
-          Remarquez que quand vous répondez à un sujet, ou lisez un sujet pendant plusieurs minutes, le niveau de notification est automatiquement mis sur 'Suivi'. Vous pouvez changer cela dans [vos préférences utilisateur](/my/preferences).
-=======
           Remarquez que quand vous répondez à un sujet, ou lisez un sujet pendant plusieurs minutes, le niveau de notification est automatiquement mis sur 'Suivi'. Vous pouvez modifier cela dans [vos préférences utilisateur](%{base_uri}/my/preferences).
->>>>>>> c10941bb
       poll:
         instructions: |-
           Savez-vous que vous pouvez ajouter un sondage sur n'importe quel message ? Essayez en utilisant la <img src="%{base_uri}/plugins/discourse-narrative-bot/images/font-awesome-gear.png" width="16" height="16"> roue dans l'éditeur pour **créer un sondage**.
@@ -466,11 +400,7 @@
 
           - Quand vous discutez d'un film ou d'une série TV et que vous pourriez spoiler la communauté.
 
-<<<<<<< HEAD
-          - Quand votre message a besoin de beaucoup de détails qui peuvent rendre le sujet illisible
-=======
           - Quand votre message a besoin de beaucoup de détails optionnels qui peuvent rendre le sujet illisible
->>>>>>> c10941bb
 
           [details=Sélectionnez ceci pour voir comment cela fonctionne !]
           1. Sélectionnez la roue <img src="%{base_uri}/plugins/discourse-narrative-bot/images/font-awesome-gear.png" width="16" height="16"> dans l'éditeur.
