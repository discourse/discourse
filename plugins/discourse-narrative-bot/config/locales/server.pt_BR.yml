--- conflicted
+++ resolved
@@ -93,10 +93,6 @@
         '8': "Boa perspectiva"
         '9': "Sim"
         '10': "Sinais apontam que sim"
-<<<<<<< HEAD
-        '11': "Responder hazy  tente novamente"
-=======
->>>>>>> c10941bb
         '12': "Pergunte novamente depois"
         '13': "Melhor não falar pra você agora"
         '14': "não pode prever agora"
@@ -138,37 +134,13 @@
         second_response: |-
           Me perdoe. Mas eu não estou entendendo ainda. :anguished:
 
-<<<<<<< HEAD
-          Eu sou apenas um robô, mas se você quiser falar com uma pessoal real, veja [nossa página de contato](/about).
-=======
           Eu sou apenas um robô, mas se você quiser falar com uma pessoal real, veja [nossa página de contato](%{base_path}/about).
->>>>>>> c10941bb
 
           Enquanto isso eu ficarei fora do seu caminho.
     new_user_narrative:
       reset_trigger: "novo usuário"
       cert_title: "Como forma de reconhecimento por completar com sucesso o tutorial do novo usuário."
       hello:
-<<<<<<< HEAD
-        title: "Olá! :robot:"
-        message: |-
-          Obrigado por se juntar ao %{title}, e seja bem vindo!
-
-          - Eu sou um robô, mas [nossa amigável equipe](/about) também estão aqui para te ajudar, case precise falar com uma pessoa.
-
-          - Por motivos de segurança, nós temporariamente limitamos o que novos usuários podem fazer. Você vai ganhar novas habilidades (e [emblemas](/badges) ao passo que nós conhecermos melhor você.
-
-          - Nós acreditamos em um {comunidade com comportamento civilizado](/guidelines) em todos os momentos.
-      onebox:
-        instructions: |-
-          Em seguida, você pode compartilhar um desses links comigo? Responda com ** um link em uma linha sozinho ** e ele será expandido automaticamente para incluir um resumo interessante.
-
-          Para copiar um link, toque e segure no celular ou clique com o botão direito do mouse:
-
-          - https://en.wikipedia.org/wiki/Inherently_funny_word
-          - https://en.wikipedia.org/wiki/Death_by_coconut
-          - https://en.wikipedia.org/wiki/Calculator_spelling
-=======
         message: |-
           Obrigado por entrar em %{title}, e seja bem-vindo!
 
@@ -178,7 +150,6 @@
 
           - Nós acreditamos em um [comportamento civilizado em comunidade](%{base_uri}/guidelines) a todo momento.
       onebox:
->>>>>>> c10941bb
         reply: |-
           Legal! isto vai funcionar para a maioria dos links. Lembre-se, deve estar na linha _all by itself_, com nada na frente ou atrás.
         not_found: |-
@@ -282,11 +253,6 @@
           >  :imp: Eu escrevi algo desagradável aqui
 
           Eu acho que você sabe o que fazer. Vá em frente e ** marque esta postagem ** <img src="%{base_uri}/plugins/discourse-narrative-bot/images/font-awesome-flag.png" width="16" height="16"> como inapropriado!
-<<<<<<< HEAD
-        reply: |-
-          [Nossa equipe] (/ grupos / equipe) será notificada em particular sobre sua bandeira. Se um número suficiente de membros da comunidade sinalizar uma postagem, ela também será ocultada automaticamente como precaução. (Como eu realmente não escrevi uma postagem desagradável: angel :, eu fui em frente e removi a bandeira por enquanto.)
-=======
->>>>>>> c10941bb
         not_found: |-
           Ah, não, minha postagem desagradável ainda não foi sinalizada. : preocupado: você pode sinalizá-lo como impróprio usando o ** flag ** <img src="%{base_uri}/plugins/discourse-narrative-bot/images/font-awesome-flag.png" width="16" height="16">? Não se esqueça de usar o botão Mostrar mais<img src="%{base_uri}/plugins/discourse-narrative-bot/images/font-awesome-ellipsis.png" width="16" height="16"> para revelar mais ações para cada postagem.
       search:
@@ -310,31 +276,12 @@
           - Se você tiver um : teclado físico :, pressione<kbd>?</kbd> para ver nossos atalhos de teclado úteis.
         not_found: |-
           Hmm… parece que você pode estar com problemas. Me desculpe por isso. Você pesquisou <img src="%{base_uri}/plugins/discourse-narrative-bot/images/font-awesome-search.png" width="16" height="16"> pelo termo **capy&#8203;bara**?
-<<<<<<< HEAD
-      end:
-        message: |-
-          Obrigado por ficar comigo @%{username}! Eu fiz isso para você, acho que você ganhou:
-
-          %{certificate}
-
-          É tudo por agora! Confira [** nossos tópicos de discussão mais recentes **] (/ mais recentes) ou [** categorias de discussão **] (/ categorias). :oculos de sol:
-
-          (Se você quiser falar comigo novamente para saber mais, apenas envie uma mensagem ou mencione `@%{discobot_username}` a qualquer hora!)
-=======
->>>>>>> c10941bb
       certificate:
         alt: 'Certificado de conclusão'
     advanced_user_narrative:
       reset_trigger: 'usuário avançado'
       cert_title: "Em reconhecimento da conclusão bem-sucedida do tutorial do usuário avançado"
       title: ': arrow_up: recursos avançados do usuário'
-<<<<<<< HEAD
-      start_message: |-
-        Como usuário _advanced_, você já visitou [sua página de preferências] (/ my / preferences) ainda @%{username}? Existem muitas maneiras de personalizar sua experiência, como selecionar um tema claro ou escuro.
-
-        Mas eu discordo, vamos começar!
-=======
->>>>>>> c10941bb
       edit:
         bot_created_post_raw: "@%{discobot_username} é, de longe, o bot mais legal que conheço: wink:"
         instructions: |-
@@ -393,13 +340,6 @@
           Vamos tentar alterar o nível de notificação para este tópico. Na parte inferior do tópico, você encontrará um botão que mostra que ** está assistindo ** este tópico. Você pode alterar o nível de notificação para ** rastreamento **?
         not_found: |-
           Parece que você ainda está assistindo: eyes: this topic! Se você estiver com dificuldades para encontrá-lo, o botão do nível de notificação está localizado na parte inferior do tópico.
-<<<<<<< HEAD
-        reply: |-
-          Ótimo trabalho! Espero que você não tenha ignorado este tópico, já que às vezes posso ser um pouco falador: sorriso.
-
-          Observe que, quando você responde a um tópico ou lê um tópico por mais de alguns minutos, ele é automaticamente definido para um nível de notificação de 'rastreamento'. Você pode alterar isso em [suas preferências de usuário] (/ my / preferences).
-=======
->>>>>>> c10941bb
       poll:
         instructions: |-
           Você sabia que pode adicionar uma enquete a qualquer postagem?  Tente usar<img src="%{base_uri}/plugins/discourse-narrative-bot/images/font-awesome-gear.png" width="16" height="16"> a engrenagem no editor para ** construir uma enquete **
