# WARNING: Never edit this file.
# It will be overwritten when translations are pulled from Crowdin.
#
# To work with us on translations, join this project:
# https://translate.discourse.org/

fi:
  site_settings:
    discourse_narrative_bot_enabled: "Ota Discourse Narrative Bot käyttöön (discobot)"
    disable_discourse_narrative_bot_welcome_post: "Poista Discourse Narrative Botin tervetuloviesti käytöstä"
    discourse_narrative_bot_ignored_usernames: "Käyttäjätunnnukset, jotka Discourse Narrative Botin tulisi jättää huomiotta"
    discourse_narrative_bot_disable_public_replies: "Estä Discourse Narrative Botia vastaamasta julkisesti ketjuihin"
    discourse_narrative_bot_welcome_post_type: "Minkätyyppisen tervetuloviestin Discourse Narrative Bot lähettää"
    discourse_narrative_bot_welcome_post_delay: "Odota (n) sekuntia ennen kuin Discourse Narrative Bot lähettää tervetuloviestin."
    discourse_narrative_bot_skip_tutorials: "Discourse Narrative Bot -oppaat ohitettavaksi"
  badges:
    certified:
      name: Tutkinto plakkarissa
      description: "Suoritti peruskurssin"
      long_description: |
        Tämä kunniamerkki myönnetään, kun suoritat vuorovaikutteisen palstan käytön peruskurssin. Otit tavoitteeksesi hallita tavallisimmat toiminnot, ja nyt sinulla on siitä todistus!
    licensed:
      name: Pätevyytensä osoittanut
      description: "Suoritti jatkokurssin"
      long_description: |
        Tämä kunniamerkki myönnetään, kun suoritat vuorovaikutteisen palstan käytön jatkokurssin. Olet omaksunut edistyneemmätkin toiminnot, ja olet osoittanut taitosi.
  discourse_narrative_bot:
    bio: "Hei, en ole oikea ihminen. Olen botti, ja tarjoan opastusta sivuston käyttämisessä. Jos haluat jutella, lähetä minulle viesti tai mainitse minut nimeltä."
    tl2_promotion_message:
      subject_template: "Nyt kun sinut on ylennetty, on aika oppia joitakin kehittyneitä ominaisuuksia!"
      text_body_template: |
        Vastaa tähän viestiin kirjoittamalla `@%{discobot_username} %{reset_trigger}` oppiaksesi mitä muuta voit tehdä.
    timeout:
      message: |-
        Hei @%{username}, kyselen kuulumisia, kun en ole kuullut sinusta hetkeen.

        - Voit jatkaa milloin vain vastaamalla minulle.

        - Voit hypätä tämän vaiheen yli sanomalla `%{skip_trigger}`.

        - Voit aloittaa alusta sanomalla `%{reset_trigger}`.

        Jos et viitsi, sekin on ihan okei. Olen robotti. Minulla ei ole tunteita. :sob:
    dice:
      trigger: "heitä"
      invalid: |-
        Pahoittelen, mutta on matemaattinen mahdottomuus heittää noppia pyytämälläsi tavalla. :confounded:
      not_enough_dice:
        one: "Minulla on vain %{count} noppa. Häpeällistä, tiedän!"
        other: "Minulla on vain %{count} noppaa. Häpeällistä, tiedän!"
      out_of_range: |-
        Tiesitkö, että [suurin mahdollinen määrä sivuja](https://www.wired.com/2016/05/mathematical-challenge-of-designing-the-worlds-most-complex-120-sided-dice) matemaattisesti tasapuolisessa nopassa on 120?
      results: |-
        > :game_die: %{results}
    quote:
      trigger: "sitaatti"
      "1":
        quote: "Tutki parhaita kirjailijoita siten avartaaksesi mielikuvituksesi piiriä"
        author: "Aleksis Kivi"
      "2":
        quote: "On ihan mahdollista, että todellisuus on olemassa."
        author: "Esko Valtaoja"
      "3":
        quote: "Jokainen syy, joka estää kuntoilun, on tekosyy."
        author: "Urho Kekkonen"
      "4":
        quote: "Älkää kiinnittäkö huomiota mitä kriitikot sanovat, kriitikoille ei ole koskaan pystytetty yhtään patsasta."
        author: "Jean Sibelius"
      "5":
        quote: "Kahdesta vaihtoehdosta koetan valita aina sen, joka pelottaa enemmän."
        author: "Jouko Turkka"
      "6":
        quote: "Jos Suomessa juodaankin jokunen Koskenkorva liikaa, on siihen hyvä syy: paljon muuta tekemistä ei löydy."
        author: "Linus Torvalds"
      "7":
        quote: "Kaikki lähtee siitä kun sä opit syömään lihapullat haarukalla. Silloin sä osaat tehdä mitä tahansa."
        author: "Matti Nykänen"
      "8":
        quote: "Käsitykseni on, että se, mitä Suomen kansa tällä hetkellä ennen kaikkea kaipaa, on läheistä, asiallisuuteen pohjautuvaa ymmärtämystä eri yhteiskuntalukkien, eri kieliryhmien ja eri puolueiden kesken. Se takaa jatkuvan yhteiskunnallisen rauhan ja siitä riippuu, missä määrin tämä kansa kykenee vapauttansa ja itsenäisyytensä lujittamaan ja tarvittaessa puolustamaan."
        author: "Lauri Kristian Relander"
      "9":
        quote: "Naisen työala tulevaisuudessa on laaja, hänen tehtävänsä tärkeä. Mitä vuosisadat, vuosituhannet ovat rikkoneet ja laiminlyöneet, se kaikki tulee hänen korjata ja parantaa."
        author: "Minna Canth"
      "10":
        quote: "Joskus pitää laittaa viatonkin vankilaan. Joskus täytyy poliisin laittaa viaton lusimaan. Arvovalta säilyy. Pelote säilyy. Aina siellä muutama viaton istuu, viaton pulmunen istuu siellä."
        author: "Rauno Repomies televisiosarjassa Pasila"
      "11":
        quote: "Rauha kotona, rauha maailmassa."
        author: "Mustafa Kemal Atatürk"
      "12":
        quote: "Koulutus ei ole keino paeta köyhyyttä, se on keino taistella sitä vastaan."
        author: "Julius Nyerere"
      "13":
        quote: "Tuhannen mailin matka alkaa yhdestä askeleesta."
        author: "Laozi"
      results: |-
        > :left_speech_bubble: _%{quote}_ &mdash; %{author}
    magic_8_ball:
      trigger: "ennustus"
      answers:
        "1": "Se on varmaakin varmempaa"
        "2": "Niin on tapahtuva"
        "3": "Epäilemättä"
        "4": "Kyllä, ehdottomasti"
        "5": "Voit laskea sen varaan"
        "6": "Näkemykseni on, että kyllä"
        "7": "Todennäköisesti"
        "8": "Siltä näyttäisi"
        "9": "Kyllä"
        "10": "Merkit viittaavat siihen suuntaan"
        "11": "Näky epäselvä, yritä uudelleen"
        "12": "Palaa myöhemmin asiaan"
        "13": "Parempi, etten kerro vielä"
        "14": "En pysty sanomaan juuri nyt"
        "15": "Keskity ja kysy sitten uudelleen"
        "16": "Älä laske sen varaan"
        "17": "Vastaukseni on ei"
        "18": "Lähteeni kertovat, että ei"
        "19": "Ei siltä vaikuta"
        "20": "Epäilen sitä vahvasti"
      result: |-
        > :crystal_ball: %{result}
    track_selector:
      reset_trigger: "aloita"
      skip_trigger: "ohita"
      help_trigger: "apua"
      random_mention:
        reply: |-
          Moi! Jos haluat tietää mitä osaan, sano `@%{discobot_username} %{help_trigger}`.
        tracks: |-
          Osaan tällä hetkellä tehdä seuraavia asioita:

          `@%{discobot_username} %{reset_trigger} {name-of-tutorial}`
          > Aloittaa interaktiivisen opastuksen kahdenkeskisesti yksityisviestillä. `{name-of-tutorial}` voi olla yksi seuraavista: `%{tracks}`.
        bot_actions: |-
          `@%{discobot_username} %{dice_trigger} 2d6`
          > :game_die: 3, 6

          `@%{discobot_username} %{quote_trigger}`
          %{quote_sample}

          `@%{discobot_username} %{magic_8_ball_trigger}`
          > :crystal_ball: Voit laskea sen varaan
        discobot_disabled: Olet poistanut minut käytöstä asetuksissasi. Sinun on sallittava uuden käyttäjän aloittamisvinkit, jotta pääset vuorovaikutukseen kanssani.
      do_not_understand:
        first_response: |-
          Hei, kiitos kun vastasit!

          Valitettavasti olen huonosti ohjelmoitu botti, enkä aivan ymmärtänyt mitä tarkoitit. :frowning:
        track_response: Voit yrittää uudelleen, tai jos mieluummin hyppäät vaiheen yli, sano %{skip_trigger}`. Tai jos haluat aloittaa alusta, sano `%{reset_trigger}`.
        second_response: |-
          Voi ei, en vieläkään tajua. :anguished:

          Olen kuitenkin vain botti. Jos haluat tavoittaa aidon ihmisen, katsopa [yhteystietoja tältä sivulta](%{base_path}/about).

          En häiritse sinua enempää nyt.
    new_user_narrative:
      reset_trigger: "opastus"
      title: "Diplomi opastuksen suorittamisesta"
      cert_title: "Tunnustuksena palstan käytön peruskurssin menestyksekkäästä suorittamisesta"
      hello:
        title: "Tervehdys!"
        message: |-
          Kiitos kun liityit sivustolle %{title}. Tervetuloa!

          – Olen vain robotti, mutta [avulias henkilökuntamme](%{base_uri}/about) on myös täällä auttamassa, jos sinun tarvitsee saada yhteys ihmiseen.

          – Turvallisuussyistä uusi käyttäjä ei voi heti tehdä kaikkea. Saat [uusia kykyjä](https://blog.discourse.org/2018/06/understanding-discourse-trust-levels/) (ja [kunniamerkkejä](%{base_uri}/badges)) sitä mukaa, kun tutustumme sinuun.

          Vannomme [sivistyneen yhteisökäyttäytymisen](%{base_uri}/guidelines) nimeen kaikissa tilanteissa.
      onebox:
        instructions: |-
          Voisitko nyt jakaa jonkun seuraavista linkeistä minulle? Laita vastaukseesi **linkin osoite yksin omalle rivilleen**, jolloin siitä muotoillaan automaattisesti kätevä tiivistelmälaatikko.

          Kopioi linkki mobiililaitteella koskettamalla sitä hetken aikaa tai klikkaa sitä hiiresi oikealla painikkeella:

          <https://en.wikipedia.org/wiki/Inherently_funny_word>
          <https://en.wikipedia.org/wiki/Death_by_coconut>
          <https://en.wikipedia.org/wiki/Calculator_spelling>
        reply: |-
          Siistiä! Suurin osa <img src="%{base_uri}/plugins/discourse-narrative-bot/images/font-awesome-link.png" width="16" height="16"> linkeistä käyttäytyy samoin. Muista, että sen tulee olla _yksin omalla rivillään_; mitään ei saa olla rivillä ennen sitä tai sen jälkeen.
        not_found: |-
          Voi ei, en löytänyt linkkiä vastauksestasi! :cry:

          Kokeilepa lisätä tämä linkki seuraavaan vastaukseesi, omalle rivilleen.

          <https://fi.wikipedia.org/wiki/Eksoottinen_lyhytkarva>
      images:
        instructions: |-
          Tämä on kuva yksisarvisesta:

          <img src="%{base_uri}/plugins/discourse-narrative-bot/images/unicorn.png" width="520" height="520">

          Jos pidät siitä (kukapa ei pitäisi!), kerro siitä minulle painamalla tykkää-nappia :heart: tämän viestin alla.

          Osaatkohan **vastata kuvalla?** Ihan mikä tahansa kuva kelpaa! Vedä ja pudota, paina liitä-nappia tai vaikkapa kopioi ja liitä.
        reply: |-
          Loistava kuva – Painoin tykkää-nappia :heart:, jotta tiedät, että pidin siitä kovasti! :heart_eyes:
        like_not_found: |-
          Unohditko tykätä :heart: [viestistäni?](%{url}) :crying_cat_face:
        not_found: |-
          Näyttää siltä, ettet ladannut kuvaa, joten valitsin kuvan josta _takuulla_ pidät.

          <%{image_url}>

          Kokeilepa liittää tämä kuva tai liittää linkin osoite omalle rivilleen!
      likes:
        instructions: |-
          Tässä on kuva yksisarvisesta:

          <img src="%{base_uri}/plugins/discourse-narrative-bot/images/unicorn.png" width="520" height="520">

          Jos pidät siitä (kukapa ei pitäisi!), kerro siitä minulle painamalla :heart: tykkää -painiketta tämän viestin alla.
        reply: |-
          Kiitos kun tykkäsit viestistäni!
        not_found: |-
          Unohditko tykätä :heart: [viestistäni?](%{url}) :crying_cat_face:
      formatting:
        instructions: |-
          **Lihavoi** tai **kursivoi** sanoja seuraavasta vastauksestasi.

          – kirjoita `**lihavointia**` tai `_kursivointia_`

          – tai käytä viestieditorin <kbd><b>B</b></kbd>- tai <kbd><i>I</i></kbd>-painiketta
        reply: |-
          Hyvin tehty! HTML ja BBCode käyvät myös muotoiluun. Jos on puhtia, [tästä johdannosta](https://commonmark.org/help) opit lisää. :nerd:
        not_found: |-
          Pahus, en näe muotoilua viestissäsi. :pencil2:

          Kokeilisitko uudelleen? Käytä editorin <kbd><b>B</b></kbd>-lihavointipainiketta tai <kbd><i>I</i></kbd>-kursivointipainiketta, jos muuten ei meinaa onnistua.
      quoting:
        instructions: |-
          Voisitko lainata minua vastatessasi, jotta tiedän mihin kohtaan viittaat?

          > Jos tässä on kahvia, tuo minulle teetä. Jos tässä on teetä, tuo minulle kahvia.
          >
          > Hyvä puoli itsekseen juttelussa on, että voit olla varma, että joku kuuntelee.
          >
          > Jotkut ovat briljantteja sanankäyttäjiä ja toiset... öö... tuota... eivät ole.

          Valitse haluamasi sitaatin &uarr; teksti ja paina sitten Lainaa-painiketta, joka ilmestyy valintasi yhteyteen. Lainaa-napin sijasta voit myös painaa Vastaa-nappia tämän viestin alla.

          Kuvaile parilla sanalla sitaatin perään, miksi valitsit juuri sen, sillä olen kovin utelias. :thinking:
        reply: |-
          Satuit valitsemaan suosikkisitaattini! :left_speech_bubble:
        not_found: |-
          Hmm, minusta tuntuu, ettet lainannut tekstiäni vastaukseesi?

          <kbd>**Lainaa**</kbd>-painike ilmestyy, kun valitset viestini tekstiä. **Vastaa**-painike käy yhtä hyvin, jos sinulla on tekstiä valittuna. Kokeilisitko uudelleen?
      bookmark:
        instructions: |-
          Jos haluat oppia lisää, valitse <img src="%{base_uri}/plugins/discourse-narrative-bot/images/font-awesome-ellipsis.png" width="16" height="16"> tämän viestin alta ja <img src="%{base_uri}/plugins/discourse-narrative-bot/images/font-awesome-bookmark.png" width="16" height="16"> **lisää tämä yksityisviestiketju kirjanmerkkeihisi**. Jos teet niin, sinua voi odottaa :gift: tulevaisuudessa!
        reply: |-
          Erinomaista! Nyt voit helposti palata takaisin yksityiseen keskusteluumme milloin tahansa [profiilisi kirjanmerkit-välilehden](%{bookmark_url}) kautta. Napsauta profiilikuvaasi yläoikealla &#8599;
        not_found: |-
          Tuota noin, et ole mielestäni kirjanmerkinnyt tämän ketjun viestejä. Löysithän kirjanmerkkikuvakkeen kunkin viestin alta? Voi olla, että sinun täytyy klikata <img src="%{base_uri}/plugins/discourse-narrative-bot/images/font-awesome-ellipsis.png" width="16" height="16">-kuvaketta, jotta näet sen ja muita toimintoja.
      emoji:
        instructions: |-
          Tapaan käyttää pieniä kuvia :blue_car::dash: viesteissäni; ne ovat [emojeja](https://fi.wikipedia.org/wiki/Emoji). **Laitapa joku emoji** vastausviestiisi. On useita tapoja:

          – Näppäile `:) ;) :D :P :O`

          – Laita kaksoispiste <kbd>:</kbd> ja sen perään emojin nimi `:tada:`

          – Paina editorin tai mobiililaitteesi näppäimistön emoji-kuvaketta <img src="%{base_uri}/plugins/discourse-narrative-bot/images/font-awesome-smile.png" width="16" height="16">
        reply: |-
          :sparkles: _Emojinomaista!_ :sparkles:
        not_found: |-
          Oho, et tainnut laittaa emojia viestiisi. Nyyh! :sob:

          Saat emojivalitsimen esiin näppäilemällä kaksoispisteen <kbd>:</kbd>. Ala kirjoittaa sen perään englanniksi millaisen emojin haluat – esimerkiksi lintu on `:bird:`

          Voit myös painaa editorin emojikuvaketta <img src="%{base_uri}/plugins/discourse-narrative-bot/images/font-awesome-smile.png" width="16" height="16">.

          (Mobiililaitteella voit lisätä emojin suoraan näppäimistöltäsikin.)
      mention:
        instructions: |-
          Voit haluta huomiota joltakulta, vaikket edes olisi vastaamassa hänelle suoraan. Mainitse hänet näppäilemällä `@` ja sen perään käyttäjätunnus kokonaisuudessaan.

          Mainitsepa minut **`@%{discobot_username}`** seuraavassa vastauksessasi.
        reply: |-
          _Kutsuiko joku minua!?_ :raised_hand: Sinäkö se olit? :wave: Tässäpä minä! Kiitos kun mainitsit minut. :ok_hand:
        not_found: |-
          En näe nimeäni. :frowning: Yrittäisitkö nimeni `@%{discobot_username}` mainitsemista vielä kerran?

          (Huomaa, että nimessäni on kansainvälisessä hengessä _disco_, ihan kuin siinä 1970-luvun tanssityylissä. [Rakastan yöelämää!](https://www.youtube.com/watch?v=B_wGI3_sGf8) :dancer:)
      flag:
        instructions: |-
          Haluamme pitää keskustelumme ystävällisinä ja tarvitsemme apuasi [pitääksemme asiat sivistyneinä](%{guidelines_url}). Jos huomaat ongelman, ilmoita siitä yksityisesti kirjoittajalle tai [avuliaalle henkilökunnallemme](%{about_url}) liputtamalla asia. Viestin liputtamiselle on monia syitä viattomasta ketjun jakavasta ehdotuksesta aina selkeään yhteisön standardien rikkomukseen. Jos valitset **Jotain muuta**, aloitat yksityisviestikeskustelun valvojien kanssa, jossa voit kysyä lisäkysymyksiä.

          > :imp: Kirjoitin tässä jotain ikävää

          **Merkitse tämä viesti** <img src="%{base_uri}/plugins/discourse-narrative-bot/images/font-awesome-flag.png" width="16" height="16"> ja valitse **Se on sopimaton** syyksi!
        reply: |-
          [Henkilökuntamme](%{base_uri}/groups/staff) saa yksityisen ilmoituksen liputuksesta. Jos riittävän moni yhteisön jäsen liputtaa viestin, sekin riittää viestin automaattiseen piilottamiseen varotoimena. (Koska en oikeasti kirjoittanut mitään tuhmaa :angel:, menin ja poistin liputuksesi.)
        not_found: |-
          Oi voi, tuhmaa viestiäni ei ole vielä liputettu sopimattomaksi. :worried: Voitko liputtaa sen sopimattomaksi **flag** <img src="%{base_uri}/plugins/discourse-narrative-bot/images/font-awesome-flag.png" width="16" height="16"> -painikkeella? Älä unohda, että saat lisää toimintoja näkyviin <img src="%{base_uri}/plugins/discourse-narrative-bot/images/font-awesome-ellipsis.png" width="16" height="16"> -painikkeen takaa.
      search:
        instructions: |-
          _psst_ … Olen piilottanut yllätyksen tähän ketjuun. Jos kaipaat haastetta, etsi sitä **valitsemalla hakukuvake** <img src="%{base_uri}/plugins/discourse-narrative-bot/images/font-awesome-search.png" width="16" height="16"> oikeasta yläkulmasta &#8599;.

          Kokeile etsiä termiä "kapybara" tästä ketjusta
        hidden_message: |-
          Miten sinulta jäi tämä kapybara huomaamatta? :wink:

          <img src="%{base_uri}/plugins/discourse-narrative-bot/images/capybara-eating.gif"/>

          Huomasitko, että palasit takaisin alkuun? Ruoki söpöä nälkäistä kapybaraa **vastaamalla %{search_answer}-emojilla**, niin sinut palautetaan automaattisesti takaisin loppuun.
        reply: |-
          Jes, löysit sen :tada:

          – Tarkempia hakuja voit tehdä [suurella hakusivulla](%{search_url}).

          – Hyppää mihin kohtaan haluat pitkää keskustelua oikealla olevalla aikajanan avulla (sijaitsee mobiiliversiossa alhaalla).

          -–Jos sinulla on fyysinen :keyboard:, tarkastele käteviä näppäinoikoteitä painamalla <kbd>?</kbd>.
        not_found: |-
          Hm… sinulla vaikuttaa olevan vaikeuksia. Pahoitteluni. Haitko <img src="%{base_uri}/plugins/discourse-narrative-bot/images/font-awesome-search.png" width="16" height="16"> hakusanalla **kapybara**?
      end:
        message: |-
          Kiitos kun jaksoit loppuun asti @%{username}! Tein tämän sinulle, minusta olet ansainnut sen:

          %{certificate}

          Siinä kaikki tältä erää! Tsekkaa [**tuoreimmat ketjut**](%{base_uri}/latest) tai tutki [**keskustelualueita**](%{base_uri}/categories). :sunglasses:

          (Jos haluat vielä jutella kanssani ja oppia lisää, lähetä minulle yksityisviesti tai mainitse `@%{discobot_username}` koska vain!)
      certificate:
        alt: "Diplomi"
    advanced_user_narrative:
      reset_trigger: "edistynyt opastus"
      cert_title: "Tunnustuksena palstan käytön jatkokurssin menestyksekkäästä suorittamisesta"
      title: ":arrow_up: Jatkokurssi"
      start_message: |-
        _Edistynyt_ käyttäjä kun olet, oletko @%{username} jo käynyt [käyttäjäasetussivulla](%{base_uri}/my/preferences)? Siellä voit mukauttaa sivustoa makusi mukaan monilla tavoin, esimerkiksi valita tumman ja vaalean teeman väliltä.

        Vaan eipä harhauduta asiasta vaan aloitetaan!
      edit:
        bot_created_post_raw: "@%{discobot_username} on ylivoimaisesti mahtavin botti, jonka tiedän. :wink:"
        instructions: |-
          Kaikki tekevät virheitä. Vaan älä huoli, voit muokata viestejäsi ja korjata erheesi!

          Aloita **muokkaamalla** viestiä, jonka juuri tein sinun nimissäsi.
        not_found: |-
          Näyttää, ettet vielä muokannut [viestiä](%{url}), jonka tein puolestasi. Yrittäisitkö uudelleen?

          Palaa viestieditoriin klikkaamalla <img src="%{base_uri}/plugins/discourse-narrative-bot/images/font-awesome-pencil.png" width="16" height="16">-kuvaketta.
        reply: |-
          Hyvin tehty!

          Huomaa, että 5 minuutin jälkeen tehdyt muokkaukset näkyvät kaikille muokkaushistoriassa, joka ilmestyy viestin oikeaan yläkulmaan pienenä kynäsymbolina, jossa näkyy muokkausten määrä.
      delete:
        instructions: |-
          Jos haluat perua viestisi, voit poistaa sen.

          **Poista** yltä mikä tahansa viestisi <img src="%{base_uri}/plugins/discourse-narrative-bot/images/font-awesome-trash.png" width="16" height="16"> **poista**-toiminnon avulla. Älä kuitenkaan erehdy poistamaan ketjun ensimmäistä viestiä!
        not_found: |-
          Minusta viestejä ei vielä poistettu? Muista, että <img src="%{base_uri}/plugins/discourse-narrative-bot/images/font-awesome-ellipsis.png" width="16" height="16"> näytä lisää -kuvake paljastaa <img src="%{base_uri}/plugins/discourse-narrative-bot/images/font-awesome-trash.png" width="16" height="16"> poista-kuvakkeen.
        reply: |-
          Vau! :boom:

          Keskusteluiden jatkuvuuden vuoksi viesti ei poistu kokonaan välittömästi, vaan se poistuu vasta jonkin ajan kuluttua.
      recover:
        deleted_post_raw: "Miksi @%{discobot_username} poisti viestini? :anguished:"
        instructions: |-
          Voi ei! Taisin vahingossa poistaa viestin, jonka tein sinun nimissäsi.

          Tekisitkö palveluksen ja <img src="%{base_uri}/plugins/discourse-narrative-bot/images/font-awesome-rotate-left.png" width="16" height="16"> **palauttaisit** sen?
        not_found: |-
          Onko sinulla ongelmia? Muista, että <img src="%{base_uri}/plugins/discourse-narrative-bot/images/font-awesome-ellipsis.png" width="16" height="16"> näytä lisää -kuvake paljastaa <img src="%{base_uri}/plugins/discourse-narrative-bot/images/font-awesome-rotate-left.png" width="16" height="16"> palauta-kuvakkeen.
        reply: |-
          Huh, sydäntä kylmäsi! Kiitos, kun korjasit mokani. :wink:

          Huomioi, että viestin voi palauttaa vain %{deletion_after} tunnin sisällä sen poistamisesta.
      category_hashtag:
        instructions: |-
          Tiesitkö, että viesteissä voi viitata alueisiin ja tunnisteisiin? Esimerkiksi, oletko käynyt alueella %{category}?

<<<<<<< HEAD
          Näppäile lauseen keskellä `#` ja valitse mieleinen alue tai tunniste.
        instructions_experimental: |-
          Tiesitkö, että viesteissä voi viitata alueisiin ja tunnisteisiin? Esimerkiksi, oletko käynyt alueella %{category}?

=======
>>>>>>> b2b1e721
          Kirjoita # mihin tahansa kohtaan lauseessa ja valitse mieleinen alue tai tunniste.
        not_found: |-
          Höh, en näe viittauksia alueisiin. Kopioisitko tämän seuraavaan vastaukseesi?

          ```text
          Voin luoda aluelinkin käyttäen risuaitaa #
          ```
        not_found_experimental: |-
          Höh, en näe viittauksia alueisiin. Kopioisitko tämän seuraavaan vastaukseesi?

          ```text
          Voin luoda aluelinkin käyttäen risuaitaa #
          ```
        reply: |-
          Erinomaista! Muista, että tämä toimii alueiden lisäksi myös tunnisteille, jos ne ovat käytössä täällä.
      change_topic_notification_level:
        instructions: |-
          Sinulla on jokaiselle ketjulle ilmoitustaso. Aluksi se on 'tavallinen', jolloin saat tavalliseen tapaan ilmoituksen vain, jos joku puhuu nimenomaan sinulle.

          Oletuksena yksityisviestiketjujen ilmoitustaso on kaikkein korkein eli 'tarkkaillaan', jolloin saat ilmoituksen joka ikisestä viestistä. Voit kuitenkin valita _mille tahansa_ ketjulle ilmoitustason 'tarkkaillaan', 'seurataan' tai 'vaimennettu'.

          Kokeillaanpa vaihtaa tämän ketjun ilmoitustasoa. Ketjun alla on painike, joka näyttää sinun tarkkailevan tätä ketjua. Vaihda ilmoitustasoksi **seurataan**.
        not_found: |-
          Näytät yhä tarkkailevan :eyes: tätä ketjua! Jollet meinaa löytää sitä, ilmoitustasopainike sijaitsee ketjun alla.
        reply: |-
          Mahtavaa! Toivottavasti et kuitenkaan vaimentanut tätä ketjua, vaikka saatan välillä olla vähän liiankin puhelias. :grin:.

          Huomioi, että kun vastaat ketjuun tai luet sitä kauemmin kuin muutaman minuutin ajan, se saa automaattisesti ilmoitustasokseen 'seurataan'. Tätä voi säätää [käyttäjäasetuksissa](%{base_uri}/my/preferences).
      poll:
        instructions: |-
          Tiesitkö, että viesteihin voi lisätä kyselyitä? **Luo kysely** valitsemalla viestieditorin <img src="%{base_uri}/plugins/discourse-narrative-bot/images/font-awesome-gear.png" width="16" height="16"> hammasrataskuvake.
        not_found: |-
          Ups! Vastauksessasi ei ollut kyselyä.

          Käytä editorin <img src="%{base_uri}/plugins/discourse-narrative-bot/images/font-awesome-gear.png" width="16" height="16"> hammasrataskuvaketta tai kopioi tämä kysely ja liitä se seuraavaan vastaukseesi:

          ```text
          [poll]
          * :cat:
          * :dog:
          [/poll]
          ```
        reply: |-
          Hauska kysely! Miten onnistuin opetuksessa?

          [poll]
          * :+1:
          * :-1:
          [/poll]
      details:
        instructions: |-
          Joskus voit haluta **piilottaa tietoja** vastauksessasi:

          – Kirjoitat elokuvasta tai TV-ohjelmasta jotakin, minkä voi kokea juonipaljastukseksi.

          – Joudut sisällyttämään viestiisi suuria määriä yksityiskohtaista tietoa, joka voisi uuvuttaa lukijaa.

          [details=Napauta niin näet kuinka se toimii!]
          1. Valitse editorin <img src="%{base_uri}/plugins/discourse-narrative-bot/images/font-awesome-gear.png" width="16" height="16"> hammasrataskuvake.
          2. Valitse "Piilota tiedot".
          3. Muokkaa yhteenvetotekstiä ja lisää sisältö.
          [/details]

          Piilottaisitko tietoja editorin <img src="%{base_uri}/plugins/discourse-narrative-bot/images/font-awesome-gear.png" width="16" height="16"> hammasrataskuvakkeen avulla seuraavasta vastauksestasi?
        not_found: |-
          Onko sinulla ongelmia tietotoiminnon kanssa? Kokeilepa laittaa tämä seuraavaan vastaukseesi:

          ```text
          [details=Paina niin saat tarkempaa tietoa]
          Yksityiskohtaista tietoa
          [/details]
          ```
        reply: |-
          Hyvin tehty – panostustasi _yksityiskohtiin_ on pakko arvostaa!
      end:
        message: |-
          Selvitit tämän kuin _edistynyt käyttäjä_ konsanaan! :bow:

          %{certificate}

          Siinä oli kaikki, mitä minulla on tarjota.

          Kuulemiin! Jos haluat vielä jutella kanssani, lähetä viesti milloin vain! :sunglasses:
      certificate:
        alt: "Diplomi jatkokurssista"<|MERGE_RESOLUTION|>--- conflicted
+++ resolved
@@ -376,21 +376,8 @@
         instructions: |-
           Tiesitkö, että viesteissä voi viitata alueisiin ja tunnisteisiin? Esimerkiksi, oletko käynyt alueella %{category}?
 
-<<<<<<< HEAD
-          Näppäile lauseen keskellä `#` ja valitse mieleinen alue tai tunniste.
-        instructions_experimental: |-
-          Tiesitkö, että viesteissä voi viitata alueisiin ja tunnisteisiin? Esimerkiksi, oletko käynyt alueella %{category}?
-
-=======
->>>>>>> b2b1e721
           Kirjoita # mihin tahansa kohtaan lauseessa ja valitse mieleinen alue tai tunniste.
         not_found: |-
-          Höh, en näe viittauksia alueisiin. Kopioisitko tämän seuraavaan vastaukseesi?
-
-          ```text
-          Voin luoda aluelinkin käyttäen risuaitaa #
-          ```
-        not_found_experimental: |-
           Höh, en näe viittauksia alueisiin. Kopioisitko tämän seuraavaan vastaukseesi?
 
           ```text
