--- conflicted
+++ resolved
@@ -91,10 +91,6 @@
         '8': "Izgled dobar"
         '9': "Da"
         '10': "Signali ukazuju na da"
-<<<<<<< HEAD
-        '11': "Odgovor je nejasan, pokušaj ponovo"
-=======
->>>>>>> c10941bb
         '12': "Upitaj ponovo kasnije"
         '13': "Bolje da vam ne kažem odmah"
         '14': "Ne mogu predvodjeti sada"
