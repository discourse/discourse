--- conflicted
+++ resolved
@@ -170,15 +170,6 @@
           - بىزھەمىشە [مەدەنىي جامائەت ھەرىكىتى] (%{base_uri}/guidelines) گە ئىشىنىمىز.
       onebox:
         instructions: |-
-<<<<<<< HEAD
-          ئارقىدىن، مەن بىلەن ئارىسىدىكى بىر ئۇلانمىنى ھەمبەھىرلىيەلەمسىز؟ **ھەر قۇرغا بىر ئۇلانما شەكلىدە** جاۋاب قايتۇرىدۇ ئاندىن ئۇ ئۆزلۈكىدىن چىرايلىق بىر خۇلاسە سۈپىتىدە ئېچىلىدۇ.
-
-          ئۇلانمىنى كۆچۈرۈشتە، يان تېلېفوندا چېكىپ بېسىپ تۇرۇلىدۇ ياكى نىشانلىغۇچ ئۈسكۈنىسىدە ئوڭ چېكىلىدۇ:
-
-          <https://en.wikipedia.org/wiki/Inherently_funny_word>
-          <https://en.wikipedia.org/wiki/Death_by_coconut>
-          <https://en.wikipedia.org/wiki/Calculator_spelling>
-=======
           كېيىنكى باسقۇچتا، بىز بىلەن بۇ ئۇلانمىنى ھەمبەھىرلىيەلەمسىز؟ **ئايرىم بىر قۇرلۇق ئۇلانما** بىلەن ئىنكاس قايتۇرۇڭ، ئۇ ئۆزلۈكىدىن يېيىلىدۇ ھەمدە قىسقا خۇلاسىنى ئۆز ئىچىگە ئالىدۇ.
 
           خالىغان ئۇلانمىنى كۆچۈرۈشتە، كۆچمە ئۈسكۈنىدە چېكىپ بېسىپ تۇرۇلىدۇ ياكى ئۈستەل ئۈسكۈنىدە چاشقىنەك ئوڭ توپچىسى چېكىلىدۇ:
@@ -186,7 +177,6 @@
           [https://en.wikipedia.org/wiki/Inherently_funny_word](https://en.wikipedia.org/wiki/Inherently_funny_word)
           [https://en.wikipedia.org/wiki/Death_by_coconut](https://en.wikipedia.org/wiki/Death_by_coconut)
           [https://en.wikipedia.org/wiki/Calculator_spelling](https://en.wikipedia.org/wiki/Calculator_spelling)
->>>>>>> 3cac9432
         reply: |-
           قالتىس! بۇ زور كۆپچىلىك <img src="%{base_uri}/plugins/discourse-narrative-bot/images/font-awesome-link.png" width="16" height="16"> ئۇلانمىغا ماس كېلىدۇ. ئېسىڭىزدە بولسۇنكى، چوقۇم _ئايرىم بىر قۇر_ بولۇشى ئالدى كەينىدە ھېچنېمە بولماسلىقى كېرەك.
         not_found: |-
@@ -435,21 +425,12 @@
 
           [details=تاللانسا قانداق ئىشلەيدىغانلىقىنى كۆرسىتىدۇ!]
 
-<<<<<<< HEAD
-          1-تەھرىرلىگۈچتىكى چىشلىق چاق <img src="%{base_uri}/plugins/discourse-narrative-bot/images/font-awesome-gear.png" width="16" height="16"> سىنبەلگە تاللىنىدۇ.
-          2-«تەپسىلاتىنى يوشۇر» تاللىنىدۇ.
-          3-تەپسىلىي خۇلاسىنى تەھرىرلەپ ۋە مەزمۇن قوشىدۇ.
-          [/details]
-
-          سىز تەھرىرلىگۈچتىكى چىشلىق چاق<img src="%{base_uri}/plugins/discourse-narrative-bot/images/font-awesome-gear.png" width="16" height="16"> سىنبەلگىنى ئىشلىتىپ كېيىنكى جاۋابتا تەپسىلىي ئۇچۇر بۆلىكىنى قوشامسىز؟
-=======
           1-تەھرىرلىگۈچتىكى <img src="%{base_uri}/plugins/discourse-narrative-bot/images/font-awesome-plus.png" width="16" height="16"> سىنبەلگە تاللىنىدۇ.
           2-«تەپسىلاتىنى يوشۇر» تاللىنىدۇ.
           3-تەپسىلىي خۇلاسىنى تەھرىرلەپ ۋە مەزمۇن قوشۇلىدۇ.
           [/details]
 
           سىز تەھرىرلىگۈچتىكى <img src="%{base_uri}/plugins/discourse-narrative-bot/images/font-awesome-plus.png" width="16" height="16"> سىنبەلگىنى ئىشلىتىپ كېيىنكى جاۋابتا تەپسىلىي ئۇچۇر بۆلىكىنى قوشامسىز؟
->>>>>>> 3cac9432
         not_found: |-
           تەپسىلىي ئەپچە قۇرۇشتا مەسىلە كۆرۈلدىمۇ؟ كېيىنكى جاۋابىڭىزدا تۆۋەندىكى تېكىستنى قوشۇپ سىناپ بېقىڭ:
 
