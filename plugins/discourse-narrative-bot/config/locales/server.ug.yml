--- conflicted
+++ resolved
@@ -178,16 +178,6 @@
 
           ```text
           مەن # ئارقىلىق سەھىپە ئۇلانمىسى قۇرالايمەن.
-<<<<<<< HEAD
-      change_topic_notification_level:
-        instructions: |-
-          ھەر بىر تېمىنىڭ ئۇقتۇرۇش دەرىجىسى بار. كۆڭۈلدىكى تەڭشىكى «ئادەتتىكى»، پەقەت باشقىلار سىزگە بىۋاسىتە جاۋاب قايتۇرغاندا ئاندىن سىزگە ئۇقتۇرىدۇ.
-
-          كۆڭۈلدىكى ئەھۋالدا، شەخسىي ئۇچۇردىكى ئۇقتۇرۇش دەرىجىسى ئەڭ يۇقىرى دەرىجە «كۆزەت» كە تەڭشىلىدۇ، يەنى سىز ھەر بىر جاۋابنىڭ ئۇقتۇرۇشىنى تاپشۇرۇۋالىسىز. ئەمما سىز ھەر قانداق تېمىنىڭ ئۇقتۇرۇش دەرىجىسىنى «كۆزەت»، «ئىزلا» ياكى «ئۈنسىز» گە ئۆزگەرتەلەيسىز.
-
-          بۇ تېمىنىڭ ئۇقتۇرۇش دەرىجىسىنى ئۆزگەرتەيلى. تېمىنىڭ ئاستىدا، سىزنىڭ بۇ تېمىنى **كۆزەت**ىۋاتقانلىقىڭىزنى بىلدۈرىدىغان توپچىنى كۆرەلەيسىز. سىز ئۇقتۇرۇش دەرىجىسىنى «ئىزلا» غا ئۆزگەرتەلەمسىز؟
-=======
->>>>>>> 76e7f12a
       poll:
         instructions: |-
           خالىغان يازمىغا راي سىناش قوشالايدىغانلىقىىڭىزنى بىلەمتىڭىز؟ تەھرىرلىگۈچتىكى <img src="%{base_uri}/plugins/discourse-narrative-bot/images/font-awesome-gear.png" width="16" height="16"> چىشلىق چاقنى ئىشلىتىپ **راي سىناش قۇر**ۇڭ.
