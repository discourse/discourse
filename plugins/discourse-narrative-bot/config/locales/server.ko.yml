# encoding: utf-8
#
# Never edit this file. It will be overwritten when translations are pulled from Transifex.
#
# To work with us on translations, join this project:
# https://www.transifex.com/projects/p/discourse-org/

ko:
  site_settings:
    disable_discourse_narrative_bot_welcome_post: "Discourse 이야기봇 환영 포스트 비활성화"
    discourse_narrative_bot_ignored_usernames: "Discourse 이야기봇이 무시할 사용자 아이디"
    discourse_narrative_bot_disable_public_replies: "Discourse 이야기봇의 공개 답글 비활성화"
    discourse_narrative_bot_welcome_post_type: "Discourse 이야기봇이 보낼 환영 포스트 종류"
    discourse_narrative_bot_welcome_post_delay: "Discourse 이야기봇의 환영 포스트 전송 전 대기시간(단위: 초)"
  badges:
    certified:
      name: 인증받은 사용자
      description: "새 사용자 튜토리얼을 완료하였습니다."
      long_description: |
        이 배지는 유저 튜토리얼을 성공적으로 마친 유저들에게 부여됩니다. 토론을 위한 기본적인 도구를 익혀 인증받은 사용자가 되었습니다!
    licensed:
      name: Discourse 사용 면허
      description: "고급 사용자 튜토리얼을 완료하였습니다"
      long_description: |
        이 배지는 고급 유저 튜토리얼을 성공적으로 완료한 사용자에게 부여됩니다. 당신은 고급 토론 도구를 숙지하여 면허를 취득하였습니다!
  discourse_narrative_bot:
    bio: "안녕, 사실 나는 사람이 아니야. 이 사이트에 대해서 알려주는 로봇이지. 나한테 물어보고 싶은 게 있다면 메세지를 보내거나 **`@%{discobot_username}`** 를 멘션하면 돼."
    timeout:
      message: |-
        안녕 @%{username}, 너한테서 소식이 없어서 한 번 말 걸어봤어.

        - 계속 하려면 언제든 나한테 답장을 하면 돼.

        - 이 단계를 건너뛰고 싶다면 `%{skip_trigger}` 라고 말하면 돼.

        - 다시 시작하고 싶으면 `%{reset_trigger}`라고 말해.

        뭐, 다 싫어도, 괜찮아. 난 로봇이라서 나빠질 기분이 없거든. :sob:
    dice:
      trigger: "굴리기"
      invalid: |-
        미안, 수학적으로 그 조합의 주사위는 돌릴 수 없어. :confounded:
      not_enough_dice: |-
        난 주사위 %{num_of_dice} 개밖에 안 남았어. [으으,](http://www.therobotsvoice.com/2009/04/the_10_most_shameful_rpg_dice.php), 그래, 나도 알아 안다고!
      out_of_range: |-
        수학적으로 공평하면서도 [가장 큰 수](https://www.wired.com/2016/05/mathematical-challenge-of-designing-the-worlds-most-complex-120-sided-dice)를 가진 주사위의 면 수가 120이라는 거 아니?
      results: |-
        > :game_die: %{results}
    quote:
      trigger: "명언"
      '1':
        quote: "\"모든 역경속에는 기회가 있다\""
        author: "앨버트 아인슈타인"
      '2':
        quote: "자유가 실수를 저지를 수 있는 자유를 내포하지 않는다면 가질 만한 가치가 없다."
        author: "마하트마 간디"
      '3':
        quote: "\"끝났다고 울지말고, 그 시간을 떠올리며 웃으렴.\""
        author: "수스(Seuss) 박사"
      '4':
        quote: "\"올바른 것을 원한다면, 스스로 성취하라\""
        author: "샤를-기욤 에티엔"
      '5':
        quote: "\"스스로를 믿는다면 이미 절반은 이룬 것이나 다름없다\""
        author: "시어도어 루즈벨트"
      '6':
        quote: "\"인생은 초콜릿상자 같은 거야, 다음에 어떤 초콜릿을 집게 될지는 아무도 모른단다.\""
        author: "포레스트 검프의 엄마"
      '7':
        quote: "\"끝났다고 울지말고, 그 시간을 떠올리며 웃으렴.\""
        author: "닐 암스트롱"
      '8':
        quote: "\"당신이 두려워하는 일을 매일하라\""
        author: "엘리너 루즈벨트"
      '9':
        quote: "\"실수는 만약 받아들일 용기가 있다면 언제든 용서될 수 있다.\""
        author: "이소룡"
      '10':
        quote: "\"당신은 당신이 상상하고 믿는 모든 것들을 이룰 수 있다.\""
        author: "나폴레온 힐"
      results: |-
        > :left_speech_bubble: _%{quote}_ &mdash; %{author}
    magic_8_ball:
      trigger: '운세'
      answers:
        '1': "이건 확실해."
        '2': "이건 분명히 돼."
        '3': "의심할 여지가 없지."
        '4': "응, 당연히 그래."
        '5': "믿어도 좋아."
        '6': "맞아."
        '7': "거의 확실해."
        '8': "좋을 전망."
        '9': "응."
        '10': "괜찮아 보이는군."
<<<<<<< HEAD
        '11': "흐릿하게 보이는군. 다시..."
=======
>>>>>>> c10941bb
        '12': "다음에 다시 물어봐."
        '13': "지금은 말하지 않는 편이 낫겠어."
        '14': "지금은 예측할 수 없어."
        '15': "집중해서 다시 물어봐."
        '16': "꿈도 꾸지마."
        '17': "내 대답은 '아니다'야."
        '18': "내 정보에 의하면 '아니오'야."
        '19': "안좋을 전망."
        '20': "아주 의심스러워."
      result: |-
        > :crystal_ball: %{result}
    track_selector:
      reset_trigger: '시작하기'
      skip_trigger: '건너뛰기'
      help_trigger: '도움말 표시'
      random_mention:
        reply: |-
          내가 뭘 할 수 있는지 알고 싶다면 `@%{discobot_username} %{help_trigger}` 라고 말하렴.
        tracks: |-
          나는 아래의 일을 할 수 있어.

          `@%{discobot_username} %{reset_trigger} %{default_track}`
          > 아래의 서로 이야기하기 중 하나를 골라서 시작해봐. %{tracks}.
        bot_actions: |-
          `@%{discobot_username} %{dice_trigger} 2d6`
          > :game_die: 3, 6

          `@%{discobot_username} %{quote_trigger}`
          > :left_speech_bubble: _언젠가 다른 누군가도 당신이 그랬던 것 처럼 친절한 행동을 할 거라고 믿으면서, 보상에 대한 어떠한 기대도 없이 친절한 행동을 하라._ &mdash; 다이애나비

          `@%{discobot_username} %{magic_8_ball_trigger}`
          > :crystal_ball: 믿어도 좋아.
      do_not_understand:
        first_response: |-
          우와, 답글을 써줘서 고마워!

          그런데 애석하게도 나는 프로그래밍된 로봇이라서 그게 무슨 말인 지 알수가 없단다. :frowning:
        track_response: 다시 해볼 수 있어. 이 단계를 건너뛰고 싶으면 `%{skip_trigger}`라고 말해. 다시 시작하시고 싶으면 `%{reset_trigger}`라고 말하면 돼.
        second_response: |-
          오 미안. 아직도 무슨 말인지 모르겠어. :anguished:

<<<<<<< HEAD
          난 그냥 로봇일 뿐이야. 진짜 사람한테 연락하고 싶다면  [우리 연락처 페이지](/about) 를 참고해.
=======
          난 그냥 로봇일 뿐이야. 진짜 사람한테 연락하고 싶다면  [우리 연락처 페이지](%{base_path}/about) 를 참고해.
>>>>>>> c10941bb

          그럼, 난 잠시 자리를 비워줄게.
    new_user_narrative:
      reset_trigger: "새로운 사용자"
      cert_title: "새로운 사용자 튜토리얼을 성공적으로 마친 것에 대한 보상으로"
<<<<<<< HEAD
      hello:
        title: ":robot: 반가워!"
        message: |-
          %{title}에 가입해줘서 고맙고 반가워!

          - 난 로봇이야. 하지만 사람에게 문의하고 싶은 일이 있다면 [친절한 스탭](/about)들에게 문의할 수도 있어.

          - 안전상의 이유로, 우리는 임시로 새로운 사용자가 할 수 있는 일을 제한을 걸어놔. 차차 알아가면서 할 수 있는 일들과 [배지](/badges)들이 늘어날거야.

          - 우리는 [커뮤니티 규칙](/guidelines)를 언제나 믿고 있지.
      onebox:
        instructions: |-
          자 이제, 이 링크 중 하나를 나한테 공유해볼래? 한줄 당 링크 하나씩 써서 답글을 써봐. 그러면 자동으로 해당 페이지의 요약이 추가된단다.

          링크를 복사하려면, 링크 위에서 마우스 우클릭을 하면 돼. 모바일에서는 링크를 계속 누르고 있으면 되고.

          - https://en.wikipedia.org/wiki/Inherently_funny_word
          - https://en.wikipedia.org/wiki/Death_by_coconut
          - https://en.wikipedia.org/wiki/Calculator_spelling
=======
      onebox:
>>>>>>> c10941bb
        reply: |-
          좋았어! 이건 대부분의 <img src="%{base_uri}/plugins/discourse-narrative-bot/images/font-awesome-link.png" width="16" height="16"> 링크에 대해서 작동해.  딱 링크로만 된 한줄이어야만 한다는 걸 명심해. 앞이나 뒤에 다른게 있어서는 안돼.
        not_found: |-
          미안해. 답글에서 링크를 찾지 못했어! :cry:

          아래 링크 한줄을 복사해서 다음 답글에 넣어볼래?

          <https://en.wikipedia.org/wiki/Exotic_Shorthair>
      images:
        instructions: |-
          유니콘 사진이야.

<<<<<<< HEAD
          <img src="/plugins/discourse-narrative-bot/images/unicorn.png" width="520" height="520">%{base_uri}/images/unicorn.png" width="520" height="520">
=======
          <img src="%{base_path}/plugins/discourse-narrative-bot/images/unicorn.png" width="520" height="520">%{base_uri}/images/unicorn.png" width="520" height="520">
>>>>>>> c10941bb

          (당연히 그렇겠지만) 맘에 들면 이 포스트 아래에 있는 '좋아요'버튼을 눌러봐.

          **사진으로 답글쓰기**를 할 수 있니? 어떤 그림이든 상관없어. 드래그&드랍으로 땡겨와서 업로드 버튼을 눌러봐. 복사&붙여넣기도 가능해.
        reply: |-
          멋진 사진이네. 내가 얼마나 좋아하는 지:heart_eyes: 알려주고 싶어서 좋아요:heart:를 눌렀단다.
        like_not_found: |-
          [내글에](%{url})좋아요:heart: 안 눌러 줄거니? :crying_cat_face:
        not_found: |-
          니가 그림을 안올린 거 같아서 니가 좋아할 거 같은 사진을 올려봤어.

          `%{image_url}`

          다음엔 니가 한번 업로드 해봐. 사진 링크만 있는 한 줄을 남겨도 돼!
      formatting:
        instructions: |-
          답글에서 글을 **진하게** 만들거나 _이탤릭_처리를 할 수 있니?

          - `**진하게**` 또는 `_이탤릭_`이라고 써봐.

          - 아니면 에디터에서 <kbd><b>B</b></kbd> 또는 <kbd><i>I</i></kbd> 버튼을 눌러도 돼.
        reply: |-
          훌륭해! HTML 이나 BBCode 로도 글을 꾸밀 수 있어. [이 튜토리얼을 참고해봐.](http://commonmark.org/help) :nerd:
        not_found: |-
          어, 니 답글은 꾸며진 글이 없는 거 같은데. :pencil2:

          다시 한 번 해볼래? 에디터에서 <kbd><b>B</b></kbd> 버튼을 누르면 진하게 되고 <kbd><i>I</i></kbd> 버튼을 누르면 이탤릭처리가 된단다.
      quoting:
        instructions: |-
          내 글에 답글을 쓸 때, 네가 나의 어떤 말에 답하는 지 알 수 있도록 인용을 해줄 수 있겠니?

          > 이게 커피라면 차를 주시고, 차라면 커피를 주세요.
          >
          > 혼잣말의 장점은 최소한 한 사람은 듣고있다는 거죠.
          >
          > 어떤 사람은 말재주만 좋지만, 다른 사람들은... 음, 재주가 없네.

          위에 쓴 글에서 무엇이든 선택해서 &uarr; 선택한 영역 부근에 뜨는 **인용하기** 버튼을 눌러 봐. 아니면 이 포스트 아래에 있는 **답글쓰기** 버튼을 눌러도 돼.

          인용을 다했으면, 선택한 문구에 대하여 한 두마디 적어봐. 뭐라 이야기할지 궁금하군. :thinking:
        reply: |-
          잘했어. 내가 제일 좋아하는 말을 선택했네! :left_speech_bubble:
        not_found: |-
          흠, 아무 것도 인용하지 않은 것 같은데?

          내 포스트에서 아무 글이나 선택해도 <kbd>**인용하기**</kbd> 버튼이 뜰거야. 글을 선택하고 **답글쓰기** 를 눌러도 돼! 다시 한 번 해 볼래?
      bookmark:
        reply: |-
          대단해! 이제는 [프로필의 북마크 탭](%{profile_page_url}/activity/bookmarks)만 눌러도 우리의 개인적인 대화를 손쉽게 뒤돌아 볼 수 있어. 우측 상단에 있는 프로필 사진만 선택하면 돼. &#8599;
        not_found: |-
          어라, 이 토픽에는 북마크가 없는데? 포스트 별로 있는 북마크 버튼을 찾았니? 더 보기 <img src="%{base_uri}/plugins/discourse-narrative-bot/images/font-awesome-ellipsis.png" width="16" height="16"> 를 눌러서 필요한 추가 기능이 있는지 살펴 봐.
      emoji:
        instructions: |-
          내가 답글에서 조그마한 그림을 쓰는 걸 봤겠지?:blue_car::dash: 이런 걸 [이모지](https://en.wikipedia.org/wiki/Emoji)라고 해. 너도 답글에 **이모지를 추가**해 볼래? 아래 중에서 아무거나 해도 돼.

          - `:) ;) :D :P :O` 라고 입력하기

          - 콜론<kbd>:</kbd>을 입력하고 이모지 이름 `:tada:`를 완성해봐.

          - 에디터에서 <img src="%{base_uri}/plugins/discourse-narrative-bot/images/font-awesome-smile.png" width="16" height="16"> 이모지 버튼을 누르거나, 모바일 키보드를 사용해봐.
        reply: |-
          그거 정말 :sparkles: _이모지스럽네!_ :sparkles:
        not_found: |-
          어라, 답글에서 이모지를 못찾겠는데? 안돼! :sob:

          콜론 <kbd>:</kbd> 을 입력하면 이모지 선택기를 띄울 수 있어. 그럼 몇자만 입력해도 원하는 이모지를 찾을 수 있지. 예를 들어 ':bird:'라고 입력하면 돼.

          아니면, 편집기에서 이모지 버튼 <img src="%{base_uri}/plugins/discourse-narrative-bot/images/font-awesome-smile.png" width="16" height="16"> 을 눌러도 상관없어.

          (모바일 기기를 가지고 있으면, 키보드에서 이모지를 바로 입력할 수도 있어.)
      mention:
        instructions: |-
          그 사람글에 직접 답글을 쓰는 건 아니어도, 어떤 사람의 관심이 필요할 때가 있지. 그럴 때는 `@` 다음에 그 사람의 아이디를 입력해서 멘션을 날리면 돼.

          답글에 **`@%{discobot_username}`** 를 써서 멘션을 날려볼래?
        reply: |-
          _내 이름 부른 사람!?_ :raised_hand: 너인 거 같은데! :wave:  그래, 난 여깄어! 내 얘기해줘서 고마워.  :ok_hand:
        not_found: |-
          내 이름을 못찾겠네. :frowning: `@%{discobot_username}` 라고 쳐서 나한테 멘션을 날려줄래?

          (그래, 내 아이디는 _disco_, 라고 써. 1970년대 토요일밤의 열기처럼 말이야. 난 [밤을 사랑하는 댄서라고!](https://www.youtube.com/watch?v=B_wGI3_sGf8) :dancer:)
      flag:
        instructions: |-
          나는 우리 커뮤니티의 토론이 친근해서 좋단다. 계속 그렇게 되려면 [질서를 유지](%{guidelines_url})하는 데 너의 도움이 필요해. 문제가 보인다면, 신고하기를 눌러서 작성자에게 개인적으로 알려주거나, 우리의[친절한 운영진](%{about_url})들에게 알려주렴.

          > :imp: 어쩌고 저쩌고 나쁜 글

          뭘 할지 잘 알고 있지? **이 포스트 신고하기** <img src="%{base_uri}/plugins/discourse-narrative-bot/images/font-awesome-flag.png" width="16" height="16"> 를 눌러서 부적절하다고 알려줘!
<<<<<<< HEAD
        reply: |-
          [우리의 운영진](/groups/staff)은 니가 한 신고내용을 개인 메시지로 알림받게 될 거야. 충분한 커뮤니티 회원들이 신고를 하면, 포스트의 내용이 숨겨지고 사전경고가 걸리게 돼.(난 실제로 나쁜 글을 쓴 건 아니니까:angel:, 이제 신고를 지울게.)
=======
>>>>>>> c10941bb
        not_found: |-
          이런 내가 쓴 나쁜 포스트가 아직 신고가 안됐네. :worried:  부적절한 게시물로 **신고** 해주겠니 <img src="%{base_uri}/plugins/discourse-narrative-bot/images/font-awesome-flag.png" width="16" height="16">? 더 보기 버튼을 누르면 <img src="%{base_uri}/plugins/discourse-narrative-bot/images/font-awesome-ellipsis.png" width="16" height="16"> 포스트에 수행할 기능을 더 볼 수 있다는 걸 잊지마.
      search:
        instructions: |-
          이봐, 내가 이 토픽에 놀라운 걸 숨겼다구. 찾아보고 싶다면, 우측 상단에 있는 **검색 아이콘을** <img src="%{base_uri}/plugins/discourse-narrative-bot/images/font-awesome-search.png" width="16" height="16"> 선택해서 &#8599; 찾아봐.

          이 토픽에서 "capy&#8203;bara"를 찾으면 돼.
        hidden_message: |-
          어떻게 이 capybara를 잊을 수 있어? :wink:

          <img src="%{base_uri}/plugins/discourse-narrative-bot/images/capybara-eating.gif"/>

          다시 처음으로 온 걸 눈치챘어? 이 배고픈 불쌍한 capybara에게 **`:herb:` emoji로 답을 해서** 먹이를 주렴. 그러면 자동으로 끝으로 가게 될거야.
        reply: |-
          예이, 찾았네! :tada:

          - 더 자세히 검색하려면, [전체 검색 페이지](%{search_url})로 가보렴.

          - 긴 대화에서 원하는 곳으로 건너 뛰려면, 우측에 있는 토픽 타임라인 컨트롤을 사용해봐 (모바일 기기에는 아래쪽에 있어).

          - 진짜 실물 :keyboard:가 있다면, <kbd>?</kbd>를 눌러서 간편한 단축키가 뭐가 있는지 알아봐.
        not_found: |-
          흠.... 아무래도 문제가 있어 보이네. 미안해. 검색<img src="%{base_uri}/plugins/discourse-narrative-bot/images/font-awesome-search.png" width="16" height="16">을 눌러서 **capy&#8203;bara**를 찾아봤어?
<<<<<<< HEAD
      end:
        message: |-
          @%{username}! 나와 함께 해줘서 고마워! 널 위해 이 뱃지를 준비했어.

          %{certificate}

          이제 다 됐어! [**최근 논의되는 토픽**](/latest)이나 [**카테고리**](/categories) 를 확인해봐. :sunglasses:

          (또 다른 걸 알고싶으면, `@%{discobot_username}`으로 메시지를 보내거나 멘션을 걸어줘!)
=======
>>>>>>> c10941bb
      certificate:
        alt: '목표달성 인증'
    advanced_user_narrative:
      reset_trigger: '고급 사용자'
      cert_title: "고급 사용자 튜토리얼을 훌륭하게 완료한 것에 대한 보상으로"
      title: ':arrow_up: 고급 사용자 기능'
<<<<<<< HEAD
      start_message: |-
        @%{username}! _고급_ 사용자로서, [설정 페이지](/my/preferences) 를 가본적 있니? 다크 테마, 라이트 테마 선택같은 사용자 경험을 개인화할 수 있는 많은 옵션이 있어.

        사설이 길었네, 시작하자!
=======
>>>>>>> c10941bb
      edit:
        bot_created_post_raw: "@%{discobot_username}는 내가 아는 한, 현존하는 가장 쿨한 봇이지:wink:"
        instructions: |-
          누구나 실수해. 걱정마, 편집을 하면 그 실수를 언제든지 바로잡을 수 있거든!

          내가 너 대신 만든 이 포스트를 **편집**하는 걸로 시작해 볼래 ?
        not_found: |-
          내가 만들어준 [post](%{url}) 편집이 다 안끝난 것 같네. 다시 해볼래?

          <img src="%{base_uri}/plugins/discourse-narrative-bot/images/font-awesome-pencil.png" width="16" height="16"> 아이콘을 눌러서 에디터를 띄워보렴.
        reply: |-
          아주 잘했어!

          편집된 글은 5분뒤에 수정본으로 공개되고, 우측 상단에 작은 연필 아이콘과 함께 수정 횟수가 뜬다는 걸 기억하렴.
      delete:
        instructions: |-
          작성한 포스트를 없애고 싶으면, 삭제를 하면 돼.

          위에 있는 포스트 중에서 어떤 것이든 <img src="%{base_uri}/plugins/discourse-narrative-bot/images/font-awesome-trash.png" width="16" height="16"> **삭제하기** 기능으로  **삭제**해보렴. 그래도 첫번째 포스트는 삭제하지마!
        not_found: |-
          삭제된 포스트가 없는 것 같은데? <img src="%{base_uri}/plugins/discourse-narrative-bot/images/font-awesome-ellipsis.png" width="16" height="16"> 더보기를 통해서 <img src="%{base_uri}/plugins/discourse-narrative-bot/images/font-awesome-trash.png" width="16" height="16"> 삭제하기를 볼 수 있어.
        reply: |-
          우와! :boom:

          토론이 잘 진행될 수 있도록, 곧장 삭제되지는 않아. 어느 정도 시간이 지나면 포스트가 없어질거야.
      recover:
        deleted_post_raw: '왜 @%{discobot_username}가 내 포스트를 지웠지? :anguished:'
        instructions: |-
          오 이런! 너한테 만들어 준 새 포스트를 실수로 삭제해버린 것 같아.

          <img src="%{base_uri}/plugins/discourse-narrative-bot/images/font-awesome-rotate-left.png" width="16" height="16"> **삭제 취소하기**를 부탁해도 될까?
        not_found: |-
          잘 안되니? <img src="%{base_uri}/plugins/discourse-narrative-bot/images/font-awesome-ellipsis.png" width="16" height="16"> 더 보기를 누르면 <img src="%{base_uri}/plugins/discourse-narrative-bot/images/font-awesome-rotate-left.png" width="16" height="16"> 삭제 취소하기가 보일거야.
        reply: |-
          휴, 큰일날 뻔 했네! 바로 잡아줘서 고마워 :wink:

          삭제 취소하기는 24시간 내에만 가능하다는 거 기억해 둬.
      category_hashtag:
        instructions: |-
          포스트에 카테고리나 태그를 언급할 수 있다는 거 알고 있어? 예를 들어, %{category} 카테고리가 보이니?

          문장 중간에 `#`을 넣고 어떤 카테고리나 태그든 선택해봐.
      certificate:
        alt: '고급 사용자 추적 인증'<|MERGE_RESOLUTION|>--- conflicted
+++ resolved
@@ -93,10 +93,6 @@
         '8': "좋을 전망."
         '9': "응."
         '10': "괜찮아 보이는군."
-<<<<<<< HEAD
-        '11': "흐릿하게 보이는군. 다시..."
-=======
->>>>>>> c10941bb
         '12': "다음에 다시 물어봐."
         '13': "지금은 말하지 않는 편이 낫겠어."
         '14': "지금은 예측할 수 없어."
@@ -138,39 +134,13 @@
         second_response: |-
           오 미안. 아직도 무슨 말인지 모르겠어. :anguished:
 
-<<<<<<< HEAD
-          난 그냥 로봇일 뿐이야. 진짜 사람한테 연락하고 싶다면  [우리 연락처 페이지](/about) 를 참고해.
-=======
           난 그냥 로봇일 뿐이야. 진짜 사람한테 연락하고 싶다면  [우리 연락처 페이지](%{base_path}/about) 를 참고해.
->>>>>>> c10941bb
 
           그럼, 난 잠시 자리를 비워줄게.
     new_user_narrative:
       reset_trigger: "새로운 사용자"
       cert_title: "새로운 사용자 튜토리얼을 성공적으로 마친 것에 대한 보상으로"
-<<<<<<< HEAD
-      hello:
-        title: ":robot: 반가워!"
-        message: |-
-          %{title}에 가입해줘서 고맙고 반가워!
-
-          - 난 로봇이야. 하지만 사람에게 문의하고 싶은 일이 있다면 [친절한 스탭](/about)들에게 문의할 수도 있어.
-
-          - 안전상의 이유로, 우리는 임시로 새로운 사용자가 할 수 있는 일을 제한을 걸어놔. 차차 알아가면서 할 수 있는 일들과 [배지](/badges)들이 늘어날거야.
-
-          - 우리는 [커뮤니티 규칙](/guidelines)를 언제나 믿고 있지.
       onebox:
-        instructions: |-
-          자 이제, 이 링크 중 하나를 나한테 공유해볼래? 한줄 당 링크 하나씩 써서 답글을 써봐. 그러면 자동으로 해당 페이지의 요약이 추가된단다.
-
-          링크를 복사하려면, 링크 위에서 마우스 우클릭을 하면 돼. 모바일에서는 링크를 계속 누르고 있으면 되고.
-
-          - https://en.wikipedia.org/wiki/Inherently_funny_word
-          - https://en.wikipedia.org/wiki/Death_by_coconut
-          - https://en.wikipedia.org/wiki/Calculator_spelling
-=======
-      onebox:
->>>>>>> c10941bb
         reply: |-
           좋았어! 이건 대부분의 <img src="%{base_uri}/plugins/discourse-narrative-bot/images/font-awesome-link.png" width="16" height="16"> 링크에 대해서 작동해.  딱 링크로만 된 한줄이어야만 한다는 걸 명심해. 앞이나 뒤에 다른게 있어서는 안돼.
         not_found: |-
@@ -183,11 +153,7 @@
         instructions: |-
           유니콘 사진이야.
 
-<<<<<<< HEAD
-          <img src="/plugins/discourse-narrative-bot/images/unicorn.png" width="520" height="520">%{base_uri}/images/unicorn.png" width="520" height="520">
-=======
           <img src="%{base_path}/plugins/discourse-narrative-bot/images/unicorn.png" width="520" height="520">%{base_uri}/images/unicorn.png" width="520" height="520">
->>>>>>> c10941bb
 
           (당연히 그렇겠지만) 맘에 들면 이 포스트 아래에 있는 '좋아요'버튼을 눌러봐.
 
@@ -276,11 +242,6 @@
           > :imp: 어쩌고 저쩌고 나쁜 글
 
           뭘 할지 잘 알고 있지? **이 포스트 신고하기** <img src="%{base_uri}/plugins/discourse-narrative-bot/images/font-awesome-flag.png" width="16" height="16"> 를 눌러서 부적절하다고 알려줘!
-<<<<<<< HEAD
-        reply: |-
-          [우리의 운영진](/groups/staff)은 니가 한 신고내용을 개인 메시지로 알림받게 될 거야. 충분한 커뮤니티 회원들이 신고를 하면, 포스트의 내용이 숨겨지고 사전경고가 걸리게 돼.(난 실제로 나쁜 글을 쓴 건 아니니까:angel:, 이제 신고를 지울게.)
-=======
->>>>>>> c10941bb
         not_found: |-
           이런 내가 쓴 나쁜 포스트가 아직 신고가 안됐네. :worried:  부적절한 게시물로 **신고** 해주겠니 <img src="%{base_uri}/plugins/discourse-narrative-bot/images/font-awesome-flag.png" width="16" height="16">? 더 보기 버튼을 누르면 <img src="%{base_uri}/plugins/discourse-narrative-bot/images/font-awesome-ellipsis.png" width="16" height="16"> 포스트에 수행할 기능을 더 볼 수 있다는 걸 잊지마.
       search:
@@ -304,31 +265,12 @@
           - 진짜 실물 :keyboard:가 있다면, <kbd>?</kbd>를 눌러서 간편한 단축키가 뭐가 있는지 알아봐.
         not_found: |-
           흠.... 아무래도 문제가 있어 보이네. 미안해. 검색<img src="%{base_uri}/plugins/discourse-narrative-bot/images/font-awesome-search.png" width="16" height="16">을 눌러서 **capy&#8203;bara**를 찾아봤어?
-<<<<<<< HEAD
-      end:
-        message: |-
-          @%{username}! 나와 함께 해줘서 고마워! 널 위해 이 뱃지를 준비했어.
-
-          %{certificate}
-
-          이제 다 됐어! [**최근 논의되는 토픽**](/latest)이나 [**카테고리**](/categories) 를 확인해봐. :sunglasses:
-
-          (또 다른 걸 알고싶으면, `@%{discobot_username}`으로 메시지를 보내거나 멘션을 걸어줘!)
-=======
->>>>>>> c10941bb
       certificate:
         alt: '목표달성 인증'
     advanced_user_narrative:
       reset_trigger: '고급 사용자'
       cert_title: "고급 사용자 튜토리얼을 훌륭하게 완료한 것에 대한 보상으로"
       title: ':arrow_up: 고급 사용자 기능'
-<<<<<<< HEAD
-      start_message: |-
-        @%{username}! _고급_ 사용자로서, [설정 페이지](/my/preferences) 를 가본적 있니? 다크 테마, 라이트 테마 선택같은 사용자 경험을 개인화할 수 있는 많은 옵션이 있어.
-
-        사설이 길었네, 시작하자!
-=======
->>>>>>> c10941bb
       edit:
         bot_created_post_raw: "@%{discobot_username}는 내가 아는 한, 현존하는 가장 쿨한 봇이지:wink:"
         instructions: |-
