--- conflicted
+++ resolved
@@ -591,7 +591,6 @@
             ))
           end
 
-<<<<<<< HEAD
           it 'should ignore extra whitespace proceeding the mention' do
             post.update!(raw: '@discobot   roll 2d1')
             described_class.new(:reply, user, post_id: post.id).select
@@ -603,10 +602,7 @@
             ))
           end
 
-          describe 'when dice roll is requested incorrectly' do
-=======
           context 'when dice roll is requested incorrectly' do
->>>>>>> e0ece3a7
             it 'should create the right reply' do
               post.update!(raw: 'roll 2d1 @discobot')
               described_class.new(:reply, user, post_id: post.id).select
