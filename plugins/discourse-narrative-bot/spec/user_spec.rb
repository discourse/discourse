--- conflicted
+++ resolved
@@ -50,11 +50,7 @@
         it 'initiates the bot' do
           expect { user }.to change { Topic.count }.by(1)
 
-<<<<<<< HEAD
-          expect(Topic.last.title).to eq(I18n.t(
-=======
           expect(Topic.last.title).to eq(i18n_t(
->>>>>>> c10941bb
             'discourse_narrative_bot.new_user_narrative.hello.title'
           ).gsub(/:robot:/, '').strip)
         end
