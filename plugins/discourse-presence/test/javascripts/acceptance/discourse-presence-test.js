--- conflicted
+++ resolved
@@ -161,11 +161,7 @@
 
     await joinChannel("/discourse-presence/reply/280", {
       id: 123,
-<<<<<<< HEAD
-      avatar_template: "/images/avatar.png",
-=======
-      avatar_template: "/a/b/c.jpg",
->>>>>>> f19f8045
+      avatar_template: "/images/avatar.png",
       username: "my-username",
     });
 
@@ -173,11 +169,7 @@
 
     await joinChannel("/discourse-presence/whisper/280", {
       id: 124,
-<<<<<<< HEAD
-      avatar_template: "/images/avatar.png",
-=======
-      avatar_template: "/a/b/c.jpg",
->>>>>>> f19f8045
+      avatar_template: "/images/avatar.png",
       username: "my-username2",
     });
 
@@ -206,11 +198,7 @@
 
     await joinChannel("/discourse-presence/reply/280", {
       id: 123,
-<<<<<<< HEAD
-      avatar_template: "/images/avatar.png",
-=======
-      avatar_template: "/a/b/c.jpg",
->>>>>>> f19f8045
+      avatar_template: "/images/avatar.png",
       username: "my-username",
     });
 
@@ -218,11 +206,7 @@
 
     await joinChannel("/discourse-presence/whisper/280", {
       id: 124,
-<<<<<<< HEAD
-      avatar_template: "/images/avatar.png",
-=======
-      avatar_template: "/a/b/c.jpg",
->>>>>>> f19f8045
+      avatar_template: "/images/avatar.png",
       username: "my-username2",
     });
 
