#!/bin/bash
set -e

<<<<<<< HEAD
SCRIPTPATH=$(cd "$(dirname "$0")" >/dev/null; pwd -P)
SOURCE_DIR=$(cd "$SCRIPTPATH" && cd ../.. && pwd -P)
=======
SCRIPTPATH=$(cd "$(dirname "$0")" > /dev/null; pwd -P)
SOURCE_DIR=$(cd "$SCRIPTPATH" > /dev/null; cd ../.. > /dev/null; pwd -P)
>>>>>>> 6272f35e
DATA_DIR="$SOURCE_DIR/data/postgres"

show_help() {
cat <<EOF
Usage: ${0##*/} [-h] [--init]

    --init        perform first-time initialization
EOF
}

initialize=""

while [ "${#@}" -ne "0" ]; do
    case "$1" in
        -h | --help)
            show_help
            exit 0
            ;;
        -i | --init)
            initialize="initialize"
            ;;
        *)
            echo "unexpected argument: $1" >& 2
            show_help >& 2
            exit 1
            ;;
    esac
    shift
done

echo "Using source in: ${SOURCE_DIR}"
echo "Using data in:   ${DATA_DIR}"

mkdir -p "${DATA_DIR}"

docker run -d -p 1080:1080 -p 3000:3000 -v "$DATA_DIR:/shared/postgres_data" -v "$SOURCE_DIR:/src" --hostname=discourse --name=discourse_dev --restart=always discourse/discourse_dev:release /sbin/boot

if [ "${initialize}" = "initialize" ]; then
    echo "Installing gems..."
    "${SCRIPTPATH}/bundle" install

    echo "Migrating database..."
    "${SCRIPTPATH}/rake" db:migrate
    RAILS_ENV=test "${SCRIPTPATH}/rake" db:migrate

    echo "Creating admin user..."
    "${SCRIPTPATH}/rake" admin:create
fi<|MERGE_RESOLUTION|>--- conflicted
+++ resolved
@@ -1,13 +1,8 @@
 #!/bin/bash
 set -e
 
-<<<<<<< HEAD
-SCRIPTPATH=$(cd "$(dirname "$0")" >/dev/null; pwd -P)
-SOURCE_DIR=$(cd "$SCRIPTPATH" && cd ../.. && pwd -P)
-=======
 SCRIPTPATH=$(cd "$(dirname "$0")" > /dev/null; pwd -P)
 SOURCE_DIR=$(cd "$SCRIPTPATH" > /dev/null; cd ../.. > /dev/null; pwd -P)
->>>>>>> 6272f35e
 DATA_DIR="$SOURCE_DIR/data/postgres"
 
 show_help() {
