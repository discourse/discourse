# frozen_string_literal: true

begin
  require_relative "base"
  require "sqlite3"
  require "json"
rescue LoadError
  STDERR.puts "",
              "ERROR: Failed to load required gems.",
              "",
              "You need to enable the `generic_import` group in your Gemfile.",
              "Execute the following command to do so:",
              "",
              "\tbundle config set --local with generic_import && bundle install",
              ""
  exit 1
end

class BulkImport::Generic < BulkImport::Base
  AVATAR_DIRECTORY = ENV["AVATAR_DIRECTORY"]
  UPLOAD_DIRECTORY = ENV["UPLOAD_DIRECTORY"]
  CONTENT_UPLOAD_REFERENCE_TYPES = %w[posts chat_messages]
  LAST_VIEWED_AT_PLACEHOLDER = "1970-01-01 00:00:00"

  def initialize(db_path, uploads_db_path = nil)
    super()
    @source_db = create_connection(db_path)
    @uploads_db = create_connection(uploads_db_path) if uploads_db_path
  end

  def start
    run # will call execute, and then "complete" the migration

    # Now that the migration is complete, do some more work:

    ENV["SKIP_USER_STATS"] = "1"
    Discourse::Application.load_tasks

    puts "running 'import:ensure_consistency' rake task."
    Rake::Task["import:ensure_consistency"].invoke
  end

  def execute
    enable_required_plugins
    import_site_settings

    import_uploads

    # needs to happen before users, because keeping group names is more important than usernames
    import_groups

    import_users
    import_user_emails
    import_user_profiles
    import_user_options
    import_user_fields
    import_user_field_values
    import_single_sign_on_records
    import_user_associated_accounts
    import_muted_users
    import_user_histories
    import_user_notes
    import_user_note_counts
    import_user_followers

    import_user_avatars
    update_uploaded_avatar_id

    import_group_members

    import_tag_groups
    import_tags
    import_tag_users

    import_categories
    import_category_custom_fields
    import_category_tag_groups
    import_category_permissions
    import_category_users
    import_category_moderation_groups
    update_category_read_restricted

    import_topics
    import_posts
    import_post_custom_fields

    import_polls
    import_poll_options
    import_poll_votes

    import_topic_tags
    import_topic_allowed_users
    import_topic_allowed_groups

    import_likes
    import_post_voting_votes
    import_topic_voting_votes
    import_answers
    import_gamification_scores
    import_post_events

    import_badge_groupings
    import_badges
    import_user_badges
    import_anniversary_user_badges
    update_badge_grant_counts

    import_optimized_images

    import_topic_users
    update_topic_users

    import_user_stats

    import_permalink_normalizations
    import_permalinks

    import_chat_direct_messages
    import_chat_channels

    import_chat_threads
    import_chat_messages

    import_user_chat_channel_memberships
    import_chat_thread_users

    import_chat_reactions
    import_chat_mentions

    update_chat_threads
    update_chat_membership_metadata

    import_reactions
    import_reaction_users
    import_reaction_shadow_likes

    import_upload_references
  end

  def execute_after
    import_category_about_topics

    @source_db.close
    @uploads_db.close if @uploads_db
  end

  def enable_required_plugins
    puts "", "Enabling required plugins..."

    required_plugin_names = @source_db.get_first_value(<<~SQL)&.then(&JSON.method(:parse))
      SELECT value
        FROM config
       WHERE name = 'enable_required_plugins'
    SQL

    return if required_plugin_names.blank?

    plugins_by_name = Discourse.plugins_by_name

    required_plugin_names.each do |plugin_name|
      if (plugin = plugins_by_name[plugin_name])
        if !plugin.enabled? && plugin.configurable?
          SiteSetting.set(plugin.enabled_site_setting, true)
        end
        puts "  #{plugin_name} plugin enabled"
      else
        puts "  ERROR: The #{plugin_name} plugin is required, but not installed."
        exit 1
      end
    end
  end

  def import_site_settings
    puts "", "Importing site settings..."

    rows = query(<<~SQL)
      SELECT name, value, action
      FROM site_settings
      ORDER BY ROWID
    SQL

    all_settings = SiteSetting.all_settings

    rows.each do |row|
      name = row["name"].to_sym
      setting = all_settings.find { |s| s[:setting] == name }
      next unless setting

      case row["action"]
      when "update"
        SiteSetting.set_and_log(name, row["value"])
      when "append"
        raise "Cannot append to #{name} setting" if setting[:type] != "list"
        items = (SiteSetting.get(name) || "").split("|")
        items << row["value"] if items.exclude?(row["value"])
        SiteSetting.set_and_log(name, items.join("|"))
      end
    end

    rows.close

    return if ENV["SKIP_MIGRATED_SITE_FLAG_UPDATE"]

    # Bypassing SiteSetting.set_and_log if migrated_site is present and not enabled, enable it
    # We don't need to have the plugin enabled
    migrated_site_flag_enabled = DB.exec(<<~SQL) > 0
      UPDATE site_settings
         SET value = 't'
       WHERE name = 'migrated_site'
         AND value <> 't'
    SQL

    SiteSetting.refresh! if migrated_site_flag_enabled
  end

  def import_categories
    puts "", "Importing categories..."

    categories = query(<<~SQL)
        WITH
          RECURSIVE
          tree AS (
                    SELECT c.id, c.parent_category_id, c.name, c.description, c.color, c.text_color,
                           c.slug, c.existing_id, c.position, c.logo_upload_id, 0 AS level, c.show_subcategory_list, c.subcategory_list_style, c.minimum_required_tags
                      FROM categories c
                     WHERE c.parent_category_id IS NULL
                     UNION ALL
                    SELECT c.id, c.parent_category_id, c.name, c.description, c.color, c.text_color,
                           c.slug, c.existing_id, c.position, c.logo_upload_id, tree.level + 1 AS level,
                           c.show_subcategory_list, c.subcategory_list_style, c.minimum_required_tags
                      FROM categories c,
                           tree
                     WHERE c.parent_category_id = tree.id
                  )
      SELECT id, parent_category_id, name, description, color, text_color, slug, existing_id, logo_upload_id, show_subcategory_list, subcategory_list_style, minimum_required_tags,
             COALESCE(position,
                      ROW_NUMBER() OVER (PARTITION BY parent_category_id ORDER BY parent_category_id NULLS FIRST, name)) AS position
        FROM tree
       ORDER BY level, position, id
    SQL

    create_categories(categories) do |row|
      next if category_id_from_imported_id(row["id"]).present?

      {
        imported_id: row["id"],
        existing_id: row["existing_id"],
        name: row["name"],
        description: row["description"],
        parent_category_id:
          row["parent_category_id"] ? category_id_from_imported_id(row["parent_category_id"]) : nil,
        slug: row["slug"],
        uploaded_logo_id:
          row["logo_upload_id"] ? upload_id_from_original_id(row["logo_upload_id"]) : nil,
        show_subcategory_list: row["show_subcategory_list"],
        subcategory_list_style: row["subcategory_list_style"],
        minimum_required_tags: row["minimum_required_tags"],
        color: row["color"],
        text_color: row["text_color"],
      }
    end

    categories.close
  end

  def import_category_about_topics
    puts "", %|Creating "About..." topics for categories...|
    start_time = Time.now
    Category.ensure_consistency!
    Site.clear_cache

    categories = query(<<~SQL)
      SELECT id, about_topic_title
        FROM categories
       WHERE about_topic_title IS NOT NULL
       ORDER BY id
    SQL

    categories.each do |row|
      if (about_topic_title = row["about_topic_title"]).present?
        if (category_id = category_id_from_imported_id(row["id"]))
          topic = Category.find(category_id).topic
          topic.title = about_topic_title
          topic.save!(validate: false)
        end
      end
    end

    categories.close

    puts "  Creating took #{(Time.now - start_time).to_i} seconds."
  end

  def import_category_custom_fields
    puts "", "Importing category custom fields..."

    category_custom_fields = query(<<~SQL)
      SELECT *
      FROM category_custom_fields
      ORDER BY category_id, name
    SQL

    field_names =
      query("SELECT DISTINCT name FROM category_custom_fields") { _1.map { |row| row["name"] } }
    existing_category_custom_fields =
      CategoryCustomField.where(name: field_names).pluck(:category_id, :name).to_set

    create_category_custom_fields(category_custom_fields) do |row|
      category_id = category_id_from_imported_id(row["category_id"])
      next if category_id.nil?

      next if existing_category_custom_fields.include?([category_id, row["name"]])

      { category_id: category_id, name: row["name"], value: row["value"] }
    end

    category_custom_fields.close
  end

  def import_category_tag_groups
    puts "", "Importing category tag groups..."

    category_tag_groups = query(<<~SQL)
      SELECT c.id AS category_id, t.value AS tag_group_id
        FROM categories c,
             JSON_EACH(c.tag_group_ids) t
       ORDER BY category_id, tag_group_id
    SQL

    existing_category_tag_groups = CategoryTagGroup.pluck(:category_id, :tag_group_id).to_set

    create_category_tag_groups(category_tag_groups) do |row|
      category_id = category_id_from_imported_id(row["category_id"])
      tag_group_id = @tag_group_mapping[row["tag_group_id"]]

      next unless category_id && tag_group_id
      next unless existing_category_tag_groups.add?([category_id, tag_group_id])

      { category_id: category_id, tag_group_id: tag_group_id }
    end

    category_tag_groups.close
  end

  def import_category_permissions
    puts "", "Importing category permissions..."

    permissions = query(<<~SQL)
      SELECT c.id AS category_id,
            p.value -> 'group_id' AS group_id,
            p.value -> 'existing_group_id' AS existing_group_id,
            p.value -> 'permission_type' AS permission_type
      FROM categories c,
          JSON_EACH(c.permissions) p
    SQL

    existing_category_group_ids = CategoryGroup.pluck(:category_id, :group_id).to_set

    create_category_groups(permissions) do |row|
      category_id = category_id_from_imported_id(row["category_id"])
      group_id = row["existing_group_id"] || group_id_from_imported_id(row["group_id"])
      next if existing_category_group_ids.include?([category_id, group_id])

      { category_id: category_id, group_id: group_id, permission_type: row["permission_type"] }
    end

    permissions.close
  end

  def import_category_moderation_groups
    puts "", "Importing category moderation groups..."

    moderation_groups = query(<<~SQL)
      SELECT c.id AS category_id, 
            m.value AS group_id
      FROM categories c,
           JSON_EACH(c.moderation_group_ids) m
      ORDER BY c.id, m.value
    SQL

    existing_moderation_groups = CategoryModerationGroup.pluck(:category_id, :group_id).to_set

    create_category_moderation_groups(moderation_groups) do |row|
      category_id = category_id_from_imported_id(row["category_id"])
      group_id = group_id_from_imported_id(row["group_id"])

      next unless category_id && group_id
      next unless existing_moderation_groups.add?([category_id, group_id])

      { category_id: category_id, group_id: group_id }
    end

    moderation_groups.close
  end

  def import_category_users
    puts "", "Importing category users..."

    category_users = query(<<~SQL)
      SELECT *
        FROM category_users
       ORDER BY category_id, user_id
    SQL

    existing_category_user_ids = CategoryUser.pluck(:category_id, :user_id).to_set

    create_category_users(category_users) do |row|
      category_id = category_id_from_imported_id(row["category_id"])
      user_id = user_id_from_imported_id(row["user_id"])
      next if existing_category_user_ids.include?([category_id, user_id])

      {
        category_id: category_id,
        user_id: user_id,
        notification_level: row["notification_level"],
        last_seen_at: to_datetime(row["last_seen_at"]),
      }
    end

    category_users.close
  end

  def update_category_read_restricted
    puts "", "Updating category read_restricted flags..."
    start_time = Time.now
    processed_count = 0
    updated_count = 0
    skipped_count = 0

    Category
      .includes(category_groups: :group)
      .find_each do |category|
        processed_count += 1

        permissions = {}
        category.category_groups.each do |category_group|
          group = category_group.group
          permissions[category_group.group_name] = category_group.permission_type if group.present?
        end

        expected_read_restricted =
          if permissions.empty?
            false
          else
            Category.resolve_permissions(permissions).first
          end

        current_read_restricted = category.read_restricted

        if current_read_restricted != expected_read_restricted
          category.update_column(:read_restricted, expected_read_restricted)
          updated_count += 1
        else
          skipped_count += 1
        end
      end

    puts "  Update took #{(Time.now - start_time).to_i} seconds. Processed: #{processed_count}, Updated: #{updated_count}, Skipped: #{skipped_count}."
  end

  def import_groups
    puts "", "Importing groups..."

    groups = query(<<~SQL)
      SELECT *
      FROM groups
      ORDER BY id
    SQL

    create_groups(groups) do |row|
      next if group_id_from_imported_id(row["id"]).present?

      {
        imported_id: row["id"],
        name: row["name"],
        full_name: row["full_name"],
        public_admission: row["public_admission"] || false,
        public_exit: row["public_exit"] || false,
        allow_membership_requests: row["allow_membership_requests"] || false,
        visibility_level: row["visibility_level"],
        members_visibility_level: row["members_visibility_level"],
        mentionable_level: row["mentionable_level"],
        messageable_level: row["messageable_level"],
        assignable_level: row["assignable_level"],
      }
    end

    groups.close
  end

  def import_group_members
    puts "", "Importing group members..."

    group_members = query(<<~SQL)
      SELECT *
      FROM group_members
      ORDER BY ROWID
    SQL

    existing_group_user_ids = GroupUser.pluck(:group_id, :user_id).to_set

    create_group_users(group_members) do |row|
      group_id = group_id_from_imported_id(row["group_id"])
      user_id = user_id_from_imported_id(row["user_id"])

      next if user_id.nil?
      next if existing_group_user_ids.include?([group_id, user_id])

      { group_id: group_id, user_id: user_id, owner: row["owner"] }
    end

    group_members.close
  end

  def import_users
    puts "", "Importing users..."

    users = query(<<~SQL)
      SELECT *
      FROM users
      ORDER BY id
    SQL

    create_users(users) do |row|
      next if user_id_from_imported_id(row["id"]).present?

      sso_record = JSON.parse(row["sso_record"]) if row["sso_record"].present?

      if row["suspension"].present?
        suspension = JSON.parse(row["suspension"])
        suspended_at = suspension["suspended_at"]
        suspended_till = suspension["suspended_till"]
      end

      if row["anonymized"] == 1
        row["username"] = "anon_#{anon_username_suffix}"
        row["email"] = "#{row["username"]}#{UserAnonymizer::EMAIL_SUFFIX}"
        row["name"] = nil
        row["registration_ip_address"] = nil
        row["date_of_birth"] = nil
        row["title"] = nil
      end

      {
        imported_id: row["id"],
        username: row["username"],
        original_username: row["original_username"],
        name: row["name"],
        email: row["email"],
        external_id: sso_record&.fetch("external_id", nil),
        created_at: to_datetime(row["created_at"]),
        last_seen_at: to_datetime(row["last_seen_at"]),
        admin: row["admin"],
        moderator: row["moderator"],
        suspended_at: suspended_at,
        suspended_till: suspended_till,
        trust_level: row["trust_level"],
        registration_ip_address: row["registration_ip_address"],
        date_of_birth: to_date(row["date_of_birth"]),
<<<<<<< HEAD
        primary_group_id: group_id_from_imported_id(row["primary_group_id"]),
=======
        title: row["title"],
>>>>>>> 01d42ab5
      }
    end

    users.close
  end

  def import_user_emails
    puts "", "Importing user emails..."

    existing_user_ids = UserEmail.pluck(:user_id).to_set

    users = query(<<~SQL)
      SELECT id, email, created_at, anonymized
      FROM users
      ORDER BY id
    SQL

    create_user_emails(users) do |row|
      user_id = user_id_from_imported_id(row["id"])
      next if user_id && existing_user_ids.include?(user_id)

      if row["anonymized"] == 1
        username = username_from_id(user_id)
        row["email"] = "#{username}#{UserAnonymizer::EMAIL_SUFFIX}"
      end

      { user_id: user_id, email: row["email"], created_at: to_datetime(row["created_at"]) }
    end

    users.close
  end

  def import_user_profiles
    puts "", "Importing user profiles..."

    users = query(<<~SQL)
      SELECT id, bio, location, website, anonymized
      FROM users
      ORDER BY id
    SQL

    existing_user_ids = UserProfile.pluck(:user_id).to_set

    create_user_profiles(users) do |row|
      user_id = user_id_from_imported_id(row["id"])
      next if user_id && existing_user_ids.include?(user_id)

      if row["anonymized"] == 1
        row["bio"] = nil
        row["location"] = nil
        row["website"] = nil
      end

      { user_id: user_id, bio_raw: row["bio"], location: row["location"], website: row["website"] }
    end

    users.close
  end

  def import_user_options
    puts "", "Importing user options..."

    users = query(<<~SQL)
      SELECT id, timezone, email_level, email_messages_level, email_digests
        FROM users
       WHERE timezone IS NOT NULL
          OR email_level IS NOT NULL
          OR email_messages_level IS NOT NULL
          OR email_digests IS NOT NULL
       ORDER BY id
    SQL

    existing_user_ids = UserOption.pluck(:user_id).to_set

    create_user_options(users) do |row|
      user_id = user_id_from_imported_id(row["id"])
      next if user_id && existing_user_ids.include?(user_id)

      {
        user_id: user_id,
        timezone: row["timezone"],
        email_level: row["email_level"],
        email_messages_level: row["email_messages_level"],
        email_digests: row["email_digests"],
        hide_profile_and_presence: row["hide_profile_and_presence"],
      }
    end

    users.close
  end

  def import_user_fields
    puts "", "Importing user fields..."

    user_fields = query(<<~SQL)
      SELECT *
      FROM user_fields
      ORDER BY ROWID
    SQL

    existing_user_field_names = UserField.pluck(:name).to_set

    user_fields.each do |row|
      next if existing_user_field_names.include?(row["name"])

      # TODO: Use `id` and store it in mapping table, but for now just ignore it.
      row.delete("id")
      options = row.delete("options")
      field = UserField.create!(row)

      if options.present?
        JSON.parse(options).each { |option| field.user_field_options.create!(value: option) }
      end
    end

    user_fields.close
  end

  def import_user_field_values
    puts "", "Importing user field values..."

    discourse_field_mapping = UserField.pluck(:name, :id).to_h

    user_fields = query("SELECT id, name FROM user_fields")

    field_id_mapping =
      user_fields
        .map do |row|
          discourse_field_id = discourse_field_mapping[row["name"]]
          field_name = "#{User::USER_FIELD_PREFIX}#{discourse_field_id}"
          [row["id"], field_name]
        end
        .to_h

    user_fields.close

    # TODO make restriction to non-anonymized users configurable
    values = query(<<~SQL)
      SELECT v.*
        FROM user_field_values v
             JOIN users u ON v.user_id = u.id
       WHERE u.anonymized = FALSE
    SQL

    existing_user_fields =
      UserCustomField.where("name LIKE '#{User::USER_FIELD_PREFIX}%'").pluck(:user_id, :name).to_set

    create_user_custom_fields(values) do |row|
      user_id = user_id_from_imported_id(row["user_id"])
      field_name = field_id_mapping[row["field_id"]]
      next if user_id && field_name && existing_user_fields.include?([user_id, field_name])

      { user_id: user_id, name: field_name, value: row["value"] }
    end

    values.close
  end

  def import_single_sign_on_records
    puts "", "Importing SSO records..."

    users = query(<<~SQL)
      SELECT id, sso_record
      FROM users
      WHERE sso_record IS NOT NULL
      ORDER BY id
    SQL

    existing_user_ids = SingleSignOnRecord.pluck(:user_id).to_set

    create_single_sign_on_records(users) do |row|
      user_id = user_id_from_imported_id(row["id"])
      next if user_id && existing_user_ids.include?(user_id)

      sso_record = JSON.parse(row["sso_record"], symbolize_names: true)
      sso_record[:user_id] = user_id
      sso_record
    end

    users.close
  end

  def import_user_associated_accounts
    puts "", "Importing user associated accounts..."

    accounts = query(<<~SQL)
      SELECT a.*, COALESCE(u.last_seen_at, u.created_at) AS last_used_at, u.email, u.username
        FROM user_associated_accounts a
             JOIN users u ON u.id = a.user_id
       ORDER BY a.user_id, a.provider_name
    SQL

    existing_user_ids = UserAssociatedAccount.pluck(:user_id).to_set
    existing_provider_uids = UserAssociatedAccount.pluck(:provider_uid, :provider_name).to_set

    create_user_associated_accounts(accounts) do |row|
      user_id = user_id_from_imported_id(row["user_id"])

      next if user_id && existing_user_ids.include?(user_id)
      next if existing_provider_uids.include?([row["provider_uid"], row["provider_name"]])

      {
        user_id: user_id,
        provider_name: row["provider_name"],
        provider_uid: row["provider_uid"],
        last_used: to_datetime(row["last_used_at"]),
        info: row["info"].presence || { nickname: row["username"], email: row["email"] }.to_json,
      }
    end

    accounts.close
  end

  def import_topics
    puts "", "Importing topics..."

    topics = query(<<~SQL)
      SELECT *
      FROM topics
      ORDER BY id
    SQL

    create_topics(topics) do |row|
      category_id = category_id_from_imported_id(row["category_id"]) if row["category_id"].present?

      next if topic_id_from_imported_id(row["id"]).present?
      next if row["private_message"].blank? && category_id.nil?

      {
        archetype: row["private_message"] ? Archetype.private_message : Archetype.default,
        imported_id: row["id"],
        title: row["title"],
        user_id: user_id_from_imported_id(row["user_id"]),
        created_at: to_datetime(row["created_at"]),
        category_id: category_id,
        closed: to_boolean(row["closed"]),
        views: row["views"],
        subtype: row["subtype"],
        pinned_at: to_datetime(row["pinned_at"]),
        pinned_until: to_datetime(row["pinned_until"]),
        pinned_globally: to_boolean(row["pinned_globally"]),
      }
    end

    topics.close
  end

  def import_topic_allowed_users
    puts "", "Importing topic_allowed_users..."

    topics = query(<<~SQL)
      SELECT
        t.id,
        user_ids.value AS user_id
      FROM topics t, JSON_EACH(t.private_message, '$.user_ids') AS user_ids
      WHERE t.private_message IS NOT NULL
      ORDER BY t.id
    SQL

    added = 0
    existing_topic_allowed_users = TopicAllowedUser.pluck(:topic_id, :user_id).to_set

    create_topic_allowed_users(topics) do |row|
      topic_id = topic_id_from_imported_id(row["id"])
      user_id = user_id_from_imported_id(row["user_id"])

      next unless topic_id && user_id
      next unless existing_topic_allowed_users.add?([topic_id, user_id])

      added += 1

      { topic_id: topic_id, user_id: user_id }
    end

    topics.close

    puts "  Added #{added} topic_allowed_users records."
  end

  def import_topic_allowed_groups
    puts "", "Importing topic_allowed_groups..."

    topics = query(<<~SQL)
      SELECT
        t.id,
        group_ids.value AS group_id
      FROM topics t, JSON_EACH(t.private_message, '$.group_ids') AS group_ids
      WHERE t.private_message IS NOT NULL
      ORDER BY t.id
    SQL

    added = 0
    existing_topic_allowed_groups = TopicAllowedGroup.pluck(:topic_id, :group_id).to_set

    create_topic_allowed_groups(topics) do |row|
      topic_id = topic_id_from_imported_id(row["id"])
      group_id = group_id_from_imported_id(row["group_id"])

      next unless topic_id && group_id
      next unless existing_topic_allowed_groups.add?([topic_id, group_id])

      added += 1

      { topic_id: topic_id, group_id: group_id }
    end

    # TODO: Add support for special group names

    topics.close

    puts "  Added #{added} topic_allowed_groups records."
  end

  def import_posts
    puts "", "Importing posts..."

    posts = query(<<~SQL)
      SELECT *
      FROM posts
      ORDER BY topic_id, post_number, id
    SQL

    create_posts(posts) do |row|
      next if row["raw"].blank?
      next unless (topic_id = topic_id_from_imported_id(row["topic_id"]))
      next if post_id_from_imported_id(row["id"]).present?

      # TODO Ensure that we calculate the `like_count` if the column is empty, but the DB contains likes.
      # Otherwise #import_user_stats will not be able to calculate the correct `likes_received` value.

      {
        imported_id: row["id"],
        topic_id: topic_id,
        user_id: user_id_from_imported_id(row["user_id"]),
        created_at: to_datetime(row["created_at"]),
        raw: raw_with_placeholders_interpolated(row["raw"], row),
        like_count: row["like_count"],
        reply_to_post_number:
          row["reply_to_post_id"] ? post_number_from_imported_id(row["reply_to_post_id"]) : nil,
      }
    end

    posts.close
  end

  def group_id_name_map
    @group_id_name_map ||= Group.pluck(:id, :name).to_h
  end

  def raw_with_placeholders_interpolated(raw, row)
    raw = raw.dup
    placeholders = row["placeholders"]&.then { |json| JSON.parse(json) }

    if (polls = placeholders&.fetch("polls", nil))
      poll_mapping = polls.map { |poll| [poll["poll_id"], poll["placeholder"]] }.to_h

      poll_details = query(<<~SQL, { post_id: row["id"] })
        SELECT p.*, ROW_NUMBER() OVER (PARTITION BY p.post_id, p.name ORDER BY p.id) AS seq,
               JSON_GROUP_ARRAY(DISTINCT TRIM(po.text)) AS options
          FROM polls p
               JOIN poll_options po ON p.id = po.poll_id
         WHERE p.post_id = :post_id
         ORDER BY p.id, po.position, po.id
      SQL

      poll_details.each do |poll|
        if (placeholder = poll_mapping[poll["id"]])
          raw.gsub!(placeholder, poll_bbcode(poll))
        end
      end

      poll_details.close
    end

    if (mentions = placeholders&.fetch("mentions", nil))
      mentions.each do |mention|
        name = resolve_mentioned_name(mention)

        puts "#{mention["type"]} not found -- #{mention["placeholder"]}" unless name
        raw.gsub!(mention["placeholder"], " @#{name} ")
      end
    end

    if (event = placeholders&.fetch("event", nil))
      event_details = @source_db.get_first_row(<<~SQL, { event_id: event["event_id"] })
        SELECT *
          FROM events
         WHERE id = :event_id
      SQL

      raw.gsub!(event["placeholder"], event_bbcode(event_details)) if event_details
    end

    if (quotes = placeholders&.fetch("quotes", nil))
      quotes.each do |quote|
        user_id =
          if quote["user_id"]
            user_id_from_imported_id(quote["user_id"])
          elsif quote["username"]
            user_id_from_original_username(quote["username"])
          end

        username = quote["username"]
        name = nil

        if user_id
          username = username_from_id(user_id)
          name = user_full_name_from_id(user_id)
        end

        if quote["post_id"]
          topic_id = topic_id_from_imported_post_id(quote["post_id"])
          post_number = post_number_from_imported_id(quote["post_id"])
        end

        bbcode =
          if username.blank? && name.blank?
            "[quote]"
          else
            bbcode_parts = []
            bbcode_parts << name.presence || username
            bbcode_parts << "post:#{post_number}" if post_number.present?
            bbcode_parts << "topic:#{topic_id}" if topic_id.present?
            bbcode_parts << "username:#{username}" if username.present? && name.present?

            %Q|[quote="#{bbcode_parts.join(", ")}"]|
          end

        raw.gsub!(quote["placeholder"], bbcode)
      end
    end

    if (links = placeholders&.fetch("links", nil))
      links.each do |link|
        text = link["text"]
        original_url = link["url"]

        markdown =
          if link["topic_id"]
            topic_id = topic_id_from_imported_id(link["topic_id"])
            url = topic_id ? "#{Discourse.base_url}/t/#{topic_id}" : original_url
            text ? "[#{text}](#{url})" : url
          elsif link["post_id"]
            topic_id = topic_id_from_imported_post_id(link["post_id"])
            post_number = post_number_from_imported_id(link["post_id"])
            url =
              (
                if topic_id && post_number
                  "#{Discourse.base_url}/t/#{topic_id}/#{post_number}"
                else
                  original_url
                end
              )
            text ? "[#{text}](#{url})" : url
          else
            text ? "[#{text}](#{original_url})" : original_url
          end

        # ensure that the placeholder is surrounded by whitespace unless it's at the beginning or end of the string
        placeholder = link["placeholder"]
        escaped_placeholder = Regexp.escape(placeholder)
        raw.gsub!(/(?<!\s)#{escaped_placeholder}/, " #{placeholder}")
        raw.gsub!(/#{escaped_placeholder}(?!\s)/, "#{placeholder} ")

        raw.gsub!(placeholder, markdown)
      end
    end

    if row["upload_ids"].present? && @uploads_db
      upload_ids = JSON.parse(row["upload_ids"])
      upload_ids_placeholders = (["?"] * upload_ids.size).join(",")

      query(
        "SELECT id, markdown FROM uploads WHERE id IN (#{upload_ids_placeholders})",
        upload_ids,
        db: @uploads_db,
      ).tap do |result_set|
        result_set.each { |upload| raw.gsub!("[upload|#{upload["id"]}]", upload["markdown"] || "") }
        result_set.close
      end
    end

    raw
  end

  def resolve_mentioned_name(mention)
    # NOTE: original_id lookup order is important until post and chat mentions are unified
    original_id = mention["target_id"] || mention["id"]
    name = mention["name"]

    case mention["type"]
    when "user", "Chat::UserMention"
      resolved_user_name(original_id, name)
    when "group", "Chat::GroupMention"
      resolved_group_name(original_id, name)
    when "Chat::HereMention"
      "here"
    when "Chat::AllMention"
      "all"
    end
  end

  def resolved_user_name(original_id, name)
    user_id =
      if original_id
        user_id_from_imported_id(original_id)
      elsif name
        user_id_from_original_username(name)
      end

    user_id ? username_from_id(user_id) : name
  end

  def resolved_group_name(original_id, name)
    group_id = group_id_from_imported_id(original_id) if original_id

    group_id ? group_id_name_map[group_id] : name
  end

  def process_raw(original_raw)
    original_raw
  end

  def poll_name(row)
    name = +(row["name"] || "poll")
    name << "-#{row["seq"]}" if row["seq"] > 1
    name
  end

  def poll_bbcode(row)
    return unless defined?(::Poll)

    name = poll_name(row)
    type = ::Poll.types.key(row["type"])
    regular_type = type == ::Poll.types[:regular]
    number_type = type == ::Poll.types[:number]
    result_visibility = ::Poll.results.key(row["results"])
    min = row["min"]
    max = row["max"]
    step = row["step"]
    visibility = row["visibility"]
    chart_type = ::Poll.chart_types.key(row["chart_type"])
    groups = row["groups"]
    auto_close = to_datetime(row["close_at"])
    title = row["title"]
    options = JSON.parse(row["options"])

    text = +"[poll"
    text << " name=#{name}" if name != "poll"
    text << " type=#{type}"
    text << " results=#{result_visibility}"
    text << " min=#{min}" if min && !regular_type
    text << " max=#{max}" if max && !regular_type
    text << " step=#{step}" if step && !number_type
    text << " public=true" if visibility == Poll.visibilities[:everyone]
    text << " chartType=#{chart_type}" if chart_type.present? && !regular_type
    text << " groups=#{groups.join(",")}" if groups.present?
    text << " close=#{auto_close.utc.iso8601}" if auto_close
    text << "]\n"
    text << "# #{title}\n" if title.present?
    text << options.map { |o| "* #{o}" }.join("\n") if options.present? && !number_type
    text << "\n[/poll]\n"
    text
  end

  def event_bbcode(event)
    return unless defined?(::DiscoursePostEvent)

    starts_at = to_datetime(event["starts_at"])
    ends_at = to_datetime(event["ends_at"])
    status = ::DiscoursePostEvent::Event.statuses[event["status"]].to_s
    name =
      if (name = event["name"].presence)
        name.ljust(::DiscoursePostEvent::Event::MIN_NAME_LENGTH, ".").truncate(
          ::DiscoursePostEvent::Event::MAX_NAME_LENGTH,
        )
      end
    url = event["url"]
    custom_fields = event["custom_fields"] ? JSON.parse(event["custom_fields"]) : nil

    text = +"[event"
    text << %{ start="#{starts_at.utc.strftime("%Y-%m-%d %H:%M")}"} if starts_at
    text << %{ end="#{ends_at.utc.strftime("%Y-%m-%d %H:%M")}"} if ends_at
    text << %{ timezone="UTC"}
    text << %{ status="#{status}"} if status
    text << %{ name="#{name}"} if name
    text << %{ url="#{url}"} if url
    custom_fields.each { |key, value| text << %{ #{key}="#{value}"} } if custom_fields
    text << "]\n"
    text << "[/event]\n"
    text
  end

  def import_post_custom_fields
    puts "", "Importing post custom fields..."

    post_custom_fields = query(<<~SQL)
      SELECT *
      FROM post_custom_fields
      ORDER BY post_id, name
    SQL

    field_names =
      query("SELECT DISTINCT name FROM post_custom_fields") { _1.map { |row| row["name"] } }
    existing_post_custom_fields =
      PostCustomField.where(name: field_names).pluck(:post_id, :name).to_set

    create_post_custom_fields(post_custom_fields) do |row|
      post_id = post_id_from_imported_id(row["post_id"])
      next if post_id.nil?

      next if existing_post_custom_fields.include?([post_id, row["name"]])

      { post_id: post_id, name: row["name"], value: row["value"] }
    end

    post_custom_fields.close
  end

  def import_polls
    unless defined?(::Poll)
      puts "", "Skipping polls, because the poll plugin is not installed."
      return
    end

    puts "", "Importing polls..."

    polls = query(<<~SQL)
      SELECT *, ROW_NUMBER() OVER (PARTITION BY post_id, name ORDER BY id) AS seq
        FROM polls
       ORDER BY id
    SQL

    create_polls(polls) do |row|
      next if poll_id_from_original_id(row["id"]).present?

      post_id = post_id_from_imported_id(row["post_id"])
      next unless post_id

      {
        original_id: row["id"],
        post_id: post_id,
        name: poll_name(row),
        closed_at: to_datetime(row["closed_at"]),
        type: row["type"],
        status: row["status"],
        results: row["results"],
        visibility: row["visibility"],
        min: row["min"],
        max: row["max"],
        step: row["step"],
        anonymous_voters: row["anonymous_voters"],
        created_at: to_datetime(row["created_at"]),
        chart_type: row["chart_type"],
        groups: row["groups"],
        title: row["title"],
      }
    end

    polls.close

    puts "", "Importing polls into post custom fields..."

    polls = query(<<~SQL)
      SELECT post_id, MIN(created_at) AS created_at
        FROM polls
       GROUP BY post_id
       ORDER BY post_id
    SQL

    field_name = DiscoursePoll::HAS_POLLS
    value = "true"
    existing_fields = PostCustomField.where(name: field_name).pluck(:post_id).to_set

    create_post_custom_fields(polls) do |row|
      next unless (post_id = post_id_from_imported_id(row["post_id"]))
      next if existing_fields.include?(post_id)

      {
        post_id: post_id,
        name: field_name,
        value: value,
        created_at: to_datetime(row["created_at"]),
      }
    end

    polls.close
  end

  def import_poll_options
    unless defined?(::Poll)
      puts "", "Skipping polls, because the poll plugin is not installed."
      return
    end

    puts "", "Importing poll options..."

    poll_options = query(<<~SQL)
      SELECT poll_id, TRIM(text) AS text, MIN(created_at) AS created_at, GROUP_CONCAT(id) AS option_ids
        FROM poll_options
       GROUP BY 1, 2
       ORDER BY poll_id, position, id
    SQL

    create_poll_options(poll_options) do |row|
      poll_id = poll_id_from_original_id(row["poll_id"])
      next unless poll_id

      option_ids = row["option_ids"].split(",")
      option_ids.each { |option_id| next if poll_option_id_from_original_id(option_id).present? }

      {
        original_ids: option_ids,
        poll_id: poll_id,
        html: row["text"],
        created_at: to_datetime(row["created_at"]),
      }
    end

    poll_options.close
  end

  def import_poll_votes
    unless defined?(::Poll)
      puts "", "Skipping polls, because the poll plugin is not installed."
      return
    end

    puts "", "Importing poll votes..."

    poll_votes = query(<<~SQL)
      SELECT po.poll_id, pv.poll_option_id, pv.user_id, pv.created_at
        FROM poll_votes pv
             JOIN poll_options po ON pv.poll_option_id = po.id
       ORDER BY pv.poll_option_id, pv.user_id
    SQL

    existing_poll_votes = PollVote.pluck(:poll_option_id, :user_id).to_set

    create_poll_votes(poll_votes) do |row|
      poll_id = poll_id_from_original_id(row["poll_id"])
      poll_option_id = poll_option_id_from_original_id(row["poll_option_id"])
      user_id = user_id_from_imported_id(row["user_id"])
      next unless poll_id && poll_option_id && user_id

      next unless existing_poll_votes.add?([poll_option_id, user_id])

      {
        poll_id: poll_id,
        poll_option_id: poll_option_id,
        user_id: user_id,
        created_at: row["created_at"],
      }
    end

    poll_votes.close
  end

  def import_likes
    puts "", "Importing likes..."

    likes = query(<<~SQL)
      SELECT post_id, user_id, created_at
        FROM likes
       ORDER BY post_id, user_id
    SQL

    post_action_type_id = PostActionType.types[:like]
    existing_likes =
      PostAction.where(post_action_type_id: post_action_type_id).pluck(:post_id, :user_id).to_set

    create_post_actions(likes) do |row|
      post_id = post_id_from_imported_id(row["post_id"])
      user_id = user_id_from_imported_id(row["user_id"])

      next unless post_id && user_id
      next unless existing_likes.add?([post_id, user_id])

      {
        post_id: post_id,
        user_id: user_id,
        post_action_type_id: post_action_type_id,
        created_at: to_datetime(row["created_at"]),
      }
    end

    likes.close

    puts "", "Updating like counts of topics..."
    start_time = Time.now

    DB.exec(<<~SQL)
        WITH
          likes AS (
                     SELECT topic_id, SUM(like_count) AS like_count FROM posts WHERE like_count > 0 GROUP BY topic_id
                   )
      UPDATE topics
         SET like_count = likes.like_count
        FROM likes
       WHERE topics.id = likes.topic_id
         AND topics.like_count <> likes.like_count
    SQL

    puts "  Update took #{(Time.now - start_time).to_i} seconds."
  end

  def import_topic_users
    puts "", "Importing topic users..."

    topic_users = query(<<~SQL)
      SELECT *
        FROM topic_users
       ORDER BY user_id, topic_id
    SQL

    existing_topics = TopicUser.pluck(:topic_id).to_set

    create_topic_users(topic_users) do |row|
      user_id = user_id_from_imported_id(row["user_id"])
      topic_id = topic_id_from_imported_id(row["topic_id"])
      next unless user_id && topic_id
      next if existing_topics.include?(topic_id)

      {
        user_id: user_id,
        topic_id: topic_id,
        last_read_post_number: row["last_read_post_number"],
        last_visited_at: to_datetime(row["last_visited_at"]),
        first_visited_at: to_datetime(row["first_visited_at"]),
        notification_level: row["notification_level"],
        notifications_changed_at: to_datetime(row["notifications_changed_at"]),
        notifications_reason_id:
          row["notifications_reason_id"] || TopicUser.notification_reasons[:user_changed],
        total_msecs_viewed: row["total_msecs_viewed"] || 0,
      }
    end

    topic_users.close
  end

  def update_topic_users
    puts "", "Updating topic users..."

    start_time = Time.now

    params = {
      post_action_type_id: PostActionType.types[:like],
      msecs_viewed_per_post: 10_000,
      notification_level_topic_created: NotificationLevels.topic_levels[:watching],
      notification_level_posted: NotificationLevels.topic_levels[:tracking],
      reason_topic_created: TopicUser.notification_reasons[:created_topic],
      reason_posted: TopicUser.notification_reasons[:created_post],
    }

    DB.exec(<<~SQL, params)
      INSERT INTO topic_users (user_id, topic_id, posted, last_read_post_number, first_visited_at, last_visited_at,
                               notification_level, notifications_changed_at, notifications_reason_id, total_msecs_viewed,
                               last_posted_at)
      SELECT p.user_id, p.topic_id, TRUE AS posted, MAX(p.post_number) AS last_read_post_number,
             MIN(p.created_at) AS first_visited_at, MAX(p.created_at) AS last_visited_at,
             CASE WHEN MIN(p.post_number) = 1 THEN :notification_level_topic_created
                  ELSE :notification_level_posted END AS notification_level, MIN(p.created_at) AS notifications_changed_at,
             CASE WHEN MIN(p.post_number) = 1 THEN :reason_topic_created ELSE :reason_posted END AS notifications_reason_id,
             MAX(p.post_number) * :msecs_viewed_per_post AS total_msecs_viewed, MAX(p.created_at) AS last_posted_at
        FROM posts p
             JOIN topics t ON p.topic_id = t.id
       WHERE p.user_id > 0
         AND p.deleted_at IS NULL
         AND NOT p.hidden
         AND t.deleted_at IS NULL
         AND t.visible
       GROUP BY p.user_id, p.topic_id
          ON CONFLICT (user_id, topic_id) DO UPDATE SET posted = excluded.posted,
                                                        last_read_post_number = GREATEST(topic_users.last_read_post_number, excluded.last_read_post_number),
                                                        first_visited_at = LEAST(topic_users.first_visited_at, excluded.first_visited_at),
                                                        last_visited_at = GREATEST(topic_users.last_visited_at, excluded.last_visited_at),
                                                        notification_level = GREATEST(topic_users.notification_level, excluded.notification_level),
                                                        notifications_changed_at = CASE WHEN COALESCE(excluded.notification_level, 0) > COALESCE(topic_users.notification_level, 0)
                                                                                          THEN COALESCE(excluded.notifications_changed_at, topic_users.notifications_changed_at)
                                                                                        ELSE topic_users.notifications_changed_at END,
                                                        notifications_reason_id = CASE WHEN COALESCE(excluded.notification_level, 0) > COALESCE(topic_users.notification_level, 0)
                                                                                         THEN COALESCE(excluded.notifications_reason_id, topic_users.notifications_reason_id)
                                                                                       ELSE topic_users.notifications_reason_id END,
                                                        total_msecs_viewed = CASE WHEN topic_users.total_msecs_viewed = 0
                                                                                    THEN excluded.total_msecs_viewed
                                                                                  ELSE topic_users.total_msecs_viewed END,
                                                        last_posted_at = GREATEST(topic_users.last_posted_at, excluded.last_posted_at)
    SQL

    DB.exec(<<~SQL, params)
      INSERT INTO topic_users (user_id, topic_id, last_read_post_number, first_visited_at, last_visited_at, total_msecs_viewed, liked)
      SELECT pa.user_id, p.topic_id, MAX(p.post_number) AS last_read_post_number, MIN(pa.created_at) AS first_visited_at,
             MAX(pa.created_at) AS last_visited_at, MAX(p.post_number) * :msecs_viewed_per_post AS total_msecs_viewed,
             TRUE AS liked
        FROM post_actions pa
             JOIN posts p ON pa.post_id = p.id
             JOIN topics t ON p.topic_id = t.id
       WHERE pa.post_action_type_id = :post_action_type_id
         AND pa.user_id > 0
         AND pa.deleted_at IS NULL
         AND p.deleted_at IS NULL
         AND NOT p.hidden
         AND t.deleted_at IS NULL
         AND t.visible
       GROUP BY pa.user_id, p.topic_id
          ON CONFLICT (user_id, topic_id) DO UPDATE SET last_read_post_number = GREATEST(topic_users.last_read_post_number, excluded.last_read_post_number),
                                                        first_visited_at = LEAST(topic_users.first_visited_at, excluded.first_visited_at),
                                                        last_visited_at = GREATEST(topic_users.last_visited_at, excluded.last_visited_at),
                                                        total_msecs_viewed = CASE WHEN topic_users.total_msecs_viewed = 0
                                                                                    THEN excluded.total_msecs_viewed
                                                                                  ELSE topic_users.total_msecs_viewed END,
                                                        liked = excluded.liked
    SQL

    DB.exec(<<~SQL, notification_level: NotificationLevels.topic_levels[:watching])
      WITH
        latest_posts AS (
                          SELECT p.topic_id, MAX(p.post_number) AS number
                            FROM posts p
                          WHERE p.deleted_at IS NULL
                            AND NOT p.hidden
                            AND p.user_id > 0
                          GROUP BY p.topic_id
                        )
      UPDATE topic_users tu
        SET last_read_post_number = latest_posts.number
      FROM latest_posts
           JOIN topics t ON t.id = latest_posts.topic_id
      WHERE tu.topic_id = latest_posts.topic_id
        AND tu.notification_level = :notification_level
        AND tu.last_read_post_number IS NULL
        AND t.deleted_at IS NULL
        AND t.visible
    SQL

    puts "  Updated topic users in #{(Time.now - start_time).to_i} seconds."
  end

  def import_user_stats
    puts "", "Importing user stats..."

    start_time = Time.now

    # TODO Merge with #update_user_stats from import.rake and check if there are privacy concerns
    # E.g. maybe we need to exclude PMs from the calculation?

    DB.exec(<<~SQL)
        WITH
          visible_posts AS (
                             SELECT p.id, p.post_number, p.user_id, p.created_at, p.like_count, p.topic_id
                               FROM posts p
                                    JOIN topics t ON p.topic_id = t.id
                              WHERE t.archetype = 'regular'
                                AND t.deleted_at IS NULL
                                AND t.visible
                                AND p.deleted_at IS NULL
                                AND p.post_type = 1 /* regular_post_type */
                                AND NOT p.hidden
                           ),
          topic_stats AS (
                             SELECT t.user_id, COUNT(t.id) AS topic_count
                               FROM topics t
                              WHERE t.archetype = 'regular'
                                AND t.deleted_at IS NULL
                                AND t.visible
                              GROUP BY t.user_id
                           ),
          post_stats AS (
                             SELECT p.user_id, MIN(p.created_at) AS first_post_created_at, SUM(p.like_count) AS likes_received
                               FROM visible_posts p
                              GROUP BY p.user_id
                           ),
          reply_stats AS (
                             SELECT p.user_id, COUNT(p.id) AS reply_count
                               FROM visible_posts p
                              WHERE p.post_number > 1
                              GROUP BY p.user_id
                           ),
          like_stats AS (
                             SELECT pa.user_id, COUNT(*) AS likes_given
                               FROM post_actions pa
                                    JOIN visible_posts p ON pa.post_id = p.id
                              WHERE pa.post_action_type_id = 2 /* like */
                                AND pa.deleted_at IS NULL
                              GROUP BY pa.user_id
                           ),
          badge_stats AS (
                             SELECT ub.user_id, COUNT(DISTINCT ub.badge_id) AS distinct_badge_count
                               FROM user_badges ub
                                    JOIN badges b ON ub.badge_id = b.id AND b.enabled
                              GROUP BY ub.user_id
                           ),
          post_action_stats AS ( -- posts created by user and likes given by user
                             SELECT p.user_id, p.id AS post_id, p.created_at::DATE, p.topic_id, p.post_number
                               FROM visible_posts p
                              UNION
                             SELECT pa.user_id, pa.post_id, pa.created_at::DATE, p.topic_id, p.post_number
                               FROM post_actions pa
                                    JOIN visible_posts p ON pa.post_id = p.id
                              WHERE pa.post_action_type_id = 2
                           ),
          topic_reading_stats AS (
                             SELECT user_id, COUNT(DISTINCT topic_id) AS topics_entered,
                                    COUNT(DISTINCT created_at) AS days_visited
                               FROM post_action_stats
                              GROUP BY user_id
                           ),
          posts_reading_stats AS (
                             SELECT user_id, SUM(max_post_number) AS posts_read_count
                               FROM (
                                      SELECT user_id, MAX(post_number) AS max_post_number
                                        FROM post_action_stats
                                       GROUP BY user_id, topic_id
                                    ) x
                              GROUP BY user_id
                           )
      INSERT
        INTO user_stats (user_id, new_since, post_count, topic_count, first_post_created_at, likes_received,
                         likes_given, distinct_badge_count, days_visited, topics_entered, posts_read_count, time_read)
      SELECT u.id AS user_id, u.created_at AS new_since, COALESCE(rs.reply_count, 0) AS reply_count,
             COALESCE(ts.topic_count, 0) AS topic_count, ps.first_post_created_at,
             COALESCE(ps.likes_received, 0) AS likes_received, COALESCE(ls.likes_given, 0) AS likes_given,
             COALESCE(bs.distinct_badge_count, 0) AS distinct_badge_count, COALESCE(trs.days_visited, 1) AS days_visited,
             COALESCE(trs.topics_entered, 0) AS topics_entered, COALESCE(prs.posts_read_count, 0) AS posts_read_count,
             COALESCE(prs.posts_read_count, 0) * 30 AS time_read -- assume 30 seconds / post
        FROM users u
             LEFT JOIN topic_stats ts ON u.id = ts.user_id
             LEFT JOIN post_stats ps ON u.id = ps.user_id
             LEFT JOIN reply_stats rs ON u.id = rs.user_id
             LEFT JOIN like_stats ls ON u.id = ls.user_id
             LEFT JOIN badge_stats bs ON u.id = bs.user_id
             LEFT JOIN topic_reading_stats trs ON u.id = trs.user_id
             LEFT JOIN posts_reading_stats prs ON u.id = prs.user_id
          ON CONFLICT DO NOTHING
    SQL

    puts "  Imported user stats in #{(Time.now - start_time).to_i} seconds."
  end

  def import_muted_users
    puts "", "Importing muted users..."

    muted_users = query(<<~SQL)
      SELECT *
        FROM muted_users
    SQL

    existing_user_ids = MutedUser.pluck(:user_id).to_set

    create_muted_users(muted_users) do |row|
      user_id = user_id_from_imported_id(row["user_id"])
      next if user_id && existing_user_ids.include?(user_id)

      { user_id: user_id, muted_user_id: user_id_from_imported_id(row["muted_user_id"]) }
    end

    muted_users.close
  end

  def import_user_histories
    puts "", "Importing user histories..."

    user_histories = query(<<~SQL)
      SELECT id, JSON_EXTRACT(suspension, '$.reason') AS reason
        FROM users
       WHERE suspension IS NOT NULL
    SQL

    action_id = UserHistory.actions[:suspend_user]
    existing_user_ids = UserHistory.where(action: action_id).pluck(:target_user_id).to_set

    create_user_histories(user_histories) do |row|
      user_id = user_id_from_imported_id(row["id"])
      next if user_id && existing_user_ids.include?(user_id)

      {
        action: action_id,
        acting_user_id: Discourse::SYSTEM_USER_ID,
        target_user_id: user_id,
        details: row["reason"],
      }
    end

    user_histories.close
  end

  def import_user_notes
    puts "", "Importing user notes..."

    unless defined?(::DiscourseUserNotes)
      puts "  Skipping import of user notes because the plugin is not installed."
      return
    end

    user_notes = query(<<~SQL)
      SELECT user_id,
             JSON_GROUP_ARRAY(JSON_OBJECT('raw', raw, 'created_by', created_by_user_id, 'created_at',
                                          created_at)) AS note_json_text
        FROM user_notes
       GROUP BY user_id
       ORDER BY user_id, id
    SQL

    existing_user_ids =
      PluginStoreRow
        .where(plugin_name: "user_notes")
        .pluck(:key)
        .map { |key| key.delete_prefix("notes:").to_i }
        .to_set

    create_plugin_store_rows(user_notes) do |row|
      user_id = user_id_from_imported_id(row["user_id"])
      next if !user_id || existing_user_ids.include?(user_id)

      notes = JSON.parse(row["note_json_text"], symbolize_names: true)
      notes.each do |note|
        note[:id] = SecureRandom.hex(16)
        note[:user_id] = user_id
        note[:created_by] = (
          if note[:created_by]
            user_id_from_imported_id(note[:created_by])
          else
            Discourse::SYSTEM_USER_ID
          end
        )
        note[:created_at] = to_datetime(note[:created_at])
      end

      {
        plugin_name: "user_notes",
        key: "notes:#{user_id}",
        type_name: "JSON",
        value: notes.to_json,
      }
    end

    user_notes.close
  end

  def import_user_note_counts
    puts "", "Importing user note counts..."

    unless defined?(::DiscourseUserNotes)
      puts "  Skipping import of user notes because the plugin is not installed."
      return
    end

    user_note_counts = query(<<~SQL)
      SELECT user_id, COUNT(*) AS count
        FROM user_notes
       GROUP BY user_id
       ORDER BY user_id
    SQL

    existing_user_ids = UserCustomField.where(name: "user_notes_count").pluck(:user_id).to_set

    create_user_custom_fields(user_note_counts) do |row|
      user_id = user_id_from_imported_id(row["user_id"])
      next if !user_id || existing_user_ids.include?(user_id)

      { user_id: user_id, name: "user_notes_count", value: row["count"].to_s }
    end

    user_note_counts.close
  end

  def import_user_followers
    puts "", "Importing user followers..."

    unless defined?(::Follow)
      puts "  Skipping import of user followers because the plugin is not installed."
      return
    end

    user_followers = query(<<~SQL)
      SELECT *
        FROM user_followers
       ORDER BY user_id, follower_id
    SQL

    existing_followers = UserFollower.pluck(:user_id, :follower_id).to_set
    notification_level = Follow::Notification.levels[:watching]

    create_user_followers(user_followers) do |row|
      user_id = user_id_from_imported_id(row["user_id"])
      follower_id = user_id_from_imported_id(row["follower_id"])

      next if !user_id || !follower_id || existing_followers.include?([user_id, follower_id])

      {
        user_id: user_id,
        follower_id: follower_id,
        level: notification_level,
        created_at: to_datetime(row["created_at"]),
      }
    end

    user_followers.close
  end

  def import_uploads
    return if !@uploads_db

    puts "", "Importing uploads..."

    uploads = query(<<~SQL, db: @uploads_db)
      SELECT id, upload
        FROM uploads
       WHERE upload IS NOT NULL
       ORDER BY rowid
    SQL

    create_uploads(uploads) do |row|
      next if upload_id_from_original_id(row["id"]).present?

      upload = JSON.parse(row["upload"], symbolize_names: true)
      upload[:original_id] = row["id"]
      upload
    end

    uploads.close
  end

  def import_optimized_images
    return if !@uploads_db

    puts "", "Importing optimized images..."

    optimized_images = query(<<~SQL, db: @uploads_db)
      SELECT oi.id AS upload_id, x.value AS optimized_image
        FROM optimized_images oi,
             JSON_EACH(oi.optimized_images) x
       WHERE optimized_images IS NOT NULL
       ORDER BY oi.rowid, x.value -> 'id'
    SQL

    DB.exec(<<~SQL)
      DELETE
        FROM optimized_images oi
       WHERE EXISTS (
                      SELECT 1
                        FROM migration_mappings mm
                       WHERE mm.type = 1
                         AND mm.discourse_id::BIGINT = oi.upload_id
                    )
    SQL

    existing_optimized_images = OptimizedImage.pluck(:upload_id, :height, :width).to_set

    create_optimized_images(optimized_images) do |row|
      upload_id = upload_id_from_original_id(row["upload_id"])
      next unless upload_id

      optimized_image = JSON.parse(row["optimized_image"], symbolize_names: true)

      unless existing_optimized_images.add?(
               [upload_id, optimized_image[:height], optimized_image[:width]],
             )
        next
      end

      optimized_image[:upload_id] = upload_id
      optimized_image
    end

    optimized_images.close
  end

  def import_user_avatars
    return if !@uploads_db

    puts "", "Importing user avatars..."

    avatars = query(<<~SQL)
      SELECT id, avatar_upload_id
        FROM users
       WHERE avatar_upload_id IS NOT NULL
       ORDER BY id
    SQL

    existing_user_ids = UserAvatar.pluck(:user_id).to_set

    create_user_avatars(avatars) do |row|
      user_id = user_id_from_imported_id(row["id"])
      upload_id = upload_id_from_original_id(row["avatar_upload_id"])
      next if !upload_id || !user_id || existing_user_ids.include?(user_id)

      { user_id: user_id, custom_upload_id: upload_id }
    end

    avatars.close
  end

  def import_upload_references
    puts "", "Importing upload references for user avatars..."
    start_time = Time.now
    DB.exec(<<~SQL)
      INSERT INTO upload_references (upload_id, target_type, target_id, created_at, updated_at)
      SELECT ua.custom_upload_id, 'UserAvatar', ua.id, ua.created_at, ua.updated_at
        FROM user_avatars ua
       WHERE ua.custom_upload_id IS NOT NULL
         AND NOT EXISTS (
         SELECT 1
           FROM upload_references ur
          WHERE ur.upload_id = ua.custom_upload_id
            AND ur.target_type = 'UserAvatar'
            AND ur.target_id = ua.id
       )
          ON CONFLICT DO NOTHING
    SQL
    puts "  Import took #{(Time.now - start_time).to_i} seconds."

    puts "", "Importing upload references for categories..."
    start_time = Time.now
    DB.exec(<<~SQL)
      INSERT INTO upload_references (upload_id, target_type, target_id, created_at, updated_at)
      SELECT upload_id, 'Category', target_id, created_at, updated_at
        FROM (
               SELECT uploaded_logo_id AS upload_id, id AS target_id, created_at, updated_at
                 FROM categories
                WHERE uploaded_logo_id IS NOT NULL
                UNION
               SELECT uploaded_logo_dark_id AS upload_id, id AS target_id, created_at, updated_at
                 FROM categories
                WHERE uploaded_logo_dark_id IS NOT NULL
                UNION
               SELECT uploaded_background_id AS upload_id, id AS target_id, created_at, updated_at
                 FROM categories
                WHERE uploaded_background_id IS NOT NULL
             ) x
       WHERE NOT EXISTS (
                          SELECT 1
                            FROM upload_references ur
                           WHERE ur.upload_id = x.upload_id
                             AND ur.target_type = 'Category'
                             AND ur.target_id = x.target_id
                        )
          ON CONFLICT DO NOTHING
    SQL
    puts "  Import took #{(Time.now - start_time).to_i} seconds."

    puts "", "Importing upload references for badges..."
    start_time = Time.now
    DB.exec(<<~SQL)
      INSERT INTO upload_references (upload_id, target_type, target_id, created_at, updated_at)
      SELECT image_upload_id, 'Badge', id, created_at, updated_at
        FROM badges b
       WHERE image_upload_id IS NOT NULL
         AND NOT EXISTS (
                          SELECT 1
                            FROM upload_references ur
                           WHERE ur.upload_id = b.image_upload_id
                             AND ur.target_type = 'Badge'
                             AND ur.target_id = b.id
                        )
          ON CONFLICT DO NOTHING
    SQL
    puts "  Import took #{(Time.now - start_time).to_i} seconds."

    import_content_upload_references("posts")
    import_content_upload_references("chat_messages")
  end

  def import_content_upload_references(type)
    if CONTENT_UPLOAD_REFERENCE_TYPES.exclude?(type)
      puts "  Skipping upload references import for #{type} because it's unsupported"

      return
    end

    puts "", "Importing upload references for #{type}..."

    content_uploads = query(<<~SQL)
      SELECT t.id AS target_id, u.value AS upload_id
        FROM #{type} t,
             JSON_EACH(t.upload_ids) u
       WHERE upload_ids IS NOT NULL
    SQL

    target_type = type.classify
    existing_upload_references =
      UploadReference.where(target_type: target_type).pluck(:upload_id, :target_id).to_set

    create_upload_references(content_uploads) do |row|
      upload_id = upload_id_from_original_id(row["upload_id"])
      target_id = content_id_from_original_id(type, row["target_id"])

      next unless upload_id && target_id
      next unless existing_upload_references.add?([upload_id, target_id])

      { upload_id: upload_id, target_type: target_type, target_id: target_id }
    end

    content_uploads.close
  end

  def content_id_from_original_id(type, original_id)
    case type
    when "posts"
      post_id_from_imported_id(original_id)
    when "chat_messages"
      chat_message_id_from_original_id(original_id)
    end
  end

  def update_uploaded_avatar_id
    puts "", "Updating user's uploaded_avatar_id column..."

    start_time = Time.now

    DB.exec(<<~SQL)
      UPDATE users u
         SET uploaded_avatar_id = ua.custom_upload_id
        FROM user_avatars ua
       WHERE u.uploaded_avatar_id IS NULL
         AND u.id = ua.user_id
         AND ua.custom_upload_id IS NOT NULL
    SQL

    puts "  Update took #{(Time.now - start_time).to_i} seconds."
  end

  def import_tag_groups
    puts "", "Importing tag groups..."

    SiteSetting.tags_listed_by_group = true

    @tag_group_mapping = {}

    tag_groups = query(<<~SQL)
      SELECT *
        FROM tag_groups
       ORDER BY id
    SQL

    tag_groups.each do |row|
      tag_group = TagGroup.find_or_create_by!(name: row["name"])
      @tag_group_mapping[row["id"]] = tag_group.id

      if (permissions = row["permissions"])
        tag_group.permissions =
          JSON
            .parse(permissions)
            .map do |p|
              group_id = p["existing_group_id"] || group_id_from_imported_id(p["group_id"])
              group_id ? [group_id, p["permission_type"]] : nil
            end
            .compact
        tag_group.save!
      end
    end

    tag_groups.close
  end

  def import_tags
    puts "", "Importing tags..."

    SiteSetting.max_tag_length = 100 if SiteSetting.max_tag_length < 100

    @tag_mapping = {}

    tags = query(<<~SQL)
      SELECT *
        FROM tags
       ORDER BY id
    SQL

    tags.each do |row|
      cleaned_tag_name = DiscourseTagging.clean_tag(row["name"])
      tag =
        Tag.where("LOWER(name) = ?", cleaned_tag_name.downcase).first_or_create!(
          name: cleaned_tag_name,
        )
      @tag_mapping[row["id"]] = tag.id

      intermediate_group_ids = []
      if row["tag_group_ids"] && !row["tag_group_ids"].empty?
        intermediate_group_ids = JSON.parse(row["tag_group_ids"])
      elsif row["tag_group_id"] && !row["tag_group_id"].empty?
        # Support old single tag_group_id
        intermediate_group_ids = [row["tag_group_id"]]
      end

      if intermediate_group_ids.any?
        intermediate_group_ids.each do |intermediate_group_id|
          intermediate_group_id = intermediate_group_id.to_i
          discourse_tag_group_id = @tag_group_mapping[intermediate_group_id]

          if discourse_tag_group_id
            TagGroupMembership.find_or_create_by!(
              tag_id: tag.id,
              tag_group_id: discourse_tag_group_id,
            )
          else
            puts "Warning: Intermediate tag group ID #{intermediate_group_id} from row not found in @tag_group_mapping for tag '#{tag.name}'"
          end
        end
      end
    end

    tags.close
  end

  def import_topic_tags
    puts "", "Importing topic tags..."

    if !@tag_mapping
      puts "  Skipping import of topic tags because tags have not been imported."
      return
    end

    topic_tags = query(<<~SQL)
      SELECT *
        FROM topic_tags
       ORDER BY topic_id, tag_id
    SQL

    existing_topic_tags = TopicTag.pluck(:topic_id, :tag_id).to_set

    create_topic_tags(topic_tags) do |row|
      topic_id = topic_id_from_imported_id(row["topic_id"])
      tag_id = @tag_mapping[row["tag_id"]]

      next unless topic_id && tag_id
      next unless existing_topic_tags.add?([topic_id, tag_id])

      { topic_id: topic_id, tag_id: tag_id }
    end

    topic_tags.close
  end

  def import_post_voting_votes
    puts "", "Importing votes for posts..."

    unless defined?(::PostVoting)
      puts "  Skipping import of votes for posts because the plugin is not installed."
      return
    end

    votes = query(<<~SQL)
      SELECT *
        FROM post_voting_votes
       WHERE votable_type = 'Post'
    SQL

    votable_type = "Post"
    existing_votes =
      PostVotingVote.where(votable_type: votable_type).pluck(:user_id, :votable_id).to_set

    create_post_voting_votes(votes) do |row|
      user_id = user_id_from_imported_id(row["user_id"])
      post_id = post_id_from_imported_id(row["votable_id"])

      next unless user_id && post_id
      next unless existing_votes.add?([user_id, post_id])

      {
        user_id: user_id,
        direction: row["direction"],
        votable_type: votable_type,
        votable_id: post_id,
        created_at: to_datetime(row["created_at"]),
      }
    end

    votes.close

    puts "", "Updating vote counts of posts..."

    start_time = Time.now

    DB.exec(<<~SQL)
        WITH
          votes AS (
                     SELECT votable_id AS post_id, SUM(CASE direction WHEN 'up' THEN 1 ELSE -1 END) AS vote_count
                       FROM post_voting_votes
                      GROUP BY votable_id
                   )
      UPDATE posts
         SET qa_vote_count = votes.vote_count
        FROM votes
       WHERE votes.post_id = posts.id
         AND votes.vote_count <> posts.qa_vote_count
    SQL

    puts "  Update took #{(Time.now - start_time).to_i} seconds."
  end

  def import_topic_voting_votes
    unless defined?(::DiscourseTopicVoting)
      puts "", "Skipping topic voting votes, because the topic voting plugin is not installed."
      return
    end

    puts "", "Importing votes for topics..."

    topic_votes = query(<<~SQL)
      SELECT *
      FROM topic_voting_votes
    SQL

    existing_topic_votes = DiscourseTopicVoting::Vote.pluck(:topic_id, :user_id).to_set

    create_topic_voting_votes(topic_votes) do |row|
      topic_id = topic_id_from_imported_id(row["topic_id"])
      user_id = user_id_from_imported_id(row["user_id"])

      next unless topic_id && user_id
      next unless existing_topic_votes.add?([topic_id, user_id])

      {
        topic_id: topic_id,
        user_id: user_id,
        archive: to_boolean(row["archive"]),
        created_at: to_datetime(row["created_at"]),
        updated_at: to_datetime(row["updated_at"]),
      }
    end

    topic_votes.close

    puts "", "Updating vote counts of topics..."

    start_time = Time.now

    DB.exec(<<~SQL)
        WITH
          votes AS (
                     SELECT topic_id, COUNT(*) AS votes_count
                     FROM topic_voting_votes
                     GROUP BY topic_id
                   )
      UPDATE topic_voting_topic_vote_count
         SET votes_count = votes.votes_count
        FROM votes
       WHERE votes.topic_id = topic_voting_topic_vote_count.topic_id
         AND votes.votes_count <> topic_voting_topic_vote_count.votes_count
    SQL

    DB.exec(<<~SQL)
        WITH
          missing_votes AS (
                             SELECT v.topic_id, COUNT(*) AS votes_count
                               FROM topic_voting_votes v
                              WHERE NOT EXISTS (
                                                 SELECT 1
                                                 FROM topic_voting_topic_vote_count c
                                                 WHERE v.topic_id = c.topic_id
                                               )
                              GROUP BY topic_id
                           )
      INSERT
        INTO topic_voting_topic_vote_count (votes_count, topic_id, created_at, updated_at)
      SELECT votes_count, topic_id, NOW(), NOW()
        FROM missing_votes
    SQL

    puts "  Update took #{(Time.now - start_time).to_i} seconds."
  end

  def import_answers
    unless defined?(::DiscourseSolved)
      puts "  Skipping import of solved topics"
      return
    end

    puts "", "Importing solutions into discourse_solved_solved_topics..."

    solutions = query(<<~SQL)
      SELECT *
        FROM solutions
       ORDER BY topic_id
    SQL

    existing_solved_topics = DiscourseSolved::SolvedTopic.pluck(:topic_id).to_set

    create_solved_topic(solutions) do |row|
      post_id = post_id_from_imported_id(row["post_id"])
      topic_id = topic_id_from_imported_id(row["topic_id"])
      accepter_user_id = user_id_from_imported_id(row["acting_user_id"])

      next unless post_id && topic_id
      next unless existing_solved_topics.add?(topic_id)

      {
        topic_id: topic_id,
        answer_post_id: post_id,
        accepter_user_id: accepter_user_id,
        created_at: to_datetime(row["created_at"]),
      }
    end

    puts "", "Importing solutions into user actions..."

    solutions.reset

    action_type = UserAction::SOLVED
    existing_actions = UserAction.where(action_type: action_type).pluck(:target_post_id).to_set

    create_user_actions(solutions) do |row|
      post_id = post_id_from_imported_id(row["post_id"])
      next unless post_id && existing_actions.add?(post_id)

      topic_id = topic_id_from_imported_id(row["topic_id"])
      user_id = user_id_from_imported_id(row["user_id"])
      next unless topic_id && user_id

      acting_user_id = row["acting_user_id"] ? user_id_from_imported_id(row["acting_user_id"]) : nil

      {
        action_type: action_type,
        user_id: user_id,
        target_topic_id: topic_id,
        target_post_id: post_id,
        acting_user_id: acting_user_id || Discourse::SYSTEM_USER_ID,
      }
    end

    solutions.close
  end

  def import_gamification_scores
    puts "", "Importing gamification scores..."

    unless defined?(::DiscourseGamification)
      puts "  Skipping import of gamification scores because the plugin is not installed."
      return
    end

    # TODO Make this configurable
    from_date = Date.today
    DiscourseGamification::GamificationLeaderboard.all.each do |leaderboard|
      leaderboard.update!(from_date: from_date)
    end

    scores = query(<<~SQL)
      SELECT *
        FROM gamification_score_events
       ORDER BY id
    SQL

    # TODO Better way of detecting existing scores?
    existing_scores = DiscourseGamification::GamificationScoreEvent.pluck(:user_id, :date).to_set

    create_gamification_score_events(scores) do |row|
      user_id = user_id_from_imported_id(row["user_id"])
      next unless user_id

      date = to_date(row["date"]) || from_date
      next if existing_scores.include?([user_id, date])

      {
        user_id: user_id,
        date: date,
        points: row["points"],
        description: row["description"],
        created_at: to_datetime(row["created_at"]),
      }
    end

    scores.close
  end

  def import_post_events
    puts "", "Importing events..."

    unless defined?(::DiscoursePostEvent)
      puts "  Skipping import of events because the plugin is not installed."
      return
    end

    post_events = query(<<~SQL)
      SELECT *
        FROM events
       ORDER BY id
    SQL

    default_custom_fields = "{}"
    timezone = "UTC"
    public_group_invitees = "{#{::DiscoursePostEvent::Event::PUBLIC_GROUP}}"
    standalone_invitees = "{}"

    existing_events = DiscoursePostEvent::Event.pluck(:id).to_set

    create_post_events(post_events) do |row|
      post_id = post_id_from_imported_id(row["post_id"])
      next if !post_id || existing_events.include?(post_id)

      {
        id: post_id,
        status: row["status"],
        original_starts_at: to_datetime(row["starts_at"]),
        original_ends_at: to_datetime(row["ends_at"]),
        name: row["name"],
        url: row["url"] ? row["url"][0..999] : nil,
        custom_fields: row["custom_fields"] || default_custom_fields,
        timezone: timezone,
        raw_invitees:
          (
            if row["status"] == ::DiscoursePostEvent::Event.statuses[:public]
              public_group_invitees
            else
              standalone_invitees
            end
          ),
      }
    end

    puts "", "Importing event dates..."

    post_events.reset
    existing_events = DiscoursePostEvent::EventDate.pluck(:event_id).to_set

    create_post_event_dates(post_events) do |row|
      post_id = post_id_from_imported_id(row["post_id"])
      next if !post_id || existing_events.include?(post_id)

      {
        event_id: post_id,
        starts_at: to_datetime(row["starts_at"]),
        ends_at: to_datetime(row["ends_at"]),
      }
    end

    puts "", "Importing topic event custom fields..."

    post_events.reset
    field_name = DiscoursePostEvent::TOPIC_POST_EVENT_STARTS_AT
    existing_fields = TopicCustomField.where(name: field_name).pluck(:topic_id).to_set

    create_topic_custom_fields(post_events) do |row|
      date = to_datetime(row["starts_at"])
      next unless date

      topic_id = topic_id_from_imported_post_id(row["post_id"])
      next if !topic_id || existing_fields.include?(topic_id)

      { topic_id: topic_id, name: field_name, value: date.utc.strftime("%Y-%m-%d %H:%M:%S") }
    end

    post_events.reset
    field_name = DiscoursePostEvent::TOPIC_POST_EVENT_ENDS_AT
    existing_fields = TopicCustomField.where(name: field_name).pluck(:topic_id).to_set

    create_topic_custom_fields(post_events) do |row|
      date = to_datetime(row["ends_at"])
      next unless date

      topic_id = topic_id_from_imported_post_id(row["post_id"])
      next if !topic_id || existing_fields.include?(topic_id)

      { topic_id: topic_id, name: field_name, value: date.utc.strftime("%Y-%m-%d %H:%M:%S") }
    end

    post_events.close
  end

  def import_tag_users
    puts "", "Importing tag users..."

    tag_users = query(<<~SQL)
      SELECT *
        FROM tag_users
       ORDER BY tag_id, user_id
    SQL

    existing_tag_users = TagUser.distinct.pluck(:user_id).to_set

    create_tag_users(tag_users) do |row|
      tag_id = @tag_mapping[row["tag_id"]]
      user_id = user_id_from_imported_id(row["user_id"])

      next unless tag_id && user_id
      next if existing_tag_users.include?(user_id)

      { tag_id: tag_id, user_id: user_id, notification_level: row["notification_level"] }
    end

    tag_users.close
  end

  def import_badge_groupings
    puts "", "Importing badge groupings..."

    rows = query(<<~SQL)
      SELECT DISTINCT badge_group
        FROM badges
       ORDER BY badge_group
    SQL

    @badge_group_mapping = {}
    max_position = BadgeGrouping.maximum(:position) || 0

    rows.each do |row|
      grouping =
        BadgeGrouping.find_or_create_by!(name: row["badge_group"]) do |bg|
          bg.position = max_position += 1
        end
      @badge_group_mapping[row["badge_group"]] = grouping.id
    end

    rows.close
  end

  def import_badges
    puts "", "Importing badges..."

    badges = query(<<~SQL)
      SELECT *
        FROM badges
       ORDER BY id
    SQL

    existing_badge_names = Badge.pluck(:name).to_set

    create_badges(badges) do |row|
      next if badge_id_from_original_id(row["id"]).present?

      badge_name = row["name"]
      unless existing_badge_names.add?(badge_name)
        badge_name = badge_name + "_1"
        badge_name.next! until existing_badge_names.add?(badge_name)
      end

      {
        original_id: row["id"],
        name: badge_name,
        description: row["description"],
        badge_type_id: row["badge_type_id"],
        badge_grouping_id: @badge_group_mapping[row["badge_group"]],
        long_description: row["long_description"],
        image_upload_id:
          row["image_upload_id"] ? upload_id_from_original_id(row["image_upload_id"]) : nil,
        query: row["query"],
        multiple_grant: to_boolean(row["multiple_grant"]),
        allow_title: to_boolean(row["allow_title"]),
        icon: row["icon"],
        listable: to_boolean(row["listable"]),
        target_posts: to_boolean(row["target_posts"]),
        enabled: to_boolean(row["enabled"]),
        auto_revoke: to_boolean(row["auto_revoke"]),
        trigger: row["trigger"],
        show_posts: to_boolean(row["show_posts"]),
      }
    end

    badges.close
  end

  def import_user_badges
    puts "", "Importing user badges..."

    user_badges = query(<<~SQL)
      SELECT user_id, badge_id, granted_at,
             ROW_NUMBER() OVER (PARTITION BY user_id, badge_id ORDER BY granted_at) - 1 AS seq
        FROM user_badges
       ORDER BY user_id, badge_id, granted_at
    SQL

    existing_user_badges = UserBadge.distinct.pluck(:user_id, :badge_id, :seq).to_set

    create_user_badges(user_badges) do |row|
      user_id = user_id_from_imported_id(row["user_id"])
      badge_id = badge_id_from_original_id(row["badge_id"])
      seq = row["seq"]

      next unless user_id && badge_id
      next if existing_user_badges.include?([user_id, badge_id, seq])

      { user_id: user_id, badge_id: badge_id, granted_at: to_datetime(row["granted_at"]), seq: seq }
    end

    user_badges.close

    puts "", "Updating badge grant counts..."
    start_time = Time.now

    DB.exec(<<~SQL)
        WITH
          grants AS (
                      SELECT badge_id, COUNT(*) AS grant_count FROM user_badges GROUP BY badge_id
                    )

      UPDATE badges
         SET grant_count = grants.grant_count
        FROM grants
       WHERE badges.id = grants.badge_id
         AND badges.grant_count <> grants.grant_count
    SQL

    puts "  Update took #{(Time.now - start_time).to_i} seconds."
  end

  def import_anniversary_user_badges
    unless SiteSetting.enable_badges?
      puts "", "Skipping anniversary user badges because badges are not enabled."
      return
    end

    puts "", "Importing anniversary user badges..."

    start_time = Time.now

    DB.exec(<<~SQL)
      WITH
        eligible_users AS (
                            SELECT u.id, u.created_at
                            FROM users u
                            WHERE u.active
                              AND NOT u.staged
                              AND u.id > 0
                              AND (u.silenced_till IS NULL OR u.silenced_till < CURRENT_TIMESTAMP)
                              AND (u.suspended_till IS NULL OR u.suspended_till < CURRENT_TIMESTAMP)
                              AND NOT EXISTS (SELECT 1 FROM anonymous_users AS au WHERE au.user_id = u.id)
                          ),
        anniversary_dates AS ( -- Series of anniversary dates starting from the user's created_at + 1 year up to the current year
                               SELECT
                                 eu.id AS user_id,
                                 (
                                   eu.created_at +
                                   ((year_num - EXTRACT(YEAR FROM eu.created_at)) || ' years')::interval
                                 )::timestamp AS anniversary_date
                               FROM eligible_users eu,
                                    generate_series(
                                      EXTRACT(YEAR FROM eu.created_at)::int + 1,
                                      EXTRACT(YEAR FROM CURRENT_TIMESTAMP)::int
                                    ) AS year_num
                                WHERE
                                  (
                                    eu.created_at +
                                    ((year_num - EXTRACT(YEAR FROM eu.created_at)) || ' years')::interval
                                  ) < CURRENT_TIMESTAMP
                             )
      INSERT INTO user_badges (granted_at, created_at, granted_by_id, user_id, badge_id, seq)
      SELECT a.anniversary_date,
             CURRENT_TIMESTAMP,
             #{Discourse.system_user.id},
             a.user_id,
             #{Badge::Anniversary},
             (ROW_NUMBER() OVER (PARTITION BY a.user_id ORDER BY a.anniversary_date) - 1) AS seq
      FROM anniversary_dates a
           JOIN eligible_users u ON a.user_id = u.id
           JOIN posts AS p ON p.user_id = u.id
           JOIN topics AS t ON p.topic_id = t.id
      WHERE p.deleted_at IS NULL
        AND NOT p.hidden
        AND p.created_at BETWEEN a.anniversary_date - '1 year'::interval AND a.anniversary_date
        AND t.visible
        AND t.archetype <> 'private_message'
        AND t.deleted_at IS NULL
        AND NOT EXISTS (
            SELECT 1
            FROM user_badges AS ub
            WHERE ub.user_id = u.id
            AND ub.badge_id = #{Badge::Anniversary}
            AND ub.granted_at BETWEEN a.anniversary_date - '1 year'::interval AND a.anniversary_date
        )
      GROUP BY a.user_id, a.anniversary_date
    SQL

    UserBadge.update_featured_ranks!

    puts "  Anniversary user badges imported in #{(Time.now - start_time).to_i} seconds."
  end

  def update_badge_grant_counts
    puts "", "Updating badge grant counts..."
    start_time = Time.now

    DB.exec(<<~SQL)
        WITH
          grants AS (
                      SELECT badge_id, COUNT(*) AS grant_count FROM user_badges GROUP BY badge_id
                    )

      UPDATE badges
         SET grant_count = grants.grant_count
        FROM grants
       WHERE badges.id = grants.badge_id
         AND badges.grant_count <> grants.grant_count
    SQL

    puts "  Update took #{(Time.now - start_time).to_i} seconds."
  end

  def import_permalink_normalizations
    puts "", "Importing permalink normalizations..."

    start_time = Time.now

    rows = query(<<~SQL)
      SELECT normalization
        FROM permalink_normalizations
       ORDER BY normalization
    SQL

    normalizations = SiteSetting.permalink_normalizations
    normalizations = normalizations.blank? ? [] : normalizations.split("|")

    rows.each do |row|
      normalization = row["normalization"]
      normalizations << normalization if normalizations.exclude?(normalization)
    end

    SiteSetting.permalink_normalizations = normalizations.join("|")
    rows.close

    puts "  Import took #{(Time.now - start_time).to_i} seconds."
  end

  def import_permalinks
    puts "", "Importing permalinks..."

    rows = query(<<~SQL)
      SELECT *
        FROM permalinks
       ORDER BY url
    SQL

    existing_permalinks = Permalink.pluck(:url).to_set

    if !@tag_mapping
      puts "Skipping import of permalinks for tags because tags have not been imported."
    end

    create_permalinks(rows) do |row|
      next if existing_permalinks.include?(row["url"])

      if row["topic_id"]
        topic_id = topic_id_from_imported_id(row["topic_id"])
        next unless topic_id
        { url: row["url"], topic_id: topic_id }
      elsif row["post_id"]
        post_id = post_id_from_imported_id(row["post_id"])
        next unless post_id
        { url: row["url"], post_id: post_id }
      elsif row["category_id"]
        category_id = category_id_from_imported_id(row["category_id"])
        next unless category_id
        { url: row["url"], category_id: category_id }
      elsif row["tag_id"]
        next unless @tag_mapping
        tag_id = @tag_mapping[row["tag_id"]]
        next unless tag_id
        { url: row["url"], tag_id: tag_id }
      elsif row["user_id"]
        user_id = user_id_from_imported_id(row["user_id"])
        next unless user_id
        { url: row["url"], user_id: user_id }
      elsif row["external_url"]
        external_url = calculate_external_url(row)
        next unless external_url
        { url: row["url"], external_url: external_url }
      end
    end

    rows.close
  end

  def import_chat_direct_messages
    unless defined?(::Chat)
      puts "", "Skipping chat direct messages, because the chat plugin is not installed."
      return
    end

    puts "", "Importing chat direct messages..."

    direct_messages = query(<<~SQL)
      SELECT *
        FROM chat_channels
      WHERE chatable_type = 'DirectMessage'
        ORDER BY id
    SQL

    create_chat_direct_message(direct_messages) do |row|
      next if chat_direct_message_channel_id_from_original_id(row["chatable_id"]).present?

      {
        original_id: row["chatable_id"],
        created_at: to_datetime(row["created_at"]),
        group: to_boolean(row["is_group"]),
      }
    end

    direct_messages.close
  end

  def import_chat_channels
    unless defined?(::Chat)
      puts "", "Skipping chat channels, because the chat plugin is not installed."
      return
    end

    puts "", "Importing chat channels..."

    # Ideally, we’d like these to be set in `import_site_settings`,
    # but since there’s no way to enforce that, we're defaulting to keeping all chats
    # indefinitely for now
    SiteSetting.chat_channel_retention_days = 0
    SiteSetting.chat_dm_retention_days = 0

    channels = query(<<~SQL)
      SELECT *
        FROM chat_channels
       ORDER BY id
    SQL

    create_chat_channels(channels) do |row|
      next if chat_channel_id_from_original_id(row["id"]).present?

      case row["chatable_type"]
      when "Category"
        type = "CategoryChannel"
        chatable_id = category_id_from_imported_id(row["chatable_id"])
      when "DirectMessage"
        chatable_id = chat_direct_message_channel_id_from_original_id(row["chatable_id"])
        type = "DirectMessageChannel"
      end

      next if !chatable_id
      # TODO: Add more uniqueness checks
      #       Ensure no channel with same name and category exists?

      {
        original_id: row["id"],
        name: row["name"],
        description: row["description"],
        slug: row["slug"],
        status: row["status"],
        chatable_id: chatable_id,
        chatable_type: row["chatable_type"],
        user_count: row["user_count"],
        messages_count: row["messages_count"],
        type: type,
        created_at: to_datetime(row["created_at"]),
        allow_channel_wide_mentions: to_boolean(row["allow_channel_wide_mentions"]),
        auto_join_users: to_boolean(row["auto_join_users"]),
        threading_enabled: to_boolean(row["threading_enabled"]),
      }
    end

    channels.close
  end

  def import_user_chat_channel_memberships
    unless defined?(::Chat)
      puts "", "Skipping user chat channel memberships, because the chat plugin is not installed."
      return
    end

    puts "", "Importing user chat channel memberships..."

    channel_users = query(<<~SQL)
      SELECT chat_channels.chatable_type, chat_channels.chatable_id, chat_channel_users.*
        FROM chat_channel_users
             JOIN chat_channels ON chat_channels.id = chat_channel_users.chat_channel_id
       ORDER BY chat_channel_users.chat_channel_id
    SQL

    existing_members =
      Chat::UserChatChannelMembership.distinct.pluck(:user_id, :chat_channel_id).to_set

    create_user_chat_channel_memberships(channel_users) do |row|
      user_id = user_id_from_imported_id(row["user_id"])
      channel_id = chat_channel_id_from_original_id(row["chat_channel_id"])
      last_read_message_id = chat_message_id_from_original_id(row["last_read_message_id"])

      next if user_id.blank? || channel_id.blank?
      next unless existing_members.add?([user_id, channel_id])

      # `last_viewed_at` is required, if not provided, set a placeholder,
      # it'll be updated in the `update_chat_membership_metadata` step
      last_viewed_at = to_datetime(row["last_viewed_at"].presence || LAST_VIEWED_AT_PLACEHOLDER)

      {
        user_id: user_id,
        chat_channel_id: channel_id,
        created_at: to_datetime(row["created_at"]),
        following: to_boolean(row["following"]),
        muted: to_boolean(row["muted"]),
        desktop_notification_level: row["desktop_notification_level"],
        mobile_notification_level: row["mobile_notification_level"],
        last_read_message_id: last_read_message_id,
        join_mode: row["join_mode"],
        last_viewed_at: last_viewed_at,
      }
    end

    puts "", "Importing chat direct message users..."

    channel_users.reset
    existing_direct_message_users =
      Chat::DirectMessageUser.distinct.pluck(:direct_message_channel_id, :user_id).to_set

    create_direct_message_users(channel_users) do |row|
      next if row["chatable_type"] != "DirectMessage"

      user_id = user_id_from_imported_id(row["user_id"])
      direct_message_channel_id =
        chat_direct_message_channel_id_from_original_id(row["chatable_id"])

      next if user_id.blank? || direct_message_channel_id.blank?
      next unless existing_direct_message_users.add?([direct_message_channel_id, user_id])

      {
        direct_message_channel_id: direct_message_channel_id,
        user_id: user_id,
        created_at: to_datetime(row["created_at"]),
      }
    end

    channel_users.close
  end

  def import_chat_threads
    unless defined?(::Chat)
      puts "", "Skipping chat threads, because the chat plugin is not installed."
      return
    end

    puts "", "Importing chat threads..."

    threads = query(<<~SQL)
      SELECT *
      FROM chat_threads
      ORDER BY chat_channel_id, id
    SQL

    create_chat_threads(threads) do |row|
      channel_id = chat_channel_id_from_original_id(row["chat_channel_id"])
      original_message_user_id = user_id_from_imported_id(row["original_message_user_id"])

      next if channel_id.blank? || original_message_user_id.blank?

      # Messages aren't imported yet. Use a placeholder `original_message_id` for now.
      # Actual original_message_ids will be set later after messages have been imported
      placeholder_original_message_id = -1

      {
        original_id: row["id"],
        channel_id: channel_id,
        original_message_id: placeholder_original_message_id,
        original_message_user_id: original_message_user_id,
        status: row["status"],
        title: row["title"],
        created_at: to_datetime(row["created_at"]),
        replies_count: row["replies_count"],
      }
    end

    threads.close
  end

  def import_chat_thread_users
    unless defined?(::Chat)
      puts "", "Skipping chat thread users, because the chat plugin is not installed."
      return
    end

    thread_users = query(<<~SQL)
      SELECT *
      FROM chat_thread_users
      ORDER BY chat_thread_id, user_id
    SQL

    puts "", "Importing chat thread users..."

    existing_members = Chat::UserChatThreadMembership.distinct.pluck(:user_id, :thread_id).to_set

    create_thread_users(thread_users) do |row|
      user_id = user_id_from_imported_id(row["user_id"])
      thread_id = chat_thread_id_from_original_id(row["chat_thread_id"])
      last_read_message_id = chat_message_id_from_original_id(row["last_read_message_id"])

      next if user_id.blank? || thread_id.blank?
      next unless existing_members.add?([user_id, thread_id])

      {
        user_id: user_id,
        thread_id: thread_id,
        notification_level: row["notification_level"],
        created_at: to_datetime(row["created_at"]),
        last_read_message_id: last_read_message_id,
      }
    end

    thread_users.close
  end

  def import_chat_messages
    unless defined?(::Chat)
      puts "", "Skipping chat messages, because the chat plugin is not installed."
      return
    end

    puts "", "Importing chat messages..."

    messages = query(<<~SQL)
      SELECT *
      FROM chat_messages
      ORDER BY chat_channel_id, created_at, id
    SQL

    create_chat_messages(messages) do |row|
      channel_id = chat_channel_id_from_original_id(row["chat_channel_id"])
      user_id = user_id_from_imported_id(row["user_id"])

      next if channel_id.blank? || user_id.blank?
      next if row["message"].blank? && row["upload_ids"].blank?

      last_editor_id = user_id_from_imported_id(row["last_editor_id"])
      thread_id = chat_thread_id_from_original_id(row["thread_id"])
      deleted_by_id = user_id_from_imported_id(row["deleted_by_id"])
      in_reply_to_id = chat_message_id_from_original_id(row["in_reply_to_id"]) # TODO: this will only work if serial ids are used

      {
        original_id: row["id"],
        chat_channel_id: channel_id,
        user_id: user_id,
        thread_id: thread_id,
        last_editor_id: last_editor_id,
        created_at: to_datetime(row["created_at"]),
        deleted_at: to_datetime(row["deleted_at"]),
        deleted_by_id: deleted_by_id,
        in_reply_to_id: in_reply_to_id,
        message: raw_with_placeholders_interpolated(row["message"], row),
      }
    end

    messages.close
  end

  def import_chat_reactions
    unless defined?(::Chat)
      puts "", "Skipping chat message reactions, because the chat plugin is not installed."
      return
    end

    puts "", "Importing chat message reactions..."

    reactions = query(<<~SQL)
      SELECT *
      FROM chat_reactions
      ORDER BY chat_message_id
    SQL

    existing_reactions =
      Chat::MessageReaction.distinct.pluck(:chat_message_id, :user_id, :emoji).to_set

    create_chat_message_reactions(reactions) do |row|
      next if row["emoji"].blank?

      message_id = chat_message_id_from_original_id(row["chat_message_id"])
      user_id = user_id_from_imported_id(row["user_id"])

      next if message_id.blank? || user_id.blank?
      next unless existing_reactions.add?([message_id, user_id, row["emoji"]])

      # TODO: Validate emoji

      {
        chat_message_id: message_id,
        user_id: user_id,
        emoji: row["emoji"],
        created_at: to_datetime(row["created_at"]),
      }
    end

    reactions.close
  end

  def import_chat_mentions
    unless defined?(::Chat)
      puts "", "Skipping chat mentions, because the chat plugin is not installed."
      return
    end

    puts "", "Importing chat mentions..."

    mentions = query(<<~SQL)
      SELECT *
      FROM chat_mentions
      ORDER BY chat_message_id
    SQL

    create_chat_mentions(mentions) do |row|
      # TODO: Maybe standardize mention types, instead of requiring converter
      # to set namespaced ruby classes
      chat_message_id = chat_message_id_from_original_id(row["chat_message_id"])
      target_id =
        case row["type"]
        when "Chat::AllMention", "Chat::HereMention"
          nil
        when "Chat::UserMention"
          user_id_from_imported_id(row["target_id"])
        when "Chat::GroupMention"
          group_id_from_imported_id(row["target_id"])
        end

      next if target_id.nil? && %w[Chat::AllMention Chat::HereMention].exclude?(row["type"])

      {
        chat_message_id: chat_message_id,
        target_id: target_id,
        type: row["type"],
        created_at: to_datetime(row["created_at"]),
      }
    end

    mentions.close
  end

  def update_chat_threads
    unless defined?(::Chat)
      puts "", "Skipping chat thread updates, because the chat plugin is not installed."
      return
    end

    puts "", "Updating chat threads..."

    start_time = Time.now

    DB.exec(<<~SQL)
      WITH thread_info AS (
        SELECT
          thread_id,
          MIN(id) AS original_message_id,
          COUNT(id) - 1 AS replies_count,
          MAX(id) AS last_message_id
        FROM
          chat_messages
        WHERE
          thread_id IS NOT NULL
        GROUP BY
          thread_id
      )
      UPDATE chat_threads
      SET
        original_message_id = thread_info.original_message_id,
        replies_count = thread_info.replies_count,
        last_message_id = thread_info.last_message_id
      FROM
        thread_info
      WHERE
        chat_threads.id = thread_info.thread_id;
    SQL

    puts "  Update took #{(Time.now - start_time).to_i} seconds."
  end

  def update_chat_membership_metadata
    unless defined?(::Chat)
      puts "",
           "Skipping chat membership metadata updates, because the chat plugin is not installed."
      return
    end

    puts "", "Updating chat membership metadata..."

    start_time = Time.now

    # Ensure the user is caught up on all messages in the channel. The primary aim is to prevent
    # new message indicators from showing up for imported messages. We do this by updating
    # the `last_viewed_at` and `last_read_message_id` columns in `user_chat_channel_memberships`
    # if they were not imported.
    DB.exec(<<~SQL)
      WITH latest_messages AS (
        SELECT
          chat_channel_id,
          MAX(id) AS last_message_id,
          MAX(created_at) AS last_message_created_at
        FROM chat_messages
        WHERE thread_id IS NULL
        GROUP BY chat_channel_id
      )
      UPDATE user_chat_channel_memberships uccm
      SET
        last_read_message_id = COALESCE(uccm.last_read_message_id, lm.last_message_id),
        last_viewed_at = CASE
                           WHEN uccm.last_viewed_at = '#{LAST_VIEWED_AT_PLACEHOLDER}'
                           THEN lm.last_message_created_at + INTERVAL '1 second'
                           ELSE uccm.last_viewed_at
                         END
      FROM latest_messages lm
      WHERE uccm.chat_channel_id = lm.chat_channel_id
    SQL

    # Set `last_read_message_id` in `user_chat_thread_memberships` if none is provided.
    # Similar to the chat channel membership update above, this ensures the user is caught up on messages in the thread.
    DB.exec(<<~SQL)
      WITH latest_thread_messages AS (
        SELECT
            thread_id,
            MAX(id) AS last_message_id
        FROM chat_messages
        WHERE thread_id IS NOT NULL
        GROUP BY thread_id
      )
      UPDATE user_chat_thread_memberships utm
      SET
        last_read_message_id = ltm.last_message_id
      FROM latest_thread_messages ltm
      WHERE utm.thread_id = ltm.thread_id
        AND utm.last_read_message_id IS NULL
    SQL

    puts "  Update took #{(Time.now - start_time).to_i} seconds."
  end

  def import_reaction_users
    unless defined?(::DiscourseReactions)
      puts "",
           "Skipping reaction users import, because the Discourse Reactions plugin is not installed."
      return
    end

    puts "", "Importing reaction users..."

    reaction_users = query(<<~SQL)
      SELECT *
      FROM discourse_reactions_reaction_users
      ORDER BY post_id, user_id
    SQL

    existing_reaction_users =
      DiscourseReactions::ReactionUser.pluck(:reaction_id, :user_id, :post_id).to_set

    create_reaction_users(reaction_users) do |row|
      next if row["reaction_id"].blank?

      user_id = user_id_from_imported_id(row["user_id"])
      post_id = post_id_from_imported_id(row["post_id"])
      reaction_id = discourse_reaction_id_from_original_id(row["reaction_id"])

      next if post_id.blank? || user_id.blank? || reaction_id.blank?
      next unless existing_reaction_users.add?([reaction_id, user_id, post_id])

      {
        reaction_id:,
        user_id:,
        created_at: to_datetime(row["created_at"]),
        updated_at: to_datetime(row["updated_at"]),
        post_id:,
      }
    end

    reaction_users.close
  end

  def import_reactions
    unless defined?(::DiscourseReactions)
      puts "", "Skipping reactions import, because the Discourse Reactions plugin is not installed."
      return
    end

    puts "", "Importing reactions..."

    reactions = query(<<~SQL)
      SELECT r.*,
            COALESCE((SELECT COUNT(*)
                      FROM discourse_reactions_reaction_users ru
                      WHERE ru.reaction_id = r.id), 0) as count
      FROM discourse_reactions_reactions r
      ORDER BY r.post_id, r.reaction_value
    SQL

    reaction_type_id = DiscourseReactions::Reaction.reaction_types["emoji"]
    existing_reactions = DiscourseReactions::Reaction.pluck(:post_id, :reaction_value).to_set

    create_reactions(reactions) do |row|
      next if row["id"].blank?

      post_id = post_id_from_imported_id(row["post_id"])

      next if post_id.blank? || row["reaction_value"].blank?
      next unless existing_reactions.add?([post_id, row["reaction_value"]])

      {
        original_id: row["id"],
        post_id: post_id,
        reaction_type: reaction_type_id,
        reaction_value: row["reaction_value"],
        reaction_users_count: row["count"],
        created_at: to_datetime(row["created_at"]),
        updated_at: to_datetime(row["updated_at"]),
      }
    end

    reactions.close
  end

  def import_reaction_shadow_likes
    unless defined?(::DiscourseReactions)
      puts "",
           "Skipping reaction shadow likes import, because the Discourse Reactions plugin is not installed."
      return
    end

    puts "", "Importing reaction shadow likes..."

    reactions = query(<<~SQL)
      SELECT u.post_id, u.user_id, r.reaction_value, u.created_at
        FROM discourse_reactions_reactions r
             JOIN discourse_reactions_reaction_users u ON r.id = u.reaction_id
       ORDER BY u.post_id, u.user_id
    SQL

    post_action_type_id = PostActionType.types[:like]
    existing_likes =
      PostAction.where(post_action_type_id: post_action_type_id).pluck(:post_id, :user_id).to_set

    create_post_actions(reactions) do |row|
      next if reaction_excluded_from_like?(row["reaction_value"])

      post_id = post_id_from_imported_id(row["post_id"])
      user_id = user_id_from_imported_id(row["user_id"])

      next unless post_id && user_id
      next unless existing_likes.add?([post_id, user_id])

      {
        post_id: post_id,
        user_id: user_id,
        post_action_type_id: post_action_type_id,
        created_at: to_datetime(row["created_at"]),
      }
    end

    reactions.close
  end

  def reaction_excluded_from_like?(reaction_value)
    DiscourseReactions::Reaction.reactions_excluded_from_like.include?(reaction_value)
  end

  def calculate_external_url(row)
    external_url = row["external_url"].dup
    placeholders = row["external_url_placeholders"]&.then { |json| JSON.parse(json) }
    return external_url unless placeholders

    placeholders.each do |placeholder|
      case placeholder["type"]
      when "category_url"
        category_id = category_id_from_imported_id(placeholder["id"])
        category = Category.find(category_id)
        external_url.gsub!(
          placeholder["placeholder"],
          "c/#{category.slug_path.join("/")}/#{category.id}",
        )
      when "category_slug_ref"
        category_id = category_id_from_imported_id(placeholder["id"])
        category = Category.find(category_id)
        external_url.gsub!(placeholder["placeholder"], category.slug_ref)
      when "tag_name"
        if @tag_mapping
          tag_id = @tag_mapping[placeholder["id"]]
          tag = Tag.find(tag_id)
          external_url.gsub!(placeholder["placeholder"], tag.name)
        end
      else
        raise "Unknown placeholder type: #{placeholder[:type]}"
      end
    end

    external_url
  end

  def create_connection(path)
    sqlite = SQLite3::Database.new(path, results_as_hash: true)
    sqlite.busy_timeout = 60_000 # 60 seconds
    sqlite.journal_mode = "wal"
    sqlite.synchronous = "normal"
    sqlite
  end

  def query(sql, *bind_vars, db: @source_db)
    result_set = db.prepare(sql).execute(*bind_vars)

    if block_given?
      result = yield result_set
      result_set.close
      result
    else
      result_set
    end
  end

  def to_date(text)
    text.present? ? Date.parse(text) : nil
  end

  def to_datetime(text)
    text.present? ? DateTime.parse(text) : nil
  end

  def to_boolean(value)
    value == 1
  end

  def anon_username_suffix
    while true
      suffix = (SecureRandom.random_number * 100_000_000).to_i
      break if @anonymized_user_suffixes.exclude?(suffix)
    end

    @anonymized_user_suffixes << suffix
    suffix
  end
end

BulkImport::Generic.new(ARGV[0], ARGV[1]).start<|MERGE_RESOLUTION|>--- conflicted
+++ resolved
@@ -557,11 +557,8 @@
         trust_level: row["trust_level"],
         registration_ip_address: row["registration_ip_address"],
         date_of_birth: to_date(row["date_of_birth"]),
-<<<<<<< HEAD
         primary_group_id: group_id_from_imported_id(row["primary_group_id"]),
-=======
         title: row["title"],
->>>>>>> 01d42ab5
       }
     end
 
