require_relative "base"
require "set"
require "mysql2"
require "htmlentities"

class BulkImport::VBulletin < BulkImport::Base

  TABLE_PREFIX = "vb_"
  SUSPENDED_TILL ||= Date.new(3000, 1, 1)

  def initialize
    super

    host     = ENV["DB_HOST"] || "localhost"
    username = ENV["DB_USERNAME"] || "root"
    password = ENV["DB_PASSWORD"]
    database = ENV["DB_NAME"] || "vbulletin"
    charset  = ENV["DB_CHARSET"] || "utf8"

    @html_entities = HTMLEntities.new
    @encoding = CHARSET_MAP[charset]

    @client = Mysql2::Client.new(
      host: host,
      username: username,
      password: password,
      database: database,
      encoding: charset
    )

    @client.query_options.merge!(as: :array, cache_rows: false)

    @has_post_thanks = mysql_query(<<-SQL
        SELECT `COLUMN_NAME`
          FROM `INFORMATION_SCHEMA`.`COLUMNS`
         WHERE `TABLE_SCHEMA`='#{database}'
           AND `TABLE_NAME`='user'
           AND `COLUMN_NAME` LIKE 'post_thanks_%'
    SQL
    ).to_a.count > 0
  end

  def execute
    import_groups
    import_users
    import_group_users

    import_user_emails
    import_user_stats

    import_user_passwords
    import_user_salts
    import_user_profiles

    import_categories
    import_topics
    import_posts

    import_likes

    import_private_topics
    import_topic_allowed_users
    import_private_posts
  end

  def import_groups
    puts "Importing groups..."

    groups = mysql_stream <<-SQL
        SELECT usergroupid, title, description, usertitle
          FROM #{TABLE_PREFIX}usergroup
         WHERE usergroupid > #{@last_imported_group_id}
      ORDER BY usergroupid
    SQL

    create_groups(groups) do |row|
      {
        imported_id: row[0],
        name: normalize_text(row[1]),
        bio_raw: normalize_text(row[2]),
        title: normalize_text(row[3]),
      }
    end
  end

  def import_users
    puts "Importing users..."

    users = mysql_stream <<-SQL
        SELECT u.userid, username, email, joindate, birthday, ipaddress, u.usergroupid, bandate, liftdate
          FROM #{TABLE_PREFIX}user u
     LEFT JOIN #{TABLE_PREFIX}userban ub ON ub.userid = u.userid
         WHERE u.userid > #{@last_imported_user_id}
      ORDER BY u.userid
    SQL

    create_users(users) do |row|
      u = {
        imported_id: row[0],
        username: normalize_text(row[1]),
        name: normalize_text(row[1]),
        created_at: Time.zone.at(row[3]),
        date_of_birth: parse_birthday(row[4]),
        primary_group_id: group_id_from_imported_id(row[6]),
      }
      u[:ip_address] = row[5][/\b(?:\d{1,3}\.){3}\d{1,3}\b/] if row[5].present?
      if row[7]
        u[:suspended_at] = Time.zone.at(row[7])
        u[:suspended_till] = row[8] > 0 ? Time.zone.at(row[8]) : SUSPENDED_TILL
      end
      u
    end
  end

  def import_user_emails
    puts "Importing user emails..."

    users = mysql_stream <<-SQL
<<<<<<< HEAD
        SELECT user.userid, email, joindate
          FROM user
         WHERE user.userid > #{@last_imported_user_id}
      ORDER BY user.userid
=======
        SELECT u.userid, email, joindate
          FROM #{TABLE_PREFIX}user u
         WHERE u.userid > #{@last_imported_user_id}
      ORDER BY u.userid
>>>>>>> c10941bb
    SQL

    create_user_emails(users) do |row|
      {
        imported_id: row[0],
        imported_user_id: row[0],
        email: row[1],
        created_at: Time.zone.at(row[2])
      }
    end
  end

  def import_user_stats
    puts "Importing user stats..."

    users = mysql_stream <<-SQL
<<<<<<< HEAD
              SELECT user.userid, joindate, posts, COUNT(thread.threadid) AS threads, post.dateline
                     #{", post_thanks_user_amount, post_thanks_thanked_times" if @has_post_thanks}
                FROM user
     LEFT OUTER JOIN post ON post.postid = user.lastpostid
     LEFT OUTER JOIN thread ON user.userid = thread.postuserid
               WHERE user.userid > #{@last_imported_user_id}
            GROUP BY user.userid
            ORDER BY user.userid
=======
              SELECT u.userid, joindate, posts, COUNT(t.threadid) AS threads, p.dateline
                     #{", post_thanks_user_amount, post_thanks_thanked_times" if @has_post_thanks}
                FROM #{TABLE_PREFIX}user u
     LEFT OUTER JOIN #{TABLE_PREFIX}post p ON p.postid = u.lastpostid
     LEFT OUTER JOIN #{TABLE_PREFIX}thread t ON u.userid = t.postuserid
               WHERE u.userid > #{@last_imported_user_id}
            GROUP BY u.userid
            ORDER BY u.userid
>>>>>>> c10941bb
    SQL

    create_user_stats(users) do |row|
      user = {
        imported_id: row[0],
        imported_user_id: row[0],
        new_since: Time.zone.at(row[1]),
        post_count: row[2],
        topic_count: row[3],
        first_post_created_at: row[4] && Time.zone.at(row[4])
      }

      if @has_post_thanks
        user[:likes_given] = row[5]
        user[:likes_received] = row[6]
      end

      user
    end
  end

  def import_group_users
    puts "Importing group users..."

    group_users = mysql_stream <<-SQL
      SELECT usergroupid, userid
        FROM #{TABLE_PREFIX}user
       WHERE userid > #{@last_imported_user_id}
    SQL

    create_group_users(group_users) do |row|
      {
        group_id: group_id_from_imported_id(row[0]),
        user_id: user_id_from_imported_id(row[1]),
      }
    end
  end

  def import_user_passwords
    puts "Importing user passwords..."

    user_passwords = mysql_stream <<-SQL
        SELECT userid, password
          FROM #{TABLE_PREFIX}user
         WHERE userid > #{@last_imported_user_id}
      ORDER BY userid
    SQL

    create_custom_fields("user", "password", user_passwords) do |row|
      {
        record_id: user_id_from_imported_id(row[0]),
        value: row[1],
      }
    end
  end

  def import_user_salts
    puts "Importing user salts..."

    user_salts = mysql_stream <<-SQL
        SELECT userid, salt
          FROM #{TABLE_PREFIX}user
         WHERE userid > #{@last_imported_user_id}
           AND LENGTH(COALESCE(salt, '')) > 0
      ORDER BY userid
    SQL

    create_custom_fields("user", "salt", user_salts) do |row|
      {
        record_id: user_id_from_imported_id(row[0]),
        value: row[1],
      }
    end
  end

  def import_user_profiles
    puts "Importing user profiles..."

    user_profiles = mysql_stream <<-SQL
        SELECT userid, homepage, profilevisits
          FROM #{TABLE_PREFIX}user
         WHERE userid > #{@last_imported_user_id}
      ORDER BY userid
    SQL

    create_user_profiles(user_profiles) do |row|
      {
        user_id: user_id_from_imported_id(row[0]),
        website: (URI.parse(row[1]).to_s rescue nil),
        views: row[2],
      }
    end
  end

  def import_categories
    puts "Importing categories..."

    categories = mysql_query(<<-SQL
        SELECT forumid, parentid, title, description, displayorder
          FROM #{TABLE_PREFIX}forum
         WHERE forumid > #{@last_imported_category_id}
      ORDER BY forumid
    SQL
    ).to_a

    return if categories.empty?

    parent_categories   = categories.select { |c| c[1] == -1 }
    children_categories = categories.select { |c| c[1] != -1 }

    parent_category_ids = Set.new parent_categories.map { |c| c[0] }

    # cut down the tree to only 2 levels of categories
    children_categories.each do |cc|
      until parent_category_ids.include?(cc[1])
        cc[1] = categories.find { |c| c[0] == cc[1] }[1]
      end
    end

    puts "Importing parent categories..."
    create_categories(parent_categories) do |row|
      {
        imported_id: row[0],
        name: normalize_text(row[2]),
        description: normalize_text(row[3]),
        position: row[4],
      }
    end

    puts "Importing children categories..."
    create_categories(children_categories) do |row|
      {
        imported_id: row[0],
        name: normalize_text(row[2]),
        description: normalize_text(row[3]),
        position: row[4],
        parent_category_id: category_id_from_imported_id(row[1]),
      }
    end
  end

  def import_topics
    puts "Importing topics..."

    topics = mysql_stream <<-SQL
        SELECT threadid, title, forumid, postuserid, open, dateline, views, visible, sticky
          FROM #{TABLE_PREFIX}thread t
         WHERE threadid > #{@last_imported_topic_id}
           AND EXISTS (SELECT 1 FROM #{TABLE_PREFIX}post p WHERE p.threadid = t.threadid)
      ORDER BY threadid
    SQL

    create_topics(topics) do |row|
      created_at = Time.zone.at(row[5])

      t = {
        imported_id: row[0],
        title: normalize_text(row[1]),
        category_id: category_id_from_imported_id(row[2]),
        user_id: user_id_from_imported_id(row[3]),
        closed: row[4] == 0,
        created_at: created_at,
        views: row[6],
        visible: row[7] == 1,
      }

      t[:pinned_at] = created_at if row[8] == 1

      t
    end
  end

  def import_posts
    puts "Importing posts..."

    posts = mysql_stream <<-SQL
<<<<<<< HEAD
        SELECT postid, post.threadid, parentid, userid, post.dateline, post.visible, pagetext
               #{", post_thanks_amount" if @has_post_thanks}

          FROM post
          JOIN thread ON thread.threadid = post.threadid
=======
        SELECT postid, p.threadid, parentid, userid, p.dateline, p.visible, pagetext
               #{", post_thanks_amount" if @has_post_thanks}

          FROM #{TABLE_PREFIX}post p
          JOIN #{TABLE_PREFIX}thread t ON t.threadid = p.threadid
>>>>>>> c10941bb
         WHERE postid > #{@last_imported_post_id}
      ORDER BY postid
    SQL

    create_posts(posts) do |row|
      topic_id = topic_id_from_imported_id(row[1])
      replied_post_topic_id = topic_id_from_imported_post_id(row[2])
      reply_to_post_number = topic_id == replied_post_topic_id ? post_number_from_imported_id(row[2]) : nil

      post = {
        imported_id: row[0],
        topic_id: topic_id,
        reply_to_post_number: reply_to_post_number,
        user_id: user_id_from_imported_id(row[3]),
        created_at: Time.zone.at(row[4]),
        hidden: row[5] == 0,
        raw: normalize_text(row[6]),
      }

      post[:like_count] = row[7] if @has_post_thanks
      post
    end
  end

  def import_likes
    return unless @has_post_thanks
    puts "Importing likes..."

    @imported_likes = Set.new
    @last_imported_post_id = 0

    post_thanks = mysql_stream <<-SQL
        SELECT postid, userid, date
<<<<<<< HEAD
          FROM post_thanks
=======
          FROM #{TABLE_PREFIX}post_thanks
>>>>>>> c10941bb
         WHERE postid > #{@last_imported_post_id}
      ORDER BY postid
    SQL

    create_post_actions(post_thanks) do |row|
      post_id = post_id_from_imported_id(row[0])
      user_id = user_id_from_imported_id(row[1])

      next if post_id.nil? || user_id.nil?
      next if @imported_likes.add?([post_id, user_id]).nil?

      {
        post_id: post_id_from_imported_id(row[0]),
        user_id: user_id_from_imported_id(row[1]),
        post_action_type_id: 2,
        created_at: Time.zone.at(row[2])
      }
    end
  end

  def import_private_topics
    puts "Importing private topics..."

    @imported_topics = {}

    topics = mysql_stream <<-SQL
        SELECT pmtextid, title, fromuserid, touserarray, dateline
          FROM #{TABLE_PREFIX}pmtext
         WHERE pmtextid > (#{@last_imported_private_topic_id - PRIVATE_OFFSET})
      ORDER BY pmtextid
    SQL

    create_topics(topics) do |row|
      title = extract_pm_title(row[1])
      user_ids = [row[2], row[3].scan(/i:(\d+)/)].flatten.map(&:to_i).sort
      key = [title, user_ids]

      next if @imported_topics.has_key?(key)
      @imported_topics[key] = row[0] + PRIVATE_OFFSET
      {
        archetype: Archetype.private_message,
        imported_id: row[0] + PRIVATE_OFFSET,
        title: title,
        user_id: user_id_from_imported_id(row[2]),
        created_at: Time.zone.at(row[4]),
      }
    end
  end

  def import_topic_allowed_users
    puts "Importing topic allowed users..."

    allowed_users = Set.new

    mysql_stream(<<-SQL
        SELECT pmtextid, touserarray
          FROM #{TABLE_PREFIX}pmtext
         WHERE pmtextid > (#{@last_imported_private_topic_id - PRIVATE_OFFSET})
      ORDER BY pmtextid
    SQL
    ).each do |row|
      next unless topic_id = topic_id_from_imported_id(row[0] + PRIVATE_OFFSET)
      row[1].scan(/i:(\d+)/).flatten.each do |id|
        next unless user_id = user_id_from_imported_id(id)
        allowed_users << [topic_id, user_id]
      end
    end

    create_topic_allowed_users(allowed_users) do |row|
      {
        topic_id: row[0],
        user_id: row[1],
      }
    end
  end

  def import_private_posts
    puts "Importing private posts..."

    posts = mysql_stream <<-SQL
        SELECT pmtextid, title, fromuserid, touserarray, dateline, message
          FROM #{TABLE_PREFIX}pmtext
         WHERE pmtextid > #{@last_imported_private_post_id - PRIVATE_OFFSET}
      ORDER BY pmtextid
    SQL

    create_posts(posts) do |row|
      title = extract_pm_title(row[1])
      user_ids = [row[2], row[3].scan(/i:(\d+)/)].flatten.map(&:to_i).sort
      key = [title, user_ids]

      next unless topic_id = topic_id_from_imported_id(@imported_topics[key])

      {
        imported_id: row[0] + PRIVATE_OFFSET,
        topic_id: topic_id,
        user_id: user_id_from_imported_id(row[2]),
        created_at: Time.zone.at(row[4]),
        raw: normalize_text(row[5]),
      }
    end
  end

  def extract_pm_title(title)
    normalize_text(title).scrub.gsub(/^Re\s*:\s*/i, "")
  end

  def parse_birthday(birthday)
    return if birthday.blank?
    date_of_birth = Date.strptime(birthday.gsub(/[^\d-]+/, ""), "%m-%d-%Y") rescue nil
    return if date_of_birth.nil?
    date_of_birth.year < 1904 ? Date.new(1904, date_of_birth.month, date_of_birth.day) : date_of_birth
  end

  def mysql_stream(sql)
    @client.query(sql, stream: true)
  end

  def mysql_query(sql)
    @client.query(sql)
  end

end

BulkImport::VBulletin.new.run<|MERGE_RESOLUTION|>--- conflicted
+++ resolved
@@ -116,17 +116,10 @@
     puts "Importing user emails..."
 
     users = mysql_stream <<-SQL
-<<<<<<< HEAD
-        SELECT user.userid, email, joindate
-          FROM user
-         WHERE user.userid > #{@last_imported_user_id}
-      ORDER BY user.userid
-=======
         SELECT u.userid, email, joindate
           FROM #{TABLE_PREFIX}user u
          WHERE u.userid > #{@last_imported_user_id}
       ORDER BY u.userid
->>>>>>> c10941bb
     SQL
 
     create_user_emails(users) do |row|
@@ -143,16 +136,6 @@
     puts "Importing user stats..."
 
     users = mysql_stream <<-SQL
-<<<<<<< HEAD
-              SELECT user.userid, joindate, posts, COUNT(thread.threadid) AS threads, post.dateline
-                     #{", post_thanks_user_amount, post_thanks_thanked_times" if @has_post_thanks}
-                FROM user
-     LEFT OUTER JOIN post ON post.postid = user.lastpostid
-     LEFT OUTER JOIN thread ON user.userid = thread.postuserid
-               WHERE user.userid > #{@last_imported_user_id}
-            GROUP BY user.userid
-            ORDER BY user.userid
-=======
               SELECT u.userid, joindate, posts, COUNT(t.threadid) AS threads, p.dateline
                      #{", post_thanks_user_amount, post_thanks_thanked_times" if @has_post_thanks}
                 FROM #{TABLE_PREFIX}user u
@@ -161,7 +144,6 @@
                WHERE u.userid > #{@last_imported_user_id}
             GROUP BY u.userid
             ORDER BY u.userid
->>>>>>> c10941bb
     SQL
 
     create_user_stats(users) do |row|
@@ -338,19 +320,11 @@
     puts "Importing posts..."
 
     posts = mysql_stream <<-SQL
-<<<<<<< HEAD
-        SELECT postid, post.threadid, parentid, userid, post.dateline, post.visible, pagetext
-               #{", post_thanks_amount" if @has_post_thanks}
-
-          FROM post
-          JOIN thread ON thread.threadid = post.threadid
-=======
         SELECT postid, p.threadid, parentid, userid, p.dateline, p.visible, pagetext
                #{", post_thanks_amount" if @has_post_thanks}
 
           FROM #{TABLE_PREFIX}post p
           JOIN #{TABLE_PREFIX}thread t ON t.threadid = p.threadid
->>>>>>> c10941bb
          WHERE postid > #{@last_imported_post_id}
       ORDER BY postid
     SQL
@@ -384,11 +358,7 @@
 
     post_thanks = mysql_stream <<-SQL
         SELECT postid, userid, date
-<<<<<<< HEAD
-          FROM post_thanks
-=======
           FROM #{TABLE_PREFIX}post_thanks
->>>>>>> c10941bb
          WHERE postid > #{@last_imported_post_id}
       ORDER BY postid
     SQL
