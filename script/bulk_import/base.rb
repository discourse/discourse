--- conflicted
+++ resolved
@@ -27,11 +27,8 @@
   NOW ||= "now()".freeze
   PRIVATE_OFFSET ||= 2**30
 
-<<<<<<< HEAD
-=======
   # rubocop:disable Layout/AlignHash
 
->>>>>>> c10941bb
   CHARSET_MAP = {
     "armscii8" => nil,
     "ascii"    => Encoding::US_ASCII,
@@ -70,11 +67,8 @@
     "ujis"     => Encoding::EucJP_ms,
     "utf8"     => Encoding::UTF_8,
   }
-<<<<<<< HEAD
-=======
 
   # rubocop:enable Layout/AlignHash
->>>>>>> c10941bb
 
   def initialize
     charset = ENV["DB_CHARSET"] || "utf8"
@@ -85,10 +79,7 @@
     @uploader = ImportScripts::Uploader.new
     @html_entities = HTMLEntities.new
     @encoding = CHARSET_MAP[charset]
-<<<<<<< HEAD
-=======
     @bbcode_to_md = true if use_bbcode_to_md?
->>>>>>> c10941bb
 
     @markdown = Redcarpet::Markdown.new(
       Redcarpet::Render::HTML.new(hard_wrap: true),
@@ -193,13 +184,10 @@
 
     puts "Loading post actions indexes..."
     @last_post_action_id = last_id(PostAction)
-<<<<<<< HEAD
-=======
   end
 
   def use_bbcode_to_md?
     ARGV.include?("bbcode-to-md")
->>>>>>> c10941bb
   end
 
   def execute
@@ -298,13 +286,9 @@
     topic_id tag_id created_at updated_at
   }
 
-<<<<<<< HEAD
-  def create_groups(rows, &block); create_records(rows, "group", GROUP_COLUMNS, &block); end
-=======
   def create_groups(rows, &block)
     create_records(rows, "group", GROUP_COLUMNS, &block)
   end
->>>>>>> c10941bb
 
   def create_users(rows, &block)
     @imported_usernames = {}
@@ -327,18 +311,6 @@
     end
   end
 
-<<<<<<< HEAD
-  def create_user_emails(rows, &block) create_records(rows, "user_email", USER_EMAIL_COLUMNS, &block); end
-  def create_user_stats(rows, &block) create_records(rows, "user_stat", USER_STAT_COLUMNS, &block); end
-  def create_user_profiles(rows, &block); create_records(rows, "user_profile", USER_PROFILE_COLUMNS, &block); end
-  def create_group_users(rows, &block); create_records(rows, "group_user", GROUP_USER_COLUMNS, &block); end
-  def create_categories(rows, &block); create_records(rows, "category", CATEGORY_COLUMNS, &block); end
-  def create_topics(rows, &block); create_records(rows, "topic", TOPIC_COLUMNS, &block); end
-  def create_posts(rows, &block); create_records(rows, "post", POST_COLUMNS, &block); end
-  def create_post_actions(rows, &block); create_records(rows, "post_action", POST_ACTION_COLUMNS, &block); end
-  def create_topic_allowed_users(rows, &block); create_records(rows, "topic_allowed_user", TOPIC_ALLOWED_USER_COLUMNS, &block); end
-  def create_topic_tags(rows, &block); create_records(rows, "topic_tag", TOPIC_TAG_COLUMNS, &block); end
-=======
   def create_user_emails(rows, &block)
     create_records(rows, "user_email", USER_EMAIL_COLUMNS, &block)
   end
@@ -369,7 +341,6 @@
   def create_topic_tags(rows, &block)
     create_records(rows, "topic_tag", TOPIC_TAG_COLUMNS, &block)
   end
->>>>>>> c10941bb
 
   def process_group(group)
     @groups[group[:imported_id].to_s] = group[:id] = @last_group_id += 1
@@ -426,11 +397,7 @@
   end
 
   def process_user_email(user_email)
-<<<<<<< HEAD
-    user_email[:id] = @last_user_email_id += 1;
-=======
     user_email[:id] = @last_user_email_id += 1
->>>>>>> c10941bb
     user_email[:user_id] = @users[user_email[:imported_user_id].to_s]
     user_email[:primary] = true
     user_email[:created_at] ||= NOW
@@ -514,12 +481,9 @@
     @topic_id_by_post_id[post[:id]] = post[:topic_id]
     post[:raw] = (post[:raw] || "").scrub.strip.presence || "<Empty imported post>"
     post[:raw] = process_raw post[:raw]
-<<<<<<< HEAD
-=======
     if @bbcode_to_md
       post[:raw] = post[:raw].bbcode_to_md(false, {}, :disable, :quote) rescue post[:raw]
     end
->>>>>>> c10941bb
     post[:like_count] ||= 0
     post[:cooked] = pre_cook post[:raw]
     post[:hidden] ||= false
@@ -638,21 +602,12 @@
 
     # Nested Quotes
     raw.gsub!(/(\[\/?QUOTE.*?\])/mi) { |q| "\n#{q}\n" }
-<<<<<<< HEAD
 
     # raw.gsub!(/\[QUOTE\](.+?)\[\/QUOTE\]/im) { |quote|
     #   quote.gsub!(/\[QUOTE\](.+?)\[\/QUOTE\]/im) { "\n#{$1}\n" }
     #   quote.gsub!(/\n(.+?)/) { "\n> #{$1}" }
     # }
 
-=======
-
-    # raw.gsub!(/\[QUOTE\](.+?)\[\/QUOTE\]/im) { |quote|
-    #   quote.gsub!(/\[QUOTE\](.+?)\[\/QUOTE\]/im) { "\n#{$1}\n" }
-    #   quote.gsub!(/\n(.+?)/) { "\n> #{$1}" }
-    # }
-
->>>>>>> c10941bb
     # [QUOTE=<username>;<postid>]
     raw.gsub!(/\[QUOTE=([^;\]]+);(\d+)\]/i) do
       imported_username, imported_postid = $1, $2
