require_relative 'database'
require 'json'
require 'yaml'

module ImportScripts::Mbox
  class Indexer
    # @param database [ImportScripts::Mbox::Database]
    # @param settings [ImportScripts::Mbox::Settings]
    def initialize(database, settings)
      @database = database
      @settings = settings
      @split_regex = settings.split_regex
    end

    def execute
      directories = Dir.glob(File.join(@settings.data_dir, '*'))
      directories.select! { |f| File.directory?(f) }
      directories.sort!

      directories.each do |directory|
        puts "indexing files in #{directory}"
        category = index_category(directory)
        index_emails(directory, category[:name])
      end

      puts '', 'indexing replies and users'
      if @settings.group_messages_by_subject
        @database.sort_emails_by_subject
        @database.update_in_reply_to_by_email_subject
      else
        @database.update_in_reply_to_of_emails
        @database.sort_emails_by_date_and_reply_level
      end

      @database.fill_users_from_emails
    end

    private

    METADATA_FILENAME = 'metadata.yml'.freeze
<<<<<<< HEAD
    IGNORED_FILE_EXTENSIONS = ['.dbindex', '.dbnames', '.digest', '.subjects']
=======
    IGNORED_FILE_EXTENSIONS = ['.dbindex', '.dbnames', '.digest', '.subjects', 'status.yml']
>>>>>>> c10941bb

    def index_category(directory)
      metadata_file = File.join(directory, METADATA_FILENAME)

      if File.exist?(metadata_file)
        # workaround for YML files that contain classname in file header
        yaml = File.read(metadata_file).sub(/^--- !.*$/, '---')
        metadata = YAML.load(yaml)
      else
        metadata = {}
      end

      category = {
        name: metadata['name'].presence || File.basename(directory),
        description: metadata['description']
      }

      @database.insert_category(category)
      category
    end

    def index_emails(directory, category_name)
      all_messages(directory, category_name) do |receiver, filename, opts|
        begin
          msg_id = receiver.message_id
          parsed_email = receiver.mail
          from_email, from_display_name = receiver.parse_from_field(parsed_email)
          body, elided, format = receiver.select_body
          reply_message_ids = extract_reply_message_ids(parsed_email)

          email = {
            msg_id: msg_id,
            from_email: from_email,
            from_name: from_display_name,
            subject: extract_subject(receiver, category_name),
            email_date: timestamp(parsed_email.date),
            raw_message: receiver.raw_email,
            body: body,
            elided: elided,
            format: format,
            attachment_count: receiver.attachments.count,
            charset: parsed_email.charset&.downcase,
            category: category_name,
            filename: File.basename(filename),
            first_line_number: opts[:first_line_number],
            last_line_number: opts[:last_line_number],
            index_duration: (monotonic_time - opts[:start_time]).round(4)
          }

          @database.transaction do |db|
            db.insert_email(email)
            db.insert_replies(msg_id, reply_message_ids) unless reply_message_ids.empty?
          end
        rescue StandardError => e
          if opts[:first_line_number] && opts[:last_line_number]
            STDERR.puts "Failed to index message in #{filename} at lines #{opts[:first_line_number]}-#{opts[:last_line_number]}"
          else
            STDERR.puts "Failed to index message in #{filename}"
          end

          STDERR.puts e.message
          STDERR.puts e.backtrace.inspect
        end
      end
    end

    def imported_file_checksums(category_name)
      rows = @database.fetch_imported_files(category_name)
      rows.each_with_object({}) do |row, hash|
        filename = File.basename(row['filename'])
        hash[filename] = row['checksum']
      end
    end

    def all_messages(directory, category_name)
      checksums = imported_file_checksums(category_name)

      Dir.foreach(directory) do |filename|
        filename = File.join(directory, filename)
        next if ignored_file?(filename, checksums)

        puts "indexing #{filename}"

        if @split_regex.present?
          each_mail(filename) do |raw_message, first_line_number, last_line_number|
            opts = {
              first_line_number: first_line_number,
              last_line_number: last_line_number,
              start_time: monotonic_time
            }
            receiver = read_mail_from_string(raw_message)
            yield receiver, filename, opts if receiver.present?
          end
        else
          opts = { start_time: monotonic_time }
          receiver = read_mail_from_file(filename)
          yield receiver, filename, opts if receiver.present?
        end

        mark_as_fully_indexed(category_name, filename)
      end
    end

    def mark_as_fully_indexed(category_name, filename)
      imported_file = {
        category: category_name,
        filename: File.basename(filename),
        checksum: calc_checksum(filename)
      }

      @database.insert_imported_file(imported_file)
    end

    def each_mail(filename)
      raw_message = ''
      first_line_number = 1
      last_line_number = 0

      each_line(filename) do |line|
        line = line.scrub

        if line =~ @split_regex
          if last_line_number > 0
            yield raw_message, first_line_number, last_line_number
            raw_message = ''
            first_line_number = last_line_number + 1
          end
        else
          raw_message << line
        end

        last_line_number += 1
      end

      yield raw_message, first_line_number, last_line_number if raw_message.present?
    end

    def each_line(filename)
      raw_file = File.open(filename, 'r')
      text_file = filename.end_with?('.gz') ? Zlib::GzipReader.new(raw_file) : raw_file

      text_file.each_line do |line|
        yield line
      end
    ensure
      raw_file.close if raw_file
    end

    def read_mail_from_file(filename)
      raw_message = File.read(filename)
      read_mail_from_string(raw_message)
    end

    def read_mail_from_string(raw_message)
      Email::Receiver.new(raw_message, convert_plaintext: true, skip_trimming: false) unless raw_message.blank?
    end

    def extract_reply_message_ids(mail)
      Email::Receiver.extract_reply_message_ids(mail, max_message_id_count: 20)
    end

    def extract_subject(receiver, list_name)
      subject = receiver.subject
      return nil if subject.blank?

      # TODO: make the list name (or maybe multiple names) configurable
      # Strip mailing list name from subject
      subject = subject.gsub(/\[#{Regexp.escape(list_name)}\]/i, '').strip

      clean_subject(subject)
    end

    # TODO: refactor and move prefixes to settings
    def clean_subject(subject)
      original_length = subject.length

      # Strip Reply prefix from title (Standard and localized)
      subject = subject.gsub(/^Re: */i, '')
      subject = subject.gsub(/^R: */i, '') #Italian
      subject = subject.gsub(/^RIF: */i, '') #Italian

      # Strip Forward prefix from title (Standard and localized)
      subject = subject.gsub(/^Fwd: */i, '')
      subject = subject.gsub(/^I: */i, '') #Italian

      subject.strip

      # In case of mixed localized prefixes there could be many of them
      # if the mail client didn't strip the localized ones
      if original_length > subject.length
        clean_subject(subject)
      else
        subject
      end
    end

    def ignored_file?(path, checksums)
      filename = File.basename(path)

      filename.start_with?('.') ||
        filename == METADATA_FILENAME ||
        IGNORED_FILE_EXTENSIONS.include?(File.extname(filename)) ||
        fully_indexed?(path, filename, checksums)
    end

    def fully_indexed?(path, filename, checksums)
      checksum = checksums[filename]
      checksum.present? && calc_checksum(path) == checksum
    end

    def calc_checksum(filename)
      Digest::SHA256.file(filename).hexdigest
    end

    def monotonic_time
      Process.clock_gettime(Process::CLOCK_MONOTONIC)
    end

    def timestamp(datetime)
      Time.zone.at(datetime).to_i if datetime
    end
  end
end<|MERGE_RESOLUTION|>--- conflicted
+++ resolved
@@ -38,11 +38,7 @@
     private
 
     METADATA_FILENAME = 'metadata.yml'.freeze
-<<<<<<< HEAD
-    IGNORED_FILE_EXTENSIONS = ['.dbindex', '.dbnames', '.digest', '.subjects']
-=======
     IGNORED_FILE_EXTENSIONS = ['.dbindex', '.dbnames', '.digest', '.subjects', 'status.yml']
->>>>>>> c10941bb
 
     def index_category(directory)
       metadata_file = File.join(directory, METADATA_FILENAME)
