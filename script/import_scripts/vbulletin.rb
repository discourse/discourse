--- conflicted
+++ resolved
@@ -126,10 +126,6 @@
 
     batches(BATCH_SIZE) do |offset|
       users = mysql_query(<<-SQL
-<<<<<<< HEAD
-          SELECT userid, username, homepage, usertitle, usergroupid, joindate, email,
-                 CONCAT(password, ':', salt) AS crypted_password
-=======
           SELECT userid
                , username
                , homepage
@@ -139,7 +135,6 @@
                , email
                , password
                , salt
->>>>>>> c10941bb
             FROM #{TABLE_PREFIX}user
            WHERE userid > #{last_user_id}
         ORDER BY userid
@@ -164,11 +159,7 @@
           id: user["userid"],
           name: username,
           username: username,
-<<<<<<< HEAD
-          password: user["crypted_password"],
-=======
           password: password,
->>>>>>> c10941bb
           email: email,
           merge: true,
           website: user["homepage"].strip,
@@ -185,10 +176,6 @@
     end
 
     @usernames = UserCustomField.joins(:user).where(name: 'import_username').pluck('user_custom_fields.value', 'users.username').to_h
-<<<<<<< HEAD
-
-=======
->>>>>>> c10941bb
   end
 
   def create_groups_membership
