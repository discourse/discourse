--- conflicted
+++ resolved
@@ -81,9 +81,6 @@
   end
 end
 
-<<<<<<< HEAD
-build_cmd = %w[pnpm vite build]
-=======
 def download_prebuild_assets!
   return false if !DOWNLOAD_PRE_BUILT_ASSETS
 
@@ -121,8 +118,7 @@
   FileUtils.rm_f(DOWNLOAD_TEMP_FILE) if File.exist?(DOWNLOAD_TEMP_FILE)
 end
 
-build_cmd = %w[pnpm ember build]
->>>>>>> 37d1849d
+build_cmd = %w[pnpm vite build]
 build_env = { "CI" => "1" }
 
 if Etc.nprocessors > 2
