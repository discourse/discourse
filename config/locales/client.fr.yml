# WARNING: Never edit this file.
# It will be overwritten when translations are pulled from Crowdin.
#
# To work with us on translations, join this project:
# https://translate.discourse.org/

fr:
  js:
    number:
      format:
        separator: ","
        delimiter: " "
      human:
        storage_units:
          format: "%n %u"
          units:
            byte:
              one: Octet
              other: Octets
            gb: Go
            kb: Ko
            mb: Mo
            tb: To
      percent: "%{count} %"
      short:
        thousands: "%{number} k"
        millions: "%{number} M"
    dates:
      time: "HH:mm"
      time_short: "h:mm"
      time_with_zone: "HH:mm (z)"
      time_short_day: "ddd [à] HH:mm"
      timeline_date: "MMM YYYY"
      long_no_year: "D MMM, HH:mm"
      long_no_year_no_time: "D MMM"
      full_no_year_no_time: "Do MMMM"
      long_with_year: "DD MMM YYYY HH:mm"
      long_with_year_no_time: "DD MMM YYYY"
      full_with_year_no_time: "D MMMM YYYY"
      long_date_with_year: "DD MMM YYYY, HH:mm"
      long_date_without_year: "D MMM, LT"
      long_date_with_year_without_time: "DD MMM YYYY"
      long_date_without_year_with_linebreak: "D MMM <br/>LT"
      long_date_with_year_with_linebreak: "DD MMM YYYY <br/>HH:mm"
      wrap_ago: "il y a %{date}"
      wrap_on: "le %{date}"
      tiny:
        half_a_minute: "< 1 min"
        less_than_x_seconds:
          one: "< %{count} sec"
          other: "< %{count} sec"
        x_seconds:
          one: "%{count} sec"
          other: "%{count} sec"
        less_than_x_minutes:
          one: "< %{count} min"
          other: "< %{count} min"
        x_minutes:
          one: "%{count} min"
          other: "%{count} min"
        about_x_hours:
          one: "%{count} h"
          other: "%{count} h"
        x_days:
          one: "%{count} j"
          other: "%{count} j"
        x_months:
          one: "%{count} mois"
          other: "%{count} mois"
        about_x_years:
          one: "%{count} an"
          other: "%{count} ans"
        over_x_years:
          one: "> %{count} an"
          other: "> %{count} ans"
        almost_x_years:
          one: "%{count} an"
          other: "%{count} ans"
        date_month: "D MMM"
        date_year: "MMM YYYY"
      medium:
        less_than_x_minutes:
          one: "moins de %{count} minute"
          other: "moins de %{count} minutes"
        x_minutes:
          one: "%{count} minute"
          other: "%{count} minutes"
        x_hours:
          one: "%{count} heure"
          other: "%{count} heures"
        about_x_hours:
          one: "environ %{count} heure"
          other: "environ %{count} heures"
        x_days:
          one: "%{count} jour"
          other: "%{count} jours"
        x_months:
          one: "%{count} mois"
          other: "%{count} mois"
        about_x_years:
          one: "environ %{count} an"
          other: "environ %{count} ans"
        over_x_years:
          one: "plus de %{count} an"
          other: "plus de %{count} ans"
        almost_x_years:
          one: "presque %{count} an"
          other: "presque %{count} ans"
        date_year: "DD MMM YYYY"
      medium_with_ago:
        x_minutes:
          one: "il y a %{count} minute"
          other: "il y a %{count} minutes"
        x_hours:
          one: "il y a %{count} heure"
          other: "il y a %{count} heures"
        x_days:
          one: "il y a %{count} jour"
          other: "il y a %{count} jours"
        x_months:
          one: "il y a %{count} mois"
          other: "il y a %{count} mois"
        x_years:
          one: "il y a %{count} an"
          other: "il y a %{count} ans"
      later:
        x_days:
          one: "%{count} jour plus tard"
          other: "%{count} jours plus tard"
        x_months:
          one: "%{count} mois plus tard"
          other: "%{count} mois plus tard"
        x_years:
          one: "%{count} an plus tard"
          other: "%{count} ans plus tard"
      previous_month: "Mois précédent"
      next_month: "Mois suivant"
      placeholder: date
      from_placeholder: "date de début"
      to_placeholder: "date de fin"
    share:
      topic_html: 'Sujet : <span class="topic-title">%{topicTitle}</span>'
      post: "publication #%{postNumber} par @%{username}"
      close: "fermer"
      twitter: "Partager sur X"
      facebook: "Partager sur Facebook"
      email: "Envoyer par e-mail"
      url: "Copier et partager l'URL"
    word_connector:
      comma: ", "
      last_item: "et"
    action_codes:
      public_topic: "A rendu ce sujet public (%{when})"
      open_topic: "A converti ceci en sujet (%{when})"
      private_topic: "A fait de ce sujet un message direct (%{when})"
      split_topic: "A scindé ce sujet (%{when})"
      invited_user: "A invité %{who} (%{when})"
      invited_group: "A invité %{who} (%{when})"
      user_left: "%{who} a quitté cette conversation %{when}"
      removed_user: "A retiré %{who} (%{when})"
      removed_group: "A retiré %{who} (%{when})"
      autobumped: "Remonté automatiquement dans la liste (%{when})"
      tags_changed: "Étiquettes mises à jour %{when}"
      category_changed: "Catégorie mise à jour %{when}"
      autoclosed:
        enabled: "A fermé ce sujet (%{when})"
        disabled: "A ouvert ce sujet (%{when})"
      closed:
        enabled: "A fermé ce sujet (%{when})"
        disabled: "A ouvert ce sujet (%{when})"
      archived:
        enabled: "A archivé ce sujet (%{when})"
        disabled: "A désarchivé ce sujet (%{when})"
      pinned:
        enabled: "A épinglé ce sujet (%{when})"
        disabled: "A désépinglé ce sujet (%{when})"
      pinned_globally:
        enabled: "A épinglé ce sujet globalement (%{when})"
        disabled: "A désépinglé ce sujet (%{when})"
      visible:
        enabled: "A rendu ce sujet visible (%{when})"
        disabled: "A rendu ce sujet invisible (%{when})"
      banner:
        enabled: "A mis ce sujet à la une (%{when}). Il sera affiché en haut de chaque page jusqu'à ce qu'il soit ignoré par l'utilisateur."
        disabled: "A supprimé ce sujet de la une (%{when}). Il ne sera plus affiché en haut de chaque page."
      forwarded: "A transmis l'e-mail ci-dessus"
    topic_admin_menu: "actions du sujet"
    skip_to_main_content: "Passer au contenu principal"
    skip_user_nav: "Passer au contenu du profil"
    emails_are_disabled: "L'e-mail sortant a été désactivé par un administrateur. Aucune notification par e-mail ne sera envoyée."
    emails_are_disabled_non_staff: "L'envoi d'e-mail est désactivé pour les utilisateurs ne faisant pas partie des responsables."
    software_update_prompt:
      message: "Nous avons mis à jour ce site, <span>veuillez l'actualiser</span> pour que tout fonctionne correctement."
      dismiss: "Rejeter"
    bootstrap_mode: "Pour commencer"
    back_button: "Retour"
    themes:
      default_description: "Par défaut"
      broken_theme_alert: "Votre site risque de ne pas fonctionner, car un thème ou un composant comprend des erreurs."
      error_caused_by: "Causée par « %{name} ». <a target='blank' href='%{path}'>Cliquez ici</a> pour mettre à jour, reconfigurer or désactiver."
      only_admins: "(ce message n'est visible que pour les administrateurs du site)"
    broken_decorator_alert: "Les publications risquent de ne pas s'afficher correctement, car l'un des décorateurs de contenu de publication de votre site a généré une erreur."
    broken_page_change_alert: "Un gestionnaire onPageChange a généré une erreur. Consultez les outils de développement du navigateur pour obtenir plus d'informations."
    broken_plugin_alert: "Causé par l'extension « %{name}»"
    broken_transformer_alert: "Une erreur s'est produite. Votre site risque de ne pas fonctionner correctement."
    critical_deprecation:
      notice: "<b>[Avis d'administration]</b> L'un de vos thèmes ou l'une de vos extensions doit être mise à jour pour assurer la compatibilité avec les prochaines modifications principales de Discourse."
      id: "(id :<em>%{id}</em>)"
      linked_id: "(id :<a href='%{url}' target='_blank'><em>%{id}</em></a>)"
      theme_source: "Thème identifié : <a target='_blank' href='%{path}'>« %{name} »</a>."
      plugin_source: "Extension identifiée : « %{name} »"
    s3:
      regions:
        ap_northeast_1: "Asie-Pacifique (Tokyo)"
        ap_northeast_2: "Asie-Pacifique (Séoul)"
        ap_east_1: "Asie-Pacifique (Hong Kong)"
        ap_south_1: "Asie-Pacifique (Bombay)"
        ap_southeast_1: "Asie-Pacifique (Singapour)"
        ap_southeast_2: "Asie-Pacifique (Sydney)"
        ca_central_1: "Canada (Centre)"
        cn_north_1: "Chine (Pékin)"
        cn_northwest_1: "Chine (Ningxia)"
        eu_central_1: "UE (Francfort)"
        eu_north_1: "UE (Stockholm)"
        eu_south_1: "UE (Milan)"
        eu_west_1: "UE (Irlande)"
        eu_west_2: "UE (Londres)"
        eu_west_3: "UE (Paris)"
        sa_east_1: "Amérique du Sud (São Paulo)"
        us_east_1: "États-Unis - Est (Virginie)"
        us_east_2: "États-Unis - Est (Ohio)"
        us_gov_east_1: "AWS GovCloud (É.-U. - Est)"
        us_gov_west_1: "AWS GovCloud (É.-U. - Ouest)"
        us_west_1: "États-Unis - Ouest (Californie)"
        us_west_2: "États-Unis - Ouest (Oregon)"
    clear_input: "Effacer la saisie"
    edit: "Modifier"
    edit_topic: "modifier le titre et la catégorie de ce sujet"
    expand: "Développer"
    not_implemented: "Cette fonctionnalité n'est pas encore disponible."
    no_value: "Non"
    yes_value: "Oui"
    ok_value: "OK"
    cancel_value: "Annuler"
    submit: "Envoyer"
    delete: "Supprimer"
    generic_error: "Nous sommes désolés, une erreur est survenue."
    generic_error_with_reason: "Une erreur est survenue : %{error}"
    multiple_errors: "Plusieurs erreurs se sont produites : %{errors}"
    sign_up: "S'inscrire"
    log_in: "Se connecter"
    age: "Âge"
    joined: "Inscrit(e)"
    admin_title: "Administration"
    show_more: "afficher plus"
    show_help: "options"
    links: "Liens"
    links_lowercase:
      one: "lien"
      other: "liens"
    faq: "FAQ"
    guidelines: "Lignes directrices"
    privacy_policy: "Politique de confidentialité"
    privacy: "Confidentialité"
    tos: "Conditions générales d'utilisation"
    rules: "Règles"
    conduct: "Code de conduite"
    mobile_view: "Version mobile"
    desktop_view: "Version ordinateur"
    now: "à l'instant"
    read_more: "lire la suite"
    more: "Plus"
    more_options: "Plus d'options"
    x_more:
      one: "%{count} autre"
      other: "%{count} autres"
    never: "jamais"
    every_30_minutes: "toutes les 30 minutes"
    every_hour: "chaque heure"
    daily: "chaque jour"
    weekly: "chaque semaine"
    every_month: "chaque mois"
    every_six_months: "tous les six mois"
    max_of_count:
      one: "maximum sur %{count}"
      other: "maximum sur %{count}"
    character_count:
      one: "%{count} caractère"
      other: "%{count} caractères"
    period_chooser:
      aria_label: "Filtrer par période"
    related_messages:
      title: "Messages connexes"
      pill: "Messages connexes"
      see_all: 'Voir <a href="%{path}">tous les messages</a> de @%{username}…'
    suggested_topics:
      title: "Sujets nouveaux et non lus"
      pill: "Suggérés"
      pm_title: "Messages suggérés"
    about:
      edit: "Modifier cette page"
      simple_title: "À propos"
      title: "À propos du site %{title}"
      stats: "Statistiques du site"
      our_admins: "Nos administrateurs"
      our_moderators: "Nos modérateurs"
      moderators: "Modérateurs"
      stat:
        all_time: "Depuis toujours"
        last_day: "24 heures"
        last_7_days: "7 jours"
        last_30_days: "30 jours"
      like_count: "J'aime"
      topic_count: "Sujets"
      post_count: "Publications"
      user_count: "Inscriptions"
      active_user_count: "Utilisateurs actifs"
      visitor_count: "Visiteurs"
      eu_visitor_count: "Visiteurs de l'Union européenne"
      traffic_info_footer_MF: |
        Au cours des 6 derniers mois, ce site a diffusé du contenu à environ { total_visitors, plural,
            one {# personne}
          other {# personnes}
        } chaque mois, avec environ { eu_visitors, plural,
            one {# personne}
          other {# personnes}
        } de l'Union européenne.
      contact: "Nous contacter"
      contact_info: "En cas de problème critique ou de sujet urgent concernant ce site, veuillez contacter %{contact_info}."
      site_activity: "Activité du site"
      view_more: "Voir plus"
      view_less: "Voir moins"
      activities:
        topics:
          one: "%{formatted_number} sujet"
          other: "%{formatted_number} sujets"
        posts:
          one: "%{formatted_number} publication"
          other: "%{formatted_number} publications"
        active_users:
          one: "%{formatted_number} utilisateur actif"
          other: "%{formatted_number} utilisateurs actifs"
        sign_ups:
          one: "%{formatted_number} inscription"
          other: "%{formatted_number} inscriptions"
        likes:
          one: "%{formatted_number} « j'aime »"
          other: "%{formatted_number} « j'aime »"
        visitors_MF: |
          { total_count, plural,
              one {{total_formatted_number} visiteur}
            other {{total_formatted_number} visiteurs}
          }, environ { eu_count, plural,
              one {{eu_formatted_number}}
            other {{eu_formatted_number}}
          } de l'UE
        periods:
          last_7_days: "au cours des 7 derniers jours"
          today: "aujourd'hui"
          all_time: "depuis toujours"
      member_count:
        one: "%{formatted_number} membre"
        other: "%{formatted_number} membres"
      admin_count:
        one: "%{formatted_number} administrateur"
        other: "%{formatted_number} administrateurs"
      moderator_count:
        one: "%{formatted_number} modérateur"
        other: "%{formatted_number} modérateurs"
      report_inappropriate_content: "Si vous tombez sur du contenu inapproprié, n'hésitez pas à engager une conversation avec nos modérateurs et administrateurs. N'oubliez pas de vous connecter avant de nous contacter."
      site_age:
        less_than_one_month: "Créé il y a moins d'un mois"
        month:
          one: "Créé il y a %{count} mois"
          other: "Créé il y a %{count} mois"
        year:
          one: "Créé il y a %{count} an"
          other: "Créé il y a %{count} ans"
    bookmarked:
      title: "Mettre un signet"
      edit_bookmark: "Modifier le signet"
      clear_bookmarks: "Retirer les signets"
      help:
        bookmark: "Cliquez pour mettre ce sujet en signet"
        edit_bookmark: "Cliquez pour modifier le signet d'une publication dans ce sujet."
        edit_bookmark_for_topic: "Cliquez pour modifier le signet associé à ce sujet"
        unbookmark: "Cliquez pour retirer tous les signets de ce sujet"
        unbookmark_with_reminder: "Cliquez pour retirer tous les signets et rappels de ce sujet"
    bookmarks:
      also_set_reminder: "Programmer également un rappel ?"
      bookmarked_success: "Ajouté aux signets !"
      deleted_bookmark_success: "Signet supprimé !"
      reminder_set_success: "Rappel programmé !"
      created: "Vous avez mis un signet à ce message. %{name}"
      created_generic: "Vous avez mis ceci en signet. %{name}"
      create: "Créer un signet"
      edit: "Modifier le signet"
      not_bookmarked: "mettre un signet à ce message"
      remove_reminder_keep_bookmark: "Supprimer le rappel et conserver le signet"
      created_with_reminder: "Vous avez mis un signet à ce message avec un rappel pour le %{date}. %{name}"
      created_with_reminder_generic: "Vous avez mis ceci en signet avec un rappel pour le %{date}. %{name}"
      delete: "Supprimer le signet"
      confirm_delete: "Voulez-vous vraiment supprimer ce signet ? Le rappel sera également supprimé."
      confirm_clear: "Voulez-vous vraiment retirer tous les signets de ce sujet ?"
      save: "Enregistrer"
      no_timezone: 'Vous n''avez pas encore défini un fuseau horaire. Vous ne pourrez pas définir de rappels. Configurez-en un <a href="%{basePath}/my/preferences/profile">dans votre profil</a>.'
      invalid_custom_datetime: "La date et l'heure sont invalides, veuillez réessayer."
      list_permission_denied: "Vous n'avez pas la permission de voir les signets de cet utilisateur."
      no_user_bookmarks: "Vous n'avez pas de messages dans vos signets ; les signets vous permettent de retrouver rapidement des sujets d'intérêt."
      auto_delete_preference:
        label: "Après avoir reçu une notification"
        never: "Conserver le signet"
        when_reminder_sent: "Supprimer le signet"
        on_owner_reply: "Supprimer le signet quand j'aurai répondu"
        clear_reminder: "Conserver le signet et supprimer le rappel"
        after_reminder_label: "Après le rappel, nous devrions..."
        after_reminder_checkbox: "Définir cette option par défaut pour tous les futurs rappels de signets"
      search_placeholder: "Rechercher des signets par nom, titre de sujet ou contenu de message"
      search: "Recherche"
      bookmark: "Signet"
      bulk:
        delete_completed: "Les signets ont été supprimés avec succès."
        reminders_cleared: "Les rappels de signets ont été effacés avec succès."
        toggle: "activer/désactiver la sélection multiple des signets"
        select_all: "Tout sélectionner"
        clear_all: "Tout effacer"
        selected_count:
          one: "Sélection : %{count}"
          other: "Sélection : %{count}"
      reminders:
        today_with_time: "aujourd'hui à %{time}"
        tomorrow_with_time: "demain à %{time}"
        at_time: "le %{date_time}"
        existing_reminder: "Vous avez configuré un rappel pour ce signet qui sera envoyé %{at_date_time}"
    bookmark_bulk_actions:
      clear_reminders:
        name: "Effacer les rappels"
        description:
          one: "Voulez-vous vraiment effacer le rappel pour ce signet ?"
          other: "Voulez-vous vraiment effacer le rappel pour ces <b>%{count}</b> signets ?"
      delete_bookmarks:
        name: "Supprimer le signet"
        description:
          one: "Voulez-vous vraiment supprimer ce signet ?"
          other: "Voulez-vous vraiment supprimer ces <b>%{count}</b> signets ?"
    copy_codeblock:
      copied: "copié !"
      copy: "copier le code dans le presse-papiers"
      fullscreen: "afficher le code en plein écran"
      view_code: "Voir le code"
    drafts:
      label: "Brouillons"
      label_with_count: "Brouillons (%{count})"
      resume: "Reprendre"
      remove: "Supprimer"
      remove_confirmation: "Voulez-vous vraiment supprimer ce brouillon ?"
      new_topic: "Nouveau brouillon de sujet"
      new_private_message: "Nouveau brouillon de message direct"
      abandon:
        confirm: "Vous avez déjà un brouillon en cours de rédaction. Que voulez-vous en faire ?"
        yes_value: "Abandonner"
        no_value: "Reprendre l'édition"
      dropdown:
        title: "Ouvrir le menu des derniers brouillons"
        untitled: "Brouillon sans titre"
        view_all: "tout voir"
        other_drafts:
          one: "+%{count} autre brouillon"
          other: "+%{count} autres brouillons"
    topic_count_all:
      one: "Voir %{count} nouveau sujet"
      other: "Voir %{count} nouveaux sujets"
    topic_count_categories:
      one: "Voir %{count} sujet récent ou mis à jour"
      other: "Voir %{count} sujets récents ou mis à jour"
    topic_count_latest:
      one: "Voir %{count} sujet récent ou mis à jour"
      other: "Voir %{count} sujets récents ou mis à jour"
    topic_count_unseen:
      one: "Voir %{count} sujet récent ou mis à jour"
      other: "Voir %{count} sujets récents ou mis à jour"
    topic_count_unread:
      one: "Voir %{count} sujet non lu"
      other: "Voir %{count} sujets non lus"
    topic_count_new:
      one: "Voir %{count} nouveau sujet"
      other: "Voir %{count} nouveaux sujets"
    preview: "prévisualiser"
    cancel: "annuler"
    deleting: "Suppression…"
    save: "Enregistrer les modifications"
    saving: "Enregistrement…"
    saved: "Enregistré avec succès !"
    upload: "Joindre un fichier"
    uploading: "Téléversement…"
    processing: "Traitement…"
    uploading_filename: "Téléversement : %{filename}…"
    processing_filename: "Traitement de : %{filename}…"
    clipboard: "presse-papier"
    uploaded: "Envoyé !"
    pasting: "Coller…"
    enable: "Activer"
    disable: "Désactiver"
    continue: "Continuer"
    switch_to_anon: "Activer le mode anonyme"
    switch_from_anon: "Quitter le mode anonyme"
    select_placeholder: "Sélectionnez…"
    none_placeholder: "Jamais"
    banner:
      close: "Ignorer cette bannière"
      edit: "Modifier"
    pwa:
      install_banner: "Voulez-vous <a href>installer %{title} sur cet appareil</a> ?"
    choose_topic:
      none_found: "Aucun sujet trouvé."
      title:
        search: "Rechercher un sujet"
        placeholder: "saisissez ici le titre du sujet, son URL ou son ID"
    choose_message:
      none_found: "Aucun message trouvé."
      title:
        search: "Rechercher un message"
        placeholder: "saisissez ici l'intitulé du sujet, son URL ou son ID"
    review:
      show_more: "Afficher plus"
      show_less: "Afficher moins"
      order_by: "Trier par"
      date_filter: "Publié entre"
      in_reply_to: "en réponse à"
      filtered_flagged_by: "Signalé par"
      explain:
        why: "expliquer pourquoi cet élément s'est retrouvé dans la file d'attente"
        title: "Notation de l'élément à examiner"
        formula: "Formule"
        subtotal: "Sous-total"
        total: "Total"
        min_score_visibility: "Score minimum pour la visibilité"
        score_to_hide: "Score pour masquer le message"
        take_action_bonus:
          name: "est intervenu(e)"
          title: "Lorsqu'un responsable choisit d'agir, le signalement reçoit un bonus."
        user_accuracy_bonus:
          name: "précision de l'utilisateur"
          title: "Les utilisateurs dont les signalements ont généralement été approuvés obtiennent un bonus."
        trust_level_bonus:
          name: "niveau de confiance"
          title: "Les éléments à examiner créés par des utilisateurs au niveau de confiance plus élevé ont un score plus élevé."
        type_bonus:
          name: "indiquer le bonus"
          title: "Certains types d'éléments à examiner peuvent se voir attribuer un bonus par les responsables pour en élever la priorité."
      revise_and_reject_post:
        title: "Réviser"
        reason: "Raison"
        send_pm: "Envoyer un MP"
        feedback: "Commentaires"
        custom_reason: "Donnez une description claire de la raison"
        other_reason: "Autre..."
        optional: "facultatif"
      stale_help: "Cet élément a fait l'objet d'une décision prise par <b>%{username}</b>."
      claim_help:
        optional: "Vous pouvez vous réserver cet élément pour empêcher d'autres responsables de l'examiner."
        required: "Vous devez réserver un élément avant de l'examiner."
        claimed_by_you: "Vous avez réservé cet élément et pouvez donc l'examiner."
        claimed_by_other: "Cet élément ne peut être examiné que par <b>%{username}</b>."
      claim:
        title: "réserver ce sujet"
      unclaim:
        help: "retirer cette réservation"
      awaiting_approval: "En attente d'approbation"
      delete: "Supprimer"
      settings:
        saved: "Enregistré"
        save_changes: "Enregistrer les modifications"
        title: "Paramètres"
        priorities:
          title: "Priorités des éléments à examiner"
      moderation_history: "Historique de modération"
      view_all: "Tout voir"
      grouped_by_topic: "Par sujet"
      none: "Il n'y a pas d'éléments à examiner."
      view_pending: "voir les messages en attente"
      topic_has_pending:
        one: "Ce sujet a <b>%{count}</b> message en attente de validation"
        other: "Ce sujet a <b>%{count}</b> messages en attente de validation"
      title: "À examiner"
      topic: "Sujet :"
      filtered_topic: "Vous avez restreint le contenu à examiner à un seul sujet."
      filtered_user: "Utilisateur"
      filtered_reviewed_by: "Examiné par"
      show_all_topics: "afficher tous les sujets"
      deleted_post: "(message supprimé)"
      deleted_user: "(utilisateur supprimé)"
      user:
        bio: "Biographie"
        website: "Site Web"
        username: "Nom d'utilisateur"
        email: "E-mail"
        name: "Nom"
        fields: "Champs"
        reject_reason: "Raison"
      user_percentage:
        summary:
          one: "%{agreed}, %{disagreed}, %{ignored} (du dernier signalement)"
          other: "%{agreed}, %{disagreed}, %{ignored} (des %{count} derniers signalements)"
        agreed:
          one: "%{count} % accepté"
          other: "%{count} % acceptés"
        disagreed:
          one: "%{count} % rejeté"
          other: "%{count} % rejetés"
        ignored:
          one: "%{count} % ignoré"
          other: "%{count} % ignorés"
      topics:
        topic: "Sujet"
        reviewable_count: "Nombre"
        reported_by: "Signalé par"
        deleted: "[Sujet supprimé]"
        original: "(sujet d'origine)"
        details: "détails"
        unique_users:
          one: "%{count} utilisateur"
          other: "%{count} utilisateurs"
      replies:
        one: "%{count} réponse"
        other: "%{count} réponses"
      edit: "Modifier"
      save: "Enregistrer"
      cancel: "Annuler"
      new_topic: "L'approbation de cet élément créera un nouveau sujet"
      filters:
        all_categories: "(toutes les catégories)"
        type:
          title: "Type"
          all: "(tous les types)"
        minimum_score: "Score minimum :"
        refresh: "Actualiser"
        status: "État"
        category: "Catégorie"
        score_type:
          title: "Raison"
          all: "(toutes les raisons)"
        orders:
          score: "Score"
          score_asc: "Score (inverse)"
          created_at: "Date de création"
          created_at_asc: "Date de création (inverse)"
        priority:
          title: "Priorité minimum"
          any: "(toutes)"
          low: "Faible"
          medium: "Moyenne"
          high: "Élevée"
      conversation:
        view_full: "voir la discussion entière"
      scores:
        about: "Ce score est calculé en fonction du niveau de confiance de l'utilisateur qui a signalé le message, de l'exactitude de ses signalements précédents et de la priorité de l'élément signalé."
        score: "Score"
        date: "Date du rapport"
        type: "Raison"
        status: "État"
        submitted_by: "Signalé par"
        reviewed_by: "Examiné par"
        reviewed_timestamp: "Date de révision"
      statuses:
        pending:
          title: "En attente"
        approved:
          title: "Acceptés"
        approved_flag:
          title: "Signalement approuvé"
        approved_user:
          title: "Utilisateur approuvé"
        approved_post:
          title: "Message approuvé"
        rejected:
          title: "Rejetés"
        rejected_flag:
          title: "Signalement refusé"
        rejected_user:
          title: "Utilisateur refusé"
        rejected_post:
          title: "Message refusé"
        ignored:
          title: "Signalement ignoré"
        deleted:
          title: "Sujet ou message supprimé"
        reviewed:
          title: "Examinés"
        all:
          title: "Tout"
      context_question:
        is_this_post: "Est-ce que ce %{reviewable_type} est %{reviewable_human_score_types} ?"
        delimiter: "ou"
        something_else_wrong: "Y a-t-il un problème avec ce %{reviewable_type} ?"
      types:
        reviewable_flagged_post:
          title: "Message signalé"
          flagged_by: "Signalé par"
          noun: "message"
        reviewable_queued_topic:
          title: "Sujet en file d'attente"
          noun: "sujet"
        reviewable_queued_post:
          title: "Message en file d'attente"
          noun: "message"
        reviewable_user:
          title: "Utilisateur"
          noun: "utilisateur"
        reviewable_post:
          title: "Message"
          noun: "message"
      approval:
        title: "Ce message doit être approuvé"
        description: "Votre nouveau message a bien été envoyé, mais il doit être accepté par un modérateur avant d'apparaître publiquement. Merci de votre patience."
        pending_posts:
          one: "Vous avez <strong>%{count}</strong> message en attente."
          other: "Vous avez <strong>%{count}</strong> messages en attente."
        ok: "OK"
      example_username: "nom d'utilisateur"
      reject_reason:
        title: "Pourquoi refusez-vous cet utilisateur ?"
        send_email: "Envoyer l'e-mail de refus"
    relative_time_picker:
      minutes:
        one: "minute"
        other: "minutes"
      hours:
        one: "heure"
        other: "heures"
      days:
        one: "jour"
        other: "jours"
      months:
        one: "mois"
        other: "mois"
      years:
        one: "année"
        other: "années"
      relative: "Relatif"
    time_shortcut:
      now: "Maintenant"
      in_one_hour: "Dans une heure"
      in_two_hours: "Dans deux heures"
      later_today: "Plus tard dans la journée"
      two_days: "Dans deux jours"
      three_days: "Dans trois jours"
      next_business_day: "Au prochain jour ouvré"
      tomorrow: "Demain"
      post_local_date: "Date indiquée dans le message"
      later_this_week: "Plus tard dans la semaine"
      this_weekend: "Ce week-end"
      start_of_next_business_week: "Lundi"
      start_of_next_business_week_alt: "Lundi prochain"
      next_week: "La semaine prochaine"
      two_weeks: "Dans deux semaines"
      next_month: "Le mois prochain"
      two_months: "Dans deux mois"
      three_months: "Dans trois mois"
      four_months: "Dans quatre mois"
      six_months: "Dans six mois"
      one_year: "Dans un an"
      forever: "Toujours"
      relative: "Me le rappeler"
      none: "Aucun rappel nécessaire"
      never: "Jamais"
      last_custom: "Date et heure personnalisées précédentes"
      custom: "Date et heure personnalisées"
      more_options: "Plus d'options…"
      select_timeframe: "Sélectionner un intervalle de temps"
    user_action:
      user_posted_topic: "<a href='%{userUrl}'>%{user}</a> a démarré <a href='%{topicUrl}'>le sujet</a>"
      you_posted_topic: "<a href='%{userUrl}'>Vous</a> avez démarré <a href='%{topicUrl}'>le sujet</a>"
      user_replied_to_post: "<a href='%{userUrl}'>%{user}</a> a répondu à <a href='%{postUrl}'>%{post_number}</a>"
      you_replied_to_post: "<a href='%{userUrl}'>Vous</a> avez répondu à <a href='%{postUrl}'>%{post_number}</a>"
      user_replied_to_topic: "<a href='%{userUrl}'>%{user}</a> a répondu à <a href='%{topicUrl}'>ce sujet</a>"
      you_replied_to_topic: "<a href='%{userUrl}'>Vous</a> avez répondu à <a href='%{topicUrl}'>ce sujet</a>"
      user_mentioned_user: "<a href='%{user1Url}'>%{user}</a> a mentionné <a href='%{user2Url}'>%{another_user}</a>"
      user_mentioned_you: "<a href='%{user2Url}'>Vous</a> avez été mentionné(e) par <a href='%{user1Url}'>%{user}</a>"
      you_mentioned_user: "<a href='%{user1Url}'>Vous</a> avez mentionné <a href='%{user2Url}'>%{another_user}</a>"
      posted_by_user: "Rédigé par <a href='%{userUrl}'>%{user}</a>"
      posted_by_you: "Rédigé par <a href='%{userUrl}'>vous</a>"
      sent_by_user: "Envoyé par <a href='%{userUrl}'>%{user}</a>"
      sent_by_you: "Envoyé par <a href='%{userUrl}'>vous</a>"
    directory:
      username: "Nom d'utilisateur"
      filter_name: "filtrer par nom d'utilisateur"
      title: "Utilisateurs"
      likes_given: "Donnés"
      likes_received: "Reçus"
      topics_entered: "Vus"
      topics_entered_long: "Sujets consultés"
      time_read: "Temps de lecture"
      topic_count: "Sujets"
      topic_count_long: "Sujets créés"
      post_count: "Réponses"
      post_count_long: "Réponses envoyées"
      no_results:
        body: "Une liste des membres de la communauté présentant leur activité sera affichée ici. Pour l'instant, la liste est vide, car votre communauté vient d'être créée !"
        extra_body: "Les administrateurs et les modérateurs peuvent voir et gérer les utilisateurs dans <a href='%{basePath}/admin/users/'>User Admin</a>."
      no_results_with_search: "Aucun résultat n'a été trouvé."
      days_visited: "Visites"
      days_visited_long: "Jours visités"
      posts_read: "Lus"
      posts_read_long: "Messages lus"
      last_updated: "Dernière mise à jour :"
      total_rows:
        one: "%{count} utilisateur"
        other: "%{count} utilisateurs"
      edit_columns:
        title: "Modifier les colonnes de l'annuaire"
        save: "Enregistrer"
        reset_to_default: "Rétablir les valeurs par défaut"
      group:
        all: "tous les groupes"
      sort:
        label: "Trier par %{criteria}"
    group_histories:
      actions:
        change_group_setting: "Changer les paramètres du groupe"
        add_user_to_group: "Ajouter l'utilisateur"
        remove_user_from_group: "Supprimer l'utilisateur"
        make_user_group_owner: "Attribuer le statut de propriétaire"
        remove_user_as_group_owner: "Retirer le propriétaire"
    groups:
      member_added: "Ajouté"
      member_requested: "Demandé à"
      add_members:
        title: "Ajouter des utilisateurs à %{group_name}"
        description: "Saisissez une liste d'utilisateurs que vous souhaitez inviter dans le groupe ou collez-la dans une liste séparée par des virgules :"
        usernames_placeholder: "noms d'utilisateur"
        usernames_or_emails_placeholder: "noms d'utilisateur ou adresses e-mail"
        notify_users: "Notifications aux utilisateurs"
        set_owner: "Définir les utilisateurs comme propriétaires de ce groupe"
      requests:
        title: "Demandes"
        reason: "Raison"
        accept: "Accepter"
        accepted: "accepté"
        deny: "Refuser"
        denied: "refusé"
        undone: "demande annulée"
        handle: "gérer une demande d'adhésion"
        undo: "Annuler"
      manage:
        title: "Gérer"
        name: "Nom"
        full_name: "Nom complet"
        add_members: "Ajouter des utilisateurs"
        invite_members: "Inviter"
        delete_member_confirm: "Supprimer %{username} du groupe « %{group} » ?"
        profile:
          title: Profil
        interaction:
          title: Interaction
          posting: Contribution
          notification: Notification
        email:
          title: "E-mail"
          status: "%{old_emails}/%{total_emails} e-mails synchronisés via IMAP."
          enable_smtp: "Activer le SMTP"
          enable_imap: "Activer l'IMAP"
          test_settings: "Tester les paramètres"
          save_settings: "Enregistrer les paramètres"
          last_updated: "Dernière mise à jour :"
          last_updated_by: "par"
          settings_required: "Tous les paramètres sont requis. Veuillez renseigner chaque champ avant de valider."
          smtp_settings_valid: "Paramètres SMTP valides."
          smtp_title: "SMTP"
          smtp_instructions: "Quand le SMTP est activé au niveau du groupe, tous les e-mails envoyés au nom de ce groupe seront expédiés en utilisant les paramètres SMTP indiqués ici plutôt qu'avec les paramètres SMTP globaux du site."
          imap_title: "IMAP"
          imap_additional_settings: "Paramètres additionnels"
          imap_instructions: 'Quand l''IMAP est activé au niveau du groupe, les e-mails sont synchronisés entre la boîte de réception de ce groupe et la boîte de réception IMAP indiquée ici. Avant de pouvoir activer l''IMAP, le SMTP doit d''abord être activé, et des paramètres SMTP valides doivent être renseignés. L''identifiant et le mot de passe du serveur SMTP seront utilisés pour l''authentification auprès du serveur IMAP. Pour en savoir plus, consultez <a target="_blank" href="https://meta.discourse.org/t/imap-support-for-group-inboxes/160588">l''annonce de cette fonctionnalité sur Discourse Meta</a> (en anglais).'
          imap_alpha_warning: "Attention : cette fonctionnalité est en test alpha. Seul Gmail est pris en charge officiellement. Son utilisation se fait à vos risques et périls !"
          imap_settings_valid: "Paramètres IMAP valides."
          smtp_disable_confirm: "En désactivant le SMTP, tous les paramètres SMTP et IMAP seront réinitialisés et ces fonctionnalités seront désactivées. Souhaitez-vous continuer ?"
          imap_disable_confirm: "En désactivant l'IMAP, tous les paramètres IMAP seront réinitialisés et cette fonctionnalité sera désactivée. Souhaitez-vous continuer ?"
          imap_mailbox_not_selected: "Vous devez indiquer une boîte de réception dans ces paramètres IMAP, autrement aucune boîte de réception ne sera synchronisée !"
          prefill:
            title: "Renseigner les paramètres pour :"
            gmail: "Gmail"
            outlook: "Outlook.com"
            office365: "Microsoft 365"
          ssl_modes:
            none: "Aucun"
            ssl_tls: "SSL/TLS"
            starttls: "STARTTLS"
          credentials:
            title: "Identifiants"
            smtp_server: "Serveur SMTP"
            smtp_port: "Port SMTP"
            smtp_ssl_mode: "Mode SSL"
            imap_server: "Serveur IMAP"
            imap_port: "Port IMAP"
            imap_ssl: "Utiliser SSL pour IMAP"
            username: "Nom d'utilisateur"
            password: "Mot de passe"
          settings:
            title: "Paramètres"
            allow_unknown_sender_topic_replies: "Autoriser les réponses par un expéditeur inconnu."
            allow_unknown_sender_topic_replies_hint: "Permet aux expéditeurs inconnus de répondre aux sujets du groupe. Si cette option n'est pas activée, les réponses provenant d'adresses e-mail qui ne sont pas encore invitées dans le sujet créeront un nouveau sujet."
            from_alias: "Alias de l'expéditeur"
            from_alias_hint: "Alias à utiliser comme adresse d'expédition lors de l'envoi d'e-mails SMTP de groupe. Veuillez noter que cela peut ne pas être pris en charge par tous les prestataires de messagerie, nous vous invitons à consulter la documentation de votre prestataire."
          mailboxes:
            synchronized: "Boîte de réception à synchroniser"
            none_found: "Aucune boîte de réception n'a été trouvée pour ce compte d'e-mail."
            disabled: "Désactivée"
        membership:
          title: Adhésion
          access: Accès
        categories:
          title: Catégories
          long_title: "Notifications par défaut de la catégorie"
          description: "Lorsque des utilisateurs sont ajoutés à ce groupe, leurs paramètres de notification de catégorie seront définis à ces valeurs par défaut. Ils pourront les modifier par la suite."
          watched_categories_instructions: "Surveiller automatiquement tous les sujets de ces catégories. Les membres du groupe seront notifiés de tous les nouveaux messages et sujets, et le nombre de nouveaux messages apparaîtra à côté de leur sujet."
          tracked_categories_instructions: "Suivre automatiquement tous les sujets dans ces catégories. Le nombre de nouveaux messages apparaîtra à côté de leur sujet."
          watching_first_post_categories_instructions: "Les utilisateurs seront notifiés du premier message de chaque sujet dans ces catégories."
          regular_categories_instructions: "Si ces catégories sont désactivées, elles ne le seront pas pour les membres du groupe. Les utilisateurs seront avertis s'ils sont mentionnés ou si quelqu'un leur répond."
          muted_categories_instructions: "Les utilisateurs ne seront pas notifiés des nouveaux sujets dans ces catégories et ces sujets n'apparaîtront pas sur les pages des catégories et des sujets récents."
        tags:
          title: Étiquettes
          long_title: "Notifications par défaut des étiquettes"
          description: "Lorsque des utilisateurs sont ajoutés à ce groupe, leurs paramètres de notification d'étiquettes seront définis à ces valeurs par défaut. Ils pourront les modifier par la suite."
          watched_tags_instructions: "Surveiller automatiquement tous les sujets avec ces étiquettes. Les membres du groupe seront notifiés de tous les nouveaux messages et sujets, et le nombre de nouveaux messages apparaîtra à côté de leur sujet."
          tracked_tags_instructions: "Suivre automatiquement tous les sujets avec ces étiquettes. Le nombre de nouveaux messages apparaîtra à côté de leur sujet."
          watching_first_post_tags_instructions: "Les utilisateurs seront notifiés du premier message de chaque sujet avec ces étiquettes."
          regular_tags_instructions: "Si ces étiquettes sont désactivées, elles ne le seront pas pour les membres du groupe. Les utilisateurs seront avertis s'ils sont mentionnés ou si quelqu'un leur répond."
          muted_tags_instructions: "Les utilisateurs ne seront pas notifiés des nouveaux sujets avec ces étiquettes et ces sujets n'apparaîtront pas sur la page des sujets récents."
        logs:
          title: "Journaux"
          when: "Date"
          action: "Action"
          acting_user: "Utilisateur agissant"
          target_user: "Utilisateur cible"
          subject: "Sujet"
          details: "Détails"
          from: "De"
          to: "À"
      permissions:
        title: "Permissions"
        none: "Aucune catégorie n'est associée à ce groupe."
        description: "Les membres de ce groupe peuvent accéder à ces catégories"
      public_admission: "Autoriser les utilisateurs à rejoindre le groupe librement (nécessite que le groupe soit visible)"
      public_exit: "Autoriser les utilisateurs à quitter librement le groupe"
      empty:
        posts: "Aucune publication n'a été envoyée par les membres de ce groupe"
        members: "Il n'y a aucun membre dans ce groupe"
        requests: "Il n'y a aucune demande d'adhésion pour ce groupe"
        mentions: "Il n'y a aucune mention de ce groupe"
        messages: "Il n'y a aucun message pour ce groupe"
        topics: "Aucun sujet n'a été créé par les membres de ce groupe"
        logs: "Il n'y a aucun journal pour ce groupe"
      add: "Ajouter"
      join: "Rejoindre"
      leave: "Quitter"
      request: "Demander à rejoindre"
      message: "Message"
      confirm_leave: "Voulez-vous vraiment quitter ce groupe ?"
      allow_membership_requests: "Autoriser les utilisateurs à envoyer des demandes d'adhésion aux propriétaires du groupe (nécessite que le groupe soit visible publiquement)"
      membership_request_template: "Modèle personnalisé à afficher lors de l'envoi d'une demande d'adhésion par un utilisateur"
      membership_request:
        submit: "Soumettre la demande"
        title: "Demander à rejoindre @%{group_name}"
        reason: "Expliquez aux propriétaires du groupe pourquoi vous pensez appartenir à ce groupe"
      membership: "Adhésion"
      name: "Nom"
      group_name: "Nom du groupe"
      user_count: "Utilisateurs"
      bio: "À propos du groupe"
      selector_placeholder: "saisissez un nom d'utilisateur"
      owner: "propriétaire"
      index:
        title: "Groupes"
        all: "Tous les groupes"
        empty: "Il n'y a aucun groupe visible."
        filter: "Filtrer par type de groupe"
        owner_groups: "Mes groupes (propriétaire)"
        close_groups: "Groupes fermés"
        automatic_groups: "Groupes automatiques"
        automatic: "Automatique"
        closed: "Fermé"
        public: "Public"
        private: "Privé"
        public_groups: "Groupes publics"
        my_groups: "Mes groupes (membre)"
        group_type: "Type de groupe"
        is_group_user: "Membre"
        is_group_owner: "Propriétaire"
        search_results: "Les résultats de la recherche apparaîtront ci-dessous."
      title:
        one: "Groupe"
        other: "Groupes"
      activity: "Activité"
      members:
        title: "Membres"
        filter_placeholder_admin: "nom d'utilisateur ou adresse e-mail"
        filter_placeholder: "nom d'utilisateur"
        remove_member: "Supprimer le membre"
        remove_member_description: "Supprimer <b>%{username}</b> de ce groupe"
        make_owner: "Attribuer le statut de propriétaire"
        make_owner_description: "Attribuer à <b>%{username}</b> le statut de propriétaire de ce groupe"
        remove_owner: "Supprimer le statut de propriétaire"
        remove_owner_description: "Supprimer <b>%{username}</b> des propriétaires de ce groupe"
        make_primary: "Attribuer le statut de groupe principal"
        make_primary_description: "Faire de ce groupe le groupe principal de <b>%{username}</b>"
        remove_primary: "Supprimer le statut de groupe principal"
        remove_primary_description: "Supprimer ce groupe des groupes principaux de <b>%{username}</b>"
        remove_members: "Supprimer les membres"
        remove_members_description: "Supprimer les utilisateurs sélectionnés de ce groupe"
        make_owners: "Attribuer le statut de propriétaire"
        make_owners_description: "Attribuer le statut de propriétaire de ce groupe aux utilisateurs sélectionnés"
        remove_owners: "Supprimer le statut de propriétaire"
        remove_owners_description: "Supprimer les utilisateurs sélectionnés des propriétaires de ce groupe"
        make_all_primary: "Attribuer le statut de groupe principal"
        make_all_primary_description: "Attribuer le statut de groupe principal pour tous les utilisateurs sélectionnés"
        remove_all_primary: "Supprimer le statut de groupe principal"
        remove_all_primary_description: "Supprimer le statut de groupe principal de ce groupe"
        status: "Statut"
        owner: "Propriétaire"
        primary: "Principal"
        forbidden: "Vous n'avez pas l'autorisation de voir les membres."
        no_filter_matches: "Aucun membre ne correspond à ces critères."
      topics: "Sujets"
      posts: "Messages"
      aria_post_number: "%{title} - message #%{postNumber}"
      mentions: "Mentions"
      messages: "Messages"
      notification_level: "Niveau de notification par défaut pour les messages de groupe"
      alias_levels:
        mentionable: "Qui peut @mentionner ce groupe ?"
        messageable: "Qui peut envoyer un message à ce groupe ?"
        nobody: "Personne"
        only_admins: "Seulement les administrateurs"
        mods_and_admins: "Seulement les modérateurs et les administrateurs"
        members_mods_and_admins: "Seulement les membres du groupe, les modérateurs et les administrateurs"
        owners_mods_and_admins: "Seulement les propriétaires du groupe, les modérateurs et les administrateurs"
        everyone: "Tout le monde"
      notifications:
        watching:
          title: "Surveiller"
          description: "Vous recevrez une notification pour chaque nouvelle réponse, et le nombre de nouvelles réponses sera affiché."
        watching_first_post:
          title: "Surveiller les nouveaux sujets"
          description: "Vous recevrez une notification pour chaque nouveau message publié dans ce groupe, mais pas pour les réponses aux messages."
        tracking:
          title: "Suivre"
          description: "Vous recevrez une notification lorsque quelqu'un vous mentionnera ou vous répondra, et le nombre de nouvelles réponses sera affiché."
        regular:
          title: "Normal"
          description: "Vous recevrez une notification lorsque quelqu'un vous mentionnera ou vous répondra."
        muted:
          title: "En sourdine"
          description: "Vous ne recevrez aucune notification concernant les messages de ce groupe."
      flair_url: "Image de la vignette d'avatar"
      flair_upload_description: "Utilisez des images carrées d'une taille minimale de 20px par 20px."
      flair_bg_color: "Couleur de l'arrière-plan de la vignette d'avatar"
      flair_bg_color_placeholder: "(Facultatif) Couleur en valeur hexadécimale"
      flair_color: "Couleur de la vignette d'avatar"
      flair_color_placeholder: "(Facultatif) Couleur en valeur hexadécimale"
      flair_preview_icon: "Prévisualiser l'icône"
      flair_preview_image: "Prévisualiser l'image"
      flair_type:
        icon: "Sélectionner une icône"
        image: "Insérer une image"
      default_notifications:
        modal_title: "Notifications par défaut de l'utilisateur"
        modal_description:
          one: "Voulez-vous appliquer cette modification rétroactivement ? Cela affectera les préférences de %{count} utilisateur existant."
          other: "Voulez-vous appliquer cette modification rétroactivement ? Cela affectera les préférences de %{count} utilisateurs existants."
        modal_yes: "Oui"
        modal_no: "Non, appliquer ce changement à partir de maintenant"
    user_action_groups:
      "1": "« J'aime » attribués"
      "2": "« J'aime » reçus"
      "3": "Signets"
      "4": "Sujets"
      "5": "Réponses"
      "6": "Réponses"
      "7": "Mentions"
      "9": "Citations"
      "11": "Modifications"
      "12": "Éléments envoyés"
      "13": "Boîte de réception"
      "14": "En attente"
      "15": "Brouillons"
      "17": "Liens"
    categories:
      categories_label: "catégories"
      subcategories_label: "sous-catégories"
      no_subcategories: "aucune sous-catégorie"
      remove_filter: "supprimer le filtre"
      plus_more_count:
        one: "+%{count} autres"
        other: "+%{count} autres"
      view_all: "tout voir"
      category: "Catégorie"
      category_list: "Afficher la liste des catégories"
      reorder:
        title: "Réordonner les catégories"
        title_long: "Réorganiser la liste des catégories"
        save: "Enregistrer l'ordonnancement"
        apply_all: "Appliquer"
        position: "Position"
      posts: "Messages"
      topics: "Sujets"
      latest: "Récents"
      subcategories: "Sous-catégories"
      muted: "Catégories mises en sourdine"
      topic_sentence:
        one: "%{count} sujet"
        other: "%{count} sujets"
      topic_stat:
        one: "%{number}/%{unit}"
        other: "%{number}/%{unit}"
      topic_stat_unit:
        week: "semaine"
        month: "mois"
      topic_stat_all_time:
        one: "%{number} au total"
        other: "%{number} au total"
      topic_stat_sentence_week:
        one: "%{count} nouveau sujet au cours de la dernière semaine."
        other: "%{count} nouveaux sujets au cours de la dernière semaine."
      topic_stat_sentence_month:
        one: "%{count} nouveau sujet au cours du dernier mois."
        other: "%{count} nouveaux sujets au cours du dernier mois."
      n_more:
        one: "Catégories (%{count} autres)…"
        other: "Catégories (%{count} autres)…"
    ip_lookup:
      title: Localisation de l'adresse IP
      hostname: Nom de l'hôte
      location: Localisation
      location_not_found: (inconnu)
      organisation: Organisation
      phone: Téléphone
      other_accounts: "Autres comptes avec cette adresse IP :"
      delete_other_accounts:
        one: "Supprimer %{count}"
        other: "Supprimer %{count}"
      username: "nom d'utilisateur"
      trust_level: "niveau de confiance"
      read_time: "temps de lecture"
      topics_entered: "sujets visités"
      post_count: "publications"
      confirm_delete_other_accounts: "Voulez-vous vraiment supprimer ces comptes ?"
      powered_by: "Informations fournies par <a href='https://maxmind.com'>MaxMindDB</a>"
      copied: "copié"
    user_fields:
      none: "(choisir une option)"
      required: 'Veuillez saisir une valeur pour « %{name} »'
      required_checkbox: 'Le champ « %{name} » est obligatoire'
      same_as_password: "Votre mot de passe ne doit pas être répété dans d'autres champs"
      optional: (facultatif)
    user:
      said: "%{username} :"
      profile: "Profil"
      profile_possessive: "Profil de %{username}"
      account_possessive: "Compte de %{name}"
      mute: "Mettre en sourdine"
      edit: "Modifier les préférences"
      download_archive:
        title: "Exportez vos données"
        description: "Téléchargez une archive de l'activité et des préférences de votre compte."
        button_text: "Demander une archive"
        confirm: "Voulez-vous vraiment télécharger une archive de l'activité et des préférences de votre compte ?"
        success: "Nous avons commencé à collecter vos archives, vous recevrez un message lorsque le processus sera terminé."
        rate_limit_error: "Les archives du compte peuvent être téléchargées une fois par jour, veuillez réessayer demain."
      new_private_message: "Créer un message direct"
      private_message: "Message direct"
      private_messages: "Messages directs"
      user_notifications:
        filters:
          filter_by: "Filtrer par"
          all: "Toutes"
          read: "Lues"
          unread: "Non lues"
          unseen: "Non lue(s)"
        ignore_duration_title: "Ignorer l'utilisateur"
        ignore_duration_username: "Nom d'utilisateur"
        ignore_duration_when: "Durée :"
        ignore_duration_save: "Ignorer"
        ignore_duration_note: "Veuillez noter que les utilisateurs ne seront plus ignorés une fois le délai écoulé."
        ignore_duration_time_frame_required: "Veuillez sélectionner un intervalle de temps"
        ignore_no_users: "Vous n'ignorez aucun utilisateur."
        ignore_option: "Ignoré"
        ignore_option_title: "Vous ne recevrez aucune notification relative à cet utilisateur et tout son contenu sera masqué."
        add_ignored_user: "Ajouter…"
        mute_option: "En sourdine"
        mute_option_title: "Vous ne recevrez aucune notification, aucun message privé et aucun message direct de discussion de la part de cet utilisateur."
        normal_option: "Normal"
        normal_option_title: "Vous recevrez une notification si cet utilisateur vous répond, vous cite ou vous mentionne."
      notification_schedule:
        title: "Planification des notifications"
        label: "Activer la planification personnalisée des notifications"
        tip: "En dehors de ces heures, vos notifications seront suspendues."
        midnight: "Minuit"
        none: "Jamais"
        monday: "Lundi"
        tuesday: "Mardi"
        wednesday: "Mercredi"
        thursday: "Jeudi"
        friday: "Vendredi"
        saturday: "Samedi"
        sunday: "Dimanche"
        to: "pour"
      activity_stream: "Activité"
      read: "Lus"
      read_help: "Sujets lus récemment"
      preferences:
        title: "Préférences"
        profile:
          enforced_required_fields: "Vous devez fournir des informations supplémentaires avant de continuer à utiliser ce site."
      feature_topic_on_profile:
        open_search: "Sélectionner un nouveau sujet"
        title: "Sélectionner un sujet"
        search_label: "Rechercher des sujets par titre"
        save: "Enregistrer"
        clear:
          title: "Vider"
          warning: "Voulez-vous vraiment effacer votre sujet vedette ?"
      use_current_timezone: "Utiliser le fuseau horaire actuel"
      profile_hidden: "Le profil public de cet utilisateur est caché."
      login_to_view_profile: "Vous devez vous connecter pour consulter les profils des utilisateurs"
      inactive_user: "Cet utilisateur n'est plus actif."
      expand_profile: "Développer"
      sr_expand_profile: "Afficher les détails du profil"
      collapse_profile: "Réduire"
      sr_collapse_profile: "Masquer les détails du profil"
      bookmarks: "Signets"
      bio: "À propos de moi"
      timezone: "Fuseau horaire"
      invited_by: "Invité(e) par"
      trust_level: "Niveau de confiance"
      notifications: "Notifications"
      statistics: "Statistiques"
      desktop_notifications:
        label: "Notifications instantanées"
        not_supported: "Nous sommes désolés, les notifications ne sont pas supportées sur ce navigateur."
        perm_default: "Activer les notifications"
        perm_denied_btn: "Permission refusée"
        perm_denied_expl: "Vous n'avez pas autorisé les notifications. Autorisez-les à partir des paramètres de votre navigateur."
        disable: "Désactiver les notifications"
        enable: "Activer les notifications"
        each_browser_note: "Remarque : vous devez modifier ce paramètre sur chaque navigateur utilisé. Toutes les notifications seront désactivées si vous suspendez les notifications à partir du menu utilisateur, quel que soit ce paramètre."
        consent_prompt: "Souhaitez-vous recevoir des notifications en temps réel en cas de réponse à vos messages ?"
      dismiss: "Vu"
      dismiss_notifications: "Tout vu"
      dismiss_notifications_tooltip: "Marquer les notifications comme lues"
      dismiss_bookmarks_tooltip: "Marquer tous les rappels de signets non lus comme lus"
      dismiss_messages_tooltip: "Marquer toutes les notifications de messages directs non lues comme lues"
      no_likes_title: "Vous n'avez reçu aucun like pour le moment"
      no_likes_body: >
        Vous serez averti(e) ici chaque fois que quelqu'un aimera l'un de vos messages. Vous pourrez ainsi savoir ce qui intéresse les autres utilisateurs. Les autres utilisateurs verront la même chose lorsque vous aimerez leurs publications ! <br><br> Les notifications relatives aux likes ne vous sont jamais envoyées par e-mail, mais vous pouvez modifier la façon dont vous recevez les notifications concernant les likes sur le site dans vos <a href='%{preferencesUrl}'>préférences de notification</a>.
      no_messages_title: "Vous n'avez aucun message"
      no_messages_body: >
        Besoin d'échanger directement avec une personne en-dehors de la conversation principale ? Sélectionnez son avatar et utilisez le bouton %{icon} pour lui écrire un message.<br><br>Pour obtenir de l'aide, <a href='%{aboutUrl}'>adressez-vous à l'un des responsables du site</a>.
      no_bookmarks_title: "Vous n'avez pas encore créé de signet"
      no_bookmarks_body: >
        Le bouton %{icon} vous permet de marquer d'un signet les messages qui vous intéressent particulièrement. Ils seront ensuite affichés ici pour faciliter leur consultation. Vous pouvez également planifier un rappel associé à un signet !
      no_bookmarks_search: "Aucun signet trouvé avec la requête de recherche fournie."
      no_notifications_title: "Vous n'avez pas encore reçu de notifications"
      no_notifications_body: >
        Des notifications s'afficheront ici pour vous informer de l'activité qui vous concerne directement sur le forum, telle que les réponses qui vous sont adressées, les personnes qui citent vos messages ou qui mentionnent votre <b>pseudo</b>, et les nouveaux messages publiés dans les sujets que vous suivez. Si vous ne vous êtes pas connecté(e) au forum depuis un moment, vous recevrez aussi ces notifications par e-mail.<br><br>Le bouton %{icon} vous permettra de choisir les sujets, les catégories et les étiquettes pour lesquels vous souhaitez recevoir des notifications. Pour en savoir plus, consultez également vos <a href='%{preferencesUrl}'>préférences de notification</a>.
      no_other_notifications_title: "Vous n'avez pas encore reçu d'autres notifications"
      no_other_notifications_body: >
        Vous serez informé(e) dans ce panneau au sujet des autres types d'activité qui peuvent vous intéresser. Par exemple, lorsque quelqu'un crée un lien ou modifie un de vos messages.
      no_notifications_page_title: "Vous n'avez pas encore reçu de notifications"
      no_notifications_page_body: >
        Des notifications s'afficheront ici pour vous informer des activités qui vous concerne directement sur le forum, telles que les réponses qui vous sont adressées, les personnes qui citent vos messages ou qui mentionnent votre <b>pseudo</b>, et les nouveaux messages publiés dans les sujets que vous suivez. Des notifications vous seront également envoyées par e-mail si vous ne vous êtes pas connecté(e) pendant un certain temps. <br><br>Le bouton %{icon} vous permettra de choisir les sujets, les catégories et les étiquettes pour lesquels vous souhaitez recevoir des notifications. Pour en savoir plus, consultez également vos <a href='%{preferencesUrl}'>préférences de notification</a>.
      dynamic_favicon: "Afficher un compteur de notifications sur l'icône du navigateur"
      skip_new_user_tips:
        description: "Ignorer les badges et les conseils d'intégration des nouveaux utilisateurs"
      reset_seen_user_tips: "Afficher à nouveau les conseils d'utilisation"
      theme_default_on_all_devices: "En faire mon thème par défaut sur tous mes périphériques"
      color_scheme_default_on_all_devices: "Définir la palette de couleurs par défaut sur tous mes appareils"
      color_scheme: "Palette de couleurs"
      color_schemes:
        default_description: "Couleur du thème"
        disable_dark_scheme: "Désactivé"
        dark_instructions: "Vous pouvez prévisualiser la palette de couleurs du mode sombre en activant le mode sombre de votre appareil."
        undo: "Réinitialiser"
        regular: "Normal"
        dark: "Mode sombre"
        default_dark_scheme: "(par défaut)"
      dark_mode: "Mode sombre"
      dark_mode_enable: "Activer la palette de couleurs du mode sombre automatiquement"
      text_size_default_on_all_devices: "En faire la taille de texte par défaut sur tous mes périphériques"
      allow_private_messages: "Permettre aux autres utilisateurs de m'envoyer des messages directs"
      external_links_in_new_tab: "Ouvrir tous les liens externes dans un nouvel onglet"
      enable_quoting: "Proposer de citer le texte sélectionné"
      enable_smart_lists: "Activer les listes intelligentes lors de l'écriture dans le compositeur"
      enable_defer: "Activer le marquage des sujets comme non lus"
      experimental_sidebar:
        enable: "Activer la barre latérale"
        options: "Options"
        navigation_section: "Navigation"
        navigation_section_instruction: "Lorsqu'une liste de sujets dans le menu de navigation comporte des éléments nouveaux ou non lus…"
        link_to_filtered_list_checkbox_description: "Lien vers la liste filtrée"
        show_count_new_items_checkbox_description: "Afficher le nombre de nouveaux éléments"
      change: "modifier"
      featured_topic: "Sujet vedette"
      moderator: "%{user} a le rôle de modérateur(rice)"
      admin: "%{user} a le rôle d'administrateur(rice)"
      moderator_tooltip: "Cet utilisateur a le rôle de modérateur(rice)"
      admin_tooltip: "Cet utilisateur a le rôle d'administrateur(rice)"
      silenced_tooltip: "Cet utilisateur est mis en sourdine"
      suspended_notice: "L'utilisateur est suspendu jusqu'au %{date}."
      suspended_permanently: "Cet utilisateur est suspendu."
      suspended_reason: "Raison : "
      github_profile: "GitHub"
      email_activity_summary: "Résumé d'activité"
      mailing_list_mode:
        label: "Liste de diffusion"
        enabled: "Activer la liste de diffusion"
        instructions: |
          Ce paramètre remplace le résumé d'activité.<br />
          Les sujets et catégories mis en sourdine ne sont pas inclus dans ces e-mails.
        individual: "Envoyer un e-mail pour chaque nouveau message"
        individual_no_echo: "Envoyer un e-mail pour chaque nouveau message sauf les miens"
        many_per_day: "M'envoyer un e-mail pour chaque nouveau message (environ %{dailyEmailEstimate} par jour)"
        few_per_day: "M'envoyer un e-mail pour chaque nouveau message (environ 2 par jour)"
        warning: "Mode liste de diffusion activé. Les paramètres de notification par e-mail sont remplacés."
      tag_settings: "Étiquettes"
      watched_tags: "Surveillées"
      watched_tags_instructions: "Vous surveillerez automatiquement tous les sujets marqués par ces étiquettes. Vous recevrez des notifications pour tous les nouveaux messages et sujets, et le nombre de nouveaux messages apparaîtra à côté du sujet."
      tracked_tags: "Suivies"
      tracked_tags_instructions: "Vous suivrez automatiquement tous les sujets marqués par ces étiquettes. Le nombre de nouveaux messages apparaîtra à côté du sujet."
      muted_tags: "En sourdine"
      muted_tags_instructions: "Vous ne recevrez aucune notification concernant les nouveaux sujets marqués par ces étiquettes et ces sujets n'apparaîtront pas sur la page des sujets récents."
      watched_categories: "Surveillées"
      watched_categories_instructions: "Vous surveillerez automatiquement tous les sujets de ces catégories. Vous recevrez des notifications pour tous les nouveaux messages et sujets, et le nombre de nouveaux messages apparaîtra à côté du sujet."
      tracked_categories: "Suivies"
      tracked_categories_instructions: "Vous suivrez automatiquement tous les sujets repris dans ces catégories. Le nombre de nouveaux messages apparaîtra à côté du sujet."
      watched_first_post_categories: "Surveiller les nouveaux sujets"
      watched_first_post_categories_instructions: "Vous recevrez une notification concernant le premier message de chaque sujet repris dans ces catégories."
      watched_first_post_tags: "Surveiller les nouveaux sujets"
      watched_first_post_tags_instructions: "Vous recevrez une notification concernant le premier message de chaque sujet marqué par ces étiquettes."
      watched_precedence_over_muted: "M'avertir des sujets des catégories ou des étiquettes que je regarde et qui appartiennent également à un sujet que j'ai désactivé"
      muted_categories: "En sourdine"
      muted_categories_instructions: "Vous ne recevrez aucune notification concernant les nouveaux sujets repris dans ces catégories et ces sujets n'apparaîtront pas sur les pages des catégories et des sujets récents."
      muted_categories_instructions_dont_hide: "Vous ne recevrez aucune notification concernant les nouveaux sujets repris dans ces catégories."
      regular_categories: "Normal"
      regular_categories_instructions: "Vous verrez ces catégories dans les listes « Sujets récents » et « Meilleurs sujets »."
      no_category_access: "Du fait de votre statut de modérateur(rice), votre accès aux catégories est limité. L'enregistrement est désactivé."
      delete_account: "Supprimer mon compte"
      delete_account_confirm: "Voulez-vous vraiment supprimer définitivement votre compte ? Cette action est irréversible !"
      deleted_yourself: "Votre compte a été supprimé avec succès."
      delete_yourself_not_allowed: "Veuillez contacter un responsable si vous souhaitez supprimer votre compte."
      unread_message_count: "Messages"
      admin_delete: "Supprimer"
      users: "Utilisateurs"
      muted_users: "En sourdine"
      muted_users_instructions: "Ignorer toutes les notifications et tous les messages directs provenant de ces utilisateurs."
      allowed_pm_users: "Autorisés"
      allowed_pm_users_instructions: "Autoriser uniquement les messages directs de ces utilisateurs."
      allow_private_messages_from_specific_users: "Autoriser uniquement des utilisateurs spécifiques à m'envoyer des messages directs"
      ignored_users: "Ignorés"
      ignored_users_instructions: "Ignorer tous les messages, notifications et messages directs provenant de ces utilisateurs."
      tracked_topics_link: "Afficher"
      automatically_unpin_topics: "Désépingler automatiquement les sujets quand j'atteins la fin de la liste"
      apps: "Applications"
      revoke_access: "Révoquer l'accès"
      undo_revoke_access: "Annuler la révocation d'accès"
      api_approved: "Approuvé :"
      api_last_used_at: "Dernière utilisation :"
      theme: "Thème"
      save_to_change_theme: 'Le thème sera mis à jour après un clic sur « %{save_text} »'
      home: "Page d'accueil par défaut"
      staged: "Distant"
      staff_counters:
        flags_given:
          one: '<span class="%{className}">%{count}</span> signalement utile'
          other: '<span class="%{className}">%{count}</span> signalements utiles'
        flagged_posts:
          one: '<span class="%{className}">%{count}</span> message signalé'
          other: '<span class="%{className}">%{count}</span> messages signalés'
        deleted_posts:
          one: '<span class="%{className}">%{count}</span> message supprimé'
          other: '<span class="%{className}">%{count}</span> messages supprimés'
        suspensions:
          one: '<span class="%{className}">%{count}</span> suspension'
          other: '<span class="%{className}">%{count}</span> suspensions'
        warnings_received:
          one: '<span class="%{className}">%{count}</span> avertissement'
          other: '<span class="%{className}">%{count}</span> avertissements'
        rejected_posts:
          one: '<span class="%{className}">%{count}</span> message refusé'
          other: '<span class="%{className}">%{count}</span> messages refusés'
      messages:
        all: "toutes les boîtes de réception"
        inbox: "Boîte de réception"
        personal: "Personnels"
        latest: "Récents"
        sent: "Envoyés"
        unread: "Non lus"
        unread_with_count:
          one: "Non lu (%{count})"
          other: "Non lus (%{count})"
        new: "Nouveau"
        new_with_count:
          one: "Nouveau (%{count})"
          other: "Nouveaux (%{count})"
        archive: "Archivés"
        groups: "Mes groupes"
        move_to_inbox: "Déplacer dans la boîte de réception"
        move_to_archive: "Archiver"
        failed_to_move: "Impossible de déplacer les messages sélectionnés (votre connexion est peut-être en panne)"
        tags: "Étiquettes"
        all_tags: "Toutes les étiquettes"
        warnings: "Avertissements officiels"
        read_more_in_group: "Vous voulez en savoir plus ? Parcourez les autres messages dans %{groupLink}."
        read_more: "Vous voulez en savoir plus ? Parcourez les autres messages dans les <a href='%{basePath}/u/%{username}/messages'>messages personnels</a>."
        read_more_group_pm_MF: |
          { HAS_UNREAD_AND_NEW, select,
            true {
              { UNREAD, plural,
                   =0 {}
                  one {Il y a <a href="{basePath}/u/{username}/messages/group/{groupName}/unread"># message non lu</a>}
                other {Il y a <a href="{basePath}/u/{username}/messages/group/{groupName}/unread"># messages non lus</a>}
              }
              { NEW, plural,
                   =0 {}
                  one { et <a href="{basePath}/u/{username}/messages/group/{groupName}/new"># nouveau</a> message restant, ou parcourez les autres messages dans {groupLink}}
                other { et <a href="{basePath}/u/{username}/messages/group/{groupName}/new"># nouveaux</a> messages restants, ou parcourez les autres messages dans {groupLink}}
              }
            }
            false {
              { UNREAD, plural,
                   =0 {}
                  one {Il y a <a href="{basePath}/u/{username}/messages/group/{groupName}/unread"># message non lu</a>, ou parcourez les autres messages dans {groupLink}}
                other {Il y a <a href="{basePath}/u/{username}/messages/group/{groupName}/unread"># messages non lus</a>, ou parcourez les autres messages dans {groupLink}}
              }
              { NEW, plural,
                   =0 {}
                  one {Il y a <a href="{basePath}/u/{username}/messages/group/{groupName}/new"># nouveau message</a>, ou parcourez les autres messages dans {groupLink}}
                other {Il y a <a href="{basePath}/u/{username}/messages/group/{groupName}/new"># nouveaux messages</a>, ou parcourez les autres messages dans {groupLink}}
              }
            }
            other {}
          }
        read_more_personal_pm_MF: |
          { HAS_UNREAD_AND_NEW, select,
            true {
              { UNREAD, plural,
                   =0 {}
                  one {Il y a <a href="{basePath}/u/{username}/messages/unread"># message non lu</a>}
                other {Il y a <a href="{basePath}/u/{username}/messages/unread"># messages non lus</a>}
              }
              { NEW, plural,
                   =0 {}
                  one { et <a href="{basePath}/u/{username}/messages/new"># nouveau message</a> restant, ou parcourez les autres <a href="{basePath}/u/{username}/messages">messages personnels</a>}
                other { et <a href="{basePath}/u/{username}/messages/new"># nouveaux messages</a> restants, ou parcourez les autres <a href="{basePath}/u/{username}/messages">messages personnels</a>}
              }
            }
            false {
              { UNREAD, plural,
                   =0 {}
                  one {Il y a <a href="{basePath}/u/{username}/messages/unread"># message non lu</a> restant, ou parcourez les autres <a href="{basePath}/u/{username}/messages">messages personnels</a>}
                other {Il y a <a href="{basePath}/u/{username}/messages/unread"># messages non lus</a> restants, ou parcourez les autres <a href="{basePath}/u/{username}/messages">messages personnels</a>}
              }
              { NEW, plural,
                   =0 {}
                  one {Il y a <a href="{basePath}/u/{username}/messages/new"># nouveau message</a> restant, ou parcourez les autres <a href="{basePath}/u/{username}/messages">messages personnels</a>}
                other {Il y a <a href="{basePath}/u/{username}/messages/new"># nouveaux messages</a> restants, ou parcourez les autres <a href="{basePath}/u/{username}/messages">messages personnels</a>}
              }
            }
            other {}
          }
      preferences_nav:
        account: "Compte"
        security: "Sécurité"
        profile: "Profil"
        emails: "E-mails"
        notifications: "Notifications"
        tracking: "Suivre"
        categories: "Catégories"
        users: "Utilisateurs"
        tags: "Étiquettes"
        interface: "Interface"
        apps: "Applications"
        navigation_menu: "Menu de navigation"
      change_password:
        success: "(e-mail envoyé)"
        in_progress: "(e-mail en cours d'envoi)"
        error: "(erreur)"
        action: "Envoyer un e-mail de réinitialisation du mot de passe"
        set_password: "Définir le mot de passe"
        choose_new: "Choisissez un nouveau mot de passe"
        choose: "Choisissez un mot de passe"
        verify_identity: "Pour continuer, veuillez vérifier votre identité."
        title: "Réinitialisation du mot de passe"
      second_factor_backup:
        title: "Codes de secours de l'authentification à deux facteurs"
        regenerate: "Régénérer"
        disable: "Désactiver"
        enable: "Créer des codes de sauvegarde"
        enable_long: "Ajouter des codes de sauvegarde"
        not_enabled: "Vous n'avez pas encore créé de code de sauvegarde."
        manage:
          one: "Il vous reste <strong>%{count}</strong> code de sauvegarde."
          other: "Il vous reste <strong>%{count}</strong> codes de sauvegarde."
        copy_to_clipboard: "Copier dans le presse-papier"
        copy_to_clipboard_error: "Erreur en copiant les données dans le presse-papier"
        copied_to_clipboard: "Copié dans le presse-papier"
        download_backup_codes: "Télécharger les codes de secours"
        remaining_codes:
          one: "Il vous reste <strong>%{count}</strong> code de secours."
          other: "Il vous reste <strong>%{count}</strong> codes de secours."
        use: "Utiliser un code de secours"
        enable_prerequisites: "Vous devez activer une méthode d'authentification principale à deux facteurs avant de générer des codes de secours."
        codes:
          title: "Codes de secours générés"
          description: "Chaque code de secours ne peut être utilisé qu'une seule fois. Conservez-les dans un endroit sûr et accessible."
      second_factor:
        title: "Authentification à deux facteurs"
        enable: "Gérer l'authentification à deux facteurs"
        disable_all: "Tout désactiver"
        name: "Nom"
        label: "Code"
        rate_limit: "Veuillez patienter avant d'essayer un autre code d'authentification."
        enable_description: |
          Scannez ce code QR en utilisant une application compatible (<a href="https://www.google.com/search?q=authenticator+apps+for+android" target="_blank">Android</a>– <a href="https://www.google.com/search?q=authenticator+apps+for+ios" target="_blank">iOS</a>) et saisissez votre code d'authentification.
        disable_description: "Veuillez saisir le code d'authentification généré par l'application"
        show_key_description: "Saisir manuellement"
        short_description: |
          Protégez votre compte avec des codes de sécurité à usage unique ou des clés de sécurité physiques.
        extended_description: |
          L'authentification à deux facteurs ajoute une sécurité supplémentaire à votre compte en exigeant un jeton unique en plus de votre mot de passe. Les jetons peuvent être générés sur les appareils <a href="https://www.google.com/search?q=authenticator+apps+for+android" target='_blank'>Android</a> et <a href="https://www.google.com/search?q=authenticator+apps+for+ios">iOS</a>.
        oauth_enabled_warning: "Veuillez noter que les connexions aux réseaux sociaux seront désactivées une fois l'authentification à deux facteurs activée sur votre compte."
        use: "Utiliser l'application Authenticator"
        enforced_with_oauth_notice: "Vous devez activer l'authentification à deux facteurs. Il vous sera demandé de l'utiliser uniquement lorsque vous vous connecterez à l'aide d'un mot de passe, et non à l'aide de méthodes d'authentification externes ou de connexion via les réseaux sociaux."
        enforced_notice: "Vous devez activer l'authentification à deux facteurs avant d'accéder à ce site."
        disable: "Désactiver"
        disable_confirm: "Voulez-vous vraiment désactiver l'authentification à deux facteurs ?"
        delete: "Supprimer"
        delete_confirm_header: "Ces authentificateurs basés sur des jetons et ces clés de sécurité physiques seront supprimés :"
        delete_confirm_instruction: "Pour confirmer, saisissez <strong>%{confirm}</strong> dans la case ci-dessous."
        delete_single_confirm_title: "Suppression d'un authentificateur"
        delete_single_confirm_message: "Vous supprimez %{name}. Vous ne pouvez pas annuler cette action. Si vous changez d'avis, vous devrez réenregistrer cet authentificateur."
        delete_backup_codes_confirm_title: "Suppression des codes de sauvegarde"
        delete_backup_codes_confirm_message: "Vous supprimez des codes de sauvegarde. Vous ne pouvez pas annuler cette action. Si vous changez d'avis, vous devrez générer à nouveau les codes de sauvegarde."
        save: "Enregistrer"
        edit: "Modifier"
        edit_title: "Gérer l'application d'authentification"
        edit_description: "Nom de l'application d'authentification"
        enable_security_key_description: |
          Lorsque vous avez préparé votre <a href="https://www.google.com/search?q=hardware+security+key" target="_blank">clé de sécurité matérielle</a> ou votre appareil mobile compatible, appuyez sur le bouton Enregistrer ci-dessous.
        totp:
          title: "Applications d'authentification basées sur les jetons"
          add: "Ajouter une application d'authentification"
          default_name: "Mon application d'authentification"
          name_and_code_required_error: "Vous devez donner le nom et le code de votre application d'authentification."
        security_key:
          register: "Enregistrer"
          title: "Clés de sécurité physiques"
          add: "Ajouter une clé de sécurité physique"
          default_name: "Clé de sécurité principale"
          iphone_default_name: "iPhone"
          android_default_name: "Android"
          not_allowed_error: "La procédure d'enregistrement de la clé de sécurité a expiré ou a été annulée."
          already_added_error: "Vous avez déjà enregistré cette clé de sécurité. Vous n'avez pas besoin de le faire à nouveau."
          edit: "Modifier la clé de sécurité physique"
          save: "Enregistrer"
          edit_description: "Nom de la clé de sécurité physique"
          name_required_error: "Vous devez donner un nom à votre clé de sécurité."
      passkeys:
        rename_passkey: "Renommer la clé d'accès"
        add_passkey: "Ajouter une clé d'accès"
        confirm_delete_passkey: "Voulez-vous vraiment supprimer cette clé d'accès ?"
        passkey_successfully_created: "Succès ! Votre nouveau mot de passe a été créé."
        rename_passkey_instructions: "Choisissez un nom de clé d'accès qui vous permettra de l'identifier facilement. Par exemple, utilisez le nom de votre gestionnaire de mots de passe."
        name:
          default: "Clé d'accès principale"
        save: "Enregistrer"
        title: "Clés d'accès"
        short_description: "Les clés d'accès sont des remplacements de mots de passe qui valident votre identité de manière biométrique (par exemple, tactile, faceID) ou via le code PIN/mot de passe de l'appareil."
        added_date: "Ajouté le %{date}"
        last_used_date: "Dernière utilisation : %{date}"
        never_used: "Jamais utilisée"
        not_allowed_error: "Le processus d'enregistrement de la clé d'accès a expiré, a été annulé ou n'est pas autorisé."
        already_added_error: "Vous avez déjà enregistré cette clé d'accès. Vous n'avez pas besoin de le faire à nouveau."
        confirm_button: "ou utilisez une clé d'accès"
      change_about:
        title: "Modifier la rubrique « À propos de moi »"
        error: "Une erreur s'est produite lors de la modification de cette valeur."
      change_username:
        title: "Modifier le nom d'utilisateur"
        confirm: "Voulez-vous vraiment modifier votre nom d'utilisateur ?"
        taken: "Nous sommes désolés, ce nom d'utilisateur est déjà utilisé."
        invalid: "Ce nom d'utilisateur est invalide. Il ne doit être composé que de lettres et de chiffres."
      add_email:
        title: "Ajouter une adresse e-mail"
        add: "ajouter"
      change_email:
        title: "Modifier l'adresse e-mail"
        taken: "Nous sommes désolés, cette adresse e-mail est indisponible."
        error: "Une erreur est survenue lors de la modification de l'adresse e-mail. Cette adresse est peut-être déjà utilisée ?"
        success: "Nous avons envoyé un e-mail à cette adresse. Merci de suivre les instructions."
        success_via_admin: "Nous avons envoyé un e-mail à cette adresse. L'utilisateur devra suivre les instructions de confirmation qui y sont indiquées."
        success_staff: "Nous avons envoyé un e-mail à votre adresse actuelle. Merci de suivre les instructions qui y figurent."
        back_to_preferences: "Retour aux préférences"
        confirm_success: "Votre adresse e-mail a été mise à jour."
        confirm: "Confirmer"
        authorizing_new:
          description: "Veuillez confirmer que vous souhaitez remplacer votre adresse e-mail par :"
          description_add: "Veuillez confirmer que vous souhaitez ajouter une adresse e-mail alternative :"
        authorizing_old:
          title: "Vérifier l'ancienne adresse e-mail"
          description: "Veuillez vérifier votre ancienne adresse e-mail pour continuer à modifier votre adresse e-mail :"
          description_add: "Vérifiez votre adresse e-mail existante pour continuer l'ajout d'une autre adresse :"
          old_email: "Adresse e-mail précédente : %{email}"
          new_email: "Nouvelle adresse e-mail : %{email}"
          confirm_success: "Nous avons envoyé un e-mail à votre nouvelle adresse pour confirmer le changement !"
      change_avatar:
        title: "Modifier votre image de profil"
        gravatar: "<a href='//%{gravatarBaseUrl}%{gravatarLoginUrl}' target='_blank'>%{gravatarName}</a>, associé à"
        gravatar_title: "Modifier votre avatar sur le site de %{gravatarName}"
        gravatar_failed: "Nous n'avons pas trouvé de %{gravatarName} associé à cette adresse e-mail."
        refresh_gravatar_title: "Actualiser votre %{gravatarName}"
        letter_based: "Image de profil attribuée par le système"
        uploaded_avatar: "Avatar personnalisé"
        uploaded_avatar_empty: "Ajouter un avatar personnalisé"
        upload_title: "Envoyer votre photo"
        image_is_not_a_square: "Attention : nous avons découpé votre image. La largeur et la hauteur n'étaient pas égales."
        logo_small: "Logo du site en petit format. Sera utilisé par défaut."
        use_custom: "Ou importez un avatar personnalisé :"
      change_profile_background:
        title: "Arrière-plan du profil"
        instructions: "Les arrière-plans du profil seront centrés avec une largeur par défaut de 1110 pixels."
      change_card_background:
        title: "Arrière-plan de la carte de l'utilisateur"
        instructions: "Les arrière-plans de la carte de l'utilisateur seront centrés avec une largeur par défaut de 590 pixels."
      change_featured_topic:
        title: "Sujet vedette"
        instructions: "Un lien vers ce sujet sera ajouté à votre carte d'utilisateur et votre profil."
      email:
        title: "E-mail"
        primary: "Adresse e-mail principale"
        secondary: "Adresses e-mail secondaires"
        primary_label: "principale"
        unconfirmed_label: "non confirmée"
        resend_label: "renvoyer l'e-mail de confirmation"
        resending_label: "envoi en cours…"
        resent_label: "e-mail envoyé"
        update_email: "Modifier l'adresse e-mail"
        set_primary: "Définir comme adresse e-mail principale"
        destroy: "Supprimer l'adresse e-mail"
        add_email: "Ajouter une adresse e-mail alternative"
        auth_override_instructions: "L'e-mail peut être mis à jour à partir du fournisseur d'authentification."
        no_secondary: "Aucune adresse e-mail secondaire"
        instructions: "Ne sera pas visible publiquement"
        admin_note: "Remarque : un utilisateur administrateur modifiant l'adresse e-mail d'un autre utilisateur non administrateur indique que l'utilisateur a perdu l'accès à son compte de messagerie d'origine. Un e-mail de réinitialisation du mot de passe sera donc envoyé à sa nouvelle adresse. L'adresse e-mail de l'utilisateur ne changera pas tant qu'il n'aura pas terminé le processus de réinitialisation du mot de passe."
        ok: "Nous vous enverrons un e-mail de confirmation"
        required: "Veuillez saisir une adresse e-mail"
        invalid: "Veuillez saisir une adresse e-mail valide"
        authenticated: "Votre adresse e-mail a été authentifiée par %{provider}"
        invite_auth_email_invalid: "Votre e-mail d'invitation ne correspond pas à l'e-mail authentifié par %{provider}"
        authenticated_by_invite: "Votre adresse e-mail a été authentifiée par l'invitation"
        frequency:
          one: "Nous vous enverrons des e-mails seulement si nous ne vous avons pas vu(e) sur le site au cours de la dernière minute."
          other: "Nous vous enverrons des e-mails seulement si nous ne vous avons pas vu(e) sur le site au cours des %{count} dernières minutes."
      associated_accounts:
        title: "Comptes associés"
        connect: "Connecter"
        revoke: "Révoquer"
        cancel: "Annuler"
        not_connected: "(non connecté)"
        confirm_modal_title: "Connectez le compte %{provider}"
        confirm_description:
          disconnect: "Votre compte %{provider} existant « %{account_description} » sera déconnecté."
          account_specific: "Votre compte %{provider} « %{account_description} » sera utilisé pour l'authentification."
          generic: "Votre compte %{provider} sera utilisé pour l'authentification."
      activate_account:
        action: "Cliquez ici pour activer votre compte"
        already_done: "Nous sommes désolés, ce lien de confirmation n'est plus valide. Votre compte est peut-être déjà activé ?"
        please_continue: "Votre nouveau compte est confirmé. Vous allez être redirigé(e) vers la page d'accueil."
        continue_button: "Terminer !"
        welcome_to: "Bienvenue sur %{site_name} !"
        approval_required: "Un modérateur doit approuver manuellement votre nouveau compte avant que vous puissiez accéder au forum. Vous recevrez un e-mail lorsque que votre compte sera approuvé !"
      name:
        title: "Nom"
        title_optional: "Nom (facultatif)"
        instructions: "Votre nom complet (facultatif)"
        instructions_required: "Votre nom complet"
        required: "Veuillez saisir un nom"
        too_short: "Votre nom est trop court"
        ok: "Votre nom a l'air correct"
      username:
        title: "Nom d'utilisateur"
        instructions: "Unique, sans espace, court"
        short_instructions: "Les utilisateurs peuvent vous mentionner avec @%{username}"
        available: "Votre nom d'utilisateur est disponible"
        not_available: "Indisponible. Essayer %{suggestion} ?"
        not_available_no_suggestion: "Non disponible"
        too_short: "Votre nom d'utilisateur est trop court"
        too_long: "Votre nom d'utilisateur est trop long"
        checking: "Vérification de la disponibilité du nom d'utilisateur…"
        prefilled: "L'adresse e-mail correspond à ce nom d'utilisateur enregistré"
        required: "Veuillez entrer un nom d'utilisateur"
        edit: "Modifier le nom d'utilisateur"
      locale:
        title: "Langue de l'interface"
        instructions: "Langue de l'interface utilisateur. Le changement sera pris en compte après actualisation de la page."
        default: "(par défaut)"
        any: "tous"
      homepage:
        default: "(par défaut)"
      password_confirmation:
        title: "Confirmation du mot de passe"
      invite_code:
        title: "Code d'invitation"
        instructions: "L'inscription nécessite un code d'invitation"
      auth_tokens:
        title: "Appareils utilisés récemment"
        short_description: "Il s'agit d'une liste d'appareils qui se sont récemment connectés à votre compte."
        details: "Détails"
        log_out_all: "Se déconnecter partout"
        not_you: "Ce n'est pas vous ?"
        show_all: "Tout afficher (%{count})"
        show_few: "Afficher moins"
        was_this_you: "Était-ce vous ?"
        was_this_you_description: "Si ce n'était pas vous, nous vous conseillons de modifier votre mot de passe et de vous déconnecter partout."
        browser_and_device: "%{browser} sur %{device}"
        secure_account: "Sécuriser mon compte"
        latest_post: "Votre dernier message…"
        device_location: '<span class="auth-token-device">%{device}</span> &ndash; <span title="IP: %{ip}">%{location}</span>'
        browser_active: '%{browser} | <span class="active">actif</span>'
        browser_last_seen: "%{browser} | %{date}"
      last_posted: "Dernier message"
      last_seen: "Vu"
      created: "Inscrit(e)"
      log_out: "Se déconnecter"
      location: "Localisation"
      website: "Site Web"
      email_settings: "E-mail"
      hide_profile: "Masquer mon profil public"
      enable_physical_keyboard: "Activer le support du clavier physique sur iPad"
      text_size:
        title: "Taille du texte"
        smallest: "Très petite"
        smaller: "Petite"
        normal: "Normale"
        larger: "Grande"
        largest: "Très grande"
      title_count_mode:
        title: "Le titre de la page en arrière-plan affiche le nombre de :"
        notifications: "Nouvelles notifications"
        contextual: "Nouveau contenu de la page"
      bookmark_after_notification:
        title: "Après l'envoi d'une notification de rappel de signet :"
      like_notification_frequency:
        title: "Envoyer une notification si un « J'aime » est attribué"
        always: "Toujours"
        first_time_and_daily: "La première fois qu'un message reçoit un « J'aime » puis quotidiennement"
        first_time: "La première fois qu'un message reçoit un « J'aime »"
        never: "Jamais"
      email_previous_replies:
        title: "Inclure les réponses précédentes en bas des e-mails"
        unless_emailed: "sauf si déjà envoyées"
        always: "toujours"
        never: "jamais"
      email_digests:
        title: "Lorsque je ne visite pas le site, m'envoyer un e-mail avec un résumé des sujets et réponses populaires"
        every_30_minutes: "toutes les 30 minutes"
        every_hour: "toutes les heures"
        daily: "tous les jours"
        weekly: "toutes les semaines"
        every_month: "tous les mois"
        every_six_months: "tous les six mois"
      email_level:
        title: "Envoyez-moi un e-mail lorsque je suis cité(e), lorsque je reçois une réponse, lorsque mon @username est mentionné ou lorsqu'il y a une nouvelle activité dans les catégories, les étiquettes ou les sujets que je regarde"
        always: "toujours"
        only_when_away: "seulement en cas d'absence"
        never: "jamais"
      email_messages_level: "Envoyez-moi un e-mail lorsque je reçois un message personnel"
      include_tl0_in_digests: "Inclure les contributions des nouveaux utilisateurs dans les résumés par e-mail"
      email_in_reply_to: "En plus du message notifié par e-mail, inclure un extrait du message auquel il répond"
      other_settings: "Autre"
      categories_settings: "Catégories"
      topics_settings: "Sujets"
      new_topic_duration:
        label: "Considérer les sujets comme nouveaux quand"
        not_viewed: "je ne les ai pas encore vus"
        last_here: "créés depuis ma dernière visite"
        after_1_day: "créés depuis hier"
        after_2_days: "créés au cours des 2 derniers jours"
        after_1_week: "créés au cours des 7 derniers jours"
        after_2_weeks: "créés au cours des 2 dernières semaines"
      auto_track_topics: "Suivre automatiquement les sujets que je consulte"
      auto_track_options:
        never: "jamais"
        immediately: "immédiatement"
        after_30_seconds: "après 30 secondes"
        after_1_minute: "après 1 minute"
        after_2_minutes: "après 2 minutes"
        after_3_minutes: "après 3 minutes"
        after_4_minutes: "après 4 minutes"
        after_5_minutes: "après 5 minutes"
        after_10_minutes: "après 10 minutes"
      notification_level_when_replying:
        label: "Lors de la publication"
        watch_topic: "Surveiller le sujet"
        track_topic: "Suivre le sujet"
        do_nothing: "Ne rien faire"
      topics_unread_when_closed: "Prenez en compte les sujets non lus lorsqu'ils sont fermés"
      invited:
        title: "Invitations"
        pending_tab: "En attente"
        pending_tab_with_count: "En attente (%{count})"
        expired_tab: "Expirées"
        expired_tab_with_count: "Expirées (%{count})"
        redeemed_tab: "Acceptées"
        redeemed_tab_with_count: "Invitations acceptées (%{count})"
        invited_via: "Invitation"
        invited_via_link: "lien %{key} (%{count}/%{max} utilisés)"
        groups: "Groupes"
        topic: "Sujet"
        sent: "Date de création/de dernier envoi"
        expires_at: "Expire le"
        edit: "Modifier"
        remove: "Supprimer"
        copy_link: "Obtenir le lien"
        reinvite: "Renvoyer un e-mail"
        reinvited: "Invitation renvoyée"
        removed: "Supprimé"
        search: "commencez votre saisie pour rechercher vos invitations…"
        user: "Utilisateur(rice) invité(e)"
        none: "Aucune invitation à afficher."
        truncated:
          one: "Afficher la première invitation."
          other: "Afficher les %{count} premières invitations."
        redeemed: "Invitations acceptées"
        redeemed_at: "Acceptée le"
        pending: "Invitations en attente"
        topics_entered: "Sujets consultés"
        posts_read_count: "Messages lus"
        expired: "Cette invitation a expiré."
        remove_all: "Supprimer les invitations arrivées à expiration"
        removed_all: "Toutes les invitations arrivées à expiration ont été supprimées !"
        remove_all_confirm: "Voulez-vous vraiment supprimer toutes les invitations arrivées à expiration ?"
        reinvite_all: "Renvoyer toutes les invitations"
        reinvite_all_confirm: "Voulez-vous vraiment renvoyer toutes les invitations ?"
        reinvited_all: "Toutes les invitations ont été envoyées !"
        time_read: "Temps de lecture"
        days_visited: "Jours visités"
        account_age_days: "Âge du compte en jours"
        create: "Inviter"
        generate_link: "Créer un lien d'invitation"
        link_generated: "Voici votre lien d'invitation !"
        valid_for: "Le lien d'invitation est seulement valide pour cette adresse e-mail : %{email}"
        single_user: "Inviter par e-mail"
        multiple_user: "Inviter par lien"
        invite_link:
          title: "Lien d'invitation"
          success: "Lien d'invitation généré avec succès !"
          error: "Une erreur est survenue lors de la génération du lien d'invitation"
        cannot_invite_to_forum: "Vous n'avez pas l'autorisation de créer des invitations. Veuillez contacter un administrateur pour obtenir l'autorisation de créer des invitations."
        invite:
          new_title: "Inviter des membres"
          edit_title: "Modifier l'invitation"
          expires_in_time: "Arrivera à expiration dans %{time}"
          expired_at_time: "Arrivée à expiration le %{time}"
          create_link_to_invite: "Créez un lien qui peut être partagé pour accorder instantanément l'accès à ce site."
          copy_link_and_share_it: "Copiez le lien ci-dessous et partagez-le pour accorder instantanément l'accès à ce site."
          copy_link: "Copier le lien"
          link_copied: "Lien copié !"
          share_link: "Partager le lien"
          link_validity_MF: |
            Le lien est valable pour jusqu'à { user_count, plural,
                one {# utilisateur}
              other {# utilisateurs}
            } et expire dans { duration_days, plural,
                one {# jour}
              other {# jours}
            }.
          edit_link_options: "Modifiez les options du lien ou envoyez-le par e-mail."
          show_advanced: "Afficher les options avancées"
          hide_advanced: "Masquer les options avancées"
          restrict: "Restreindre à"
          restrict_email: "Restreindre aux e-mails"
          restrict_domain: "Restreindre au domaine"
          email_or_domain_placeholder: "nom@exemple.com ou exemple.com"
          max_redemptions_allowed: "Nombre max. d'utilisations"
          add_to_groups: "Ajouter la personne invitée à ces groupes"
          invite_to_topic: "Diriger vers ce sujet"
          expires_at: "Expire à"
          expires_after: "Ce lien expirera dans"
          custom_message: "Message personnalisé"
          custom_message_placeholder: "Ajoutez une note personnelle à votre invitation"
          send_invite_email: "Enregistrer et envoyer l'e-mail"
          send_invite_email_instructions: "Restreindre l'invitation à l'adresse email pour envoyer un email d'invitation"
          update_invite: "Mettre à jour"
          update_invite_and_send_email: "Mettre à jour et envoyer un e-mail"
          cancel: "Annuler"
          create_link: "Créer un lien"
          create_link_and_send_email: "Créer un lien et envoyer un e-mail"
          invite_saved_without_sending_email: "Invitation enregistrée. Copiez le lien ci-dessous et partagez-le pour accorder instantanément l'accès à ce site."
          invite_saved_with_sending_email: "Un e-mail d'invitation a été envoyé. Vous pouvez également copier le lien ci-dessous et le partager pour accorder instantanément l'accès à ce site."
        bulk_invite:
          none: "Aucune invitation à afficher sur cette page."
          text: "Invitation en masse"
          instructions: |
            <p>Pour mettre votre communauté sur pied rapidement, invitez une liste d'utilisateurs : composez un <a href="https://en.wikipedia.org/wiki/Comma-separated_values" target="_blank">fichier CSV</a> contenant l'adresse de chaque personne à inviter, en disposant une adresse par ligne. Pour ajouter certaines personnes à des groupes particuliers, ou pour les diriger automatiquement vers un sujet particulier lors de leur première connexion, vous pouvez faire figurer les éléments suivants.</p>
            <pre>jean@dupont.fr,nom_dun_groupe;nom_dun_autre_groupe,identifiant_numérique_du_sujet</pre>
            <p>Un e-mail d'invitation sera envoyé à chaque adresse reprise dans ce fichier CSV, et vous pourrez modifier son contenu après l'avoir envoyé sur le serveur.</p>
          progress: "Téléversement : %{progress} %…"
          success: "Le fichier a été envoyé avec succès. Vous recevrez un message de notification lorsque le processus sera terminé."
          error: "Nous sommes désolés, le fichier doit être au format CSV."
      confirm_access:
        title: "Confirmation de l'accès"
        incorrect_password: "Le mot de passe saisi est incorrect."
        incorrect_passkey: "Cette clé d'accès est incorrecte."
        logged_in_as: "Vous êtes connecté(e) en tant que : "
        forgot_password: "Mot de passe oublié ?"
        password_reset_email_sent: "E-mail de réinitialisation du mot de passe envoyé."
        cannot_send_password_reset_email: "Impossible d'envoyer l'e-mail de réinitialisation du mot de passe."
        instructions: "Veuillez confirmer votre identité afin de terminer cette action."
        fine_print: "Nous vous demandons de confirmer votre identité, car il s'agit d'une action potentiellement sensible. Une fois que vous serez authentifié(e), il ne vous sera demandé de vous réauthentifier qu'après quelques heures d'inactivité."
      password:
        title: "Mot de passe"
        too_short:
          one: "Votre mot de passe est trop court (le nombre minimal est de %{count} caractère)."
          other: "Votre mot de passe est trop court (le nombre minimal est de %{count} caractères)."
        common: "Ce mot de passe est trop commun."
        same_as_username: "Votre mot de passe est identique à votre nom d'utilisateur."
        same_as_name: "Votre mot de passe est identique à votre nom."
        same_as_email: "Votre mot de passe est identique à votre adresse e-mail."
        ok: "Votre mot de passe semble correct."
        instructions:
          one: "Au moins %{count} caractère"
          other: "Au moins %{count} caractères"
        required: "Veuillez saisir un mot de passe"
        confirm: "Confirmer"
        incorrect_password: "Le mot de passe saisi est incorrect."
      summary:
        title: "Résumé"
        stats: "Statistiques"
        time_read: "temps de lecture"
        time_read_title: "%{duration} (total)"
        recent_time_read: "de lecture récente"
        recent_time_read_title: "%{duration} (au cours des 60 derniers jours)"
        topic_count:
          one: "sujet créé"
          other: "sujets créés"
        post_count:
          one: "message créé"
          other: "messages créés"
        likes_given:
          one: "donné"
          other: "donnés"
        likes_received:
          one: "reçu"
          other: "reçus"
        days_visited:
          one: "jour visité"
          other: "jours visités"
        topics_entered:
          one: "sujet vu"
          other: "sujets vus"
        posts_read:
          one: "message lu"
          other: "messages lus"
        bookmark_count:
          one: "signet"
          other: "signets"
        top_replies: "Meilleures réponses"
        no_replies: "Pas encore de réponse."
        more_replies: "Plus de réponses"
        top_topics: "Meilleurs sujets"
        no_topics: "Pas encore de sujet."
        more_topics: "Plus de sujets"
        top_badges: "Meilleurs badges"
        no_badges: "Pas encore de badge."
        more_badges: "Plus de badges"
        top_links: "Meilleurs liens"
        no_links: "Pas encore de lien."
        most_liked_by: "Le plus aimé par"
        most_liked_users: "A le plus aimé"
        most_replied_to_users: "A le plus répondu à"
        no_likes: "Pas encore de « J'aime »."
        top_categories: "Meilleures catégories"
        topics: "Sujets"
        replies: "Réponses"
      ip_address:
        title: "Dernière adresse IP"
      registration_ip_address:
        title: "Adresse IP d'enregistrement"
      avatar:
        title: "Image de profil"
        header_title: "profil, messages, signets et préférences"
        name_and_description: "%{name} - %{description}"
        edit: "Modifier l'image de profil"
      title:
        title: "Titre"
        none: "(aucun)"
        instructions: "apparaît après votre nom d'utilisateur"
      flair:
        title: "Flair"
        none: "(aucun)"
        instructions: "icône affichée à côté de votre image de profil"
      status:
        title: "Statut personnalisé"
        not_set: "Non défini"
      primary_group:
        title: "Groupe principal"
        none: "(aucun)"
      filters:
        all: "Tous"
      stream:
        posted_by: "Rédigé par"
        sent_by: "Envoyé par"
        private_message: "message direct"
        the_topic: "le sujet"
      card: "Carte d'utilisateur"
      profile_link: "%{username}, visiter le profil"
    user_status:
      save: "Enregistrer"
      set_custom_status: "Définir un statut personnalisé"
      what_are_you_doing: "Que faites-vous ?"
      pause_notifications: "Suspendre les notifications"
      remove_status: "Supprimer le statut"
    presence_toggle:
      online: "En ligne"
      offline: "Hors ligne"
      title: "Activer/désactiver les fonctionnalités de présence"
    user_tips:
      button: "J'ai compris !"
      skip: "Ignorer les astuces"
      first_notification:
        title: "Votre première notification !"
        content: "Les notifications sont utilisées pour vous tenir au courant de ce qui se passe dans la communauté."
      topic_timeline:
        title: "Chronologie du sujet"
        content: "Parcourez rapidement un article à l'aide de la chronologie des sujets."
      post_menu:
        title: "Menu du message"
        content: "Découvrez comment vous pouvez interagir autrement avec le message en cliquant sur les trois points !"
      topic_notification_levels:
        title: "Vous suivez maintenant ce sujet"
        content: "Recherchez cette cloche pour ajuster vos préférences de notification pour des sujets spécifiques ou des catégories entières."
      suggested_topics:
        title: "Continuez de lire !"
        content: "Voici quelques sujets que vous pourriez vouloir lire ensuite."
    loading: "Chargement…"
    errors:
      prev_page: "lors du chargement de"
      reasons:
        network: "Erreur réseau"
        server: "Erreur du serveur"
        forbidden: "Accès refusé"
        unknown: "Erreur"
        not_found: "Page introuvable"
      desc:
        network: "Veuillez vérifier votre connexion."
        network_fixed: "Le problème semble résolu."
        server: "Code d'erreur : %{status}"
        forbidden: "Vous n'avez pas l'autorisation de voir ça."
        not_found: "Oups, l'application a essayé de charger une URL qui n'existe pas."
        unknown: "Une erreur est survenue."
      buttons:
        back: "Retour"
        again: "Réessayer"
        fixed: "Charger la page"
    modal:
      close: "fermer"
      dismiss_error: "Ignorer l'erreur"
    form_kit:
      reset: Réinitialiser
      optional: facultatif
      errors_summary_title: "Ce formulaire contient des erreurs :"
      dirty_form: "Vous n'avez pas soumis vos modifications ! Voulez-vous vraiment partir ?"
      errors:
        required: "Requis"
        invalid_url: "Doit être une URL valide"
        not_an_integer: "Doit être un nombre entier"
        not_accepted: "Doit être accepté"
        not_a_number: "Doit être un nombre"
        too_high: "Doit être au maximum %{count}"
        too_low: "Doit être au minimum %{count}"
        too_long:
          one: "Doit contenir un maximum de %{count} caractère"
          other: "Doit contenir un maximum de %{count} caractères"
        too_short:
          one: "Doit contenir au moins %{count} caractère"
          other: "Doit contenir au moins %{count} caractères"
    close: "Fermer"
    assets_changed_confirm: "Une mise à jour est disponible pour ce site. Souhaitez-vous obtenir la dernière version ?"
    logout: "Vous avez été déconnecté(e)."
    refresh: "Actualiser"
    home: "Accueil"
    read_only_mode:
      enabled: "Le site est en mode lecture seule. Vous pouvez continuer à le parcourir, mais les réponses, « J'aime » et autres interactions sont désactivées pour l'instant."
      login_disabled: "La connexion est désactivée quand le site est en lecture seule."
      logout_disabled: "La déconnexion est désactivée quand le site est en lecture seule."
    staff_writes_only_mode:
      enabled: "Ce site est en mode réservé aux responsables. Vous pouvez continuer à naviguer, mais les réponses, les j'aime et les autres actions sont limitées aux responsables uniquement."
    logs_error_rate_notice:
      reached_hour_MF: |
        <b>{relativeAge}</b> – <a href="{url}" target="_blank">{ rate, plural,
            one {# erreur/heure}
          other {# erreurs/heure}
        }</a> a atteint la limite fixée du site de {limit, plural,
            one {# erreur/heure}
          other {# erreurs/heure}
        }.
      reached_minute_MF: |
        <b>{relativeAge}</b> – <a href="{url}" target="_blank">{ rate, plural,
            one {# erreur/minute}
          other {# erreurs/minute}
        }</a> a atteint la limite fixée du site de {limit, plural,
            one {# erreur/minute}
          other {# erreurs/minute}
        }.
      exceeded_hour_MF: |
        <b>{relativeAge}</b> – <a href="{url}" target="_blank">{ rate, plural,
            one {# erreur/heure}
          other {# erreurs/heure}
        }</a> a dépassé la limite fixée du site de { limit, plural,
            one {# erreur/heure}
          other {# erreurs/heure}
        }.
      exceeded_minute_MF: |
        <b>{relativeAge}</b> – <a href="{url}" target="_blank">{ rate, plural,
            one {# erreur/minute}
          other {# erreurs/minute}
        }</a> a dépassé la limite fixée du site de {limit, plural,
            one {# erreur/minute}
          other {# erreurs/minute}
        }.
    learn_more: "En savoir plus…"
    learn_more_with_link: "<a href='%{url}' target='_blank'>En savoir plus…</a>"
    mute: Mettre en sourdine
    unmute: Rétablir
    last_post: Dernier message
    local_time: "Heure locale"
    time_read: Temps de lecture
    time_read_recently: "%{time_read} récemment"
    time_read_tooltip: "%{time_read} temps de lecture total"
    time_read_recently_tooltip: "%{time_read} temps de lecture total (%{recent_time_read} au cours des 60 derniers jours)"
    last_reply_lowercase: dernière réponse
    replies_lowercase:
      one: réponse
      other: réponses
    signup_cta:
      sign_up: "S'inscrire"
      hide_session: "Peut-être plus tard"
      hide_forever: "non merci"
      hidden_for_session: "Très bien, nous vous le demanderons demain. Vous pouvez aussi utiliser le bouton « Se connecter » pour vous créer un compte."
      intro: "Bonjour ! Vous semblez apprécier la discussion, mais n'avez pas encore créé de compte."
      value_prop: "Vous en avez assez de faire défiler les mêmes messages ? En créant un compte, vous pourrez toujours revenir là où vous en étiez. Avec un compte, vous pouvez aussi recevoir des notifications de nouvelles réponses, enregistrer des signets et utiliser des cœurs pour remercier les autres utilisateurs. Nous pouvons travailler ensemble pour rendre cette communauté formidable. :heart:"
    offline_indicator:
      no_internet: "Aucune connexion à Internet."
      refresh_page: "Actualiser la page"
    summary:
      in_progress: "Résumer le sujet à l'aide de l'IA"
      summarized_on: "Résumé avec l'IA le %{date}"
      model_used: "IA utilisée : %{model}"
      outdated: "Le résumé est obsolète"
      outdated_posts:
        one: "(%{count} message manquant)"
        other: "(%{count} messages manquants)"
      enabled_description: "Vous consultez les meilleures réponses de ce sujet : les messages les plus intéressants déterminés par la communauté."
      description:
        one: "Il y a <b>%{count}</b> réponse."
        other: "Il y a <b>%{count}</b> réponses."
      buttons:
        hide: "Masquer le résumé"
        generate: "Résumer"
        regenerate: "Générer à nouveau"
      description_time_MF: |
        Il y a {replyCount, plural, one {<b>#</b> réponse} other {<b>#</b> réponses}} avec un temps de lecture estimé à <b>{readingTime, plural, one {# minute} other {# minutes}}</b>.
      enable: "Afficher les meilleures réponses"
      disable: "Afficher tous les messages"
      short_label: "Meilleures réponses"
      show_all_label: "Tout afficher"
      short_title: "Afficher les meilleures réponses de ce sujet : les messages les plus intéressants déterminés par la communauté"
    deleted_filter:
      enabled_description: "Ce sujet contient des messages supprimés, qui ont été masqués."
      disabled_description: "Les messages supprimés du sujet sont visibles."
      enable: "Masquer les messages supprimés"
      disable: "Afficher les messages supprimés"
    private_message_info:
      title: "Message direct"
      invite: "Inviter d'autres utilisateurs…"
      edit: "Ajouter ou supprimer…"
      remove: "Supprimer…"
      add: "Ajouter…"
      leave_message: "Voulez-vous vraiment quitter cette conversation ?"
      remove_allowed_user: "Voulez-vous vraiment supprimer %{name} de ce message direct ?"
      remove_allowed_group: "Voulez-vous vraiment supprimer %{name} de ce message direct ?"
      leave: "Quitter"
      remove_group: "Supprimer le groupe"
      remove_user: "Supprimer l'utilisateur"
    email: "E-mail"
    username: "Nom d'utilisateur"
    last_seen: "Vu"
    created: "Créé"
    created_lowercase: "créé"
    trust_level: "Niveau de confiance"
    search_hint: "nom d'utilisateur, adresse e-mail ou adresse IP"
    create_account:
      header_title: "Bienvenue !"
      disclaimer: "En vous inscrivant, vous acceptez la <a href='%{privacy_link}' target='blank'>politique de confidentialité</a> et les <a href='%{tos_link}' target='blank'>conditions générales d'utilisation</a>."
      title: "S'inscrire"
      failed: "Un problème est survenu. Cette adresse e-mail est peut-être déjà enregistrée. Essayez le lien d'oubli du mot de passe."
      associate: "Vous avez déjà un compte ? <a href='%{associate_link}'>Connectez-vous</a> pour lier votre compte %{provider}."
      activation_title: "Activez votre compte"
      already_have_account: "Vous avez déjà un compte ?"
      no_account_yet: "Vous n'avez pas de compte ?"
      progress_bar:
        signup: "S'inscrire"
        activate: "Activer"
        approve: "Approuver"
        login: "Se connecter"
    forgot_password:
      title: "Réinitialisation du mot de passe"
      action: "J'ai oublié mon mot de passe"
      invite: "Saisissez votre nom d'utilisateur ou votre adresse e-mail et vous recevrez un nouveau mot de passe par e-mail."
      invite_no_username: "Saisissez votre adresse e-mail et nous vous enverrons un e-mail de réinitialisation du mot de passe."
      email-username: "Adresse e-mail ou nom d'utilisateur"
      reset: "Réinitialiser votre mot de passe"
      complete_username: "Si un compte correspond au nom d'utilisateur <b>%{username}</b>, vous devriez recevoir rapidement un e-mail contenant les instructions permettant de réinitialiser votre mot de passe."
      complete_email: "Si un compte correspond à l'adresse e-mail <b>%{email}</b>, vous devriez recevoir rapidement un e-mail contenant les instructions permettant de réinitialiser votre mot de passe."
      complete_username_found: "Nous avons trouvé un compte correspondant au nom d'utilisateur <b>%{username}</b>. Vous devriez recevoir rapidement un e-mail contenant les instructions permettant de réinitialiser votre mot de passe."
      complete_email_found: "Nous avons trouvé un compte correspondant à l'adresse e-mail <b>%{email}</b>. Vous devriez recevoir rapidement un e-mail contenant les instructions permettant de réinitialiser votre mot de passe."
      complete_username_not_found: "Aucun compte ne correspond au nom d'utilisateur <b>%{username}</b>"
      complete_email_not_found: "Aucun compte ne correspond à <b>%{email}</b>"
      help: "L'e-mail n'est pas arrivé ? N'oubliez pas de consulter votre dossier de courrier indésirable.<p>Vous avez des doutes concernant l'adresse e-mail que vous avez utilisée ? Saisissez une adresse e-mail et nous vous dirons si elle existe ici.</p><p>Si vous n'avez plus accès à l'adresse e-mail de votre compte, merci de contacter <a href='%{basePath}/about'>nos responsables serviables.</a></p>"
      button_ok: "OK"
      button_help: "Aide"
    email_login:
      link_label: "M'envoyer un lien de connexion par e-mail"
      button_label: "par e-mail"
      login_link: "Ignorez le mot de passe ; envoyez-moi un lien de connexion"
      complete_username: "Si un compte correspond au nom d'utilisateur <b>%{username}</b>, vous devriez recevoir rapidement un e-mail contenant un lien pour vous connecter."
      complete_email: "Si un compte correspond à l'adresse e-mail <b>%{email}</b>, vous devriez recevoir rapidement un e-mail contenant un lien pour vous connecter."
      complete_username_found: "Nous avons trouvé un compte correspondant au nom d'utilisateur <b>%{username}</b>, vous devriez recevoir rapidement un e-mail contenant un lien pour vous connecter."
      complete_email_found: "Nous avons trouvé un compte correspondant à l'adresse e-mail <b>%{email}</b>, vous devriez recevoir rapidement un e-mail contenant un lien pour vous connecter."
      complete_username_not_found: "Aucun compte ne correspond au nom d'utilisateur <b>%{username}</b>"
      complete_email_not_found: "Aucun compte ne correspond à <b>%{email}</b>"
      confirm_title: Continuer vers %{site_name}
      logging_in_as: Connexion en tant que %{email}
      confirm_button: Complétez la connexion
    login:
      header_title: "Ravi de vous revoir"
      title: "Se connecter"
      username: "Utilisateur"
      password: "Mot de passe"
      show_password: "Afficher"
      hide_password: "Masquer"
      show_password_title: "Afficher le mot de passe"
      hide_password_title: "Masquer le mot de passe"
      second_factor_title: "Authentification à deux facteurs"
      second_factor_description: "Veuillez saisir le code d'authentification généré par votre application :"
      second_factor_backup: "Se connecter avec un code de secours"
      second_factor_backup_title: "Authentification à deux facteurs (code de secours)"
      second_factor_backup_description: "Veuillez saisir un de vos codes de secours :"
      second_factor: "Se connecter avec une application"
      security_key_description: "Dès que vous avez préparé votre clé de sécurité physique ou votre appareil mobile compatible, appuyez sur le bouton Authentifier avec une clé de sécurité ci-dessous."
      security_key_alternative: "Essayer une autre méthode"
      security_key_authenticate: "S'authentifier avec une clé de sécurité"
      security_key_not_allowed_error: "La procédure d'authentification de la clé de sécurité a expiré ou a été annulée."
      security_key_no_matching_credential_error: "Aucun identifiant correspondant n'a pu être trouvé dans la clé de sécurité donnée."
      security_key_support_missing_error: "Votre appareil ou navigateur actuel ne prend pas en charge l'utilisation des clés de sécurité. Veuillez utiliser une autre méthode."
      security_key_invalid_response_error: "Le processus d'authentification par clé de sécurité a échoué en raison d'une réponse non valide."
      passkey_security_error: "Une erreur de sécurité s'est produite : %{message}"
      email_placeholder: "Adresse e-mail ou nom d'utilisateur"
      caps_lock_warning: "Majuscules verrouillées"
      error: "Erreur inconnue"
      cookies_error: "Les cookies de votre navigateur semblent désactivées. Vous ne pourrez pas vous connecter sans les activer."
      rate_limit: "Merci de patienter avant de vous reconnecter."
      password_expired: "Le mot de passe a expiré. Veuillez <a href='%{reset_url}'>réinitialiser votre mot de passe</a>."
      blank_username: "Veuillez saisir votre adresse e-mail ou votre nom d'utilisateur."
      blank_username_or_password: "Veuillez saisir votre adresse e-mail ou votre nom d'utilisateur et votre mot de passe."
      reset_password: "Réinitialiser le mot de passe"
      logging_in: "Connexion…"
      previous_sign_up: "Vous avez déjà un compte ?"
      or: "ou"
      authenticating: "Authentification…"
      awaiting_activation: "Votre compte est en attente d'activation, utilisez le lien de mot de passe oublié pour envoyer un autre e-mail d'activation."
      awaiting_approval: "Votre compte n'a pas encore été approuvé par un modérateur. Vous recevrez une confirmation par e-mail lors de l'activation."
      requires_invite: "Nous sommes désolés, l'accès à ce forum est réservé sur invitation seulement."
      not_activated: "Vous ne pouvez pas encore vous connecter. Nous avons envoyé un e-mail d'activation à <b>%{sentTo}</b>. Veuillez suivre les instructions qui y figurent afin d'activer votre compte."
      not_allowed_from_ip_address: "Vous ne pouvez pas vous connecter à partir de cette adresse IP."
      admin_not_allowed_from_ip_address: "Vous ne pouvez pas vous connecter en tant qu'administrateur à partir de cette adresse IP."
      resend_activation_email: "Cliquez ici pour renvoyer l'e-mail d'activation."
      omniauth_disallow_totp: "L'authentification à deux facteurs est activée sur votre compte. Veuillez vous connecter avec votre mot de passe."
      activate_account: "Activer le compte"
      resend_title: "Renvoyer l'e-mail d'activation"
      change_email: "Changer l'adresse e-mail"
      provide_new_email: "Fournissez une nouvelle adresse et nous renverrons votre e-mail de confirmation."
      submit_new_email: "Mettre à jour l'adresse e-mail"
      sent_activation_email_again: "Nous venons d'envoyer un nouveau e-mail d'activation à <b>%{currentEmail}</b>. Vous devriez le recevoir dans quelques minutes. N'oubliez pas de consulter votre dossier de courrier indésirable."
      sent_activation_email_again_generic: "Nous avons envoyé un autre e-mail d'activation. Vous devriez le recevoir dans quelques minutes. N'oubliez pas de consulter votre dossier de courrier indésirable."
      to_continue: "Veuillez vous connecter"
      preferences: "Vous devez être connecté(e) pour modifier vos préférences utilisateur."
      not_approved: "Votre compte n'a pas encore été approuvé. Vous recevrez une notification par e-mail lorsque vous pourrez vous connecter."
      google_oauth2:
        name: "Google"
        title: "Se connecter avec Google"
        sr_title: "Se connecter avec Google"
      twitter:
        name: "Twitter"
        title: "Se connecter avec Twitter"
        sr_title: "Se connecter avec Twitter"
      instagram:
        name: "Instagram"
        title: "Se connecter avec Instagram"
        sr_title: "Se connecter avec Instagram"
      facebook:
        name: "Facebook"
        title: "Se connecter avec Facebook"
        sr_title: "Se connecter avec Facebook"
      github:
        name: "GitHub"
        title: "Se connecter avec GitHub"
        sr_title: "Se connecter avec GitHub"
      discord:
        name: "Discord"
        title: "Se connecter avec Discord"
        sr_title: "Se connecter avec Discord"
      linkedin_oidc:
        name: "LinkedIn"
        title: "Se connecter avec LinkedIn"
        sr_title: "Se connecter avec LinkedIn"
      passkey:
        name: "Se connecter avec une clé d'accès"
      second_factor_toggle:
        totp: "Utilisez plutôt une application d'authentification"
        backup_code: "Utilisez plutôt un code de secours"
        security_key: "Utilisez plutôt une clé de sécurité"
      no_login_methods:
        title: "Aucune méthode de connexion"
        description: "Aucune méthode de connexion n'est configurée. Les administrateurs peuvent visiter <a href='%{adminLoginPath}' target='_blank'>%{adminLoginPath}</a> pour reconfigurer le site."
    invites:
      accept_title: "Invitation"
      welcome_to: "Bienvenue sur %{site_name} !"
      invited_by: "Vous avez été invité(e) par :"
      social_login_available: "Vous pourrez aussi vous connecter avec un compte de réseau social utilisant cette adresse."
      your_email: "L'adresse e-mail de votre compte est <b>%{email}</b>."
      accept_invite: "Accepter l'invitation"
      success: "Votre compte a été créé et vous êtes maintenant connecté(e)."
      name_label: "Nom"
      password_label: "Mot de passe"
    password_reset:
      continue: "Continuer vers %{site_name}"
    emoji_set:
      apple_international: "Apple/International"
      google: "Google"
      twitter: "Twitter"
      win10: "Win10"
      google_classic: "Classique Google"
      facebook_messenger: "Facebook Messenger"
    category_page_style:
      categories_only: "Catégories seules"
      categories_with_featured_topics: "Catégories avec sujets à la une"
      categories_and_latest_topics: "Catégories et sujets récents"
      categories_and_latest_topics_created_date: "Catégories et sujets récents (trier par date de création du sujet)"
      categories_and_top_topics: "Catégories et meilleurs sujets"
      categories_boxes: "Boîtes avec sous-catégories"
      categories_boxes_with_topics: "Boîtes avec sujets à la une"
      subcategories_with_featured_topics: "Sous-catégories avec sujets en vedette"
    full_name_requirement:
      required_at_signup: "Requis"
      optional_at_signup: "Facultatif"
      hidden_at_signup: "Facultatif, masqué lors de l'inscription"
    shortcut_modifier_key:
      shift: "Maj"
      ctrl: "Ctrl"
      alt: "Alt"
      enter: "Entrée"
    conditional_loading_section:
      loading: Chargement…
    category_row:
      subcategory_count:
        one: "+%{count} sous-catégorie"
        other: "+%{count} sous-catégories"
      topic_count:
        one: "%{count} sujet dans cette catégorie"
        other: "%{count} sujets dans cette catégorie"
    select_kit:
      delete_item: "Supprimer %{name}"
      filter_by: "Filtrer par : %{name}"
      select_to_filter: "Sélectionner une valeur à filtrer"
      default_header_text: Sélectionnez…
      no_content: Aucune correspondance trouvée
      results_count:
        one: "%{count} résultat"
        other: "%{count} résultats"
      filter_placeholder: Recherche…
      filter_placeholder_with_any: Rechercher ou créer…
      create: "Créer : « %{content} »"
      max_content_reached:
        one: "Vous ne pouvez sélectionner que %{count} élément."
        other: "Vous ne pouvez sélectionner que %{count} éléments."
      min_content_not_reached:
        one: "Sélectionnez au moins %{count} élément."
        other: "Sélectionnez au moins %{count} éléments."
      components:
        filter_for_more: Filtrer pour plus…
        categories_admin_dropdown:
          title: "Gérer les catégories"
        bulk_select_topics_dropdown:
          title: "Actions sur la sélection"
        bulk_select_bookmarks_dropdown:
          title: "Actions sur la sélection"
    date_time_picker:
      from: De
      to: À
    file_size_input:
      error:
        size_too_large: "%{provided_file_size} est supérieur au maximum autorisé %{max_file_size}"
        size_too_small: "%{provided_file_size} est inférieur au minimum autorisé de %{min_file_size}"
    emoji_picker:
      filter_placeholder: Rechercher un émoji
      smileys_&_emotion: Frimousses et émotions
      people_&_body: Personnes et corps
      animals_&_nature: Animaux et nature
      food_&_drink: Nourriture et boisson
      travel_&_places: Voyage et lieux
      activities: Activités
      objects: Objets
      symbols: Symboles
      flags: Signalements
      recent: Utilisés récemment
      default_tone: Aucun teint
      light_tone: Teint clair
      medium_light_tone: Teint légèrement clair
      medium_tone: Teint moyen
      medium_dark_tone: Teint légèrement foncé
      dark_tone: Teint foncé
      default: Émojis personnalisés
    shared_drafts:
      title: "Brouillons partagés"
      notice: "Ce sujet n'est visible que par ceux qui peuvent publier des brouillons partagés."
      destination_category: "Catégorie de destination"
      publish: "Publier le brouillon partagé"
      confirm_publish: "Voulez-vous vraiment publier ce brouillon ?"
      publishing: "Publication du sujet…"
    composer:
      emoji: "Émoji :)"
      more_emoji: "plus…"
      options: "Options"
      whisper: "murmure"
      unlist: "invisible"
      add_warning: "Ceci est un avertissement officiel."
      toggle_whisper: "Activer/désactiver le murmure"
      toggle_unlisted: "Activer/désactiver la visibilité"
      insert_table: "Insérer un tableau"
      posting_not_on_topic: "À quel sujet voulez-vous répondre ?"
      saved_local_draft_tip: "enregistré sur votre appareil"
      similar_topics: "Votre sujet est similaire à…"
      drafts_offline: "brouillons hors ligne"
      edit_conflict: "conflit de modification"
      esc: "échap"
      esc_label: "rejeter le message"
      ok_proceed: "OK. Continuer"
      group_mentioned_limit:
        one: "<b>Attention !</b> Vous avez mentionné <a href='%{group_link}'>%{group}</a>, cependant ce groupe comprend plus de membres que le nombre limite de mentions de %{count} utilisateur configuré par l'administrateur. Personne ne sera notifié."
        other: "<b>Attention !</b> Vous avez mentionné <a href='%{group_link}'>%{group}</a>, cependant ce groupe comprend plus de membres que le nombre limite de mentions de %{count} utilisateurs configuré par l'administrateur. Personne ne sera notifié."
      group_mentioned:
        one: "La mention de %{group} informera <a href='%{group_link}'>%{count} personne</a>."
        other: "La mention de %{group} informera <a href='%{group_link}'>%{count} personnes</a>."
      larger_group_mentioned:
        one: "La mention de %{group} informera <a href='%{group_link}'>%{count} personne</a>. Voulez-vous continuer ?"
        other: "La mention de %{group} informera <a href='%{group_link}'>%{count} personnes</a>. Voulez-vous continuer ?"
      cannot_see_mention:
        category: "Vous avez mentionné @%{username}, mais aucune notification ne lui sera envoyée, car la catégorie ne lui est pas accessible. Vous devez l'ajouter à un groupe ayant accès à cette catégorie."
        private: "Vous avez mentionné @%{username}, mais aucune notification ne lui sera envoyée, car ce message direct ne lui est pas visible. Vous devez l'inviter à rejoindre ce message direct."
        muted_topic: "Vous avez mentionné @%{username}, mais aucune notification ne lui sera envoyée, car il ou elle a désactivé ce sujet."
        not_allowed: "Vous avez mentionné @%{username}, mais aucune notification ne lui sera envoyée, car il ou elle n'a pas été invité(e) à rejoindre ce sujet."
      cannot_see_group_mention:
        not_mentionable: "Vous ne pouvez pas mentionner le groupe @%{group}."
        some_not_allowed:
          one: "Vous avez mentionné @%{group}, mais seul %{count} membre sera notifié, car les autres membres ne peuvent pas voir ce message direct. Vous devrez les inviter pour qu'ils accèdent à ce message direct."
          other: "Vous avez mentionné @%{group}, mais seuls %{count} membres seront notifiés, car les autres membres ne peuvent pas voir ce message direct. Vous devrez les inviter pour qu'ils accèdent à ce message direct."
        not_allowed: "Vous avez mentionné @%{group}, mais aucun de ses membres ne sera notifié, car ils ne peuvent pas voir ce message direct. Vous devrez les inviter pour qu'ils accèdent à ce message direct."
      here_mention:
        one: "En mentionnant <b>@%{here}</b>, vous êtes sur le point de notifier %{count} utilisateur. Voulez-vous continuer ?"
        other: "En mentionnant <b>@%{here}</b>, vous êtes sur le point de notifier %{count} utilisateurs. Voulez-vous continuer ?"
      duplicate_link: "Il semblerait que votre lien vers <b>%{domain}</b> a déjà été publié dans le sujet par <b>@%{username}</b> dans <a href='%{post_url}'>une réponse de %{ago}</a>. Voulez-vous vraiment le publier à nouveau ?"
      duplicate_link_same_user: "Il semble que vous avez déjà publié un lien vers <b>%{domain}</b> dans ce sujet dans <a href='%{post_url}'>une réponse le %{ago}</a>. Voulez-vous vraiment le publier à nouveau ?"
      reference_topic_title: "RE : %{title}"
      error:
        title_missing: "Le titre est requis"
        title_too_short:
          one: "Le titre doit avoir au moins %{count} caractère"
          other: "Le titre doit faire au moins %{count} caractères"
        title_too_long:
          one: "Le titre ne peut pas comprendre plus de %{count} caractère"
          other: "Le titre ne peut pas comprendre plus de %{count} caractères"
        post_missing: "Le message ne peut pas être vide"
        post_length:
          one: "Le message doit comprendre au moins %{count} caractère"
          other: "Le message doit comprendre au moins %{count} caractères"
        try_like: "Avez-vous essayé le bouton %{heart} ?"
        category_missing: "Vous devez choisir une catégorie"
        tags_missing:
          one: "Vous devez choisir au moins %{count} étiquette"
          other: "Vous devez choisir au moins %{count} étiquettes"
        topic_template_not_modified: "Veuillez ajouter des détails à votre sujet en modifiant le modèle de sujet."
      save_edit: "Enregistrer les modifications"
      overwrite_edit: "Écraser la modification"
      reply: "Répondre"
      cancel: "Annuler"
      create_topic: "Créer le sujet"
      create_pm: "Envoyer le message"
      create_whisper: "Murmurer"
      create_shared_draft: "Créer un brouillon partagé"
      edit_shared_draft: "Modifier le brouillon partagé"
      title: "Ou appuyez sur %{modifier}Entrée"
      users_placeholder: "Ajouter des utilisateurs ou des groupes"
      title_placeholder: "Pouvez-vous résumer le sujet en une courte phrase ?"
      title_or_link_placeholder: "Saisissez un titre ou copiez un lien ici"
      edit_reason_placeholder: "pourquoi modifiez-vous le message ?"
      topic_featured_link_placeholder: "Saisissez le lien à afficher avec le titre."
      remove_featured_link: "Retirer le lien du sujet."
      reply_placeholder: "Saisissez votre message ici. Pour le mettre en forme, utilisez du Markdown, du BBCode ou du HTML. Glissez-déposez ou collez des images."
      reply_placeholder_no_images: "Saisissez votre message ici. Pour le mettre en forme, utilisez du Markdown, du BBCode ou du HTML."
      reply_placeholder_choose_category: "Sélectionnez une catégorie avant de rédigez ici."
      view_new_post: "Voir votre nouveau message."
      saving: "Enregistrement en cours"
      saved: "Enregistré avec succès !"
      saved_draft: "Brouillon de message en cours. Appuyez pour reprendre."
      uploading: "Téléversement…"
      show_preview: "afficher l'aperçu"
      hide_preview: "masquer l'aperçu"
      quote_post_title: "Citer le message en entier"
      bold_label: "G"
      bold_title: "Gras"
      bold_text: "texte en gras"
      italic_label: "I"
      italic_title: "Italique"
      italic_text: "texte en italique"
      link_title: "Lien"
      link_description: "saisir ici la description du lien"
      link_dialog_title: "Insérer un lien"
      link_optional_text: "titre (facultatif)"
      link_url_placeholder: "Collez une adresse URL ou commencez votre saisie pour rechercher un sujet dans le forum"
      blockquote_title: "Citation"
      blockquote_text: "Citation"
      code_title: "Texte préformaté"
      code_text: "texte préformaté indenté par 4 espaces"
      paste_code_text: "saisissez ou collez du code ici"
      upload_title: "Envoi de fichiers"
      upload_description: "saisir ici la description de votre fichier"
      olist_title: "Liste numérotée"
      ulist_title: "Liste à puces"
      list_item: "Élément"
      toggle_direction: "Basculer le sens"
      help: "Aide à l'édition Markdown"
      collapse: "réduire le panneau d'édition"
      open: "ouvrir l'éditeur"
      abandon: "fermer le panneau d'édition et supprimer le brouillon"
      enter_fullscreen: "utiliser l'éditeur plein écran"
      exit_fullscreen: "sortir de l'éditeur plein écran"
      exit_fullscreen_prompt: "Appuyez sur <kbd>ÉCHAP</kbd> pour quitter le mode plein écran"
      show_toolbar: "afficher la barre d'outils de l'éditeur"
      hide_toolbar: "masquer la barre d'outils de l'éditeur"
      modal_ok: "OK"
      cant_send_pm: "Nous sommes désolés, vous ne pouvez pas envoyer de message à l'utilisateur %{username}."
      create_message_error: "Nous sommes désolés, une erreur s'est produite lors de la création de ce message. Veuillez réessayer."
      yourself_confirm:
        title: "Avez-vous oublié d'ajouter des destinataires ?"
        body: "Pour le moment, ce message est uniquement envoyé à vous-même !"
      slow_mode:
        error: "Ce sujet est en mode ralenti. Vous avez déjà publié un message récemment ; vous pourrez en publier un autre d'ici %{timeLeft}."
      user_not_seen_in_a_while:
        single: "La personne à qui vous envoyez un message, <b>%{usernames}</b>, n'a pas été vue ici depuis très longtemps (%{time_ago}). Il se peut qu'elle ne reçoive pas votre message. Vous pouvez rechercher d'autres moyens de contacter %{usernames}."
        multiple: "Les personnes suivantes à qui vous envoyez un message : <b>%{usernames}</b>, n'ont pas été vues ici depuis très longtemps (%{time_ago}). Il se peut qu'ils ne reçoivent pas votre message. Vous pouvez rechercher d'autres moyens de les contacter."
      admin_options_title: "Paramètres optionnels des responsables pour ce sujet"
      composer_actions:
        reply: Répondre
        draft: Brouillon
        edit: Modifier
        reply_to_post:
          label: Répondre à un message de %{postUsername}
          desc: Répondre à un message spécifique
        reply_as_new_topic:
          label: Répondre via un sujet lié
          desc: Créer un nouveau sujet lié à ce sujet
          confirm: Vos brouillons contiennent un nouveau sujet en cours de rédaction. Ce brouillon sera perdu si vous créez un sujet lié.
        reply_as_new_group_message:
          label: Répondre en créant un nouveau message de groupe
          desc: Créer un nouveau message avec les mêmes destinataires
        reply_to_topic:
          label: Répondre au sujet
          desc: Répondre au sujet, pas à un message spécifique
        toggle_whisper:
          label: Activer/désactiver le murmure
          desc: Les murmures ne sont visibles que par les responsables
        create_topic:
          label: "Nouveau sujet"
          desc: Créer un nouveau sujet
        shared_draft:
          label: "Brouillon partagé"
          desc: "Créer un brouillon de sujet qui ne sera visible que par les utilisateurs autorisés"
        toggle_topic_bump:
          label: "Activer/désactiver l'actualisation du sujet"
          desc: "Répondre sans changer la date de dernière réponse"
      reload: "Recharger"
      ignore: "Ignorer"
      image_alt_text:
        aria_label: Texte alternatif pour l'image
        title: "Ajouter une description de l'image"
      image_scale_button: "Mettre l'image à l'échelle de %{percent} %"
      delete_image_button: Supprimer l'image
      toggle_image_grid: Activer/désactiver la grille des images
    notifications:
      tooltip:
        regular:
          one: "%{count} notification non vue"
          other: "%{count} notifications non vues"
        message:
          one: "%{count} message non lu"
          other: "%{count} messages non lus"
        high_priority:
          one: "%{count} notification prioritaire non lue"
          other: "%{count} notifications prioritaires non lues"
        new_message_notification:
          one: "%{count} notification de nouveau message"
          other: "%{count} notifications de nouveaux messages"
        new_reviewable:
          one: "%{count} nouvel élément à examiner"
          other: "%{count} nouveaux éléments à examiner"
      paused: "Notifications suspendues"
      title: "notifications des mentions de votre nom d'utilisateur, des réponses à vos messages et sujets, etc."
      none: "Impossible de charger les notifications pour le moment."
      empty: "Aucune notification trouvée."
      post_approved: "Votre message a été approuvé"
      reviewable_items: "éléments en attente d'examen"
      watching_first_post_label: "Nouveau sujet"
      user_moved_post: "%{username} a été déplacé(e)"
      mentioned: "<span>%{username}</span> %{description}"
      group_mentioned: "<span>%{username}</span> %{description}"
      quoted: "<span>%{username}</span> %{description}"
      bookmark_reminder: "<span>%{username}</span> %{description}"
      replied: "<span>%{username}</span> %{description}"
      posted: "<span>%{username}</span> %{description}"
      watching_category_or_tag: "<span>%{username}</span> %{description}"
      edited: "<span>%{username}</span> %{description}"
      liked: "<span>%{username}</span> %{description}"
      liked_2: "<span class='double-user'>%{username}, %{username2}</span> %{description}"
      liked_many:
        one: "<span class='multi-user'>%{username} et %{count} autre personne</span> %{description}"
        other: "<span class='multi-user'>%{username} et %{count} autres personnes</span> %{description}"
      liked_by_2_users: "%{username}, %{username2}"
      liked_by_multiple_users:
        one: "%{username} et %{count} autre utilisateur"
        other: "%{username} et %{count} autres utilisateurs"
      liked_consolidated_description:
        one: "a aimé %{count} de vos messages"
        other: "a aimé %{count} de vos messages"
      liked_consolidated: "<span>%{username}</span> %{description}"
      linked_consolidated_description:
        one: "a créé des liens avec %{count} de vos messages"
        other: "a créé des liens avec %{count} de vos messages"
      linked_consolidated: "<span>%{username}</span> %{description}"
      private_message: "<span>%{username}</span> %{description}"
      invited_to_private_message: "<p><span>%{username}</span> %{description}"
      invited_to_topic: "<span>%{username}</span> %{description}"
      invitee_accepted: "<span>%{username}</span> a accepté votre invitation"
      invitee_accepted_your_invitation: "a accepté votre invitation"
      moved_post: "<span>%{username}</span> a déplacé %{description}"
      linked: "<span>%{username}</span> %{description}"
      granted_badge: "Vous avez obtenu le badge « %{description} »"
      topic_reminder: "<span>%{username}</span> %{description}"
      watching_first_post: "<span>Nouveau sujet</span> %{description}"
      membership_request_accepted: "Adhésion acceptée dans « %{group_name} »"
      membership_request_consolidated:
        one: "%{count} demande d'adhésion ouverte pour « %{group_name} »"
        other: "%{count} demandes d'adhésion ouvertes pour « %{group_name} »"
      reaction: "<span>%{username}</span> %{description}"
      reaction_2: "<span>%{username}, %{username2}</span> %{description}"
      votes_released: "%{description} - terminé"
      new_features: "Nouvelles fonctionnalités disponibles !"
      admin_problems: "De nouveaux conseils sur votre tableau de bord"
      dismiss_confirmation:
        body:
          default:
            one: "Vous avez %{count} notification importante. Voulez-vous continuer ?"
            other: "Vous avez %{count} notifications importantes. Voulez-vous continuer ?"
          bookmarks:
            one: "Êtes-vous sûr(e) ? Vous avez %{count} rappel de signet non lu."
            other: "Êtes-vous sûr·e ? Vous avez %{count} rappels de signets non lus."
          messages:
            one: "Vous avez %{count} message direct non lu. Voulez-vous continuer ?"
            other: "Vous avez %{count} messages directs non lus. Voulez-vous continuer ?"
        dismiss: "Fermer"
        cancel: "Annuler"
      group_message_summary:
        one: "%{count} message dans la boîte de réception de %{group_name}"
        other: "%{count} messages dans la boîte de réception de %{group_name}"
      popup:
        mentioned: '%{username} vous a mentionné(e) dans « %{topic} » - %{site_title}'
        group_mentioned: '%{username} vous a mentionné(e) dans « %{topic} » - %{site_title}'
        quoted: '%{username} vous a cité(e) dans « %{topic} » - %{site_title}'
        replied: '%{username} vous a répondu dans « %{topic} » - %{site_title}'
        posted: '%{username} a publié un message dans « %{topic} » - %{site_title}'
        private_message: '%{username} vous a envoyé un message direct dans « %{topic} » - %{site_title}'
        linked: '%{username} a inséré un lien vers votre message dans le sujet « %{topic} » - %{site_title}'
        watching_first_post: '%{username} a créé un nouveau sujet « %{topic} » - %{site_title}'
        watching_category_or_tag: '%{username} a publié un message dans « %{topic} » - %{site_title}'
        confirm_title: "Notifications activées - %{site_title}"
        confirm_body: "Les notifications ont été activées."
        custom: "Notification de %{username} sur %{site_title}"
      titles:
        mentioned: "mentionné(e)"
        replied: "nouvelle réponse"
        quoted: "cité(e)"
        edited: "modifiés"
        liked: "nouveau « J'aime »"
        private_message: "nouveau message direct"
        invited_to_private_message: "invité(e) au message direct"
        invitee_accepted: "invitation acceptée"
        posted: "nouveau message"
        watching_category_or_tag: "nouveau message"
        moved_post: "message déplacé"
        linked: "lien créé"
        bookmark_reminder: "rappel de signet"
        bookmark_reminder_with_name: "rappel de signet - %{name}"
        granted_badge: "badge attribué"
        invited_to_topic: "invité(e) à un sujet"
        group_mentioned: "groupe mentionné"
        group_message_summary: "nouveaux messages de groupe"
        watching_first_post: "nouveau sujet"
        topic_reminder: "rappel de sujet"
        liked_consolidated: "nouveaux « J'aime »"
        linked_consolidated: "nouveaux liens"
        post_approved: "message approuvé"
        membership_request_consolidated: "nouvelles demandes d'adhésion"
        reaction: "nouvelle réaction"
        votes_released: "Le vote a été publié"
        new_features: "De nouvelles fonctionnalités de Discourse ont été publiées !"
        admin_problems: "de nouveaux conseils sur votre tableau de bord"
    upload_selector:
      uploading: "En cours d'envoi"
      processing: "Traitement du téléversement"
      select_file: "Sélectionner un fichier"
      default_image_alt_text: image
    search:
      sort_by: "Trier par"
      relevance: "Pertinence"
      latest_post: "Dernier message"
      latest_topic: "Dernier sujet"
      most_viewed: "Plus vu"
      most_liked: "Plus aimé"
      select_all: "Tout sélectionner"
      clear_all: "Tout désélectionner"
      too_short: "Votre terme de recherche est trop court."
      open_advanced: "Ouvrir la recherche avancée"
      clear_search: "Effacer la recherche"
      sort_or_bulk_actions: "Trier ou sélectionner en bloc les résultats"
      result_count:
        one: "<span>%{count} résultat pour</span><span class='term'>%{term}</span>"
        other: "<span>%{count}%{plus} résultats pour</span><span class='term'>%{term}</span>"
      title: "Recherche"
      full_page_title: "Recherche"
      results: "résultats"
      no_results: "Aucun résultat."
      no_more_results: "Aucun résultat supplémentaire."
      post_format: "#%{post_number} par %{username}"
      results_page: "Résultats de recherche pour « %{term} »"
      more_results: "Il y a des résultats supplémentaires. Veuillez raffiner vos critères de recherche."
      cant_find: "Vous ne trouvez pas ce que vous cherchez ?"
      start_new_topic: "Voulez-vous commencer un nouveau sujet ?"
      or_search_google: "Ou essayez plutôt de rechercher avec Google :"
      search_google: "Essayez plutôt de rechercher avec Google :"
      search_google_button: "Google"
      search_button: "Recherche"
      search_term_label: "entrer le mot-clé de recherche"
      categories: "Catégories"
      tags: "Étiquettes"
      in: "dans"
      in_this_topic: "dans ce sujet"
      in_this_topic_tooltip: "basculer vers la recherche dans tous les sujets"
      in_messages: "dans les messages"
      in_messages_tooltip: "basculer vers la recherche dans les sujets réguliers"
      in_topics_posts: "dans tous les sujets et messages"
      enter_hint: "ou appuyez sur Entrée"
      in_posts_by: "dans les messages de %{username}"
      browser_tip: "%{modifier} + f"
      browser_tip_description: "à nouveau pour utiliser la fonction de recherche de votre navigateur"
      recent: "Recherches récentes"
      clear_recent: "Effacer les recherches récentes"
      type:
        default: "Sujets/messages"
        users: "Utilisateurs"
        categories: "Catégories"
        categories_and_tags: "Catégories/étiquettes"
      context:
        user: "Rechercher dans les messages de @%{username}"
        category: "Rechercher dans la catégorie #%{category}"
        tag: "Rechercher dans l'étiquette #%{tag}"
        topic: "Rechercher dans ce sujet"
        private_messages: "Rechercher dans les messages directs"
      tips:
        category_tag: "filtres par catégorie ou par étiquette"
        author: "filtres par auteur de message"
        in: "filtres par métadonnées (p. ex., in:title, in:personal, in:pinned)"
        status: "filtres par statut de sujet"
        full_search: "lance la recherche en pleine page"
        full_search_key: "%{modifier} + Entrée"
        me: "affiche uniquement vos messages"
      advanced:
        title: Filtres avancés
        posted_by:
          label: Auteur
          aria_label: Filtrer par auteur de message
        in_category:
          label: Catégorie
        in_group:
          label: Groupe
        with_badge:
          label: Avec un badge
        with_tags:
          label: Étiquettes
          aria_label: Filtrer à l'aide d'étiquettes
        filters:
          label: Seulement retourner les sujets/messages…
          title: où seuls les titres correspondent
          likes: que j'ai aimés
          posted: auxquels j'ai participé
          created: que j'ai créés
          watching: que je surveille
          tracking: que je suis
          private: qui sont dans mes messages directs
          bookmarks: auxquels j'ai attribué un signet
          first: qui sont les premiers messages
          pinned: qui sont épinglés
          seen: que j'ai lus
          unseen: que je n'ai pas lus
          wiki: qui sont des wikis
          images: inclure des images
          all_tags: Contient toutes ces étiquettes
        statuses:
          label: et dont les sujets
          open: sont ouverts
          closed: sont fermés
          public: sont publics
          archived: sont archivés
          noreplies: n'ont aucune réponse
          single_user: contiennent un unique utilisateur
        post:
          count:
            label: Messages
          min:
            placeholder: minimum
            aria_label: filtrer par nombre minimal de messages
          max:
            placeholder: maximum
            aria_label: filtrer par nombre maximal de messages
          time:
            label: Date
            aria_label: Filtrer par date de publication
            before: avant
            after: après
        views:
          label: Vues
        min_views:
          placeholder: minimum
          aria_label: filtrer par nombre de vues minimal
        max_views:
          placeholder: maximum
          aria_label: filtrer par nombre de vues maximal
        additional_options:
          label: "Filtrer par nombre de messages et vues par sujet"
    hamburger_menu: "menu"
    new_item: "nouveau"
    go_back: "retour"
    not_logged_in_user: "page utilisateur avec un résumé de l'activité et les préférences"
    current_user: "accéder à votre page utilisateur"
    view_all: "voir les %{tab}"
    user_menu:
      generic_no_items: "Cette liste ne contient aucun élément."
      sr_menu_tabs: "Onglets du menu utilisateur"
      view_all_notifications: "afficher toutes les notifications"
      view_all_bookmarks: "voir tous les signets"
      view_all_messages: "voir tous les messages personnels"
      tabs:
        all_notifications: "Toutes les notifications"
        replies: "Réponses"
        replies_with_unread:
          one: "Réponses - %{count} réponse non lue"
          other: "Réponses - %{count} réponses non lues"
        mentions: "Mentions"
        mentions_with_unread:
          one: "Mentions - %{count} mention non lue"
          other: "Mentions - %{count} mentions non lues"
        likes: "« J'aime » attribués"
        likes_with_unread:
          one: "J'aime - %{count} j'aime non lu"
          other: "J'aime - %{count} j'aime non lus"
        watching: "Sujets suivis"
        watching_with_unread:
          one: "Sujets suivis - %{count} sujet suivi non lu"
          other: "Sujets suivis - %{count} sujets suivis non lus"
        messages: "Messages directs"
        messages_with_unread:
          one: "Messages directs - %{count} message non lu"
          other: "Messages directs - %{count} messages non lus"
        bookmarks: "Signets"
        bookmarks_with_unread:
          one: "Signets - %{count} signet non lu"
          other: "Signets - %{count} signets non lus"
        review_queue: "Examiner la file d'attente"
        review_queue_with_unread:
          one: "File des messages en attente d'examen - %{count} élément à examiner"
          other: "File des messages en attente d'examen - %{count} éléments à examiner"
        other_notifications: "Autres notifications"
        other_notifications_with_unread:
          one: "Autres notifications - %{count} notification non lue"
          other: "Autres notifications - %{count} notifications non lues"
        profile: "Profil"
      reviewable:
        view_all: "Afficher tous les éléments à examiner"
        queue: "File d'attente"
        deleted_user: "(utilisateur supprimé)"
        deleted_post: "(message supprimé)"
        post_number_with_topic_title: "message #%{post_number} - %{title}"
        new_post_in_topic: "nouvelle contribution dans %{title}"
        user_requires_approval: "%{username} requiert une approbation"
        default_item: "élément à examiner #%{reviewable_id}"
    topics:
      new_messages_marker: "dernière visite"
      bulk:
        confirm: "Confirmer"
        select_all: "Tout sélectionner"
        clear_all: "Tout désélectionner"
        unlist_topics: "Rendre les sujets invisibles"
        relist_topics: "Lister les sujets"
        reset_bump_dates: "Réinitialiser la date d'actualisation"
        defer: "Marquer comme non lu"
        delete: "Supprimer les sujets"
        dismiss: "Marquer comme vus"
        dismiss_read: "Marquer tous les sujets comme vus"
        dismiss_read_with_selected:
          one: "Marquer %{count} sujet comme lu"
          other: "Marquer %{count} sujets comme lus"
        dismiss_button: "Vu…"
        dismiss_button_with_selected:
          one: "Marquer comme lu (%{count})…"
          other: "Marquer comme lus (%{count})…"
        dismiss_tooltip: "Marquer les nouveaux messages comme vus, ou arrêter de suivre des sujets"
        also_dismiss_topics: "Arrêter de suivre ces sujets pour qu'ils ne soient plus jamais marqués comme non lus"
        dismiss_new: "Marquer comme vu(s)"
        dismiss_new_modal:
          title: "Ignorer les nouveaux"
          topics: "Ignorer les nouveaux sujets"
          posts: "Rejeter les nouvelles réponses"
          topics_with_count:
            one: "Rejeter %{count} nouveau sujet"
            other: "Rejeter %{count} nouveaux sujets"
          replies_with_count:
            one: "Rejeter %{count} nouvelle réponse"
            other: "Rejeter %{count} nouvelles réponses"
          replies: "Rejeter les nouvelles réponses"
          untrack: "Arrêter de suivre ces sujets pour qu'ils n'apparaissent plus dans ma nouvelle liste"
        dismiss_new_with_selected:
          one: "Marquer le nouveau sujet comme lu (%{count})"
          other: "Marquer les nouveaux sujets comme lus (%{count})"
        toggle: "activer/désactiver la sélection multiple de sujets"
        actions: "Actions sur la sélection"
        change_category: "Définir la catégorie…"
        close_topics: "Fermer les sujets"
        archive_topics: "Archiver les sujets"
        move_messages_to_inbox: "Déplacer dans la boîte de réception"
        archive_messages: "Déplacer vers les archives"
        notification_level: "Notifications…"
        change_notification_level: "Modifier le niveau de notification"
        choose_new_category: "Choisissez la nouvelle catégorie pour ces sujets :"
        selected:
          one: "Vous avez sélectionné <b>%{count}</b> sujet."
          other: "Vous avez sélectionné <b>%{count}</b> sujets."
        selected_sole_category:
          one: "Vous avez sélectionné <b>%{count}</b> sujet de la catégorie :"
          other: "Vous avez sélectionné <b>%{count}</b> sujets de la catégorie :"
        selected_count:
          one: "Sélection : %{count}"
          other: "Sélection : %{count}"
        change_tags: "Remplacer des étiquettes"
        append_tags: "Ajouter des étiquettes"
        choose_new_tags: "Choisissez de nouvelles étiquettes pour ces sujets :"
        choose_append_tags: "Choisissez de nouvelles étiquettes à ajouter à ces sujets :"
        changed_tags: "Les étiquettes de ces sujets ont été modifiées."
        remove_tags: "Supprimer toutes les étiquettes"
        confirm_remove_tags:
          one: "Toutes les étiquettes seront supprimées de ce sujet. Voulez-vous continuer ?"
          other: "Toutes les étiquettes seront supprimées des <b>%{count}</b> sujets. Voulez-vous continuer ?"
        progress:
          one: "Progression : <strong>%{count}</strong> sujet"
          other: "Progression : <strong>%{count}</strong> sujets"
        silent: "Effectue cette action sans notification."
        performing: "Effectue des opérations groupées, merci de patienter…"
        completed: "Les opérations groupées sont terminées !"
      none:
        unread: "Vous n'avez aucun sujet non lu."
        unseen: "Vous n'avez aucun sujet non lu."
        new: "Vous n'avez aucun nouveau sujet."
        read: "Vous n'avez lu aucun sujet pour le moment."
        posted: "Vous n'avez écrit aucun message pour le moment."
        latest: "Vous avez tout lu !"
        bookmarks: "Vous n'avez encore attribué aucun signet."
        category: "Il n'y a pas de sujets dans %{category}."
        top: "Il n'y a pas de meilleurs sujets."
        hot: "Il n'y a aucun sujet populaire."
        filter: "Il n'y a pas de sujets."
        educate:
          new: '<p>Vos nouveaux sujets vont apparaître ici. Par défaut, les sujets sont considérés comme nouveaux et affichent l''indicateur <span class="badge new-topic badge-notification" style="vertical-align:middle;line-height:inherit;"></span> lorsqu''ils ont été créés depuis moins de 2 jours.</p><p>Vous pouvez modifier cela dans vos <a href="%{userPrefsUrl}">préférences</a>.</p>'
          unread: "<p>Vos sujets non lus apparaissent ici.</p><p>Par défaut, les sujets considérés comme non lus et qui affichent le nombre de messages non lus <span class=\"badge unread-posts badge-notification\">1</span> sont ceux :</p> <ul><li>que vous avez créés</li><li>auxquels vous avez répondu</li><li>que vous avez lus plus de 5 minutes</li></ul><p>ou que vous avez explicitement suivis ou surveillés via le menu \U0001F514 de chaque sujet.</p><p>Vous pouvez modifier cela dans vos <a href=\"%{userPrefsUrl}\">préférences</a>.</p>"
          new_new: "<p>Vos nouveaux sujets apparaîtront ici et vos sujets non lus seront également affichés. Par défaut, les sujets sont considérés comme nouveaux et afficheront un indicateur <span class=\"badge new-topic badge-notification\" style=\"vertical-align:middle;line-height:inherit;\"></span> s'ils ont été créés au cours des 2 derniers jours. Les sujets non lus indiqueront le nombre de sujets non lus <span class=\"badge unread-posts badge-notification\">1</span> si vous avez créé le sujet, répondu au sujet, lu le sujet pendant plus de 5 minutes, ou si vous avez explicitement défini le sujet comme suivi ou surveillé via le \U0001F514 dans chaque sujet.</p><p>Accédez à vos <a href=\"%{userPrefsUrl}\">préférences</a> pour modifier cela.</p>"
      bottom:
        latest: "Il n'y a pas d'autres sujets récents à consulter."
        posted: "Il n'y a pas d'autres sujets publiés à consulter."
        read: "Il n'y a pas d'autres sujets déjà lus à consulter."
        new: "Il n'y a pas d'autres nouveaux sujets à consulter."
        unread: "Il n'y a pas d'autres sujets non lus à consulter."
        unseen: "Il n'y a pas d'autres sujets non lus à consulter."
        category: "Il n'y a pas d'autres sujets à consulter dans %{category}."
        tag: "Il n'y a pas d'autres sujets à consulter dans %{tag}."
        top: "Il n'y a pas d'autres meilleurs sujets à consulter."
        hot: "Il n'y a plus de sujets populaires."
        bookmarks: "Il n'y a pas d'autres sujets enregistrés dans les signets."
        filter: "Il n'y a plus de sujets."
    topic_bulk_actions:
      dismiss:
        name: "Rejeter"
      close_topics:
        name: "Fermer"
        note: "Note"
        optional: (facultatif)
      archive_topics:
        name: "Archive"
      archive_messages:
        name: "Déplacer vers les archives"
      move_messages_to_inbox:
        name: "Déplacer dans la boîte de réception"
      unlist_topics:
        name: "Retirer de la liste"
      relist_topics:
        name: "Remettre dans la liste"
      remove_tags:
        name: "Supprimer des étiquettes"
      append_tags:
        name: "Ajouter des étiquettes"
      replace_tags:
        name: "Remplacer des étiquettes"
      delete_topics:
        name: "Supprimer"
      update_category:
        name: "Mettre à jour la catégorie"
        description: "Choisissez la nouvelle catégorie pour les sujets sélectionnés"
      reset_bump_dates:
        name: "Réinitialiser la date d'actualisation"
        description: "Réinitialisez la date d'actualisation du sujet à la date de la dernière publication créée, ce qui affecte l'ordre dans la liste des sujets"
      defer:
        name: "Marquer comme non lu"
        description: "Marquer les sujets comme non lus"
      update_notifications:
        name: "Mettre à jour les notifications"
        description: "Réglez le niveau de notification en mode Surveillance, Suivi, Normal ou Désactivé"
    topic:
      filter_to:
        one: "%{count} message dans le sujet"
        other: "%{count} messages dans le sujet"
      create: "Créer un sujet"
      create_disabled_category: "Vous n'êtes pas autorisé(e) à créer des sujets dans cette catégorie"
      create_disabled_tag: "Vous n'avez pas l'autorisation de créer des sujets avec cette étiquette"
      create_long: "Créer un nouveau sujet"
      open_draft: "Ouvrir le brouillon"
      private_message: "Démarrer un message direct"
      archive_message:
        help: "Déplacer le message dans vos archives"
        title: "Archiver"
      move_to_inbox:
        title: "Déplacer dans la boîte de réception"
        help: "Déplacer le message dans la boîte de réception"
      defer:
        help: "Marquer le sujet comme non lu"
        title: "Marquer comme non lu"
      list: "Sujets"
      new: "nouveau sujet"
      unread: "non lus"
      new_topics:
        one: "%{count} nouveau sujet"
        other: "%{count} nouveaux sujets"
      unread_topics:
        one: "%{count} sujet non lu"
        other: "%{count} sujets non lus"
      title: "Sujet"
      invalid_access:
        title: "Ce sujet est privé"
        description: "Nous sommes désolés, vous n'avez pas accès à ce sujet !"
        login_required: "Vous devez vous connecter pour voir ce sujet de discussion."
      server_error:
        title: "Sujet impossible à charger"
        description: "Nous sommes désolés, nous n'avons pas pu charger ce sujet, probablement à cause d'un problème de connexion. Veuillez réessayer. Si le problème persiste, merci de nous le faire savoir."
      not_found:
        title: "Sujet non trouvé"
        description: "Nous sommes désolés, nous n'avons pas trouvé ce sujet. Peut-être a-t-il été retiré par un modérateur ?"
      unread_posts:
        one: "il y a %{count} message non lu dans ce sujet"
        other: "il y a %{count} messages non lus dans ce sujet"
      likes:
        one: "%{count} personne a aimé ce sujet"
        other: "%{count} personnes ont aimé ce sujet"
      back_to_list: "Retour à la liste des sujets"
      options: "Options du sujet"
      show_links: "afficher les liens dans ce sujet"
      collapse_details: "masquer les détails de ce sujet"
      expand_details: "afficher les détails de ce sujet"
      read_more_in_category: "Vous voulez en savoir plus ? Parcourez les autres sujets de %{categoryLink} ou <a href='%{latestLink}'>affichez les derniers sujets</a>."
      read_more: "Vous voulez en savoir plus ? <a href='%{categoryLink}'>Parcourez toutes les catégories</a> ou <a href='%{latestLink}'>affichez les derniers sujets</a>."
      unread_indicator: "Aucun membre n'a encore lu le dernier message de ce sujet."
      participant_groups: "Groupes de participants"
      read_more_MF: |
        { HAS_UNREAD_AND_NEW, select,
          true {
            { UNREAD, plural,
                 =0 {}
                one {Il y a <a href="{basePath}/unread"># message non lu</a>}
              other {Il y a <a href="{basePath}/unread"># messages non lus</a>}
            }
            { NEW, plural,
                 =0 {}
                one { et il reste <a href="{basePath}/new"># nouveau</a> sujet,}
              other { et il reste <a href="{basePath}/new"># nouveaux</a> sujets,}
            }
          }
          false {
            { UNREAD, plural,
                 =0 {}
                one {Il reste <a href="{basePath}/unread"># sujet</a> non lu,}
              other {Il reste <a href="{basePath}/unread"># sujets</a> non lus,}
            }
            { NEW, plural,
                 =0 {}
                one {Il reste <a href="{basePath}/new"># nouveau</a> sujet,}
              other {Il reste <a href="{basePath}/new"># nouveaux</a> sujets,}
            }
          }
          other {}
        }
        { HAS_CATEGORY, select,
          true { ou parcourez d'autres sujets dans {categoryLink}}
          false { ou <a href="{basePath}/latest">consultez les derniers sujets</a>}
          other {}
        }
      created_at: "Date de création : %{date}"
      bumped_at: "Plus récent : %{date}"
      browse_all_categories_latest: "<a href='%{basePath}/categories'>Parcourez toutes les catégories</a> ou <a href='%{basePath}/latest'>consultez les derniers sujets</a>."
      browse_all_categories_latest_or_top: "<a href='%{basePath}/categories'>Parcourez toutes les catégories</a>, <a href='%{basePath}/latest'>consultez les derniers sujets</a> ou consultez les principaux sujets :"
      browse_all_tags_or_latest: "<a href='%{basePath}/tags'>Parcourez toutes les étiquettes</a> ou <a href='%{basePath}/latest'>consultez les derniers sujets</a>."
      suggest_create_topic: Prêt à <a href>démarrer une nouvelle conversation ?</a>
      jump_reply: "Accéder à l'emplacement d'origine du message"
      jump_reply_aria: "Accéder au message de @%{username} à son emplacement d'origine"
      jump_reply_button: "Accéder à la publication"
      deleted: "Ce sujet a été supprimé"
      slow_mode_update:
        title: "Mode ralenti"
        select: "Les utilisateurs ne peuvent publier dans ce sujet qu'une fois tous les :"
        description: "Afin de favoriser les échanges réfléchis dans les discussions rapides ou controversées, les utilisateurs doivent attendre avant de publier à nouveau dans ce sujet."
        enable: "Activer"
        update: "Mettre à jour"
        enabled_until: "Activé jusqu'au :"
        remove: "Désactiver"
        hours: "Heures :"
        minutes: "Minutes :"
        seconds: "Secondes :"
        durations:
          10_minutes: "10 minutes"
          15_minutes: "15 minutes"
          30_minutes: "30 minutes"
          45_minutes: "45 minutes"
          1_hour: "1 heure"
          2_hours: "2 heures"
          4_hours: "4 heures"
          8_hours: "8 heures"
          12_hours: "12 heures"
          24_hours: "24 heures"
          custom: "Durée personnalisée"
      slow_mode_notice:
        duration: "Patientez %{duration} avant de publier un nouveau message dans ce sujet"
      topic_status_update:
        title: "Planifier une action"
        save: "Planifier"
        num_of_hours: "Nombre d'heures :"
        num_of_days: "Nombre de jours :"
        remove: "Supprimer la planification"
        publish_to: "Publier dans :"
        when: "Quand :"
        time_frame_required: "Veuillez sélectionner un intervalle de temps"
        min_duration: "La durée doit être supérieure à 0"
        max_duration: "La durée doit être inférieure à 20 ans"
        duration: "Durée "
      publish_to_category:
        title: "Planifier la publication"
      temp_open:
        title: "Ouvrir temporairement"
      auto_reopen:
        title: "Ouvrir automatiquement le sujet"
      temp_close:
        title: "Fermer temporairement"
      auto_close:
        title: "Fermer automatiquement le sujet"
        label: "Fermer automatiquement le sujet après :"
        error: "Veuillez saisir une valeur valide."
        based_on_last_post: "Ne pas fermer tant que le dernier message du sujet n'a pas atteint cette ancienneté."
      auto_close_after_last_post:
        title: "Fermer automatiquement le sujet après le dernier message"
      auto_delete:
        title: "Suppression automatique du sujet"
      auto_bump:
        title: "Remonter automatiquement le sujet"
      reminder:
        title: "Me le rappeler"
      auto_delete_replies:
        title: "Suppression automatique des réponses"
      status_update_notice:
        auto_open: "Ce sujet sera automatiquement ouvert %{timeLeft}."
        auto_close: "Ce sujet sera automatiquement fermé %{timeLeft}."
        auto_publish_to_category: "Ce sujet sera publié dans <a href=%{categoryUrl}>#%{categoryName}</a> dans %{timeLeft}."
        auto_close_after_last_post: "Ce sujet sera fermé %{duration} après la dernière réponse."
        auto_delete: "Ce sujet sera automatiquement supprimé %{timeLeft}."
        auto_bump: "Ce sujet sera automatiquement remonté %{timeLeft}."
        auto_reminder: "Vous recevrez un rappel concernant ce sujet dans %{timeLeft}."
        auto_delete_replies: "Les réponses à ce sujet sont automatiquement supprimées après %{duration}."
      auto_close_title: "Paramètres de fermeture automatique"
      auto_close_immediate:
        one: "Le dernier message publié dans ce sujet remonte à %{count} heure. Le sujet sera donc immédiatement fermé."
        other: "Le dernier message publié dans ce sujet remonte à %{count} heures. Le sujet sera donc immédiatement fermé."
      auto_close_momentarily:
        one: "Le dernier message publié dans ce sujet remonte à %{count} heure. Le sujet sera donc temporairement fermé."
        other: "Le dernier message publié dans ce sujet remonte à %{count} heures. Le sujet sera donc temporairement fermé."
      timeline:
        back: "Retour"
        back_description: "Revenir au dernier message non lu"
        replies_short: "%{current}/%{total}"
      progress:
        title: progression dans le sujet
        jump_prompt: "accéder à…"
        jump_prompt_of:
          one: "sur %{count} message"
          other: "sur %{count} messages"
        jump_prompt_long: "Accéder à…"
        jump_prompt_to_date: "à la date"
        jump_prompt_or: "ou"
      notifications:
        title: modifier la fréquence des notifications concernant ce sujet
        reasons:
          mailing_list_mode: "Vous avez activé la liste de diffusion, vous serez donc informé(e) des réponses à ce sujet par e-mail."
          "3_10": "Vous recevrez des notifications car vous surveillez une étiquette de ce sujet."
          "3_10_stale": "Vous recevrez des notifications car vous surveilliez déjà une étiquette attribuée à ce sujet."
          "3_6": "Vous recevrez des notifications car vous surveillez cette catégorie."
          "3_6_stale": "Vous recevrez des notifications car vous surveilliez déjà cette catégorie du forum."
          "3_5": "Vous recevrez des notifications car vous avez commencé à surveiller ce sujet automatiquement."
          "3_2": "Vous recevrez des notifications car vous surveillez ce sujet."
          "3_1": "Vous recevrez des notifications car vous avez créé ce sujet."
          "3": "Vous recevrez des notifications car vous surveillez ce sujet."
          "2_8": "Vous verrez un compteur de nouvelles réponses car vous suivez cette catégorie."
          "2_8_stale": "Le nombre de nouvelles réponses vous sera indiqué car vous suiviez déjà cette catégorie."
          "2_4": "Vous verrez un compteur de nouvelles réponses car vous avez répondu dans ce sujet."
          "2_2": "Vous verrez un compteur de nouvelles réponses car vous suivez ce sujet."
          "2": 'Vous verrez un nombre de nouvelles réponses car vous <a href="%{basePath}/u/%{username}/preferences/notifications">avez lu ce sujet</a>.'
          "1_2": "Vous recevrez une notification lorsque quelqu'un vous mentionnera ou vous répondra."
          "1": "Vous recevrez une notification lorsque quelqu'un vous mentionnera ou vous répondra."
          "0_7": "Vous ignorez toutes les notifications de cette catégorie."
          "0_2": "Vous ignorez toutes les notifications de ce sujet."
          "0": "Vous ignorez toutes les notifications de ce sujet."
        watching_pm:
          title: "Surveiller"
          description: "Vous recevrez une notification pour chaque nouvelle réponse dans ce message, et le nombre de nouvelles réponses sera affiché."
        watching:
          title: "Surveiller"
          description: "Vous recevrez une notification pour chaque nouvelle réponse dans ce sujet, et le nombre de nouvelles réponses sera affiché."
        tracking_pm:
          title: "Suivre"
          description: "Le nombre de nouvelles réponses apparaîtra pour ce message. Vous recevrez une notification si quelqu'un vous mentionne ou vous répond."
        tracking:
          title: "Suivre"
          description: "Le nombre de nouvelles réponses apparaîtra pour ce sujet. Vous recevrez une notification si quelqu'un vous mentionne ou vous répond."
        regular:
          title: "Normal"
          description: "Vous recevrez une notification lorsque quelqu'un vous mentionnera ou vous répondra."
        regular_pm:
          title: "Normal"
          description: "Vous recevrez une notification lorsque quelqu'un vous mentionnera ou vous répondra."
        muted_pm:
          title: "En sourdine"
          description: "Vous ne recevrez aucune notification concernant ce message."
        muted:
          title: "En sourdine"
          description: "Vous ne recevrez aucune notification concernant ce sujet et il n'apparaîtra pas sur la page des sujets récents."
      actions:
        title: "Actions"
        recover: "Annuler la suppression du sujet"
        delete: "Supprimer le sujet"
        open: "Ouvrir le sujet"
        close: "Fermer le sujet"
        multi_select: "Sélectionner des messages…"
        slow_mode: "Activer le mode ralenti…"
        timed_update: "Planifier une action…"
        pin: "Épingler le sujet…"
        unpin: "Désépingler le sujet…"
        unarchive: "Désarchiver le sujet"
        archive: "Archiver le sujet"
        invisible: "Rendre le sujet invisible"
        visible: "Lister le sujet"
        reset_read: "Réinitialiser les données de lecture"
        make_public: "Rendre le sujet public…"
        make_private: "Transformer en message direct"
        reset_bump_date: "Réinitialiser la date d'actualisation"
      feature:
        pin: "Épingler le sujet"
        unpin: "Désépingler le sujet"
        pin_globally: "Épingler le sujet globalement"
        make_banner: "Créer un sujet à la une"
        remove_banner: "Retirer le sujet de la une"
      reply:
        title: "Répondre"
        help: "commencer à répondre à ce sujet"
      share:
        title: "Partager le sujet"
        extended_title: "Partager un lien"
        help: "partager ce sujet"
        instructions: "Partager ce sujet avec un lien :"
        copied: "Le lien vers ce sujet a été copié."
        restricted_groups:
          one: "Visible uniquement par les membres du groupe : %{groupNames}"
          other: "Visible uniquement par les membres des groupes : %{groupNames}"
        invite_users: "Inviter"
      print:
        title: "Imprimer"
        help: "Ouvrir une version de ce sujet adaptée à l'impression"
      flag_topic:
        title: "Signaler"
        help: "signaler ce sujet en privé pour attirer l'attention ou envoyer un message direct à son propos"
        success_message: "Vous avez signalé ce sujet avec succès."
      make_public:
        title: "Convertir en sujet public"
        choose_category: "Veuillez choisir une catégorie pour le sujet public :"
      feature_topic:
        title: "Mettre ce sujet en évidence"
        pin: "Faire apparaître ce sujet en haut de la catégorie %{categoryLink} jusqu'à"
        unpin: "Enlever ce sujet du haut de la catégorie %{categoryLink}."
        unpin_until: "Enlever ce sujet du haut de la catégorie %{categoryLink} ou attendre jusqu'à <strong>%{until}</strong>."
        pin_note: "Chaque utilisateur pourra désépingler le sujet individuellement (pour lui seulement)."
        pin_validation: "Une date est requise pour épingler ce sujet."
        not_pinned: "Il n'y a aucun sujet épinglé dans %{categoryLink}."
        already_pinned:
          one: "Sujets actuellement épinglés dans %{categoryLink} : <strong class='badge badge-notification unread'>%{count}</strong>"
          other: "Sujets actuellement épinglés dans %{categoryLink} : <strong class='badge badge-notification unread'>%{count}</strong>"
        pin_globally: "Faire apparaître ce sujet en haut de toutes les listes de sujets jusqu'à"
        confirm_pin_globally:
          one: "Vous avez déjà %{count} sujet épinglé globalement. Épingler un trop grand nombre de sujets peut être lourd pour les nouveaux utilisateurs et les visiteurs. Voulez-vous vraiment épingler globalement un autre sujet ?"
          other: "Vous avez déjà %{count} sujets épinglés globalement. Épingler un trop grand nombre de sujets peut être lourd pour les nouveaux utilisateurs et les visiteurs. Voulez-vous vraiment épingler globalement un autre sujet ?"
        unpin_globally: "Enlever ce sujet du haut de toutes les listes de sujets."
        unpin_globally_until: "Enlever ce sujet du haut de toutes les listes de sujet ou attendre jusqu'à <strong>%{until}</strong>."
        global_pin_note: "Chaque utilisateur pourra désépingler le sujet individuellement (pour lui seulement)."
        not_pinned_globally: "Il n'y a aucun sujet épinglé globalement."
        already_pinned_globally:
          one: "Sujets actuellement épinglés globalement : <strong class='badge badge-notification unread'>%{count}</strong>"
          other: "Sujets actuellement épinglés globalement : <strong class='badge badge-notification unread'>%{count}</strong>"
        make_banner: "Mettre ce sujet à la une. Il apparaîtra en haut de toutes les pages."
        remove_banner: "Enlever le sujet de la une qui apparaît en haut de chaque page."
        banner_note: "Chaque utilisateur pourra empêcher l'affichage du sujet à la une individuellement (pour lui seulement). Seul un sujet à la fois peut figurer à la une."
        no_banner_exists: "Il n'y a pas de sujet à la une."
        banner_exists: "Il y <strong class='badge badge-notification unread'>a</strong> un sujet à la une."
      inviting: "Invitation en cours…"
      automatically_add_to_groups: "Cette invitation inclut également l'accès aux groupes suivants :"
      invite_private:
        title: "Inviter dans la discussion"
        email_or_username: "Adresse e-mail ou nom d'utilisateur de l'invité(e)"
        email_or_username_placeholder: "adresse e-mail ou nom d'utilisateur"
        action: "Inviter"
        success: "Nous avons invité cet utilisateur à participer à cette discussion."
        success_group: "Nous avons invité ce groupe à participer à cette discussion."
        error: "Nous sommes désolés, une erreur est survenue lors de l'invitation de cet utilisateur."
        not_allowed: "Nous sommes désolés, cet utilisateur ne peut pas être invité."
        group_name: "nom du groupe"
      controls: "Actions sur le sujet"
      invite_reply:
        title: "Inviter"
        username_placeholder: "nom d'utilisateur"
        action: "Envoyer une invitation"
        help: "inviter d'autres personnes sur ce sujet par e-mail ou notifications"
        to_forum: "Votre ami(e) recevra un e-mail qui lui permettra de participer avec un simple lien."
        discourse_connect_enabled: "Saisissez le nom d'utilisateur de la personne que vous souhaitez inviter à participer."
        to_topic_blank: "Entrez le nom d'utilisateur ou l'adresse e-mail de la personne que vous souhaitez inviter sur ce sujet."
        to_topic_email: "Vous avez saisi une adresse e-mail. Nous allons envoyer une invitation à votre ami(e) pour lui permettre de répondre immédiatement à ce sujet."
        to_topic_username: "Vous avez saisi un nom d'utilisateur. Nous allons lui envoyer une notification avec un lien d'invitation dans ce sujet."
        to_username: "Saisissez le nom d'utilisateur de la personne que vous souhaitez inviter. Nous enverrons une notification avec un lien d'invitation dans ce sujet."
        email_placeholder: "nom@exemple.com"
        success_email: "Une invitation a été envoyée à <b>%{invitee}</b>. Vous recevrez une notification si cette invitation est acceptée. Pour faire le suivi de vos invitations, rendez-vous dans l'onglet « invitations » de votre page de profil."
        success_username: "Nous avons invité cet utilisateur à participer à ce sujet."
        error: "Nous sommes désolés, nous n'avons pas pu inviter cette personne. Peut-être a-t-elle déjà été invitée ? (Le nombre d'invitations est limité)"
        success_existing_email: "Un utilisateur avec l'e-mail <b>%{emailOrUsername}</b> existe déjà. Nous avons invité cet utilisateur à participer à ce sujet."
      login_reply: "Se connecter pour répondre"
      filters:
        n_posts:
          one: "%{count} message"
          other: "%{count} messages"
        cancel: "Supprimer le filtre"
      move_to:
        title: "Déplacer vers"
        action: "déplacer vers"
        error: "Une erreur s'est produite lors du déplacement des messages."
      split_topic:
        title: "Déplacer vers un nouveau sujet"
        action: "déplacer vers un nouveau sujet"
        topic_name: "Titre du nouveau sujet"
        radio_label: "Nouveau sujet"
        error: "Une erreur s'est produite lors du déplacement des messages vers le nouveau sujet."
        instructions:
          one: "Vous êtes sur le point de créer un nouveau sujet avec le message que vous avez sélectionné."
          other: "Vous êtes sur le point de créer un nouveau sujet avec les <b>%{count}</b> messages que vous avez sélectionnés."
      merge_topic:
        title: "Déplacer vers un sujet existant"
        action: "déplacer vers un sujet existant"
        error: "Une erreur s'est produite lors du déplacement des messages dans ce sujet."
        radio_label: "Sujet existant"
        instructions:
          one: "Veuillez sélectionner le sujet dans lequel vous souhaitez déplacer ce message."
          other: "Veuillez sélectionner le sujet dans lequel vous souhaitez déplacer ces <b>%{count}</b> messages."
        chronological_order: "conserver l'ordre chronologique après la fusion"
      move_to_new_message:
        title: "Déplacer vers un nouveau message direct"
        action: "déplacer vers un nouveau message direct"
        message_title: "Titre du nouveau message direct"
        radio_label: "Nouveau message direct"
        participants: "Participants"
        instructions:
          one: "Vous êtes sur le point de créer un nouveau message direct avec le message que vous avez sélectionné."
          other: "Vous êtes sur le point de créer un nouveau message direct avec les <b>%{count}</b> messages que vous avez sélectionnés."
      move_to_existing_message:
        title: "Déplacer vers un message direct existant"
        action: "déplacer vers un message direct existant"
        radio_label: "Message direct existant"
        participants: "Participants"
        instructions:
          one: "Veuillez sélectionner le message direct dans lequel vous souhaitez déplacer ce message."
          other: "Veuillez sélectionner le message direct dans lequel vous souhaitez déplacer ces <b>%{count}</b> messages."
      merge_posts:
        title: "Fusionner les messages sélectionnés"
        action: "fusionner les messages sélectionnés"
        error: "Une erreur s'est produite lors de la fusion des messages sélectionnés."
      publish_page:
        title: "Publication de pages"
        publish: "Publier"
        description: "Lorsqu'un sujet est publié comme page, son adresse URL peut être partagée et il sera affiché avec un style personnalisé."
        slug: "Identifiant"
        public: "Public"
        public_description: "Les utilisateurs peuvent voir cette page même si le sujet associé est privé."
        publish_url: "Votre page a été publiée sur :"
        topic_published: "Votre sujet a été publié sur :"
        preview_url: "Votre page sera publiée sur :"
        invalid_slug: "Nous sommes désolés, vous ne pouvez pas publier cette page."
        unpublish: "Annuler la publication"
        unpublished: "La publication de votre page a été annulée et elle n'est plus accessible."
        publishing_settings: "Paramètres de publication"
      change_owner:
        title: "Changer de propriétaire"
        action: "modifier l'auteur"
        error: "Une erreur s'est produite lors de la modification de la propriété des messages."
        placeholder: "nom d'utilisateur du nouvel auteur"
        instructions:
          one: "Veuillez choisir un nouvel auteur pour le message de <b>@%{old_user}</b>"
          other: "Veuillez choisir un nouvel auteur pour les %{count} messages de <b>@%{old_user}</b>"
        instructions_without_old_user:
          one: "Veuillez choisir un nouvel auteur pour le message"
          other: "Veuillez choisir un nouvel auteur pour les %{count} messages"
      change_timestamp:
        title: "Modifier la date et l'heure…"
        action: "modifier la date et l'heure"
        invalid_timestamp: "La date et l'heure ne peuvent pas être ultérieures à la date et à l'heure actuelles."
        error: "Une erreur s'est produite lors de la modification de la date et de l'heure du sujet."
        instructions: "Veuillez sélectionner les nouvelles date et heure du sujet. Les messages dans ce sujet seront mis à jour pour maintenir la même différence d'heures."
      multi_select:
        select: "sélectionner"
        selected: "sélectionnés (%{count})"
        select_post:
          label: "sélectionner"
          title: "Ajouter le message à la sélection"
        selected_post:
          label: "sélectionné"
          title: "Cliquez pour retirer le message de la sélection"
        select_replies:
          label: "sélectionner avec réponses"
          title: "Ajouter le message et toutes ses réponses à la sélection"
        select_below:
          label: "sélectionner avec suivants"
          title: "Ajouter le message et tous ceux qui suivent à la sélection"
        delete: supprimer la sélection
        cancel: annuler la sélection
        select_all: tout sélectionner
        deselect_all: tout désélectionner
        description:
          one: vous avez sélectionné <b>%{count}</b> message.
          other: "Vous avez sélectionné <b>%{count}</b> messages."
      deleted_by_author_simple: "(sujet supprimé par son auteur)"
    post_list:
      title: "Dernières publications"
      empty: "Il n'y a aucune publication"
      aria_post_number: "%{title} - publication #%{postNumber}"
    post:
      confirm_delete: "Voulez-vous vraiment supprimer ce message ?"
      quote_reply: "Citer"
      quote_reply_shortcut: "Citer (ou appuyer sur q)"
      quote_edit: "Modifier"
      quote_edit_shortcut: "Modifier (ou appuyer sur e)"
      quote_copy: "Copier la citation"
      quote_copied_to_clibboard: "Citation copiée dans le presse-papiers"
      quote_share: "Partager"
      edit_reason: "Raison : "
      post_number: "message %{number}"
      ignored: "Contenu ignoré"
      wiki_last_edited_on: "wiki modifié pour la dernière fois le %{dateTime}"
      last_edited_on: "message modifié pour la dernière fois le %{dateTime}"
      edit_history: "historique de la modification des messages"
      reply_as_new_topic: "Répondre via un sujet lié"
      reply_as_new_private_message: "Répondre par un nouveau message direct adressé aux mêmes destinataires"
      continue_discussion: "Suite du sujet %{postLink} :"
      follow_quote: "accéder au message cité"
      show_full: "Afficher le message complet"
      show_hidden: "Afficher le contenu ignoré."
      deleted_by_author_simple: "(message supprimé par son auteur)"
      collapse: "réduire"
      load_more_replies: "charger plus de réponses"
      sr_collapse_replies: "Masquer les réponses"
      sr_load_more_replies: "Charger plus de réponses intégrées"
      sr_date: "Date de publication"
      sr_expand_replies:
        one: "Ce message a %{count} réponse"
        other: "Ce message a %{count} réponses"
      expand_collapse: "développer/réduire"
      sr_below_embedded_posts_description: "réponses au message #%{post_number}"
      sr_embedded_reply_description: "réponse de @%{username} au message #%{post_number}"
      locked: "un responsable a verrouillé ce message pour empêcher sa modification"
      gap:
        one: "voir %{count} réponse masquée"
        other: "voir %{count} réponses masquées"
      sr_reply_to: "Répondre au message #%{post_number} de @%{username}"
      link_clicked:
        one: "lien cliqué %{count} fois"
        other: "lien cliqué %{count} fois"
      notice:
        new_user: "C'est la première fois que %{user} publie un message. Assurons-lui un accueil chaleureux dans notre communauté !"
        returning_user: "Cela faisait un moment que nous n'avions pas vu %{user}. Son dernier message remonte à %{time}."
        custom_created_by: "(ajouté par %{userLinkHTML})"
      unread: "Ce message est non lu"
      has_replies:
        one: "%{count} réponse"
        other: "%{count} réponses"
      has_replies_count: "%{count}"
      unknown_user: "(utilisateur inconnu/supprimé)"
      has_likes_title:
        one: "%{count} personne a aimé ce message"
        other: "%{count} personnes ont aimé ce message"
      has_likes_title_only_you: "vous avez aimé ce message"
      has_likes_title_you:
        one: "vous et %{count} autre personne avez aimé ce message"
        other: "vous et %{count} autres personnes avez aimé ce message"
      sr_post_like_count_button:
        one: "%{count} personne a aimé ce message. Cliquez pour voir"
        other: "%{count} personnes ont aimé ce message. Cliquez pour voir"
      sr_post_read_count_button:
        one: "%{count} personne a lu ce message. Cliquez pour voir"
        other: "%{count} personnes ont lu ce message. Cliquez pour voir"
      filtered_replies_hint:
        one: "Voir ce message et sa réponse"
        other: "Voir ce message et ses %{count} réponses"
      filtered_replies_viewing:
        one: "Affichage de %{count} réponse à"
        other: "Affichage de %{count} réponses à"
      in_reply_to: "Charger le message parent"
      view_all_posts: "Afficher tous les messages"
      badge_granted_tooltip: "%{username} a obtenu le badge « %{badge_name} » pour cette publication !"
      errors:
        create: "Nous sommes désolés, une erreur est survenue lors de la création de votre message. Veuillez réessayer."
        edit: "Nous sommes désolés, une erreur est survenue lors de la modification de votre message. Veuillez réessayer."
        upload: "Nous sommes désolés, une erreur s'est produite lors du téléversement de %{file_name}. Veuillez réessayer."
        backup_too_large: "Nous sommes désolés, ce fichier de sauvegarde est trop volumineux."
        file_too_large: "Nous sommes désolés, ce fichier est trop volumineux (la taille maximale autorisée est de %{max_size_kb} Ko). Nous vous suggérons de stocker votre fichier sur un service d'hébergement extérieur au forum et de coller ensuite un lien dans votre message."
        file_size_zero: "Un problème semble être survenu, la taille du fichier que vous tentez d'importer est de 0 octet. Veuillez réessayer."
        file_too_large_humanized: "Nous sommes désolés, ce fichier est trop volumineux (la taille maximale est de %{max_size}). Nous vous suggérons de stocker votre fichier sur un service d'hébergement extérieur au forum et de coller ensuite un lien dans votre message."
        too_many_uploads: "Nous sommes désolés, vous ne pouvez envoyer qu'un seul fichier à la fois."
        too_many_dragged_and_dropped_files:
          one: "Nous sommes désolés, vous ne pouvez envoyer que %{count} fichier à la fois."
          other: "Nous sommes désolés, vous ne pouvez envoyer que %{count} fichiers à la fois."
        upload_not_authorized: "Nous sommes désolés, le fichier que vous essayez d'envoyer n'est pas autorisé (extensions autorisées : %{authorized_extensions})."
        no_uploads_authorized: "Nous sommes désolés, aucun fichier ne peut être téléversé."
        image_upload_not_allowed_for_new_user: "Nous sommes désolés, les nouveaux utilisateurs ne peuvent pas envoyer d'images."
        attachment_upload_not_allowed_for_new_user: "Nous sommes désolés, les nouveaux utilisateurs ne peuvent pas envoyer de fichiers."
        attachment_download_requires_login: "Nous sommes désolés, vous devez être connecté(e) pour télécharger une pièce jointe."
      cancel_composer:
        confirm: "Que souhaitez-vous faire de votre message ?"
        discard: "Abandonner"
        save_draft: "Enregistrer le brouillon pour plus tard"
        keep_editing: "Continuer à rédiger"
      via_email: "ce message est arrivé par e-mail"
      via_auto_generated_email: "ce message est arrivé via un e-mail généré automatiquement"
      whisper: "ce message est un murmure privé pour les modérateurs"
      whisper_groups: "ce message est un murmure privé visible uniquement par %{groupNames}"
      wiki:
        about: "ce message est un wiki"
      few_likes_left: "Merci de partager votre amour ! Vous n'avez plus que quelques « J'aime » à attribuer aujourd'hui."
      controls:
        reply: "commencer à répondre à ce message"
        like_action: "J'aime"
        like: "attribuer un « J'aime » à ce message"
        has_liked: "vous avez aimé ce message"
        read_indicator: "Membres ayant lu ce message"
        undo_like_action: "Annuler le J'aime"
        undo_like: "annuler le « J'aime »"
        edit: "modifier ce message"
        edit_action: "Modifier"
        edit_anonymous: "Nous sommes désolés, mais vous devez être connecté(e) pour modifier ce message."
        flag_action: "Signaler"
        flag: "signaler cette publication en privé pour attirer l'attention ou envoyer un message direct à son propos"
        anonymous_flag: "envoyer un e-mail au personnel pour signaler cette publication"
        delete_action: "Supprimer la publication"
        delete: "supprimer ce message"
        undelete_action: "Annuler la suppression de la publication"
        undelete: "annuler la suppression de ce message"
        share_action: "Partager"
        share: "partager ce message"
        copy_action: "Copier le lien"
        copy_title: "copier un lien vers ce message dans le presse-papiers"
        link_copied: "Lien copié !"
        more: "Plus"
        delete_replies:
          confirm: "Voulez-vous aussi supprimer les réponses à ce message ?"
          direct_replies:
            one: "Oui, et %{count} réponse directe"
            other: "Oui, et %{count} réponses directes"
          all_replies:
            one: "Oui, et %{count} réponse"
            other: "Oui, et les %{count} réponses"
          just_the_post: "Non, uniquement ce message"
        admin: "actions d'administration sur le message"
        admin_action: "Administrateur"
        permanently_delete: "Supprimer définitivement"
        permanently_delete_confirmation: "Voulez-vous vraiment supprimer définitivement ce message ? Vous ne pourrez plus le récupérer."
        wiki: "Basculer en mode wiki"
        unwiki: "Retirer le mode wiki"
        convert_to_moderator: "Ajouter la couleur modérateur"
        revert_to_regular: "Retirer la couleur modérateur"
        rebake: "Reconstruire le HTML"
        publish_page: "Publication de pages"
        unhide: "Afficher"
        change_owner: "Changer de propriétaire…"
        grant_badge: "Attribuer le badge…"
        lock_post: "Verrouiller le message"
        lock_post_description: "empêcher l'utilisateur de modifier ce message"
        unlock_post: "Déverrouiller le message"
        unlock_post_description: "permettre à l'utilisateur de modifier le message"
        delete_topic_disallowed_modal: "Vous n'avez pas la permission de supprimer ce sujet. Si vous souhaitez vraiment le supprimer, signalez-le aux modérateurs en fournissant une explication."
        delete_topic_disallowed: "vous n'avez pas la permission de supprimer ce sujet"
        delete_topic_confirm_modal:
          one: "Ce sujet a actuellement plus de %{count} vue et peut être un résultat de recherche populaire. Voulez-vous vraiment supprimer ce sujet au lieu de le modifier pour en améliorer le contenu ?"
          other: "Ce sujet compte actuellement plus de %{count} vues et peut être un résultat de recherche apprécié. Voulez-vous vraiment supprimer ce sujet, au lieu de le modifier pour en améliorer le contenu ?"
        delete_topic_confirm_modal_yes: "Oui, supprimer ce sujet"
        delete_topic_confirm_modal_no: "Non, conserver ce sujet"
        delete_topic_error: "Une erreur s'est produite lors de la suppression de ce sujet"
        delete_topic: "supprimer le sujet"
        add_post_notice: "Ajouter un avis officiel…"
        change_post_notice: "Modifier l'avis officiel…"
        delete_post_notice: "Supprimer l'avis officiel"
        remove_timer: "supprimer la planification"
        edit_timer: "modifier le minuteur"
      actions:
        people:
          like:
            one: "a aimé ceci"
            other: "ont aimé ceci"
          read:
            one: "a lu ceci"
            other: "ont lu ceci"
          like_capped:
            one: "et %{count} autre a aimé ça"
            other: "et %{count} autres ont aimé ça"
          read_capped:
            one: "et %{count} autre a lu ceci"
            other: "et %{count} autres ont lu ceci"
          sr_post_likers_list_description: "utilisateurs ayant aimé ce message"
          sr_post_readers_list_description: "utilisateurs ayant lu ce message"
        by_you:
          off_topic: "Vous avez signalé ceci comme étant hors-sujet"
          spam: "Vous avez signalé ceci comme étant du spam"
          inappropriate: "Vous avez signalé ceci comme étant inapproprié"
          illegal: "Vous avez signalé cela comme étant illégal"
          notify_moderators: "Vous avez signalé ceci pour modération"
          notify_user: "Vous avez envoyé un message à cet utilisateur"
          custom: "Vous avez signalé ce sujet comme étant %{custom}"
      delete:
        confirm:
          one: "Voulez-vous vraiment supprimer ce message ?"
          other: "Voulez-vous vraiment supprimer ces %{count} messages ?"
      merge:
        confirm:
          one: "Voulez-vous vraiment fusionner ces %{count} messages ?"
          other: "Voulez-vous vraiment fusionner ces %{count} messages ?"
      revisions:
        controls:
          first: "Première révision"
          previous: "Révision précédente"
          next: "Révision suivante"
          last: "Dernière révision"
          hide: "Masquer la révision"
          show: "Afficher la révision"
          destroy: "Supprimer les révisions"
          destroy_confirm: "Voulez-vous vraiment supprimer toutes les révisions de ce message ? Cette action est permanente."
          revert: "Revenir à la révision %{revision}"
          edit_wiki: "Modifier le wiki"
          edit_post: "Modifier le message"
          comparing_previous_to_current_out_of_total: "<strong>%{previous}</strong> %{icon}<strong>%{current}</strong>/%{total}"
        displays:
          inline:
            title: "Afficher le rendu avec les ajouts et les retraits en ligne"
            button: "HTML"
          side_by_side:
            title: "Afficher les différences de rendu côte-à-côte"
            button: "HTML"
          side_by_side_markdown:
            title: "Afficher les différences de la source côte-à-côte"
            button: "Brut"
      raw_email:
        displays:
          raw:
            title: "Afficher l'e-mail brut"
            button: "Brut"
          text_part:
            title: "Afficher le contenu texte de l'e-mail"
            button: "Texte"
          html_part:
            title: "Afficher le contenu HTML de l'e-mail"
            button: "HTML"
      bookmarks:
        create: "Ajouter un signet"
        create_for_topic: "Créer un signet associé à ce sujet"
        edit: "Modifier le signet"
        edit_for_topic: "Modifier le signet associé à ce sujet"
        updated: "Mis à jour"
        name: "Nom"
        name_placeholder: "À quoi correspond ce signet ?"
        name_input_label: "Nom du signet"
        set_reminder: "Me le rappeler"
        options: "Options"
        actions:
          delete_bookmark:
            name: "Supprimer le signet"
            description: "Supprime le signet de votre profil et annule tous les rappels pour ce signet"
          edit_bookmark:
            name: "Modifier le signet"
            description: "Modifier le nom du signet ou changer la date et l'heure du rappel"
          clear_bookmark_reminder:
            name: "Supprimer le rappel"
            description: "Supprimer la date et l'heure du rappel"
          pin_bookmark:
            name: "Épingler le signet"
            description: "Épingler le signet. Ceci permet de le faire figurer au sommet de votre liste de signets."
          unpin_bookmark:
            name: "Détacher le signet"
            description: "Désépingler le signet. Il n'apparaîtra plus en haut de votre liste de signets."
      filtered_replies:
        viewing_posts_by: "Affichage de %{post_count} messages par"
        viewing_subset: "Certaines réponses sont réduites"
        viewing_summary: "Affichage des meilleures réponses de ce sujet"
        post_number: "%{username}, message #%{post_number}"
        show_all: "Tout afficher"
      share:
        title: "Partager ce message #%{post_number}"
        instructions: "Partager un lien vers ce message :"
    category:
      none: "(aucune catégorie)"
      all: "Toutes les catégories"
      choose: "catégorie&hellip;"
      edit: "Modifier"
      edit_title: "Modifier cette catégorie"
      edit_dialog_title: "Modifier : %{categoryName}"
      view: "Voir les sujets dans la catégorie"
      back: "Retour à la catégorie"
      general: "Général"
      settings: "Paramètres"
      topic_template: "Modèle"
      tags: "Étiquettes"
      tags_allowed_tags: "Réserver l'utilisation de ces étiquettes à cette catégorie :"
      tags_allowed_tag_groups: "Réserver l'utilisation de ces groupes d'étiquettes à cette catégorie :"
      tags_placeholder: "(Facultatif) liste des étiquettes autorisées"
      tags_tab_description: "Les étiquettes et les groupes d'étiquettes spécifiés au-dessus ne seront disponibles que dans cette catégorie ainsi que dans toutes les catégories qui contiennent les mêmes spécifications. Ces étiquettes ne pourront pas être utilisées dans d'autres catégories."
      tag_groups_placeholder: "(Facultatif) liste des groupes d'étiquettes autorisées"
      manage_tag_groups_link: "Gérer les groupes d'étiquettes"
      allow_global_tags_label: "Permettre aussi d'autres étiquettes"
      required_tag_group:
        description: "Exiger que les nouveaux sujets aient des étiquettes d'un groupe d'étiquettes :"
        delete: "Supprimer"
        add: "Ajouter le groupe d'étiquettes requis"
        placeholder: "sélectionner un groupe d'étiquettes…"
      topic_featured_link_allowed: "Autoriser les liens à la une dans cette catégorie"
      delete: "Supprimer la catégorie"
      create: "Nouvelle catégorie"
      create_long: "Créer une nouvelle catégorie"
      save: "Enregistrer la catégorie"
      slug: "Identifiant de la catégorie"
      slug_placeholder: "(Facultatif) mots séparés par des tirets pour l'URL"
      creation_error: Une erreur s'est produite lors de la création de la catégorie.
      save_error: Une erreur s'est produite lors de l'enregistrement de la catégorie.
      name: "Nom de la catégorie"
      description: "Description"
      logo: "Logo de la catégorie"
      logo_dark: "Image du logo de la catégorie en mode sombre"
      background_image: "Image de fond de la catégorie"
      background_image_dark: "Image d'arrière-plan de la catégorie sombre"
      badge_colors: "Couleurs du badge"
      background_color: "Couleur du fond"
      foreground_color: "Couleur du texte"
      color_used: "Couleur en cours d'utilisation"
      predefined_colors: "Options de couleurs prédéfinies"
      name_placeholder: "Un ou deux mots maximum"
      color_placeholder: "N'importe quelle couleur"
      delete_confirm: "Voulez-vous vraiment supprimer cette catégorie ?"
      delete_error: "Une erreur s'est produite lors de la suppression de la catégorie."
      list: "Lister les catégories"
      no_description: "Veuillez ajouter une description pour cette catégorie."
      change_in_category_topic: "Modifier la description"
      already_used: "Cette couleur est déjà utilisée par une autre catégorie"
      security: "Sécurité"
      security_add_group: "Ajouter un groupe"
      permissions:
        group: "Groupe"
        see: "Voir"
        reply: "Répondre"
        create: "Créer"
        no_groups_selected: "Aucun groupe n'a été autorisé à accéder ; cette catégorie ne sera visible que par les responsables."
        everyone_has_access: 'Cette catégorie est publique, tout le monde peut voir, répondre et créer des messages. Pour restreindre les autorisations, supprimez une ou plusieurs des autorisations accordées au groupe « tout le monde ».'
        toggle_reply: "Modifier la permission de répondre"
        toggle_full: "Modifier la permission de créer"
        inherited: 'Cette autorisation est héritée de « tout le monde »'
      special_warning: "Avertissement : cette catégorie est une catégorie préremplie et les réglages de sécurité ne peuvent pas être modifiés. Si vous ne souhaitez pas utiliser cette catégorie, supprimez-la au lieu de détourner sa fonction."
      uncategorized_security_warning: "Cette catégorie est spéciale. Elle sert à rassembler les sujets qui n'ont pas de catégorie ; vous ne pouvez pas modifier ses paramètres de sécurité."
      uncategorized_general_warning: 'Cette catégorie est spéciale. Elle sert de catégorie par défaut pour les nouveaux sujets qui ne sont pas liés à une catégorie. Si vous souhaitez modifier ce comportement et forcer la sélection de catégorie, <a href="%{settingLink}">veuillez désactiver ce paramètre</a>. Si vous voulez modifier son nom ou sa description, allez dans <a href="%{customizeLink}">Personnaliser/contenu</a>.'
      pending_permission_change_alert: "Vous n'avez pas ajouté %{group} à cette catégorie ; cliquez sur ce bouton pour l'ajouter."
      images: "Images"
      email_in: "Adresse e-mail entrant personnalisée :"
      email_in_tooltip: "Vous pouvez séparer plusieurs adresses e-mail avec le caractère | ."
      email_in_allow_strangers: "Accepter les e-mails d'utilisateurs anonymes sans compte"
      email_in_disabled: "La publication de nouveaux sujets par e-mail est désactivée. Pour activer la publication de nouveaux sujets par e-mail, activez le paramètre <a href='%{setting_url}'>« e-mail entrant »</a>."
      mailinglist_mirror: "La catégorie reflète une liste de diffusion"
      show_subcategory_list: "Afficher la liste des sous-catégories au-dessus des sujets dans cette catégorie."
      read_only_banner: "Texte du bandeau à afficher lorsqu'un utilisateur ne peut pas créer un sujet dans cette catégorie :"
      num_featured_topics: "Nombre de sujets affichés sur la page des catégories :"
      subcategory_num_featured_topics: "Nombre de sujets à la une sur la page de la catégorie parente :"
      all_topics_wiki: "Faire des nouveaux sujets des wikis par défaut"
      allow_unlimited_owner_edits_on_first_post: "Autoriser la modification illimitée du premier message par son propriétaire"
      subcategory_list_style: "Style des listes de sous-catégories :"
      sort_order: "Trier la liste de sujets par :"
      default_view: "Liste de sujets par défaut :"
      default_top_period: "Période des meilleurs sujets par défaut :"
      default_list_filter: "Filtre de liste par défaut :"
      allow_badges_label: "Autoriser les badges à être accordés dans cette catégorie"
      edit_permissions: "Modifier les permissions"
      reviewable_by_group: "En plus des responsables, le contenu de cette catégorie peut également être examiné par :"
      review_group_name: "nom du groupe"
      require_topic_approval: "Nécessiter l'approbation pour chaque nouveau sujet"
      require_reply_approval: "Nécessiter l'approbation pour chaque nouvelle réponse"
      this_year: "cette année"
      position: "Position sur la page des catégories :"
      default_position: "Position par défaut"
      position_disabled: "Les catégories seront affichées par ordre d'activité. Pour contrôler l'ordre des catégories dans les listes, activez le paramètre <a href='%{url}'>« positions de catégorie fixes »</a> ."
      minimum_required_tags: "Nombre minimal d'étiquettes requises dans un sujet :"
      default_slow_mode: 'Activer le mode ralenti pour tous les nouveaux sujets dans cette catégorie'
      parent: "Catégorie parente"
      num_auto_bump_daily: "Nombre de sujets ouverts à remonter dans la liste automatiquement et quotidiennement :"
      auto_bump_cooldown_days: "Nombre minimum de jours avant de revenir sur le même sujet :"
      navigate_to_first_post_after_read: "Naviguer vers le premier message après avoir lu un sujet"
      notifications:
        title: "modifier le niveau de notification de cette catégorie"
        watching:
          title: "Surveiller"
          description: "Vous surveillerez automatiquement tous les sujets de cette catégorie. Vous recevrez une notification pour tous les nouveaux messages de chaque sujet, et le nombre de nouvelles réponses sera affiché."
        watching_first_post:
          title: "Surveiller les nouveaux sujets"
          description: "Vous recevrez une notification concernant les nouveaux sujets dans cette catégorie, mais pas pour les réponses aux sujets."
        tracking:
          title: "Suivre"
          description: "Vous suivrez automatiquement tous les sujets dans cette catégorie. Vous recevrez une notification lorsque quelqu'un vous mentionnera ou vous répondra, et le nombre de nouvelles réponses sera affiché."
        regular:
          title: "Normal"
          description: "Vous recevrez une notification lorsque quelqu'un vous mentionnera ou vous répondra."
        muted:
          title: "En sourdine"
          description: "Vous ne recevrez aucune notification concernant les nouveaux sujets dans cette catégorie et ces sujets n'apparaîtront pas sur la page des sujets récents."
      search_priority:
        label: "Priorité dans les résultats de recherche"
        options:
          normal: "Normale"
          ignore: "Ignorer"
          very_low: "Très faible"
          low: "Faible"
          high: "Élevée"
          very_high: "Très élevée"
      sort_options:
        default: "par défaut"
        likes: "« J'aime »"
        op_likes: "Nombre de « J'aime » du message original"
        views: "Vues"
        posts: "Messages"
        activity: "Activité"
        posters: "Auteurs"
        category: "Catégorie"
        created: "Création"
      sort_ascending: "Croissant"
      sort_descending: "Décroissant"
      subcategory_list_styles:
        rows: "Rangées"
        rows_with_featured_topics: "Rangées avec sujets à la une"
        boxes: "Boîtes"
        boxes_with_featured_topics: "Boîtes avec sujets à la une"
      settings_sections:
        general: "Général"
        moderation: "Modération"
        appearance: "Apparence"
        email: "E-mail"
      list_filters:
        all: "tous les sujets"
        none: "aucune sous-catégorie"
      colors_disabled: "Vous ne pouvez pas sélectionner de couleurs, car vous n'avez pas choisi de style de catégorie."
    anonymous_flagging:
      title: "Signaler un contenu illégal"
      description: "Pour signaler un contenu illégal, veuillez contacter <a href='mailto:%{email}?subject=Illegal content: %{topic_title}&body=This post %{url} contains illegal content.'>%{email}</a>"
    flagging:
      title: "Merci d'avoir fait preuve de civisme dans notre communauté !"
      action: "Signaler ce message"
      take_action: "Intervenir…"
      take_action_options:
        default:
          title: "Masquer le message"
          details: "Atteignez immédiatement le seuil du signalement, masquez le message et acceptez tous les signalements en attente"
        suspend:
          title: "Suspendre l'utilisateur"
          details: "Atteindre le seuil de signalement et suspendre l'utilisateur"
        silence:
          title: "Mettre l'utilisateur en sourdine"
          details: "Atteindre le seuil de signalement et mettre l'utilisateur en sourdine"
      notify_action: "Message"
      official_warning: "Avertissement officiel"
      delete_spammer: "Supprimer le spammeur"
      flag_for_review: "Mettre en file d'attente pour examen"
      delete_confirm_MF: |
        Vous êtes sur le point de supprimer {POSTS, plural, one {<b>#</b> message} other {<b>#</b> messages}} et {TOPICS, plural, one {<b>#</b> sujet} other {<b>#</b> sujets}} de cet utilisateur, supprimer son compte, bloquer les inscriptions depuis son adresse IP <b>{ip_address}</b> et ajouter son adresse e-mail <b>{email}</b> à une liste de blocage permanent. Êtes-vous sûr(e) que cet utilisateur est un spammeur ?
      yes_delete_spammer: "Oui, supprimer le spammeur"
      ip_address_missing: "(S.O.)"
      hidden_email_address: "(masqué)"
      submit_tooltip: "Soumettre le signalement privé"
      take_action_tooltip: "Atteignez immédiatement le seuil du signalement, masquez le message et acceptez tous les signalements en attente"
      cant: "Nous sommes désolés, vous ne pouvez pas signaler ce message pour le moment."
      notify_staff: "Notifier les responsables de manière privée"
      formatted_name:
        off_topic: "C'est hors-sujet"
        inappropriate: "C'est inapproprié"
        spam: "C'est du spam"
        illegal: "C'est illégal"
      custom_placeholder_notify_user: "Soyez précis(e), constructif(ve) et faites toujours preuve de respect."
      notify_user_textarea_label: "Message pour l'utilisateur"
      custom_placeholder_notify_moderators: "Dites-nous ce qui vous dérange spécifiquement, et fournissez des exemples et des liens pertinents si possible."
      notify_moderators_textarea_label: "Message pour les modérateurs"
      custom_placeholder_illegal: "Dites-nous précisément pourquoi vous pensez que ce contenu est illégal, et fournissez des liens et des exemples pertinents dans la mesure du possible."
      confirmation_illegal: "Ce que j'ai écrit ci-dessus est exact et complet."
      custom_message:
        at_least:
          one: "saisissez au moins %{count} caractère"
          other: "saisissez au moins %{count} caractères"
        more:
          one: "%{count} restant…"
          other: "%{count} restants…"
        left:
          one: "%{count} restant"
          other: "%{count} restants"
    flagging_topic:
      title: "Merci d'avoir fait preuve de civisme dans notre communauté !"
      action: "Signaler le sujet"
      notify_action: "Message"
    topic_map:
      title: "Résumé du sujet"
      participants_title: "Auteurs fréquents"
      links_title: "Liens populaires"
      links_shown: "afficher plus de liens…"
      clicks:
        one: "%{count} clic"
        other: "%{count} clics"
      menu_titles:
        replies: Réponses les plus appréciées
        views: Vues récentes
      view_explainer: Une vue par visiteur unique toutes les 8 heures.
      no_views: Aucune statistique de vues pour l'instant, revenez plus tard.
      chart_error: Erreur de rendu du tableau. Veuillez réessayer.
      views: "Vues"
      predicted_views: "Vues prévues"
      so_far: (jusqu'à présent)
      read: lecture
      minutes: min
    post_links:
      about: "développer plus de liens pour ce message"
      title:
        one: "%{count} autre"
        other: "%{count} autres"
    topic_statuses:
      warning:
        help: "Ceci est un avertissement officiel."
      bookmarked:
        help: "Vous avez mis un signet à ce sujet"
      locked:
        help: "Ce sujet est fermé ; il n'accepte plus de nouvelles réponses"
      archived:
        help: "Ce sujet est archivé ; il est figé et ne peut plus être modifié"
      locked_and_archived:
        help: "Ce sujet est fermé et archivé ; il n'accepte plus de nouvelles réponses et ne peut plus être modifié"
      unpinned:
        title: "Désépinglé"
        help: "Ce sujet est désépinglé pour vous ; il sera affiché dans l'ordre par défaut"
      pinned_globally:
        title: "Épinglé globalement"
        help: "Ce sujet est épinglé globalement ; il apparaîtra en premier dans la liste des derniers sujets et dans sa catégorie"
      pinned:
        title: "Épinglé"
        help: "Ce sujet est épinglé pour vous ; il s'affichera en haut de sa catégorie"
      unlisted:
        help: "Ce sujet n'apparaît plus dans la liste des sujets et sera seulement accessible via un lien direct. %{unlistedReason}"
      personal_message:
        title: "Ce sujet est un message direct"
        help: "Ce sujet est un message direct"
      visibility_reasons:
        op_flag_threshold_reached: "Ce sujet a été automatiquement supprimé de la liste, car il a atteint le seuil de signalement"
        op_unhidden: "Ce sujet a été remis dans la liste par l'auteur"
        embedded_topic: "Ce sujet a été remis dans la liste, car il s'agit d'un sujet intégré"
        manually_unlisted: "Ce sujet a été manuellement supprimé de la liste par un administrateur ou un modérateur"
        manually_relisted: "Ce sujet a été manuellement remis dans la liste par un administrateur ou un modérateur"
        bulk_action: "La visibilité de ce sujet a été modifiée en raison d'une action groupée effectuée par un utilisateur"
    posts: "Messages"
    pending_posts:
      label: "En attente"
      label_with_count: "En attente (%{count})"
    sr_topic_list_caption: Liste des sujets, les en-têtes de colonnes avec des boutons peuvent être triés.
    posts_likes_MF: |
      { count, plural,
          one {# réponse,}
        other {# réponses,}
      }{ ratio, select,
          low { avec un taux élevé de « J'aime » par publication,}
          med { avec un taux très élevé de « J'aime » par publication,}
         high { avec un taux extrêmement élevé de « J'aime » par publication,}
        other {}
      } accéder à la première ou dernière publication...
    posters: "Auteurs"
    latest_poster_link: "Profil de %{username}, dernier auteur"
    original_post: "Message original"
    views: "Vues"
    views_lowercase:
      one: "vue"
      other: "vues"
    replies: "Réponses"
    views_long:
      one: "ce sujet a été vu %{count} fois"
      other: "ce sujet a été vu %{number} fois"
    activity: "Activité"
    likes: "J'aime"
    likes_lowercase:
      one: "J'aime"
      other: "J'aime"
    users: "Utilisateurs"
    users_lowercase:
      one: "utilisateur"
      other: "utilisateurs"
    category_title: "Catégorie"
    history_capped_revisions: "Historique des 100 dernières modifications"
    history: "Historique"
    raw_email:
      title: "E-mail entrant"
      not_available: "Indisponible !"
    categories_list: "Liste des catégories"
    filters:
      with_topics: "Sujets %{filter}"
      with_category: "Sujets %{filter} sur %{category}"
      filter:
        title: "Résultats filtrés pour %{filter}"
        button:
          label: "Filtrer"
      latest:
        title: "Récents"
        title_with_count:
          one: "Récent (%{count})"
          other: "Récents (%{count})"
        help: "sujets avec des messages récents"
      read:
        title: "Lus"
        help: "sujets que vous avez lus, dans l'ordre de dernière lecture"
      categories:
        title: "Catégories"
        title_in: "Catégorie - %{categoryName}"
        help: "tous les sujets regroupés par catégorie"
      unread:
        title: "Non lus"
        title_with_count:
          one: "Non lu (%{count})"
          other: "Non lus (%{count})"
        help: "sujets avec des messages non lus que vous suivez ou surveillez"
        lower_title_with_count:
          one: "%{count} non lu"
          other: "%{count} non lus"
      unseen:
        title: "Non lu(s)"
        lower_title: "non lu(s)"
        help: "nouveaux sujets et sujets que vous suivez ou surveillez avec des messages non lus"
      hot:
        title: "Populaire"
        lower_title: "populaire"
        help: "principaux sujets récents"
      new:
        lower_title_with_count:
          one: "%{count} nouveau"
          other: "%{count} nouveaux"
        lower_title: "nouveau"
        title: "Nouveau"
        title_with_count:
          one: "Nouveau (%{count})"
          other: "Nouveaux (%{count})"
        help: "sujets créés dans les derniers jours"
        all: "Tout"
        all_with_count: "Tous (%{count})"
        topics: "Sujets"
        topics_with_count: "Sujets (%{count})"
        replies: "Réponses"
        replies_with_count: "Réponses (%{count})"
      posted:
        title: "Mes messages"
        help: "sujets auxquels vous avez participé"
      bookmarks:
        title: "Signets"
        help: "sujets auxquels vous avez mis un signet"
      category:
        title: "%{categoryName}"
        title_with_count:
          one: "%{categoryName} (%{count})"
          other: "%{categoryName} (%{count})"
        help: "derniers sujets dans la catégorie %{categoryName}"
      top:
        title: "Top"
        help: "les meilleurs sujets de l'année, du mois, de la semaine ou du jour"
        all:
          title: "Depuis toujours"
        yearly:
          title: "Annuel"
        quarterly:
          title: "Trimestriel"
        monthly:
          title: "Mensuel"
        weekly:
          title: "Hebdomadaire"
        daily:
          title: "Quotidien"
        all_time: "Depuis toujours"
        this_year: "Année"
        this_quarter: "Trimestre"
        this_month: "Mois"
        this_week: "Semaine"
        today: "Aujourd'hui"
    custom_homepage:
      admin_message: 'L''un de vos thèmes a activé le modificateur « custom_homepage », mais il n''affiche rien dans le connecteur [custom-homepage]. (Ce message s''adresse uniquement aux administrateurs du site.)'
    browser_update: 'Malheureusement, <a href="https://www.discourse.org/faq/#browser">votre navigateur n''est pas pris en charge</a>. Merci de <a href="https://browsehappy.com">mettre à jour votre navigateur</a> pour afficher le contenu enrichi, vous connecter et répondre.'
    permission_types:
      full: "Créer/Répondre/Voir"
      create_post: "Répondre/Voir"
      readonly: "Voir"
    preloader_text: "Chargement"
    lightbox:
      download: "télécharger"
      open: "image originale"
      previous: "Précédent (touche flèche gauche)"
      next: "Suivant (touche flèche droite)"
      counter: "%curr% sur %total%"
      close: "Fermer (Échap)"
      content_load_error: '<a href="%url%">Ce contenu</a> n''a pas pu être chargé.'
      image_load_error: '<a href="%url%">Cette image</a> n''a pas pu être chargée.'
    cannot_render_video: Cette vidéo ne peut pas être lue car votre navigateur ne prend pas en charge le codec requis.
    keyboard_shortcuts_help:
      shortcut_key_delimiter_comma: ", "
      shortcut_key_delimiter_plus: "+"
      shortcut_delimiter_or: "%{shortcut1} ou %{shortcut2}"
      shortcut_delimiter_slash: "%{shortcut1}/%{shortcut2}"
      shortcut_delimiter_space: "%{shortcut1} %{shortcut2}"
      shortcut_delimiter_newline: "%{shortcut1}<br>%{shortcut2}"
      title: "Raccourcis clavier"
      short_title: "Raccourcis"
      jump_to:
        title: "Aller à"
        home: "%{shortcut} Accueil"
        latest: "%{shortcut} Récents"
        new: "%{shortcut} Nouveaux"
        unread: "%{shortcut} Non lus"
        categories: "%{shortcut} Catégories"
        top: "%{shortcut} Top"
        bookmarks: "%{shortcut} Signets"
        profile: "%{shortcut} Profil"
        messages: "%{shortcut} Messages directs"
        drafts: "%{shortcut} Brouillons"
        next: "%{shortcut} Sujet suivant"
        previous: "%{shortcut} Sujet précédent"
      navigation:
        title: "Navigation"
        jump: "%{shortcut} Accéder au message numéro"
        back: "%{shortcut} Retour"
        up_down: "%{shortcut} Déplacer la sélection &uarr; &darr;"
        open: "%{shortcut} Ouvrir le sujet sélectionné"
        next_prev: "%{shortcut} Section suivante/précédente"
        go_to_unread_post: "%{shortcut} Accéder au premier message non lu"
      application:
        title: "Application"
        create: "%{shortcut} Créer un nouveau sujet"
        notifications: "%{shortcut} Ouvrir les notifications"
        hamburger_menu: "%{shortcut} Ouvrir le menu de navigation"
        user_profile_menu: "%{shortcut} Ouvrir le menu utilisateur"
        show_incoming_updated_topics: "%{shortcut} Afficher les sujets mis à jour"
        search: "%{shortcut} Rechercher"
        filter_sidebar: "%{shortcut} Barre latérale des filtres"
        help: "%{shortcut} Ouvrir l'aide du clavier"
        toggle_bulk_select: "%{shortcut} Activer/désactiver la sélection groupée"
        dismiss: "%{shortcut} Rejeter les sujets sélectionnés"
        x: "%{shortcut} Basculer la sélection (en mode de sélection groupée)"
        log_out: "%{shortcut} Se déconnecter"
      composing:
        title: "Édition"
        return: "%{shortcut} Revenir à l'éditeur"
        fullscreen: "%{shortcut} Éditeur en plein écran"
        insert_current_time: "%{shortcut} Insérer l'heure actuelle"
      bookmarks:
        title: "Gestion des signets"
        enter: "%{shortcut} Enregistrer et fermer"
        later_today: "%{shortcut} Plus tard dans la journée"
        later_this_week: "%{shortcut} Plus tard cette semaine"
        tomorrow: "%{shortcut} Demain"
        next_week: "%{shortcut} La semaine prochaine"
        next_month: "%{shortcut} Le mois prochain"
        next_business_week: "%{shortcut} Au début de la semaine prochaine"
        next_business_day: "%{shortcut} Prochain jour ouvré"
        custom: "%{shortcut} Date et heure personnalisées"
        none: "%{shortcut} Pas de rappel"
        delete: "%{shortcut} Supprimer le signet"
      actions:
        title: "Actions"
        bookmark_topic: "%{shortcut} Modifier le signet du sujet"
        pin_unpin_topic: "%{shortcut} Épingler/désépingler le sujet"
        share_topic: "%{shortcut} Partager le sujet"
        share_post: "%{shortcut} Partager le message"
        reply_as_new_topic: "%{shortcut} Répondre via un sujet lié"
        reply_topic: "%{shortcut} Répondre au sujet"
        reply_post: "%{shortcut} Répondre au message"
        quote_post: "%{shortcut} Citer le message"
        like: "%{shortcut} Aimer le message"
        flag: "%{shortcut} Signaler le message"
        bookmark: "%{shortcut} Mettre un signet au message"
        edit: "%{shortcut} Modifier le message"
        delete: "%{shortcut} Supprimer le message"
        mark_muted: "%{shortcut} Mettre le sujet en sourdine"
        mark_regular: "%{shortcut} Sujet normal (par défaut)"
        mark_tracking: "%{shortcut} Suivre le sujet"
        mark_watching: "%{shortcut} Surveiller le sujet"
        print: "%{shortcut} Imprimer le sujet"
        defer: "%{shortcut} Marquer le sujet comme non lu"
        topic_admin_actions: "%{shortcut} Ouvrir les actions d'administration du sujet"
        archive_private_message: "%{shortcut} Activer/désactiver l'archivage des messages directs"
      search_menu:
        title: "Menu de recherche"
        prev_next: "%{shortcut} Déplacer la sélection vers le haut et bas"
        insert_url: "%{shortcut} Insérer la sélection dans l'éditeur ouvert"
        full_page_search: "%{shortcut} Lance la recherche pleine page"
    badges:
      earned_n_times:
        one: "A reçu ce badge %{count} fois"
        other: "A reçu ce badge %{count} fois"
      granted_on: "Attribué le %{date}"
      others_count:
        one: "Accordé aux autres %{count} fois"
        other: "Accordé aux autres %{count} fois"
      title: Badges
      allow_title: "Vous pouvez utiliser ce badge comme titre"
      multiple_grant: "Vous pouvez obtenir plusieurs fois ce badge"
      badge_count:
        one: "%{count} badge"
        other: "%{count} badges"
      more_badges:
        one: "+%{count} autre"
        other: "+%{count} autres"
      awarded:
        one: "%{number} décerné"
        other: "%{number} décernés"
      select_badge_for_title: Sélectionnez un badge qui vous servira de titre
      none: "(aucun)"
      successfully_granted: "%{badge} attribué à %{username} avec succès"
      badge_grouping:
        getting_started:
          name: Initiation
        community:
          name: Communauté
        trust_level:
          name: Niveau de confiance
        other:
          name: Autre
        posting:
          name: Contribution
      favorite_max_reached: "Vous ne pouvez pas choisir davantage de badges préférés"
      favorite_max_not_reached: "Faire de ce badge un de mes préférés"
      favorite_count: "%{count} badge(s) sur %{max} préféré(s)"
    download_calendar:
      title: "Télécharger le calendrier"
      save_ics: "Télécharger le fichier .ics"
      save_google: "Ajouter au calendrier Google"
      remember: "Ne plus me le proposer"
      remember_explanation: "(vous pouvez changer ce réglage dans vos préférences utilisateur)"
      download: "Télécharger"
      default_calendar: "Calendrier par défaut"
      default_calendar_instruction: "Définir le calendrier à utiliser lorsqu'une date est enregistrée"
      add_to_calendar: "Ajouter au calendrier"
      google: "Calendrier Google"
      ics: "ICS"
    tagging:
      all_tags: "Toutes les étiquettes"
      other_tags: "Autres étiquettes"
      selector_tags: "étiquettes"
      selector_no_tags: "aucune étiquette"
      selector_remove_filter: "supprimer le filtre"
      tags: "Étiquettes"
      choose_for_topic: "étiquettes optionnelles"
      choose_for_topic_required:
        one: "sélectionnez au moins %{count} étiquette…"
        other: "sélectionnez au moins %{count} étiquettes…"
      choose_for_topic_required_group:
        one: "sélectionnez %{count} étiquette de « %{name} »…"
        other: "sélectionnez %{count} étiquettes de « %{name} »…"
      info: "Détails"
      default_info: "Cette étiquette n'est pas limitée à une catégorie et n'a aucun synonyme."
      staff_info: "Pour y définir des restrictions d'utilisation, placez cette étiquette dans un <a href=%{basePath}/tag_groups>groupe d'étiquettes</a>."
      category_restricted: "Cette étiquette est limitée à des catégories auxquelles vous n'avez pas la permission d'accéder."
      synonyms: "Synonymes"
      synonyms_description: "Quand les étiquettes suivantes sont utilisées, elles seront remplacées par <b>%{base_tag_name}</b>."
      save: "Enregistrer le nom et la description de l'étiquette"
      tag_groups_info:
        one: 'Cette étiquette appartient au groupe « %{tag_groups} ».'
        other: "Cette étiquette appartient aux groupes : %{tag_groups}."
      category_restrictions:
        one: "Elle ne peut être utilisée que dans cette catégorie :"
        other: "Elle ne peut être utilisée que dans ces catégories :"
      edit_synonyms: "Modifier les synonymes"
      add_synonyms_label: "Ajoutez des synonymes :"
      add_synonyms: "Ajouter"
      add_synonyms_explanation:
        one: "Tous les éléments utilisant cette étiquette seront changés pour utiliser <b>%{tag_name}</b>. Voulez-vous vraiment effectuer ce changement ?"
        other: "Tous les éléments utilisant ces étiquettes seront changés pour utiliser <b>%{tag_name}</b>. Voulez-vous vraiment effectuer ce changement ?"
      add_synonyms_failed: "Les étiquettes suivantes n'ont pas pu être ajoutées comme synonymes : <b>%{tag_names}</b>. Assurez-vous qu'elles n'ont pas de synonymes et qu'elles ne sont pas des synonymes d'une autre étiquette."
      remove_synonym: "Supprimer le synonyme"
      delete_synonym_confirm: 'Voulez-vous vraiment supprimer le synonyme « %{tag_name} » ?'
      delete_tag: "Supprimer l'étiquette"
      delete_confirm:
        one: "Voulez-vous vraiment supprimer cette étiquettes et l'enlever de %{count} sujet auquel elle est assignée ?"
        other: "Voulez-vous vraiment supprimer cette étiquette et l'enlever de %{count} sujets auxquels elle est assignée ?"
      delete_confirm_no_topics: "Voulez-vous vraiment supprimer cette étiquette ?"
      delete_confirm_synonyms:
        one: "Son synonyme sera aussi supprimé."
        other: "Ses %{count} synonymes seront aussi supprimés."
      edit_tag: "Modifier le nom et la description de l'étiquette"
      description: "Description (maximum 1000 caractères)"
      sort_by: "Trier par :"
      sort_by_count: "nombre"
      sort_by_name: "nom"
      manage_groups: "Gérer les groupes d'étiquettes"
      manage_groups_description: "Définir des groupes pour organiser les étiquettes"
      upload: "Envoyer des étiquettes"
      upload_description: "Envoyer un fichier CSV pour créer des étiquettes en masse"
      upload_instructions: "Une par ligne, éventuellement avec un groupe d'étiquettes sous la forme « tag_name,tag_group »."
      upload_successful: "Étiquettes envoyées avec succès"
      delete_unused_confirmation:
        one: "%{count} étiquette sera supprimée : %{tags}"
        other: "%{count} étiquettes seront supprimées : %{tags}"
      delete_unused_confirmation_more_tags:
        one: "%{tags} et %{count} de plus"
        other: "%{tags} et %{count} de plus"
      delete_no_unused_tags: "Il n'y a pas d'étiquettes inutilisées."
      tag_list_joiner: ", "
      delete_unused: "Supprimer les étiquettes inutilisées"
      delete_unused_description: "Supprimer toutes les étiquettes qui ne sont pas associées à des sujets ou messages directs"
      filters:
        without_category: "%{filter} %{tag} sujets"
        with_category: "%{filter} %{tag} sujets dans %{category}"
        untagged_without_category: "%{filter} sujets sans étiquette"
        untagged_with_category: "%{filter} sujets sans étiquette dans %{category}"
      notifications:
        watching:
          title: "Surveiller"
          description: "Vous surveillerez automatiquement tous les sujets marqués par cette étiquette. Vous recevrez des notifications pour tous les nouveaux messages et sujets, et les nombres de messages non lus et nouveaux apparaîtront à côté du sujet."
        watching_first_post:
          title: "Surveiller les nouveaux sujets"
          description: "Vous recevrez une notification concernant les nouveaux sujets avec cette étiquette, mais pas pour les réponses aux sujets."
        tracking:
          title: "Suivre"
          description: "Vous suivrez automatiquement tous les sujets ayant cette étiquette. Les nombres de messages non lus et nouveaux apparaîtront à côté du sujet."
        regular:
          title: "Normal"
          description: "Vous recevrez une notification lorsque quelqu'un vous mentionnera ou vous répondra."
        muted:
          title: "En sourdine"
          description: "Vous ne recevrez aucune notification concernant les nouveaux sujets ayant cette étiquette et ces sujets n'apparaîtront pas sur votre page des sujets non lus."
      groups:
        back_btn: "Retour à toutes les étiquettes"
        title: "Groupes d'étiquettes"
        about_heading: "Sélectionnez un groupe d'étiquettes ou créez-en un nouveau"
        about_heading_empty: "Pour commencer, créez un nouveau groupe d'étiquettes"
        about_description: "Les groupes d'étiquettes permettent de gérer les permissions d'accès de plusieurs étiquettes de façon centralisée."
        new: "Nouveau groupe"
        new_title: "Créer un nouveau groupe"
        edit_title: "Modifier un groupe"
        tags_label: "Étiquettes appartenant à ce groupe"
        parent_tag_label: "Étiquette-mère"
        parent_tag_description: "Les étiquettes de ce groupe ne pourront être attribuées que si leur étiquette-mère est également attribuée."
        one_per_topic_label: "Limiter à une étiquette de ce groupe par sujet"
        new_name: "Nouveau groupe d'étiquettes"
        name_placeholder: "Nom"
        save: "Enregistrer"
        delete: "Supprimer"
        confirm_delete: "Voulez-vous vraiment supprimer ce groupe d'étiquettes ?"
        everyone_can_use: "Les étiquettes peuvent être utilisées par tout le monde"
        usable_only_by_groups: "Les étiquettes sont visibles par tous, mais seuls les groupes suivants peuvent les utiliser"
        visible_only_to_groups: "Les étiquettes sont uniquement visibles pour les groupes suivants"
<<<<<<< HEAD
        cannot_save: "Impossible d'enregistrer le groupe d'étiquettes. Assurez-vous qu'au moins une étiquette est présente, que le nom du groupe d'étiquettes n'est pas vide et contient moins de 100 caractères, et qu'un groupe est sélectionné pour l'autorisation des étiquettes."
=======
        cannot_save:
          empty_name: "Impossible d'enregistrer le groupe d'étiquettes. Assurez-vous que le nom du groupe d'étiquettes n'est pas vide."
          no_tags: "Impossible d'enregistrer le groupe d'étiquettes. Assurez-vous qu'au moins une étiquette est sélectionnée."
          no_groups: "Impossible d'enregistrer le groupe d'étiquettes. Assurez-vous qu'au moins un groupe est sélectionné pour l'autorisation."
>>>>>>> 76e7f12a
        tags_placeholder: "Créez ou recherchez des étiquettes"
        parent_tag_placeholder: "Facultatif"
        select_groups_placeholder: "Sélectionnez des groupes…"
        disabled: "L'étiquetage des sujets est désactivé "
      topics:
        none:
          unread: "Vous n'avez aucun sujet non lu."
          unseen: "Vous n'avez aucun sujet non lu."
          new: "Vous n'avez aucun nouveau sujet."
          read: "Vous n'avez lu aucun sujet pour le moment."
          posted: "Vous n'avez écrit dans aucun sujet pour le moment."
          latest: "Il n'y a pas de sujets récents."
          bookmarks: "Vous n'avez encore attribué aucun signet."
          top: "Il n'y a pas de meilleurs sujets."
    invite:
      custom_message: "Rendez votre invitation plus personnelle en écrivant un <a href>message personnalisé</a>."
      custom_message_placeholder: "Saisissez votre message personnalisé"
      approval_not_required: "L'utilisateur sera automatiquement approuvé dès qu'il acceptera cette invitation."
      custom_message_template_forum: "Salut, tu devrais rejoindre ce forum !"
      custom_message_template_topic: "Salut, je pense que tu pourrais aimer ce sujet !"
    forced_anonymous: "En raison de la charge extrême, ceci est temporairement montré à tout le monde comme un utilisateur déconnecté le verrait."
    forced_anonymous_login_required: "Le site rencontre un nombre très élevé de consultations et ne peut être chargé pour le moment, veuillez réessayer d'ici quelques minutes."
    footer_nav:
      back: "Revenir en arrière"
      forward: "Avancer"
      share: "Partager"
      dismiss: "Ignorer"
    safe_mode:
      enabled: "Le mode sans échec est activé ; fermez cette fenêtre de navigateur pour le quitter"
    theme_preview_notice: "Vous prévisualisez actuellement un thème. Fermez cet onglet ou cette fenêtre de navigateur pour revenir à la configuration normale de votre site."
    image_removed: "(image supprimée)"
    pause_notifications:
      title: "Suspendre les notifications pour…"
      label: "Suspendre les notifications"
      options:
        half_hour: "30 minutes"
        one_hour: "1 heure"
        two_hours: "2 heures"
        tomorrow: "Jusqu'à demain"
      set_schedule: "Planifier les notifications"
    trust_levels:
      names:
        newuser: "nouvel utilisateur"
        basic: "utilisateur de base"
        member: "membre"
        regular: "habitué"
        leader: "meneur"
      detailed_name: "%{level} : %{name}"
    pick_files_button:
      unsupported_file_picked: "Vous avez sélectionné un fichier non pris en charge. Types de fichiers pris en charge : %{types}."
    user_activity:
      no_activity_title: "Aucune activité pour le moment"
      no_activity_body: "Bienvenue dans notre communauté ! Vous venez de nous rejoindre et vous n'avez pas encore contribué aux discussions. Dans un premier temps, visitez <a href='%{topUrl}'>Top</a> ou <a href='%{categoriesUrl}'>Catégories</a> et commencez simplement à lire ! Sélectionnez %{heartIcon} sur les messages que vous aimez ou sur lesquelles vous souhaitez en savoir plus. Votre activité sera consignée ici au fil de votre participation."
      no_replies_title: "Vous n'avez répondu à aucun sujet pour le moment"
      no_replies_title_others: "%{username} n'a encore répondu à aucun sujet"
      no_replies_body: "Lorsque vous <a href='%{searchUrl}'>découvrez</a> une conversation intéressante à laquelle vous souhaitez contribuer, appuyez sur le bouton <kbd>Répondre</kbd> directement sous n'importe quel message pour répondre au message. Ou, si vous préférez répondre au sujet général plutôt qu'à un message individuel ou à une personne, recherchez le bouton <kbd>Répondre</kbd> tout en bas du sujet, ou sous la chronologie du sujet."
      no_drafts_title: "Vous n'avez enregistré aucun brouillon"
      no_drafts_body: "Vous n'êtes pas tout à fait prêt(e) à publier ? Nous enregistrerons automatiquement un nouveau brouillon et le répertorierons ici chaque fois que vous commencerez à rédiger un sujet, une réponse ou un message personnel. Sélectionnez le bouton Annuler pour supprimer ou enregistrez votre brouillon pour continuer plus tard."
      no_likes_title: "Vous n'avez encore aimé aucun sujet"
      no_likes_title_others: "%{username} n'a encore aimé aucun sujet"
      no_likes_body: "Pour commencer à intervenir et à contribuer, il est judicieux de lire les conversations qui ont déjà eu lieu et de sélectionner le %{heartIcon} sur les messages que vous aimez !"
      no_topics_title: "Vous n'avez encore créé aucun sujet"
      no_topics_body: "Il est toujours préférable de <a href='%{searchUrl}'>rechercher</a> des sujets de conversation existants avant d'en commencer de nouveaux, mais si vous pensez que le sujet que vous voulez créer n'existe pas encore, n'hésitez pas à démarrer un nouveau sujet. Recherchez le bouton <kbd>+ Nouveau sujet</kbd> en haut à droite de la liste des sujets, catégorie, ou étiquette pour créer un nouveau sujet dans ce domaine."
      no_topics_title_others: "%{username} n'a encore commencé aucun sujet."
      no_read_topics_title: "Vous n'avez lu aucun sujet pour le moment"
      no_read_topics_body: "Une fois que vous aurez commencé à lire les discussions, vous verrez une liste ici. Pour commencer à lire, recherchez les sujets qui vous intéressent dans <a href='%{topUrl}'>Top</a> ou <a href='%{categoriesUrl}'>Catégories</a> ou recherchez par mot-clé %{searchIcon}"
    no_group_messages_title: "Aucun message de groupe trouvé"
    topic_entrance:
      sr_jump_top_button: "Accéder à la première publication - %{date}"
      sr_jump_bottom_button: "Accéder à la dernière publication - %{date}"
      jump_top_button_title: "Accéder à la première publication"
      jump_bottom_button_title: "Accéder à la dernière publication"
    fullscreen_table:
      expand_btn: "Développer le tableau"
      view_table: "Voir le tableau"
    second_factor_auth:
      redirect_after_success: "L'authentification à deux facteurs est réussie. Redirection vers la page précédente…"
    sidebar:
      title: "Barre latérale"
      unread_count:
        one: "%{count} non lu"
        other: "%{count} non lus"
      new_count:
        one: "%{count} nouveau"
        other: "%{count} nouveaux"
      toggle_section: "Basculer la section"
      more: "Plus"
      all_categories: "Toutes les catégories"
      all_tags: "Toutes les étiquettes"
      categories_form_modal:
        title: "Modifier la navigation des catégories"
        subtitle:
          text: "et nous afficherons automatiquement les catégories les plus populaires de ce site"
        filter_placeholder: "Filtrer les catégories"
        no_categories: "Il n'y a aucune catégorie correspondant au terme donné."
        show_more: "Afficher plus"
      tags_form_modal:
        title: "Modifier la navigation des étiquettes"
        filter_placeholder: "Filtrer les étiquettes"
        no_tags: "Il n'y a pas d'étiquettes correspondant au terme donné."
        subtitle:
          text: "et nous afficherons automatiquement les meilleures étiquettes de ce site"
      edit_navigation_modal_form:
        deselect_button_text: "Tout désélectionner"
        reset_to_defaults: "Rétablir les paramètres par défaut"
        filter_dropdown:
          all: "Tout"
          selected: "Sélectionné"
          unselected: "Désélectionné"
      sections:
        custom:
          add: "Ajouter une section personnalisée"
          edit: "Modifier la section personnalisée"
          save: "Enregistrer"
          delete: "Supprimer"
          delete_confirm: "Voulez-vous vraiment supprimer cette section ?"
          delete_public_confirm: "Cette section est <strong>visible par tout le monde</strong>, voulez-vous vraiment la supprimer ?"
          update_public_confirm: "Les modifications seront visibles par <strong>tous les utilisateurs de</strong> sur ce site. voulez-vous continuer ?"
          mark_as_private_confirm: "Cette section est <strong>visible par tous les utilisateurs</strong>. Après la mise à jour, elle <strong>ne sera visible que par vous</strong>. Voulez-vous continuer ?"
          reset_confirm: "Voulez-vous vraiment réinitialiser cette section par défaut ?"
          public: "Visible pour tous"
          always_public: "Le contenu de cette section est toujours public"
          more_menu: "Plus de menus"
          links:
            add: "Ajouter un autre lien"
            delete: "Supprimer le lien"
            reset: "Rétablir les valeurs par défaut"
            icon:
              label: "Icône"
              validation:
                blank: "L'icône ne peut pas être vide"
                maximum:
                  one: "Le nom de l'icône doit comporter moins de %{count} caractère"
                  other: "Le nom de l'icône doit comporter moins de %{count} caractères"
            name:
              label: "Nom"
              validation:
                blank: "Le nom ne peut pas être vide"
                maximum:
                  one: "Le nom doit comporter moins de %{count} caractère"
                  other: "Le nom doit comporter moins de %{count} caractères"
            value:
              label: "Lien"
              validation:
                blank: "Le lien ne peut pas être vide"
                maximum:
                  one: "Le lien doit comporter moins de %{count} caractère"
                  other: "Le lien doit comporter moins de %{count} caractères"
                invalid: "Le format n'est pas valide"
          title:
            label: "Titre de la section"
            validation:
              blank: "Le titre ne peut pas être vide"
              maximum:
                one: "Le titre doit comporter moins de %{count} caractère"
                other: "Le titre doit comporter moins de %{count} caractères"
        about:
          header_link_text: "À propos"
        messages:
          header_link_text: "Messages"
          header_action_title: "Créer un message direct"
          links:
            inbox: "Boîte de réception"
            sent: "Envoyés"
            new: "Nouveaux"
            new_with_count: "Nouveaux (%{count})"
            unread: "Non lus"
            unread_with_count: "Non lus (%{count})"
            archive: "Archivés"
        tags:
          none: "Vous n'avez ajouté aucune étiquette."
          click_to_get_started: "Cliquez ici pour commencer."
          header_link_text: "Étiquettes"
          header_action_title: "Modifier les étiquettes de votre barre latérale"
          configure_defaults: "Configurer les valeurs par défaut"
        categories:
          none: "Vous n'avez ajouté aucune catégorie."
          click_to_get_started: "Cliquez ici pour commencer."
          header_link_text: "Catégories"
          header_action_title: "Modifier les catégories de votre barre latérale"
          configure_defaults: "Configurer les valeurs par défaut"
        community:
          edit_section:
            sidebar: "Personnaliser cette section"
            header_dropdown: "Personnaliser"
          links:
            about:
              content: "À propos"
              title: "Plus de détails sur ce site"
            admin:
              content: "Administrateur"
              title: "Paramètres du site et rapports"
            badges:
              content: "Badges"
              title: "Tous les badges disponibles à gagner"
            topics:
              content: "Sujets"
              title: "Tous les sujets"
            faq:
              content: "FAQ"
              title: "Lignes directrices pour l'utilisation de ce site"
            guidelines:
              content: "Lignes directrices"
              title: "Lignes directrices pour l'utilisation de ce site"
            groups:
              content: "Groupes"
              title: "Liste des groupes d'utilisateurs disponibles"
            users:
              content: "Utilisateurs"
              title: "Liste de tous les utilisateurs"
            my_posts:
              content: "Mes messages"
              content_drafts: "Mes brouillons"
              title: "Mon activité récente sur le sujet"
              title_drafts: "Mes brouillons non publiés"
              draft_count:
                one: "%{count} brouillon"
                other: "%{count} brouillons"
            review:
              content: "À examiner"
              title: "Messages signalés et autres éléments en file d'attente"
              pending_count:
                one: "%{count} en attente"
                other: "%{count} en attente"
            invite:
              content: "Inviter"
              title: "Inviter de nouveaux membres"
        global_section: "Section globale, visible par tous"
      panels:
        forum:
          label: Forum
      back_to_forum: "Retour au forum"
      collapse_all_sections: "Réduire toutes les sections"
      expand_all_sections: "Développer toutes les sections"
      filter: "Filtrer..."
      clear_filter: "Effacer le filtre"
      no_results:
        title: "Aucun résultat"
        description: 'Nous n''avons rien trouvé correspondant à « %{filter} ».<br><br>Vouliez-vous <a class="sidebar-additional-filter-settings" href="%{settings_filter_url}">rechercher dans les paramètres du site</a> ou dans la <a class="sidebar-additional-filter-users" href="%{user_list_filter_url}">liste des utilisateurs administrateurs ?</a>'
    welcome_topic_banner:
      title: "Créez votre sujet de bienvenue"
      description: "Votre sujet de bienvenue est la première chose que les nouveaux membres liront. Considérez-le comme votre « argumentaire » ou votre « énoncé de mission ». Faites savoir à tout le monde à qui est destinée cette communauté, ce qu'ils peuvent s'attendre à y trouver et ce que vous aimeriez qu'ils fassent en premier."
      button_title: "Commencer l'édition"
    until: "Jusqu'à :"
    char_counter:
      exceeded: "Le nombre maximal de caractères autorisés a été dépassé."
    form_template_chooser:
      select_template: "Sélectionner des modèles de formulaire"
    form_templates:
      upload_field:
        upload: "Téléverser"
        uploading: "Téléversement"
      errors:
        value_missing:
          default: "Veuillez remplir ce champ."
          select_one: "Veuillez sélectionner un élément dans la liste."
          select_multiple: "Veuillez sélectionner au moins un élément dans la liste."
          checkbox: "Veuillez cocher cette case si vous souhaitez continuer."
        type_mismatch:
          default: "Veuillez saisir une valeur valide."
          color: "Veuillez saisir une couleur."
          date: "Veuillez saisir une date."
          email: "Veuillez saisir une adresse e-mail valide."
          number: "Veuillez saisir un nombre."
          password: "Veuillez saisir un mot de passe valide."
          tel: "Veuillez saisir un numéro de téléphone valide."
          text: "Veuillez saisir une valeur de texte."
          url: "Veuillez saisir une URL valide."
        too_short:
          one: "La saisie doit comporter %{count} caractère ou plus."
          other: "La saisie doit comporter %{count} caractères ou plus."
        too_long:
          one: "La saisie doit comporter moins de %{count} caractère."
          other: "La saisie doit comporter moins de %{count} caractères."
        range_overflow:
          one: "La saisie doit être inférieure à %{count}."
          other: "La saisie doit être inférieure à %{count}."
        range_underflow:
          one: "La saisie doit être supérieure à %{count}."
          other: "La saisie doit être supérieure à %{count}."
        pattern_mismatch: "Veuillez respecter le format demandé."
        bad_input: "Veuillez saisir une entrée valide."
    table_builder:
      title: "Éditeur de tableaux"
      modal:
        title: "Éditeur de tableaux"
        create: "Créer un tableau"
        help:
          title: "Utiliser l'éditeur de tableaux"
          enter_key: "Entrée"
          tab_key: "Tabulation"
          new_row: "à la fin d'une ligne pour en insérer une nouvelle."
          new_col: "à la fin d'une colonne pour en insérer une nouvelle."
          options: "Clic droit sur une cellule pour afficher des options contextuelles."
        confirm_close: "Voulez-vous vraiment fermer le générateur de tableaux ? Toutes les modifications non enregistrées seront perdues."
      edit:
        btn_edit: "Modifier le tableau"
        modal:
          title: "Modifier le tableau"
          cancel: "annuler"
          create: "Enregistrer"
          reason: "pourquoi modifiez-vous le tableau ?"
          trigger_reason: "Ajouter la raison de la modification"
        default_edit_reason: "Modifier avec l'éditeur de tableaux"
      default_header:
        col_1: "Colonne 1"
        col_2: "Colonne 2"
        col_3: "Colonne 3"
        col_4: "Colonne 4"
      spreadsheet:
        no_records_found: "Aucun enregistrement trouvé"
        show: "Afficher"
        entries: "entrées"
        about: "À propos"
        prompts:
          delete_selected_rows: "Voulez-vous vraiment supprimer les lignes sélectionnées ?"
          delete_selected_cols: "Voulez-vous vraiment supprimer les colonnes sélectionnées ?"
          will_destroy_merged_cells: "Cette action détruira toutes les cellules fusionnées existantes. Voulez-vous continuer ?"
          will_clear_search_results: "Cette action détruira toutes les cellules fusionnées existantes. Voulez-vous continuer ?"
          conflicts_with_merged_cells: "Il y a un conflit avec une autre cellule fusionnée"
        invalid_merge_props: "Propriétés fusionnées invalides"
        cells_already_merged: "Cellule déjà fusionnée"
        no_cells_selected: "Aucune cellule sélectionnée"
        context_menu:
          row:
            before: "Insérer une nouvelle ligne avant"
            after: "Insérer une nouvelle ligne après"
            delete: "Supprimer les lignes sélectionnées"
          col:
            before: "Insérer une nouvelle colonne avant"
            after: "Insérer une nouvelle colonne après"
            delete: "Supprimer les colonnes sélectionnées"
            rename: "Renommer cette colonne"
          order:
            ascending: "Ordre croissant"
            descending: "Ordre décroissant"
          copy: "Copier..."
          paste: "Coller..."
          save: "Enregistrer sous..."
    powered_by_discourse: "Alimenté par Discourse"
  admin_js:
    type_to_filter: "Commencez votre saisie pour filtrer…"
    settings: "Paramètres"
    admin:
      title: "Administrateur Discourse"
      moderator: "Modérateur"
      filter_reports: Filtrer les rapports
      tags:
        remove_muted_tags_from_latest:
          always: "toujours"
          only_muted: "quand utilisée seule ou avec d'autres étiquettes mises en sourdine"
          never: "jamais"
      reports:
        title: "Liste des rapports disponibles"
        meta_doc: "Les rapports sont un outil puissant qui vous permet de comprendre ce qui se passe sur votre site. Ils peuvent vous aider à identifier les tendances, à repérer les problèmes et à prendre des décisions sur la base de données."
        sidebar_title: "Rapports"
        back: "Retour à tous les rapports"
        sidebar_link:
          all: "Tous les rapports"
      config:
        developer:
          title: "Développeur"
          header_description: "Paramètres du développeur pour contrôler les limites de débit, les multiplicateurs et les calculs, le mode sans échec et d'autres fonctionnalités avancées"
        experimental:
          title: "Expérimental"
          header_description: "Activez ou désactivez les fonctionnalités expérimentales de votre site. La plupart d'entre elles peuvent être contrôlées par groupe."
        font_style:
          title: "Style de police"
          header_description: "Personnalisez les styles de police utilisés par vos thèmes"
        files:
          title: "Fichiers"
          header_description: "Paramètres qui contrôlent les limites de taille et de type de fichier, les tailles et les sources des avatars, le stockage des fichiers, la qualité et la compression des images, etc."
        legal:
          title: "Mentions légales"
          header_description: "Configurez les paramètres juridiques, tels que les conditions de service, la politique de confidentialité, les coordonnées et les considérations spécifiques à l'UE"
        login_and_authentication:
          title: "Connexion et authentification"
          header_description: "Configurez la manière dont les utilisateurs se connectent et s'authentifient, les secrets et les clés, les fournisseurs OAuth2, etc."
        logo:
          title: "Logo du site"
          header_description: "Personnalisez les variantes du logo de votre site"
        navigation:
          title: "Navigation"
          header_description: "Configurez les liens de navigation et les éléments de menu de votre site. Cela inclut l'emplacement et le comportement du menu de navigation principal, les liens rapides en haut de la page d'accueil, ainsi que la barre latérale d'administration"
        notifications:
          title: "Notifications"
          header_description: "Configurez la manière dont les notifications sont gérées et envoyées aux utilisateurs, y compris les préférences de courrier électronique, les notifications push, les limites de mentions et la consolidation des notifications"
        onebox:
          title: "Onebox"
          header_description: "Configurez la manière dont les aperçus Onebox sont générés et affichés pour votre site"
        other:
          title: "Autre"
          header_description: "Paramètres qui ne rentrent dans aucune autre catégorie"
        rate_limits:
          title: "Limites d'utilisation"
          header_description: "Configurez la fréquence à laquelle les utilisateurs peuvent effectuer certaines actions, telles que créer des sujets, envoyer des messages et publier des réponses"
        search:
          title: "Recherche"
          header_description: "Configurer les paramètres de recherche, y compris la journalisation et la tokenisation pour les langues chinoise et japonaise"
        security:
          title: "Sécurité"
          header_description: "Configurez les paramètres de sécurité, notamment l'authentification à deux facteurs, les privilèges de modérateur et les politiques de sécurité du contenu"
        spam:
          title: "Spam"
          header_description: "Configurez la manière dont le comportement d'enregistrement et de publication des utilisateurs est analysé par le système pour identifier et bloquer rapidement les spams"
        trust_levels:
          title: "Niveaux de confiance"
          header_description: "Les paramètres de niveau de confiance vous permettent d'affiner les exigences et les notifications du système de progression de votre communauté, qui promeut automatiquement les utilisateurs vers des niveaux de confiance plus élevés lorsqu'ils démontrent un engagement constant et positif avec votre forum."
        user_api:
          title: "API utilisateur"
          header_description: "Configurez les groupes d'utilisateurs qui peuvent accéder à l'API, ainsi que les autorisations accordées"
        group_permissions:
          title: "Autorisations de groupe"
          header_description: "Toutes les autorisations des applications basées sur les groupes sont gérées ici, ce qui permet de contrôler l'accès aux différentes fonctionnalités de Discourse"
      new_features:
        title: "Quoi de neuf ?"
        check_for_updates: "Vérifier les mises à jour"
      dashboard:
        title: "Tableau de bord"
        last_updated: "Dernière actualisation du tableau de bord :"
        discourse_last_updated: "Dernière mise à jour de Discourse :"
        version: "Version"
        up_to_date: "À jour !"
        critical_available: "Une mise à jour critique est disponible."
        updates_available: "Des mises à jour sont disponibles."
        please_update: "Veuillez mettre à jour !"
        no_check_performed: "Une vérification de mises à jour n'a pas été effectuée. Vérifiez que sidekiq est en cours d'exécution."
        stale_data: "Une vérification de mises à jour n'a pas été effectuée récemment. Vérifiez que sidekiq est en cours d'exécution."
        version_check_pending: "Il semble que vous avez effectué une mise à jour récemment. Fantastique !"
        installed_version: "Installée"
        latest_version: "Dernière"
        problems_found: "Quelques conseils d'après vos paramètres actuels"
        dismiss_notice: "Rejeter"
        new_features:
<<<<<<< HEAD
          title: "Nouveautés"
          subtitle: "Pour obtenir plus de détails sur les nouvelles fonctionnalités et améliorations que nous ajoutons régulièrement, consultez les <a href='https://meta.discourse.org/tags/c/announcements/67/release-notes' target='_blank'>notes de version</a>."
=======
          title: "Quoi de neuf ?"
          subtitle: "Nous publions de nouvelles fonctionnalités et améliorations en permanence. Cette page présente les grandes lignes, mais vous pouvez cliquer sur « En savoir plus » pour accéder à des notes de mise à jour détaillées."
>>>>>>> 76e7f12a
          previous_announcements: "Vous pouvez voir les annonces précédentes de nouvelles fonctionnalités sur <a href='%{url}' target='_blank'>Discourse Meta</a>"
          learn_more: "En savoir plus…"
          experimental: "Expérimental"
          experiment_enabled: "Vous avez activé la fonctionnalité expérimentale."
          experiment_disabled: "Vous avez désactivé la fonctionnalité expérimentale."
          experiment_toggled_too_fast: "Vous avez activé la fonctionnalité expérimentale trop rapidement. Veuillez patienter quelques secondes avant de réessayer."
          experiment_tooltip:
            title_disabled: "Essayez notre fonctionnalité expérimentale"
            title_enabled: "Désactiver la fonctionnalité expérimentale"
            content_disabled: "Essayez notre nouvelle fonctionnalité en cours de développement ! Étant donné qu'elle est encore en phase expérimentale, nous sommes susceptibles de la supprimer à tout moment. Vous pouvez vous désinscrire à tout moment.<br/><br/>Si vous modifiez cette option, la fonctionnalité sera activée pour tous les utilisateurs."
            content_enabled: "La modification de cette option désactivera la fonctionnalité pour tous les utilisateurs."
        last_checked: "Dernière vérification"
        refresh_problems: "Actualiser"
        no_problems: "Aucun problème n'a été trouvé."
        moderators: "Modérateurs :"
        admins: "Administrateurs :"
        silenced: "En sourdine :"
        suspended: "Suspendus :"
        private_messages_short: "Msgs"
        private_messages_title: "Messages"
        mobile_title: "Mobile"
        space_used: "%{usedSize} utilisés"
        space_used_and_free: "%{usedSize} utilisés (%{freeSize} disponibles)"
        uploads: "Fichiers envoyés"
        backups: "Sauvegardes"
        backup_count:
          one: "%{count} sauvegarde sur %{location}"
          other: "%{count} sauvegardes sur %{location}"
        lastest_backup: "Dernière sauvegarde : %{date}"
        traffic_short: "Trafic"
        traffic: "Requêtes d'application Web"
        page_views: "Pages vues"
        page_views_short: "Pages vues"
        show_traffic_report: "Afficher le rapport de trafic détaillé"
        community_health: Santé communautaire
        moderators_activity: Activité des modérateurs
        whats_new_in_discourse: Quoi de neuf dans Discourse ?
        activity_metrics: Mesures d'activité
        all_reports: "Tous les rapports"
        general_tab: "Général"
        moderation_tab: "Modération"
        security_tab: "Sécurité"
        reports_tab: "Rapports"
        report_filter_any: "tous"
        disabled: Désactivé
        timeout_error: Nous sommes désolés, la requête prend trop de temps, veuillez sélectionner un intervalle plus court
        exception_error: Nous sommes désolés, une erreur s'est produite lors de l'exécution de la requête
        too_many_requests: Vous avez effectué cette action trop de fois. Merci d'attendre avant de réessayer.
        not_found_error: Nous sommes désolés, ce rapport n'existe pas
        custom_date_range: Plage de dates personnalisée
        reports:
          trend_title: "Variation de %{percent}. La valeur actuelle est de %{current}. Elle était de %{prev} pour la période précédente."
          percent_change_tooltip: "Changement de %{percent}."
          percent_change_tooltip_previous_value:
            yesterday:
              one: "%{count} il y a deux jours."
              other: "%{count} il y a deux jours."
            two_weeks_ago:
              one: "%{count} il y a deux semaines."
              other: "%{count} il y a deux semaines."
            thirty_days_ago:
              one: "%{count} au cours des 30 derniers jours."
              other: "%{count} au cours des 30 derniers jours."
          today: "Aujourd'hui"
          yesterday: "Hier"
          last_7_days: "7 derniers jours"
          last_30_days: "30 derniers jours"
          all_time: "Depuis toujours"
          7_days_ago: "il y a 7 jours"
          30_days_ago: "il y a 30 jours"
          all: "Tous"
          view_table: "tableau"
          view_graph: "graphique"
          refresh_report: "Actualiser le rapport"
          daily: Quotidien
          monthly: Mensuel
          weekly: Hebdomadaire
          dates: "Dates (UTC)"
          groups: "Tous les groupes"
          disabled: "Ce rapport est désactivé"
          totals_for_sample: "Totaux pour l'échantillon"
          average_for_sample: "Moyenne pour l'échantillon"
          total: "Total depuis toujours"
          no_data: "Aucune donnée à afficher."
          trending_search:
            more: '<a href="%{basePath}/admin/logs/search_logs">Journal des recherches</a>'
            disabled: 'Rapport sur les tendances de recherche désactivé. Activez la <a href="%{basePath}/admin/site_settings/category/all_results?filter=log%20search%20queries">journalisation des recherches</a> pour collecter des données.'
          average_chart_label: Moyenne
          filters:
            file_extension:
              label: Extension de fichier
            group:
              label: Groupe
            category:
              label: Catégorie
            include_subcategories:
              label: "Inclure les sous-catégories"
            type_of_web_hook_event:
              label: "Type d'événement"
      flags:
        title: "Modération"
        description: "Description"
        enabled: "Activé ?"
        more_options:
          title: "Plus d'options"
          move_up: "Déplacer vers le haut"
          move_down: "Déplacer vers le bas"
      groups:
        new:
          title: "Nouveau groupe"
          create: "Créer"
          name:
            too_short: "Nom de groupe trop court"
            too_long: "Le nom du groupe est trop long"
            checking: "Vérification de la disponibilité du nom de groupe…"
            available: "Nom de groupe disponible"
            not_available: "Nom de groupe indisponible"
            blank: "Le nom du groupe ne peut pas être vide"
        manage:
          interaction:
            email: E-mail
            incoming_email: "Adresse e-mail entrante personnalisée"
            incoming_email_placeholder: "saisissez une adresse e-mail"
            incoming_email_tooltip: "Vous pouvez séparer plusieurs adresses e-mail avec le caractère « | »."
            visibility: Visibilité
            visibility_levels:
              title: "Qui peut voir ce groupe ?"
              public: "Tout le monde"
              logged_on_users: "Utilisateurs connectés"
              members: "Propriétaires, membres et modérateurs de groupes"
              staff: "Propriétaires et modérateurs de groupes"
              owners: "Propriétaires du groupe"
              description: "Les administrateurs peuvent voir tous les groupes."
            members_visibility_levels:
              title: "Qui peut voir les membres de ce groupe ?"
              description: "Les administrateurs peuvent voir les membres de tous les groupes. Le drapeau est visible par tous les utilisateurs."
            publish_read_state: "Publier le statut de lecture du groupe lors des messages directs de groupe"
          membership:
            automatic: Automatique
            automatic_tooltip: "Ce groupe est automatique, vous ne pouvez pas le supprimer, et les membres sont ajoutés et supprimés automatiquement"
            trust_levels_title: "Niveau de confiance automatiquement attribué lorsque les membres sont ajoutés :"
            effects: Effets
            trust_levels_none: "Aucun"
            automatic_membership_email_domains: "Les utilisateurs qui s'enregistrent avec un domaine de messagerie qui correspond exactement à un élément de cette liste seront automatiquement ajoutés à ce groupe :"
            automatic_membership_user_count:
              one: "%{count} utilisateur a les nouveaux domaines de messagerie et sera ajouté au groupe."
              other: "%{count} utilisateurs ont les nouveaux domaines de messagerie et seront ajoutés au groupe."
            automatic_membership_associated_groups: "Les utilisateurs qui sont membres d'un groupe d'un fournisseur d'identité repris ici seront automatiquement ajoutés à ce groupe lorsqu'ils s'authentifieront avec ce fournisseur."
            primary_group: "Définir comme groupe principal automatiquement"
          alert:
            primary_group: "Puisqu'il s'agit d'un groupe principal, le nom « %{group_name} » sera utilisé dans les classes CSS qui peuvent être consultées par n'importe qui."
            flair_group: "Puisque ce groupe a du flair pour ses membres, le nom « %{group_name} » sera visible par tous."
        name_placeholder: "Nom du groupe (sans espaces, mêmes règles que pour les noms d'utilisateurs)"
        primary: "Groupe principal"
        no_primary: "(pas de groupe principal)"
        title: "Groupes"
        edit: "Modifier les groupes"
        refresh: "Actualiser"
        about: "Modifier votre adhésion et les noms ici"
        group_members: "Membres du groupe"
        delete: "Supprimer"
        delete_confirm: "Voulez-vous vraiment supprimer %{group} ?"
        delete_details:
          one: "%{count} personne perdra l'accès à ce groupe"
          other: "%{count}  personnes perdront l'accès à ce groupe"
        delete_with_messages_confirm:
          one: "%{count} message deviendra inaccessible aux membres du groupe"
          other: "%{count} messages deviendront inaccessibles aux membres du groupe"
        delete_warning: "Les groupes supprimés ne peuvent pas être récupérés"
        delete_failed: "Impossible de supprimer le groupe. S'il s'agit d'un groupe automatique, il ne peut pas être détruit."
        delete_automatic_group: Ce groupe ne peut pas être supprimé car il est constitué de façon automatique.
        delete_owner_confirm: "Retirer les privilèges de propriétaire pour %{username} ?"
        add: "Ajouter"
        custom: "Personnalisé"
        automatic: "Automatique"
        default_title: "Titre par défaut"
        default_title_description: "sera appliqué à tous les utilisateurs du groupe"
        group_owners: Propriétaires
        add_owners: Ajouter des propriétaires
        none_selected: "Sélectionnez un groupe pour commencer"
        no_custom_groups: "Créer un nouveau groupe personnalisé"
      api_keys:
        title: "Clés d'API"
        description: "La fonctionnalité des clés d'API vous permet d'intégrer Discourse à des systèmes externes en toute sécurité et d'automatiser les actions. Les administrateurs peuvent créer des clés avec des autorisations spécifiques pour contrôler l'accès aux ressources et aux données sensibles. Les autorisations limitent les fonctionnalités et garantissent ainsi une sécurité accrue."
        add: "Ajouter une clé d'API"
        edit: "Modifier"
        save: "Enregistrer"
        cancel: "Annuler"
        continue: "Continuer"
        back: "Retour aux clés d'API"
        revoke: "Révoquer"
        undo_revoke: "Annuler la révocation"
        revoked: "Révoquée"
        delete: Supprimer définitivement
        no_api_keys: "Vous n'avez pas encore de clé d'API."
      api:
        generate_master: "Générer une clé d'API maître"
        none: "Il n'y a actuellement aucune clé d'API active."
        user: "Utilisateur"
        title: "API"
        key: "Clé"
        keys: "Clés"
        created: Créé par 
        updated: Mis à jour
        last_used: Dernière utilisation
        never_used: Jamais
        generate: "Générer"
        undo_revoke: "Annuler la révocation"
        revoke: "Révoquer"
        all_users: "Tous les utilisateurs"
        active_keys: "Clés d'API actives"
        manage_keys: Gérer les clés
        show_details: Détails
        description: Description
        no_description: (aucune description)
        all_api_keys: Toutes les clés d'API
        user_mode: Niveau de l'utilisateur
        scope_mode: Permissions
        impersonate_all_users: Incarner un utilisateur
        single_user: "Utilisateur unique"
        user_placeholder: Saisissez un nom d'utilisateur
        description_placeholder: À quoi servira cette clé ?
        save: Enregistrer
        new_key: Nouvelle clé d'API
        revoked: Révoquée
        delete: Supprimer définitivement
        not_shown_again: Cette clé ne sera plus affichée. Assurez-vous d'en avoir fait une copie avant de continuer.
        continue: Continuer
        scopes:
          description: |
            En configurant des permissions, vous pouvez restreindre une clé d'API à certaines actions spécifiques.
            Vous pouvez aussi définir les paramètres autorisés. Utilisez des virgules pour séparer plusieurs valeurs.
          title: Permissions
          granular: Détaillé
          read_only: Lecture seule
          global: Global
          global_description: La clé d'API n'a aucune restriction et tous les points de terminaison sont accessibles.
          resource: Ressource
          action: Action
          allowed_parameters: Paramètres autorisés
          optional_allowed_parameters: Paramètres autorisés (facultatif)
          any_parameter: (tout paramètre)
          allowed_urls: URL autorisées
          descriptions:
            global:
              read: Limitez la clé d'API aux points de terminaison en lecture seule.
            topics:
              read: Lire un sujet ou un message spécifique qu'il contient. Le RSS est aussi accepté.
              write: Créer un nouveau sujet ou publier sur un sujet existant.
              update: Mettre à jour un sujet. Modifiez le titre, la catégorie, les étiquettes, le statut, l'archétype, le lien en vedette, etc.
              delete: Supprimez un sujet.
              recover: Récupérer un sujet.
              read_lists: Lire les listes de sujets comme top, nouveaux, récents, etc. Le RSS est aussi accepté.
              status: "Mettre à jour le statut d'un sujet. Statut : fermé, archivé, visible, épinglé. Activé : vrai, faux. Spécifiez une category_id ici et dans la charge utile de la demande pour autoriser uniquement les changements de statut sur les sujets de cette catégorie."
            posts:
              edit: Modifiez n'importe quel message ou un message spécifique.
              delete: Supprimez un message.
              recover: Récupérer une publication.
              list: Répertorier les derniers messages et les messages privés. Le RSS est également pris en charge.
            revisions:
              read: "Obtenir la dernière révision ou une révision spécifique."
              modify: "Masquer, afficher ou annuler les révisions."
              permanently_delete: "Supprimer définitivement une révision."
            tags:
              list: Répertorier les étiquettes.
            tag_groups:
              list: Obtenez une liste de groupes d'étiquettes.
              show: Obtenez un seul groupe d'étiquettes par identifiant.
              create: Crée un groupe d'étiquettes.
              update: Met à jour un groupe d'étiquettes spécifié par identifiant.
            categories:
              list: Obtenir une liste de catégories.
              show: Obtenir une seule catégorie par id.
            uploads:
              create: Téléversez un nouveau fichier ou lancez des téléversements directs en une ou plusieurs parties vers un stockage externe.
            users:
              bookmarks: Lister les signets des utilisateurs. Les rappels de signet sont retournés lorsque le format ICS est utilisé.
              sync_sso: Synchroniser un utilisateur en utilisant DiscourseConnect.
              show: Obtenir des informations concernant un utilisateur.
              check_emails: Lister les e-mails d'utilisateurs.
              update: Mettre à jour les informations du profil utilisateur.
              log_out: Déconnecter toutes les sessions pour un utilisateur.
              anonymize: Anonymiser les comptes utilisateurs.
              suspend: Suspendre les comptes d'utilisateurs.
              delete: Supprimer les comptes utilisateurs.
              list: Obtenir une liste d'utilisateurs.
            user_status:
              read: Lire le statut de l'utilisateur.
              update: Mettre à jour le statut de l'utilisateur.
            email:
              receive_emails: Combiner ces permissions au service de réception d'e-mail pour traiter les e-mails entrants.
            invites:
              create: Envoyez des invitations par e-mail ou générez des liens d'invitation.
            badges:
              create: Créer un nouveau badge.
              show: Obtenir des informations sur un badge.
              update: Mettre à jour un badge.
              delete: Supprimer un badge.
              list_user_badges: Lister les badges de l'utilisateur.
              assign_badge_to_user: Attribuer un badge à un utilisateur.
              revoke_badge_from_user: Révoquer le badge d'un utilisateur.
            groups:
              manage_groups: Répertoriez, ajoutez et supprimez des membres du groupe.
              administer_groups: Répertoriez, affichez, créez, mettez à jour et supprimez des groupes.
            search:
              show: Effectuez une recherche à l'aide du point de terminaison « /search.json?q=term ».
              query: Effectuez une recherche à l'aide du point de terminaison « /search/query?term=term ».
            wordpress:
              publishing: Nécessaire pour les fonctionnalités de publication de l'extension WP Discourse (obligatoire).
              commenting: Nécessaire pour les fonctionnalités de commentaire de l'extension WP Discourse.
              discourse_connect: Nécessaire pour les fonctionnalités DiscourseConnect de l'extension WP Discourse.
              utilities: Nécessaire si vous utilisez les utilitaires de l'extension WP Discourse
            logs:
              messages: Répertoriez les messages provenant de /logs ou récupérez un message de journal spécifique.
      web_hooks:
        title: "Webhooks"
        none: "Vous n'avez pas encore de webhooks"
        instruction: "Les Webhooks permettent à Discourse de notifier des services externes lorsque certains événements se produisent sur votre site. Quand un Webhook est déclenché, une requête POST est envoyée aux URL fournies."
        detailed_instruction: "Une requête POST sera envoyée à l'URL fournie lorsque l'événement choisi se produira."
        add: "Ajouter un webhook"
        create: "Créer"
        edit: "Modifier"
        save: "Enregistrer"
        show: "Événements"
        delete: "Supprimer"
        cancel: "Annuler"
        description_label: "Déclencheurs d'événements"
        controls: "Contrôles"
        back: "Retour aux webhooks"
        payload_url: "URL cible"
        payload_url_placeholder: "https://example.com/postreceive"
        secret_invalid: "La clé secrète ne doit pas contenir d'espaces."
        secret_too_short: "La clé secrète doit contenir au moins 12 caractères."
        secret_placeholder: "Chaîne utilisée pour générer des signatures"
        event_type_missing: "Vous devez configurer au moins un type d'évènement."
        content_type: "Type de contenu"
        secret: "Clé secrète"
        event_chooser: "Quels événements doivent déclencher ce Webhook ?"
        wildcard_event: "Tout m'envoyer"
        individual_event: "Sélectionner des événements individuels"
        verify_certificate: "Vérifier le certificat TLS de l'URL cible"
        active: "Actif"
        active_notice: "Nous délivrerons les détails de l'évènement quand il se produira."
        categories_filter_instructions: "Les Webhooks appropriés seront uniquement déclenchés si les événements sont liés aux catégories définies. Laissez l'espace vide pour les déclencher pour toutes les catégories."
        categories_filter: "Catégories déclenchées"
        tags_filter_instructions: "Les Webhooks appropriés seront uniquement déclenchés si les événements sont liés aux étiquettes définies. Laissez l'espace vide pour les déclencher pour toutes les étiquettes."
        tags_filter: "Étiquettes déclenchées"
        groups_filter_instructions: "Les Webhooks appropriés seront uniquement déclenchés si les événements sont liés aux groupes définis. Laissez l'espace vide pour les déclencher pour tous les groupes."
        groups_filter: "Groupes déclenchés"
        delete_confirm: "Supprimer ce Webhook ?"
        topic_event:
          group_name: "Événements de sujet"
          topic_created: "Le sujet est créé"
          topic_revised: "Le sujet est révisé"
          topic_edited: "Le sujet est mis à jour"
          topic_destroyed: "Le sujet est supprimé"
          topic_recovered: "Le sujet est récupéré"
        post_event:
          group_name: "Événements de message"
          post_created: "Le message est créé"
          post_edited: "Le message est mis à jour"
          post_destroyed: "Le message est supprimé"
          post_recovered: "Le message est récupéré"
        group_event:
          group_name: "Événements de groupe"
          group_created: "Le groupe est créé"
          group_updated: "Le groupe est mis à jour"
          group_destroyed: "Le groupe est supprimé"
        tag_event:
          group_name: "Événements d'étiquette"
          tag_created: "L'étiquette est créée"
          tag_updated: "L'étiquette est mise à jour"
          tag_destroyed: "L'étiquette est supprimée"
        category_event:
          group_name: "Événements de catégorie"
          category_created: "La catégorie est créée"
          category_updated: "La catégorie est mise à jour"
          category_destroyed: "La catégorie est supprimée"
        user_event:
          group_name: "Événements d'utilisateur"
          user_logged_in: "Utilisateur connecté"
          user_logged_out: "Utilisateur déconnecté"
          user_confirmed_email: "L'utilisateur a confirmé l'adresse e-mail"
          user_created: "L'utilisateur est créé"
          user_approved: "L'utilisateur est approuvé"
          user_updated: "L'utilisateur est mis à jour"
          user_destroyed: "L'utilisateur est supprimé"
          user_suspended: "L'utilisateur est suspendu"
          user_unsuspended: "L'utilisateur n'est pas suspendu"
        reviewable_event:
          group_name: "Événements révisables"
          reviewable_created: "L'élément révisable est prêt"
          reviewable_updated: "L'élément révisable est mis à jour"
        user_badge_event:
          group_name: "Événements de badge"
          user_badge_granted: "Le badge de l'utilisateur est accordé"
          user_badge_revoked: "Le badge de l'utilisateur est révoqué"
        like_event:
          group_name: "Événements de réaction « J'aime »"
          post_liked: "Lorsqu'un utilisateur attribue un « J'aime »"
        notification_event:
          group_name: "Événements de notification"
          notification_created: "Un utilisateur reçoit une notification dans son fil d'actualité."
        group_user_event:
          group_name: "Événements pour les utilisateurs du groupe"
          user_added_to_group: "Un utilisateur est ajouté à un groupe"
          user_removed_from_group: "Un utilisateur est supprimé d'un groupe"
        custom_event:
          group_name: "Événements personnalisés"
        user_promoted_event:
          group_name: "Événements promus par l'utilisateur"
          user_promoted: "Un utilisateur est promu"
        delivery_status:
          title: "État de l'envoi"
          inactive: "Inactif"
          failed: "Échec"
          successful: "Succès"
          disabled: "Désactivé"
        events:
          none: "Il n'y a aucun événement lié."
          redeliver: "Redélivrer"
          redeliver_failed: "Échec de la livraison"
          incoming:
            one: "Il y a un nouvel événement."
            other: "Il y a %{count} nouveaux événements."
          completed_in:
            one: "Terminé en %{count} seconde."
            other: "Terminé en %{count} secondes."
          request: "Requête"
          response: "Réponse"
          redeliver_confirm: "Voulez-vous vraiment redélivrer les mêmes données ?"
          redeliver_failed_confirm:
            one: "Voulez-vous vraiment recommencer la livraison de %{count} événement webhook ?"
            other: "Voulez-vous vraiment recommencer la livraison de %{count} événements webhook ?"
          no_events_to_redeliver: "Aucun événement à livrer."
          headers: "En-têtes"
          payload: "Données"
          body: "Corps"
          ping: "Ping"
          status: "Code de retour"
          event_id: "ID"
          timestamp: "Créé"
          completion: "Temps d'exécution"
          actions: "Actions"
          filter_status:
            all: "Tous les évènements"
            successful: "Livré"
            failed: "Échec"
      home:
        title: "Accueil"
      account:
        title: "Compte"
        sidebar_link:
          backups: "Sauvegardes"
          whats_new:
            title: "Quoi de neuf ?"
            keywords: "journal des modifications|fonctionnalité|version"
      community:
        title: "Communauté"
        sidebar_link:
          about_your_site: "À propos de votre site"
          badges: "Badges"
          login_and_authentication: "Connexion et authentification"
          notifications: "Notifications"
          permalinks: "Permaliens"
          trust_levels: "Niveaux de confiance"
          group_permissions: "Autorisations de groupe"
          users: "Utilisateurs"
          groups: "Groupes"
          user_fields: "Champs utilisateur"
          watched_words: "Mots surveillés"
          legal: "Mentions légales"
          moderation_flags:
            title: "Modération"
            keywords: "signaler|examiner"
      appearance:
        title: "Apparence"
        sidebar_link:
          font_style: "Style de police"
          site_logo: "Logo du site"
          color_schemes: "Palettes de couleurs"
          emoji: "Émoji"
          navigation: "Navigation"
          themes: "Thèmes"
          components:
            title: "Composants"
            keywords: "thème|extension"
          site_texts: "Textes du site"
      email_settings:
        title: "Paramètres de messagerie"
        sidebar_link:
          appearance: "Apparence"
          server_setup:
            title: "Configuration du serveur et journaux"
            keywords: "e-mail|smtp|mailgun|sendgrid|envoyé|ignoré|non délivré|reçu|rejeté|journaux d'e-mail|prévisualier le résumé"
      security:
        title: "Sécurité"
        sidebar_link:
          security: "Paramètres de sécurité"
          spam: "Paramètres anti-spam"
          staff_action_logs:
            title: "Journaux et filtrage"
            keywords: "journaux d'erreurs|action du personnel|e-mails filtrés|ip filtrés|url filtrées|journaux de recherche"
      section_landing_pages:
        account:
          title: "Compte"
          backups:
            title: "Sauvegardes"
            description: "Effectuez une sauvegarde des données de votre site"
          whats_new:
            title: "Quoi de neuf ?"
            description: "Découvrez les nouvelles versions et améliorations de Discourse"
      config_areas:
        about:
          header: "À propos de votre site"
          description: "Fournissez ici des informations sur ce site et votre équipe afin que les visiteurs puissent savoir en quoi consiste votre communauté, qui se cache derrière elle et comment vous contacter en cas de problème. Affiché sur la page <a href='%{basePath}/about'>about</a> de votre site."
          general_settings: "Paramètres généraux"
          community_name: "Nom de la communauté"
          community_name_placeholder: "Exemple de communauté"
          community_summary: "Résumé de la communauté"
          community_description: "Description de la communauté"
          community_title: "Titre de la communauté"
          community_title_help: "Brève description, affichée dans l'onglet du navigateur, pour les pages clés telles que les catégories et les listes de sujets."
          banner_image: "Image de bannière"
          banner_image_help: |
            Ce fichier sera utilisé sur votre page À propos. Taille recommandée : 1 100 x 300 px. Types acceptés : JPG, PNG et SVG jusqu'à 10 Mo.
          contact_information: "Informations de contact"
          community_owner: "Propriétaire de la communauté"
          community_owner_placeholder: "Johnny Smith"
          community_owner_help: |
            Nom utilisé pour les notifications critiques et également affiché sur /about. Visible par les utilisateurs anonymes sur les sites publics.
          contact_email: "Adresse e-mail du contact"
          contact_email_placeholder: "contact@johnny-smith.com"
          contact_email_help: |
            Adresse e-mail utilisée pour les notifications critiques et également affichée sur /about. Visible par les utilisateurs anonymes sur les sites publics.
          contact_url: "URL de contact"
          contact_url_placeholder: "https://johnny-smith.com/contact"
          contact_url_help: |
            Lorsqu'il est présent, remplace l'adresse e-mail de contact sur /about et est visible par les utilisateurs anonymes sur les sites publics.
          site_contact_name: "Nom du contact du site"
          site_contact_name_help: |
            Nom d'utilisateur du personnel à partir duquel envoyer tous les messages automatisés. Si ce champ est laissé vide, le compte système par défaut sera utilisé.
          site_contact_group: "Groupe de contact du site"
          site_contact_group_help: |
            Le groupe qui est invité reçoit automatiquement des messages directs.
          your_organization: "Votre organisation"
<<<<<<< HEAD
          company_name: "Nom de l'entreprise"
          company_name_placeholder: "Entreprise d'exemple Inc."
          company_name_help: |
            Nom de votre entreprise ou organisation.
          company_name_warning: |
            Si ce champ est laissé vide, aucune condition d'utilisation ni aucun avis de confidentialité ne seront fournis.
          governing_law: "Droit applicable"
          governing_law_placeholder: "État de New York"
=======
          your_organization_description: "Nous utiliserons ces informations dans les Conditions d'utilisation et l'Avis de confidentialité pour indiquer qui exploite le site et sous quelle juridiction."
          company_name: "Nom"
          company_name_placeholder: "Organisation Acme"
          company_name_warning: |
            Si ce champ est laissé vide, aucune condition d'utilisation ni aucun avis de confidentialité ne seront fournis.
          governing_law: "Droit applicable"
          governing_law_placeholder: "Province, État ou pays"
>>>>>>> 76e7f12a
          governing_law_help: |
            Précisez la juridiction pour les conditions juridiques du site. Il s'agit généralement de l'endroit où l'entreprise est enregistrée ou opère.
          city_for_disputes: "Ville pour les litiges"
<<<<<<< HEAD
          city_for_disputes_placeholder: "Ville de New York"
=======
          city_for_disputes_placeholder: "Ville"
>>>>>>> 76e7f12a
          city_for_disputes_help: |
            Précisez la ville où résoudre les litiges juridiques liés à ce forum.
          optional: "(facultatif)"
          update: "Mettre à jour"
          toasts:
            general_settings_saved: "Paramètres généraux enregistrés"
            contact_information_saved: "Informations de contact enregistrées"
            your_organization_saved: "Votre organisation enregistrée"
          saved: "enregistré !"
        flags:
          header: "Modération"
          edit_header: "Modifier le signalement"
          subheader: "Le système de signalement de Discourse vous aide, vous et votre équipe de modérateurs, à gérer le contenu et le comportement des utilisateurs, en gardant ainsi votre communauté respectueuse et saine. Les valeurs par défaut conviennent à la plupart des communautés et vous n'avez pas besoin de les modifier. Cependant, si votre site a des exigences particulières, vous pouvez désactiver les indicateurs dont vous n'avez pas besoin et ajouter vos propres indicateurs personnalisés."
          description: "Description"
          enabled: "Activé ?"
          add: "Ajouter un signalement"
          edit: "Modifier"
          back: "Retour aux signalements"
          delete: "Supprimer"
          delete_confirm: 'Voulez-vous vraiment supprimer « %{name} » ?'
          flags_tab: "Signalements"
          settings: "Paramètres des signalements"
          form:
            add_header: "Ajouter un signalement"
            edit_header: "Modifier le signalement"
            save: "Enregistrer"
            name: "Nom"
            description: "Description"
            applies_to: "Afficher ce signalement sur"
            invalid_applies_to: "Requis"
            topic: "sujets"
            post: "publications"
            chat_message: "messages de discussion"
            enabled: "Activer ce signalement personnalisé après l'enregistrement"
            alert: "Une fois qu'un signalement personnalisé a été utilisé, il peut être désactivé, mais pas modifié ni supprimé."
            edit_flag: "Modifier le signalement"
            non_editable: "Vous ne pouvez pas modifier ce signalement, car il s'agit d'un indicateur système ou il a déjà été utilisé dans le système de révision, mais vous pouvez toujours le désactiver."
            delete_flag: "Supprimer le signalement"
            non_deletable: "Vous ne pouvez pas supprimer ce signalement, car il s'agit d'un indicateur système ou il a déjà été utilisé dans le système de révision, mais vous pouvez toujours le désactiver."
            require_message: "Inviter les utilisateurs à fournir des raisons supplémentaires"
            require_message_description: "Lorsque ce signalement est sélectionné, un champ de texte s'affiche pour que l'utilisateur fournisse des détails supplémentaires sur les raisons pour lesquelles il signale le contenu"
            auto_action_type: "Masquer automatiquement le contenu signalé"
          more_options:
            title: "Plus d'options"
            move_up: "Déplacer vers le haut"
            move_down: "Déplacer vers le bas"
        permalinks:
          edit: "Modifier"
          delete: "Supprimer"
        embeddable_host:
          edit: "Modifier"
          delete: "Supprimer"
          more_options:
            title: "Plus d'options"
        look_and_feel:
          title: "Apparence"
          description: "Personnalisez et marquez votre site Discourse en lui donnant un style distinctif."
          themes:
            title: "Thèmes"
            themes_intro: "Installez un nouveau thème pour commencer ou créez le vôtre à partir de zéro en utilisant ces ressources."
            themes_intro_img_alt: "Nouvel espace réservé au thème"
            set_default_theme: "Définir par défaut"
            default_theme: "Thème par défaut"
            themes_description: "Les thèmes sont des personnalisations étendues qui modifient plusieurs éléments du style de conception de votre forum et incluent souvent également des fonctionnalités front-end supplémentaires."
            new_theme: "Nouveau thème"
            user_selectable: "Sélectionnable par l'utilisateur"
        user_fields:
          field: "Champ"
          type: "Type"
          more_options:
            title: "Plus d'options"
            move_up: "Déplacer vers le haut"
            move_down: "Déplacer vers le bas"
          delete: "Supprimer"
          delete_successful: "Champ utilisateur supprimé."
          save_successful: "Champ utilisateur enregistré."
      plugins:
        title: "Extensions"
        installed: "Extensions installées"
        description: "Toutes les extensions Discourse que vous avez installées, ou les extensions préinstallées avec l'hébergement Discourse, apparaîtront dans cette liste."
        name: "Nom"
        none_installed: "Vous n'avez aucune extension installée."
        version: "Version"
        enabled: "Activée ?"
        is_enabled: "O"
        not_enabled: "N"
        change_settings_short: "Paramètres"
        settings_disabled: "Cette extension peut uniquement être activée ou désactivée, elle n'a pas de paramètres supplémentaires."
        howto: "Comment installer des extensions ?"
        official: "Extension officielle de Discourse"
        broken_route: "Impossible de configurer le lien vers « %{name} ». Assurez-vous que les bloqueurs de publicités sont désactivés et essayez de recharger la page."
        author: "Par %{author}"
        experimental_badge: "expérimental"
        learn_more: "En savoir plus"
        sidebar_link:
          installed: "Installé"
      advanced:
        title: "Avancé"
        sidebar_link:
          api_keys:
            title: "Clés d'API"
            keywords: "jeton"
          webhooks: "Webhooks"
          developer: "Développeur"
          embedding: "Intégration"
          rate_limits: "Limites d'utilisation"
          user_api: "API utilisateur"
          onebox: "Onebox"
          files: "Fichiers"
          other_options: "Autre"
          search: "Recherche"
          experimental: "Expérimental"
          all_site_settings: "Tous les paramètres du site"
      navigation_menu:
        sidebar: "Barre latérale"
        header_dropdown: "Liste déroulante de l'en-tête"
        legacy: "Héritage"
      backups:
        title: "Sauvegardes"
        files_title: "Fichiers de sauvegarde"
        description: "Les sauvegardes de Discourse incluent la base de données complète du site, qui contient tout ce qui se trouve sur le site : sujets, publications, utilisateurs, groupes, paramètres, thèmes, etc. Selon la manière dont le fichier de sauvegarde est créé, il peut ou non inclure les fichiers envoyés."
        menu:
          backups: "Sauvegardes"
          backup_files: "Fichiers de sauvegarde"
          logs: "Journaux"
        none: "Aucune sauvegarde disponible"
        read_only:
          enable:
            title: "Activer le mode lecture seule"
            label: "Activer la lecture seule"
            confirm: "Voulez-vous vraiment activer le mode lecture seule ?"
          disable:
            title: "Désactiver le mode lecture seule"
            label: "Désactiver la lecture seule"
        logs:
          none: "Aucun journal pour l'instant…"
        columns:
          filename: "Nom du fichier"
          size: "Taille"
        upload:
          label: "Envoyer"
          title: "Envoyer une sauvegarde vers cette instance"
          uploading: "Téléversement…"
          uploading_progress: "Téléversement : %{progress} %"
          success: "Le fichier « %{filename} » a été envoyé avec succès. Le fichier est en cours de traitement et il faudra jusqu'à une minute pour qu'il apparaisse dans la liste."
          error: "Une erreur est survenue lors de l'envoi du fichier « %{filename} » : %{message}"
        settings: "Paramètres"
        operations:
          is_running: "Une opération est en cours d'exécution…"
          failed: "L'opération %{operation} a échoué. Veuillez consulter les journaux."
          cancel:
            label: "Annuler"
            title: "Annuler l'opération en cours"
            confirm: "Voulez-vous vraiment annuler l'opération en cours ?"
          backup:
            label: "Sauvegarder"
            title: "Créer une sauvegarde"
            confirm: "Voulez-vous démarrer une nouvelle sauvegarde ?"
            include_uploads: "inclure tous les téléversements"
            s3_upload_warning: 'Ceci concerne uniquement les sauvegardes de bases de données. Les téléversements ne seront pas inclus, ce qui signifie que toutes les images et autres fichiers envoyés peuvent être manquants si la sauvegarde est restaurée sur une autre configuration d''hébergement. <b>Pour activer une sauvegarde complète incluant vos envois S3, veuillez consulter <a href="https://meta.discourse.org/t/-/276535" target="_blank">ce guide</a>.</b>'
          download:
            label: "Télécharger"
            title: "Envoyer un e-mail avec un lien de téléchargement"
            alert: "Un lien pour télécharger la sauvegarde vous a été envoyé par e-mail"
          destroy:
            title: "Supprimer"
            confirm: "Voulez-vous vraiment supprimer cette sauvegarde ?"
          restore:
            is_disabled: "La restauration est actuellement désactivée. Pour l'activer, consultez les <a href='%{url}'>paramètres du site</a>."
            label: "Restaurer"
            title: "Restaurer la sauvegarde"
            confirm: "Voulez-vous vraiment restaurer cette sauvegarde ?"
          rollback:
            label: "Revenir en arrière"
            title: "Restaurer la base de données dans un état précédent"
            confirm: "Voulez-vous vraiment restaurer la base de données dans cet état précédent ?"
        location:
          local: "Stockage local"
          s3: "S3"
        backup_storage_error: "L'accès à l'emplacement de la sauvegarde a échoué : %{error_message}"
      export_csv:
        success: "L'exportation a été démarrée. Vous recevrez une notification lorsque le traitement sera terminé."
        failed: "L'exportation a échoué. Veuillez consulter les journaux."
        button_text: "Exporter"
        button_title:
          user: "Exporter la liste des utilisateurs dans un fichier CSV."
          staff_action: "Exporter la liste des actions des responsables dans un fichier CSV."
          screened_email: "Exporter la liste des adresses e-mail sous surveillance dans un fichier CSV."
          screened_ip: "Exporter la liste des adresses IP sous surveillance dans un fichier CSV."
          screened_url: "Exporter toutes les URL sous surveillance vers un fichier CSV"
      export_json:
        button_text: "Exporter"
      invite:
        button_text: "Envoyer des invitations"
        button_title: "Envoyer des invitations"
      customize:
        title: "Personnaliser"
        preview: "prévisualiser"
        explain_preview: "Voir le site avec ce thème activé"
        syntax_error: "Erreur de syntaxe"
        settings_editor: "Éditeur de paramètres"
        validation_settings_keys: "Chaque élément ne doit avoir qu'une clé « setting » et une clé « value »."
        validation_settings_deleted: "Ces paramètres ont été supprimés. Veuillez les restaurer et réessayer."
        validation_settings_added: "Ces paramètres ont été ajoutés. Merci de les supprimer et de réessayer."
        save: "Enregistrer"
        new: "Nouveau"
        new_style: "Nouveau style"
        install: "Installer"
        delete: "Supprimer"
        delete_confirm: 'Voulez-vous vraiment supprimer « %{theme_name} » ?'
        bulk_delete: "Voulez-vous continuer ?"
        bulk_themes_delete_confirm: "Cela désinstallera les thèmes suivants, ils ne pourront plus être utilisés par aucun utilisateur de votre site :"
        bulk_components_delete_confirm: "Cela désinstallera les composants suivants, ils ne pourront plus être utilisés par aucun utilisateur de votre site :"
        color: "Couleur"
        opacity: "Opacité"
        copy: "Dupliquer"
        copy_to_clipboard: "Copier dans le presse-papier"
        copied_to_clipboard: "Copié dans le presse-papier"
        copy_to_clipboard_error: "Erreur en copiant les données dans le presse-papier"
        theme_owner: "Non modifiable, appartient à :"
        email_templates:
          title: "E-mail"
          subject: "Objet"
          multiple_subjects: "Ce modèle d'e-mail a plusieurs objets."
          body: "Corps"
          revert: "Annuler les changements"
          revert_confirm: "Voulez-vous vraiment annuler vos changements ?"
        component:
          all_filter: "Tout"
          used_filter: "Utilisé"
          unused_filter: "Non utilisé"
          enabled_filter: "Activé"
          disabled_filter: "Désactivé"
          updates_available_filter: "Mises à jour disponibles"
        theme:
          filter_by: "Filtrer par"
          theme: "Thème"
          component: "Composant"
          components: "Composants"
          search_placeholder: "saisissez pour rechercher…"
          theme_name: "Nom du thème"
          component_name: "Nom du composant"
          themes_intro: "Sélectionnez un thème existant ou installez-en un nouveau pour commencer"
          themes_intro_new: "Installez un nouveau thème pour commencer ou créez le vôtre à partir de zéro en utilisant ces ressources."
          themes_intro_img_alt: "Nouvel espace réservé au thème"
          beginners_guide_title: "Guide d'utilisation des thèmes de Discourse pour débutants"
          developers_guide_title: "Guide de développement de thèmes pour Discourse"
          browse_themes: "Parcourir les thèmes de la communauté"
          customize_desc: "Personnaliser :"
          title: "Thèmes"
          description: "Les thèmes sont des personnalisations étendues qui modifient plusieurs éléments du style de conception de votre forum et incluent souvent également des fonctionnalités front-end supplémentaires."
          components_description: "Les composants sont de petites personnalisations qui peuvent être ajoutées aux thèmes afin de modifier des éléments spécifiques du style de conception de votre forum."
          create: "Créer"
          create_type: "Type"
          create_name: "Nom"
          save: "Enregistrer"
          long_title: "Modifier les couleurs, le CSS et le contenu HTML de votre site"
          edit: "Modifier"
          edit_confirm: "Ceci est un thème distant. Si vous modifiez le CSS/HTML, vos modifications seront écrasées la prochaine fois que vous le mettrez à jour."
          update_confirm: "Ces modifications locales seront supprimées par la mise à jour. Voulez-vous vraiment continuer ?"
          update_confirm_yes: "Oui, poursuivre la mise à jour"
          common: "Général"
          desktop: "Bureau"
          mobile: "Mobile"
          settings: "Paramètres"
          translations: "Traductions"
          extra_scss: "Extra SCSS"
          extra_files: "Fichiers supplémentaires"
          extra_files_upload: "Exportez le thème pour voir ces fichiers."
          extra_files_remote: "Exportez le thème ou vérifiez le dépôt Git pour voir ces fichiers."
          preview: "Prévisualiser"
          settings_editor: "Éditeur de paramètres"
          show_advanced: "Afficher les champs avancés"
          hide_advanced: "Masquer les champs avancés"
          hide_unused_fields: "Masquer les champs inutilisés"
          is_default: "Thème activé par défaut"
          user_selectable: "Thème sélectionnable par les utilisateurs"
          color_scheme_user_selectable: "La palette de couleurs peut être sélectionnée par les utilisateurs"
          auto_update: "Mettre à jour automatiquement lors des mises à jour de Discourse"
          color_scheme: "Palette de couleurs"
          edit_color_scheme: "Modifier la palette de couleurs"
          default_light_scheme: "Clair (par défaut)"
          color_scheme_select: "Sélectionner les couleurs utilisées par le thème"
          custom_sections: "Sections personnalisées :"
          theme_components: "Composants du thème :"
          add_all_themes: "Ajouter tous les thèmes"
          convert: "Convertir"
          convert_component_alert: "Voulez-vous vraiment convertir ce composant en thème ? Il ne sera plus un composant de %{relatives}."
          convert_component_tooltip: "Convertir ce composant en thème"
          convert_component_alert_generic: "Voulez-vous vraiment convertir ce composant en thème ?"
          convert_theme_alert: "Voulez-vous vraiment convertir ce thème en composant ? Il ne sera plus le parent de %{relatives}."
          convert_theme_alert_generic: "Voulez-vous vraiment convertir ce thème en composant ?"
          convert_theme_tooltip: "Convertir ce thème en composant"
          inactive_themes: "Thèmes inactifs :"
          set_default_theme: "Définir par défaut"
          default_theme: "Thème par défaut"
          set_default_success: "Thème par défaut défini sur %{theme}"
          install_success: "%{theme} installé avec succès !"
          inactive_components: "Composants non utilisés :"
          selected:
            one: "Sélection : %{count}"
            other: "Sélection : %{count}"
          cancel: "Annuler"
          broken_theme_tooltip: "Ce thème comporte des erreurs de CSS, HTML ou YAML"
          broken_theme: "Désactiver le thème cassé"
          disabled_component_tooltip: "Ce composant a été désactivé"
          default_theme_tooltip: "Ce thème est le thème par défaut du site"
          updates_available_tooltip: "Des mises à jour sont disponibles pour ce thème"
          and_x_more:
            one: "et %{count} de plus."
            other: "et %{count} de plus."
          collapse: Réduire
          uploads: "Fichiers envoyés"
          no_uploads: "Vous pouvez envoyer des ressources associées à votre thème comme des polices ou des images"
          add_upload: "Ajouter un fichier"
          upload_file_tip: "Choisissez une ressource à téléverser (png, woff2, etc.)"
          variable_name: "Nom de variable SCSS :"
          variable_name_invalid: "Nom de variable invalide. Seuls les caractères alphanumériques sont autorisés. Le nom doit commencer par une lettre et être unique."
          variable_name_error:
            invalid_syntax: "Nom de variable invalide. Seuls les caractères alphanumériques sont autorisés. Le nom doit commencer par une lettre."
            no_overwrite: "Nom de variable invalide. Le nom ne doit pas écraser une variable existante."
            must_be_unique: "Nom de variable invalide. Le nom doit être unique."
          upload: "Envoyer"
          select_component: "Sélectionnez un composant…"
          unsaved_changes_alert: "Vous n'avez pas encore enregistré vos modifications, souhaitez-vous les abandonner et passer à autre chose ?"
          unsaved_parent_themes: "Vous n'avez assigné le composant à aucun thème, voulez-vous continuer ?"
          discard: "Abandonner"
          stay: "Rester"
          css_html: "CSS/HTML personnalisé"
          edit_css_html: "Modifier le CSS/HTML"
          edit_css_html_help: "Vous n'avez modifié aucun CSS ou HTML"
          delete_upload_confirm: "Supprimer ce fichier envoyé ? (Le thème CSS pourrait ne plus fonctionner !)"
          component_on_themes: "Inclure ce composant dans ces thèmes"
          included_components: "Composants inclus"
          add_all: "Tout ajouter"
          import_web_tip: "Dépôt contenant le thème"
          direct_install_tip: "Voulez-vous vraiment installer <strong>%{name}</strong> depuis le dépôt indiqué ci-dessous ?"
          import_web_advanced: "Avancé…"
          import_file_tip: "Fichier .tar.gz, .zip ou .dcstyle.json contenant le thème"
          is_private: "Le thème est dans un dépôt Git privé"
          finish_install: "Terminer l'installation du thème"
          last_attempt: "Le processus d'installation ne s'est pas terminé, dernière tentative :"
          remote_branch: "Nom de branche (optionnel)"
          public_key: "Accorder un accès au dépôt à la clé publique suivante :"
          install: "Installer"
          installed: "Installé"
          install_popular: "Populaire"
          install_upload: "À partir de votre appareil"
          install_git_repo: "Depuis un dépôt Git"
          install_create: "Créer un nouveau"
          installing_message: "Configuration de votre nouveau thème…"
          installing_message_long_time: "La configuration de votre nouveau thème prend un peu plus de temps que prévu, veuillez patienter…"
          duplicate_remote_theme: "Le composant de thème « %{name} » est déjà installé, voulez-vous vraiment en installer une autre copie ?"
          force_install: "Le thème ne peut pas être installé, car le dépôt Git est inaccessible. Voulez-vous vraiment continuer à l'installer ?"
          create_placeholder: "Créer un espace réservé"
          about_theme: "À propos"
          license: "Licence"
          version: "Version :"
          authors: "Auteur :"
          creator: "Créé par :"
          source_url: "Source"
          enable: "Activer"
          disable: "Désactiver"
          disabled: "Ce composant a été désactivé."
          disabled_by: "Ce composant a été désactivé par"
          required_version:
            error: "Ce thème a été désactivé automatiquement car il n'est pas compatible avec cette version de Discourse."
            minimum: "Nécessite la version %{version} ou supérieure de Discourse."
            maximum: "Nécessite la version %{version} ou inférieure de Discourse."
          update_to_latest: "Mettre à jour"
          check_for_updates: "Vérifier les mises à jour"
          updating: "Mise à jour…"
          update_success: "%{theme} Mise à jour terminée"
          up_to_date: "Thème à jour, dernière vérification :"
          has_overwritten_history: "La version actuelle du thème n'existe plus car l'historique Git a été écrasé par une mise à jour forcée."
          add: "Ajouter"
          theme_settings: "Paramètres du thème"
          edit_objects_theme_setting: "Éditeur de configuration d'objets"
          overriden_settings_explanation: "Les paramètres annulés sont signalés par un point et sont surlignés par une couleur. Pour rétablir la valeur par défaut de ces paramètres, appuyez sur le bouton de réinitialisation situé à côté."
          no_settings: "Ce thème n'a pas de paramètres."
          theme_translations: "Traductions de thème"
          empty: "Aucun élément"
          commits_behind:
            one: "Le thème est en retard de %{count} commit !"
            other: "Le thème est en retard de %{count} commits !"
          compare_commits: "(Voir les nouveaux changements)"
          remote_theme_edits: "Pour modifier ce thème, vous devrez <a href='%{repoURL}' target='_blank'>proposer des changements dans son dépôt de développement</a>"
          repo_unreachable: "Le dépôt Git de ce thème est inaccessible. Message d'erreur :"
          imported_from_archive: "Ce thème a été importé depuis un fichier .zip"
          scss:
            text: "CSS"
            title: "Entrez du CSS personnalisé, nous acceptons tous les styles CSS et SCSS valides."
          header:
            text: "En-tête"
            title: "Saisissez du code HTML à afficher au-dessus de l'en-tête du site"
          after_header:
            text: "Après l'en-tête"
            title: "Saisissez du code HTML à afficher sur toutes les pages après l'en-tête"
          footer:
            text: "Pied de page"
            title: "Saisissez du code HTML à afficher dans le pied de page"
          embedded_scss:
            text: "CSS intégré"
            title: "Entrez du CSS personnalisé pour la version intégrée des commentaires"
          embedded_header:
            text: "En-tête intégré"
            title: "Saisissez le code HTML pour afficher au-dessus de la version intégrée des commentaires"
          color_definitions:
            text: "Définitions de couleur"
            title: "Entrez des définitions de couleurs personnalisées (utilisateurs avancés uniquement)"
            placeholder: |2-

              Utilisez cette feuille de style pour ajouter des couleurs personnalisées à la liste des propriétés personnalisées CSS

              Exemple :

              %{example}

              Il est fortement recommandé de préfixer les noms des propriétés CSS pour éviter tout conflit avec Discourse ou ses extensions.
          head_tag:
            text: "Tête"
            title: "HTML qui sera inséré avant la balise <head>"
          body_tag:
            text: "Corps"
            title: "HTML qui sera inséré avant la balise <body>"
          yaml:
            text: "YAML"
            title: "Définir les paramètres du thème au format YAML"
          scss_color_variables_warning: 'L''utilisation de variables SCSS standard pour définir des couleurs dans un thème est dépréciée, ces variables ne seront plus prises en charge dans les versions ultérieures. Pour obtenir davantage d''informations, nous vous invitons à consulter <a href="https://meta.discourse.org/t/-/77551#color-variables-2" target="_blank">ce guide</a> (en anglais).'
          scss_warning_inline: "L'utilisation de variables SCSS standard pour définir des couleurs dans un thème est dépréciée."
          all_filter: "Tout"
          active_filter: "Actif"
          inactive_filter: "Inactif"
          updates_available_filter: "Mises à jour disponibles"
          schema:
            title: "Modifier le paramètre %{name}"
            back_button: "Retour à %{name}"
            fields:
              required: "*requis"
              groups:
                at_least:
                  one: "au moins %{count} groupe est requis"
                  other: "au moins %{count} groupes sont requis"
              categories:
                at_least:
                  one: "au moins %{count} catégorie est requise"
                  other: "au moins %{count} catégories sont requises"
              tags:
                at_least:
                  one: "au moins %{count} étiquette est requise"
                  other: "au moins %{count} étiquettes sont requises"
              string:
                too_short:
                  one: "doit contenir au moins %{count} caractère"
                  other: "doit contenir au moins %{count} caractères"
              number:
                too_small: "doit être supérieur ou égal à %{count}"
                too_large: "doit être inférieur ou égal à %{count}"
        colors:
          select_base:
            title: "Sélectionner la palette de couleurs de base"
            description: "Palette de base :"
          title: "Couleurs"
          edit: "Modifier les palettes de couleurs"
          long_title: "Palettes de couleurs"
          description: "Les palettes de couleurs définissent les couleurs de base utilisées dans l'interface de votre site, tandis que les thèmes peuvent fournir un style, des mises en page et des composants supplémentaires. Les deux peuvent fonctionner ensemble pour créer l'apparence unique de votre site et les deux peuvent être mis à la disposition des utilisateurs selon leurs préférences."
          about: "Modifiez les couleurs utilisées par vos thèmes. Créez une nouvelle palette de couleurs pour commencer."
          new_name: "Nouvelle palette de couleurs"
          copy_name_prefix: "Copie de"
          delete_confirm: "Supprimer cette palette de couleurs ?"
          undo: "Annuler"
          undo_title: "Annuler les modifications que vous avez apportées à cette couleur depuis son dernier enregistrement."
          revert: "Rétablir"
          revert_title: "Rétablir la couleur de la palette par défaut de Discourse."
          primary:
            name: "primaire"
            description: "La plupart des textes, icônes et bordures."
          primary-medium:
            name: "primary-medium"
          primary-low-mid:
            name: "primary-low-mid"
          secondary:
            name: "secondaire"
            description: "Les couleurs principales du fond et du texte de certains boutons."
          tertiary:
            name: "tertiaire"
            description: "Liens, boutons, notifications et couleurs d'accentuation."
          quaternary:
            name: "quaternaire"
            description: "Pour une utilisation facultative dans les thèmes."
          header_background:
            name: "arrière-plan de l'en-tête"
            description: "Couleur d'arrière-plan de l'en-tête du site."
          header_primary:
            name: "en-tête principal"
            description: "Textes et icônes dans l'en-tête du site."
          highlight:
            name: "accentuation"
            description: "La couleur de fond des éléments mis en surbrillance sur la page, comme les messages et sujets."
          highlight-high:
            name: "highlight-high"
          highlight-medium:
            name: "highlight-medium"
          highlight-low:
            name: "highlight-low"
          danger:
            name: "danger"
            description: "Couleur de mise en valeur pour les actions comme la suppression de messages et de sujets."
          success:
            name: "succès"
            description: "Utilisée pour indiquer qu'une action a réussi."
          love:
            name: "aimer"
            description: "La couleur du bouton « J'aime »."
          selected:
            name: "sélectionné"
            description: "La couleur d'arrière-plan des éléments tels que list-items lorsqu'ils sont sélectionnés/actifs."
          hover:
            name: "survol"
            description: "La couleur d'arrière-plan des éléments tels que list-items lorsqu'ils sont survolés ou lorsque le curseur du clavier est à leur niveau."
        robots:
          title: "Remplacez le fichier robots.txt de votre site :"
          warning: "Cela remplacera définitivement tous les paramètres associés."
          overridden: Le fichier robots.txt par défaut de votre site est remplacé.
        email_style:
          title: "Style de l'e-mail"
          heading: "Personnaliser le style des e-mails"
          html: "HTML"
          css: "CSS"
          reset: "Rétablir les valeurs par défaut"
          reset_confirm: "Voulez-vous vraiment rétablir la valeur par défaut de %{fieldName} et perdre toutes vos modifications ?"
          save_error_with_reason: "Vos modifications n'ont pas pu être sauvegardées. %{error}"
          instructions: "Personnalisez le modèle depuis lequel tous les e-mails HTML sont générés et stylés à l'aide de CSS."
      email:
        title: "E-mails"
        description: "Personnalisez les modèles utilisés pour créer des e-mails, prévisualiser les e-mails récapitulatifs qui seront envoyés et afficher les journaux."
        settings: "Paramètres"
        templates: "Modèles"
        templates_title: "Modèles d'e-mails"
        preview_digest: "Prévisualiser le résumé"
        advanced_test:
          title: "Test avancé"
          desc: "Vérifiez comment Discourse gère les e-mails reçus. Pour que l'e-mail soit géré correctement, veuillez coller ci-dessous la totalité de l'e-mail original."
          email: "Message d'origine"
          run: "Lancer le test"
          text: "Corps de texte sélectionné"
          elided: "Texte élidé"
        sending_test: "Envoi de l'e-mail de test…"
        error: "<b>ERREUR</b> - %{server_error}"
        test_error: "Un problème est survenu lors de l'envoi de l'e-mail de test. Veuillez vérifier vos paramètres et que votre hébergeur ne bloque pas les connexions aux e-mails, puis réessayez."
        sent: "Envoyés"
        skipped: "Ignorés"
        bounced: "Non délivrés"
        received: "Reçus"
        rejected: "Rejetés"
        sent_at: "Envoyé à"
        time: "Heure"
        user: "Utilisateur"
        email_type: "Type d'e-mail"
        details_title: "Afficher les détails de l'e-mail"
        to_address: "À l'adresse"
        test_email_address: "adresse e-mail à tester"
        send_test: "Envoyer un e-mail de test"
        sent_test: "envoyé !"
        delivery_method: "Méthode d'envoi"
        preview_digest_desc: "Prévisualiser le contenu des résumés par e-mail envoyés aux utilisateurs inactifs."
        refresh: "Actualiser"
        send_digest_label: "Envoyer ce résultat à :"
        send_digest: "Envoyer"
        sending_email: "Envoi de l'e-mail…"
        format: "Format"
        html: "html"
        text: "texte"
        html_preview: "Aperçu du contenu de l'e-mail"
        last_seen_user: "Dernière visite de l'utilisateur :"
        no_result: "Aucun résultat trouvé pour le résumé."
        reply_key: "Clé de réponse"
        post_link_with_smtp: "Détails de la publication et SMTP"
        skipped_reason: "Ignorer la raison"
        incoming_emails:
          from_address: "De"
          to_addresses: "À"
          cc_addresses: "Cc"
          subject: "Objet"
          error: "Erreur"
          none: "Aucun e-mail reçu."
          modal:
            title: "Détails de l'e-mail entrant"
            error: "Erreur"
            headers: "En-têtes"
            subject: "Objet"
            body: "Corps"
            rejection_message: "E-mail de refus"
          filters:
            from_placeholder: "from@example.com"
            to_placeholder: "to@example.com"
            cc_placeholder: "cc@example.com"
            subject_placeholder: "Sujet…"
            error_placeholder: "Erreur"
        logs:
          none: "Pas de journaux trouvés."
          filters:
            title: "Filtrer"
            user_placeholder: "nom d'utilisateur"
            address_placeholder: "nom@exemple.com"
            type_placeholder: "résumé, inscription…"
            reply_key_placeholder: "clé de réponse"
            smtp_transaction_response_placeholder: "Identifiant SMTP"
          email_addresses:
            see_more: "[Voir la suite...]"
          post_id: "(ID du message : %{post_id})"
      moderation_history:
        performed_by: "Réalisé par"
        no_results: "Il n'y a pas d'historique de modération disponible."
        actions:
          delete_user: "Utilisateur supprimé"
          suspend_user: "Utilisateur suspendu"
          silence_user: "Utilisateur mis en sourdine"
          delete_post: "Message supprimé"
          delete_topic: "Sujet supprimé"
          post_approved: "Message approuvé"
      logs:
        title: "Journaux et filtrage"
        description: "Les journaux et le filtrage vous permettent de surveiller et de gérer votre communauté, en veillant à ce qu'elle reste sûre et respectueuse. Vous pouvez consulter les journaux de toutes les actions entreprises par les membres du personnel, les journaux de recherche et la configuration du filtrage des utilisateurs."
        nav_title: "Journaux"
        action: "Action"
        created_at: "Créé"
        last_match_at: "Dernière occurrence"
        match_count: "Occurrences"
        ip_address: "IP"
        topic_id: "Identifiant du sujet"
        post_id: "Identifiant du message"
        category_id: "Identifiant de la catégorie"
        delete: "Supprimer"
        edit: "Modifier"
        save: "Enregistrer"
        screened_actions:
          block: "bloquer"
          do_nothing: "ne rien faire"
        staff_actions:
          all: "tout"
          filter: "Filtrer :"
          title: "Actions du personnel"
          clear_filters: "Tout afficher"
          staff_user: "Utilisateur"
          target_user: "Utilisateur cible"
          subject: "Sujet"
          when: "Date"
          context: "Contexte"
          details: "Détails"
          previous_value: "Précédent"
          new_value: "Nouveau"
          show: "Afficher"
          modal_title: "Détails"
          no_previous: "Il n'y a pas de valeur précédente."
          deleted: "Pas de nouvelle valeur. L'enregistrement a été supprimé."
          actions:
            permanently_delete_post_revisions: "supprimer définitivement les révisions de messages"
            delete_user: "supprimer l'utilisateur"
            change_trust_level: "modifier le niveau de confiance"
            change_username: "modifier le nom d'utilisateur"
            change_site_setting: "modifier les paramètres du site"
            change_theme: "changer le thème"
            delete_theme: "supprimer le thème"
            change_site_text: "modifier le texte du site"
            suspend_user: "suspendre l'utilisateur"
            unsuspend_user: "annuler la suspension de l'utilisateur"
            removed_suspend_user: "suspendre l'utilisateur (supprimé)"
            removed_unsuspend_user: "annuler la suspension de l'utilisateur (supprimé)"
            grant_badge: "attribuer le badge"
            revoke_badge: "retirer le badge"
            check_email: "vérifier l'adresse e-mail"
            delete_topic: "supprimer le sujet"
            recover_topic: "annuler la suppression du sujet"
            delete_post: "supprimer le message"
            impersonate: "incarner"
            anonymize_user: "rendre l'utilisateur anonyme"
            roll_up: "consolider des blocs d'IP"
            change_category_settings: "modifier les paramètres de la catégorie"
            delete_category: "supprimer une catégorie"
            create_category: "créer une catégorie"
            silence_user: "mettre l'utilisateur en sourdine"
            unsilence_user: "annuler la mise en sourdine de l'utilisateur"
            removed_silence_user: "mettre l'utilisateur en sourdine (supprimé)"
            removed_unsilence_user: "annuler la mise en sourdine de l'utilisateur (enlevé)"
            grant_admin: "accorder les droits d'administration"
            revoke_admin: "révoquer les droits d'administration"
            grant_moderation: "accorder les droits de modération"
            revoke_moderation: "révoquer les droits de modération"
            backup_create: "créer une sauvegarde"
            deleted_tag: "étiquette supprimée"
            update_directory_columns: "mettre à jour les colonnes du répertoire"
            deleted_unused_tags: "étiquettes inutilisées supprimées"
            renamed_tag: "étiquette renommée"
            revoke_email: "révoquer l'e-mail"
            lock_trust_level: "verrouiller le niveau de confiance"
            unlock_trust_level: "déverrouiller le niveau de confiance"
            activate_user: "activer l'utilisateur"
            deactivate_user: "désactiver l'utilisateur"
            change_readonly_mode: "changer le mode de lecteur seule"
            backup_download: "télécharger la sauvegarde"
            backup_destroy: "supprimer une sauvegarde"
            reviewed_post: "message examiné"
            custom_staff: "action personnalisée de l'extension"
            post_locked: "message verrouillé"
            post_edit: "message modifié"
            post_unlocked: "message déverrouillé"
            check_personal_message: "vérifier un message direct"
            disabled_second_factor: "désactiver la validation en deux étapes"
            topic_published: "sujet publié"
            post_approved: "message approuvé"
            post_rejected: "message rejeté"
            create_badge: "créer un badge"
            change_badge: "modifier un badge"
            delete_badge: "supprimer un badge"
            merge_user: "fusionner un utilisateur"
            entity_export: "exporter l'entité"
            change_name: "modifier le nom"
            topic_timestamps_changed: "date et heure du sujet modifiées"
            approve_user: "utilisateur approuvé"
            web_hook_create: "créer le Webhook"
            web_hook_update: "mettre à jour le Webhook"
            web_hook_destroy: "supprimer un Webhook"
            web_hook_deactivate: "désactiver le Webhook"
            embeddable_host_create: "créer un nom d'hôte intégrable"
            embeddable_host_update: "mettre à jour un nom d'hôte intégrable"
            embeddable_host_destroy: "supprimer un nom d'hôte intégrable"
            change_theme_setting: "changer les paramètres du thème"
            disable_theme_component: "désactiver le composant de thème"
            enable_theme_component: "activer le composant de thème"
            revoke_title: "révoquer le titre"
            change_title: "modifier le titre"
            api_key_create: "créer une clé d'API"
            api_key_update: "mettre à jour une clé d'API"
            api_key_destroy: "supprimer une clé d'API"
            override_upload_secure_status: "passer outre le statut de téléchargement sécurisé"
            page_published: "page publiée"
            page_unpublished: "publication de la page annulée"
            add_email: "ajouter une adresse e-mail"
            update_email: "mettre à jour une adresse e-mail"
            destroy_email: "supprimer une adresse e-mail"
            topic_closed: "sujet fermé"
            topic_opened: "sujet ouvert"
            topic_archived: "sujet archivé"
            topic_unarchived: "sujet désarchivé"
            post_staff_note_create: "ajouter une note pour les responsables"
            post_staff_note_destroy: "supprimer une note pour les responsables"
            delete_group: "Supprimer le groupe"
            watched_word_create: "ajouter un mot surveillé"
            watched_word_destroy: "supprimer le mot surveillé"
            create_public_sidebar_section: "créer une section publique de la barre latérale"
            update_public_sidebar_section: "mettre à jour la section publique de la barre latérale"
            destroy_public_sidebar_section: "détruire la section publique de la barre latérale"
            reset_bounce_score: "réinitialiser le score de rebond"
            create_watched_word_group: "créer un groupe de mots surveillés"
            update_watched_word_group: "mettre à jour le groupe de mots surveillés"
            delete_watched_word_group: "supprimer le groupe de mots surveillés"
            toggle_flag: "activer/désactiver le signalement"
            move_flag: "déplacer le signalement"
            create_flag: "créer un signalement"
            update_flag: "mettre à jour le signalement"
            delete_flag: "supprimer le signalement"
            topic_slow_mode_set: "définir le mode lent du sujet"
            topic_slow_mode_removed: "supprimer le mode lent du sujet"
            custom_emoji_create: "créer un émoji personnalisé"
            custom_emoji_destroy: "supprimer un émoji personnalisé"
            delete_post_permanently: "supprimer définitivement la publication"
            delete_topic_permanently: "supprimer définitivement le sujet"
            tag_group_create: "créer un groupe d'étiquettes"
            tag_group_destroy: "supprimer le groupe d'étiquettes"
            tag_group_change: "modifier le groupe d'étiquettes"
            delete_associated_accounts: "supprimer les comptes associés"
        screened_emails:
          title: "E-mails filtrés"
          description: "Lorsque quelqu'un essaye de créer un nouveau compte, les adresses e-mail suivantes seront vérifiées et l'inscription sera bloquée, ou une autre action sera réalisée."
          email: "Adresse e-mail"
          actions:
            allow: "Autoriser"
        screened_urls:
          title: "URL sous surveillance"
          description: "Les URL listées ici ont été utilisées dans des messages publiés par des utilisateurs ayant été identifiés comme spammeurs."
          url: "URL"
          domain: "Domaine"
        screened_ips:
          title: "IP sous surveillance"
          description: 'Adresses IP qui sont surveillées. Utilisez « Autoriser » pour ajouter des adresses IP à la liste.'
          delete_confirm: "Voulez-vous vraiment supprimer la règle pour %{ip_address} ?"
          actions:
            block: "Bloquer"
            do_nothing: "Autoriser"
            allow_admin: "Autoriser les administrateurs"
          form:
            label: "Nouveau :"
            ip_address: "Adresse IP"
            add: "Ajouter"
            filter: "Rechercher"
          roll_up:
            text: "Consolider"
            title: "Créer de nouvelles plages de sous réseaux à bannir s'il y a au moins « min_ban_entries_for_roll_up » entrées."
        search_logs:
          title: "Journaux de recherche"
          term: "Terme"
          searches: "Recherches"
          click_through_rate: "CTR"
          types:
            all_search_types: "Tous les types de recherche"
            header: "En-tête"
            full_page: "Page complète"
            click_through_only: "Tous (clics uniquement)"
          header_search_results: "Résultats de recherche d'en-tête"
        logster:
          title: "Journaux d'erreurs"
      watched_words:
        title: "Mots surveillés"
        description: "Les mots surveillés sont des outils de modération qui peuvent effectuer de multiples actions, notamment le blocage, la censure, la création de liens ou le signalement de publications contenant certains mots"
        search: "rechercher"
        clear_filter: "Effacer"
        show_words:
          one: "afficher %{count} mot"
          other: "afficher %{count} mots"
        case_sensitive: "(sensible à la casse)"
        html: "(html)"
        download: Télécharger
        clear_all: Tout effacer
        clear_all_confirm: "Voulez-vous vraiment effacer l'ensemble des mots surveillés en rapport à l'action %{action} ?"
        invalid_regex: 'Le mot surveillé « %{word} » n''est pas une expression régulière valide.'
        regex_warning: '<a href="%{basePath}/admin/site_settings/category/all_results?filter=watched%20words%20regular%20expressions%20">Les mots surveillés sont des expressions régulières</a> et ils n''incluent pas automatiquement les limites des mots. Si vous voulez que l''expression régulière corresponde à des mots entiers, ajoutez <code>\b</code> au début et à la fin de votre expression régulière.'
        actions:
          block: "Bloquer"
          censor: "Censurer"
          require_approval: "Nécessiter l'approbation"
          flag: "Signaler"
          replace: "Remplacer"
          tag: "Étiqueter"
          silence: "Mettre en sourdine"
          link: "Insérer un lien"
        action_descriptions:
          block: "Un message d'erreur s'affichera lors de la tentative de création d'un message contenant ces mots."
          censor: "Autoriser les messages contenant ces mots, mais les remplacer par des caractères qui masquent les mots censurés."
          require_approval: "Exiger l'approbation du personnel pour les messages qui contiennent ces mots avant qu'ils puissent être visibles auprès des autres utilisateurs."
          flag: "Autoriser les messages contenant ces mots, mais les signaler comme inappropriés pour examen par les modérateurs."
          replace: "Remplacer ces mots par d'autres mots."
          tag: "Marquer automatiquement les sujets si le premier message contient un mot spécifique."
          silence: "Mettre les nouveaux comptes en sourdine si leur tout premier message contient l'un de ces mots. Le message sera automatiquement masqué jusqu'à ce qu'un responsable l'approuve."
          link: "Remplacer ces mots par des liens."
        form:
          label: "Contient des mots ou des phrases"
          placeholder: "mots ou phrases (* est un caractère générique)"
          placeholder_regexp: "expressions régulières"
          replace_label: "Mot ou expression de substitution"
          replace_placeholder: "exemple"
          tag_label: "Étiquette"
          link_label: "Lien"
          link_placeholder: "https://exemple.com"
          add: "Ajouter"
          success: "Succès"
          exists: "Existe déjà"
          upload: "Ajouter à partir d'un fichier"
          upload_successful: "Envoi effectué avec succès. Les mots et expressions à surveiller ont été ajoutés."
          case_sensitivity_label: "Est sensible à la casse"
          case_sensitivity_description: "Seulement les mots dont la casse des caractères correspond"
          html_label: "HTML"
          html_description: "Affiche le code HTML dans le remplacement"
          words_or_phrases: "mots ou phrases"
        test:
          button_label: "Tester"
          modal_title: "%{action} : Tester les mots surveillés"
          description: "Saisissez du texte dans le champ ci-dessous pour vérifier le fonctionnement des mots ou expressions surveillés"
          found_matches: "Correspondances trouvées :"
          no_matches: "Aucune correspondance trouvée"
      form_templates:
        nav_title: "Modèles"
        title: "Modèles de formulaires"
        help: "Créez une structure de modèle de formulaire qui peut être utilisée pour créer de nouveaux sujets."
        new_template: "Nouveau modèle"
        list_table:
          headings:
            name: "Nom"
            active_categories: "Catégories actives"
            actions: "Actions"
          actions:
            view: "Afficher le modèle"
            edit: "Modifier le modèle"
            delete: "Supprimer le modèle"
        view_template:
          close: "Fermer"
          edit: "Modifier"
          delete: "Supprimer"
          toggle_preview: "Activer/désactiver l'aperçu"
        new_template_form:
          submit: "Enregistrer"
          cancel: "Annuler"
          name:
            label: "Nom du modèle"
            placeholder: "Saisissez un nom pour ce modèle…"
          template:
            label: "Modèle"
            placeholder: "Créez un modèle YAML ici…"
          preview: "Prévisualiser"
        delete_confirm: "Voulez-vous vraiment supprimer ce modèle ?"
        quick_insert_fields:
          add_new_field: "Ajouter"
          checkbox: "Case à cocher"
          input: "Réponse courte"
          textarea: "Réponse longue"
          dropdown: "Menu déroulant"
          upload: "Téléverser un fichier"
          multiselect: "Choix multiple"
        validations_modal:
          button_title: "Validations"
          modal_title: "Options de validation"
          table_headers:
            key: "Clé"
            type: "Type"
            description: "Description"
          validations:
            required:
              key: "obligatoire"
              type: "booléen"
              description: "Nécessite que le champ soit rempli pour soumettre le formulaire."
            minimum:
              key: "minimum"
              type: "entier"
              description: "Pour les champs de texte, spécifie le nombre minimal de caractères autorisés."
            maximum:
              key: "maximum"
              type: "entier"
              description: "Pour les champs de texte, spécifie le nombre maximal de caractères autorisés."
            pattern:
              key: "modèle"
              type: "chaîne regex"
              description: "Pour les champs de texte, une expression régulière spécifiant l'entrée autorisée."
            type:
              key: "type"
              type: "chaîne"
              description: "Pour les champs de saisie, vous pouvez spécifier le type de saisie qui doit être attendu (text|email|date|number|url|tel|color)"
        preview_modal:
          title: "Aperçu du modèle"
        field_placeholders:
          validations: "saisissez les validations ici"
          id: "saisissez l'ID ici"
          label: "Saisissez l'étiquette ici"
          placeholder: "Saisissez l'espace réservé ici"
          none_label: "Sélectionnez un élément"
          choices:
            first: "Option 1"
            second: "Option 2"
            third: "Option 3"
        edit_category:
          toggle_freeform: "modèle de formulaire désactivé"
          toggle_form_template: "modèle de formulaire activé"
          select_template: "Sélectionner des modèles de formulaire"
          select_template_help: "Ajouter/modifier des modèles de formulaire"
      impersonate:
        title: "Incarner"
        help: "Utilisez cet outil pour incarner un compte utilisateur à des fins de tests. Vous devrez vous déconnecter une fois que vous aurez terminé."
        not_found: "Cet utilisateur n'a pas été trouvé."
        invalid: "Nous sommes désolés, vous ne pouvez pas vous faire passer pour cet utilisateur."
      users:
        title: "Utilisateurs"
        description: "Afficher et gérer les utilisateurs."
        create: "Ajouter un administrateur"
        last_emailed: "Dernier e-mail reçu"
        not_found: "Nous sommes désolés, ce nom d'utilisateur n'existe pas dans notre système."
        id_not_found: "Nous sommes désolés, cet identifiant d'utilisateur n'existe pas dans notre système."
        active: "Activé"
        status: "Statut"
        show_emails: "Afficher les adresses e-mail"
        hide_emails: "Masquer les adresses e-mail"
        silence_reason: "Raison de la mise en sourdine"
        bulk_actions:
          title: "Actions groupées"
          admin_cant_be_deleted: "Cet utilisateur ne peut pas être supprimé, car il est administrateur"
          too_many_or_old_posts: "Cet utilisateur ne peut pas être supprimé, car il a trop de publications ou une publication très ancienne"
          too_many_selected_users:
            one: "Vous avez atteint la limite de %{count} utilisateur pour la suppression groupée"
            other: "Vous avez atteint la limite de %{count} utilisateurs pour la suppression groupée"
          delete:
            label: "Supprimer les utilisateurs…"
            confirmation_modal:
              prompt_text:
                one: 'Vous êtes sur le point de supprimer définitivement %{count} utilisateur. Saisissez « %{confirmation_phrase} » ci-dessous pour continuer :'
                other: 'Vous êtes sur le point de supprimer définitivement %{count} utilisateurs. Saisissez « %{confirmation_phrase} » ci-dessous pour continuer :'
              confirmation_phrase:
                one: "supprimer %{count} utilisateur"
                other: "supprimer %{count} utilisateurs"
              close: "Fermer"
              confirm: "Supprimer"
              title:
                one: "Supprimer %{count} utilisateur"
                other: "Supprimer %{count} utilisateurs"
              bulk_delete_starting: "Début de la suppression groupée…"
              block_ip_and_email: "Bloquer les adresses IP et les e-mails de tous les utilisateurs sélectionnés"
              user_delete_succeeded: "[%{position}/%{total}] Suppression réussie de @%{username}"
              user_delete_failed: "[%{position}/%{total}] Échec de la suppression de @%{username} - %{error}"
              bulk_delete_finished: "L'opération de suppression groupée est terminée."
              failed_to_delete_users: "Les utilisateurs suivants n'ont pas pu être supprimés :"
        nav:
          new: "Nouveau"
          active: "Actifs"
          staff: "Responsables"
          suspended: "Suspendus"
          silenced: "En sourdine"
          staged: "Distants"
        approved: "Approuvé ?"
        titles:
          active: "Utilisateurs actifs"
          new: "Nouveaux utilisateurs"
          pending: "Utilisateurs en attente d'examen"
          newuser: "Utilisateurs au niveau de confiance 0 (nouvel utilisateur)"
          basic: "Utilisateurs au niveau de confiance 1 (utilisateur de base)"
          member: "Utilisateurs au niveau de confiance 2 (membre)"
          regular: "Utilisateurs au niveau de confiance 3 (habitué)"
          leader: "Utilisateurs au niveau de confiance 4 (meneur)"
          staff: "Responsables"
          admins: "Utilisateurs administrateurs"
          moderators: "Modérateurs"
          silenced: "Utilisateurs mis en sourdine"
          suspended: "Utilisateurs suspendus"
          staged: "Utilisateurs distants"
        not_verified: "Non vérifié"
        check_email:
          title: "Afficher l'adresse e-mail de cet utilisateur"
          text: "Afficher"
        check_sso:
          title: "Révéler la charge utile SSO"
          text: "Afficher"
        delete_associated_accounts:
          title: "Supprimer tous les comptes associés à cet utilisateur"
          text: "Supprimer les comptes associés"
      user:
        suspend_failed: "Une erreur s'est produite lors de la suspension de cet utilisateur %{error}"
        unsuspend_failed: "Une erreur s'est produite lors de la réactivation de cet utilisateur %{error}"
        suspend_duration: "Suspendre l'utilisateur jusqu'à :"
        suspend_reason_label: "Pourquoi suspendez-vous cet utilisateur ? Ce texte <b>sera visible par tout le monde</b> sur la page du profil de cet utilisateur et sera affiché à l'utilisateur quand il essaiera de se connecter. Tâchez d'être concis(e)."
        suspend_reason_hidden_label: "Pourquoi suspendez-vous cet utilisateur ? Ce texte sera affiché à l'utilisateur quand il essaiera de se connecter. Tâchez d'être concis(e)."
        suspend_reason: "Raison"
        suspend_reason_title: "Raison de la suspension"
        suspend_reasons:
          not_listening_to_staff: "N'écoute pas les remarques des responsables"
          consuming_staff_time: "A fait perdre un temps excessif aux responsables"
          combative: "Trop belliqueux(se)"
          in_wrong_place: "Au mauvais endroit"
          no_constructive_purpose: "Aucun but constructif à ses actions autre que de créer une dissidence au sein de la communauté"
          custom: "Personnalisé…"
        suspend_message: "E-mail"
        suspend_message_placeholder: "Si besoin, donnez plus d'informations au sujet de cette suspension. Elles seront envoyées à l'utilisateur par e-mail."
        suspended_by: "Suspendu par"
        silence_reason: "Raison"
        silenced_by: "Mis en sourdine par"
        silence_modal_title: "Mettre l'utilisateur en sourdine"
        silence_duration: "Combien de temps l'utilisateur sera-t-il mis en sourdine ?"
        silence_reason_label: "Pourquoi mettez-vous cet utilisateur en sourdine ?"
        silence_reason_placeholder: "Raison de la mise en sourdine"
        silence_message: "E-mail"
        silence_message_placeholder: "(laissez vide pour envoyer un message par défaut)"
        suspended_until: "(jusqu'à %{until})"
        suspend_forever: "Suspendre pour toujours"
        cant_suspend: "Cet utilisateur ne peut pas être suspendu."
        cant_silence: "Cet utilisateur ne peut pas être mis en sourdine."
        delete_posts_failed: "Un problème est survenu lors de la suppression des messages."
        post_edits: "Modifications de message"
        view_edits: "Afficher les modifications"
        penalty_post_actions: "Que souhaitez-vous faire du message associé ?"
        penalty_post_delete: "Supprimer le message"
        penalty_post_delete_replies: "Supprimer le message et les réponses éventuelles"
        penalty_post_edit: "Modifier le message"
        penalty_post_none: "Ne rien faire"
        penalty_count: "Nombre de pénalités"
        penalty_history_MF: >-
          Au cours des 6 derniers mois, cet utilisateur a été <b>suspendu { SUSPENDED, plural, one {# fois} other {# fois} }</b> et <b>mis en sourdine { SILENCED, plural, one {# fois} other {# fois} }</b>.
        clear_penalty_history:
          title: "Effacer l'historique des pénalités"
          description: "les utilisateurs ayant des pénalités ne peuvent pas atteindre le niveau de confiance 3"
        delete_all_posts_confirm_MF: |
          Vous êtes sur le point de supprimer {POSTS, plural, one {# message} other {# messages}} et {TOPICS, plural, one {# sujet} other {# sujets}}. Voulez-vous continuer ?
        silence: "Mettre en sourdine"
        unsilence: "Ne plus mettre en sourdine"
        silenced: "En sourdine ?"
        moderator: "Modérateur ?"
        admin: "Administrateur ?"
        suspended: "Suspendu ?"
        staged: "Distant ?"
        show_admin_profile: "Administration"
        manage_user: "Gérer l'utilisateur"
        show_public_profile: "Afficher le profil public"
        action_logs: "Journaux d'actions"
        ip_lookup: "Localiser l'adresse IP"
        log_out: "Déconnecter l'utilisateur"
        logged_out: "L'utilisateur s'est déconnecté de tous les appareils"
        revoke_admin: "Révoquer les droits d'administration"
        grant_admin: "Accorder les droits d'administration"
        grant_admin_success: "Le nouvel administrateur a été confirmé."
        grant_admin_confirm: "Nous vous avons envoyé un e-mail pour vérifier le nouvel administrateur. Veuillez le lire et suivre les instructions."
        revoke_moderation: "Révoquer les droits de modération"
        grant_moderation: "Accorder les droits de modération"
        unsuspend: "Annuler la suspension"
        suspend: "Suspendre"
        show_flags_received: "Afficher les signalements reçus"
        flags_received_by: "Signalements reçus par %{username}"
        flags_received_none: "Cet utilisateur n'a pas reçu de signalement."
        reputation: Réputation
        permissions: Permissions
        activity: Activité
        like_count: '« J''aime » donnés/reçus'
        last_100_days: "au cours des 100 derniers jours"
        private_topics_count: Sujets privés
        posts_read_count: Messages lus
        post_count: Messages créés
        second_factor_enabled: Validation en deux étapes activée
        topics_entered: Sujets vus
        flags_given_count: Signalements effectués
        flags_received_count: Signalements reçus
        warnings_received_count: Avertissements reçus
        warnings_list_warning: |
          En tant que modérateur, vous ne pourrez peut-être pas voir tous ces sujets. Si nécessaire, demandez à un administrateur ou au modérateur émetteur d'accorder l'accès au message aux <b>@modérateurs</b>.
        flags_given_received_count: "Signalements effectués/reçus"
        approve: "Approuver"
        approved_by: "approuvé par"
        approve_success: "Utilisateur approuvé et un e-mail avec les instructions d'activation a été envoyé."
        approve_bulk_success: "Bravo ! Tous les utilisateurs sélectionnés ont été approuvés et notifiés."
        time_read: "Temps de lecture"
        post_edits_count: "Modifications de message"
        exports:
          title: Exportations d'utilisateurs
          download:
            description: Télécharger la dernière exportation
            expires_in:
              one: Expire dans %{count} heure
              other: Expire dans %{count} heures
            not_available: Aucune exportation disponible
            button: Demander une archive
            confirm: Souhaitez-vous vraiment créer une archive de l'activité et des préférences de cet utilisateur ?
            started: Nous avons commencé à collecter les archives, le lien de téléchargement sera mis à jour une fois le processus terminé.
            success: L'archive est prête à être téléchargée.
            export_failed: Nous sommes désolés, mais l'exportation a échoué. Veuillez consulter les journaux pour obtenir plus d'informations.
        anonymize: "Rendre l'utilisateur anonyme"
        anonymize_confirm: "Voulez-vous vraiment rendre ce compte anonyme ? Cela entraînera la modification du nom d'utilisateur et de l'adresse e-mail, et réinitialisera les informations du profil."
        delete_associated_accounts_confirm: "Voulez-vous vraiment supprimer tous les comptes associés à ce compte ? L'utilisateur ne pourra peut-être pas se connecter si son adresse e-mail a changé."
        disable_second_factor_confirm: "Voulez-vous vraiment désactiver l'authentification à deux facteurs pour ce compte ?"
        anonymize_yes: "Oui, rendre ce compte anonyme"
        anonymize_failed: "Un problème est survenu lors de l'anonymisation du compte."
        delete: "Supprimer l'utilisateur"
        delete_posts:
          button: "Supprimer tous les messages"
          progress:
            title: "Progression de la suppression des messages"
            description: "Suppression des messages…"
          confirmation:
            title: "Supprimer tous les messages de @%{username}"
            description: |
              <p>Voulez-vous vraiment supprimer <b>%{post_count}</b> messages de @%{username} ?

              <p><b>Cette opération ne peut pas être annulée !</b></p>

              <p>Pour continuer, saisissez : <code>%{text}</code></p>
            text: "supprimer les messages de @%{username}"
            delete: "Supprimer les messages de @%{username}"
            cancel: "Annuler"
        merge:
          button: "Fusionner"
          prompt:
            title: "Transférer et supprimer @%{username}"
            description: |
              <p>Veuillez choisir un nouveau propriétaire pour le contenu de <b>@%{username}</b>.</p>

              <p>Tous les sujets, réponses, messages et autres contenus créés par <b>@%{username}</b> seront transférés.</p>
            target_username_placeholder: "Nom d'utilisateur du nouveau propriétaire"
            transfer_and_delete: "Transférer et supprimer @%{username}"
            cancel: "Annuler"
          progress:
            title: "Progression de la fusion"
          confirmation:
            title: "Transférer et supprimer @%{username}"
            description: |
              <p>Tout le contenu de <b>@%{username}</b> sera transféré et attribué à <b>@%{targetUsername}</b>. Après le transfert du contenu, le compte de <b>@%{username}</b> sera supprimé.</p>

              <p><b>Cette action n'est pas réversible !</b></p>

              <p>Pour continuer, veuillez saisir le texte : <code>%{text}</code></p>
            text: "transférer @%{username} vers @%{targetUsername}"
            transfer_and_delete: "Transférer et supprimer @%{username}"
            cancel: "Annuler"
        merging_user: "Fusion de l'utilisateur…"
        merge_failed: "Une erreur s'est produite lors de la fusion des utilisateurs."
        delete_forbidden_because_staff: "Les administrateurs et modérateurs ne peuvent pas être supprimés."
        delete_posts_forbidden_because_staff: "Vous ne pouvez pas supprimer tous les messages des administrateurs et des modérateurs."
        delete_forbidden:
          one: "Les utilisateurs ne peuvent pas être supprimés s'ils ont publié des messages. Supprimez tous les messages avant d'essayer de supprimer un utilisateur. (Les messages datant d'il y a plus de %{count} jour ne peuvent pas être supprimés.)"
          other: "Les utilisateurs ne peuvent pas être supprimés s'ils ont publié des messages. Supprimez tous les messages avant d'essayer de supprimer un utilisateur. (Les messages datant d'il y a plus de %{count} jours ne peuvent pas être supprimés.)"
        cant_delete_all_posts:
          one: "Impossible de supprimer tous les messages. Certains messages datent d'il y a plus de %{count} jour. (Voir l'option delete_user_max_post_age.)"
          other: "Impossible de supprimer tous les messages. Certains messages datent d'il y a plus de %{count} jours. (Voir l'option delete_user_max_post_age.)"
        cant_delete_all_too_many_posts:
          one: "Impossible de supprimer tous les messages parce que l'utilisateur a plus d'un message. (delete_all_posts_max)"
          other: "Impossible de supprimer tous les messages parce que l'utilisateur a plus de %{count} messages. (delete_all_posts_max)"
        delete_confirm_title: "Voulez-vous vraiment supprimer cet utilisateur ? Cette action est définitive !"
        delete_confirm: "Il est généralement préférable d'anonymiser les utilisateurs plutôt que de les supprimer, afin d'éviter de supprimer du contenu dans les discussions existantes."
        delete_and_block: "Supprimer et <b>bloquer</b> cette adresse e-mail et adresse IP."
        delete_dont_block: "Supprimer uniquement"
        deleting_user: "Suppression de l'utilisateur…"
        deleted: "L'utilisateur a été supprimé."
        delete_failed: "Une erreur s'est produite lors de la suppression de cet utilisateur. Assurez-vous que tous les messages sont supprimés avant d'essayer de supprimer l'utilisateur."
        send_activation_email: "Envoyer l'e-mail d'activation"
        activation_email_sent: "Un e-mail d'activation a été envoyé."
        send_activation_email_failed: "Un problème est survenu lors de l'envoi d'un autre e-mail d'activation. %{error}"
        activate: "Activer le compte"
        activate_failed: "Un problème est survenu lors de l'activation de l'utilisateur."
        deactivate_account: "Désactiver le compte"
        deactivate_failed: "Un problème est survenu lors de la désactivation de l'utilisateur."
        unsilence_failed: "Un problème est survenu lors de l'annulation de la mise en sourdine de l'utilisateur."
        silence_failed: "Un problème est survenu lors de la mise en sourdine de l'utilisateur."
        silence_confirm: "Voulez-vous vraiment mettre cet utilisateur(rice) en sourdine ? Il ou elle ne pourra plus créer de nouveaux sujets ou messages."
        silence_accept: "Oui, mettre cet utilisateur en sourdine"
        bounce_score: "Taux d'e-mails non délivrés"
        reset_bounce_score:
          label: "Réinitialiser"
          title: "Réinitialiser le taux d'e-mails non délivrés à 0"
        visit_profile: "Visiter <a href='%{url}'>la page de préférence de cet utilisateur</a> pour modifier son profil"
        deactivate_explanation: "Un utilisateur désactivé doit revalider son adresse e-mail."
        suspended_explanation: "Un utilisateur suspendu ne peut pas se connecter."
        silence_explanation: "Un utilisateur mis en sourdine ne peut pas créer des messages ou sujets."
        staged_explanation: "Un utilisateur distant ne peut envoyer des messages que par e-mail et pour des sujets spécifiques."
        bounce_score_explanation:
          none: "Tous les e-mails envoyés à cette adresse ont été délivrés."
          some: "Quelques e-mails envoyés à cette adresse n'ont pas été délivrés."
          threshold_reached: "Trop d'e-mails envoyés à cette adresse n'ont pas été délivrés."
        trust_level_change_failed: "Il y a eu un problème lors de la modification du niveau de confiance de l'utilisateur."
        suspend_modal_title: "Suspendre l'utilisateur"
        confirm_cancel_penalty: "Voulez-vous vraiment annuler la pénalité ?"
        trust_level_2_users: "Utilisateurs de niveau de confiance 2"
        trust_level_3_requirements: "Prérequis du niveau de confiance 3"
        trust_level_locked_tip: "le niveau de confiance est verrouillé, le système ne changera plus le niveau de confiance de cet utilisateur"
        trust_level_unlocked_tip: "le niveau de confiance est déverrouillé, le système peut changer le niveau de confiance de cet utilisateur"
        lock_trust_level: "Verrouiller le niveau de confiance"
        unlock_trust_level: "Déverrouiller le niveau de confiance"
        silenced_count: "En sourdine"
        suspended_count: "Suspendus"
        last_six_months: "6 derniers mois"
        other_matches:
          one: "Il y a <b>%{count} autre utilisateur</b> avec la même adresse IP. vérifiez et sélectionnez l'utilisateur suspect à pénaliser avec %{username}."
          other: "Il y a <b>%{count} autres utilisateurs</b> avec la même adresse IP. vérifiez et sélectionnez les utilisateurs suspects à pénaliser avec %{username}."
        other_matches_list:
          username: "Nom d'utilisateur"
          trust_level: "Niveau de confiance"
          read_time: "Temps de lecture"
          topics_entered: "Sujets entrés"
          posts: "Messages"
        tl3_requirements:
          title: "Prérequis pour le niveau de confiance 3"
          table_title:
            one: "Lors du dernier jour :"
            other: "Lors des %{count} derniers jours :"
          value_heading: "Valeur"
          requirement_heading: "Prérequis"
          posts_read_days: "Publications lues : jours uniques"
          days: "jours"
          topics_replied_to: "Sujets auxquels l'utilisateur a répondu"
          topics_viewed: "Sujets vus"
          topics_viewed_all_time: "Sujets vus (depuis le début)"
          posts_read: "Messages lus"
          posts_read_all_time: "Messages lus (depuis le début)"
          flagged_posts: "Messages signalés"
          flagged_by_users: "Utilisateurs signalés"
          likes_given: "« J'aime » donnés"
          likes_received: "« J'aime » reçus"
          likes_received_days: "« J'aime » reçus : un même jour"
          likes_received_users: "« J'aime » reçus : par un même utilisateur"
          suspended: "Suspensions (6 derniers mois)"
          silenced: "Mises en sourdine (6 derniers mois)"
          qualifies: "Admissible au niveau de confiance 3."
          does_not_qualify: "Non admissible au niveau de confiance 3."
          will_be_promoted: "Sera bientôt promu(e)."
          will_be_demoted: "Sera bientôt rétrogradé(e)."
          on_grace_period: "Actuellement en période de grâce, ne sera pas rétrogradé(e)."
          locked_will_not_be_promoted: "Niveau de confiance verrouillé. Ne sera jamais promu(e)."
          locked_will_not_be_demoted: "Niveau de confiance verrouillé. Ne sera jamais rétrogradé(e)."
        discourse_connect:
          title: "Connexion unique DiscourseConnect"
          external_id: "ID externe"
          external_username: "Nom d'utilisateur"
          external_name: "Nom"
          external_email: "E-mail"
          external_avatar_url: "URL de l'image de profil"
          last_payload: "Dernière charge utile"
          delete_sso_record: "Supprimer l'enregistrement SSO"
          confirm_delete: "Voulez-vous vraiment supprimer cet enregistrement DiscourseConnect ?"
      user_fields:
        title: "Champs utilisateur"
        help: "Créez des champs utilisateur personnalisés pour recueillir des informations supplémentaires concernant les membres de votre communauté. Vous pouvez choisir les informations requises lors de l'inscription, celles qui apparaissent sur les profils et les informations que les utilisateurs peuvent mettre à jour."
        no_user_fields: "Vous n'avez pas encore de champs utilisateur personnalisés."
        add: "Ajouter un champ utilisateur"
        back: "Retour aux champs utilisateur"
        edit_header: "Modifier le champ utilisateur"
        new_header: "Ajouter un champ utilisateur"
        untitled: "Sans titre"
        name: "Nom du champ"
        type: "Type du champ"
        description: "Description du champ"
        preferences: "Préférences"
        save: "Enregistrer"
        edit: "Modifier"
        delete: "Supprimer"
        cancel: "Annuler"
        delete_confirm: "Voulez-vous vraiment supprimer ce champ utilisateur ?"
        options: "Options"
        required:
          title: "Obligatoire à l'inscription "
          enabled: "obligatoire"
          disabled: "facultatif"
        requirement:
          title: "Exigence du champ"
          optional:
            title: "Facultatif"
          for_all_users:
            title: "Pour tous les utilisateurs"
            description: "Lorsque de nouveaux utilisateurs s'inscrivent, ils doivent remplir ce champ. Lorsque les utilisateurs existants retournent sur le site et qu'il s'agit d'un nouveau champ obligatoire pour eux, ils seront également invités à le remplir. Pour réinviter tous les utilisateurs, supprimez ce champ personnalisé et créez-le à nouveau."
          on_signup:
            title: "Lors de l'inscription"
            description: "Lorsque de nouveaux utilisateurs s'inscrivent, ils doivent remplir ce champ. Les utilisateurs existants ne sont pas concernés."
          confirmation: "Cela invitera les utilisateurs existants à remplir ce champ et ne leur permettra pas de faire quoi que ce soit d'autre sur votre site tant que le champ ne sera pas rempli. Continuer ?"
        editable:
          title: "Modifiable après l'inscription "
          enabled: "Modifiable"
          disabled: "Non modifiable"
        show_on_profile:
          title: "Afficher sur le profil public "
          enabled: "Affiché dans le profil"
          disabled: "Non affiché dans le profil"
        show_on_user_card:
          title: "Afficher sur la carte de l'utilisateur "
          enabled: "Affiché sur la carte de l'utilisateur"
          disabled: "Non affiché sur la carte de l'utilisateur"
        searchable:
          title: "Indexable"
          enabled: "Indexable"
          disabled: "Non indexable"
        field_types:
          text: "Texte"
          confirm: "Confirmation"
          dropdown: "Menu déroulant"
          multiselect: "Sélection multiple"
      site_text:
        description: "Vous pouvez personnaliser n'importe quel texte de votre forum."
        search: "Recherchez le texte que vous souhaitez modifier"
        title: "Textes du site"
        edit: "Modifier"
        revert: "Annuler les modifications"
        revert_confirm: "Voulez-vous vraiment annuler vos modifications ?"
        go_back: "Retour à la recherche"
        recommended: "Nous vous recommandons de personnaliser le texte suivant selon vos besoins :"
        show_overriden: "Afficher uniquement les textes modifiés"
        show_outdated: "Afficher uniquement les données périmées/invalides"
        show_untranslated: "Afficher uniquement les versions non traduites"
        only_show_selected_locale: "Afficher uniquement les résultats dans la langue sélectionnée"
        locale: "Langue :"
        more_than_50_results: "Il y a plus de 50 résultats. Veuillez affiner votre recherche."
        no_results: "Aucun texte de site correspondant n'a été trouvé"
        interpolation_keys: "Clés d'interpolation disponibles :"
        outdated:
          title: "Cette traduction est obsolète"
          description: "La traduction par défaut de cette clé a changé depuis la création de ce remplacement. Veuillez vérifier ci-dessous que votre traduction correspond à toutes les modifications apportées à l'intention d'origine."
          old_default: "Ancienne valeur par défaut"
          new_default: "Nouvelle valeur par défaut"
          dismiss: "Fermer"
      settings:
        show_overriden: "Afficher uniquement les paramètres modifiés"
        history: "Afficher l'historique des modifications"
        reset: "rétablir"
        none: "aucun"
        save: "enregistrer"
        cancel: "annuler"
        unmask: "démasquer l'entrée"
        not_found: "Les paramètres n'ont pas pu être trouvés"
      site_settings:
        title: "Paramètres du site"
        description: "Configurez les paramètres de votre site Discourse pour personnaliser son apparence, ses fonctionnalités et son expérience utilisateur."
        emoji_list:
          invalid_input: "La liste des émojis ne doit contenir que des noms d'émojis valides (p. ex., câlins)"
          add_emoji_button:
            label: "Ajouter émoji"
        nav_title: "Paramètres"
        no_results: "Aucun résultat trouvé."
        more_site_setting_results:
          one: "Il y a plus de %{count} résultat. Veuillez affiner votre recherche ou sélectionner une catégorie."
          other: "Il y a plus de %{count} résultats. Veuillez affiner votre recherche ou sélectionner une catégorie."
        clear_filter: "Effacer"
        add_url: "ajouter une URL"
        add_host: "ajouter un hôte"
        add_group: "ajouter un groupe"
        uploaded_image_list:
          label: "Modifier la liste"
          empty: "Il n'y a aucune image pour le moment. Veuillez en envoyer une."
          upload:
            label: "Envoyer"
            title: "Téléverser des images"
        selectable_avatars:
          title: "Liste d'avatars que les utilisateurs peuvent choisir"
        table_column_heading:
          status: "Statut"
        categories:
          all_results: "Toutes"
          required: "Requis"
          branding: "Branding"
          basic: "Général"
          users: "Utilisateurs"
          posting: "Contribution"
          email: "E-mail"
          files: "Fichiers"
          trust: "Niveaux de confiance"
          security: "Sécurité"
          onebox: "Onebox"
          seo: "Référencement"
          spam: "Spam"
          rate_limits: "Limites d'utilisation"
          developer: "Développeur"
          embedding: "Externe"
          legal: "Légal"
          api: "API"
          user_api: "API utilisateur"
          uncategorized: "Autre"
          backups: "Sauvegardes"
          login: "Connexion"
          plugins: "Extensions"
          user_preferences: "Préférences"
          tags: "Étiquettes"
          search: "Recherche"
          groups: "Groupes"
          dashboard: "Tableau de bord"
          navigation: "Navigation"
          experimental: "Expérimental"
        secret_list:
          invalid_input: "Les champs de saisie ne peuvent pas être vide ou contenir le caractère de la barre verticale"
        default_categories:
          modal_description:
            one: "Voulez-vous appliquer cette modification rétroactivement ? Cela affectera les préférences de %{count} utilisateur existant."
            other: "Voulez-vous appliquer cette modification rétroactivement ? Cela affectera les préférences de %{count} utilisateurs existants."
          modal_yes: "Oui"
          modal_no: "Non, appliquer ce changement à partir de maintenant"
        simple_list:
          add_item: "Ajouter un élément…"
        json_schema:
          edit: Lancer l'éditeur
          modal_title: "Modifier %{name}"
        file_types_list:
          add_image_types: "Images"
          add_video_types: "Vidéos"
          add_audio_types: "Audio"
          add_document_types: "Documents"
          add_types_title: "Autoriser les extensions %{types}"
          add_types_toast: "%{types} types de fichiers ajoutés"
        mandatory_group: "Le groupe est obligatoire"
        requires_confirmation_messages:
          default:
            prompt: "La modification de ce paramètre peut avoir des conséquences importantes ou inattendues pour votre site. Voulez-vous vraiment continuer ?"
            confirm: "Oui, continuer"
          min_password_length:
            prompt: "Vous êtes sur le point de modifier votre politique en matière de mots de passe. Cela affectera désormais tous les utilisateurs qui modifieront leur mot de passe. Voulez-vous vraiment continuer ?"
            confirm: "Oui, mettre à jour la politique relative aux mots de passe"
          min_admin_password_length:
            prompt: "Vous êtes sur le point de modifier votre politique en matière de mots de passe. Cela affectera désormais tous les administrateurs qui modifieront leur mot de passe. Voulez-vous vraiment continuer ?"
            confirm: "Oui, mettre à jour la politique relative aux mots de passe"
          password_unique_charactes:
            prompt: "Vous êtes sur le point de modifier votre politique en matière de mots de passe. Cela affectera désormais tous les utilisateurs qui modifieront leur mot de passe. Voulez-vous vraiment continuer ?"
            confirm: "Oui, mettre à jour la politique relative aux mots de passe"
          block_common_passwords:
            prompt: "Vous êtes sur le point de modifier votre politique en matière de mots de passe. Cela affectera désormais tous les utilisateurs qui modifieront leur mot de passe. Voulez-vous vraiment continuer ?"
            confirm: "Oui, mettre à jour la politique relative aux mots de passe"
      badges:
        status: Statut
        title: Badges
        page_description: Les badges récompensent les utilisateurs pour leurs activités, leurs contributions et leurs réalisations afin de reconnaître, de valider et d'encourager les comportements et interactions positives au sein de la communauté.
        new_badge: Nouveau badge
        new: Nouveau
        name: Nom
        badge: Badge
        display_name: Nom affiché
        description: Description
        long_description: Description longue
        badge_type: Type de badge
        group_settings: Paramètres du groupe
        badge_grouping: Groupe
        badge_groupings:
          modal_title: Groupes de badges
        granted_by: Attribué par
        granted_at: Attribué à
        reason_help: (Lien vers un message ou un sujet)
        save: Enregistrer
        delete: Supprimer
        delete_confirm: Voulez-vous vraiment supprimer ce badge ?
        revoke: Retirer
        reason: Motif d'attribution
        expand: Développer &hellip;
        revoke_confirm: Voulez-vous vraiment révoquer ce badge ?
        edit_badges: Modifier les badges
        grant_badge: Attribuer le badge
        granted_badges: Badges attribués
        grant: Attribuer
        no_user_badges: "%{name} ne s'est vu attribuer aucun badge."
        no_badges: Il n'y a aucun badge à attribuer.
        none_selected: "Sélectionnez un badge pour commencer"
        usage_heading: Utilisation
        allow_title: Permettre d'utiliser ce badge comme titre sur le profil utilisateur
        multiple_grant: Peut être attribué plusieurs fois
        visibility_heading: Visibilité
        listable: Afficher le badge sur la page publique des badges
        show_in_post_header: Afficher le badge sur la publication pour laquelle il a été attribué
        show_in_post_header_disabled: Nécessite que « Afficher le badge sur la page publique des badges » et « Afficher la publication qui a permis l'obtention de ce badge sur la page des badges » soient activés.
        enabled: activé
        disabled: désactivé
        icon: Icône
        image: Image
        graphic: Graphique
        icon_or_image: Un badge nécessite une icône ou une image
        icon_help: "Saisissez un nom d'icône Font Awesome (utilisez le préfixe « far- » pour les icônes classiques et « fab- » pour les icônes de marques)"
        select_an_icon: "Sélectionner une icône"
        upload_an_image: "Envoyer une image"
        read_only_setting_help: "Personnaliser le texte"
        query: Requête du badge (SQL)
        target_posts: Requête sur les messages
        auto_revoke: Exécuter la requête de révocation quotidiennement
        show_posts: Afficher le message qui a permis l'obtention de ce badge sur la page des badges
        trigger: Déclencheur
        trigger_type:
          none: "Mettre à jour quotidiennement"
          post_action: "Lorsqu'un utilisateur agit sur un message"
          post_revision: "Lorsqu'un utilisateur modifie ou crée un message"
          trust_level_change: "Lorsqu'un utilisateur change de niveau de confiance"
          user_change: "Lorsqu'un utilisateur est modifié ou créé"
        preview:
          link_text: "Aperçu des badges accordés"
          plan_text: "Aperçu avec le plan de requête"
          modal_title: "Aperçu de la requête du badge"
          sql_error_header: "Une erreur s'est produite avec la requête."
          error_help: "Consulter les liens suivants pour obtenir de l'aide sur les requêtes de badge."
          bad_count_warning:
            header: "ATTENTION !"
            text: "Certains badges n'ont pas été attribués. Cela se produit lorsque la requête du badge retourne des identifiants d'utilisateurs ou de publications qui n'existent plus, ce qui peut produire des résultats inattendus. Veuillez vérifier votre requête."
          no_grant_count: "Aucun badge à assigner."
          grant_count:
            one: "<b>%{count}</b> badge à assigner."
            other: "<b>%{count}</b> badges à assigner."
          sample: "Exemple :"
          grant:
            with: <span class="username">%{username}</span>
            with_post: <span class="username">%{username}</span> pour son message dans %{link}
            with_post_time: <span class="username">%{username}</span> pour son message dans %{link} à <span class="time">%{time}</span>
            with_time: <span class="username">%{username}</span> à <span class="time">%{time}</span>
        badge_intro:
          title: "Choisissez un badge ou créez-en un nouveau"
          description: "Commencez par sélectionner un badge existant à personnaliser ou créez un nouveau badge"
        mass_award:
          title: Accorder en masse
          description: Attribuez le même badge à plusieurs utilisateurs à la fois.
          no_badge_selected: Veuillez sélectionner un badge pour commencer.
          perform: "Attribuer ce badge à ces utilisateurs"
          upload_csv: Envoyez un fichier CSV contenant les adresses e-mail ou les noms d'utilisateur
          aborted: Envoyez d'abord un fichier CSV contenant des adresses e-mail ou des noms d'utilisateur
          success:
            one: "Votre fichier CSV a été envoyé et %{count} utilisateur obtiendra bientôt son badge."
            other: "Votre fichier CSV a été envoyé et %{count} utilisateurs obtiendront bientôt leurs badges."
          csv_has_unmatched_users: "Les entrées suivantes se trouvent dans le fichier CSV, mais elles n'ont pas pu être associées à des utilisateurs existants et ne recevront donc pas le badge :"
          csv_has_unmatched_users_truncated_list:
            one: "%{count} entrée dans le fichier CSV n'a pas pu être associée à des utilisateurs existants et ne recevra donc pas le badge."
            other: "%{count} entrées dans le fichier CSV n'ont pas pu être associées à des utilisateurs existants et ne recevront donc pas le badge. En raison du grand nombre d'entrées sans correspondance, seules les 100 premières sont affichées :"
          replace_owners: Retirer le badge des propriétaires précédents
          grant_existing_holders: Accordez des badges supplémentaires aux détenteurs de badges existants
      emoji:
        title: "Émoji"
        description: "Ajoutez de nouveaux émojis qui seront disponibles pour tout le monde. Sélectionnez plusieurs fichiers pour créer des émojis en utilisant leurs noms de fichiers. Le groupe sélectionné sera utilisé pour tous les fichiers ajoutés en même temps."
        no_emoji: "Vous n'avez pas encore d'émoji personnalisé."
        add: "Ajouter un émoji"
        delete: "Supprimer"
        back: "Retour aux émojis"
        choose_files: "Choisir des fichiers"
        uploading: "Téléversement…"
        name: "Nom"
        group: "Groupe"
        created_by: "Créé par "
        image: "Image"
        alt: "aperçu de l'émoji personnalisé"
        delete_confirm: "Voulez-vous vraiment supprimer l'émoji :%{name}: ?"
        settings: "Paramètres"
      embedding:
        get_started: "Si vous souhaitez intégrer Discourse dans un autre site, commencez par ajouter son hôte."
        delete: "Supprimer"
        confirm_delete: "Voulez-vous vraiment supprimer cet hôte ?"
        sample: |
          <p>Collez le code HTML suivant dans votre site pour créer et intégrer des sujets Discourse. Remplacez <b>EMBED_URL</b> par l'URL canonique de la page sur laquelle vous l'intégrez.</p>

          <p>Si vous souhaitez personnaliser le style, anlevez le commentaire et remplacez <b>CLASS_NAME</b> par une classe CSS définie dans le <i>Embedded CSS</i> de votre thème.</p>

          <p>Remplacez <b>DISCOURSE_USERNAME</b> par le nom d'utilisateur Discourse de l'auteur qui doit créer le sujet. Discourse recherchera automatiquement l'utilisateur par l'attribut <code>content</code> des balises <code>&lt;meta&gt;</code> avec l'attribut <code>name</code> défini sur <code>discourse-username</code> ou <code>author</code>. Le paramètre <code>discourseUserName</code> est obsolète et sera supprimé dans Discourse 3.2.</p>
        title: "Intégration externe"
        description: "Discourse a la capacité d'intégrer les commentaires d'un sujet dans un site distant à l'aide d'une API JavaScript qui crée un IFRAME"
        host: "Hôtes autorisés"
        allowed_paths: "Liste des chemins autorisés"
        edit: "Modifier"
        category: "Publier dans la catégorie"
        tags: "Étiquettes de sujet"
        post_author: "Auteur de la publication"
        post_author_with_default: "Auteur de la publication (par défaut %{author})"
        add_host: "Ajouter un hôte"
        posts_and_topics: "Configuration des publications et des sujets"
        crawlers: "Configuration des robots d'indexation"
        crawlers_description: "Lorsque Discourse crée des sujets pour vos publications, si aucun flux RSS/ATOM n'est présent, la plateforme tente d'analyser votre contenu à partir de votre code HTML. L'extraction de votre contenu peut parfois s'avérer difficile. C'est pourquoi nous offrons la possibilité de spécifier des règles CSS pour faciliter l'extraction."
        embed_by_username: "Nom d'utilisateur pour la création de sujet"
        embed_post_limit: "Le nombre maximal de messages à intégrer"
        embed_title_scrubber: "Expression régulière utilisée pour nettoyer le titre des messages"
        embed_truncate: "Tronquer les messages intégrés"
        embed_unlisted: "Les sujets importés seront invisibles jusqu'à la prochaine réponse."
        allowed_embed_selectors: "Sélecteur CSS pour les éléments autorisés dans les contenus intégrés"
        blocked_embed_selectors: "Sélecteur CSS pour les éléments qui sont supprimés des contenus intégrés"
        allowed_embed_classnames: "Classes CSS autorisées"
        save: "Enregistrer"
        posts_and_topics_settings_saved: "Paramètres des publications et des sujets enregistrés"
        crawler_settings_saved: "Paramètres du robot d'indexation enregistrés"
        back: "Retour à l'intégration"
        configuration_snippet: "Extrait de configuration"
        host_form:
          add_header: "Ajouter un hôte"
          edit_header: "Modifier l'hôte"
          save: "Enregistrer"
        nav:
          hosts: "Hôtes"
          settings: "Paramètres"
          posts_and_topics: "Publications et sujets"
          crawlers: "Robots d'indexation"
      permalink:
        title: "Permaliens"
        description: "Redirections à appliquer pour les URL non connues par le forum."
        url: "URL"
        topic_id: "ID du sujet"
        topic_title: "Sujet"
        post_id: "ID du message"
        post_title: "Message"
        category_id: "ID de la catégorie"
        category_title: "Catégorie"
        tag_name: "Nom de l'étiquette"
        tag_title: "Étiquette"
        external_url: "URL externe ou relative"
        user_id: "ID de l'utilisateur"
        user_title: "Utilisateur"
        username: "Nom d'utilisateur"
        destination: "Cible"
        copy_to_clipboard: "Copier le permalien dans le presse-papier"
        delete_confirm: Voulez-vous vraiment supprimer ce permalien ?
        no_permalinks: "Vous n'avez pas encore de permaliens."
        add: "Ajouter un permalien"
        back: "Retour aux permaliens"
        more_options: "Plus d'options"
        copy_success: "Permalien copié dans le presse-papiers"
        nav:
          settings: "Paramètres"
          permalinks: "Permaliens"
        form:
          label: "Nouveau :"
          add_header: "Ajouter un permalien"
          edit_header: "Modifier le permalien"
          filter: "URL de recherche ou URL de destination"
          url: "URL"
          permalink_type: "Type de permalien"
          save: "Enregistrer"
      reseed:
        action:
          label: "Remplacer le texte…"
          title: "Remplacer le texte des catégories et des sujets avec les traductions"
        modal:
          title: "Remplacer le texte"
          subtitle: "Remplacer le texte des catégories et des sujets générés automatiquement par le système avec les dernières traductions"
          categories: "Catégories"
          topics: "Sujets"
          replace: "Remplacer"
  wizard_js:
    wizard:
      jump_in: "Commençons maintenant !"
      finish: "Quitter la configuration"
      back: "Retour"
      next: "Suivant"
      configure_more: "Configurer plus…"
      step-text: "Étape"
      step: "%{current} sur %{total}"
      upload: "Téléverser un fichier"
      uploading: "Téléversement…"
      upload_error: "Nous sommes désolés, une erreur est survenue lors de l'envoi de ce fichier. Veuillez réessayer."
      staff_count:
        one: "Votre communauté a %{count} responsable (vous)."
        other: "Votre communauté a %{count} responsables, vous y compris."
      invites:
        add_user: "ajouter"
        none_added: "Vous n'avez invité aucun responsable. Voulez-vous vraiment continuer ?"
        roles:
          admin: "Administrateur"
          moderator: "Modérateur"
          regular: "Utilisateur normal"
      homepage_choices:
        custom:
          label: "Personnalisé"
          description: "Afficher une page d'accueil axée sur %{type} avec les utilisateurs redirigés sur %{landingPage}"
        style_type:
          categories: "catégorie"
          topics: "sujet"
      top_menu_items:
        new: "Nouveaux"
        unread: "Non lus"
        top: "Top"
        latest: "Récents"
        hot: "Populaires"
        categories: "Catégories"
        unseen: "Non lus"
        read: "Lus"
        bookmarks: "Signets"
      previews:
        topic_title: "Quels livres lisez-vous ?"
        share_button: "Partager"
        reply_button: "Répondre"
        topic_preview: "Aperçu du sujet"
        homepage_preview: "Aperçu de la page d'accueil"
      homepage_preview:
        nav_buttons:
          all_categories: "toutes les catégories"
        topic_titles:
          what_books: "Quels livres lisez-vous ?"
          what_movies: "Quels films avez-vous vus récemment ?"
          random_fact: "Fait aléatoire du jour"
          tv_show: "Recommander une émission de télévision"
          what_hobbies: "Quels sont vos loisirs ?"
          what_music: "Qu'est-ce que vous écoutez en ce moment ?"
          funniest_thing: "La chose la plus drôle que vous ayez vue aujourd'hui"
          share_art: "Partagez votre art !"
        topic_ops:
          what_books: |
            Nous aimons tous lire, profitons de ce sujet pour partager nos lectures actuelles ou récentes. Je suis fan de fantasy et je relis Le Seigneur des Anneaux pour la 100e fois.
            Et vous ?
        category_descriptions:
          icebreakers: "Apprenez à connaître les autres membres de votre communauté grâce à des questions amusantes."
          news: "Discutez des dernières actualités et événements."
          site_feedback: "Partagez vos réflexions sur la communauté et suggérez des améliorations."
        category_names:
          icebreakers: "Brise-glaces"
          news: "Actualités"
          site_feedback: "Commentaires sur le site"
        table_headers:
          topic: "Sujet"
          replies: "Réponses"
          views: "Vues"
          activity: "Activité"<|MERGE_RESOLUTION|>--- conflicted
+++ resolved
@@ -4430,14 +4430,10 @@
         everyone_can_use: "Les étiquettes peuvent être utilisées par tout le monde"
         usable_only_by_groups: "Les étiquettes sont visibles par tous, mais seuls les groupes suivants peuvent les utiliser"
         visible_only_to_groups: "Les étiquettes sont uniquement visibles pour les groupes suivants"
-<<<<<<< HEAD
-        cannot_save: "Impossible d'enregistrer le groupe d'étiquettes. Assurez-vous qu'au moins une étiquette est présente, que le nom du groupe d'étiquettes n'est pas vide et contient moins de 100 caractères, et qu'un groupe est sélectionné pour l'autorisation des étiquettes."
-=======
         cannot_save:
           empty_name: "Impossible d'enregistrer le groupe d'étiquettes. Assurez-vous que le nom du groupe d'étiquettes n'est pas vide."
           no_tags: "Impossible d'enregistrer le groupe d'étiquettes. Assurez-vous qu'au moins une étiquette est sélectionnée."
           no_groups: "Impossible d'enregistrer le groupe d'étiquettes. Assurez-vous qu'au moins un groupe est sélectionné pour l'autorisation."
->>>>>>> 76e7f12a
         tags_placeholder: "Créez ou recherchez des étiquettes"
         parent_tag_placeholder: "Facultatif"
         select_groups_placeholder: "Sélectionnez des groupes…"
@@ -4872,13 +4868,8 @@
         problems_found: "Quelques conseils d'après vos paramètres actuels"
         dismiss_notice: "Rejeter"
         new_features:
-<<<<<<< HEAD
-          title: "Nouveautés"
-          subtitle: "Pour obtenir plus de détails sur les nouvelles fonctionnalités et améliorations que nous ajoutons régulièrement, consultez les <a href='https://meta.discourse.org/tags/c/announcements/67/release-notes' target='_blank'>notes de version</a>."
-=======
           title: "Quoi de neuf ?"
           subtitle: "Nous publions de nouvelles fonctionnalités et améliorations en permanence. Cette page présente les grandes lignes, mais vous pouvez cliquer sur « En savoir plus » pour accéder à des notes de mise à jour détaillées."
->>>>>>> 76e7f12a
           previous_announcements: "Vous pouvez voir les annonces précédentes de nouvelles fonctionnalités sur <a href='%{url}' target='_blank'>Discourse Meta</a>"
           learn_more: "En savoir plus…"
           experimental: "Expérimental"
@@ -5425,16 +5416,6 @@
           site_contact_group_help: |
             Le groupe qui est invité reçoit automatiquement des messages directs.
           your_organization: "Votre organisation"
-<<<<<<< HEAD
-          company_name: "Nom de l'entreprise"
-          company_name_placeholder: "Entreprise d'exemple Inc."
-          company_name_help: |
-            Nom de votre entreprise ou organisation.
-          company_name_warning: |
-            Si ce champ est laissé vide, aucune condition d'utilisation ni aucun avis de confidentialité ne seront fournis.
-          governing_law: "Droit applicable"
-          governing_law_placeholder: "État de New York"
-=======
           your_organization_description: "Nous utiliserons ces informations dans les Conditions d'utilisation et l'Avis de confidentialité pour indiquer qui exploite le site et sous quelle juridiction."
           company_name: "Nom"
           company_name_placeholder: "Organisation Acme"
@@ -5442,15 +5423,10 @@
             Si ce champ est laissé vide, aucune condition d'utilisation ni aucun avis de confidentialité ne seront fournis.
           governing_law: "Droit applicable"
           governing_law_placeholder: "Province, État ou pays"
->>>>>>> 76e7f12a
           governing_law_help: |
             Précisez la juridiction pour les conditions juridiques du site. Il s'agit généralement de l'endroit où l'entreprise est enregistrée ou opère.
           city_for_disputes: "Ville pour les litiges"
-<<<<<<< HEAD
-          city_for_disputes_placeholder: "Ville de New York"
-=======
           city_for_disputes_placeholder: "Ville"
->>>>>>> 76e7f12a
           city_for_disputes_help: |
             Précisez la ville où résoudre les litiges juridiques liés à ce forum.
           optional: "(facultatif)"
