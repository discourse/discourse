--- conflicted
+++ resolved
@@ -63,11 +63,8 @@
     import_error:
       generic: Ndodhi një gabim gjatë përcjelljes të kësaj teme
       upload: "Gabim në ngarkim e sipër: %{name}. %{errors}"
-<<<<<<< HEAD
-=======
       screenshot_invalid_size: "Kopjet e temës duhet të jenë më pak se %{max_size}. Kopja %{file_name} është shumë e madhe."
       screenshot_invalid_dimensions: "Kopjet e temës duhet të jenë maksimale %{max_width}x%{max_height}. Kopja %{file_name} e tejkalon këtë. Dimensionet janë %{width}x%{height}."
->>>>>>> 76e7f12a
       about_json: "Gabim transferimi: about.json nuk ekziston, ose është i pavlefshëm. Jeni i sigurt se kjo është një temë diskutimi?"
       unpack_failed: "Hapja e dosjes dështoi"
     settings_errors:
@@ -466,12 +463,8 @@
       yaxis: "Dit"
     consolidated_page_views_browser_detection:
       yaxis: "Dit"
-<<<<<<< HEAD
-      description: "Shikimet e faqeve për përdoruesit e regjistruar, përdoruesit anonim, përdoruesit e njohur dhe të tjerë. Ky raport eksperimental siguron që kërkesat e regjistruara/anonim të vijnë nga përdoruesit ekzistues para se t'i shfaqen ato."
-=======
     site_traffic:
       yaxis: "Dit"
->>>>>>> 76e7f12a
     dau_by_mau:
       xaxis: "Day"
     daily_engaged_users:
@@ -534,12 +527,10 @@
       title: "Notify Moderators"
       xaxis: "Ditë"
       yaxis: "Numri i mesazheve"
-      description: "Moderatorët janë njoftuar disa herë privatisht nga një sinjalizues."
     notify_user_private_messages:
       title: "Notify User"
       xaxis: "Ditë"
       yaxis: "Numri i mesazheve"
-      description: "Përdoruesit janë njoftuar disa herë privatisht nga një sinjalizues."
     top_referrers:
       title: "Top Referrers"
       xaxis: "User"
@@ -684,8 +675,6 @@
     email_custom_headers: "A pipe-delimited list of custom email headers"
     summary_score_threshold: "The minimum score required for a post to be included in 'Summarize This Topic'"
     summary_percent_filter: "When a user clicks 'Summarize This Topic', show the top % of posts"
-    summarization_strategy: "Mënyra të tjera për të përmbledhur përmbajtjen e regjistruar nga shtojcat"
-    custom_summarization_allowed_groups: "Grupet lejohen të përmbledhin përmbajtjen duke përdorur `mënyrën e_përmbledhjes`."
     long_polling_base_url: "Base URL used for long polling (when a CDN is serving dynamic content, be sure to set this to origin pull) eg: http://origin.site.com"
     polling_interval: "When not long polling, how often should logged on clients poll in milliseconds"
     anon_polling_interval: "How often should anonymous clients poll in milliseconds"
@@ -707,13 +696,7 @@
     max_reply_history: "Maximum number of replies to expand when expanding in-reply-to"
     topics_per_period_in_top_summary: "Number of top topics shown in the default top topics summary."
     topics_per_period_in_top_page: "Number of top topics shown on the expanded 'Show More' top topics."
-<<<<<<< HEAD
-    redirect_users_to_top_page: "Automatically redirect new and long absent users to the top page."
-    enable_rich_text_paste: "Aktivizo konvertimin automatik të HTML në Markdown kur ngjit tekstin në kordinues. (Eksperimentale)"
-=======
->>>>>>> 76e7f12a
     email_token_valid_hours: "Forgot password / activate account tokens are valid for (n) hours."
-    allow_index_in_robots_txt: "Specifikoni në robots.txt që kjo faqe lejohet të indeksohet nga kontrolluesit e kërkimit në ueb. Në raste të veçanta ju mund të <a href='%{base_path}/admin/customize/robots'>të anashkaloni përgjithmonë robots.txt</a>."
     log_out_strict: "When logging out, log out ALL sessions for the user on all devices"
     new_version_emails: "Send an email to the contact_email address when a new version of Discourse is available."
     invite_expiry_days: "How long user invitation keys are valid, in days"
@@ -721,7 +704,6 @@
     block_common_passwords: "Mos lejo fjalëkalimet që gjenden në 10,000 fjalëkalimet më të përdorshme."
     allow_new_registrations: "Allow new user registrations. Uncheck this to prevent anyone from creating a new account."
     google_oauth2_client_secret: "Client secret of your Google application."
-    google_oauth2_hd_groups: "(eksperimentale) Merr grupet e Google të përdoruesve në domenin e pritur gjatë vërtetimit. Grupet e marra të Google mund të përdoren për të dhënë anëtarësim automatik në grupin e Diskursit (shih cilësimet e grupit). Për më shumë informacion, shihni https://meta.discourse.org/t/226850"
     s3_backup_bucket: "The remote bucket to hold backups. WARNING: Make sure it is a private bucket."
     active_user_rate_limit_secs: "How frequently we update the 'last_seen_at' field, in seconds"
     verbose_localization: "Show extended localization tips in the UI"
@@ -822,7 +804,6 @@
     detect_custom_avatars: "Whether or not to check that users have uploaded custom profile pictures."
     max_daily_gravatar_crawls: "Maximum number of times Discourse will check Gravatar for custom avatars in a day"
     enable_user_directory: "Provide a directory of users for browsing"
-    allow_anonymous_posting: "Aktivizo opsionin që përdoruesit të kalojnë në modalitetin anonim për postim. Kur aktivizohet, përdoruesit mund të zgjedhin që identitetet e tyre të fshihen kur krijojnë postime ose tema në të gjithë faqen. Shihni gjithashtu \"lejo_pëlqimet_anonime\"."
     anonymous_posting_min_trust_level: "Minimum trust level required to enable anonymous posting"
     anonymous_account_duration_minutes: "To protect anonymity create a new anonymous account every N minutes for each user. Example: if set to 600, as soon as 600 minutes elapse from last post AND user switches to anon, a new anonymous account is created."
     allow_profile_backgrounds: "Allow users to upload profile backgrounds."
@@ -838,25 +819,10 @@
     short_progress_text_threshold: "After the number of posts in a topic goes above this number, the progress bar will only show the current post number. If you change the progress bar's width, you may need to change this value."
     warn_reviving_old_topic_age: "When someone starts replying to a topic where the last reply is older than this many days, a warning will be displayed. Disable by setting to 0."
     embed_post_limit: "Maximum number of posts to embed."
-    delete_merged_stub_topics_after_days: "Numri i ditëve për të pritur përpara se të fshihen automatikisht temat e shkurtra të lidhura plotësisht. Vendos 0 për të mos fshirë kurrë temat e shkurtra."
-    bootstrap_mode_min_users: "Numri minimal i përdoruesve që kërkohet për të çaktivizuar modalitetin e nisjes dhe për të hequr butonin \"Aktivizo\" (caktohet në 0 për ta çaktivizuar, mund të zgjasë deri në 24 orë)"
-    secure_uploads: 'Kufizimi i aksesit në TË GJITHA ngarkimet (imazhe, video, audio, tekst, pdf, materiale të vogla dhe të tjera). Nëse “kërkohet hyrja” është aktivizuar, vetëm përdoruesit e regjistruar mund të hyjnë në ngarkime. Përndryshe, qasja do të jetë e kufizuar vetëm për ngarkimet e mediave në mesazhe private dhe kategori private. KUJDES: Ky cilësim është kompleks dhe kërkon kuptim të specifik administrative. Shihni <a target="_blank" href="https://meta.discourse.org/t/-/140017">temën e ngarkimeve të sigurta në Meta</a> për detaje.'
     slug_generation_method: "Choose a slug generation method. 'encoded' will generate percent encoding string. 'none' will disable slug at all."
     auto_close_messages_post_count: "Numri më i lartë i lejueshëm i postimeve të lejuara në një mesazh përpara se të mbyllet automatikisht (0 për ta çaktivizuar)"
     auto_close_topics_post_count: "Numri më i lartë i lejueshëm i postimeve të lejuara në një temë përpara se të mbyllet automatikisht (0 për ta çaktivizuar)"
-    default_hide_profile_and_presence: "Fshih profilin publik të përdoruesit dhe veçoritë e pranisë si parazgjedhje."
     default_topics_automatic_unpin: "Çngjiti temat automatikisht kur përdoruesi arrin fundin e faqes, e paracaktuar."
-    create_post_for_category_and_tag_changes: "Krijoni një postim të vogël veprimi kur kategoria ose idenfikimet e një teme ndryshojnë"
-    enable_user_status: "(eksperimentale) Lejo përdoruesit të vendosin mesazhin e statusit të personalizuar (emoji + përshkrim)."
-    use_email_for_username_and_name_suggestions: "Përdorni pjesën e parë të adresave të emailit për sugjerime për emrin e përdoruesit dhe emrin. Vini re se kjo e bën më të lehtë për publikun të hamendësojë adresat e plota të emailit të përdoruesve (sepse një pjesë e madhe e njerëzve ndajnë shërbime të përbashkëta si 'gmail.com')."
-    experimental_topics_filter: "EKSPERIMENTALE: Mundëson rrugën e filtrimit të temave eksperimentale në /filter"
-    enable_experimental_lightbox: "EKSPERIMENTAL: Zëvendësoni dritën e parazgjedhur të imazhit me dizajnin e rinovuar."
-    enable_experimental_bookmark_redesign_groups: "EKSPERIMENTALE: Shfaq një menu hyrjeje të shpejtë për faqeshënuesit në postime dhe një modalitet të ri të ridizajnuar"
-    glimmer_header_mode: "Kontrolloni nëse përdoret zbatimi i ri në pjesën e sipërme të faqes 'Glimmer'. Parazgjedhja është \"auto\", e cila do të aktivizohet automatikisht pasi të gjitha temat dhe shtojcat tuaja të jenë gati. https://meta.discourse.org/t/296544"
-    experimental_glimmer_topic_list_groups: "EKSPERIMENTALE: Aktivizo zbatimin e ri të listës së temave 'Glimmer'. Ky zbatim është në proces aktiv dhe nuk është i destinuar për përdorim. Mos zhvilloni tema/shtojca kundër tij derisa zbatimi të finalizohet dhe të shfaqet."
-    experimental_form_templates: "EKSPERIMENTALE: Aktivizoni veçorinë e modeleve të formularit. <b>Pas aktivizimit,</b> kontrolloni modelet në <a href='%{base_path}/admin/customize/form-templates'>Customize/Templates</a>."
-    lazy_load_categories_groups: "EKSPERIMENTALE: Informacioni i kategorisë së ikonës \"lazy\" vetëm për përdoruesit e këtyre grupeve. Kjo përmirëson performancën në faqet me shumë kategori."
-    experimental_flags_admin_page_enabled_groups: "EKSPERIMENTALE: Hiqni lidhjen e Sinjalisuesve të Moderimit nga shenuësi anësor operues."
     errors:
       invalid_email: "Invalid email address."
       invalid_username: "There's no user with that username."
@@ -869,8 +835,6 @@
       invalid_string: "Invalid value."
       invalid_string_min_max: "Must be between %{min} and %{max} characters."
       invalid_reply_by_email_address: "Value must contain '%{reply_key}' and be different from the notification email."
-    keywords:
-      skip_review_media_groups: "review_media_unless_trust_level"
   search:
     within_post: "#%{post_number} nga %{username}"
     types:
@@ -1435,27 +1399,8 @@
             label: "Parashikimi"
           homepage_style:
             choices:
-<<<<<<< HEAD
-              categories_only:
-                label: "Vetëm kategoritë"
-              categories_with_featured_topics:
-                label: "Kategoritë dhe temat e zgjedhura"
-              categories_and_latest_topics:
-                label: "Kategoritë dhe temat e fundit"
-              categories_and_latest_topics_created_date:
-                label: "Kategoritë dhe temat më të fundit (rendit sipas datës së krijimit të temës)"
-              categories_and_top_topics:
-                label: "Kategoritë dhe Temat kryesore"
-              categories_boxes:
-                label: "Kategoritë e hapësirave"
-              categories_boxes_with_topics:
-                label: "Kategoritë e hapësirave me tema"
-              subcategories_with_featured_topics:
-                label: "Nënkategoritë me tema të veçuara"
-=======
               latest:
                 label: "Më të fundit"
->>>>>>> 76e7f12a
   discourse_push_notifications:
     popup:
       mentioned: '%{username} ju përmendi në "%{topic}" - %{site_title}'
@@ -1463,7 +1408,6 @@
       quoted: '%{username} ju ka cituar në "%{topic}" - %{site_title}'
       replied: '%{username} ju u përgjigj në "%{topic}" - %{site_title}'
       posted: '%{username} postoi në "%{topic}" - %{site_title}'
-      private_message: '%{username} ju dërgoi një mesazh personal në "%{topic}" - %{site_title}'
       linked: '%{username} vendosi një lidhje për postimin tuaj nga "%{topic}" - %{site_title}'
   staff_action_logs:
     unknown: "i panjohur"
