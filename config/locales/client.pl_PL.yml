--- conflicted
+++ resolved
@@ -656,22 +656,11 @@
       remove_confirmation: "Czy na pewno chcesz usunąć ten szkic?"
       new_topic: "Nowy szkic tematu"
       new_private_message: "Nowy szkic wiadomości osobistej"
-<<<<<<< HEAD
-      abandon:
-        confirm: "Masz już szkic w toku. Co chcesz z nim zrobić?"
-        yes_value: "Odrzuć"
-        no_value: "Wznów edycję"
-      dropdown:
-        title: "Otwórz menu najnowszych szkiców"
-        untitled: "Szkic bez tytułu"
-        view_all: "pokaż wszystkie"
-=======
       edit_topic: "Edytuj szkic tematu"
       dropdown:
         title: "Otwórz menu najnowszych szkiców"
         untitled: "Szkic bez tytułu"
         view_all: "zobacz wszystkie szkice"
->>>>>>> 3cac9432
         other_drafts:
           one: "+%{count} inny szkic"
           few: "+%{count} inne szkice"
@@ -2951,10 +2940,6 @@
       unlist: "zastrzeżony"
       add_warning: "To jest oficjalne ostrzeżenie."
       toggle_whisper: "Przełącz szept"
-<<<<<<< HEAD
-      toggle_unlisted: "Przełącz zastrzeżone"
-=======
->>>>>>> 3cac9432
       insert_table: "Wstaw tabelę"
       posting_not_on_topic: "W którym temacie chcesz odpowiedzieć?"
       saved_local_draft_tip: "zapisano lokalnie"
@@ -3050,11 +3035,8 @@
       remove_featured_link: "Usuń link z tematu."
       reply_placeholder: "Pisz w tym miejscu. Wspierane formatowanie to Markdown, BBCode lub HTML. Możesz też przeciągnąć tu obrazek."
       reply_placeholder_no_images: "Pisz w tym miejscu. Wspierane formatowanie to Markdown, BBCode lub HTML."
-<<<<<<< HEAD
-=======
       reply_placeholder_rte: "Wpisz tutaj. Użyj paska narzędzi lub Markdown do sformatowania. Przeciągnij lub wklej obrazy."
       reply_placeholder_rte_no_images: "Wpisz tutaj. Użyj paska narzędzi lub Markdown do sformatowania. Przeciągnij lub wklej obrazy."
->>>>>>> 3cac9432
       reply_placeholder_choose_category: "Tutaj wybierz kategorię przed pisaniem."
       view_new_post: "Zobacz Twój nowy wpis."
       saving: "Zapisywanie"
@@ -3072,13 +3054,6 @@
       italic_label: "I"
       italic_title: "Wyróżnienie"
       italic_text: "wyróżniony tekst"
-<<<<<<< HEAD
-      link_title: "Odnośnik"
-      link_description: "tutaj wpisz opis linku"
-      link_dialog_title: "Wstaw odnośnik"
-      link_optional_text: "opcjonalny tytuł"
-      link_url_placeholder: "Wklej adres URL lub wpisz, aby wyszukać tematy"
-=======
       heading_title: "Nagłówki"
       heading_level_n: "Nagłówek %{levelNumber}"
       heading_level_n_title: "Nagłówek %{levelNumber}"
@@ -3094,7 +3069,6 @@
       link_optional_text: "Tekst"
       link_url_label: "Link lub temat"
       link_url_placeholder: "Wklej link lub wyszukaj tematy"
->>>>>>> 3cac9432
       blockquote_title: "Cytat blokowy"
       blockquote_text: "Cytat"
       heading_text: "Nagłówek"
@@ -4294,8 +4268,6 @@
       in_reply_to: "Załaduj post nadrzędny"
       view_all_posts: "Wyświetl wszystkie posty"
       badge_granted_tooltip: "%{username} zdobył odznakę '%{badge_name}' za ten post!"
-<<<<<<< HEAD
-=======
       localizations:
         table:
           locale: "Ustawienia regionalne"
@@ -4318,7 +4290,6 @@
           message: "To jest przetłumaczony post.<br><br> Chcesz edytować oryginalny post w języku %{language} czy edytować to konkretne tłumaczenie?"
           action_original: "Edytuj oryginalny post"
           action_translation: "Edytuj to tłumaczenie"
->>>>>>> 3cac9432
       errors:
         create: "Przepraszamy, podczas tworzenia twojego wpisu wystąpił błąd. Spróbuj ponownie."
         edit: "Przepraszamy, podczas edytowania twojego wpisu wystąpił błąd. Spróbuj ponownie."
@@ -5772,10 +5743,6 @@
         meta_doc: "Raporty to potężne narzędzie, które pomoże Ci zrozumieć, co dzieje się w Twojej witrynie. Mogą pomóc Ci zidentyfikować trendy, zauważyć problemy i podejmować decyzje w oparciu o dane."
         sidebar_title: "Zgłoszenia"
         back: "Powrót do wszystkich raportów"
-<<<<<<< HEAD
-        sidebar_link:
-          all: "Wszystkie zgłoszenia"
-=======
       config_sections:
         account:
           title: "Konto"
@@ -5793,7 +5760,6 @@
           title: "Wtyczki"
         advanced:
           title: "Zaawansowane"
->>>>>>> 3cac9432
       config:
         about:
           title: "O Twojej witrynie"
@@ -5817,11 +5783,6 @@
         legal:
           title: "Prawne"
           header_description: "Skonfiguruj ustawienia prawne, takie jak warunki świadczenia usług, polityka prywatności, dane kontaktowe i kwestie specyficzne dla UE."
-<<<<<<< HEAD
-        localization:
-          title: "Lokalizacja"
-          header_description: "Skonfiguruj język interfejsu społeczności i inne opcje lokalizacji dla swoich członków"
-=======
         theme_site_settings:
           title: "Ustawienia witryny motywu"
           header_description: "Pokazuje wszystkie ustawienia witryny motywu i motywy, które je obecnie zastępują"
@@ -5829,7 +5790,6 @@
           title: "Lokalizacja"
           header_description: "Skonfiguruj język interfejsu społeczności i inne opcje lokalizacji dla swoich członków"
           keywords: "ustawienia regionalne|strefa czasowa|unicode|ltr"
->>>>>>> 3cac9432
         login_and_authentication:
           title: "Logowanie i uwierzytelnianie"
           header_description: "Skonfiguruj sposób logowania i uwierzytelniania użytkowników, sekrety i klucze, dostawców OAuth2 i nie tylko."
@@ -6675,9 +6635,6 @@
           group_permissions: "Uprawnienia grupy"
           users: "Użytkownicy"
           groups: "Grupy"
-          localization:
-            title: "Lokalizacja"
-            keywords: "ustawienia regionalne|strefa czasowa|unicode|ltr"
           user_fields: "Pola użytkownika"
           watched_words: "Obserwowane słowa"
           legal: "Prawne"
@@ -6722,11 +6679,6 @@
             description: "Odkryj nowe wydania i ulepszenia w Discourse"
       config_areas:
         about:
-<<<<<<< HEAD
-          header: "O Twojej witrynie"
-          description: "Tutaj podaj informacje o tej stronie i swoim zespole, aby ludzie mogli dowiedzieć się, o czym jest Twoja społeczność, kto za nią stoi i jak się z Tobą skontaktować w razie problemów. Wyświetlane na stronie <a href='%{basePath}/about'>O stronie</a> Twojej witryny."
-=======
->>>>>>> 3cac9432
           general_settings: "Ustawienia główne"
           community_name: "Nazwa społeczności"
           community_name_placeholder: "Przykładowa społeczność"
@@ -6770,8 +6722,6 @@
           city_for_disputes_placeholder: "Miasto"
           city_for_disputes_help: |
             Określ miasto rozstrzygania sporów prawnych związanych z tym forum.
-<<<<<<< HEAD
-=======
           extra_groups:
             heading: "Lista grup"
             description: "Dodatkowe grupy do wyświetlenia na stronie „O nas”."
@@ -6780,7 +6730,6 @@
             initial_members: "Rozszerzeni członkowie"
             initial_members_description: "Liczba członków grupy do wyświetlenia przed dodaniem przycisku „Zobacz więcej”."
             show_description: "Dołącz opis"
->>>>>>> 3cac9432
           optional: "(opcjonalne)"
           update: "Aktualizuj"
           toasts:
@@ -6833,18 +6782,6 @@
           delete: "Usuń"
           more_options:
             title: "Więcej opcji"
-<<<<<<< HEAD
-        look_and_feel:
-          title: "Wygląd i odczucia"
-          description: "Dostosuj i oznakuj swoją witrynę Discourse, nadając jej charakterystyczny styl."
-          themes:
-            title: "Motywy"
-            themes_intro: "Zainstaluj nowy motyw, aby rozpocząć, lub stwórz własny od podstaw, korzystając z tych zasobów."
-            themes_intro_img_alt: "Nowy symbol zastępczy motywu"
-            set_default_theme: "Ustaw domyślne"
-            default_theme: "Motyw domyślny"
-            themes_description: "Motywy to rozbudowane modyfikacje, które zmieniają wiele elementów stylu twojego forum i często zawierają także dodatkowe funkcje front-endowe."
-=======
         themes_and_components:
           breadcrumb_title: "Wygląd"
           install: "Zainstaluj"
@@ -6852,7 +6789,6 @@
             title: "Motywy"
             description: 'Motywy obejmujące całą witrynę, które zmieniają jej ogólny wygląd dla wszystkich użytkowników. Chcesz sprawdzić, które ustawienia witryny zastępują Twoje motywy? <a href="%{themeSiteSettingsUrl}">Zobacz ustawienia witryny motywu</a>'
             themes_intro: "Zainstaluj nowy motyw, aby rozpocząć, lub stwórz własny od podstaw, korzystając z tych zasobów."
->>>>>>> 3cac9432
             new_theme: "Nowy motyw"
             back: "Powrót do motywów"
             install: "Zainstaluj"
@@ -6945,27 +6881,6 @@
         author: "Przez %{author}"
         experimental_badge: "eksperymentalny"
         learn_more: "Dowiedz się więcej"
-<<<<<<< HEAD
-        sidebar_link:
-          installed: "Zainstalowane"
-      advanced:
-        title: "Zaawansowane"
-        sidebar_link:
-          api_keys:
-            title: "Klucze API"
-            keywords: "token"
-          webhooks: "Webhooki"
-          developer: "Deweloperskie"
-          embedding: "Osadzanie"
-          rate_limits: "Ograniczenia szybkości"
-          user_api: "API użytkownika"
-          onebox: "Onebox"
-          files: "Pliki"
-          other_options: "Inne"
-          search: "Szukaj"
-          experimental: "Eksperymentalne"
-          all_site_settings: "Wszystkie ustawienia witryny"
-=======
         preinstalled: "Preinstalowane"
         filters:
           all: "Wszystkie"
@@ -6975,7 +6890,6 @@
           search_placeholder: "Wyszukaj wtyczki..."
           reset: "Przywróć"
           no_results: "Nie znaleziono wtyczek pasujących do Twoich filtrów"
->>>>>>> 3cac9432
       navigation_menu:
         sidebar: "Pasek boczny"
         header_dropdown: "Lista rozwijana nagłówka"
@@ -8325,8 +8239,6 @@
       site_settings:
         title: "Ustawienia witryny"
         description: "Skonfiguruj ustawienia swojej witryny Discourse, aby dostosować jej wygląd, funkcjonalność i wrażenia użytkownika."
-<<<<<<< HEAD
-=======
         discard:
           one: "Odrzuć zmianę"
           few: "Odrzuć zmiany"
@@ -8342,7 +8254,6 @@
           few: "Masz <b>%{count}</b> niezapisane zmiany"
           many: "Masz <b>%{count}</b> niezapisanych zmian"
           other: "Masz <b>%{count}</b> niezapisanych zmian"
->>>>>>> 3cac9432
         emoji_list:
           invalid_input: "Lista emoji powinna zawierać tylko poprawne nazwy emoji, np. hugs"
           add_emoji_button:
