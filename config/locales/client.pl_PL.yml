# WARNING: Never edit this file.
# It will be overwritten when translations are pulled from Crowdin.
#
# To work with us on translations, join this project:
# https://translate.discourse.org/

pl_PL:
  js:
    number:
      format:
        separator: ","
        delimiter: ","
      human:
        storage_units:
          format: "%n %u"
          units:
            byte:
              one: bajt
              few: bajty
              many: bajtów
              other: bajtów
            gb: GB
            kb: KB
            mb: MB
            tb: TB
      short:
        thousands: "%{number}k"
        millions: "%{number}M"
    dates:
      time: "HH:mm"
      time_with_zone: "HH:mm (z)"
      time_short_day: "ddd, HH:mm"
      timeline_date: "MMM YYYY"
      long_no_year: "D MMM, HH:mm"
      long_no_year_no_time: "D MMM"
      full_no_year_no_time: "D MMMM"
      long_with_year: "D MMM YYYY HH:mm"
      long_with_year_no_time: "D MMM YYYY"
      full_with_year_no_time: "D MMMM YYYY"
      long_date_with_year: "D MMM 'YY LT"
      long_date_without_year: "D MMM LT"
      long_date_with_year_without_time: "D MMM 'YY"
      long_date_without_year_with_linebreak: "D MMM <br/>LT"
      long_date_with_year_with_linebreak: "D MMM 'YY <br/>LT"
      wrap_ago: "%{date} temu"
      wrap_on: "%{date}"
      tiny:
        half_a_minute: "< 1m"
        less_than_x_seconds:
          one: "< %{count}s"
          few: "< %{count}s"
          many: "< %{count}s"
          other: "< %{count}s"
        x_seconds:
          one: "%{count}s"
          few: "%{count}s"
          many: "%{count}s"
          other: "%{count}s"
        less_than_x_minutes:
          one: "< %{count} min"
          few: "< %{count} min"
          many: "< %{count} min "
          other: "< %{count} min "
        x_minutes:
          one: "%{count}m"
          few: "%{count}m"
          many: "%{count}m"
          other: "%{count}m"
        about_x_hours:
          one: "%{count}h"
          few: "%{count}h"
          many: "%{count}h"
          other: "%{count}h"
        x_days:
          one: "%{count}d"
          few: "%{count}d"
          many: "%{count}d"
          other: "%{count}d"
        x_months:
          one: "%{count}mies"
          few: "%{count}mies"
          many: "%{count}mies"
          other: "%{count}mies"
        about_x_years:
          one: "%{count}r"
          few: "%{count}r"
          many: "%{count}r"
          other: "%{count}r"
        over_x_years:
          one: "> %{count}r"
          few: "> %{count}r"
          many: "> %{count}r"
          other: "> %{count}r"
        almost_x_years:
          one: "%{count}r"
          few: "%{count}r"
          many: "%{count}r"
          other: "%{count}r"
        date_month: "D MMM"
        date_year: "MMM 'YY"
      medium:
        less_than_x_minutes:
          one: "mniej niż %{count} minutę"
          few: "mniej niż %{count} minuty"
          many: "mniej niż %{count} minut"
          other: "mniej niż %{count} minut"
        x_minutes:
          one: "%{count} minuta"
          few: "%{count} minuty"
          many: "%{count} minut"
          other: "%{count} minut"
        x_hours:
          one: "%{count} godzina"
          few: "%{count} godziny"
          many: "%{count} godzin"
          other: "%{count} godzin"
        about_x_hours:
          one: "około %{count} godzina"
          few: "około %{count} godziny"
          many: "około %{count} godzin"
          other: "około %{count} godzin"
        x_days:
          one: "%{count} dzień"
          few: "%{count} dni"
          many: "%{count} dni"
          other: "%{count} dni"
        x_months:
          one: "%{count} miesiąc"
          few: "%{count} miesiące"
          many: "%{count} miesięcy"
          other: "%{count} miesięcy"
        about_x_years:
          one: "około %{count} rok"
          few: "około %{count} lata"
          many: "około %{count} lat"
          other: "około %{count} lat"
        over_x_years:
          one: "ponad %{count} rok"
          few: "ponad %{count} lata"
          many: "ponad %{count} lat"
          other: "ponad %{count} lat"
        almost_x_years:
          one: "prawie %{count} rok"
          few: "prawie %{count} lata"
          many: "prawie %{count} lat"
          other: "prawie %{count} lat"
        date_year: "D MMM 'YY"
      medium_with_ago:
        x_minutes:
          one: "minutę temu"
          few: "%{count} minuty temu"
          many: "%{count} minut temu"
          other: "%{count} minut temu"
        x_hours:
          one: "godzinę temu"
          few: "%{count} godziny temu"
          many: "%{count} godzin temu"
          other: "%{count} godzin temu"
        x_days:
          one: "wczoraj"
          few: "%{count} dni temu"
          many: "%{count} dni temu"
          other: "%{count} dni temu"
        x_months:
          one: "%{count} miesiąc temu"
          few: "%{count} miesiące temu"
          many: "%{count} miesięcy temu"
          other: "%{count} miesięcy temu"
        x_years:
          one: "%{count} rok temu"
          few: "%{count} lata temu"
          many: "%{count} lat temu"
          other: "%{count} lat temu"
      later:
        x_days:
          one: "%{count} dzień później"
          few: "%{count} dni później"
          many: "%{count} dni później"
          other: "%{count} dni później"
        x_months:
          one: "%{count} miesiąc później"
          few: "%{count} miesiące później"
          many: "%{count} miesięcy później"
          other: "%{count} miesięcy później"
        x_years:
          one: "%{count} rok później"
          few: "%{count} lata później"
          many: "%{count} lat później"
          other: "%{count} lat później"
      previous_month: "Poprzedni miesiąc"
      next_month: "Następny miesiąc"
      placeholder: data
      from_placeholder: "od daty"
      to_placeholder: "do daty"
    share:
      topic_html: 'Temat: <span class="topic-title">%{topicTitle}</span>'
      post: "post #%{postNumber} od @%{username}"
      close: "zamknij"
      twitter: "Udostępnij na Twitterze"
      facebook: "Udostępnij na Facebooku"
      email: "Wyślij e-mailem"
      url: "Skopiuj i udostępnij adres URL"
    word_connector:
      comma: ", "
      last_item: "i"
    action_codes:
      public_topic: "Upublicznij ten temat %{when}"
      open_topic: "Przekonwertowano to na temat %{when}"
      private_topic: "Przekształcił(a) ten temat w wiadomość prywatną %{when}"
      split_topic: "Podziel ten temat %{when}"
      invited_user: "%{who} Został zaproszony %{when}"
      invited_group: "%{who} Został zaproszony %{when}"
      user_left: "%{who} usunął siebie z tej konwersacji %{when}"
      removed_user: "%{who} Został usunięty %{when}"
      removed_group: "%{who} Został usunięty %{when}"
      autobumped: "Automatycznie podbity %{when}"
      tags_changed: "Tagi zaktualizowane %{when}"
      category_changed: "Kategoria zaktualizowana %{when}"
      autoclosed:
        enabled: "Zamknięcie %{when}"
        disabled: "Otworzenie %{when}"
      closed:
        enabled: "Zamknięcie %{when}"
        disabled: "Otworzenie %{when}"
      archived:
        enabled: "Archiwizacja %{when}"
        disabled: "Dearchiwizacja %{when}"
      pinned:
        enabled: "Przypięty %{when}"
        disabled: "Odpięcie %{when}"
      pinned_globally:
        enabled: "Globalne przypięcie %{when}"
        disabled: "Odpięcie %{when}"
      visible:
        enabled: "Wylistowanie %{when}"
        disabled: "Odlistowanie %{when}"
      banner:
        enabled: "Ustawił ten baner %{when}. Będzie widoczny na górze każdej strony, póki nie zostanie ukryty przez użytkownika."
        disabled: "Usunięto ten baner %{when}. Nie będzie już pojawiać się u góry każdej strony."
      forwarded: "Przekazano powyższy email"
    topic_admin_menu: "akcje tematu"
    skip_to_main_content: "Przejdź do głównej zawartości"
    skip_user_nav: "Przejdź do treści profilu"
    emails_are_disabled: "Wszystkie wychodzące wiadomości e-mail zostały globalnie wyłączone przez administratora. Żadne powiadomienia e-mail nie będą wysyłane."
    emails_are_disabled_non_staff: "Poczta wychodząca została wyłączona dla użytkowników niebędących pracownikami."
    software_update_prompt:
      message: "Zaktualizowaliśmy tę witrynę, <span>prosimy ją odświeżyć</span>, aby uniknąć nieoczekiwanego zachowania."
      dismiss: "Odrzuć"
    bootstrap_mode: "Pierwsze kroki"
    themes:
      default_description: "Domyślny"
      broken_theme_alert: "Twoja strona może nie działać, ponieważ motyw / komponent ma błędy."
      error_caused_by: "Spowodowane przez '%{name}'. <a target='blank' href='%{path}'>Kliknij tutaj</a>, aby zaktualizować, zmienić konfigurację lub wyłączyć."
      only_admins: "(ta wiadomość jest wyświetlana tylko administratorom witryny)"
    broken_decorator_alert: "Posty mogą nie wyświetlać się poprawnie, ponieważ jeden z dekoratorów treści postów w Twojej witrynie zgłosił błąd."
    broken_page_change_alert: "Procedura obsługi onPageChange zgłosiła błąd. Aby uzyskać więcej informacji, sprawdź narzędzia programistyczne przeglądarki."
    broken_plugin_alert: "Spowodowane przez wtyczkę '%{name}'"
    critical_deprecation:
      notice: "<b>[Powiadomienie administratora]</b> Jeden z twoich motywów lub wtyczek wymaga aktualizacji w celu zapewnienia zgodności z nadchodzącymi zmianami rdzenia Discourse (<a target='_blank' href='https://meta.discourse.org/t/287211'>więcej informacji</a>)."
      theme_source: "Zidentyfikowany motyw: <a target='_blank' href='%{path}'>'%{name}'</a>."
      plugin_source: "Zidentyfikowana wtyczka: '%{name}'"
    s3:
      regions:
        ap_northeast_1: "Azja i Pacyfik (Tokio)"
        ap_northeast_2: "Azja i Pacyfik (Seul)"
        ap_east_1: "Asia Pacific (Hong Kong)"
        ap_south_1: "Azja-Pacyfik (Mumbai)"
        ap_southeast_1: "Azja i Pacyfik (Singapur)"
        ap_southeast_2: "Azja i Pacyfik (Sydney)"
        ca_central_1: "Kanada (środkowa)"
        cn_north_1: "Chiny (Pekin)"
        cn_northwest_1: "Chiny (Ningxia)"
        eu_central_1: "UE (Frankfurt)"
        eu_north_1: "UE (Sztokholm)"
        eu_south_1: "UE (Mediolan)"
        eu_west_1: "UE (Irlandia)"
        eu_west_2: "UE (Londyn)"
        eu_west_3: "EU (Paryż)"
        sa_east_1: "Ameryka Południowa (São Paulo)"
        us_east_1: "Wschodnie USA (Północna Wirginia)"
        us_east_2: "Wschodnie USA (Ohio)"
        us_gov_east_1: "AWS GovCloud (US-East)"
        us_gov_west_1: "AWS GovCloud (US-West)"
        us_west_1: "Zachodnie USA (Północna Kalifornia)"
        us_west_2: "US West (Oregon)"
    clear_input: "Wyczyść wprowadzone dane"
    edit: "edytuj tytuł i kategorię tego tematu"
    expand: "Rozszerz"
    not_implemented: "Bardzo nam przykro, ale ta funkcja nie została jeszcze zaimplementowana."
    no_value: "Nie"
    yes_value: "Tak"
    ok_value: "OK"
    cancel_value: "Anuluj"
    submit: "Prześlij"
    delete: "Usuń"
    generic_error: "Przepraszamy, wystąpił błąd."
    generic_error_with_reason: "Wystąpił błąd: %{error}"
    multiple_errors: "Wystąpiło wiele błędów: %{errors}"
    sign_up: "Rejestracja"
    log_in: "Logowanie"
    age: "Wiek"
    joined: "Dołączył"
    admin_title: "Administracja"
    show_more: "pokaż więcej"
    show_help: "opcje"
    links: "Odnośniki"
    links_lowercase:
      one: "link"
      few: "linki"
      many: "linków"
      other: "odnośników"
    faq: "FAQ"
    guidelines: "Wytyczne"
    privacy_policy: "Polityka prywatności"
    privacy: "Prywatność"
    tos: "Warunki użytkowania serwisu"
    rules: "Zasady"
    conduct: "Regulamin"
    mobile_view: "Widok mobilny"
    desktop_view: "Wersja komputerowa"
    now: "teraz"
    read_more: "więcej"
    more: "Więcej"
    x_more:
      one: "%{count} Więcej"
      few: "%{count} Więcej"
      many: "%{count} Więcej"
      other: "%{count} Więcej"
    never: "nigdy"
    every_30_minutes: "co 30 minut"
    every_hour: "co godzinę"
    daily: "dziennie"
    weekly: "tygodniowo"
    every_month: "co miesiąc"
    every_six_months: "co 6 miesięcy"
    max_of_count: "max z %{count}"
    character_count:
      one: "%{count} znak"
      few: "%{count} znaki"
      many: "%{count} znaków"
      other: "%{count} znaków"
    period_chooser:
      aria_label: "Filtruj według okresu"
    related_messages:
      title: "Wiadomości powiązane"
      pill: "Wiadomości powiązane"
      see_all: 'Zobacz <a href="%{path}">wszystkie wiadomości</a> od @%{username}…'
    suggested_topics:
      title: "Nowe i nieprzeczytane tematy"
      pill: "Sugerowane"
      pm_title: "Sugerowane wiadomości"
    about:
      simple_title: "O stronie"
      title: "O %{title}"
      stats: "Statystyki strony"
      our_admins: "Administratorzy"
      our_moderators: "Moderatorzy"
      moderators: "Moderatorzy"
      stat:
        all_time: "Cały czas"
        last_day: "24 godziny"
        last_7_days: "7 dni"
        last_30_days: "30 dni"
      like_count: "Polubienia"
      topic_count: "Tematy"
      post_count: "Posty"
      user_count: "Rejestracje"
      active_user_count: "Aktywni użytkownicy"
      contact: "Skontaktuj się z nami"
      contact_info: "W sprawach wymagających szybkiej reakcji lub związanych z poprawnym funkcjonowaniem serwisu, prosimy o kontakt: %{contact_info}."
    bookmarked:
      title: "Zakładka"
      edit_bookmark: "Edytuj zakładkę"
      clear_bookmarks: "Wyczyść zakładki"
      help:
        bookmark: "Kliknij, aby dodać ten temat do zakładek"
        edit_bookmark: "Kliknij, aby edytować zakładkę w poście w tym temacie"
        edit_bookmark_for_topic: "Kliknij, aby edytować zakładkę dla tego tematu"
        unbookmark: "Kliknij, aby usunąć wszystkie zakładki z tego tematu"
        unbookmark_with_reminder: "Kliknij, aby usunąć wszystkie zakładki i przypomnienia w tym temacie"
    bookmarks:
      created: "Dodano post do zakładek. %{name}"
      created_generic: "Dodałeś to do zakładek. %{name}"
      create: "Utwórz zakładkę"
      edit: "Edytuj zakładkę"
      not_bookmarked: "dodaj do zakładek"
      remove_reminder_keep_bookmark: "Usuń przypomnienie i zachowaj zakładkę"
      created_with_reminder: "Dodano post do zakładek z przypomnieniem %{date}. %{name}"
      created_with_reminder_generic: "Dodałeś to do zakładek z przypomnieniem %{date}. %{name}"
      delete: "Usuń zakładkę"
      confirm_delete: "Czy na pewno chcesz usunąć tę zakładkę? Przypomnienie również zostanie usunięte."
      confirm_clear: "Czy na pewno chcesz usunąć wszystkie swoje zakładki ustawione w tym temacie?"
      save: "Zapisz"
      no_timezone: 'Nie ustawiłeś/łaś jeszcze strefy czasowej. Nie będziesz mógł/mogła ustawić przypomnień. Skonfiguruj jeden <a href="%{basePath}/my/preferences/profile">w swoim profilu</a> .'
      invalid_custom_datetime: "Podana data i godzina są nieprawidłowe, spróbuj ponownie."
      list_permission_denied: "Nie masz uprawnień do przeglądania zakładek tego użytkownika."
      no_user_bookmarks: "Nie masz żadnych postów dodanych do zakładek. Zakładki pozwalają na szybkie odwoływanie się do konkretnych postów."
      auto_delete_preference:
        label: "Po otrzymaniu powiadomienia"
        never: "Zachowaj zakładkę"
        when_reminder_sent: "Usuń zakładkę"
        on_owner_reply: "Usuń zakładkę, gdy odpowiem"
        clear_reminder: "Zachowaj zakładkę i wyczyść przypomnienie"
      search_placeholder: "Wyszukiwanie zakładek według nazwy, tytułu tematu lub treści postu"
      search: "Wyszukaj"
      reminders:
        today_with_time: "dzisiaj o %{time}"
        tomorrow_with_time: "jutro o %{time}"
        at_time: "o %{date_time}"
        existing_reminder: "Masz ustawione przypomnienie dla tej zakładki, które zostanie wysłane %{at_date_time}"
    copy_codeblock:
      copied: "skopiowane!"
      copy: "skopiuj kod do schowka"
      fullscreen: "pokaż kod na pełnym ekranie"
      view_code: "Zobacz kod"
    drafts:
      label: "Szkice"
      label_with_count: "Szkice (%{count})"
      resume: "Kontynuuj"
      remove: "Usuń"
      remove_confirmation: "Czy na pewno chcesz usunąć ten szkic?"
      new_topic: "Nowy szkic tematu"
      new_private_message: "Nowy szkic wiadomości osobistej"
      abandon:
        confirm: "Masz już wersję roboczą w toku. Co chcesz z nią zrobić?"
        yes_value: "Odrzuć"
        no_value: "Wznów edycję"
    topic_count_all:
      one: "Zobacz %{count} nowy temat"
      few: "Zobacz %{count} nowe tematy"
      many: "Zobacz %{count} nowych tematów"
      other: "Zobacz %{count} nowych tematów"
    topic_count_categories:
      one: "Zobacz %{count} nowy albo zaktualizowany temat"
      few: "Zobacz %{count} nowe albo zaktualizowane tematy"
      many: "Zobacz %{count} nowych albo zaktualizowanych tematów"
      other: "Zobacz %{count} nowych albo zaktualizowanych tematów"
    topic_count_latest:
      one: "Zobacz %{count} nowy albo zaktualizowany temat"
      few: "Zobacz %{count} nowe albo zaktualizowane tematy"
      many: "Zobacz %{count} nowych albo zaktualizowanych tematów"
      other: "Zobacz %{count} nowych albo zaktualizowanych tematów"
    topic_count_unseen:
      one: "Zobacz %{count} nowy albo zaktualizowany temat"
      few: "Zobacz %{count} nowe albo zaktualizowane tematy"
      many: "Zobacz %{count} nowych albo zaktualizowanych tematów"
      other: "Zobacz %{count} nowych albo zaktualizowanych tematów"
    topic_count_unread:
      one: "Zobacz %{count} nieprzeczytany temat"
      few: "Zobacz %{count} nieprzeczytane tematy"
      many: "Zobacz %{count} nieprzeczytanych tematów"
      other: "Zobacz %{count} nieprzeczytanych tematów"
    topic_count_new:
      one: "Zobacz %{count} nowy temat"
      few: "Zobacz %{count} nowe tematy"
      many: "Zobacz %{count} nowych tematów"
      other: "Zobacz %{count} nowych tematów"
    preview: "podgląd"
    cancel: "anuluj"
    deleting: "Usuwanie…"
    save: "Zapisz zmiany"
    saving: "Zapisywanie…"
    saved: "Zapisano!"
    upload: "Prześlij"
    uploading: "Przesyłanie…"
    processing: "Przetwarzanie…"
    uploading_filename: "Przesyłanie: %{filename}…"
    processing_filename: "Przetwarzanie: %{filename}…"
    clipboard: "schowek"
    uploaded: "Przesłano!"
    pasting: "Wklejanie…"
    enable: "Włącz"
    disable: "Wyłącz"
    continue: "Kontynuuj"
    switch_to_anon: "Włącz tryb anonimowy"
    switch_from_anon: "Zakończ tryb anonimowy"
    banner:
      close: "Zamknij ten baner"
      edit: "Edytuj"
    pwa:
      install_banner: "Czy chcesz <a href>zainstalować %{title} na tym urządzeniu?</a>"
    choose_topic:
      none_found: "Nie znaleziono tematów."
      title:
        search: "Wyszukaj temat"
        placeholder: "wpisz tutaj tytuł tematu, adres URL lub id"
    choose_message:
      none_found: "Nie znaleziono wiadomości."
      title:
        search: "Wyszukaj wiadomość"
        placeholder: "wpisz tutaj tytuł wiadomości, adres URL lub id"
    review:
      show_more: "Pokaż więcej"
      show_less: "Pokaż mniej"
      order_by: "Segreguj według:"
      date_filter: "Opublikowane między"
      in_reply_to: "w odpowiedzi na"
      explain:
        why: "wyjaśnij, dlaczego ten element znalazł się w kolejce"
        title: "Przeglądalna ocena"
        formula: "Formuła"
        subtotal: "Suma częściowa"
        total: "Łącznie"
        min_score_visibility: "Minimalny wynik dla widoczności"
        score_to_hide: "Wynik by ukryć post"
        take_action_bonus:
          name: "Podjęto działanie"
          title: "Gdy członek personelu zdecyduje się na działanie, flaga otrzymuje premię."
        user_accuracy_bonus:
          name: "celność użytkownika"
          title: "Użytkownicy, których flagi były wcześniej uzgodnione, otrzymują bonus."
        trust_level_bonus:
          name: "Poziom Zaufania"
          title: "Przedmioty, które można przeglądać, tworzone przez użytkowników o wyższym poziomie zaufania, mają wyższy wynik."
        type_bonus:
          name: "bonus typu"
          title: "Niektóre rodzaje przeglądalne mogą otrzymać premię od pracowników, aby nadać im wyższy priorytet."
      revise_and_reject_post:
        title: "Sprawdź"
        reason: "Powód"
        send_pm: "Wyślij PW"
        feedback: "Informacje zwrotne"
        custom_reason: "Podaj jasny opis przyczyny"
        other_reason: "Inny..."
        optional: "opcjonalnie"
      stale_help: "Wiadomość została już zweryfikowana przez <b>%{username}</b>."
      claim_help:
        optional: "Możesz zgłosić roszczenie do tego elementu, aby uniemożliwić innym jego sprawdzenie."
        required: "Musisz przejąć tę pozycję, zanim będziesz mógł/mogła je przejrzeć."
        claimed_by_you: "Przejąłeś/łaś tę pozycję i możesz ją teraz przejrzeć."
        claimed_by_other: "Ten przedmiot może być sprawdzony tylko przez <b>%{username}</b> ."
      claim:
        title: "zgłoś ten temat"
      unclaim:
        help: "usuń to roszczenie"
      awaiting_approval: "Oczekuje na zatwierdzenie"
      delete: "Usuń"
      settings:
        saved: "Zapisano"
        save_changes: "Zapisz zmiany"
        title: "Ustawienia"
        priorities:
          title: "Przeglądalne priorytety"
      moderation_history: "Historia moderacji"
      view_all: "Pokaż wszystko"
      grouped_by_topic: "Pogrupowane według tematu"
      none: "Brak elementów do przejrzenia."
      view_pending: "pokaż oczekujące"
      topic_has_pending:
        one: "W tym temacie jest <b>%{count}</b> wpis oczekujący na zatwierdzenie"
        few: "W tym temacie są <b>%{count}</b> wpisy oczekujące na zatwierdzenie"
        many: "W tym temacie jest <b>%{count}</b> wpisów oczekujących na zatwierdzenie"
        other: "W tym temacie jest <b>%{count}</b> wpisów oczekujących na zatwierdzenie"
      title: "Sprawdź"
      topic: "Temat:"
      filtered_topic: "Przefiltrowałeś/łaś do przeglądalnej zawartości w jednym temacie."
      filtered_user: "Użytkownik"
      filtered_reviewed_by: "Sprawdzony przez"
      show_all_topics: "pokaż wszystkie tematy"
      deleted_post: "(wpis usunięty)"
      deleted_user: "(użytkownik usunięty)"
      user:
        bio: "Biografia"
        website: "Stronie internetowej"
        username: "Nazwa użytkownika"
        email: "Email"
        name: "Imię"
        fields: "Pola"
        reject_reason: "Powód"
      user_percentage:
        summary:
          one: "%{agreed}, %{disagreed}, %{ignored} (z ostatniej flagi)"
          few: "%{agreed}, %{disagreed}, %{ignored} (z ostatnich %{count} flag)"
          many: "%{agreed}, %{disagreed}, %{ignored} (z ostatnich %{count} flag)"
          other: "%{agreed}, %{disagreed}, %{ignored} (z ostatnich %{count} flag)"
        agreed:
          one: "%{count}% zgadza się"
          few: "%{count}% zgadza się"
          many: "%{count}% zgadza się"
          other: "%{count}% zgadza się"
        disagreed:
          one: "%{count}% nie zgadza się "
          few: "%{count}% nie zgadza się "
          many: "%{count}% nie zgadza się "
          other: "%{count}% nie zgadza się "
        ignored:
          one: "%{count}% zignorowało"
          few: "%{count}% zignorowało"
          many: "%{count}% zignorowało"
          other: "%{count}% zignorowało"
      topics:
        topic: "Temat"
        reviewable_count: "Liczba"
        reported_by: "Zgłoszony przez"
        deleted: "[Temat usunięty]"
        original: "(oryginalny temat)"
        details: "szczegóły"
        unique_users:
          one: "%{count} użytkownik"
          few: "%{count} użytkowników"
          many: "%{count}użytkowników"
          other: "%{count} użytkowników"
      replies:
        one: "%{count} odpowiedź"
        few: "%{count} odpowiedzi"
        many: "%{count} odpowiedzi"
        other: "%{count} odpowiedzi"
      edit: "Edytuj"
      save: "Zapisz"
      cancel: "Anuluj"
      new_topic: "Zatwierdzenie tego elementu stworzy nowy temat"
      filters:
        all_categories: "(wszystkie kategorie)"
        type:
          title: "Typ"
          all: "(wszystkie typy)"
        minimum_score: "Minimalny wynik:"
        refresh: "Odśwież"
        status: "Status"
        category: "Kategoria"
        orders:
          score: "Wynik"
          score_asc: "Wynik (odwrotny)"
          created_at: "Utworzony"
          created_at_asc: "Utworzono (odwrotnie)"
        priority:
          title: "Minimalny priorytet"
          any: "(dowolny)"
          low: "Niski"
          medium: "Średni"
          high: "Wysoki"
      conversation:
        view_full: "zobacz całą rozmowę"
      scores:
        about: "Wynik jest obliczany na podstawie poziomu zaufania raportującego, akceptacji poprzednich flag i priorytetu raportowanego postu."
        score: "Wynik"
        date: "Data zgłoszenia"
        type: "Powód"
        status: "Status"
        submitted_by: "Zgłoszony przez"
        reviewed_by: "Sprawdzony przez"
        reviewed_timestamp: "Data sprawdzenia"
      statuses:
        pending:
          title: "Oczekujące"
        approved:
          title: "Zaakceptowany"
        approved_flag:
          title: "Flaga zatwierdzona"
        approved_user:
          title: "Użytkownik zatwierdzony"
        approved_post:
          title: "Post zatwierdzony"
        rejected:
          title: "Odrzucony"
        rejected_flag:
          title: "Flaga odrzucona"
        rejected_user:
          title: "Użytkownik odrzucony"
        rejected_post:
          title: "Post odrzucony"
        ignored:
          title: "Flaga zignorowana"
        deleted:
          title: "Temat lub post usunięty"
        reviewed:
          title: "Wszystkie sprawdzone"
        all:
          title: "Wszystko"
      context_question:
        is_this_post: "Czy to jest %{reviewable_type} %{reviewable_human_score_types}?"
        delimiter: "lub"
        something_else_wrong: "Czy jest coś nie tak z tym %{reviewable_type}?"
      types:
        reviewable_flagged_post:
          title: "Oflagowany wpis"
          flagged_by: "Oflagowany przez"
          noun: "post"
        reviewable_queued_topic:
          title: "Temat w kolejce"
          noun: "temat"
        reviewable_queued_post:
          title: "Wpis w kolejce"
          noun: "post"
        reviewable_user:
          title: "Użytkownik"
          noun: "użytkownik"
        reviewable_post:
          title: "Post"
          noun: "post"
      approval:
        title: "Post wymaga zatwierdzenia"
        description: "Twój nowy wpis został umieszczony w kolejce i pojawi się po zatwierdzeniu przez moderatora. Prosimy o cierpliwość."
        pending_posts:
          one: "Masz <strong>%{count}</strong> oczekujący post."
          few: "Masz <strong>%{count}</strong> oczekujące posty."
          many: "Masz <strong>%{count}</strong> oczekujących postów."
          other: "Masz <strong>%{count}</strong> oczekujących postów."
        ok: "OK"
      example_username: "użytkownik"
      reject_reason:
        title: "Dlaczego odrzucasz tego użytkownika?"
        send_email: "Wyślij wiadomość e-mail z powodem odrzucenia"
    relative_time_picker:
      minutes:
        one: "minuta"
        few: "minuty"
        many: "minut"
        other: "minut"
      hours:
        one: "godzina"
        few: "godziny"
        many: "godzin"
        other: "godzin"
      days:
        one: "dzień"
        few: "dni"
        many: "dni"
        other: "dni"
      months:
        one: "miesiąc"
        few: "miesiące"
        many: "miesięcy"
        other: "miesięcy"
      years:
        one: "rok"
        few: "lata"
        many: "lat"
        other: "lat"
      relative: "Względny"
    time_shortcut:
      now: "Teraz"
      in_one_hour: "W ciągu jednej godziny"
      in_two_hours: "W ciągu dwóch godzin"
      later_today: "Później dzisiaj"
      two_days: "Dwa dni"
      next_business_day: "Następny dzień roboczy"
      tomorrow: "Jutro"
      post_local_date: "Data w poście"
      later_this_week: "Później w tym tygodniu"
      this_weekend: "W ten weekend"
      start_of_next_business_week: "Poniedziałek"
      start_of_next_business_week_alt: "Następny poniedziałek"
      next_week: "Następny tydzień"
      two_weeks: "Dwa tygodnie"
      next_month: "Następny miesiąc"
      two_months: "Dwa miesiące"
      three_months: "Trzy miesiące"
      four_months: "Cztery miesiące"
      six_months: "Sześć miesięcy"
      one_year: "Rok"
      forever: "Zawsze"
      relative: "Względny czas"
      none: "Żadne nie są potrzebne"
      never: "Nigdy"
      last_custom: "Ostatnia niestandardowa data i godzina"
      custom: "Niestandardowa data i godzina"
      select_timeframe: "Wybierz przedział czasowy"
    user_action:
      user_posted_topic: "<a href='%{userUrl}'>%{user}</a> tworzy <a href='%{topicUrl}'>temat</a>"
      you_posted_topic: "<a href='%{userUrl}'>Dodajesz</a> <a href='%{topicUrl}'>temat</a>"
      user_replied_to_post: "<a href='%{userUrl}'>%{user}</a> odpowiada na <a href='%{postUrl}'>%{post_number}</a>"
      you_replied_to_post: "<a href='%{userUrl}'>Odpowiadasz</a> na <a href='%{postUrl}'>%{post_number}</a>"
      user_replied_to_topic: "<a href='%{userUrl}'>%{user}</a> odpisuje na <a href='%{topicUrl}'>temat</a>"
      you_replied_to_topic: "<a href='%{userUrl}'>Odpowiadasz</a> w <a href='%{topicUrl}'>temacie</a>"
      user_mentioned_user: "<a href='%{user1Url}'>%{user}</a> wspomina o <a href='%{user2Url}'>%{another_user}</a>"
      user_mentioned_you: "<a href='%{user1Url}'>%{user}</a> wspomniał(a) o <a href='%{user2Url}'>tobie</a>"
      you_mentioned_user: "<a href=\"%{user1Url}\">Wspomniałeś/aś</a> o użytkowniku <a href=\"%{user2Url}\">%{another_user}</a>"
      posted_by_user: "Wysłane przez <a href='%{userUrl}'>%{user}</a>"
      posted_by_you: "Dodany przez <a href='%{userUrl}'>ciebie</a>"
      sent_by_user: "Wysłano przez <a href='%{userUrl}'>%{user}</a>"
      sent_by_you: "Wysłano przez <a href='%{userUrl}'>Ciebie</a>"
    directory:
      username: "Nazwa użytkownika"
      filter_name: "sortuj po nazwie użytkownika"
      title: "Użytkownicy"
      likes_given: "Oddane"
      likes_received: "Otrzymane"
      topics_entered: "Odsłony"
      topics_entered_long: "Wyświetlone Tematy"
      time_read: "Czas"
      topic_count: "Tematy"
      topic_count_long: "Utworzone tematy"
      post_count: "Odpowiedzi"
      post_count_long: "Wysłane odpowiedzi"
      no_results: "Nie znaleziono wyników."
      days_visited: "Odwiedziny"
      days_visited_long: "Dni Odwiedzin"
      posts_read: "Przeczytane"
      posts_read_long: "Przeczytane wpisy"
      last_updated: "Ostatnio zaktualizowany:"
      total_rows:
        one: "%{count} użytkownik"
        few: "%{count} użytkownicy"
        many: "%{count} użytkowników"
        other: "%{count} użytkowników"
      edit_columns:
        title: "Edytuj kolumny katalogu"
        save: "Zapisz"
        reset_to_default: "Przywróć ustawienia domyślne"
      group:
        all: "wszystkie grupy"
      sort:
        label: "Sortuj według %{criteria}"
    group_histories:
      actions:
        change_group_setting: "Zmień ustawienia grupy"
        add_user_to_group: "Dodaj użytkownika"
        remove_user_from_group: "Usuń użytkownika"
        make_user_group_owner: "Nadaj prawa właściciela"
        remove_user_as_group_owner: "Usuń prawa właściciela"
    groups:
      member_added: "Dodano"
      member_requested: "Poproszono o"
      add_members:
        title: "Dodaj użytkowników do %{group_name}"
        description: "Wpisz listę użytkowników, których chcesz zaprosić do grupy, lub wklej listę oddzieloną przecinkami:"
        usernames_placeholder: "nazwy użytkowników"
        usernames_or_emails_placeholder: "nazwy użytkowników lub e-maile"
        notify_users: "Powiadom użytkowników"
        set_owner: "Ustaw użytkowników jako właścicieli tej grupy"
      requests:
        title: "Prośby"
        reason: "Powód"
        accept: "Zaakceptuj"
        accepted: "zaakceptowano"
        deny: "Odrzuć"
        denied: "odrzucony"
        undone: "prośba cofnięta"
        handle: "obsłuż prośby o członkostwo"
        undo: "Cofnij"
      manage:
        title: "Zarządzaj"
        name: "Nazwa"
        full_name: "Pełna nazwa"
        add_members: "Dodaj użytkowników"
        invite_members: "Zaproś"
        delete_member_confirm: "Usunąć '%{username}' z grupy '%{group}'?"
        profile:
          title: Profil
        interaction:
          title: Interakcja
          posting: Wysyłanie
          notification: Powiadomienie
        email:
          title: "Email"
          status: "Zsynchronizowane %{old_emails} / %{total_emails} wiadomości e-mail za pośrednictwem IMAP."
          enable_smtp: "Włącz SMTP"
          enable_imap: "Włącz IMAP"
          test_settings: "Testuj ustawienia"
          save_settings: "Zapisz ustawienia"
          last_updated: "Ostatnio zaktualizowane:"
          last_updated_by: "przez"
          settings_required: "Wszystkie ustawienia są wymagane, wypełnij wszystkie pola przed weryfikacją."
          smtp_settings_valid: "Ustawienia SMTP są poprawne."
          smtp_title: "SMTP"
          smtp_instructions: "Gdy włączysz SMTP dla grupy, wszystkie wychodzące wiadomości e-mail wysyłane ze skrzynki odbiorczej grupy będą wysyłane przy użyciu określonych tutaj ustawień SMTP zamiast serwera pocztowego skonfigurowanego dla innych wiadomości e-mail wysyłanych przez Twoje forum."
          imap_title: "IMAP"
          imap_additional_settings: "Dodatkowe ustawienia"
          imap_instructions: 'Po włączeniu protokołu IMAP dla grupy wiadomości e-mail są synchronizowane między skrzynką odbiorczą grupy a dostarczonym serwerem IMAP i skrzynką pocztową. Protokół SMTP musi być włączony przy użyciu prawidłowych i przetestowanych poświadczeń, zanim będzie można włączyć protokół IMAP. Nazwa użytkownika poczty e-mail i hasło używane do SMTP będą używane do IMAP. Aby uzyskać więcej informacji, zobacz ogłoszenie o funkcji <a target="_blank" href="https://meta.discourse.org/t/imap-support-for-group-inboxes/160588"></a>.'
          imap_alpha_warning: "Ostrzeżenie: To jest funkcja na etapie alfa. Tylko Gmail jest oficjalnie wspierany. Używaj na własne ryzyko!"
          imap_settings_valid: "Ustawienia IMAP są prawidłowe."
          smtp_disable_confirm: "Jeśli wyłączysz SMTP, wszystkie ustawienia SMTP i IMAP zostaną zresetowane, a powiązane funkcje zostaną wyłączone. Jesteś pewien, że chcesz kontynuować?"
          imap_disable_confirm: "Jeśli wyłączysz IMAP, wszystkie ustawienia IMAP zostaną zresetowane, a powiązane funkcje zostaną wyłączone. Jesteś pewien, że chcesz kontynuować?"
          imap_mailbox_not_selected: "Musisz wybrać skrzynkę pocztową dla tej konfiguracji IMAP, w przeciwnym razie żadna skrzynka pocztowa nie zostanie zsynchronizowana!"
          prefill:
            title: "Wstępne wypełnienie ustawieniami dla:"
            gmail: "Gmail"
          credentials:
            title: "Poświadczenia"
            smtp_server: "Serwer SMTP"
            smtp_port: "Port SMTP"
            smtp_ssl: "Użyj SSL dla SMTP"
            imap_server: "Serwer IMAP"
            imap_port: "Port IMAP"
            imap_ssl: "Użyj SSL dla IMAP"
            username: "Nazwa użytkownika"
            password: "Hasło"
          settings:
            title: "Ustawienia"
            allow_unknown_sender_topic_replies: "Zezwalaj na odpowiedzi od nieznanego nadawcy w temacie."
            allow_unknown_sender_topic_replies_hint: "Umożliwia nieznanym nadawcom odpowiadanie na tematy grupy. Jeśli ta opcja nie jest włączona, odpowiedzi z adresów e-mail, które nie zostały jeszcze zaproszone do tematu, utworzą nowy temat."
            from_alias: "Z aliasu"
            from_alias_hint: "Alias używany jako adres nadawcy podczas wysyłania grupowych wiadomości e-mail SMTP. Pamiętaj, że może to nie być obsługiwane przez wszystkich dostawców poczty, zapoznaj się z dokumentacją dostawcy poczty."
          mailboxes:
            synchronized: "Zsynchronizowana skrzynka pocztowa"
            none_found: "Na tym koncie e-mail nie znaleziono żadnych skrzynek pocztowych."
            disabled: "Wyłączone"
        membership:
          title: Członkostwo
          access: Dostęp
        categories:
          title: Kategorie
          long_title: "Domyślne powiadomienia kategorii"
          description: "Po dodaniu użytkowników do tej grupy ustawienia powiadomień kategorii zostaną ustawione na wartości domyślne. Potem mogą je zmienić."
          watched_categories_instructions: "Będziesz automatycznie śledzić wszystkie nowe tematy w tych kategoriach. Będziesz otrzymywać powiadomienie o każdym nowym poście i temacie, a liczba nowych postów będzie wyświetlana obok tytułów na liście tematów."
          tracked_categories_instructions: "Będziesz automatycznie śledzić wszystkie tematy w tych kategoriach. Licznik nowych postów pojawi się obok tytułu na liście tematów."
          watching_first_post_categories_instructions: "Użytkownicy zostaną powiadomieni o pierwszym postie w każdym nowym temacie w tych kategoriach."
          regular_categories_instructions: "Jeśli te kategorie są wyciszone, nie zostaną wyciszone dla członków grupy. Użytkownicy zostaną powiadomieni, jeśli zostaną wspomniani lub ktoś na nie odpowie."
          muted_categories_instructions: "Użytkownicy nie będą powiadamiani o nowych tematach w tych kategoriach i nie będą pojawiać się na stronach kategorii ani najnowszych tematów."
        tags:
          title: Tagi
          long_title: "Znaczniki domyślne powiadomienia"
          description: "Po dodaniu użytkowników do tej grupy ustawienia powiadomień tagów zostaną ustawione na wartości domyślne. Potem mogą je zmienić."
          watched_tags_instructions: "Automatycznie obserwuj wszystkie tematy z tymi tagami. Członkowie grupy zostaną powiadomieni o wszystkich nowych postach i tematach, a liczba nowych postów będzie również wyświetlana obok tematu."
          tracked_tags_instructions: "Automatycznie śledź wszystkie tematy z tymi tagami. Obok tematu pojawi się liczba nowych postów."
          watching_first_post_tags_instructions: "Zostaniesz powiadomiony o pierwszym poście w każdym nowym temacie oznaczonym tymi tagami."
          regular_tags_instructions: "Jeśli te tagi są wyciszone, nie zostaną wyciszone dla członków grupy. Użytkownicy zostaną powiadomieni, jeśli zostaną wspomniani lub ktoś na nie odpowie."
          muted_tags_instructions: "Użytkownicy nie będą powiadamiani o nowych tematach z tymi tagami i nie pojawią się one w najnowszych."
        logs:
          title: "Logi"
          when: "Kiedy"
          action: "Akcja"
          acting_user: "Użytkownik odpowiedzialny"
          target_user: "Wskazany użytkownik"
          subject: "Temat"
          details: "Szczegóły"
          from: "Od"
          to: "Do"
      permissions:
        title: "Uprawnienia"
        none: "Nie ma kategorii powiązanych z tą grupą."
        description: "Członkowie tej grupy mają dostęp do tych kategorii"
      public_admission: "Zezwól wszystkim użytkownikom na dołączanie do tej grupy (widoczność grupy musi być ustawiona na publiczną)"
      public_exit: "Zezwól wszystkim użytkownikom na opuszczanie tej grupy"
      empty:
        posts: "Członkowie tej grupy nie napisali żadnych postów."
        members: "Nie ma użytkowników w tej grupie"
        requests: "Są prośby o dołączenie do tej grupy."
        mentions: "Nie ma wspomnień tej grupy"
        messages: "Nie ma wiadomości dla tej grupy"
        topics: "Nie ma wątków stworzonych przez użytkowników tej grupy"
        logs: "Nie ma logów dla tej grupy"
      add: "Dodaj"
      join: "Dołącz"
      leave: "Opuść"
      request: "Wniosek"
      message: "Wiadomość"
      confirm_leave: "Czy na pewno chcesz opuścić tę grupę?"
      allow_membership_requests: "Zezwalaj użytkownikom na wysyłanie wniosków o członkostwo do właścicieli grup (wymaga publicznie widocznej grupy)"
      membership_request_template: "Wyświetl niestandardowy szablon użytkownikom, w momencie wysyłania wniosku o członkostwo."
      membership_request:
        submit: "Złóż wniosek"
        title: "Prośba o dołączenie @%{group_name}"
        reason: "Poinformuj właścicieli grupy dlaczego do niej należysz."
      membership: "Członkostwo"
      name: "Nazwa"
      group_name: "Nazwa grupy"
      user_count: "Użytkownicy"
      bio: "O grupie"
      selector_placeholder: "podaj nazwę użytkownika"
      owner: "właściciel"
      index:
        title: "Grupy"
        all: "Wszystkie grupy"
        empty: "Nie ma widocznych grup"
        filter: "Filtruj według typu grupy"
        owner_groups: "Moje grupy"
        close_groups: "Zamknięte grupy"
        automatic_groups: "Grupy automatyczne"
        automatic: "Automatyczne"
        closed: "Zamknięta"
        public: "Publiczna"
        private: "Prywatna"
        public_groups: "Publiczne grupy"
        my_groups: "Moje grupy"
        group_type: "Rodzaj grupy"
        is_group_user: "Członek"
        is_group_owner: "Właściciel"
        search_results: "Wyniki wyszukiwania pojawią się poniżej."
      title:
        one: "Grupa"
        few: "Grupy"
        many: "Grupy"
        other: "Grupy"
      activity: "Aktywność"
      members:
        title: "Członkowie"
        filter_placeholder_admin: "nazwa użytkownika lub adres e-mail"
        filter_placeholder: "nazwa użytkownika"
        remove_member: "Usuń członka"
        remove_member_description: "Usuń <b>%{username}</b> z tej grupy"
        make_owner: "Uczyń właścicielem"
        make_owner_description: "Uczyń <b>%{username}</b> właścicielem tej grupy"
        remove_owner: "Usuń z funkcji właściciela"
        remove_owner_description: "Usuń <b>%{username}</b> z funkcji właściciela tej grupy"
        make_primary: "Ustaw jako podstawowe"
        make_primary_description: "Ustaw tę grupę jako podstawową dla <b>%{username}</b>"
        remove_primary: "Usuń jako podstawowy"
        remove_primary_description: "Usuń tę grupę jako grupę podstawową dla <b>%{username}</b>"
        remove_members: "Usuń członków"
        remove_members_description: "Usuń wybranych użytkowników z tej grupy"
        make_owners: "Uczyń właścicielami"
        make_owners_description: "Uczyń wybranych użytkowników właścicielami tej grupy"
        remove_owners: "Usuń właścicieli"
        remove_owners_description: "Usuń wybranych użytkowników jako właścicieli tej grupy"
        make_all_primary: "Uczyń wszystkie jako podstawowe"
        make_all_primary_description: "Ustaw tę grupę jako podstawową dla wszystkich wybranych użytkowników"
        remove_all_primary: "Usuń jako podstawowy"
        remove_all_primary_description: "Usuń tę grupę jako podstawową"
        status: "Status"
        owner: "Właściciel"
        primary: "Podstawowy"
        forbidden: "Nie możesz oglądać profili użytkowników."
        no_filter_matches: "Żaden użytkownik nie pasuje do wyszukiwania."
      topics: "Tematy"
      posts: "Postów"
      aria_post_number: "%{title} - post #%{postNumber}"
      mentions: "Wzmianki"
      messages: "Wiadomości"
      notification_level: "Domyślny poziom powiadomień dla wiadomości grupy."
      alias_levels:
        mentionable: "Kto może @wspomnieć tę grupę?"
        messageable: "Kto może wysyłać wiadomości do tej grupy?"
        nobody: "Nikt"
        only_admins: "Tylko administratorzy"
        mods_and_admins: "Tylko moderatorzy i administratorzy"
        members_mods_and_admins: "Tylko członkowie grupy, moderatorzy i administratorzy"
        owners_mods_and_admins: "Tylko właściciele, moderatorzy i administratorzy grup"
        everyone: "Wszyscy"
      notifications:
        watching:
          title: "Obserwowanie"
          description: "Dostaniesz powiadomienie o każdym nowym poście w każdej dyskusji, zobaczysz również ilość odpowiedzi."
        watching_first_post:
          title: "Obserwowanie pierwszego postu"
          description: "Zostaniesz poinformowany o nowych wiadomościach w tej grupie, ale nie odpowiedziach do wiadomości."
        tracking:
          title: "Śledzenie"
          description: "Dostaniesz powiadomienie, gdy ktoś ci odpowie lub wspomni twoją @nazwę, zobaczysz również liczbę odpowiedzi."
        regular:
          title: "Normalny"
          description: "Dostaniesz powiadomienie, gdy ktoś ci odpowie lub wspomni twoją @nazwę."
        muted:
          title: "Wyciszony"
          description: "Nie dostaniesz powiadomień na temat wiadomości w tej grupie."
      flair_url: "Awatar "
      flair_upload_description: "Użyj kwadratowych obrazów nie mniejszych niż 20px na 20px."
      flair_bg_color: "Kolor tła odznaki grupowej"
      flair_bg_color_placeholder: "(Opcjonalne) Kolor w formacie Hex"
      flair_color: "Kolor odznaki grupowej "
      flair_color_placeholder: "(Opcjonalne) Kolor w formacie Hex"
      flair_preview_icon: "Podgląd ikony"
      flair_preview_image: "Podgląd obrazka"
      flair_type:
        icon: "Wybierz ikonę"
        image: "Prześlij obraz"
      default_notifications:
        modal_title: "Domyślne powiadomienia użytkownika"
        modal_description: "Czy chciałbyś wprowadzić tę zmianę wstecz? Zmieni to ustawienia %{count} istniejących użytkowników."
        modal_yes: "Tak"
        modal_no: "Nie, wprowadź zmianę odtąd, na przyszłość"
    user_action_groups:
      "1": "Polubienia"
      "2": "Otrzymane polubienia"
      "3": "Zakładki"
      "4": "Tematy"
      "5": "Odpowiedzi"
      "6": "Odpowiedzi"
      "7": "Wzmianki"
      "9": "Cytaty"
      "11": "Edycje"
      "12": "Wysłane"
      "13": "Skrzynka odbiorcza"
      "14": "Oczekujące"
      "15": "Szkice"
    categories:
      all: "wszystkie kategorie"
      all_subcategories: "wszystkie"
      no_subcategory: "żadne"
      category: "Kategoria"
      category_list: "Wyświetl listę kategorii"
      reorder:
        title: "Zmień kolejność kategorii"
        title_long: "Zmień kolejność listy kategorii"
        save: "Zapisz kolejność"
        apply_all: "Zastosuj"
        position: "Pozycja"
      posts: "Posty"
      topics: "Tematy"
      latest: "Aktualne"
      subcategories: "Podkategorie"
      muted: "Wyciszone kategorie"
      topic_sentence:
        one: "%{count} temat"
        few: "%{count} tematy"
        many: "%{count} tematów"
        other: "%{count} tematów"
      topic_stat:
        one: "%{number} / %{unit}"
        few: "%{number} / %{unit}"
        many: "%{number} / %{unit}"
        other: "%{number} / %{unit}"
      topic_stat_unit:
        week: "tydzień"
        month: "miesiąc"
      topic_stat_all_time:
        one: "%{number} łącznie"
        few: "%{number} łącznie"
        many: "%{number} łącznie"
        other: "%{number} łącznie"
      topic_stat_sentence_week:
        one: "%{count} nowy temat w zeszłym tygodniu."
        few: "%{count} nowe tematy w zeszłym tygodniu."
        many: "%{count} nowych tematów w zeszłym tygodniu."
        other: "%{count} nowych tematów w zeszłym tygodniu."
      topic_stat_sentence_month:
        one: "%{count} nowy temat w ostatnim miesiącu."
        few: "%{count} nowe tematy w ostatnim miesiącu."
        many: "%{count} nowe tematy w ostatnim miesiącu."
        other: "%{count} nowych tematów w ostatnim miesiącu."
      n_more: "Kategorie (%{count} więcej)…"
    ip_lookup:
      title: Wyszukiwanie adresu IP
      hostname: Nazwa hosta
      location: Lokalizacja
      location_not_found: (nieznane)
      organisation: Organizacja
      phone: Numer telefonu
      other_accounts: "Inne konta z tym adresem IP:"
      delete_other_accounts: "Usuń %{count}"
      username: "nazwa użytkownika"
      trust_level: "TL"
      read_time: "czas czytania:"
      topics_entered: "wprowadzone tematy:"
      post_count: "# postów"
      confirm_delete_other_accounts: "Czy na pewno chcesz usunąć wybrane konta?"
      powered_by: "używa <a href='https://maxmind.com'>MaxMindDB</a>"
      copied: "skopiowano"
    user_fields:
      none: "(wybierz opcję)"
      required: 'Wprowadź wartość dla "%{name}”'
      same_as_password: "Twoje hasło nie powinno się powtarzać w innych polach."
    user:
      said: "%{username}:"
      profile: "Profil"
      profile_possessive: "profil %{username}"
      mute: "Wycisz"
      edit: "Edytuj ustawienia"
      download_archive:
        title: "Eksportuj swoje dane"
        description: "Pobierz archiwum aktywności i preferencji konta."
        button_text: "Poproś o archiwum"
        confirm: "Czy na pewno chcesz pobrać archiwum aktywności i preferencji swojego konta?"
        success: "Rozpoczęliśmy gromadzenie Twojego archiwum, otrzymasz wiadomość, gdy proces się zakończy."
        rate_limit_error: "Archiwa konta można pobrać raz dziennie, spróbuj ponownie jutro."
      new_private_message: "Nowa wiadomość"
      private_message: "Wiadomość"
      private_messages: "Wiadomości"
      user_notifications:
        filters:
          filter_by: "Filtruj według"
          all: "Wszystkie"
          read: "Przeczytane"
          unread: "Nieprzeczytane"
          unseen: "Niewidziany"
        ignore_duration_title: "Ignoruj użytkownika"
        ignore_duration_username: "Nazwa użytkownika"
        ignore_duration_when: "Oczekiwanie"
        ignore_duration_save: "Ignoruj"
        ignore_duration_note: "Pamiętaj, że wszystkie ignorowania są automatycznie usuwane po upływie czasu ignorowania."
        ignore_duration_time_frame_required: "Wybierz przedział czasowy"
        ignore_no_users: "Nie posiadasz ignorowanych użytkowników."
        ignore_option: "Zignorowany"
        ignore_option_title: "Nie będziesz otrzymywać powiadomień związanych z tym użytkownikiem, a wszystkie ich tematy i odpowiedzi będą ukryte."
        add_ignored_user: "Dodaj…"
        mute_option: "Wyciszenie"
        mute_option_title: "Nie będziesz otrzymywać żadnych powiadomień związanych z tym użytkownikiem."
        normal_option: "Normalny"
        normal_option_title: "Zostaniesz powiadomiony, jeśli ten użytkownik odpowie ci, zacytuje lub o tobie wspomni."
      notification_schedule:
        title: "Harmonogram powiadomień"
        label: "Włącz niestandardowy harmonogram powiadomień"
        tip: "Poza tymi godzinami powiadomienia zostaną wstrzymane."
        midnight: "Północ"
        none: "Brak"
        monday: "Poniedziałek"
        tuesday: "Wtorek"
        wednesday: "Środa"
        thursday: "Czwartek"
        friday: "Piątek"
        saturday: "Sobota"
        sunday: "Niedziela"
        to: "do"
      activity_stream: "Aktywność"
      read: "Przeczytane"
      read_help: "Ostatnio przeczytane tematy"
      preferences: "Ustawienia"
      feature_topic_on_profile:
        open_search: "Wybierz nowy temat"
        title: "Wybierz temat"
        search_label: "Wyszukaj temat według tytułu"
        save: "Zapisz"
        clear:
          title: "Wyczyść"
          warning: "Czy na pewno chcesz wyczyścić polecany temat?"
      use_current_timezone: "Użyj aktualnej strefy czasowej"
      profile_hidden: "Publiczny profil użytkownika jest ukryty."
      inactive_user: "Ten użytkownik nie jest już aktywny."
      expand_profile: "Rozwiń"
      sr_expand_profile: "Rozwiń szczegóły profilu"
      collapse_profile: "Zwiń"
      sr_collapse_profile: "Zwiń szczegóły profilu"
      bookmarks: "Zakładki"
      bio: "O mnie"
      timezone: "Strefa czasowa"
      invited_by: "Zaproszono przez"
      trust_level: "Poziom zaufania"
      notifications: "Powiadomienia"
      statistics: "Statystyki"
      desktop_notifications:
        label: "Natychmiastowe powiadomienia"
        not_supported: "Powiadomienia nie są wspierane przez tę przeglądarkę. Przepraszamy."
        perm_default: "Włącz powiadomienia"
        perm_denied_btn: "Brak uprawnień"
        perm_denied_expl: "Odmówiłeś/łaś dostępu dla powiadomień. Pozwól na powiadomienia w ustawieniach przeglądarki."
        disable: "Wyłącz powiadomienia"
        enable: "Włącz powiadomienia"
        each_browser_note: "Uwaga: musisz zmienić to ustawienie w każdej używanej przeglądarce. Wszystkie powiadomienia zostaną wyłączone, jeśli wstrzymasz powiadomienia z menu użytkownika, niezależnie od tego ustawienia."
        consent_prompt: "Czy chcesz otrzymywać natychmiastowe powiadomienia, gdy ktoś odpowiada na twoje posty?"
      dismiss: "Odrzuć"
      dismiss_notifications: "Odrzuć wszystkie"
      dismiss_notifications_tooltip: "Oznacz wszystkie powiadomienia jako przeczytane"
      dismiss_bookmarks_tooltip: "Oznacz wszystkie przypomnienia o nieprzeczytanych zakładkach jako przeczytane"
      dismiss_messages_tooltip: "Oznacz wszystkie przypomnienia o nieprzeczytanych wiadomościach osobistych jako przeczytane"
      no_likes_title: "Nie otrzymałeś jeszcze żadnych polubień"
      no_likes_body: >
        Zostaniesz powiadomiony tutaj za każdym razem, gdy ktoś polubi jeden z twoich postów, dzięki czemu będziesz mógł zobaczyć, co inni uważają za wartościowe. Inni też zobaczą to samo, kiedy ty polubisz ich posty! <br><br> Powiadomienia o polubieniach nigdy nie są wysyłane pocztą elektroniczną, ale możesz dostosować sposób otrzymywania powiadomień o polubieniach na stronie swoich <a href='%{preferencesUrl}'>preferencji powiadomień</a>.
      no_messages_title: "Nie masz żadnych wiadomości"
      no_messages_body: >
        Potrzebujesz bezpośredniej, osobistej rozmowy z kimś, poza normalnym tokiem rozmowy? Wyślij wiadomość, wybierając awatar i używając przycisku %{icon} wiadomość.<br><br> Jeśli potrzebujesz pomocy, możesz <a href='%{aboutUrl}'>wysłać wiadomość do członka personelu</a>.
      no_bookmarks_title: "Nie masz jeszcze żadnych zakładek"
      no_bookmarks_body: >
        Rozpocznij zakładki za pomocą przycisku %{icon} i zostaną one wymienione tutaj w celu ułatwienia odniesienia się do nich w późniejszym czasie. Możesz też zaplanować przypomnienie!
      no_bookmarks_search: "Nie znaleziono zakładek dla podanego wyszukiwania."
      no_notifications_title: "Nie masz jeszcze żadnych powiadomień"
      no_notifications_body: >
        W tym panelu zostaniesz powiadomiony o aktywności bezpośrednio związanej z Tobą, w tym o odpowiedziach na Twoje tematy i posty, gdy ktoś <b>@oznaczy</b> lub zacytuje Cię i odpowie na obserwowane przez Ciebie tematy. Powiadomienia będą również wysyłane na Twój adres e-mail, gdy nie jesteś zalogowany przez jakiś czas. <br><br> Poszukaj %{icon} aby zdecydować, o których konkretnych tematach, kategoriach i tagach chcesz otrzymywać powiadomienia. Więcej informacji znajdziesz w <a href='%{preferencesUrl}'>preferencjach powiadomień</a>.
      no_other_notifications_title: "Nie masz jeszcze żadnych innych powiadomień"
      no_other_notifications_body: >
        W tym panelu będziesz otrzymywać powiadomienia o innych rodzajach aktywności, które mogą być dla Ciebie istotne - na przykład gdy ktoś zamieści link do jednego z Twoich postów lub go edytuje.
      no_notifications_page_title: "Nie masz jeszcze żadnych powiadomień"
      no_notifications_page_body: >
        Zostaniesz powiadomiony o działaniach bezpośrednio związanych z Tobą, w tym o odpowiedziach na Twoje tematy i posty, gdy ktoś <b>@oznaczy</b> Ciebie lub cytuje Ciebie, i odpowiada na tematy, które oglądasz. Powiadomienia będą również wysyłane na Twój adres e-mail, gdy nie zalogujesz się przez jakiś czas. <br><br> Poszukaj %{icon} , aby zdecydować, o których konkretnych tematach, kategoriach i tagach chcesz być powiadamiany. Aby dowiedzieć się więcej, zobacz swoje <a href='%{preferencesUrl}'>preferencje powiadomień</a>.
      dynamic_favicon: "Pokazuj liczbę nowych/zaktualizowanych tematów w ikonie przeglądarki."
      skip_new_user_tips:
        description: "Pomiń wskazówki i plakietki dotyczące wprowadzania nowych użytkowników"
      reset_seen_user_tips: "Pokaż ponownie podpowiedzi użytkownika"
      theme_default_on_all_devices: "Ustaw to jako domyślny motyw na wszystkich urządzeniach"
      color_scheme_default_on_all_devices: "Ustaw domyślne schematy kolorów na wszystkich moich urządzeniach"
      color_scheme: "Schemat kolorów"
      color_schemes:
        default_description: "Motyw domyślny"
        disable_dark_scheme: "Taki sam jak zwykły"
        dark_instructions: "Możesz wyświetlić podgląd schematu kolorów trybu ciemnego, przełączając tryb ciemny urządzenia."
        undo: "Przywróć"
        regular: "Normalny"
        dark: "Tryb ciemny"
        default_dark_scheme: "(domyślny na stronie)"
      dark_mode: "Tryb ciemny"
      dark_mode_enable: "Włącz automatyczny schemat kolorów trybu ciemnego"
      text_size_default_on_all_devices: "Ustaw ten domyślny rozmiar tekstu na wszystkich urządzeniach"
      allow_private_messages: "Pozwól innym użytkownikom wysyłać do mnie prywatne wiadomości"
      external_links_in_new_tab: "Otwieraj wszystkie zewnętrzne odnośniki w nowej karcie"
      enable_quoting: "Włącz cytowanie zaznaczonego tekstu"
      enable_defer: "Włącz odroczenie, aby oznaczyć tematy jako nieprzeczytane"
      experimental_sidebar:
        enable: "Włącz pasek boczny"
        options: "Opcje"
        navigation_section: "Nawigacja"
        navigation_section_instruction: "Gdy lista tematów w menu nawigacyjnym zawiera nowe lub nieprzeczytane elementy…"
        link_to_filtered_list_checkbox_description: "Link do przefiltrowanej listy"
        show_count_new_items_checkbox_description: "Pokaż liczbę nowych elementów"
      change: "zmień"
      featured_topic: "Wyróżniony temat"
      moderator: "%{user} jest moderatorem"
      admin: "%{user} jest adminem"
      moderator_tooltip: "Ten użytkownik jest moderatorem"
      admin_tooltip: "Ten użytkownik jest administratorem"
      silenced_tooltip: "Ten użytkownik jest wyciszony"
      suspended_notice: "ten użytkownik jest zawieszony do %{date}."
      suspended_permanently: "Ten użytkownik jest zawieszony"
      suspended_reason: "Powód: "
      github_profile: "GitHub"
      email_activity_summary: "Podsumowanie aktywności"
      mailing_list_mode:
        label: "Tryb listy mailingowej"
        enabled: "Włącz tryb listy mailingowej"
        instructions: |
          To ustawienie nadpisuje podsumowanie aktywności. <br />
        individual: "Wyślij e-mail dla każdego nowego postu"
        individual_no_echo: "Wysyłaj e-maile dla każdego nowego postu oprócz mojego"
        many_per_day: "Wyślij mi e-mail dla każdego nowego postu (około %{dailyEmailEstimate} na dzień)"
        few_per_day: "Wyślij mi e-mail dla każdego nowego postu (około 2 dziennie)"
        warning: "Tryb listy mailingowej włączony. Ustawienia powiadomień e-mail są zastępowane."
      tag_settings: "Tagi"
      watched_tags: "Obserwowane"
      watched_tags_instructions: "Będziesz automatycznie śledzić wszystkie nowe tematy z tymi tagami, będziesz otrzymywać powiadomienie o każdym nowym poście i temacie, a liczba nieprzeczytanych i nowych postów będzie wyświetlana obok tytułów na liście tematów."
      tracked_tags: "Śledzone"
      tracked_tags_instructions: "Będziesz automatycznie śledzić wszystkie nowe tematy z tymi tagami. Licznik nowych postów pojawi się obok tytułu na liście tematów."
      muted_tags: "Wyciszone"
      muted_tags_instructions: "Nie będziesz powiadamiany o niczym dotyczącym nowych tematów z tymi tagami i nie pojawią się na liście aktualnych."
      watched_categories: "Obserwowane"
      watched_categories_instructions: "Będziesz automatycznie śledzić wszystkie nowe tematy w tych kategoriach. Będziesz otrzymywać powiadomienie o każdym nowym poście i temacie, a liczba nowych postów będzie wyświetlana obok tytułów na liście tematów."
      tracked_categories: "Śledzone"
      tracked_categories_instructions: "Będziesz automatycznie śledzić wszystkie tematy w tych kategoriach. Licznik nowych postów pojawi się obok tytułu na liście tematów."
      watched_first_post_categories: "Oglądasz pierwszy wpis"
      watched_first_post_categories_instructions: "Zostaniesz powiadomiony o pierwszym wpisie w każdym nowym temacie w tych kategoriach."
      watched_first_post_tags: "Oglądasz pierwszy wpis"
      watched_first_post_tags_instructions: "Zostaniesz powiadomiony tylko o pierwszym wpisie w każdym nowym temacie oznaczonym tymi tagami."
      watched_precedence_over_muted: "Powiadamiaj mnie o tematach w obserwowanych przeze mnie kategoriach lub tagach, które również należą do tych, które wyciszyłem."
      muted_categories: "Wyciszone"
      muted_categories_instructions: "Nie będziesz powiadamiany o nowych tematach w tych kategoriach. Nie pojawią się na liście nieprzeczytanych."
      muted_categories_instructions_dont_hide: "Nie otrzymasz powiadomień o nowych tematach w tych kategoriach. "
      regular_categories: "Normalny"
      regular_categories_instructions: "Te kategorie będą widoczne na listach tematów „Najnowsze” i „Najpopularniejsze”."
      no_category_access: "Jako moderator masz limitowany dostęp do kategorii, możliwość zapisu jest wyłączona."
      delete_account: "Usuń moje konto"
      delete_account_confirm: "Czy na pewno chcesz usunąć swoje konto? To nieodwracalne!"
      deleted_yourself: "Twoje konto zostało usunięte."
      delete_yourself_not_allowed: "Skontaktuj się z członkiem zespołu jeśli chcesz, aby twoje konto zostało usunięte."
      unread_message_count: "Wiadomości"
      admin_delete: "Usuń"
      users: "Użytkownicy"
      muted_users: "Uciszeni"
      muted_users_instructions: "Wstrzymaj wszystkie wpisy, powiadomienia i wiadomości od tych użytkowników."
      allowed_pm_users: "Dozwolone"
      allowed_pm_users_instructions: "Zezwalaj tylko na PM od tych użytkowników."
      allow_private_messages_from_specific_users: "Zezwalaj tylko określonym użytkownikom na wysyłanie mi osobistych wiadomości"
      ignored_users: "Zignorowany"
      ignored_users_instructions: "Wstrzymaj wszystkie wpisy, powiadomienia i wiadomości od tych użytkowników."
      tracked_topics_link: "Pokaż"
      automatically_unpin_topics: "Automatycznie odpinaj tematy kiedy dotrę do końca strony."
      apps: "Aplikacje"
      revoke_access: "Zablokuj dostęp"
      undo_revoke_access: "Cofnij zablokowanie dostępu"
      api_approved: "Zatwierdzony:"
      api_last_used_at: "Ostatnio użyto:"
      theme: "Motyw"
      save_to_change_theme: 'Motyw zostanie zaktualizowany po kliknięciu "%{save_text}”'
      home: "Domyślna strona domowa"
      staged: "Wystawiany na scenie"
      staff_counters:
        flags_given:
          one: '<span class="%{className}">%{count}</span> pomocna flaga'
          few: '<span class="%{className}">%{count}</span> pomocne flagi'
          many: '<span class="%{className}">%{count}</span> pomocne flagi'
          other: '<span class="%{className}">%{count}</span> pomocne flagi'
        flagged_posts:
          one: '<span class="%{className}">%{count}</span> oflagowany post'
          few: '<span class="%{className}">%{count}</span> oflagowane posty'
          many: '<span class="%{className}">%{count}</span> oflagowanych postów'
          other: '<span class="%{className}">%{count}</span> oflagowanych postów'
        deleted_posts:
          one: '<span class="%{className}">%{count}</span> usunięty post'
          few: '<span class="%{className}">%{count}</span> usunięte posty'
          many: '<span class="%{className}">%{count}</span> usuniętych postów'
          other: '<span class="%{className}">%{count}</span> usuniętych postów'
        suspensions:
          one: '<span class="%{className}">%{count}</span> zawieszenie'
          few: '<span class="%{className}">%{count}</span> zawieszenia'
          many: '<span class="%{className}">%{count}</span> zawieszeń'
          other: '<span class="%{className}">%{count}</span> zawieszeń'
        warnings_received:
          one: '<span class="%{className}">%{count}</span> ostrzeżenie'
          few: '<span class="%{className}">%{count}</span> ostrzeżenia'
          many: '<span class="%{className}">%{count}</span> ostrzeżeń'
          other: '<span class="%{className}">%{count}</span> ostrzeżeń'
        rejected_posts:
          one: '<span class="%{className}">%{count}</span> odrzucony post'
          few: '<span class="%{className}">%{count}</span> odrzucone posty'
          many: '<span class="%{className}">%{count}</span> odrzuconych postów'
          other: '<span class="%{className}">%{count}</span> odrzuconych postów'
      messages:
        all: "wszystkie skrzynki odbiorcze"
        inbox: "Skrzynka odbiorcza"
        personal: "Osobista"
        latest: "Aktualne"
        sent: "Wysłane"
        unread: "Nieprzeczytane"
        unread_with_count:
          one: "Nieprzeczytane (%{count})"
          few: "Nieprzeczytane (%{count})"
          many: "Nieprzeczytane (%{count})"
          other: "Nieprzeczytane (%{count})"
        new: "Nowe"
        new_with_count:
          one: "Nowe (%{count})"
          few: "Nowe (%{count})"
          many: "Nowe (%{count})"
          other: "Nowe (%{count})"
        archive: "Archiwum"
        groups: "Moje grupy"
        move_to_inbox: "Przenieś do skrzynki odbiorczej"
        move_to_archive: "Archiwum"
        failed_to_move: "Nie udało się przenieść zaznaczonych wiadomości (prawdopodobnie wystąpił problem z Twoim połączeniem)"
        tags: "Tagi"
        all_tags: "Wszystkie tagi"
        warnings: "Oficjalne ostrzeżenia"
        read_more_in_group: "Chcesz przeczytać więcej? Przeglądaj inne wiadomości w %{groupLink}."
        read_more: "Chcesz przeczytać więcej? Przeglądaj inne wiadomości w <a href='%{basePath}/u/%{username}/messages'>wiadomościach osobistych</a>."
        read_more_group_pm_MF: |
          { HAS_UNREAD_AND_NEW, select,
            true {
              { UNREAD, plural,
                   =0 {}
                  one {Pozostała <a href='{basePath}/u/{username}/messages/group/{groupName}/unread'># nieprzeczytana</a>}
                   few {Pozostały <a href='{basePath}/u/{username}/messages/group/{groupName}/unread'># nieprzeczytane</a>}
                   many {Pozostało <a href='{basePath}/u/{username}/messages/group/{groupName}/unread'># nieprzeczytanych</a>}
                other {Pozostało <a href='{basePath}/u/{username}/messages/group/{groupName}/unread'># nieprzeczytanych</a>}
              }
              { NEW, plural,
                   =0 {}
                  one { i <a href='{basePath}/u/{username}/messages/group/{groupName}/new'># nowa</a> wiadomość lub przejrzyj inne wiadomości w {groupLink}}
                   few { i <a href='{basePath}/u/{username}/messages/group/{groupName}/new'># nowe</a> wiadomości lub przejrzyj inne wiadomości w {groupLink}}
                   many { i <a href='{basePath}/u/{username}/messages/group/{groupName}/new'># nowych</a> wiadomości lub przejrzyj inne wiadomości w {groupLink}}
                other { i <a href='{basePath}/u/{username}/messages/group/{groupName}/new'># nowych</a> wiadomości lub przejrzyj inne wiadomości w {groupLink}}
              }
            }
            false {
              { UNREAD, plural,
                   =0 {}
                  one {Pozostała <a href='{basePath}/u/{username}/messages/group/{groupName}/unread'># nieprzeczytana</a> wiadomość lub przejrzyj inne wiadomości w {groupLink}}
                   few {Pozostały <a href='{basePath}/u/{username}/messages/group/{groupName}/unread'># nieprzeczytane</a> wiadomości lub przejrzyj inne wiadomości w {groupLink}}
                   many {Pozostało <a href='{basePath}/u/{username}/messages/group/{groupName}/unread'># nieprzeczytanych</a> wiadomości lub przejrzyj inne wiadomości w {groupLink}}
                other {Pozostało <a href='{basePath}/u/{username}/messages/group/{groupName}/unread'># nieprzeczytanych</a> wiadomości lub przejrzyj inne wiadomości w {groupLink}}
              }
              { NEW, plural,
                   =0 {}
                  one {Pozostała <a href='{basePath}/u/{username}/messages/group/{groupName}/new'># nowa</a> wiadomość lub przejrzyj inne wiadomości w {groupLink}}
                   few {Pozostały <a href='{basePath}/u/{username}/messages/group/{groupName}/new'># nowe</a> wiadomości lub przejrzyj inne wiadomości w {groupLink}}
                   many {Pozostały <a href='{basePath}/u/{username}/messages/group/{groupName}/new'># nowych</a> wiadomości lub przejrzyj inne wiadomości w {groupLink}}
                other {Pozostały <a href='{basePath}/u/{username}/messages/group/{groupName}/new'># nowych</a> wiadomości lub przejrzyj inne wiadomości w {groupLink}}
              }
            }
            other {}
          }
        read_more_personal_pm_MF: |
          { HAS_UNREAD_AND_NEW, select,
            true {
              { UNREAD, plural,
                   =0 {}
                  one {Pozostała <a href='{basePath}/u/{username}/messages/unread'># nieprzeczytana</a>}
                   few {Pozostały <a href='{basePath}/u/{username}/messages/unread'># nieprzeczytane</a>}
                   many {Pozostało <a href='{basePath}/u/{username}/messages/unread'># nieprzeczytanych</a>}
                other {Pozostało <a href='{basePath}/u/{username}/messages/unread'># nieprzeczytanych</a>}
              }
              { NEW, plural,
                   =0 {}
                  one { i <a href='{basePath}/u/{username}/messages/new'># nowa</a> wiadomość lub przejrzyj inne <a href='{basePath}/u/{username}/messages'>wiadomości osobiste</a>}
                   few { i <a href='{basePath}/u/{username}/messages/new'># nowe</a> wiadomości lub przejrzyj inne <a href='{basePath}/u/{username}/messages'>wiadomości osobiste</a>}
                   many { i <a href='{basePath}/u/{username}/messages/new'># nowych</a> wiadomości lub przejrzyj inne <a href='{basePath}/u/{username}/messages'>wiadomości osobiste</a>}
                other { i <a href='{basePath}/u/{username}/messages/new'># nowych</a> wiadomości lub przejrzyj inne <a href='{basePath}/u/{username}/messages'>wiadomości osobiste</a>}
              }
            }
            false {
              { UNREAD, plural,
                   =0 {}
                  one {Pozostała <a href='{basePath}/u/{username}/messages/unread'># nieprzeczytana</a> wiadomości lub przejrzyj inne <a href='{basePath}/u/{username}/messages'>wiadomości osobiste</a>}
                   few {Pozostały <a href='{basePath}/u/{username}/messages/unread'># nieprzeczytane</a> wiadomości lub przejrzyj inne <a href='{basePath}/u/{username}/messages'>wiadomości osobiste</a>}
                   many {Pozostało <a href='{basePath}/u/{username}/messages/unread'># nieprzeczytanych</a> wiadomości lub przejrzyj inne <a href='{basePath}/u/{username}/messages'>wiadomości osobiste</a>}
                other {Pozostało <a href='{basePath}/u/{username}/messages/unread'># nieprzeczytanych</a> wiadomości lub przejrzyj inne <a href='{basePath}/u/{username}/messages'>wiadomości osobiste</a>}
              }
              { NEW, plural,
                   =0 {}
                  one {Pozostała <a href='{basePath}/u/{username}/messages/new'># nowa</a> wiadomość lub przejrzyj inne <a href='{basePath}/u/{username}/messages'>wiadomości osobiste</a>}
                   few {Pozostały <a href='{basePath}/u/{username}/messages/new'># nowe</a> wiadomości lub przejrzyj inne <a href='{basePath}/u/{username}/messages'>wiadomości osobiste</a>}
                   many {Pozostało <a href='{basePath}/u/{username}/messages/new'># nowych</a> wiadomości lub przejrzyj inne <a href='{basePath}/u/{username}/messages'>wiadomości osobiste</a>}
                other {Pozostało <a href='{basePath}/u/{username}/messages/new'># nowych</a> wiadomości lub przejrzyj inne <a href='{basePath}/u/{username}/messages'>wiadomości osobiste</a>}
              }
            }
            other {}
          }
      preferences_nav:
        account: "Konto"
        security: "Bezpieczeństwo"
        profile: "Profil"
        emails: "Wiadomości"
        notifications: "Powiadomienia"
        tracking: "Śledzona"
        categories: "Kategorie"
        users: "Użytkownicy"
        tags: "Tagi"
        interface: "Interfejs"
        apps: "Aplikacje"
        navigation_menu: "Menu nawigacji"
      change_password:
        success: "(email wysłany)"
        in_progress: "(email wysyłany)"
        error: "(błąd)"
        action: "Wyślij wiadomość email resetującą hasło"
        set_password: "Ustaw hasło"
        choose_new: "Wyberz nowe hasło"
        choose: "Wybierz hasło"
      second_factor_backup:
        title: "Kody zapasowe weryfikacji dwuskładnikowej"
        regenerate: "Odnów"
        disable: "Wyłącz"
        enable: "Utwórz kody zapasowe"
        enable_long: "Dodaj kody zapasowe"
        not_enabled: "Nie utworzyłeś jeszcze żadnych kodów zapasowych."
        manage:
          one: "Pozostał Ci <strong>%{count}</strong> kod zapasowy."
          few: "Pozostały Ci <strong>%{count}</strong> kody zapasowe."
          many: "Pozostało Ci <strong>%{count}</strong> kodów zapasowych."
          other: "Pozostało Ci <strong>%{count}</strong> kodów zapasowych."
        copy_to_clipboard: "Skopiuj do schowka"
        copy_to_clipboard_error: "Wystąpił błąd w trakcie kopiowania do schowka"
        copied_to_clipboard: "Skopiowane do schowka"
        download_backup_codes: "Pobierz kody zapasowe"
        remaining_codes:
          one: "Pozostał Ci <strong>%{count}</strong> kod zapasowy."
          few: "Pozostały Ci <strong>%{count}</strong> kody zapasowe."
          many: "Pozostało Ci <strong>%{count}</strong> kodów zapasowych."
          other: "Pozostało Ci <strong>%{count}</strong> kodów zapasowych."
        use: "Używaj kodu zapasowego"
        enable_prerequisites: "Przed wygenerowaniem kodów zapasowych należy włączyć podstawową metodę dwuskładnikową."
        codes:
          title: "Wygenerowano kody zapasowe"
          description: "Każdy z tych kodów zapasowych można użyć tylko raz. Trzymaj je w bezpiecznym, ale dostępnym miejscu."
      second_factor:
        title: "Uwierzytelnianie dwuskładnikowe"
        enable: "Zarządzaj uwierzytelnianiem dwuskładnikowym"
        disable_all: "Wyłącz wszystkie"
        name: "Imię"
        label: "Kod"
        rate_limit: "Poczekaj, zanim spróbujesz użyć innego kodu uwierzytelniającego."
        enable_description: |
          Zeskanuj ten kod QR w obsługiwanej aplikacji ( <a href="https://www.google.com/search?q=authenticator+apps+for+android" target="_blank">Android</a> - <a href="https://www.google.com/search?q=authenticator+apps+for+ios" target="_blank">iOS</a> ) i wprowadź kod uwierzytelniający
        disable_description: "Podaj kod uwierzytelniający ze swojej aplikacji"
        show_key_description: "Wpisz ręcznie"
        short_description: |
          Chroń swoje konto za pomocą jednorazowych kodów bezpieczeństwa lub fizycznych kluczy bezpieczeństwa.
        extended_description: |
          Uwierzytelnianie dwuskładnikowe zapewnia dodatkowe bezpieczeństwo konta, wymagając jednorazowego tokena oprócz hasła. Tokeny można generować na <a href="https://www.google.com/search?q=authenticator+apps+for+android" target='_blank'>urządzeniach z systemem Android</a> i <a href="https://www.google.com/search?q=authenticator+apps+for+ios">systemem iOS</a>.
        oauth_enabled_warning: "Pamiętaj, że logowanie kontem społecznościowym zostanie wyłączone po włączeniu uwierzytelniania dwuskładnikowego na Twoim koncie."
        use: "Użyj aplikacji Authenticator"
        enforced_notice: "Aby uzyskać dostęp do tej witryny, musisz włączyć uwierzytelnianie dwuskładnikowe."
        disable: "Wyłącz"
        disable_confirm: "Czy na pewno chcesz wyłączyć uwierzytelnianie dwuskładnikowe?"
        delete: "Usuń"
        delete_confirm_header: "Te uwierzytelniacze oparte na tokenach i fizyczne klucze bezpieczeństwa zostaną usunięte:"
        delete_confirm_instruction: "Aby potwierdzić, wpisz <strong>%{confirm}</strong> w polu poniżej."
        delete_single_confirm_title: "Usuwanie uwierzytelniacza"
        delete_single_confirm_message: "Usuwasz %{name}. Tej czynności nie można cofnąć. Jeśli zmienisz zdanie, musisz ponownie zarejestrować ten token uwierzytelniający."
        delete_backup_codes_confirm_title: "Usuwanie kodów zapasowych"
        delete_backup_codes_confirm_message: "Usuwasz kody zapasowe. Tej czynności nie można cofnąć. Jeśli zmienisz zdanie, będziesz musiał ponownie wygenerować kody zapasowe."
        save: "Zapisz"
        edit: "Edytuj"
        edit_title: "Edytuj Authenticator"
        edit_description: "Nazwa Authenticator"
        enable_security_key_description: |
          Po przygotowaniu <a href="https://www.google.com/search?q=hardware+security+key" target="_blank">sprzętowego klucza bezpieczeństwa</a> lub kompatybilne urządzenie mobilne, naciśnij przycisk Zarejestruj poniżej.
        totp:
          title: "Uwierzytelnianie oparte na tokenach"
          add: "Dodaj Authenticator"
          default_name: "Mój Authenticator"
          name_and_code_required_error: "Musisz podać nazwę i kod z aplikacji uwierzytelniającej."
        security_key:
          register: "Zarejestruj"
          title: "Fizyczne klucze bezpieczeństwa"
          add: "Dodaj fizyczny klucz bezpieczeństwa"
          default_name: "Główny klucz bezpieczeństwa"
          iphone_default_name: "iPhone"
          android_default_name: "Android"
          not_allowed_error: "Upłynął limit czasu procesu rejestracji klucza bezpieczeństwa lub został on anulowany."
          already_added_error: "Ten klucz bezpieczeństwa został już zarejestrowany. Nie musisz go ponownie rejestrować."
          edit: "Edytuj fizyczny klucz bezpieczeństwa"
          save: "Zapisz"
          edit_description: "Nazwa fizycznego klucza bezpieczeństwa"
          name_required_error: "Musisz podać nazwę swojego klucza bezpieczeństwa."
      passkeys:
        rename_passkey: "Zmień nazwę passkey"
        add_passkey: "Dodaj Passkey"
        confirm_delete_passkey: "Czy na pewno chcesz usunąć ten passkey?"
        passkey_successfully_created: "Sukces! Twój nowy passkey został utworzony."
        rename_passkey_instructions: "Wybierz nazwę klucza dostępu, która pozwoli Ci go łatwo zidentyfikować, na przykład użyj nazwy swojego menedżera haseł."
        name:
          default: "Główny passkey"
        save: "Zapisz"
        title: "Passkeys"
        short_description: "Klucze to zamienniki haseł, które potwierdzają Twoją tożsamość biometrycznie (np. dotyk, FaceID) lub za pomocą kodu PIN/hasła urządzenia."
        added_prefix: "Dodano"
        last_used_prefix: "Ostatnio używane"
        never_used: "Nigdy nie używany"
        not_allowed_error: "Upłynął limit czasu procesu rejestracji klucza dostępu, został anulowany lub jest niedozwolony."
        already_added_error: "Już zarejestrowałeś ten klucz dostępu. Nie musisz rejestrować go ponownie."
        confirm_button: "lub użyj passkey"
      change_about:
        title: "Zmień O mnie"
        error: "Wystąpił błąd podczas zmiany tej wartości."
      change_username:
        title: "Zmień nazwę użytkownika"
        confirm: "Czy jesteś absolutnie pewien że chcesz zmienić swoją nazwę użytkownika?"
        taken: "Przykro nam, ale ta nazwa jest zajęta."
        invalid: "Ta nazwa jest niepoprawna. Powinna zawierać jedynie liczby i litery."
      add_email:
        title: "Dodaj e-mail"
        add: "dodaj"
      change_email:
        title: "Zmień adres email"
        taken: "Przykro nam, ale ten adres email nie jest dostępny."
        error: "Wystąpił błąd podczas próby zmiany twojego adresu email. Być może ten email jest już zarejestrowany?"
        success: "Wysłaliśmy wiadomość do potwierdzenia na podany adres email."
        success_via_admin: "Wysłaliśmy wiadomość e-mail na ten adres. Użytkownik będzie musiał postępować zgodnie z instrukcjami potwierdzenia zawartymi w wiadomości e-mail."
        success_staff: "Wysłaliśmy wiadomość na bieżący adres. Proszę przestrzegać informacji dotyczących potwierdzenia adresu."
        back_to_preferences: "Powrót do preferencji"
        confirm_success: "Twój email został zmieniony."
        confirm: "Potwierdź"
        authorizing_new:
          description: "Potwierdź, że chcesz zmienić swój adres e-mail na:"
          description_add: "Potwierdź, że chcesz dodać alternatywny adres e-mail:"
        authorizing_old:
          old_email: "Stary adres e-mail: %{email}"
          new_email: "Nowy adres e-mail: %{email}"
          confirm_success: "Wysłaliśmy e-maila na nowy adres, aby potwierdzić tę zmianę!"
      change_avatar:
        title: "Zmień swój awatar"
        gravatar: "<a href='//%{gravatarBaseUrl}%{gravatarLoginUrl}' target='_blank'>%{gravatarName}</a> , na podstawie"
        gravatar_title: "Zmień swój awatar na stronie %{gravatarName}"
        gravatar_failed: "Nie mogliśmy znaleźć %{gravatarName} z tym adresem e-mail."
        refresh_gravatar_title: "Odśwież swój %{gravatarName}"
        letter_based: "Awatar przyznany przez system"
        uploaded_avatar: "Zwyczajny obrazek"
        uploaded_avatar_empty: "Dodaj zwyczajny obrazek"
        upload_title: "Wyślij swoją grafikę"
        image_is_not_a_square: "Uwaga: grafika została przycięta ponieważ jej wysokość i szerokość nie były równe. "
        logo_small: "Małe logo witryny. Używane domyślnie."
        use_custom: "Lub prześlij własny awatar:"
      change_profile_background:
        title: "Nagłówek profilu"
        instructions: "Nagłówki profilu zostaną wyśrodkowane i będą miały domyślną szerokość 1110 pikseli."
      change_card_background:
        title: "Tło karty użytkownika"
        instructions: "Tło karty użytkownika est wycentrowane i posiada domyślną szerokość 590px."
      change_featured_topic:
        title: "Wyróżniony temat"
        instructions: "Link do tego tematu będzie na twojej karcie użytkownika i profilu."
      email:
        title: "Email"
        primary: "Podstawowy adres email"
        secondary: "Drugorzędne adresy email"
        primary_label: "podstawowy"
        unconfirmed_label: "niepotwierdzony"
        resend_label: "Wyślij ponownie email aktywacyjny"
        resending_label: "wysyłanie..."
        resent_label: "email wysłany"
        update_email: "Zmień adres email"
        set_primary: "Ustaw podstawowy adres e-mail"
        destroy: "Usuń e-mail"
        add_email: "Dodaj alternatywny adres email"
        auth_override_instructions: "Adres e-mail można zaktualizować od dostawcy uwierzytelniania."
        no_secondary: "Brak drugorzędnych adresów email"
        instructions: "Nie będzie publicznie widoczny."
        admin_note: "Uwaga: Użytkownik administratora zmieniający adres e-mail innego użytkownika niebędącego administratorem wskazuje, że użytkownik stracił dostęp do oryginalnego konta e-mail, więc na nowy adres zostanie wysłany e-mail z resetem hasła. Adres e-mail użytkownika nie ulegnie zmianie, dopóki nie zakończy się proces resetowania hasła."
        ok: "Otrzymasz potwierdzenie emailem"
        required: "Podaj adres email"
        invalid: "Podaj poprawny adres email"
        authenticated: "Twój email został potwierdzony przez %{provider}"
        invite_auth_email_invalid: "Twój e-mail z zaproszeniem nie jest zgodny z e-mailem uwierzytelnionym przez %{provider}"
        authenticated_by_invite: "Twój e-mail został uwierzytelniony przez zaproszenie"
        frequency:
          one: "Otrzymasz e-mail tylko jeśli nie widzieliśmy Cię w ciągu ostatniej minuty."
          few: "Otrzymasz e-mail tylko jeśli nie widzieliśmy Cię w ciągu ostatnich %{count} minut."
          many: "Otrzymasz e-mail tylko jeśli nie widzieliśmy Cię w ciągu ostatnich %{count} minut."
          other: "Otrzymasz e-mail tylko jeśli nie widzieliśmy Cię w ciągu ostatnich %{count} minut."
      associated_accounts:
        title: "Powiązane konta"
        connect: "Połącz"
        revoke: "Unieważnij"
        cancel: "Anuluj"
        not_connected: "(nie połączony)"
        confirm_modal_title: "Połącz konto %{provider}"
        confirm_description:
          disconnect: "Twoje istniejące konto %{provider} '%{account_description}' zostanie odłączone."
          account_specific: "Twoje konto %{provider} „%{account_description}” zostanie użyte do uwierzytelnienia."
          generic: "Twoje konto %{provider} zostanie wykorzystane do uwierzytelnienia."
      name:
        title: "Pełna nazwa"
        instructions: "Twoja pełna nazwa (opcjonalnie)."
        instructions_required: "Twoja pełna nazwa."
        required: "Wprowadź imię"
        too_short: "Twoja nazwa jest zbyt krótka"
        ok: "Twoja nazwa jest ok"
      username:
        title: "Nazwa użytkownika"
        instructions: "Unikalny, bez spacji, krótki."
        short_instructions: "Inni mogą o tobie wspomnieć pisząc @%{username}"
        available: "Nazwa użytkownika jest dostępna"
        not_available: "Niedostępna. Może spróbuj %{suggestion}?"
        not_available_no_suggestion: "Niedostępne"
        too_short: "Nazwa użytkownika jest zbyt krótka"
        too_long: "Nazwa użytkownika jest zbyt długa"
        checking: "Sprawdzanie dostępności nazwy użytkownika…"
        prefilled: "Email zgadza się z zarejestrowaną nazwą użytkownika"
        required: "Wpisz nazwę użytkownika"
        edit: "Edytuj nazwę użytkownika"
      locale:
        title: "Język interfejsu"
        instructions: "Język interfejsu użytkownika. Zmieni się, gdy odświeżysz stronę."
        default: "(domyślny)"
        any: "każdy"
      password_confirmation:
        title: "Powtórz hasło"
      invite_code:
        title: "Zaproś kod"
        instructions: "Rejestracja konta wymaga kodu zaproszenia"
      auth_tokens:
        title: "Ostatnio używane urządzenia"
        short_description: "To jest lista urządzeń, które ostatnio logowały się na Twoje konto."
        details: "Detale"
        log_out_all: "Wyloguj się wszędzie"
        not_you: "To nie ty?"
        show_all: "Pokaż wszystko (%{count})"
        show_few: "Pokaż mniej"
        was_this_you: "Czy to byłeś ty?"
        was_this_you_description: "Jeśli to nie ty, zalecamy zmianę hasła i wylogowanie się ze wszystkich urządzeń."
        browser_and_device: "%{browser} na %{device}"
        secure_account: "Zabezpiecz moje konto"
        latest_post: "Twój ostatni wpis ..."
        device_location: '<span class="auth-token-device">%{device}</span> &ndash; <span title="IP: %{ip}">%{location}</span>'
        browser_active: '%{browser} | <span class="active">aktywny teraz</span>'
        browser_last_seen: "%{browser} | %{date}"
      last_posted: "Ostatni wpis"
      last_seen: "Ostatnio widziano"
      created: "Dołączył"
      log_out: "Wyloguj"
      location: "Lokalizacja"
      website: "Strona internetowa"
      email_settings: "Email"
      hide_profile_and_presence: "Ukryj mój profil publiczny i funkcje obecności"
      enable_physical_keyboard: "Włącz obsługę klawiatury fizycznej na iPadzie"
      text_size:
        title: "Rozmiar tekstu"
        smallest: "Najmniejszy"
        smaller: "Mniejszy"
        normal: "Normalny"
        larger: "Większy"
        largest: "Największy"
      title_count_mode:
        title: "Tytuł strony w tle wyświetla liczbę:"
        notifications: "Nowe powiadomienia"
        contextual: "Nowa zawartość strony"
      bookmark_after_notification:
        title: "Po wysłaniu przypomnienia o zakładce:"
      like_notification_frequency:
        title: "Powiadom o polubieniach"
        always: "Zawsze"
        first_time_and_daily: "Pierwsze polubienie i raz dziennie"
        first_time: "Pierwsze polubienie"
        never: "Nigdy"
      email_previous_replies:
        title: "Dołącz poprzednie odpowiedzi na końcu e-maili."
        unless_emailed: "chyba wcześniej wysłany"
        always: "zawsze"
        never: "nigdy"
      email_digests:
        title: "Gdy nie odwiedzam strony, wysyłaj e-mail podsumowujący z popularnymi tematami i odpowiedziami."
        every_30_minutes: "co 30 minut"
        every_hour: "co godzinę"
        daily: "codziennie"
        weekly: "co tydzień"
        every_month: "każdego miesiąca"
        every_six_months: "co 6 miesięcy"
      email_level:
        title: "Wyślij do mnie e-maila, gdy jestem cytowany, odpowiadam, pojawia się moja @nazwa_użytkownika lub gdy pojawia się nowa aktywność w moich obserwowanych kategoriach, tagach lub tematach"
        always: "zawsze"
        only_when_away: "tylko kiedy jest daleko"
        never: "nigdy"
      email_messages_level: "Wyślij do mnie e-mail, gdy otrzymam wiadomość osobistą"
      include_tl0_in_digests: "Dołącz treści od nowych użytkowników w e-mailach podsumowujących."
      email_in_reply_to: "Zawieraj w e-mailach fragment oryginalnych postów z odpowiedzi"
      other_settings: "Inne"
      categories_settings: "Kategorie"
      topics_settings: "Tematy"
      new_topic_duration:
        label: "Uznaj, że temat jest nowy, jeśli"
        not_viewed: "niewidziane "
        last_here: "dodane od ostatniej wizyty"
        after_1_day: "utworzone w ciągu ostatniego dnia"
        after_2_days: "utworzone w ciągu ostatnich 2 dni"
        after_1_week: "utworzone w ostatnim tygodniu"
        after_2_weeks: "utworzone w ostatnich 2 tygodniach"
      auto_track_topics: "Automatycznie śledź tematy które odwiedzę"
      auto_track_options:
        never: "nigdy"
        immediately: "natychmiast"
        after_30_seconds: "po 30 sekundach"
        after_1_minute: "po 1 minucie"
        after_2_minutes: "po 2 minutach"
        after_3_minutes: "po 3 minutach"
        after_4_minutes: "po 4 minutach"
        after_5_minutes: "po 5 minutach"
        after_10_minutes: "po 10 minutach"
      notification_level_when_replying: "Kiedy piszę w temacie, dołącz ten temat do"
      invited:
        title: "Zaproszenia"
        pending_tab: "Oczekujący"
        pending_tab_with_count: "Oczekujące (%{count})"
        expired_tab: "Wygasły"
        expired_tab_with_count: "Wygasło (%{count})"
        redeemed_tab: "Przyjęte"
        redeemed_tab_with_count: "Zrealizowane (%{count})"
        invited_via: "Zaproszenie"
        invited_via_link: "link %{key} (użyto %{count} z %{max})"
        groups: "Grupy"
        topic: "Temat"
        sent: "Utworzone/Ostatnio wysłane"
        expires_at: "Wygasa"
        edit: "Edytuj"
        remove: "Usuń"
        copy_link: "Uzyskaj link"
        reinvite: "Wyślij ponownie e-mail"
        reinvited: "Ponowne wysłanie zaproszenia"
        removed: "Usunięto"
        search: "wpisz, aby wyszukać zaproszenia…"
        user: "Zaproszony(-a) użytkownik(-czka)"
        none: "Brak zaproszeń do wyświetlenia."
        truncated:
          one: "Wyświetlanie pierwszego zaproszenia."
          few: "Wyświetlanie %{count} pierwszych zaproszeń."
          many: "Wyświetlanie %{count} pierwszych zaproszeń."
          other: "Wyświetlanie %{count} pierwszych zaproszeń."
        redeemed: "Cofnięte zaproszenia"
        redeemed_at: "Przyjęte"
        pending: "Oczekujące zaproszenia"
        topics_entered: "Obejrzane tematy"
        posts_read_count: "Przeczytane wpisy"
        expired: "To zaproszenie wygasło."
        remove_all: "Usuń wygasłe zaproszenia"
        removed_all: "Wszystkie wygasłe zaproszenia zostały usunięte!"
        remove_all_confirm: "Czy na pewno chcesz usunąć wszystkie wygasłe zaproszenia?"
        reinvite_all: "Wyślij ponownie wszystkie zaproszenia"
        reinvite_all_confirm: "Jesteś pewny, że chcesz ponownie wysłać wszystkie zaproszenia?"
        reinvited_all: "Wszystkie zaproszenia zostały wysłane!"
        time_read: "Czas odczytu"
        days_visited: "Dni odwiedzin"
        account_age_days: "Wiek konta w dniach"
        create: "Zaproś"
        generate_link: "Stwórz odnośnik z zaproszeniem"
        link_generated: "Oto Twój link z zaproszeniem!"
        valid_for: "Link do zaproszenia jest ważny tylko dla tego adresu: %{email}"
        single_user: "Zaproś przez e-mail"
        multiple_user: "Zaproś za pomocą linku"
        invite_link:
          title: "Odnośnik z zaproszeniem"
          success: "Link z zaproszenie został poprawnie wygenerowany!"
          error: "Wystąpił błąd podczas generowania linku do zaproszenia"
        invite:
          new_title: "Utwórz zaproszenie"
          edit_title: "Edytuj zaproszenie"
          instructions: "Udostępnij ten link, aby natychmiast przyznać dostęp do tej witryny:"
          copy_link: "skopiuj link"
          expires_in_time: "Wygasa za %{time}"
          expired_at_time: "Wygasło o %{time}"
          show_advanced: "Pokaż ustawienia zaawansowane"
          hide_advanced: "Ukryj ustawienia zaawansowane"
          restrict: "Ogranicz do"
          restrict_email: "Ogranicz do e-maila"
          restrict_domain: "Ogranicz do domeny"
          email_or_domain_placeholder: "nazwa@example.com lub example.com"
          max_redemptions_allowed: "Maksymalna liczba użyć"
          add_to_groups: "Dodaj do grup"
          invite_to_topic: "Przyjedź na temat"
          expires_at: "Wygasa po"
          custom_message: "Opcjonalna wiadomość osobista"
          send_invite_email: "Zapisz i wyślij e-mail"
          send_invite_email_instructions: "Ogranicz zaproszenie do emaila, aby wysłać email z zaproszeniem"
          save_invite: "Zapisz zaproszenie"
          invite_saved: "Zaproszenie zapisane."
        bulk_invite:
          none: "Brak zaproszeń do wyświetlenia na tej stronie."
          text: "Zaproszenie zbiorcze"
          instructions: |
            <p>Zaproś grupę użytkowników, aby Twoja społeczność rosła szybko. Przygotuj <a href="https://en.wikipedia.org/wiki/Comma-separated_values" target="_blank">plik CSV</a> zawierający co najmniej jeden wiersz na adres e-mail użytkowników, których chcesz zaprosić. Poniższe informacje oddzielone przecinkami można podać, jeśli chcesz dodać osoby do grup lub wysłać je do określonego tematu przy pierwszym logowaniu.</p>
            <pre>john @ smith.com, first_group_name; second_group_name, topic_id</pre>
            <p>Na każdy adres e-mail w przesłanym pliku CSV zostanie wysłane zaproszenie, którym będziesz mógł zarządzać później.</p>
          progress: "Przesłano %{progress}%…"
          success: "Plik został przesłany pomyślnie. Po zakończeniu procesu otrzymasz powiadomienie za pośrednictwem wiadomości."
          error: "Przykro nam, ale wymagany format pliku to CSV."
      confirm_access:
        title: "Potwierdź dostęp"
        incorrect_password: "Wpisane hasło jest nieprawidłowe."
        incorrect_passkey: "Ten passkey jest nieprawidłowy."
        logged_in_as: "Jesteś zalogowany jako: "
        instructions: "Aby dokończyć tę czynność, potwierdź swoją tożsamość."
        fine_print: "Prosimy o potwierdzenie Twojej tożsamości, ponieważ jest to potencjalnie wrażliwe działanie. Po uwierzytelnieniu zostaniesz poproszony o ponowne uwierzytelnienie po kilku godzinach bezczynności."
      password:
        title: "Hasło"
        too_short: "Hasło jest za krótkie."
        common: "To hasło jest zbyt popularne."
        same_as_username: "Twoje hasło jest takie samo jak nazwa użytkownika."
        same_as_email: "Twoje hasło jest takie samo jak twój e-mail."
        ok: "Twoje hasło wygląda na poprawne."
        instructions: "Przynajmniej %{count} znaków."
        required: "Wprowadź hasło"
        confirm: "Potwierdź"
        incorrect_password: "Wpisane hasło jest nieprawidłowe."
      summary:
        title: "Podsumowanie"
        stats: "Statystyki"
        time_read: "czas odczytu"
        time_read_title: "%{duration} (cały czas)"
        recent_time_read: "czas ostatniego czytania"
        recent_time_read_title: "%{duration} (w ciągu ostatnich 60 dni)"
        topic_count:
          one: "utworzono temat"
          few: "utworzono tematów"
          many: "utworzono tematy"
          other: "utworzono tematy"
        post_count:
          one: "utworzono wpis"
          few: "utworzono wpisy"
          many: "utworzono wpisy"
          other: "utworzono wpisy"
        likes_given:
          one: "dano"
          few: "dano"
          many: "dano"
          other: "dano"
        likes_received:
          one: "otrzymano"
          few: "otrzymano"
          many: "otrzymano"
          other: "otrzymano"
        days_visited:
          one: "dzień odwiedzin"
          few: "dni odwiedzin"
          many: "dni odwiedzin"
          other: "dni odwiedzin"
        topics_entered:
          one: "przeczytany temat"
          few: "przeczytane tematy"
          many: "przeczytane tematy"
          other: "przeczytane tematy"
        posts_read:
          one: "przeczytany post"
          few: "przeczytane posty"
          many: "przeczytanych postów"
          other: "przeczytanych wpisów"
        bookmark_count:
          one: "zakładka"
          few: "zakładki"
          many: "zakładek"
          other: "zakładek"
        top_replies: "Najlepsze odpowiedzi"
        no_replies: "Póki co brak odpowiedzi."
        more_replies: "Więcej odpowiedzi"
        top_topics: "Najlepsze tematy"
        no_topics: "Póki co brak tematów."
        more_topics: "Więcej tematów"
        top_badges: "Najlepsze odznaki"
        no_badges: "Póki co brak odznak."
        more_badges: "Więcej odznak"
        top_links: "Najlepsze linki"
        no_links: "Póki co brak linków."
        most_liked_by: "Najczęściej polubione przez"
        most_liked_users: "Najczęściej polubione"
        most_replied_to_users: "Najwięcej odpowiedzi do"
        no_likes: "Brak polubień."
        top_categories: "Popularne kategorie"
        topics: "Tematy"
        replies: "Odpowiedzi"
      ip_address:
        title: "Ostatni adres IP"
      registration_ip_address:
        title: "Adres IP rejestracji"
      avatar:
        title: "Awatar"
        header_title: "profil, wiadomości, zakładki i ustawienia"
        name_and_description: "%{name} - %{description}"
        edit: "Edytuj zdjęcie profilowe"
      title:
        title: "Tytuł"
        none: "(brak)"
        instructions: "pojawia się po Twojej nazwie użytkownika"
      flair:
        title: "Ikona"
        none: "(brak)"
        instructions: "ikona wyświetlana obok Twojego zdjęcia profilowego"
      status:
        title: "Własny status"
        not_set: "Nie ustawiony"
      primary_group:
        title: "Główna grupa"
        none: "(brak)"
      filters:
        all: "Wszystkie"
      stream:
        posted_by: "Wysłane przez"
        sent_by: "Wysłane przez"
        private_message: "wiadomość"
        the_topic: "temat"
    user_status:
      save: "Zapisz"
      set_custom_status: "Ustaw własny status"
      what_are_you_doing: "Co robisz?"
      pause_notifications: "Wstrzymaj powiadomienia"
      remove_status: "Usuń status"
    user_tips:
      button: "Zrozumiano!"
      first_notification:
        title: "Twoje pierwsze powiadomienie!"
        content: "Powiadomienia służą do informowania na bieżąco o tym, co dzieje się w społeczności."
      topic_timeline:
        title: "Oś czasu tematu"
        content: "Przewiń szybko post, korzystając z osi czasu tematu."
      post_menu:
        title: "Menu postu"
        content: "Zobacz, jak jeszcze możesz wejść w interakcję z postem, klikając trzy kropki!"
      topic_notification_levels:
        title: "Obserwujesz teraz ten temat"
        content: "Poszukaj tego dzwonka, aby dostosować preferencje powiadomień dla określonych tematów lub całych kategorii."
      suggested_topics:
        title: "Czytaj dalej!"
        content: "Oto kilka tematów, które naszym zdaniem warto przeczytać w następnej kolejności."
      admin_guide:
        title: "Witaj w swojej nowej witrynie!"
        content: "<a href='%{admin_guide_url}'>Przeczytaj przewodnik administratora</a>, aby kontynuować budowanie witryny i społeczności."
        content_no_url: "Przeczytaj przewodnik administratora, aby kontynuować tworzenie witryny i społeczności."
<<<<<<< HEAD
    loading: "Wczytuję…"
=======
    loading: "Ładowanie…"
>>>>>>> b2b1e721
    errors:
      prev_page: "podczas próby wczytania"
      reasons:
        network: "Błąd sieci"
        server: "błąd serwera"
        forbidden: "Brak dostępu"
        unknown: "Błąd"
        not_found: "Nie znaleziono strony"
      desc:
        network: "Sprawdź swoje połączenie."
        network_fixed: "Chyba już w porządku."
        server: "Kod błędu: %{status}"
        forbidden: "Nie masz uprawnień, aby to wyświetlić."
        not_found: "Ups, aplikacja próbowała załadować adres URL, który nie istnieje."
        unknown: "Coś poszło nie tak."
      buttons:
        back: "Cofnij"
        again: "Spróbuj ponownie"
        fixed: "Załaduj stronę"
    modal:
      close: "zamknij"
      dismiss_error: "Odrzuć błąd"
    close: "Zamknij"
    assets_changed_confirm: "Ta strona właśnie otrzymała aktualizację oprogramowania. Pobrać najnowszą wersję teraz?"
    logout: "Nastąpiło wylogowanie."
    refresh: "Odśwież"
    home: "Strona główna"
    read_only_mode:
      enabled: "Strona jest w trybie tylko-do-odczytu. Możesz ją nadal przeglądać, ale operacje takie jak publikowanie postów, polubianie i inne są wyłączone."
      login_disabled: "Logowanie jest zablokowane, gdy strona jest w trybie tylko do odczytu."
      logout_disabled: "Wylogowanie jest zablokowane gdy strona jest w trybie tylko do odczytu."
    staff_writes_only_mode:
      enabled: "Ta strona jest w trybie tylko dla personelu. Kontynuuj przeglądanie, ale odpowiadanie, polubienia i inne działania są ograniczone tylko do członków personelu."
    logs_error_rate_notice:
      reached_hour_MF: |
        <b>{relativeAge}</b> – <a href='{url}' target='_blank'>{rate, plural, one {# error/hour} few {# errors/hour} many {# errors/hour} other {# errors/hour}}</a> osiągnięto limit ustawień witryny wynoszący {limit, plural, one {# error/hour} few {# errors/hour} many {# errors/hour} other {# errors/hour}}.
      reached_minute_MF: |
        <b>{relativeAge}</b> – <a href='{url}' target='_blank'>{rate, plural, one {# error/minute} few {# errors/minute} many {# errors/minute} other {# errors/minute}}</a> osiągnięto limit ustawień witryny wynoszący {limit, plural, one {# error/minute} few {# errors/minute} many {# errors/minute} other {# errors/minute}}.
      exceeded_hour_MF: |
        <b>{relativeAge}</b> – <a href='{url}' target='_blank'>{rate, plural, one {# error/hour} few {# errors/hour} many {# errors/hour} other {# errors/hour}}</a> osiągnięto limit ustawień witryny wynoszący {limit, plural, one {# error/hour} few {# errors/hour} many {# errors/hour} other {# errors/hour}}.
      exceeded_minute_MF: |
        <b>{relativeAge}</b> – <a href='{url}' target='_blank'>{rate, plural, one {# error/minute} few {# errors/minute} many {# errors/minute} other {# errors/minute}}</a> osiągnięto limit ustawień witryny wynoszący {limit, plural, one {# error/minute} few {# errors/minute} many {# errors/minute} other {# errors/minute}}.
    learn_more: "Dowiedz się więcej…"
    mute: Wycisz
    unmute: Wyłącz wyciszenie
    last_post: Opublikowano
    local_time: "Czas lokalny"
    time_read: Przeczytane
    time_read_recently: "%{time_read} ostatnio"
    time_read_tooltip: "%{time_read} całkowity czas czytania"
    time_read_recently_tooltip: "%{time_read} całkowity czytania (%{recent_time_read} w ciągu ostatnich 60 dni)"
    last_reply_lowercase: ostatnia odpowiedź
    replies_lowercase:
      one: odpowiedź
      few: odpowiedzi
      many: odpowiedzi
      other: odpowiedzi
    signup_cta:
      sign_up: "Rejestracja"
      hide_session: "Może później"
      hide_forever: "nie, dziękuję"
      hidden_for_session: "OK, zapytamy Cię jutro. Zawsze możesz też użyć opcji „Zaloguj się”, aby utworzyć konto."
      intro: "Hej! Wygląda na to, że zainteresowała Cię ta dyskusja, ale nie posiadasz jeszcze konta."
      value_prop: "Masz dość przewijania tych samych postów? Kiedy stworzysz konto, zawsze wrócisz do miejsca, w którym przerwałeś. Z kontem możesz również otrzymywać powiadomienia o nowych odpowiedziach, zapisywać zakładki i używać polubień, aby podziękować innym. Wszyscy możemy współpracować, aby ta społeczność była świetna. :heart:"
    offline_indicator:
      no_internet: "Brak połączenia z internetem."
      refresh_page: "Odśwież stronę"
    summary:
      in_progress: "Podsumowanie tematu za pomocą sztucznej inteligencji"
      summarized_on: "Podsumowane przez sztuczną inteligencję w %{date}"
      model_used: "Użyta AI: %{model}"
      outdated: "Podsumowanie jest nieaktualne"
      outdated_posts:
        one: "(brakuje %{count} postu)"
        few: "(brakuje %{count} postów)"
        many: "(brakuje %{count} postów)"
        other: "(brakuje %{count} postów)"
      enabled_description: "Przeglądasz najlepsze odpowiedzi w tym temacie: najciekawsze posty określone przez społeczność."
      description:
        one: "Jest <b>%{count}</b> odpowiedź."
        few: "Jest <b>%{count}</b> odpowiedzi."
        many: "Jest <b>%{count}</b> odpowiedzi."
        other: "Jest <b>%{count}</b> odpowiedzi."
      buttons:
        hide: "Ukryj podsumowanie"
        generate: "Podsumuj z AI"
        regenerate: "Wygeneruj ponownie podsumowanie"
      description_time_MF: |
        Istnieje {replyCount, plural, one {<b>#</b> odpowiedź} few {<b>#</b> odpowiedzi} many {<b>#</b> odpowiedzi} other {<b>#</b> odpowiedzi}} z szacowanym czasem czytania <b>{readingTime, plural, one {# minuty} few {# minut} many {# minut} other {# minut}}</b>.
      enable: "Pokaż najlepsze odpowiedzi"
      disable: "Pokaż wszystkie posty"
      short_label: "Najlepsze odpowiedzi"
      short_title: "Pokaż najlepsze odpowiedzi w tym temacie: najciekawsze posty określone przez społeczność"
    deleted_filter:
      enabled_description: "Ten temat posiada usunięte wpisy, które zostały ukryte."
      disabled_description: "Usunięte wpisy w tym temacie są widoczne."
      enable: "Ukryj usunięte posty"
      disable: "Pokaż usunięte posty"
    private_message_info:
      title: "Wiadomość"
      invite: "Zaproś innych…"
      edit: "Dodaj lub usuń…"
      remove: "Usuń…"
      add: "Dodaj…"
      leave_message: "Czy naprawdę chcesz zostawić tę wiadomość?"
      remove_allowed_user: "Czy naprawdę chcesz usunąć %{name} z tej dyskusji?"
      remove_allowed_group: "Czy naprawdę chcesz usunąć %{name} z tej wiadomości?"
      leave: "Opuść"
      remove_group: "Usuń grupę"
      remove_user: "Usuń użytkownika"
    email: "Email"
    username: "Nazwa konta"
    last_seen: "Ostatnio oglądane"
    created: "Utworzono"
    created_lowercase: "utworzono"
    trust_level: "Poziom zaufania"
    search_hint: "nazwa użytkownika, email lub IP"
    create_account:
      header_title: "Witamy!"
      subheader_title: "Utwórzmy Twoje konto"
      disclaimer: "Rejestrując się, wyrażasz zgodę na <a href='%{privacy_link}' target='blank'>politykę prywatności</a> i <a href='%{tos_link}' target='blank'>warunki świadczenia usług</a> ."
      title: "Utwórz swoje konto"
      failed: "Coś poszło nie tak, możliwe, że wybrany adres email jest już zarejestrowany, spróbuj użyć odnośnika przypomnienia hasła"
      associate: "Masz już konto? <a href='%{associate_link}'>Zaloguj się</a> , aby połączyć swoje konto %{provider}."
      activation_title: "Aktywuj swoje konto"
    forgot_password:
      title: "Reset hasła"
      action: "Zapomniałem(-łam) hasła"
      invite: "Wpisz swoją nazwę użytkownika lub adres email. Wyślemy do ciebie email z linkiem do zresetowania hasła."
      invite_no_username: "Wpisz swój adres e-mail, a wyślemy Ci wiadomość e-mail umożliwiającą zresetowanie hasła."
      email-username: "E-mail lub nazwa użytkownika"
      reset: "Resetuj hasło"
      complete_username: "Jeśli jakieś mamy konto o nazwie użytkownika <b>%{username}</b>, za chwilę zostanie wysłana wiadomość z instrukcją jak ustawić nowe hasło."
      complete_email: "Jeśli jakieś konto użytkownika posiada adres <b>%{email}</b>, za chwilę zostanie wysłana wiadomość z instrukcją jak ustawić nowe hasło."
      complete_username_found: "Znaleźliśmy konto pasujące do nazwy użytkownika <b>%{username}</b>. Powinieneś otrzymać wiadomość e-mail z instrukcjami, jak szybko zresetować hasło."
      complete_email_found: "Znaleźliśmy konto pasujące do <b>%{email}</b> . Powinieneś otrzymać wiadomość e-mail z instrukcjami, jak szybko zresetować hasło."
      complete_username_not_found: "Nie znaleziono konta o nazwie <b>%{username}</b>"
      complete_email_not_found: "Nie znaleziono konta przypisanego do <b>%{email}</b>"
      help: "Email nie dotarł? Upewnij się najpierw czy sprawdziłeś/łaś folder spam.<p>Nie jesteś pewny jaki email został użyty? Wprowadz adres tutaj, a dowiemy się czy taki istnieje.</p><p>Jeśli nie masz już dostępu do adresu email zapisanego na twoim koncie, skontaktuj się z <a href='%{basePath}/about'>naszym pomocnym zespołem.</a></p>"
      button_ok: "OK"
      button_help: "Pomoc"
    email_login:
      link_label: "Wyślij mi link do logowania"
      button_label: "z e-mailem"
      login_link: "Pomiń hasło; wyślij mi e-mailem link do logowania"
      complete_username: "Jeśli konto pasuje do nazwy użytkownika <b>%{username}</b>, wkrótce otrzymasz wiadomość e-mail z linkiem do logowania."
      complete_email: "Jeśli konto pasuje do <b>%{email}</b> , wkrótce otrzymasz wiadomość e-mail z linkiem do logowania."
      complete_username_found: "Znaleźliśmy konto pasujące do nazwy użytkownika <b>%{username}</b>, wkrótce otrzymasz wiadomość e-mail z linkiem do logowania."
      complete_email_found: "Znaleźliśmy konto pasujące do <b>%{email}</b> , wkrótce otrzymasz wiadomość e-mail z linkiem do logowania."
      complete_username_not_found: "Nie znaleziono konta o nazwie <b>%{username}</b>"
      complete_email_not_found: "Nie znaleziono konta przypisanego do <b>%{email}</b>"
      confirm_title: Przejdź do %{site_name}
      logging_in_as: Logowanie jako %{email}
      confirm_button: Dokończ logowanie
    login:
      header_title: "Witamy ponownie"
      subheader_title: "Zaloguj się na swoje konto"
      title: "Zaloguj się"
      username: "Użytkownik"
      password: "Hasło"
      show_password: "Pokaż"
      hide_password: "Ukryj"
      show_password_title: "Pokaż hasło"
      hide_password_title: "Ukryj hasło"
      second_factor_title: "Uwierzytelnianie dwuskładnikowe"
      second_factor_description: "Podaj kod uwierzytelniający ze swojej aplikacji:"
      second_factor_backup: "Zaloguj się, używając kodu zapasowego"
      second_factor_backup_title: "Kod zapasowy weryfikacji dwuskładnikowej"
      second_factor_backup_description: "Proszę wprowadź jeden ze swoich zapasowych kodów:"
      second_factor: "Zaloguj się przy użyciu aplikacji Authenticator"
      security_key_description: "Gdy masz przygotowany fizyczny klucz bezpieczeństwa lub kompatybilne urządzenie mobilne, naciśnij znajdujący się poniżej przycisk Uwierzytelnij za pomocą klucza bezpieczeństwa."
      security_key_alternative: "Spróbuj w inny sposób"
      security_key_authenticate: "Uwierzytelnij się za pomocą klucza bezpieczeństwa"
      security_key_not_allowed_error: "Upłynął limit czasu procesu uwierzytelniania klucza bezpieczeństwa lub został on anulowany."
      security_key_no_matching_credential_error: "W podanym kluczu zabezpieczeń nie znaleziono zgodnych poświadczeń."
      security_key_support_missing_error: "Twoje obecne urządzenie lub przeglądarka nie obsługuje używania kluczy bezpieczeństwa. Proszę użyć innej metody."
      security_key_invalid_response_error: "Proces uwierzytelniania klucza zabezpieczeń nie powiódł się z powodu nieprawidłowej odpowiedzi."
      passkey_security_error: "Wystąpił błąd bezpieczeństwa: %{message}"
      email_placeholder: "E-mail / Nazwa użytkownika"
      caps_lock_warning: "Caps Lock jest włączony"
      error: "Nieznany błąd"
      cookies_error: "Wygląda na to, że masz wyłączoną obsługę plików cookie. Możesz nie być w stanie zalogować się bez uprzedniego włączenia ich."
      rate_limit: "Poczekaj, zanim ponowisz próbę logowania."
      blank_username: "Podaj swój adres e-mail lub nazwę użytkownika."
      blank_username_or_password: "Podaj swój email lub nazwę użytkownika i hasło"
      reset_password: "Resetuj hasło"
      logging_in: "Logowanie…"
      previous_sign_up: "Masz już konto?"
      or: "Lub"
      authenticating: "Uwierzytelnianie…"
      awaiting_activation: "Twoje konto czeka na aktywację. Użyj linku przypomnienia hasła, aby otrzymać kolejny email aktywujący."
      awaiting_approval: "Twoje konto jeszcze nie zostało zatwierdzone przez osoby z obsługi. Otrzymasz email gdy zostanie zatwierdzone."
      requires_invite: "Przepraszamy, dostęp do tego forum jest tylko za zaproszeniem."
      not_activated: "Nie możesz się jeszcze zalogować. Wysłaliśmy email aktywujący konto na adres <b>%{sentTo}</b>. W celu aktywacji konta postępuj zgodnie z instrukcjami otrzymanymi w emailu."
      not_allowed_from_ip_address: "Nie możesz się zalogować z tego adresu IP."
      admin_not_allowed_from_ip_address: "Nie możesz się zalogować jako admin z tego adresu IP."
      resend_activation_email: "Kliknij tutaj, aby ponownie wysłać email z aktywacją konta."
      omniauth_disallow_totp: "Twoje konto ma włączone uwierzytelnianie dwuskładnikowe. Zaloguj się za pomocą swojego hasła."
      resend_title: "Wyślij ponownie Email aktywacyjny"
      change_email: "Zmień Adres Email"
      provide_new_email: "Wprowadź nowy adres e-mail. Wyślemy na niego e-mail potwierdzający."
      submit_new_email: "Zaktualizuj adres Email"
      sent_activation_email_again: "Wysłaliśmy do ciebie kolejny email z aktywacją konta na <b>%{currentEmail}</b>. Zanim dotrze, może minąć kilka minut; pamiętaj, żeby sprawdzić folder ze spamem."
      sent_activation_email_again_generic: "Wysłaliśmy kolejny e-mail aktywacyjny. Przybycie może potrwać kilka minut; koniecznie sprawdź folder ze spamem."
      to_continue: "Zaloguj się"
      preferences: "Musisz się zalogować, aby zmieniać swoje ustawienia."
      not_approved: "Twoje konto nie zostało jeszcze aktywowane. Zostaniesz powiadomiony emailem gdy będziesz mógł/mogła się zalogować."
      google_oauth2:
        name: "Google"
        title: "Zaloguj się przez Google"
        sr_title: "Zaloguj się przez Google"
      twitter:
        name: "Twitter"
        title: "Zaloguj się przez Twitter"
        sr_title: "Zaloguj się przez Twitter"
      instagram:
        name: "Instagram"
        title: "Zaloguj się przez Instagram"
        sr_title: "Zaloguj się przez Instagram"
      facebook:
        name: "Facebook"
        title: "Zaloguj się przez Facebook"
        sr_title: "Zaloguj się przez Facebook"
      github:
        name: "GitHub"
        title: "Zaloguj się przez GitHub"
        sr_title: "Zaloguj się przez GitHub"
      discord:
        name: "Discord"
        title: "Zaloguj się przez Discord"
        sr_title: "Zaloguj się przez Discord"
      passkey:
        name: "Zaloguj się za pomocą klucza"
      second_factor_toggle:
        totp: "Zamiast tego użyj aplikacji uwierzytelniającej"
        backup_code: "Zamiast tego użyj kodu zapasowego"
        security_key: "Zamiast tego użyj klucza zabezpieczeń"
      no_login_methods:
        title: "Brak metod logowania"
        description: "Nie skonfigurowano żadnych metod logowania. Administratorzy mogą odwiedzić <a href='%{adminLoginPath}' target='_blank'>%{adminLoginPath}</a>, aby ponownie skonfigurować witrynę."
    invites:
      accept_title: "Zaproszenie"
      welcome_to: "Witaj na %{site_name}!"
      invited_by: "Zostałeś/łaś zaproszony przez:"
      social_login_available: "Będziesz mógł zalogować się za pomocą dowolnej platformy społecznościowej używając tego adresu e-mail."
      your_email: "Adres e-mail przypisany do twojego konta to <b>%{email}</b>."
      accept_invite: "Akceptuj zaproszenie"
      success: "Twoje konto zostało utworzone i jesteś teraz zalogowany."
      name_label: "Nazwa"
      password_label: "Hasło"
      existing_user_can_redeem: "Zrealizuj zaproszenie do tematu lub grupy."
    password_reset:
      continue: "Przejdź do %{site_name}"
    emoji_set:
      apple_international: "Apple/Międzynarodowy"
      google: "Google"
      twitter: "Twitter"
      win10: "Win10"
      google_classic: "Google Classic"
      facebook_messenger: "Facebook Messenger"
    category_page_style:
      categories_only: "Tylko kategorie"
      categories_with_featured_topics: "Kategorie z wybranymi tematami"
      categories_and_latest_topics: "Kategorie i ostatnie tematy"
      categories_and_latest_topics_created_date: "Kategorie i najnowsze tematy (sortuj według daty utworzenia tematu)"
      categories_and_top_topics: "Kategorie i najlepsze tematy"
      categories_boxes: "Pudełka z podkategoriami"
      categories_boxes_with_topics: "Pudełka z polecanymi tematami"
      subcategories_with_featured_topics: "Podkategorie z polecanymi tematami"
    shortcut_modifier_key:
      shift: "Shift"
      ctrl: "Ctrl"
      alt: "Alt"
      enter: "Wejść"
    conditional_loading_section:
      loading: Ładowanie…
    category_row:
      topic_count:
        one: "%{count} temat w tej kategorii"
        few: "%{count} tematy w tej kategorii"
        many: "%{count} tematów w tej kategorii"
        other: "%{count} tematów w tej kategorii"
    select_kit:
      delete_item: "Usuń %{name}"
      filter_by: "Filtruj według: %{name}"
      select_to_filter: "Wybierz wartość do filtrowania"
      default_header_text: Wybierz…
      no_content: Nie znaleziono dopasowań
      results_count:
        one: "%{count} wynik"
        few: "%{count} wyniki"
        many: "%{count} wyników"
        other: "%{count} wyników"
      filter_placeholder: Szukaj…
      filter_placeholder_with_any: Wyszukaj lub utwórz…
      create: "Stwórz: '%{content}'"
      max_content_reached:
        one: "Możesz wybrać tylko %{count} element."
        few: "Możesz wybrać tylko %{count} elementy."
        many: "Możesz wybrać tylko %{count} elementów."
        other: "Możesz wybrać tylko %{count} elementów."
      min_content_not_reached:
        one: "Wybierz co najmniej %{count} element."
        few: "Wybierz co najmniej %{count} elementy."
        many: "Wybierz co najmniej %{count} elementów."
        other: "Wybierz co najmniej %{count} elementów."
      components:
        filter_for_more: Filtruj po więcej...
        categories_admin_dropdown:
          title: "Zarządzaj kategoriami"
        bulk_select_topics_dropdown:
          title: "Operacje grupowe"
    date_time_picker:
      from: Od
      to: Do
    file_size_input:
      error:
        size_too_large: "%{provided_file_size} jest większe niż maksymalna dozwolona wartość %{max_file_size}"
    emoji_picker:
      filter_placeholder: Szukaj emoji
      smileys_&_emotion: Buźki i emocje
      people_&_body: Ludzie i ciało
      animals_&_nature: Zwierzęta i przyroda
      food_&_drink: Jedzenie i picie
      travel_&_places: Podróże i miejsca
      activities: Aktywności
      objects: Obiekty
      symbols: Symbolika
      flags: Flagi
      recent: Ostatnio używane
      default_tone: Brak koloru skóry
      light_tone: Jasny kolor skóry
      medium_light_tone: Średnio jasny kolor skóry
      medium_tone: Średni kolor skóry
      medium_dark_tone: Średnio ciemny kolor skóry
      dark_tone: Ciemny kolor skóry
      default: Spersonalizowane emoji
    shared_drafts:
      title: "Udostępnione projekty"
      notice: "Ten temat jest widoczny tylko dla osób, które mogą publikować współdzielone szkice postów."
      destination_category: "Kategoria docelowa"
      publish: "Opublikuj udostępniony projekt"
      confirm_publish: "Czy na pewno chcesz opublikować ten projekt?"
      publishing: "Publikowanie tematu..."
    composer:
      emoji: "Emoji :)"
      more_emoji: "więcej…"
      options: "Opcje"
      whisper: "szept"
      unlist: "nie widoczny"
      add_warning: "To jest oficjalne ostrzeżenie."
      toggle_whisper: "Przełącz szept"
      toggle_unlisted: "Przycisk ukrywania"
      insert_table: "Wstaw tabelę"
      posting_not_on_topic: "W którym temacie chcesz odpowiedzieć?"
      saved_local_draft_tip: "zapisano lokalnie"
      similar_topics: "Twój temat jest podobny do…"
      drafts_offline: "szkice offline"
      edit_conflict: "edytuj konflikt"
      esc: "esc"
      esc_label: "odrzuć wiadomość"
      ok_proceed: "Ok, kontynuuj."
      group_mentioned_limit:
        one: "<b>Ostrzeżenie!</b> Wspomniałeś/łaś o <a href='%{group_link}'>%{group}</a> , jednak ta grupa ma więcej członków niż skonfigurowany przez administratora limit wzmianek dla użytkowników %{count}. Nikt nie zostanie powiadomiony."
        few: "<b>Ostrzeżenie!</b> Wspomniałeś/łaś o <a href='%{group_link}'>%{group}</a> , jednak ta grupa ma więcej członków niż skonfigurowany przez administratora limit wzmianek dla użytkowników %{count}. Nikt nie zostanie powiadomiony."
        many: "<b>Ostrzeżenie!</b> Wspomniałeś/łaś o <a href='%{group_link}'>%{group}</a> , jednak ta grupa ma więcej członków niż skonfigurowany przez administratora limit wzmianek dla użytkowników %{count}. Nikt nie zostanie powiadomiony."
        other: "<b>Ostrzeżenie!</b> Wspomniałeś/łaś o <a href='%{group_link}'>%{group}</a> , jednak ta grupa ma więcej członków niż skonfigurowany przez administratora limit wzmianek dla użytkowników %{count}. Nikt nie zostanie powiadomiony."
      group_mentioned:
        one: "Wzmianka o %{group} powiadomi <a href='%{group_link}'>%{count} osobę</a>."
        few: "Wzmianka o %{group} powiadomi <a href='%{group_link}'>%{count} osoby</a>."
        many: "Wzmianka o %{group} powiadomi <a href='%{group_link}'>%{count} osoby</a>."
        other: "Wzmianka o %{group} powiadomi <a href='%{group_link}'>%{count} osoby</a>."
      larger_group_mentioned: "Wzmianka o %{group} powiadomi <a href='%{group_link}'>%{count} osoby</a>. Jesteś pewny/a?"
      cannot_see_mention:
        category: "Wspomniano o @%{username}, lecz nie zostanie on powiadomiony, ponieważ nie ma dostępu do tej kategorii. Będziesz musiał dodać go do grupy, która ma dostęp do tej kategorii."
        private: "Wspomniano o @%{username}, lecz nie zostanie on powiadomiony, ponieważ nie może zobaczyć tej wiadomości osobistej. Będziesz musiał zaprosić go do tej wiadomości osobistej."
        muted_topic: "Wspomniałeś o @%{username}, lecz nie zostanie on powiadomiony, ponieważ wyciszył ten temat."
        not_allowed: "Wspomniałeś o @%{username}, lecz nie zostanie on powiadomiony, ponieważ nie został zaproszony do tego tematu."
      cannot_see_group_mention:
        not_mentionable: "Nie możesz wspomnieć o grupie @%{group}."
        some_not_allowed:
          one: "Wspomniałeś o @%{group}, ale tylko %{count} członek zostanie powiadomiony, ponieważ inni członkowie grupy nie mogą zobaczyć tej osobistej wiadomości. Będziesz musiał zaprosić ich do tej osobistej wiadomości."
          few: "Wspomniałeś o @%{group}, ale tylko %{count} członkowie zostaną powiadomieni, ponieważ inni członkowie grupy nie mogą zobaczyć tej osobistej wiadomości. Będziesz musiał zaprosić ich do tej osobistej wiadomości."
          many: "Wspomniałeś o @%{group}, ale tylko %{count} członków zostanie powiadomionych, ponieważ inni członkowie grupy nie mogą zobaczyć tej osobistej wiadomości. Będziesz musiał zaprosić ich do tej osobistej wiadomości."
          other: "Wspomniałeś o @%{group}, ale tylko %{count} członków zostanie powiadomionych, ponieważ inni członkowie grupy nie mogą zobaczyć tej osobistej wiadomości. Będziesz musiał zaprosić ich do tej osobistej wiadomości."
        not_allowed: "Wspomniałeś @%{group}, ale żaden z jej członków nie zostanie powiadomiony, ponieważ nie są w stanie zobaczyć tej prywatnej wiadomości. Będziesz musiał zaprosić ich do tej prywatnej wiadomości."
      here_mention:
        one: "Wspominając <b>@%{here}</b>, masz zamiar powiadomić %{count} użytkownika – czy jesteś pewien?"
        few: "Wspominając <b>@%{here}</b>, masz zamiar powiadomić %{count} użytkowników – czy jesteś pewien?"
        many: "Wspominając <b>@%{here}</b>, masz zamiar powiadomić %{count} użytkowników – czy jesteś pewien?"
        other: "Wspominając <b>@%{here}</b>, masz zamiar powiadomić %{count} użytkowników – czy jesteś pewien?"
      duplicate_link: "Wygląda na to, że Twój link do <b>%{domain}</b> został już wcześniej przesłany w tym wątku przez <b>@%{username}</b> w <a href='%{post_url}'>odpowiedzi przesłanej %{ago}</a> - jesteś pewien, że chcesz go wysłać ponownie?"
      duplicate_link_same_user: "Wygląda na to, że już umieściłeś link do <b>%{domain}</b> w tym temacie w <a href='%{post_url}'>odpowiedzi na %{ago}</a> - czy na pewno chcesz opublikować go ponownie?"
      reference_topic_title: "Odpowiedz: %{title}"
      error:
        title_missing: "Tytuł jest wymagany"
        title_too_short:
          one: "Tytuł musi mieć co najmniej %{count} znak"
          few: "Tytuł musi mieć co najmniej %{count} znaki"
          many: "Tytuł musi mieć co najmniej %{count} znaków"
          other: "Tytuł musi mieć co najmniej %{count} znaków"
        title_too_long:
          one: "Tytuł nie może mieć więcej niż %{count} znak"
          few: "Tytuł nie może mieć więcej niż %{count} znaki"
          many: "Tytuł nie może mieć więcej niż %{count} znaków"
          other: "Tytuł nie może mieć więcej niż %{count} znaków"
        post_missing: "Wpis nie może być pusty"
        post_length:
          one: "Post musi mieć co najmniej %{count} znak"
          few: "Post musi mieć co najmniej %{count} znaki"
          many: "Post musi mieć co najmniej %{count} znaków"
          other: "Post musi mieć co najmniej %{count} znaków"
        try_like: "Czy wypróbowałeś/łaś przycisk %{heart}?"
        category_missing: "Musisz wybrać kategorię"
        tags_missing:
          one: "Musisz wybrać co najmniej %{count} tag."
          few: "Musisz wybrać co najmniej %{count} tagi."
          many: "Musisz wybrać co najmniej %{count} tagów"
          other: "Musisz wybrać co najmniej %{count} tagów"
        topic_template_not_modified: "Dodaj szczegóły i szczegóły do swojego tematu, edytując szablon tematu."
      save_edit: "Zapisz zmiany"
      overwrite_edit: "Zastąp edycję"
      reply: "Odpowiedz"
      cancel: "Anuluj"
      create_topic: "Utwórz temat"
      create_pm: "Wiadomość"
      create_whisper: "Szept"
      create_shared_draft: "Utwórz udostępniony projekt"
      edit_shared_draft: "Edytuj udostępniony projekt"
      title: "Lub naciśnij %{modifier}Enter"
      users_placeholder: "Dodaj użytkowników lub grupy"
      title_placeholder: "O czym jest ta dyskusja w jednym zwartym zdaniu. "
      title_or_link_placeholder: "Wprowadź tytuł, lub wklej tutaj link"
      edit_reason_placeholder: "powód edycji?"
      topic_featured_link_placeholder: "Wstaw link pod nazwą "
      remove_featured_link: "Usuń link z tematu."
      reply_placeholder: "Pisz w tym miejscu. Wspierane formatowanie to Markdown, BBCode lub HTML. Możesz też przeciągnąć tu obrazek."
      reply_placeholder_no_images: "Pisz w tym miejscu. Wspierane formatowanie to Markdown, BBCode lub HTML."
      reply_placeholder_choose_category: "Wybierz kategorię przed pisaniem tutaj."
      view_new_post: "Zobacz Twój nowy wpis."
      saving: "Zapisywanie"
      saved: "Zapisano!"
      saved_draft: "Publikowanie wersji roboczej w toku. Stuknij, aby wznowić."
      uploading: "Przesyłanie…"
      show_preview: "pokaż podgląd"
      hide_preview: "ukryj podgląd"
      quote_post_title: "Cytuj cały wpis"
      bold_label: "B"
      bold_title: "Pogrubienie"
      bold_text: "pogrubiony tekst"
      italic_label: "I"
      italic_title: "Wyróżnienie"
      italic_text: "wyróżniony tekst"
      link_title: "Odnośnik"
      link_description: "wprowadź tutaj opis odnośnika"
      link_dialog_title: "Wstaw odnośnik"
      link_optional_text: "opcjonalny tytuł"
      link_url_placeholder: "Wklej adres URL lub wpisz, aby wyszukać tematy"
      blockquote_title: "Cytat blokowy"
      blockquote_text: "Cytat"
      code_title: "Tekst sformatowany"
      code_text: "Sformatowany blok tekstu poprzedź 4 spacjami"
      paste_code_text: "wpisz lub wklej tutaj kod"
      upload_title: "Dodaj"
      upload_description: "wprowadź opis tutaj"
      olist_title: "Lista numerowana"
      ulist_title: "Lista wypunktowana"
      list_item: "Element listy"
      toggle_direction: "Zmień kierunek"
      help: "Pomoc formatowania Markdown"
      collapse: "zminimalizuj panel kompozytora"
      open: "otwórz panel kompozytora"
      abandon: "zamknij kompozytora i odrzuć wersję roboczą"
      enter_fullscreen: "wprowadź kompozytora na pełnym ekranie"
      exit_fullscreen: "zamknij kompozytora na pełnym ekranie"
      exit_fullscreen_prompt: "Naciśnij <kbd>ESC</kbd>, aby wyjść z pełnego ekranu"
      show_toolbar: "pokaż pasek narzędzi kompozytora"
      hide_toolbar: "ukryj pasek narzędzi kompozytora"
      modal_ok: "OK"
      modal_cancel: "Anuluj"
      cant_send_pm: "Przepraszamy, niestety nie możesz wysłać prywatnej wiadomości do %{username}."
      yourself_confirm:
        title: "Nie zapomniałeś/łaś dodać odbiorców?"
        body: "Aktualnie ta wiadomość będzie wysłana tylko do ciebie!"
      slow_mode:
        error: "Ten temat jest w trybie powolnym. Opublikowałeś już niedawno post; możesz napisać kolejny za %{timeLeft}."
      user_not_seen_in_a_while:
        single: "Osoba, do której piszesz, <b>%{usernames}</b>, nie była tu widziana od bardzo dawna – %{time_ago}. Może nie otrzymać Twojej wiadomości. Możesz poszukać alternatywnych metod kontaktu %{usernames}."
        multiple: "Następujące osoby, do których piszesz: <b>%{usernames}</b>, nie były tu widziane od bardzo dawna - %{time_ago}. Mogą one nie otrzymać Twojej wiadomości. Możesz poszukać innych metod kontaktu z nimi."
      admin_options_title: "Opcjonalne ustawienia zespołu dla tego tematu"
      composer_actions:
        reply: Odpowiedź
        draft: Wersja robocza
        edit: Edycja
        reply_to_post:
          label: Odpowiedz na post %{postUsername}
          desc: Odpowiedz na określony wpis
        reply_as_new_topic:
          label: Odpowiedz jako powiązany temat
          desc: Utwórz nowy temat powiązany z tym tematem
          confirm: Zapisano nową wersję roboczą tematu, która zostanie zastąpiona, jeśli utworzysz połączony temat.
        reply_as_new_group_message:
          label: Odpowiedz jako nowa wiadomość grupowa
          desc: Utwórz nową wiadomość zaczynając od tych samych odbiorców
        reply_to_topic:
          label: Odpowiedz na temat
          desc: Odpowiedz na temat, a nie żaden konkretny wpis
        toggle_whisper:
          label: Przełącz szept
          desc: Szepty są widoczne tylko dla zespołu zarządzającego
        create_topic:
          label: "Nowy temat"
          desc: Utwórz nowy temat
        shared_draft:
          label: "Udostępniony projekt"
          desc: "Szkicuj temat, który będzie widoczny tylko dla uprawnionych użytkowników"
        toggle_topic_bump:
          label: "Przełącz podbicie tematu"
          desc: "Odpowiedz bez zmiany ostatniej daty odpowiedzi"
      reload: "Przeładuj"
      ignore: "Ignoruj"
      image_alt_text:
        aria_label: Tekst alternatywny dla obrazu
      delete_image_button: Usuń obraz
      toggle_image_grid: Przełącz siatkę obrazu
    notifications:
      tooltip:
        regular:
          one: "%{count} nieprzeczytane powiadomienie"
          few: "Nieprzeczytanych powiadomień: %{count}"
          many: "Nieprzeczytanych powiadomień: %{count}"
          other: "Nieprzeczytanych powiadomień: %{count}"
        message:
          one: "%{count} nieodczytana wiadomość"
          few: "%{count} nieodczytane wiadomości"
          many: "Nieodczytane wiadomości: %{count}"
          other: "%{count} nieodczytanych wiadomości"
        high_priority:
          one: "%{count} nieprzeczytane powiadomienie o wysokim priorytecie"
          few: "%{count} nieprzeczytane powiadomienia o wysokim priorytecie"
          many: "%{count} nieprzeczytanych powiadomień o wysokim priorytecie"
          other: "%{count} nieprzeczytanych powiadomień o wysokim priorytecie"
        new_message_notification:
          one: "%{count} powiadomienie o nowej wiadomości"
          few: "%{count} powiadomienia o nowej wiadomości"
          many: "%{count} powiadomień o nowych wiadomościach"
          other: "%{count} powiadomień o nowych wiadomościach"
        new_reviewable:
          one: "%{count} nowy do sprawdzenia"
          few: "%{count} nowe do sprawdzenia"
          many: "%{count} nowych do sprawdzenia"
          other: "%{count} nowych do sprawdzenia"
      title: "powiadomienia o wywołanej @nazwie, odpowiedzi do twoich wpisów i tematów, prywatne wiadomości, itp"
      none: "Nie udało się załadować listy powiadomień."
      empty: "Nie znaleziono powiadomień."
      post_approved: "Twój wpis został zatwierdzony"
      reviewable_items: "przedmioty wymagające przeglądu"
      watching_first_post_label: "Nowy temat"
      user_moved_post: "%{username} przeniesiony"
      mentioned: "<span>%{username}</span> %{description}"
      group_mentioned: "<span>%{username}</span> %{description}"
      quoted: "<span>%{username}</span> %{description}"
      bookmark_reminder: "<span>%{username}</span> %{description}"
      replied: "<span>%{username}</span> %{description}"
      posted: "<span>%{username}</span> %{description}"
      watching_category_or_tag: "<span>%{username}</span> %{description}"
      edited: "<span>%{username}</span> %{description}"
      liked: "<span>%{username}</span> %{description}"
      liked_2: "<span class='double-user'>%{username}, %{username2}</span> %{description}"
      liked_many:
        one: "<span class='multi-user'>%{username} i %{count} inny</span> %{description}"
        few: "<span class='multi-user'>%{username} i %{count} inni</span> %{description}"
        many: "<span class='multi-user'>%{username} i %{count} inni</span> %{description}"
        other: "<span class='multi-user'>%{username} i %{count} inni</span> %{description}"
      liked_by_2_users: "%{username}, %{username2}"
      liked_by_multiple_users:
        one: "%{username} i %{count} inny"
        few: "%{username} i %{count} inni"
        many: "%{username} i %{count} innych"
        other: "%{username} i %{count} innych"
      liked_consolidated_description:
        one: "polubiono %{count} Twój wpis"
        few: "polubił %{count} twoje posty"
        many: "polubił %{count} twoich postów"
        other: "polubił %{count} twoich postów"
      liked_consolidated: "<span>%{username}</span> %{description}"
      private_message: "<span>%{username}</span> %{description}"
      invited_to_private_message: "<p><span>%{username}</span> %{description}"
      invited_to_topic: "<span>%{username}</span> %{description}"
      invitee_accepted: "<span>%{username}</span> przyjmuje twoje zaproszenie"
      invitee_accepted_your_invitation: "przyjął twoje zaproszenie"
      moved_post: "<span>%{username}</span> przenosi %{description}"
      linked: "<span>%{username}</span> %{description}"
      granted_badge: "Otrzymujesz '%{description}'"
      topic_reminder: "<span>%{username}</span> %{description}"
      watching_first_post: "<span>Nowy temat</span> %{description}"
      membership_request_accepted: "Członkostwo zaakceptowane w „%{group_name}”"
      membership_request_consolidated:
        one: "%{count} otwarty wniosek o członkostwo dla '%{group_name}'"
        few: "%{count} otwarte wnioski o członkostwo dla '%{group_name}'"
        many: "%{count} otwartych wniosków o członkostwo dla '%{group_name}'"
        other: "%{count} otwartych wniosków o członkostwo dla '%{group_name}'"
      reaction: "<span>%{username}</span> %{description}"
      reaction_2: "<span>%{username}, %{username2}</span> %{description}"
      votes_released: "%{description} - zakończone"
      new_features: "Dostępne są nowe funkcje!"
      admin_problems: "Nowe porady w panelu administratora"
      dismiss_confirmation:
        body:
          default:
            one: "Jesteś pewny? Masz %{count} ważne powiadomienie."
            few: "Jesteś pewny? Masz %{count} ważne powiadomienia."
            many: "Jesteś pewny? Masz %{count} ważnych powiadomień."
            other: "Jesteś pewny? Masz %{count} ważnych powiadomień."
          bookmarks:
            one: "Jesteś pewny? Masz %{count} przypomnienie o nieprzeczytanych zakładkach."
            few: "Jesteś pewny? Masz %{count} przypomnień o nieprzeczytanych zakładkach."
            many: "Jesteś pewny? Masz %{count} przypomnień o nieprzeczytanych zakładkach."
            other: "Jesteś pewny? Masz %{count} przypomnień o nieprzeczytanych zakładkach."
          messages:
            one: "Jesteś pewny? Masz %{count} przypomnienie o nieprzeczytanych wiadomościach osobistych."
            few: "Jesteś pewny? Masz %{count} przypomnień o nieprzeczytanych wiadomościach osobistych."
            many: "Jesteś pewny? Masz %{count} przypomnień o nieprzeczytanych wiadomościach osobistych."
            other: "Jesteś pewny? Masz %{count} przypomnień o nieprzeczytanych wiadomościach osobistych."
        dismiss: "Odrzuć"
        cancel: "Anuluj"
      group_message_summary:
        one: "%{count} wiadomość w skrzynce odbiorczej %{group_name}"
        few: "%{count} wiadomości w skrzynce odbiorczej %{group_name}"
        many: "%{count} wiadomości w skrzynce odbiorczej %{group_name}"
        other: "%{count} wiadomości w skrzynce odbiorczej %{group_name}"
      popup:
        mentioned: '%{username} wspomina o tobie w "%{topic}" - %{site_title}'
        group_mentioned: '%{username} wspomniał(a) o Tobie w "%{topic}" - %{site_title}'
        quoted: '%{username} cytuje cie w "%{topic}" - %{site_title}'
        replied: '%{username} odpowiada na twój wpis w "%{topic}" - %{site_title}'
        posted: '%{username} pisze w "%{topic}" - %{site_title}'
        private_message: '%{username} wysłał Ci osobistą wiadomość w „%{topic}” - %{site_title}'
        linked: '%{username} linkuje do twojego wpisu z "%{topic}" - %{site_title}'
        watching_first_post: '%{username} utworzył(a) nowy temat „%{topic}” - %{site_title}'
        watching_category_or_tag: '%{username} pisze w "%{topic}" - %{site_title}'
        confirm_title: "Powiadomienia włączone - %{site_title}"
        confirm_body: "Powodzenie! Powiadomienia zostały włączone."
        custom: "Powiadomienie od %{username} na %{site_title}"
      titles:
        mentioned: "wzmiankowany"
        replied: "nowa odpowiedź"
        quoted: "zacytowany"
        edited: "edytowane"
        liked: "nowe polubienie"
        private_message: "nowa prywatna wiadomość"
        invited_to_private_message: "zaproszony na prywatną wiadomość"
        invitee_accepted: "zaproszenie przyjęte"
        posted: "nowy wpis"
        watching_category_or_tag: "nowy wpis"
        moved_post: "wpis został przeniesiony"
        linked: "połączony"
        bookmark_reminder: "przypomnienie o zakładce"
        bookmark_reminder_with_name: "przypomnienie o zakładce - %{name}"
        granted_badge: "przyznana odznaka"
        invited_to_topic: "zaproszony do tematu"
        group_mentioned: "wspomniana grupa"
        group_message_summary: "nowe wiadomości grupowe"
        watching_first_post: "nowy temat"
        topic_reminder: "przypomnienie tematu"
        liked_consolidated: "nowe polubienia"
        post_approved: "wpis zatwierdzony"
        membership_request_consolidated: "nowe wnioski o członkostwo"
        reaction: "nowa reakcja"
        votes_released: "Głos został zwolniony"
        new_features: "nowe funkcje Discourse zostały udostępnione!"
        admin_problems: "nowe porady w panelu administratora"
    upload_selector:
      uploading: "Wgrywanie"
      processing: "Przetwarzanie przesłanego pliku"
      select_file: "Wybierz plik"
      default_image_alt_text: Obraz
    search:
      sort_by: "Sortuj po"
      relevance: "Trafność"
      latest_post: "Aktualne wpisy"
      latest_topic: "Najnowszy wątek"
      most_viewed: "Popularne"
      most_liked: "Najczęściej polubione"
      select_all: "Zaznacz wszystkie"
      clear_all: "Wyczyść wszystkie"
      too_short: "Wyszukiwana fraza jest zbyt krótka."
      open_advanced: "Otwórz wyszukiwanie zaawansowane"
      clear_search: "Wyczyść wyszukiwanie"
      sort_or_bulk_actions: "Sortuj lub zbiorczo wybierz wyniki"
      result_count:
        one: "<span>%{count} wynik dla</span><span class='term'>%{term}</span>"
        few: "<span>%{count}%{plus} wyniki dla</span><span class='term'>%{term}</span>"
        many: "<span>%{count}%{plus} wyników dla</span><span class='term'>%{term}</span>"
        other: "<span>%{count}%{plus} wyników dla</span><span class='term'>%{term}</span>"
      title: "Wyszukaj"
      full_page_title: "Wyszukaj"
      results: "wyniki"
      no_results: "Brak wyników wyszukiwania"
      no_more_results: "Nie znaleziono więcej wyników."
      post_format: "#%{post_number} za %{username}"
      results_page: "Wyniki wyszukiwania dla '%{term}'"
      more_results: "Istnieje więcej wyników wyszukiwania. Doprecyzuj kryteria wyszukiwania."
      cant_find: "Nie możesz znaleźć tego, czego szukasz?"
      start_new_topic: "Może utwórz nowy temat?"
      or_search_google: "Albo spróbuj wyszukać w Google:"
      search_google: "Spróbuj wyszukać w Google:"
      search_google_button: "Google"
      search_button: "Szukaj"
      search_term_label: "wpisz słowo kluczowe wyszukiwania"
      categories: "Kategorie"
      tags: "Tagi"
      in: "w"
      in_this_topic: "w tym temacie"
      in_this_topic_tooltip: "przełącz się na przeszukiwanie wszystkich tematów"
      in_messages: "w wiadomościach"
      in_messages_tooltip: "przełącz się na wyszukiwanie regularnych tematów"
      in_topics_posts: "we wszystkich tematach i postach"
      enter_hint: "lub naciśnij Enter"
      in_posts_by: "w postach %{username}"
      browser_tip: "%{modifier} + f"
      browser_tip_description: "ponownie, aby użyć natywnego wyszukiwania w przeglądarce"
      recent: "Ostatnie wyszukiwania"
      clear_recent: "Wyczyść ostatnie wyszukiwania"
      type:
        default: "Tematy/posty"
        users: "Użytkownicy"
        categories: "Kategorie"
        categories_and_tags: "Kategorie/tagi"
      context:
        user: "Szukaj postów @%{username}"
        category: "Szukaj w kategorii #%{category}"
        tag: "Wyszukaj znacznik # %{tag}"
        topic: "Szukaj w tym temacie"
        private_messages: "Wyszukiwanie wiadomości"
      tips:
        category_tag: "filtry według kategorii lub tagu"
        author: "filtry według autora posta"
        in: "filtruje według metadanych (np. in:title, in:personal, in:pinned)"
        status: "filtry według statusu tematu"
        full_search: "uruchamia wyszukiwanie pełnej strony"
        full_search_key: "%{modifier} + Enter"
        me: "pokazuje tylko twoje posty"
      advanced:
        title: Zaawansowane filtry
        posted_by:
          label: Wysłane przez
          aria_label: Filtruj według autora posta
        in_category:
          label: Skategoryzowane
        in_group:
          label: W grupie
        with_badge:
          label: Z odnaką
        with_tags:
          label: Otagowane
          aria_label: Filtruj za pomocą tagów
        filters:
          label: Zwracaj tylko tematy/posty…
          title: Dopasowanie tylko w tytule
          likes: Lubię
          posted: Opublikowałem w
          created: Stworzyłem
          watching: Obserwuję
          tracking: Śledzę
          private: W moich wiadomościach
          bookmarks: Dodano do zakładek
          first: tylko najnowsze wpisy
          pinned: są przypięte
          seen: Przeczytałem
          unseen: Nie przeczytałem
          wiki: są wpisami wiki
          images: Zawiera obrazki
          all_tags: Zawiera wszystkie tagi
        statuses:
          label: Tematy gdzie
          open: są otwarte
          closed: są zamknięte
          public: są publiczne
          archived: są archiwizowane
          noreplies: ma zero odpowiedzi
          single_user: zawierają użytkownika
        post:
          count:
            label: Wpisy
          min:
            placeholder: minimum
            aria_label: filtruj według minimalnej liczby postów
          max:
            placeholder: maksimum
            aria_label: filtruj według maksymalnej liczby postów
          time:
            label: Opublikowano
            aria_label: Filtruj według daty opublikowania
            before: przed
            after: po
        views:
          label: Odsłony
        min_views:
          placeholder: minimum
          aria_label: filtruj według minimalnych wyświetleń
        max_views:
          placeholder: maksimum
          aria_label: filtrować według maksymalnych wyświetleń
        additional_options:
          label: "Filtruj według liczby postów i wyświetleń tematu"
    hamburger_menu: "menu"
    new_item: "nowy"
    go_back: "wróć"
    not_logged_in_user: "strona użytkownika z podsumowaniem bieżących działań i ustawień"
    current_user: "idź do swojej strony użytkowanika"
    view_all: "zobacz wszystkie %{tab}"
    user_menu:
      generic_no_items: "Na tej liście nie ma żadnych pozycji."
      sr_menu_tabs: "Zakładki menu użytkownika"
      view_all_notifications: "zobacz wszystkie powiadomienia"
      view_all_bookmarks: "zobacz wszystkie zakładki"
      view_all_messages: "wyświetl wszystkie wiadomości osobiste"
      tabs:
        all_notifications: "Wszystkie powiadomienia"
        replies: "Odpowiedzi"
        replies_with_unread:
          one: "Odpowiedzi - %{count} nieprzeczytana odpowiedź"
          few: "Odpowiedzi - %{count} nieprzeczytane odpowiedzi"
          many: "Odpowiedzi - %{count} nieprzeczytanych odpowiedzi"
          other: "Odpowiedzi - %{count} nieprzeczytanych odpowiedzi"
        mentions: "Wzmianki"
        mentions_with_unread:
          one: "Wzmianki - %{count} nieprzeczytana wzmianka"
          few: "Wzmianki - %{count} nieprzeczytane wzmianki"
          many: "Wzmianki - %{count} nieprzeczytanych wzmianek"
          other: "Wzmianki - %{count} nieprzeczytanych wzmianek"
        likes: "Otrzymane polubienia"
        likes_with_unread:
          one: "Polubienia - %{count} nieprzeczytane polubienie"
          few: "Polubienia - %{count} nieprzeczytane polubienia"
          many: "Polubienia - %{count} nieprzeczytanych polubień"
          other: "Polubienia - %{count} nieprzeczytanych polubień"
        watching: "Obserwowane tematy"
        watching_with_unread:
          one: "Obserwowane tematy - %{count} nieprzeczytany obserwowany temat"
          few: "Obserwowane tematy - %{count} nieprzeczytane obserwowane tematy"
          many: "Obserwowane tematy - %{count} nieprzeczytanych obserwowanych tematów"
          other: "Obserwowane tematy - %{count} nieprzeczytanych obserwowanych tematów"
        messages: "Wiadomości osobiste"
        messages_with_unread:
          one: "Wiadomości osobiste - %{count} nieprzeczytana wiadomość"
          few: "Wiadomości osobiste - %{count} nieprzeczytane wiadomości"
          many: "Wiadomości osobiste - %{count} nieprzeczytanych wiadomości"
          other: "Wiadomości osobiste - %{count} nieprzeczytanych wiadomości"
        bookmarks: "Zakładki"
        bookmarks_with_unread:
          one: "Zakładki - %{count} nieprzeczytana zakładka"
          few: "Zakładki - %{count} nieprzeczytane zakładki"
          many: "Zakładki - %{count} nieprzeczytanych zakładek"
          other: "Zakładki - %{count} nieprzeczytanych zakładek"
        review_queue: "Kolejka do przeglądu"
        review_queue_with_unread:
          one: "Kolejka do przeglądu - %{count} pozycja wymaga przeglądu"
          few: "Kolejka do przeglądu - %{count} pozycje wymagają przeglądu"
          many: "Kolejka recenzji - %{count} pozycji wymaga przeglądu"
          other: "Kolejka recenzji - %{count} pozycji wymaga przeglądu"
        other_notifications: "Inne powiadomienia"
        other_notifications_with_unread:
          one: "Inne powiadomienia - %{count} nieprzeczytane powiadomienie"
          few: "Inne powiadomienia - %{count} nieprzeczytane powiadomienia"
          many: "Inne powiadomienia - %{count} nieprzeczytanych powiadomień"
          other: "Inne powiadomienia - %{count} nieprzeczytanych powiadomień"
        profile: "Profil"
      reviewable:
        view_all: "zobacz wszystkie elementy do przeglądu"
        queue: "Kolejka"
        deleted_user: "(usunięty użytkownik)"
        deleted_post: "(usunięty post)"
        post_number_with_topic_title: "post #%{post_number} - %{title}"
        new_post_in_topic: "nowy post w %{title}"
        user_requires_approval: "%{username} wymaga zatwierdzenia"
        default_item: "pozycja do sprawdzenia #%{reviewable_id}"
    topics:
      new_messages_marker: "ostatnia wizyta"
      bulk:
        confirm: "Potwierdź"
        select_all: "Zaznacz wszystkie"
        clear_all: "Wyczyść wszystko"
        unlist_topics: "Ukryj tematy"
        relist_topics: "Odśwież listę tematów"
        reset_bump_dates: "Zresetuj daty ważności"
        defer: "Zignoruj"
        delete: "Usuń tematy"
        dismiss: "Wyczyść"
        dismiss_read: "Wyczyść nieprzeczytane"
        dismiss_read_with_selected:
          one: "Odrzuć %{count} nieprzeczytane"
          few: "Odrzuć %{count} nieprzeczytane"
          many: "Odrzuć %{count} nieprzeczytanych"
          other: "Odrzuć %{count} nieprzeczytanych"
        dismiss_button: "Wyczyść…"
        dismiss_button_with_selected:
          one: "Odrzuć (%{count})…"
          few: "Odrzuć (%{count})…"
          many: "Odrzuć (%{count})…"
          other: "Odrzuć (%{count})…"
        dismiss_tooltip: "Wyczyść nowe wpisy lub przestań śledzić tematy"
        also_dismiss_topics: "Przestać śledzić wskazane tematy. Nie chcę, aby pojawiały się w zakładce nieprzeczytane."
        dismiss_new: "Wyczyść nowe"
        dismiss_new_modal:
          title: "Odrzuć nowe"
          topics: "Odrzuć nowe tematy"
          posts: "Odrzuć nowe odpowiedzi"
          topics_with_count:
            one: "Odrzuć %{count} nowy temat"
            few: "Odrzuć %{count} nowe tematy"
            many: "Odrzuć %{count} nowych tematów"
            other: "Odrzuć %{count} nowych tematów"
          replies_with_count:
            one: "Odrzuć %{count} nową odpowiedź"
            few: "Odrzuć %{count} nowe odpowiedzi"
            many: "Odrzuć %{count} nowych odpowiedzi"
            other: "Odrzuć %{count} nowych odpowiedzi"
          replies: "Odrzuć nowe odpowiedzi"
          untrack: "Przestań śledzić te tematy, aby przestały pojawiać się na mojej nowej liście"
        dismiss_new_with_selected:
          one: "Oddalenie nowe (%{count})"
          few: "Oddalenie nowe (%{count})"
          many: "Oddalenie nowe (%{count})"
          other: "Oddalenie nowe (%{count})"
        toggle: "włącz grupowe zaznaczanie tematów"
        actions: "Operacje grupowe"
        change_category: "Ustaw kategorię…"
        close_topics: "Zamknij tematy"
        archive_topics: "Zarchiwizuj tematy"
        move_messages_to_inbox: "Przenieś do skrzynki odbiorczej"
        notification_level: "Powiadomienia…"
        change_notification_level: "Zmień poziom powiadomień"
        choose_new_category: "Wybierz nową kategorię dla tematów:"
        selected:
          one: "Zaznaczono <b>%{count}</b> temat."
          few: "Zaznaczono <b>%{count}</b> tematy."
          many: "Zaznaczono <b>%{count}</b> tematów."
          other: "Zaznaczono <b>%{count}</b> tematów."
        change_tags: "Zmień tagi"
        append_tags: "Dodaj tagi"
        choose_new_tags: "Wybierz nowe tagi dla tych tematów:"
        choose_append_tags: "Wybierz nowe tagi dla tych tematów:"
        changed_tags: "Tagi tych tematów były zmieniane."
        remove_tags: "Usuń wszystkie tagi"
        confirm_remove_tags:
          one: "Wszystkie tagi zostaną usunięte z tego tematu. Jesteś pewny?"
          few: "Wszystkie tagi zostaną usunięte z <b>%{count}</b> tematów. Jesteś pewny?"
          many: "Wszystkie tagi zostaną usunięte z <b>%{count}</b> tematów. Jesteś pewny?"
          other: "Wszystkie tagi zostaną usunięte z <b>%{count}</b> tematów. Jesteś pewny?"
        progress:
          one: "Postęp: <strong>%{count}</strong> temat"
          few: "Postęp: <strong>%{count}</strong> tematy"
          many: "Postęp: <strong>%{count}</strong> tematów"
          other: "Postęp: <strong>%{count}</strong> tematów"
      none:
        unread: "Nie masz nieprzeczytanych tematów."
        unseen: "Nie masz niewidzianych tematów."
        new: "Nie masz nowych tematów."
        read: "You haven't read any topics yet."
        posted: "Jeszcze nie zamieściłeś/łaś wpisu w żadnym z tematów."
        latest: "Jesteś na biężąco!"
        bookmarks: "Nie posiadasz tematów dodanych do zakładek."
        category: "Nie ma tematów w kategorii %{category}."
        top: "Brak najlepszych tematów."
        hot: "Nie ma gorących tematów."
        filter: "Brak tematów."
        educate:
          new: '<p>Twoje nowe tematy pojawią się tutaj. Domyślnie tematy są uważane za nowe i będą pokazywać wskaźnik <span class="badge new-topic badge-notification" style="vertical-align:middle;line-height:inherit;"></span>, jeśli zostały utworzone w ciągu ostatnich 2 dni.</p><p>Odwiedź swoje <a href="%{userPrefsUrl}">ustawienia</a>, aby to zmienić.</p>'
          unread: "<p>Twoje nie przeczytane tematy będą pojawiać się tutaj.</p><p>Domyślnie tematy są określane jako nieprzeczytane a ich liczba zostanie wyświetlona<span class=\"badge unread-posts badge-notification\">1</span> Jeśli:</p><ul><li>Utworzyłeś/łaś temat</li><li>Odpowiedziałeś/łaś w temacie</li><li>Czytałeś/łaś temat dłużej niż 5 minuty</li></ul><p>Albo ustawiłeś/łaś śledzenie lub obserwowanie tematu przez \U0001F514 na dole każdej dyskusji.</p><p>Odwiedź swoje <a href=\"%{userPrefsUrl}\">ustawienia</a> by to zmienić.</p>"
          new_new: "<p>Twoje nowe tematy pojawią się tutaj, a Twoje nieprzeczytane tematy również zostaną wyświetlone. Domyślnie tematy są uważane za nowe i będą wyświetlać wskaźnik <span class=\"badge new-topic badge-notification\" style=\"vertical-align:middle;line-height:inherit;\"></span>, jeśli zostały utworzone w ciągu ostatnich 2 dni. Nieprzeczytane tematy będą wyświetlane jako nieprzeczytane <span class=\"badge unread-posts badge-notification\">1</span>, jeśli: utworzyłeś temat, odpowiedziałeś na temat, czytałeś temat przez ponad 5 minut lub jeśli wyraźnie ustawiłeś temat jako śledzony lub obserwowany za pomocą \U0001F514 w każdym temacie.</p><p>Odwiedź <a href=\"%{userPrefsUrl}\">preferencje</a>, aby to zmienić.</p>"
      bottom:
        latest: "Nie ma więcej najnowszych tematów."
        posted: "Nie ma więcej tematów w których pisałeś."
        read: "Nie ma więcej przeczytanych tematów."
        new: "Nie ma więcej nowych tematów."
        unread: "Nie ma więcej nieprzeczytanych tematów."
        unseen: "Nie ma już więcej niewidzianych tematów."
        category: "Nie ma więcej tematów w kategorii %{category}."
        tag: "Nie ma więcej tematów z %{tag}."
        top: "Nie ma już więcej najlepszych tematów."
        hot: "Nie ma już gorących tematów."
        bookmarks: "Nie ma więcej zakładek."
        filter: "Nie ma więcej tematów."
    topic_bulk_actions:
      close_topics:
        name: "Zamknij tematy"
    topic:
      filter_to:
        one: "%{count} post w temacie"
        few: "%{count} posty w temacie"
        many: "%{count} postów w temacie"
        other: "%{count} postów w temacie"
      create: "Nowy temat"
      create_disabled_category: "Nie masz uprawnień do tworzenia tematów w tej kategorii"
      create_long: "Utwórz nowy temat"
      open_draft: "Otwórz szkic"
      private_message: "Napisz wiadomość"
      archive_message:
        help: "Przenieś wiadomość do archiwum"
        title: "Archiwum"
      move_to_inbox:
        title: "Przenieś do skrzynki odbiorczej"
        help: "Przenieś wiadomość z powrotem do skrzynki odbiorczej"
      defer:
        help: "Oznacz jako nieprzeczytane"
        title: "Zignoruj"
      list: "Tematy"
      new: "nowy temat"
      unread: "nieprzeczytane"
      new_topics:
        one: "%{count} nowy temat"
        few: "%{count} nowe tematy"
        many: "%{count} nowych tematów"
        other: "%{count} nowych tematów"
      unread_topics:
        one: "%{count} nieprzeczytany temat"
        few: "%{count} nieprzeczytane tematy"
        many: "%{count} nieprzeczytanych tematów"
        other: "%{count} nieprzeczytanych tematów"
      title: "Temat"
      invalid_access:
        title: "Temat jest prywatny"
        description: "Przepraszamy, nie masz dostępu do tego tematu!"
        login_required: "Musisz się zalogować, aby zobaczyć ten temat."
      server_error:
        title: "Wystąpił błąd przy wczytywaniu Tematu"
        description: "Przepraszamy, nie możliwe było wczytanie tematu, możliwe że wystąpił problem z połączeniem. Prosimy, spróbuj ponownie. Jeżeli problem wystąpi ponownie, powiadom administrację."
      not_found:
        title: "Temat nie został znaleziony"
        description: "Przepraszamy, ale temat nie został znaleziony. Możliwe, że został usunięty przez moderatora?"
      unread_posts:
        one: "masz %{count} nieprzeczytany wpis w tym temacie"
        few: "masz %{count} nieprzeczytane wpisy w tym temacie"
        many: "masz %{count} nieprzeczytanych wpisów w tym temacie"
        other: "masz %{count} nieprzeczytanych wpisów w tym temacie"
      likes:
        one: "temat zawiera %{count} lajk"
        few: "temat zawiera %{count} lajki"
        many: "temat zawiera %{count} lajków"
        other: "temat zawiera %{count} polubień"
      back_to_list: "Wróć do Listy Tematów"
      options: "Opcje tematu"
      show_links: "pokaż odnośniki z tego tematu"
      collapse_details: "zwiń szczegóły tematu"
      expand_details: "rozwiń szczegóły tematu"
      read_more_in_category: "Chcesz przeczytać więcej? Przeglądaj inne tematy w %{categoryLink} lub <a href='%{latestLink}'>przeglądaj najnowsze tematy</a>."
      read_more: "Chcesz przeczytać więcej? <a href='%{categoryLink}'>Przeglądaj wszystkie kategorie</a> lub <a href='%{latestLink}'>przeglądaj najnowsze tematy</a>."
      unread_indicator: "Nikt jeszcze nie czytał ostatniego postu w tym temacie."
      participant_groups: "Grupy uczestników"
      read_more_MF: |
        { HAS_UNREAD_AND_NEW, select,
          true {
            { UNREAD, plural,
                 =0 {}
                one {Pozostał <a href="{basePath}/unread"># nieprzeczytany</a>}
                 few {Pozostały <a href="{basePath}/unread"># nieprzeczytane</a>}
                 many {Pozostało <a href="{basePath}/unread"># nieprzeczytanych</a>}
              other {Pozostało <a href="{basePath}/unread"># nieprzeczytanych</a>}
            }
            { NEW, plural,
                 =0 {}
                one { i <a href="{basePath}/new"># nowy</a> temat,}
                 few { i <a href="{basePath}/new"># nowe</a> tematy,}
                 many { i <a href="{basePath}/new"># nowych</a> tematów,}
              other { i <a href="{basePath}/new"># nowych</a> tematów,}
            }
          }
          false {
            { UNREAD, plural,
                 =0 {}
                one {Pozostał <a href="{basePath}/unread"># nieprzeczytany</a> temat,}
                 few {Pozostały <a href="{basePath}/unread"># nieprzeczytane</a> tematy,}
                 many {Pozostało <a href="{basePath}/unread"># nieprzeczytanych</a> tematów,}
              other {Pozostało <a href="{basePath}/unread"># nieprzeczytanych</a> tematów,}
            }
            { NEW, plural,
                 =0 {}
                one {Pozostał <a href="{basePath}/new"># nowy</a> temat,}
                 few {Pozostały <a href="{basePath}/new"># nowe</a> tematy,}
                 many {Pozostało <a href="{basePath}/new"># nowych</a> tematów,}
              other {Pozostało <a href="{basePath}/new"># nowych</a> tematów,}
            }
          }
          other {}
        }
        { HAS_CATEGORY, select,
          true { lub przejrzyj inne tematy w {categoryLink}}
          false { lub <a href="{basePath}/latest">zobacz najnowsze tematy</a>}
          other {}
        }
      created_at: "Utworzono: %{date}"
      bumped_at: "Ostatnie: %{date}"
      browse_all_categories_latest: "<a href='%{basePath}/categories'>Przeglądaj wszystkie kategorie</a> lub <a href='%{basePath}/latest'>przeglądaj najnowsze tematy</a>."
      browse_all_categories_latest_or_top: "<a href='%{basePath}/categories'>Przeglądaj wszystkie kategorie</a>, <a href='%{basePath}/latest'>zobacz najnowsze tematy</a> lub zobacz popularne:"
      browse_all_tags_or_latest: "<a href='%{basePath}/tags'>Przeglądaj wszystkie tagi</a> lub <a href='%{basePath}/latest'>zobacz najnowsze tematy</a>."
      suggest_create_topic: Gotowy na <a href>rozpoczęcie nowej rozmowy?</a>
      jump_reply: "Przejdź do pierwotnej lokalizacji posta"
      jump_reply_aria: "Przejdź do postu @%{username} w jego oryginalnej lokalizacji"
      deleted: "Temat został usunięty"
      slow_mode_update:
        title: "Tryb powolny"
        select: "Użytkownicy mogą publikować w tym temacie tylko raz na:"
        description: "Aby promować przemyślaną dyskusję w popularnych lub spornych dyskusjach, użytkownicy muszą poczekać przed ponownym opublikowaniem odpowiedzi w tym temacie."
        enable: "Włącz"
        update: "Aktualizuj"
        enabled_until: "Włączone do:"
        remove: "Wyłącz"
        hours: "Godziny:"
        minutes: "Minuty:"
        seconds: "Sekundy:"
        durations:
          10_minutes: "10 minut"
          15_minutes: "15 minut"
          30_minutes: "30 minut"
          45_minutes: "45 minut"
          1_hour: "1 godzina"
          2_hours: "2 godziny"
          4_hours: "4 godziny"
          8_hours: "8 godzin"
          12_hours: "12 godzin"
          24_hours: "24 godziny"
          custom: "Niestandardowy czas trwania"
      slow_mode_notice:
        duration: "Poczekaj %{duration} między postami w tym wątku"
      topic_status_update:
        title: "Timer tematów"
        save: "Ustaw czas"
        num_of_hours: "Liczba godzin:"
        num_of_days: "Liczba dni:"
        remove: "Usuń czas"
        publish_to: "Opublikuj do:"
        when: "Kiedy:"
        time_frame_required: "Wybierz przedział czasowy"
        min_duration: "Czas trwania musi być większy niż 0"
        max_duration: "Czas trwania musi być krótszy niż 20 lat"
        duration: "Czas trwania"
      publish_to_category:
        title: "Zaplanuj publikację"
      temp_open:
        title: "Otwórz tymczasowo"
      auto_reopen:
        title: "Automatyczne otwieranie tematu"
      temp_close:
        title: "Zamknij tymczasowo"
      auto_close:
        title: "Automatycznie zamknij temat"
        label: "Automatycznie zamknij temat po:"
        error: "Wprowadź poprawną wartość."
        based_on_last_post: "Nie zamykaj tematu dopóki od ostatniego wpisu nie upłynie przynajmniej tyle czasu."
      auto_close_after_last_post:
        title: "Automatycznie zamknij temat po ostatnim poście"
      auto_delete:
        title: "Automatycznie usuń temat"
      auto_bump:
        title: "Automatycznie podbij temat"
      reminder:
        title: "Przypomnij mi"
      auto_delete_replies:
        title: "Automatycznie usuwaj odpowiedzi"
      status_update_notice:
        auto_open: "Ten wątek zostanie automatycznie otwarty po %{timeLeft}."
        auto_close: "Ten wątek zostanie automatycznie zamknięty po %{timeLeft}."
        auto_publish_to_category: "Wątek zostanie opublikowany w <a href=%{categoryUrl}>#%{categoryName}</a> %{timeLeft}."
        auto_close_after_last_post: "Ten watek zostanie automatycznie zamknięty po %{duration} od ostatniej odpowiedzi."
        auto_delete: "Ten wątek zostanie automatycznie zamknięty po %{timeLeft}."
        auto_bump: "Ten temat zostanie automatycznie podbity %{timeLeft}."
        auto_reminder: "Otrzymasz przypomnienie o tym temacie %{timeLeft}."
        auto_delete_replies: "Odpowiedzi w tym temacie są automatycznie usuwane po %{duration}."
      auto_close_title: "Ustawienia automatycznego zamykania"
      auto_close_immediate:
        one: "Ostatni wpis w tym temacie został zamieszczony %{count} godzinę temu, więc zostanie on natychmiastowo zamknięty."
        few: "Ostatni wpis w tym temacie został zamieszczony %{count} godziny temu, więc zostanie on natychmiastowo zamknięty."
        many: "Ostatni wpis w tym temacie został zamieszczony %{count} godzin temu, więc zostanie on natychmiastowo zamknięty."
        other: "Ostatni wpis w tym temacie został zamieszczony %{count} godzin temu, więc zostanie on natychmiastowo zamknięty."
      auto_close_momentarily:
        one: "Ostatni post w temacie ma już %{count} godzinę, więc temat zostanie chwilowo zamknięty."
        few: "Ostatni post w temacie ma już %{count} godziny, więc temat zostanie chwilowo zamknięty."
        many: "Ostatni post w temacie ma już %{count} godzin, więc temat zostanie chwilowo zamknięty."
        other: "Ostatni post w temacie ma już %{count} godzin, więc temat zostanie chwilowo zamknięty."
      timeline:
        back: "Wstecz"
        back_description: "Wróć do ostatniego nieprzeczytanego wpisu"
        replies_short: "%{current} / %{total}"
      progress:
        title: postęp tematu
        jump_prompt: "przejdź do…"
        jump_prompt_of:
          one: "z %{count} postu"
          few: "z %{count} postów"
          many: "z %{count} postów"
          other: "z %{count} postów"
        jump_prompt_long: "Przejdź do…"
        jump_prompt_to_date: "do daty"
        jump_prompt_or: "lub"
      notifications:
        title: ustaw jak często chcesz mieć powiadomienia o tym temacie
        reasons:
          mailing_list_mode: "Masz włączony tryb powiadomień mailowych, więc będziesz otrzymywał powiadomienia o nowych odpowiedziach w tym temacie za przez e-mail."
          "3_10": "Będziesz otrzymywał powiadomienia, ponieważ temat zawiera obserwowany przez Ciebie tag"
          "3_10_stale": "Będziesz otrzymywać powiadomienia, ponieważ w przeszłości oglądałeś tag na ten temat."
          "3_6": "Będziesz otrzymywać powiadomienia o każdym nowym wpisie i temacie, ponieważ obserwujesz tę kategorię."
          "3_6_stale": "Będziesz otrzymywać powiadomienia, ponieważ oglądałeś tę kategorię w przeszłości."
          "3_5": "Będziesz otrzymywać powiadomienia o każdym nowym wpisie, ponieważ włączono automatyczne obserwowanie tego tematu."
          "3_2": "Będziesz otrzymywać powiadomienia o każdym nowym wpisie, ponieważ obserwujesz ten temat."
          "3_1": "Będziesz otrzymywać powiadomienia, ponieważ jesteś autorem tego tematu."
          "3": "Będziesz otrzymywać powiadomienia o każdym nowym wpisie, ponieważ obserwujesz ten temat."
          "2_8": "Widzisz ilość nowych odpowiedzi, ponieważ śledzisz kategorię wątku."
          "2_8_stale": "Zobaczysz liczbę nowych odpowiedzi, ponieważ śledziłeś tę kategorię w przeszłości."
          "2_4": "Widzisz ilość nowych odpowiedzi, ponieważ wypowiedziałeś/łaś się w tym wątku."
          "2_2": "Widzisz ilość nowych odpowiedzi, ponieważ śledzisz ten wątek."
          "2": 'Zobaczysz liczbę nowych odpowiedzi, ponieważ <a href="%{basePath}/u/%{username}/preferences/notifications">przeczytałeś/łaś ten temat</a>.'
          "1_2": "Otrzymasz powiadomienie, gdy ktoś wspomni twoją @nazwę lub odpowie na twój wpis."
          "1": "Otrzymasz powiadomienie, gdy ktoś wspomni twoją @nazwę lub odpowie na twój wpis."
          "0_7": "Ignorujesz wszystkie powiadomienia z tej kategorii."
          "0_2": "Ignorujesz wszystkie powiadomienia w tym temacie."
          "0": "Ignorujesz wszystkie powiadomienia w tym temacie."
        watching_pm:
          title: "Obserwuj wszystko"
          description: "Dostaniesz powiadomienie o każdym nowym wpisie w tej dyskusji. Liczba nowych wpisów pojawi się obok jej tytułu na liście wiadomości."
        watching:
          title: "Obserwuj wszystko"
          description: "Dostaniesz powiadomienie o każdym nowym wpisie w tym temacie. Liczba nowych wpisów pojawi się obok jego tytułu na liście wiadomości."
        tracking_pm:
          title: "Śledzenie"
          description: "Licznik nowych odpowiedzi zostanie pokazany dla tej wiadomości. Otrzymasz powiadomienie, gdy ktoś wspomni twoją @nazwę lub odpowie na twój wpis."
        tracking:
          title: "Śledzenie"
          description: "Licznik nowych odpowiedzi zostanie pokazany dla tego tematu. Otrzymasz powiadomienie, gdy ktoś wspomni twoją @nazwę lub odpowie na twój wpis."
        regular:
          title: "Normalny"
          description: "Otrzymasz powiadomienie, gdy ktoś wspomni twoją @nazwę lub odpowie na twój wpis."
        regular_pm:
          title: "Normalny"
          description: "Otrzymasz powiadomienie, gdy ktoś wspomni twoją @nazwę lub odpowie na twój wpis."
        muted_pm:
          title: "Wyciszono"
          description: "Nie będziesz otrzymywać powiadomień dotyczących tej dyskusji."
        muted:
          title: "Wyciszenie"
          description: "Nie otrzymasz powiadomień o nowych wpisach w tym temacie. Nie pojawią się na liście nieprzeczytanych"
      actions:
        title: "Akcje"
        recover: "Przywróć temat"
        delete: "Usuń temat"
        open: "Otwórz temat"
        close: "Zamknij temat"
        multi_select: "Wybierz wpisy…"
        slow_mode: "Ustaw tryb powolny…"
        timed_update: "Ustaw timer tematu…"
        pin: "Przypnij temat…"
        unpin: "Odepnij temat…"
        unarchive: "Przywróć z archiwum"
        archive: "Archiwizuj temat"
        invisible: "Ukryj temat"
        visible: "Pokaż temat"
        reset_read: "Zresetuj przeczytane dane"
        make_public: "Upublicznij temat…"
        make_private: "Utwórz osobistą wiadomość"
        reset_bump_date: "Zresetuj datę podbicia"
      feature:
        pin: "Przypnij temat"
        unpin: "Odepnij temat"
        pin_globally: "Przypnij temat globalnie"
        make_banner: "Utwórz temat bannerowy"
        remove_banner: "Wyłącz baner"
      reply:
        title: "Odpowiedz"
        help: "zacznij tworzyć odpowiedź do tego tematu"
      share:
        title: "Udostępnij temat"
        extended_title: "Udostępnij link"
        help: "udostępnij odnośnik do tego tematu"
        instructions: "Udostępnij link do tego tematu:"
        copied: "Link do tematu skopiowany."
        restricted_groups:
          one: "Widoczne tylko dla członków grupy: %{groupNames}"
          few: "Widoczne tylko dla członków grup: %{groupNames}"
          many: "Widoczne tylko dla członków grup: %{groupNames}"
          other: "Widoczne tylko dla członków grup: %{groupNames}"
        invite_users: "Zaproś"
      print:
        title: "Drukuj"
        help: "Otwórz widok wydruku dla tego tematu"
      flag_topic:
        title: "Zgłoś"
        help: "zgłoś ten temat, aby zwrócić uwagę moderacji lub wyślij powiadomienie o nim"
        success_message: "Ten temat został pomyślnie zgłoszony."
      make_public:
        title: "Konwertuj na temat publiczny"
        choose_category: "Wybierz kategorię dla tematu publicznego:"
      feature_topic:
        title: "Wyróżnij ten temat"
        pin: "Wyróżnij ten temat przypinając go na górze w kategorii %{categoryLink} do"
        unpin: "Odepnij ten temat z początku kategorii %{categoryLink}."
        unpin_until: "Odepnij ten temat z początku kategorii %{categoryLink} lub poczekaj do <strong>%{until}</strong>."
        pin_note: "Każdy użytkownik może samodzielnie usunąć przypięcie dla samego siebie."
        pin_validation: "Przypięcie tego tematu wymaga podania daty."
        not_pinned: "Brak przypiętych tematów w %{categoryLink}."
        already_pinned:
          one: "Tematy przypięte w %{categoryLink}: <strong class='badge badge-notification unread'>%{count}</strong>"
          few: "Tematy przypięte w %{categoryLink}: <strong class='badge badge-notification unread'>%{count}</strong>"
          many: "Tematy przypięte w %{categoryLink}: <strong class='badge badge-notification unread'>%{count}</strong>"
          other: "Tematy przypięte w %{categoryLink}: <strong class='badge badge-notification unread'>%{count}</strong>"
        pin_globally: "Wyróżnij ten temat przypinając go na górze wszystkich list do"
        confirm_pin_globally:
          one: "Masz już %{count} temat przypięty globalnie. Zbyt wiele przypiętych tematów może być obciążeniem dla nowych i anonimowych użytkowników. Czy na pewno chcesz przypiąć inny temat globalnie?"
          few: "Masz już %{count} tematów przypiętych globalnie. Zbyt wiele przypiętych tematów może być obciążeniem dla nowych i anonimowych użytkowników. Czy na pewno chcesz przypiąć inny temat globalnie?"
          many: "Masz już %{count} tematów przypiętych globalnie. Zbyt wiele przypiętych tematów może być obciążeniem dla nowych i anonimowych użytkowników. Czy na pewno chcesz przypiąć inny temat globalnie?"
          other: "Masz już %{count} tematów przypiętych globalnie. Zbyt wiele przypiętych tematów może być obciążeniem dla nowych i anonimowych użytkowników. Czy na pewno chcesz przypiąć inny temat globalnie?"
        unpin_globally: "Usuń wyróżnienie dla tego tematu odpinając go z początku wszystkich list."
        unpin_globally_until: "Usuń wyróżnienie dla tego tematu odpinając go z początku wszystkich list lub poczekaj do <strong>%{until}</strong>."
        global_pin_note: "Każdy użytkownik może samodzielnie usunąć przypięcie dla samego siebie."
        not_pinned_globally: "Brak przypiętych globalnie tematów."
        already_pinned_globally:
          one: "Tematy przypięte globalnie: <strong class='badge badge-notification unread'>%{count}</strong>."
          few: "Tematy przypięte globalnie: <strong class='badge badge-notification unread'>%{count}</strong>."
          many: "Tematy przypięte globalnie: <strong class='badge badge-notification unread'>%{count}</strong>."
          other: "Tematy przypięte globalnie: <strong class='badge badge-notification unread'>%{count}</strong>."
        make_banner: "Ustaw ten temat jako baner wyświetlany na górze każdej strony."
        remove_banner: "Usuń ten temat jako baner wyświetlany na górze każdej strony."
        banner_note: "Użytkownicy mogą usunąć baner zamykając go przyciskiem. Tylko jeden temat może być banerem w danej chwili."
        no_banner_exists: "Baner nie jest obecnie ustawiony."
        banner_exists: "Baner <strong class='badge badge-notification unread'>jest</strong> obecnie ustawiony."
      inviting: "Zapraszam…"
      automatically_add_to_groups: "To zaproszenie obejmuje również dostęp do tych grup:"
      invite_private:
        title: "Zaproś do dyskusji"
        email_or_username: "Adres email lub nazwa użytkownika zapraszanej osoby"
        email_or_username_placeholder: "adres email lub nazwa użytkownika"
        action: "Zaproś"
        success: "Wskazany użytkownik został zaproszony do udziału w tej dyskusji."
        success_group: "Zaprosiliśmy tę grupę do uczestnictwa w tej wiadomości"
        error: "Przepraszamy, wystąpił błąd w trakcie zapraszania użytkownika(-czki)."
        not_allowed: "Przepraszamy, ten użytkownik nie może zostać zaproszony."
        group_name: "nazwa grupy"
      controls: "Ustawienia tematu"
      invite_reply:
        title: "Zaproś"
        username_placeholder: "nazwa użytkownika"
        action: "Wyślij zaproszenie"
        help: "zaproś innych do tego tematu e-mailem lub powiadomieniem"
        to_forum: "Wyślemy krótką wiadomość e-mail umożliwiającą znajomemu natychmiastowe dołączenie poprzez kliknięcie linku."
        discourse_connect_enabled: "Wpisz nazwę użytkownika osoby, którą chcesz zaprosić do tego tematu."
        to_topic_blank: "Podaj nazwę użytkownika lub e-mail osoby którą chcesz zaprosić do tego tematu."
        to_topic_email: "Wprowadzony został adres e-mail. Wyślemy tam zaproszenie umożliwiające wskazanej osobie odpowiedź w tym temacie."
        to_topic_username: "Konto o wprowadzonej nazwie użytkownika otrzyma powiadomienie z linkiem do tego tematu."
        to_username: "Podaj nazwę użytkownika osoby którą chcesz zaprosić. Otrzyma powiadomienie z linkiem do tego tematu."
        email_placeholder: "nazwa@example.com"
        success_email: "Wysłaliśmy zaproszenie do <b>%{invitee}</b>. Otrzymasz powiadomienie, gdy zaproszenie zostanie przyjęte. Sprawdź zakładkę zaproszenia w swoim profilu, aby śledzić status tego i innych zaproszeń."
        success_username: "Wskazany użytkownik został zaproszony do udziału w tym temacie."
        error: "Przepraszamy, nie udało się zaprosić wskazanej osoby. Być może została już zaproszona? (Lub wysyłasz zbyt wiele zaproszeń)"
        success_existing_email: "Użytkownik o e-mailu <b>%{emailOrUsername}</b> już istnieje. Zaprosiliśmu tego użytkownika do udziału w tym temacie."
      login_reply: "Zaloguj się, aby odpowiedzieć"
      filters:
        n_posts:
          one: "%{count} wpis"
          few: "%{count} wpisy"
          many: "%{count} wpisów"
          other: "%{count} wpisów"
        cancel: "Usuń filtr"
      move_to:
        title: "Przenieś do"
        action: "przenieś do"
        error: "Podczas przenoszenia wpisów wystąpił błąd."
      split_topic:
        title: "Przenieś do nowego tematu"
        action: "przenieś do nowego tematu"
        topic_name: "Nowy tytuł tematu"
        radio_label: "Nowy temat"
        error: "Wystąpił błąd podczas przenoszenia wpisów do nowego tematu."
        instructions:
          one: "Masz zamiar utworzyć nowy temat, składający się z wybranego przez ciebie wpisu."
          few: "Masz zamiar utworzyć nowy temat, składający się z <b>%{count}</b> wybranych przez ciebie wpisów."
          many: "Masz zamiar utworzyć nowy temat, składający się z <b>%{count}</b> wybranych przez ciebie wpisów."
          other: "Masz zamiar utworzyć nowy temat, składający się z <b>%{count}</b> wybranych przez ciebie wpisów."
      merge_topic:
        title: "Przenieś do Istniejącego Tematu"
        action: "przenieś do istniejącego tematu"
        error: "Wystąpił błąd podczas przenoszenia wpisów do danego tematu."
        radio_label: "Istniejący temat"
        instructions:
          one: "Wybierz temat, do którego chcesz przenieś ten wpis."
          few: "Wybierz temat, do którego chcesz przenieść wybrane <b>%{count}</b> wpisy."
          many: "Wybierz temat, do którego chcesz przenieść <b>%{count}</b> wybranych wpisów."
          other: "Wybierz temat, do którego chcesz przenieść <b>%{count}</b> wybranych wpisów."
        chronological_order: "zachować porządek chronologiczny po połączeniu"
      move_to_new_message:
        title: "Przejdź do nowej wiadomości"
        action: "przejdź do nowej wiadomości"
        message_title: "Tytuł nowej wiadomości"
        radio_label: "Nowa wiadomość"
        participants: "Uczestnicy"
        instructions:
          one: "Za chwilę utworzysz nową wiadomość i wypełnisz ją wybranym postem."
          few: "Za chwilę utworzysz nową wiadomość i wypełnisz ją wybranymi <b>%{count}</b> postami."
          many: "Za chwilę utworzysz nową wiadomość i wypełnisz ją wybranymi <b>%{count}</b> postami."
          other: "Za chwilę utworzysz nową wiadomość i wypełnisz ją wybranymi <b>%{count}</b> postami."
      move_to_existing_message:
        title: "Przejdź do istniejącej wiadomości"
        action: "przejdź do istniejącej wiadomości"
        radio_label: "Istniejąca wiadomość"
        participants: "Uczestnicy"
        instructions:
          one: "Wybierz wiadomość, do której chcesz przenieść ten post."
          few: "Wybierz wiadomość, do której chcesz przenieść te <b>%{count}</b> posty."
          many: "Wybierz wiadomość, do której chcesz przenieść te <b>%{count}</b> postów."
          other: "Wybierz wiadomość, do której chcesz przenieść te <b>%{count}</b> postów."
      merge_posts:
        title: "Scal wybrane wpisy"
        action: "scal wybrane wpisy"
        error: "Wystąpił błąd podczas łączenia wybranych wpisów"
      publish_page:
        title: "Publikowanie strony"
        publish: "Publikuj"
        description: "Gdy temat jest publikowany jako strona, jego adres URL może być udostępniony i będzie wyświetlany z użyciem niestandardadowego stylu."
        slug: "Identyfikator tekstowy"
        public: "Publiczna"
        public_description: "Użytkownicy mogą zobaczyć stronę, nawet jeśli powiązany temat jest prywatny."
        publish_url: "Twoja strona została opublikowana pod adresem:"
        topic_published: "Twój temat został opublikowany pod adresem:"
        preview_url: "Twoja strona zostanie opublikowana pod adresem:"
        invalid_slug: "Przepraszamy, nie możesz opublikować tej strony."
        unpublish: "Cofnij publikację"
        unpublished: "Publikacja Twojej strony została cofnięta i nie jest już dostępna."
        publishing_settings: "Ustawienia publikowania"
      change_owner:
        title: "Zmiana właściciela"
        action: "zmień właściciela"
        error: "Wystąpił błąd podczas zmiany właściciela wpisów."
        placeholder: "nazwa nowego właściciela"
        instructions:
          one: "Wybierz nowego właściciela posta przez <b>@ %{old_user}</b>"
          few: "Wybierz nowego właściciela postów %{count} autorstwa <b>@ %{old_user}</b>"
          many: "Wybierz nowego właściciela postów %{count} autorstwa <b>@ %{old_user}</b>"
          other: "Wybierz nowego właściciela dla %{count} wpisów autorstwa <b>@%{old_user}</b>"
        instructions_without_old_user:
          one: "Proszę wybrać nowego właściciela dla postu"
          few: "Proszę wybrać nowego właściciela dla %{count} postów"
          many: "Proszę wybrać nowego właściciela dla %{count} postów"
          other: "Proszę wybrać nowego właściciela dla %{count} postów"
      change_timestamp:
        title: "Zmień znacznik czasu…"
        action: "zmień znacznik czasu"
        invalid_timestamp: "Znacznik czasu nie może wskazywać na przyszłość."
        error: "Wystąpił błąd podczas zmiany znacznika czasu tego tematu."
        instructions: "Wybierz nowy znacznik czasu dla tematu. Wpisy w temacie zostaną zaktualizowane o tę samą różnicę."
      multi_select:
        select: "wybierz"
        selected: "wybrano (%{count})"
        select_post:
          label: "wybierz"
          title: "Dodaj wpis do zaznaczenia"
        selected_post:
          label: "zaznaczone"
          title: "Kliknij aby usunąć wpis z zaznaczenia"
        select_replies:
          label: "wybierz +replies"
          title: "Dodaj wpis i wszystkie jego odpowiedzi do wyboru"
        select_below:
          label: "wybierz + poniżej"
          title: "Dodaj wpis i wszystko po nim do wyboru"
        delete: usuń wybrane
        cancel: anuluj wybieranie
        select_all: zaznacz wszystkie
        deselect_all: odznacz wszystkie
        description:
          one: Wybrano <b>%{count}</b> wpis.
          few: "Wybrano <b>%{count}</b> wpisy."
          many: "Wybrano <b>%{count}</b> wpisów."
          other: "Wybrano <b>%{count}</b> wpisów."
      deleted_by_author_simple: "(temat usunięty przez autora)"
    post:
      confirm_delete: "Czy na pewno chcesz usunąć ten post?"
      quote_reply: "Cytuj"
      quote_reply_shortcut: "Cytuj (lub naciśnij q)"
      quote_edit: "Edytuj"
      quote_edit_shortcut: "Edytuj (lub naciśnij e)"
      quote_copy: "Skopiuj cytat"
      quote_copied_to_clibboard: "Cytat skopiowany do schowka"
      quote_share: "Udostępnij"
      edit_reason: "Powód"
      post_number: "wpis %{number}"
      ignored: "Zignorowana treść"
      wiki_last_edited_on: "wiki ostatnio edytowane %{dateTime}"
      last_edited_on: "post ostatnio edytowany %{dateTime}"
      edit_history: "historia edycji posta"
      reply_as_new_topic: "Odpowiedz w nowym temacie"
      reply_as_new_private_message: "Odpowiedź w nowej wiadomości do tego samego odbiorcy"
      continue_discussion: "Kontynuując dyskusję z %{postLink}:"
      follow_quote: "idź do cytowanego wpisu"
      show_full: "Pokaż pełny wpis"
      show_hidden: "Wyświetl ignorowaną treść."
      deleted_by_author_simple: "(post usunięty przez autora)"
      collapse: "zawalić się"
      sr_collapse_replies: "Zwiń osadzone odpowiedzi"
      sr_date: "Data wysłania"
      sr_expand_replies:
        one: "Ten post ma %{count} odpowiedź"
        few: "Ten post ma %{count} odpowiedzi"
        many: "Ten post ma %{count} odpowiedzi"
        other: "Ten post ma %{count} odpowiedzi"
      expand_collapse: "rozwiń/zwiń"
      sr_below_embedded_posts_description: "post #%{post_number} odpowiedzi"
      sr_embedded_reply_description: "odpowiedź od @%{username} na post #%{post_number}"
      locked: "członek zespołu zablokował edytowanie tego wpisu"
      gap:
        one: "pokaż %{count} ukrytą odpowiedź"
        few: "pokaż %{count} ukryte odpowiedzi"
        many: "pokaż %{count} ukrytych odpowiedzi"
        other: "pokaż %{count} ukrytych odpowiedzi"
      sr_reply_to: "Odpowiedz na post #%{post_number} od @%{username}"
      notice:
        new_user: "%{user} opublikował(a) coś po raz pierwszy - powitajmy tę osobę w naszej społeczności!"
        returning_user: "Minęło trochę czasu, odkąd widzieliśmy %{user} - ostatni wpis tego użytkownika był %{time}."
      unread: "Nieprzeczytany wpis"
      has_replies:
        one: "%{count} odpowiedź"
        few: "%{count} odpowiedzi"
        many: "%{count} odpowiedzi"
        other: "%{count} odpowiedzi"
      has_replies_count: "%{count}"
      unknown_user: "(nieznany/usunięty użytkownik)"
      has_likes_title:
        one: "%{count} osoba lajkuje ten wpis"
        few: "%{count} osoby lajkują ten wpis"
        many: "%{count} osób lajkuje ten wpis"
        other: "%{count} osób polubiło ten wpis"
      has_likes_title_only_you: "polubiony wpis"
      has_likes_title_you:
        one: "ty i %{count} inna osoba polubiła ten wpis"
        few: "ty i %{count} inne osoby polubiły ten wpis"
        many: "ty i %{count} innych osób polubiło ten wpis"
        other: "ty i %{count} innych osób polubiło ten wpis"
      sr_post_like_count_button:
        one: "%{count} osoba polubiła ten post. Kliknij, aby zobaczyć"
        few: "%{count} osoby polubiły ten post. Kliknij, aby zobaczyć"
        many: "%{count} osób polubiło ten post. Kliknij, aby zobaczyć"
        other: "%{count} osób polubiło ten post. Kliknij, aby zobaczyć"
      sr_post_read_count_button:
        one: "%{count} osoba przeczytała ten post. Kliknij, aby wyświetlić"
        few: "%{count} osoby przeczytały ten post. Kliknij, aby wyświetlić"
        many: "%{count} osób przeczytało ten post. Kliknij, aby wyświetlić"
        other: "%{count} osób przeczytało ten post. Kliknij, aby wyświetlić"
      filtered_replies_hint:
        one: "Zobacz ten post i jego odpowiedź"
        few: "Zobacz ten post i jego %{count} odpowiedzi"
        many: "Zobacz ten post i jego %{count} odpowiedzi"
        other: "Zobacz ten post i jego %{count} odpowiedzi"
      filtered_replies_viewing:
        one: "Przeglądanie %{count} odpowiedzi do"
        few: "Przeglądanie %{count} odpowiedzi do"
        many: "Przeglądanie %{count} odpowiedzi do"
        other: "Przeglądanie %{count} odpowiedzi do"
      in_reply_to: "Załaduj post nadrzędny"
      view_all_posts: "Wyświetl wszystkie posty"
      errors:
        create: "Przepraszamy, podczas tworzenia twojego wpisu wystąpił błąd. Spróbuj ponownie."
        edit: "Przepraszamy, podczas edytowania twojego wpisu wystąpił błąd. Spróbuj ponownie."
        upload: "Przepraszamy, wystąpił błąd podczas przesyłania %{file_name}. Spróbuj ponownie."
        backup_too_large: "Przepraszamy, ten plik kopii zapasowej jest zbyt duży."
        file_too_large: "Przepraszamy, ten plik jest zbyt duży (maksymalny rozmiar to %{max_size_kb}kB). Dlaczego nie przesłać dużego pliku do usługi udostępniania w chmurze, a następnie wkleić link?"
        file_size_zero: "Przepraszamy, wygląda na to, że coś poszło nie tak. Plik, który próbujesz przesłać, ma 0 bajtów. Spróbuj przesłać go ponownie."
        file_too_large_humanized: "Przepraszamy, ten plik jest za duży (maksymalny rozmiar to %{max_size}). Dlaczego nie przesłać dużego pliku do usługi udostępniania w chmurze, a następnie wkleić link?"
        too_many_uploads: "Przepraszamy, ale możesz wgrać tylko jeden plik naraz."
        too_many_dragged_and_dropped_files:
          one: "Przepraszamy, możesz przesłać %{count} plik jednocześnie."
          few: "Przepraszamy, możesz przesłać %{count} pliki jednocześnie."
          many: "Przepraszamy, możesz przesłać %{count} plików jednocześnie."
          other: "Przepraszamy, możesz przesłać %{count} plików jednocześnie."
        upload_not_authorized: "Przepraszamy, plik który próbujesz wgrać jest nie dozwolony (dozwolone rozszerzenia: %{authorized_extensions})."
        no_uploads_authorized: "Przepraszamy, żadne pliki nie są upoważnione do przesyłania."
        image_upload_not_allowed_for_new_user: "Przepraszamy, ale nowi użytkownicy nie mogą wgrywać obrazów."
        attachment_upload_not_allowed_for_new_user: "Przepraszamy, ale nowi użytkownicy nie mogą wgrywać załączników."
        attachment_download_requires_login: "Przepraszamy, musisz się zalogować, aby pobierać załączniki."
      cancel_composer:
        confirm: "Co chcesz zrobić ze swoim wpisem?"
        discard: "Odrzuć"
        save_draft: "Zapisz szkic na później"
        keep_editing: "Kontynuuj edycję"
      via_email: "ten wpis został dodany emailem"
      via_auto_generated_email: "ten wpis został dodany poprzez automatycznie wygenerowaną wiadomość e-mail"
      whisper: "ten wpis jest prywatnym szeptem do moderatorów"
      whisper_groups: "ten post jest prywatnym szeptem widocznym tylko dla %{groupNames}"
      wiki:
        about: "ten wpis jest częścią wiki"
      few_likes_left: "Dziękuję za polubienie! Pozostało Ci tylko parę polubień do wykorzystania dzisiaj"
      controls:
        reply: "zacznij tworzyć odpowiedź na ten wpis"
        like: "polub ten wpis"
        has_liked: "polubiłeś/aś ten wpis"
        read_indicator: "członkowie, którzy czytają ten wpis"
        undo_like: "wycofaj polubienie"
        edit: "edytuj ten wpis"
        edit_action: "Edytuj"
        edit_anonymous: "Przykro nam, ale musisz być zalogowany aby edytować ten wpis."
        flag: "oflaguj ten wpis lub wyślij powiadomienie o nim do moderatorów"
        delete: "usuń ten wpis"
        undelete: "przywróc ten wpis"
        share: "udostępnij odnośnik do tego wpisu"
        copy_title: "skopiuj link do tego postu do schowka"
        link_copied: "Link skopiowany!"
        more: "Więcej"
        delete_replies:
          confirm: "Czy chcesz również usunąć odpowiedzi do tego wpisu?"
          direct_replies:
            one: "Tak i bezpośrednia odpowiedź %{count}"
            few: "Tak i bezpośrednie odpowiedzi %{count}"
            many: "Tak i bezpośrednie odpowiedzi %{count}"
            other: "Tak i %{count} bezpośrednich odpowiedzi"
          all_replies:
            one: "Tak i %{count} odpowiedź"
            few: "Tak i wszystkie %{count} odpowiedzi"
            many: "Tak i wszystkie %{count} odpowiedzi"
            other: "Tak i wszystkie %{count} odpowiedzi"
          just_the_post: "Nie, tylko ten wpis"
        admin: "administracja wpisem (tryb wiki itp)"
        permanently_delete: "Usuń bezpowrotnie"
        permanently_delete_confirmation: "Czy na pewno chcesz usunąć ten post? Nie będziesz w stanie go odzyskać."
        wiki: "Włącz tryb Wiki"
        unwiki: "Wyłącz tryb Wiki"
        convert_to_moderator: "Włącz kolor moderatora"
        revert_to_regular: "Wyłącz kolor moderatora"
        rebake: "Odśwież HTML"
        publish_page: "Publikowanie strony"
        unhide: "Wycofaj ukrycie"
        change_owner: "Zmień właściciela…"
        grant_badge: "Przyznaj odznakę…"
        lock_post: "Zablokuj Wpis"
        lock_post_description: "nie pozwalaj postującemu edytować tego wpisu"
        unlock_post: "Odblokuj Wpis"
        unlock_post_description: "zezwól postującemu na edycję tego wpisu"
        delete_topic_disallowed_modal: "Nie masz uprawnień do usunięcia tego tematu. Jeśli naprawdę chcesz go usunąć, prześlij flagę do moderatora wraz z uzasadnieniem."
        delete_topic_disallowed: "nie masz uprawnień do usunięcia tego tematu"
        delete_topic_confirm_modal:
          one: "Ten temat ma obecnie ponad %{count} wyświetlenie i może być popularnym miejscem wyszukiwania. Czy na pewno chcesz całkowicie usunąć ten temat, zamiast edytować go w celu ulepszenia?"
          few: "Ten temat ma obecnie ponad %{count} wyświetlenia i może być popularnym miejscem wyszukiwania. Czy na pewno chcesz całkowicie usunąć ten temat, zamiast edytować go w celu ulepszenia?"
          many: "Ten temat ma obecnie ponad %{count} wyświetleń i może być popularnym miejscem wyszukiwania. Czy na pewno chcesz całkowicie usunąć ten temat, zamiast edytować go w celu ulepszenia?"
          other: "Ten temat ma obecnie ponad %{count} wyświetleń i może być popularnym miejscem wyszukiwania. Czy na pewno chcesz całkowicie usunąć ten temat, zamiast edytować go w celu ulepszenia?"
        delete_topic_confirm_modal_yes: "Tak, usuń ten temat"
        delete_topic_confirm_modal_no: "Nie, zachowaj ten temat"
        delete_topic_error: "Wystąpił błąd podczas usuwania tego wątku"
        delete_topic: "usuń temat"
        add_post_notice: "Dodaj notatkę personelu…"
        change_post_notice: "Zmień notatkę personelu…"
        delete_post_notice: "Usuń wiadomość personelu"
        remove_timer: "usuń minutnik"
        edit_timer: "edytuj licznik czasu"
      actions:
        people:
          like:
            one: "polubił to"
            few: "polubiło to"
            many: "polubiło to"
            other: "polubiło to"
          read:
            one: "przeczytał to"
            few: "przeczytało to"
            many: "przeczytało to"
            other: "przeczytało to"
          like_capped:
            one: "i %{count} inny polubił to"
            few: "i %{count} innych polubiło to"
            many: "i %{count} innych polubiło to"
            other: "i %{count} innych polubiło to"
          read_capped:
            one: "i %{count} inny przeczytał to"
            few: "i %{count} innych przeczytało to"
            many: "i %{count} innych przeczytało to"
            other: "i %{count} innych przeczytało to"
          sr_post_likers_list_description: "użytkownicy, którzy polubili ten post"
          sr_post_readers_list_description: "użytkownicy, którzy przeczytali ten post"
        by_you:
          off_topic: "Oznaczono jako nie-na-temat"
          spam: "Oflagowano jako spam"
          inappropriate: "Oznaczono jako niewłaściwe"
          notify_moderators: "Oflagowano do moderacji"
          notify_user: "Wysłano wiadomość do tego użytkownika"
      delete:
        confirm:
          one: "Czy na pewno chcesz usunąć ten post?"
          few: "Czy na pewno chcesz usunąć te %{count} posty?"
          many: "Czy na pewno chcesz usunąć te %{count} postów?"
          other: "Czy na pewno chcesz usunąć te %{count} postów?"
      merge:
        confirm:
          one: "Czy na pewno chcesz połączyć te posty?"
          few: "Czy na pewno chcesz połączyć te %{count} posty?"
          many: "Czy na pewno chcesz połączyć te %{count} postów?"
          other: "Czy na pewno chcesz połączyć te %{count} postów?"
      revisions:
        controls:
          first: "Pierwsza wersja"
          previous: "Poprzednia wersja"
          next: "Następna wersja"
          last: "Ostatnia wersja"
          hide: "Ukryj tę wersję"
          show: "Pokaż tę wersję"
          destroy: "Usuń wersje"
          destroy_confirm: "Czy na pewno chcesz usunąć wszystkie wersje tego posta? Ta czynność jest trwała."
          revert: "Przywróć rewizję %{revision}"
          edit_wiki: "Edytuj Wiki"
          edit_post: "Edytuj wpis"
          comparing_previous_to_current_out_of_total: "<strong>%{previous}</strong> %{icon} <strong>%{current}</strong> / %{total}"
        displays:
          inline:
            title: "Pokaż opublikowaną wersję wraz z elementami dodanymi i usuniętymi w treści."
            button: "HTML"
          side_by_side:
            title: "Pokaż wersje opublikowane do porównania obok siebie."
            button: "HTML"
          side_by_side_markdown:
            title: "Pokaż porównanie źródeł w formie tekstowej obok siebie"
            button: "Źródło"
      raw_email:
        displays:
          raw:
            title: "Pokaż surowy email"
            button: "Surowy"
          text_part:
            title: "Pokaż część tekstową emaila"
            button: "Tekst"
          html_part:
            title: "Pokaż część html emaila"
            button: "HTML"
      bookmarks:
        create: "Utwórz zakładkę"
        create_for_topic: "Utwórz zakładkę do tematu"
        edit: "Edytuj zakładkę"
        edit_for_topic: "Edytuj zakładkę dla tematu"
        updated: "Zaktualizowane"
        name: "Imię"
        name_placeholder: "Do czego ma służyć ta zakładka?"
        name_input_label: "Nazwa zakładki"
        set_reminder: "Przypomnij mi"
        options: "Opcje"
        actions:
          delete_bookmark:
            name: "Usuń zakładkę"
            description: "Usuwa zakładkę z Twojego profilu i zatrzymuje wszystkie przypomnienia dotyczące tej zakładki"
          edit_bookmark:
            name: "Edytuj zakładkę"
            description: "Edytuj nazwę zakładki lub zmień datę i godzinę przypomnienia"
          clear_bookmark_reminder:
            name: "Wyczyść przypomnienie"
            description: "Wyczyść datę i godzinę przypomnienia"
          pin_bookmark:
            name: "Przypnij zakładkę"
            description: "Przypnij zakładkę. To sprawi, że pojawi się na górze listy zakładek."
          unpin_bookmark:
            name: "Odepnij zakładkę"
            description: "Odepnij zakładkę. Nie pojawi się już na górze listy zakładek."
      filtered_replies:
        viewing_posts_by: "Przeglądanie %{post_count} postów autorstwa"
        viewing_subset: "Niektóre odpowiedzi są zwinięte"
        viewing_summary: "Wyświetlanie najlepszych odpowiedzi w tym temacie"
        post_number: "%{username}, post #%{post_number}"
        show_all: "Pokaż wszystkie"
      share:
        title: "Udostępnij post #%{post_number}"
        instructions: "Udostępnij link do tego posta:"
    category:
      none: "(brak kategorii)"
      all: "Wszystkie kategorie"
      choose: "kategoria&hellip;"
      edit: "Edytuj"
      edit_title: "Edytuj tę kategorię"
      edit_dialog_title: "Edytuj: %{categoryName}"
      view: "Pokaż Tematy w Kategorii"
      back: "Powrót do kategorii"
      general: "Ogólne"
      settings: "Ustawienia"
      topic_template: "Szablon"
      tags: "Tagi"
      tags_allowed_tags: "Zabroń następujących tagów w tej kategorii: "
      tags_allowed_tag_groups: "Zabroń następujących grup tagów w tej kategorii:"
      tags_placeholder: "(Opcjonalnie) lista dozwolonych tagów"
      tags_tab_description: "Tagi i grupy tagów określone powyżej będą dostępne tylko w tej kategorii i innych kategoriach, w których zostały określone. Nie będzie można ich używać w innych kategoriach."
      tag_groups_placeholder: "(Opcjonalnie) lista dozwolonych grup tagów"
      manage_tag_groups_link: "Zarządzaj grupami tagów"
      allow_global_tags_label: "Zezwól dodatkowo na inne tagi"
      required_tag_group:
        description: "Wymagaj, aby nowe tematy miały tagi z grup tagów:"
        delete: "Usuń"
        add: "Dodaj wymaganą grupę tagów"
        placeholder: "wybierz grupę tagów…"
      topic_featured_link_allowed: "Zezwól na wybrane linki w tej kategorii"
      delete: "Usuń kategorię"
      create: "Nowa kategoria"
      create_long: "Utwórz nową kategorię"
      save: "Zapisz kategorię"
      slug: "Slug kategorii"
      slug_placeholder: "(opcjonalne) słowa-z-myślnikiem dla URLi"
      creation_error: Podczas tworzenia tej kategorii wystąpił błąd.
      save_error: Podczas zapisywania tej kategorii wystąpił błąd.
      name: "Nazwa kategorii"
      description: "Opis"
      logo: "Grafika z logo kategorii"
      logo_dark: "Obraz logo kategorii w trybie ciemnym"
      background_image: "Grafika z tłem kategorii"
      background_image_dark: "Obraz tła ciemnej kategorii"
      badge_colors: "Kolor Etykiety"
      background_color: "Kolor tła"
      foreground_color: "Kolor pierwszego planu"
      name_placeholder: "Maksymalnie jedno lub dwa słowa"
      color_placeholder: "Dowolny kolor sieciowy"
      delete_confirm: "Czy na pewno chcesz usunąć tę kategorię?"
      delete_error: "Podczas próby usunięcia tej kategorii wystąpił błąd."
      list: "Pokaż kategorie"
      no_description: "Proszę dodaj opis do tej kategorii."
      change_in_category_topic: "Edytuj opis"
      already_used: "Ten kolor jest używany przez inną kategorię"
      security: "Bezpieczeństwo"
      security_add_group: "Dodaj grupę"
      permissions:
        group: "Grupa"
        see: "Zobacz"
        reply: "Odpowiedz"
        create: "Utwórz"
        no_groups_selected: "Żadnej grupie nie przyznano dostępu; ta kategoria będzie widoczna tylko dla personelu."
        everyone_has_access: 'Ta kategoria jest publiczna, każdy może wyświetlać, odpowiadać i tworzyć posty. Aby ograniczyć uprawnienia, usuń jedno lub więcej uprawnień przyznanych grupie "wszyscy".'
        toggle_reply: "Przełącz uprawnienie do odpowiedzi"
        toggle_full: "Przełącz uprawnienie do tworzenia"
        inherited: 'To uprawnienie jest dziedziczone po "wszystkich"'
      special_warning: "Uwaga: Ta kategoria jest generowana automatycznie i jej ustawienia bezpieczeństwa nie mogą być edytowane. Jeśli nie zamierzasz jej używać, skasuj ją, zamiast zmieniać jej przeznaczenie."
      uncategorized_security_warning: "Ta kategoria ma specjalny charakter. Jest przeznaczona jako miejsce do przechowywania tematów nie przypisanych do żadnej kategorii i jako taka nie może mieć ustawień bezpieczeństwa."
      uncategorized_general_warning: 'Ta kategoria jest wyjątkowa. Jest używana jako domyślna kategoria dla nowych tematów, które nie mają wybranej kategorii. Jeśli chcesz zapobiec temu zachowaniu i wymusić wybór kategorii, <a href="%{settingLink}">wyłącz to ustawienie tutaj</a>. Jeśli chcesz zmienić nazwę lub opis, przejdź do <a href="%{customizeLink}">Dostosuj / Treść tekstowa</a>.'
      pending_permission_change_alert: "Nie dodałeś/łaś %{group} do tej kategorii; kliknij ten przycisk, aby je dodać."
      images: "Obrazy"
      email_in: "Dedykowany adres email kategorii:"
      email_in_tooltip: "Możesz oddzielić kilka adresów e-mail znakiem |."
      email_in_allow_strangers: "Akceptuj wiadomości email od anonimowych, nieposiadających kont użytkowników "
      email_in_disabled: "Publikowanie nowych tematów przez e-mail jest wyłączone. Aby umożliwić publikowanie nowych tematów przez e-mail, włącz ustawienie <a href='%{setting_url}'>'email in'</a>."
      mailinglist_mirror: "Kategoria odzwierciedla listę mailingową"
      show_subcategory_list: "Pokaż listę subkategorii powyżej tematów w tej kategorii."
      read_only_banner: "Tekst banera, gdy użytkownik nie może utworzyć tematu w tej kategorii:"
      num_featured_topics: "Liczba wątków do wyświetlenia na stronie kategorii:"
      subcategory_num_featured_topics: "Liczba wątków do wyświetlenia na stronie kategorii:"
      all_topics_wiki: "Twórz nowe tematy domyślnie jako wiki"
      allow_unlimited_owner_edits_on_first_post: "Zezwalaj na nieograniczone edycje właściciela pierwszego postu"
      subcategory_list_style: "Styl listy podkategorii:"
      sort_order: "Sortuj listę wątków po:"
      default_view: "Domyślna lista wątków:"
      default_top_period: "Domyślny okres wyświetlania najlepszych postów:"
      default_list_filter: "Domyślny filtr listy:"
      allow_badges_label: "Włącz przyznawanie odznak na podstawie aktywności w tej kategorii"
      edit_permissions: "Edytuj uprawnienia"
      reviewable_by_group: "Oprócz personelu, treści w tej kategorii mogą również przeglądać:"
      review_group_name: "nazwa grupy"
      require_topic_approval: "Wymagaj zatwierdzenia moderatora dla wszystkich nowych tematów"
      require_reply_approval: "Wymagaj zatwierdzenia moderatora dla wszystkich nowych odpowiedzi"
      this_year: "ten rok"
      position: "Pozycja na stronie kategorii:"
      default_position: "Domyślna pozycja"
      position_disabled: "Kategorie będą wyświetlane w kolejności aktywności. Aby kontrolować kolejność kategorii na listach, włącz ustawienie <a href='%{url}'>'fixed category positions'</a>."
      minimum_required_tags: "Minimalna liczba tagów wymaganych w temacie:"
      default_slow_mode: 'Włącz „Tryb powolny” dla nowych tematów w tej kategorii.'
      parent: "Kategoria rodzica"
      num_auto_bump_daily: "Liczba otwartych tematów do automatycznego podbicia każdego dnia"
      auto_bump_cooldown_days: "Minimalna liczba dni przed ponownym podbiciem tego samego tematu:"
      navigate_to_first_post_after_read: "Przejdź do pierwszego postu po przeczytaniu tematów"
      notifications:
        title: "zmień poziom powiadomień dla tej kategorii"
        watching:
          title: "Obserwuj wszystko"
          description: "Będziesz automatycznie obserwować wszystkie tematy w tej kategorii. Zostaniesz powiadomiony o każdym nowym poście w każdym wątku, a liczba nowych odpowiedzi zostanie wyświetlona."
        watching_first_post:
          title: "Oglądasz pierwszy wpis"
          description: "Zostaniesz poinformowany o nowych wiadomościach w tej kategorii, ale nie odpowiedziach do tematów."
        tracking:
          title: "Śledzona"
          description: "Będziesz automatycznie śledzić wszystkie tematy w tej kategorii. Zostaniesz powiadomiony, jeśli ktoś wspomni o Twoim @pseudonimie lub odpowie w temacie, a liczba nowych odpowiedzi zostanie wyświetlona."
        regular:
          title: "Normalny"
          description: "Otrzymasz powiadomienie, gdy ktoś wspomni twoją @nazwę lub odpowie na twój wpis."
        muted:
          title: "Wyciszone"
          description: "Nigdy nie będziesz otrzymywać powiadomień o nowych tematach w tej kategorii i nie pojawią się one w zakładce najnowszych tematów."
      search_priority:
        label: "Priorytet wyszukiwania"
        options:
          normal: "Normalny"
          ignore: "Ignoruj"
          very_low: "Bardzo niski"
          low: "Niski"
          high: "Wysoki"
          very_high: "Bardzo wysoki"
      sort_options:
        default: "domyślny"
        likes: "Polubienia"
        op_likes: "Polubienia pierwszego wpisu"
        views: "Odsłony"
        posts: "Wpisy"
        activity: "Aktywność"
        posters: "Napisali"
        category: "Kategoria"
        created: "Utworzony"
      sort_ascending: "Rosnąco"
      sort_descending: "Malejąco"
      subcategory_list_styles:
        rows: "Rzędy"
        rows_with_featured_topics: "Rzędy z wybranymi tematami"
        boxes: "Pudełka"
        boxes_with_featured_topics: "Ramki z wybranymi tematami"
      settings_sections:
        general: "Ogólne"
        moderation: "Moderacja"
        appearance: "Wygląd"
        email: "Email"
      list_filters:
        all: "wszystkie tematy"
        none: "brak podkategorii"
      colors_disabled: "Nie możesz wybrać kolorów, ponieważ nie masz stylu kategorii."
    flagging:
      title: "Dziękujemy za pomoc w utrzymaniu porządku w naszej społeczności!"
      action: "Oflaguj wpis"
      take_action: "Podejmij działanie…"
      take_action_options:
        default:
          title: "Ukryj post"
          details: "Natychmiast osiągnij poziom flagowania, ukryj post i zaakceptuj wszystkie oczekujące flagi"
        suspend:
          title: "Zawieś użytkownika"
          details: "Symuluj progową liczbę flag i zawieś użytkownika."
        silence:
          title: "Wycisz użytkownika"
          details: "Symuluj progową liczbę flag i wycisz użytkownika."
      notify_action: "Wiadomość"
      official_warning: "Oficjalne ostrzeżenie"
      delete_spammer: "Usuń spamera"
      flag_for_review: "Kolejka do sprawdzenia"
      delete_confirm_MF: |
        Zamierzasz usunąć {POSTS, plural, one {<b>#</b> wpis} few {<b>#</b> wpisy} other {<b>#</b> wpisów}} i {TOPICS, plural, one {<b>#</b> temat} few {<b>#</b> tematy} other {<b>#</b> tematów}} użytkownika, usunąć jego konto, zablokować możliwość zakładania kont z jego adresu IP <b>{ip_address}</b> i dodać jego email <b>{email}</b> do listy trwale zablokowanych. Czy na pewno ten użytkownik jest spamerem?
      yes_delete_spammer: "Tak, usuń spamera"
      ip_address_missing: "(N/D)"
      hidden_email_address: "(ukryto)"
      submit_tooltip: "Zapisz prywatną flagę."
      take_action_tooltip: "Natychmiast osiągnij poziom flagowania, ukryj post i zaakceptuj wszystkie oczekujące flagi"
      cant: "Przepraszamy, nie możesz oflagować teraz tego wpisu."
      notify_staff: "Powiadom zespół wiadomością prywatną"
      formatted_name:
        off_topic: "Jest nie-na-temat"
        inappropriate: "Jest nieodpowiednie"
        spam: "Jest odebrane jako spam"
      custom_placeholder_notify_user: "Napisz konkretnie, konstuktywnie i kulturalnie."
      notify_user_textarea_label: "Wiadomość dla użytkownika"
      custom_placeholder_notify_moderators: "Dlaczego ten wpis wymaga uwagi moderatora? Opisz co konkretnie Cię zaniepokoiło i jeśli to możliwe umieść odpowiednie odnośniki."
      notify_moderators_textarea_label: "Wiadomość dla moderatorów"
      custom_message:
        at_least:
          one: "wprowadź co najmniej %{count} znak"
          few: "wprowadź co najmniej %{count} znaki"
          many: "wprowadź co najmniej %{count} znaków"
          other: "wprowadź co najmniej %{count} znaków"
        more:
          one: "Pozostał %{count}…"
          few: "Pozostały %{count}…"
          many: "Pozostało %{count}…"
          other: "Pozostało %{count}…"
        left:
          one: "%{count} pozostał"
          few: "%{count} pozostało"
          many: "%{count} pozostało"
          other: "%{count} pozostało"
    flagging_topic:
      title: "Dziękujemy za pomoc w utrzymaniu porządku w naszej społeczności!"
      action: "Zgłoś temat"
      notify_action: "Wiadomość"
    topic_map:
      title: "Podsumowanie tematu"
      participants_title: "Najczęściej piszą"
      links_title: "Popularne linki"
      links_shown: "pokaż więcej linków…"
      clicks:
        one: "%{count} kliknięcie"
        few: "%{count} kliknięć"
        many: "%{count} kliknięć"
        other: "%{count} kliknięć"
    post_links:
      about: "rozwiń więcej linków dla tego wpisu"
      title:
        one: "jeszcze %{count}"
        few: "%{count} jeszcze"
        many: "%{count} jeszcze"
        other: "%{count} jeszcze"
    topic_statuses:
      warning:
        help: "To jest oficjalne ostrzeżenie."
      bookmarked:
        help: "Temat został dodany do zakładek."
      locked:
        help: "Temat został zamknięty. Dodawanie nowych odpowiedzi nie jest możliwe."
      archived:
        help: "Ten temat został zarchiwizowany i nie można go zmieniać"
      locked_and_archived:
        help: "Ten temat jest zamknięty i zarchiwizowany. Dodawanie odpowiedzi i jego edycja nie są możliwe."
      unpinned:
        title: "Nieprzypięty"
        help: "Temat nie jest przypięty w ramach twojego konta. Będzie wyświetlany w normalnej kolejności."
      pinned_globally:
        title: "Przypięty globalnie"
        help: "Ten temat jest przypięty globalnie. Będzie wyświetlany na początku głównej listy oraz swojej kategorii."
      pinned:
        title: "Przypięty"
        help: "Temat przypięty dla twojego konta. Będzie wyświetlany na początku swojej kategorii."
      unlisted:
        help: "Temat jest niewidoczny: nie będzie wyświetlany na listach tematów a dostęp do niego można uzyskać jedynie poprzez link bezpośredni"
      personal_message:
        title: "Ten temat jest wiadomością prywatną"
        help: "Ten temat jest wiadomością prywatną"
    posts: "Wpisy"
    pending_posts:
      label: "Oczekujące"
      label_with_count: "Oczekujące (%{count})"
    posts_likes_MF: |
      Ten temat ma {count, plural, one {# odpowiedź} few {# odpowiedzi} many {# odpowiedzi} other {# odpowiedzi}} {ratio, select,
        low {z wysokim stosunkiem polubień na post}
        med {z bardzo wysokim stosunkiem polubień na post}
        high {z ekstremalnie wysokim stosunkiem polubień na post}
        other {}}
    latest_poster_link: "Profil %{username}, najnowszy postujący"
    original_post: "Oryginalny wpis"
    views: "Odsłony"
    sr_views: "Sortuj według wyświetleń"
    views_lowercase:
      one: "odsłona"
      few: "odsłony"
      many: "odsłon"
      other: "odsłon"
    replies: "Odpowiedzi"
    sr_replies: "Sortuj według odpowiedzi"
    views_long:
      one: "ten temat był przeglądany %{count} raz"
      few: "ten temat był przeglądany %{number} razy"
      many: "ten temat był przeglądany %{number} razy"
      other: "ten temat był przeglądany %{number} razy"
    activity: "Aktywność"
    sr_activity: "Sortuj według aktywności"
    likes: "Polubienia"
    sr_likes: "Sortuj według polubień"
    sr_op_likes: "Sortuj według polubień oryginalnego postu"
    likes_lowercase:
      one: "polubienie"
      few: "polubienia"
      many: "polubień"
      other: "polubień"
    users: "Użytkownicy"
    users_lowercase:
      one: "użytkownik"
      few: "użytkownicy"
      many: "użytkowników"
      other: "użytkowników"
    category_title: "Kategoria"
    history_capped_revisions: "Historia, ostatnie 100 wersji"
    history: "Historia"
    raw_email:
      title: "Email przychodzący"
      not_available: "Niedostępne!"
    categories_list: "Lista Kategorii"
    filters:
      with_topics: "%{filter} tematy"
      with_category: "%{filter} tematy w %{category} "
      filter:
        title: "Filtr"
        button:
          label: "Filtr"
      latest:
        title: "Aktualne"
        title_with_count:
          one: "Aktualne (%{count})"
          few: "Aktualne (%{count})"
          many: "Aktualne (%{count})"
          other: "Aktualne (%{count})"
        help: "tematy z ostatnimi wpisami"
      read:
        title: "Przeczytane"
        help: "tematy które przeczytałeś, w kolejności od ostatnio przeczytanych"
      categories:
        title: "Kategorie"
        title_in: "Kategoria - %{categoryName}"
        help: "wszystkie tematy zgrupowane przez kategorię"
      unread:
        title: "Nieprzeczytane"
        title_with_count:
          one: "Nieprzeczytane (%{count})"
          few: "Nieprzeczytane (%{count})"
          many: "Nieprzeczytane (%{count})"
          other: "Nieprzeczytane (%{count})"
        help: "obserwowane lub śledzone tematy z nieprzeczytanymi wpisami"
        lower_title_with_count:
          one: "%{count} nieprzeczytany"
          few: "%{count} nieprzeczytane"
          many: "%{count} nieprzeczytanych"
          other: "%{count} nieprzeczytanych"
      unseen:
        title: "Niewidziany"
        lower_title: "niewidziany"
        help: "nowe tematy i tematy, które aktualnie oglądasz lub śledzisz z nieprzeczytanymi postami"
      hot:
        title: "Gorące"
        lower_title: "gorące"
        help: "najpopularniejsze ostatnio tematy"
      new:
        lower_title_with_count:
          one: "%{count} nowy"
          few: "%{count} nowe"
          many: "%{count} nowych"
          other: "%{count} nowych"
        lower_title: "nowe"
        title: "Nowe"
        title_with_count:
          one: "Nowe (%{count})"
          few: "Nowe (%{count})"
          many: "Nowe (%{count})"
          other: "Nowe (%{count})"
        help: "tematy dodane w ciągu ostatnich kilku dni"
        all: "Wszystkie"
        all_with_count: "Wszystkie (%{count})"
        topics: "Tematy"
        topics_with_count: "Tematy (%{count})"
        replies: "Odpowiedzi"
        replies_with_count: "Odpowiedzi (%{count})"
      posted:
        title: "Wysłane"
        help: "tematy w których pisałeś"
      bookmarks:
        title: "Zakładki"
        help: "tematy dodane do zakładek"
      category:
        title: "%{categoryName}"
        title_with_count:
          one: "%{categoryName} (%{count})"
          few: "%{categoryName} (%{count})"
          many: "%{categoryName} (%{count})"
          other: "%{categoryName} (%{count})"
        help: "najnowsze tematy w kategorii %{categoryName}"
      top:
        title: "Popularne"
        help: "popularne tematy w ubiegłym roku, miesiącu, tygodniu lub dniu"
        all:
          title: "Cały czas"
        yearly:
          title: "Rocznie"
        quarterly:
          title: "Kwartalnie"
        monthly:
          title: "Miesięcznie"
        weekly:
          title: "Tygodniowo"
        daily:
          title: "Dziennie"
        all_time: "Cały czas"
        this_year: "Rok"
        this_quarter: "Kwartał"
        this_month: "Miesiąc"
        this_week: "Tydzień"
        today: "Dzisiaj"
    browser_update: 'Niestety, <a href="https://www.discourse.org/faq/#browser">twoja przeglądarka nie jest obsługiwana</a>. Proszę <a href="https://browsehappy.com">przełączyć się na obsługiwaną przeglądarkę</a>, aby móc oglądać bogatą zawartość, zalogować się i odpowiedzieć.'
    permission_types:
      full: "tworzyć / odpowiadać / przeglądać"
      create_post: "odpowiadać / przeglądać"
      readonly: "przeglądać"
    preloader_text: "Ładowanie"
    lightbox:
      download: "pobierz"
      open: "oryginalny obraz"
      previous: "Poprzedni (klawisz strzałki w lewo)"
      next: "Następny (klawisz strzałki w prawo)"
      counter: "%curr% z %total%"
      close: "Zamknij (Esc)"
      content_load_error: '<a href="%url%">Zawartość</a> nie może zostać wczytana.'
      image_load_error: '<a href="%url%">Obraz</a> nie może zostać wczytany.'
    experimental_lightbox:
      image_load_error: "Nie można załadować obrazu."
      screen_reader_image_title: "Obraz %{current} z %{total}: %{title}"
      buttons:
        next: "Następny (klawisz strzałki w prawo lub w dół)"
        previous: "Poprzedni (klawisz strzałki w lewo lub w górę)"
        close: "Zamknij (Esc)"
        download: "Pobierz obraz"
        newtab: "Otwórz obraz w nowej karcie"
        zoom: "Powiększ/zmniejsz obraz (klawisz Z)"
        rotate: "Obróć obraz (klawisz R)"
        fullscreen: "Przełącz tryb pełnoekranowy przeglądarki (klawisz M)"
        carousel: "Wyświetl wszystkie obrazy w karuzeli (klawisz A)"
        retry: "Spróbuj ponownie załadować obraz"
    cannot_render_video: Nie można wyrenderować tego wideo, ponieważ Twoja przeglądarka nie obsługuje tego kodeka.
    keyboard_shortcuts_help:
      shortcut_key_delimiter_comma: ", "
      shortcut_key_delimiter_plus: "+"
      shortcut_delimiter_or: "%{shortcut1} lub %{shortcut2}"
      shortcut_delimiter_slash: "%{shortcut1}/%{shortcut2}"
      shortcut_delimiter_space: "%{shortcut1}%{shortcut2}"
      title: "Skróty klawiszowe"
      short_title: "Skróty"
      jump_to:
        title: "Skocz do"
        home: "%{shortcut} Strona główna"
        latest: "%{shortcut} Najnowsze"
        new: "%{shortcut} Nowe"
        unread: "%{shortcut} Nieprzeczytane"
        categories: "%{shortcut} Kategorie"
        top: "%{shortcut} Góra"
        bookmarks: "%{shortcut} Zakładki"
        profile: "%{shortcut} Profil"
        messages: "%{shortcut} Wiadomości"
        drafts: "%{shortcut} szkice"
        next: "%{shortcut} Następny temat"
        previous: "%{shortcut} Poprzedni temat"
      navigation:
        title: "Nawigacja"
        jump: "%{shortcut} idź do wpisu #"
        back: "%{shortcut} wstecz"
        up_down: "%{shortcut} Przesuń zaznaczenie &uarr; &darr;"
        open: "%{shortcut} Otwórz wybrany temat"
        next_prev: "%{shortcut} Następna/poprzednia sekcja"
        go_to_unread_post: "%{shortcut} Idź do pierwszego nieprzeczytanego wpisu"
      application:
        title: "Aplikacja"
        create: "%{shortcut} utwórz nowy temat"
        notifications: "%{shortcut} otwarte powiadomienia"
        hamburger_menu: "%{shortcut} Otwórz menu"
        user_profile_menu: "%{shortcut} Otwórz menu użytkownika"
        show_incoming_updated_topics: "%{shortcut} Pokaż zaktualizowane tematy"
        search: "%{shortcut} Wyszukaj"
        help: "%{shortcut} Pokaż skróty klawiszowe"
        dismiss_new: "%{shortcut} Odrzuć nowe"
        dismiss_topics: "%{shortcut} wyczyść listę tematów"
        log_out: "%{shortcut} Wyloguj"
      composing:
        title: "Komponowanie"
        return: "%{shortcut} Powróć do kompozytora"
        fullscreen: "%{shortcut} Pełnoekranowy kompozytor"
        insert_current_time: "%{shortcut} Wstaw aktualny czas"
      bookmarks:
        title: "Tworzenie zakładek"
        enter: "%{shortcut} Zapisz i zamknij"
        later_today: "%{shortcut} Później dzisiaj"
        later_this_week: "%{shortcut} Później w tym tygodniu"
        tomorrow: "%{shortcut} Jutro"
        next_week: "%{shortcut} W przyszłym tygodniu"
        next_month: "%{shortcut} W następnym miesiącu"
        next_business_week: "%{shortcut} Początek przyszłego tygodnia"
        next_business_day: "%{shortcut} Następny dzień roboczy"
        custom: "%{shortcut} Niestandardowa data i godzina"
        none: "%{shortcut} Brak przypomnienia"
        delete: "%{shortcut} Usuń zakładkę"
      actions:
        title: "Akcje"
        bookmark_topic: "%{shortcut} dodaj/usuń zakładkę na temat"
        pin_unpin_topic: "%{shortcut} przypnij/odepnij temat"
        share_topic: "%{shortcut} Udostępnij temat"
        share_post: "%{shortcut} Udostępnij wpis"
        reply_as_new_topic: "%{shortcut} Odpowiedz w nowym temacie"
        reply_topic: "%{shortcut} Odpowiedz w temacie"
        reply_post: "%{shortcut} Odpowiedz na wpis"
        quote_post: "%{shortcut} cytuj wpis"
        like: "%{shortcut} Polub wpis"
        flag: "%{shortcut} Oznacz wpis"
        bookmark: "%{shortcut} Dodaj wpis do zakładek"
        edit: "%{shortcut} Edytuj wpis"
        delete: "%{shortcut} Usuń wpis"
        mark_muted: "%{shortcut} Wycisz temat"
        mark_regular: "%{shortcut} Normalny (domyślny) temat"
        mark_tracking: "%{shortcut} śledź temat"
        mark_watching: "%{shortcut} Obserwuj temat"
        print: "%{shortcut} Drukuj temat"
        defer: "%{shortcut} Odrocz wątek"
        topic_admin_actions: "%{shortcut} Otwórz działania administratora tematu"
        archive_private_message: "%{shortcut} Przełącz archiwizację prywatnych wiadomości"
      search_menu:
        title: "Menu wyszukiwania"
        prev_next: "%{shortcut} Przesuń zaznaczenie w górę i w dół"
        insert_url: "%{shortcut} Wstaw zaznaczenie do otwartego edytora"
        full_page_search: "%{shortcut} Uruchamia wyszukiwanie na całej stronie"
    badges:
      earned_n_times:
        one: "Otrzymano tę odznakę %{count} raz"
        few: "Otrzymano tą odznakę %{count} razy"
        many: "Otrzymano tą odznakę %{count} razy"
        other: "Otrzymano tą odznakę %{count} razy"
      granted_on: "Przyznano %{date}"
      others_count:
        one: "Przyznane innym %{count} raz"
        few: "Przyznane innym %{count} razy"
        many: "Przyznane innym %{count} razy"
        other: "Przyznane innym %{count} razy"
      title: Odznaki
      allow_title: "Możesz użyć tej odznaki jako tytułu"
      multiple_grant: "Możesz zdobyć tę odznakę wiele razy"
      badge_count:
        one: "%{count} odznaka"
        few: "%{count} odznak"
        many: "%{count} odznak"
        other: "%{count} odznak"
      more_badges:
        one: "+%{count} więcej"
        few: "+%{count} więcej"
        many: "+%{count} więcej"
        other: "+%{count} więcej"
      awarded:
        one: "%{number} przyznana"
        few: "%{number} przyznane"
        many: "%{number} przyznanych"
        other: "%{number} przyznanych"
      select_badge_for_title: Wybierz odznakę do użycia jako twój tytuł
      none: "(brak)"
      successfully_granted: "Przyznano %{badge} użytkownikowi %{username}"
      badge_grouping:
        getting_started:
          name: Pierwsze kroki
        community:
          name: Społeczność
        trust_level:
          name: Poziom Zaufania
        other:
          name: Inne
        posting:
          name: Pisanie
      favorite_max_reached: "Nie możesz faworyzować więcej odznak."
      favorite_max_not_reached: "Oznacz tę odznakę jako ulubioną"
      favorite_count: "%{count}/%{max} odznaki oznaczone jako ulubione"
    download_calendar:
      title: "Pobierz kalendarz"
      save_ics: "Pobierz plik .ics"
      save_google: "Dodaj do kalendarza Google"
      remember: "Nie pytaj ponownie"
      remember_explanation: "(możesz zmienić tę preferencję w swoich ustawieniach użytkownika)"
      download: "Pobierz"
      default_calendar: "Domyślny kalendarz"
      default_calendar_instruction: "Określ, który kalendarz powinien być używany podczas zapisywania dat"
      add_to_calendar: "Dodaj do kalendarza"
      google: "Kalendarz Google"
      ics: "ICS"
    tagging:
      all_tags: "Wszystkie tagi"
      other_tags: "Inne tagi"
      selector_all_tags: "wszystkie tagi"
      selector_no_tags: "brak tagów"
      tags: "Tagi"
      choose_for_topic: "tagi opcjonalne"
      choose_for_topic_required:
        one: "wybierz co najmniej %{count} tag…"
        few: "wybierz co najmniej %{count} tagi…"
        many: "wybierz co najmniej %{count} tagów…"
        other: "wybierz co najmniej %{count} tagów…"
      choose_for_topic_required_group:
        one: "wybierz %{count} tag z '%{name}'…"
        few: "wybierz %{count} tagi z '%{name}'…"
        many: "wybierz %{count} tagi z '%{name}'…"
        other: "wybierz %{count} tagi z '%{name}'…"
      info: "Informacje"
      default_info: "Ten tag nie jest ograniczony do żadnych kategorii i nie ma synonimów."
      staff_info: "Aby dodać ograniczenia, umieść ten znacznik w <a href=%{basePath}/tag_groups>grupie znaczników</a>."
      category_restricted: "Ten tag jest ograniczony do kategorii, do których nie masz uprawnień dostępu."
      synonyms: "Synonimy"
      synonyms_description: "W przypadku użycia następujących tagów zostaną one zastąpione przez <b>%{base_tag_name}</b>."
      save: "Zapisz nazwę i opis tagu"
      tag_groups_info:
        one: 'Ten tag należy do grupy "%{tag_groups}”.'
        few: "Ten tag należy do następujących grup: %{tag_groups}."
        many: "Ten tag należy do następujących grup: %{tag_groups}."
        other: "Ten tag należy do następujących grup: %{tag_groups}."
      category_restrictions:
        one: "Można go używać tylko w tej kategorii:"
        few: "Można go używać tylko w tych kategoriach:"
        many: "Można go używać tylko w tych kategoriach:"
        other: "Można go używać tylko w tych kategoriach:"
      edit_synonyms: "Edytuj synonimy"
      add_synonyms_label: "Dodaj synonimy:"
      add_synonyms: "Dodaj"
      add_synonyms_explanation:
        one: "Każde miejsce, które obecnie używa tego tagu, zostanie zmienione na <b>%{tag_name}</b> . Czy na pewno chcesz wprowadzić tę zmianę?"
        few: "Każde miejsce, które obecnie używa tych tagów, zostanie zmienione na <b>%{tag_name}</b> . Czy na pewno chcesz wprowadzić tę zmianę?"
        many: "Każde miejsce, które obecnie używa tych tagów, zostanie zmienione na <b>%{tag_name}</b> . Czy na pewno chcesz wprowadzić tę zmianę?"
        other: "Każde miejsce, które obecnie używa tych tagów, zostanie zmienione na <b>%{tag_name}</b> . Czy na pewno chcesz wprowadzić tę zmianę?"
      add_synonyms_failed: "Następujące tagi nie mogły zostać dodane jako synonimy: <b>%{tag_names}</b>. Upewnij się, że nie mają synonimów i nie są synonimami innego tagu."
      remove_synonym: "Usuń synonim"
      delete_synonym_confirm: 'Czy na pewno chcesz usunąć synonim "%{tag_name}„?'
      delete_tag: "Usuń Tag"
      delete_confirm:
        one: "Czy na pewno chcesz usunąć ten tag i usunąć go z %{count} wątku, do którego jest przypisany?"
        few: "Czy na pewno chcesz usunąć ten tag i usunąć go z %{count} wątków, do których jest przypisany?"
        many: "Czy na pewno chcesz usunąć ten tag i usunąć go z %{count} wątków, do których jest przypisany?"
        other: "Czy na pewno chcesz usunąć ten tag i usunąć go z %{count} wątków, do których jest przypisany?"
      delete_confirm_no_topics: "Czy na pewno chcesz usunąć ten tag?"
      delete_confirm_synonyms:
        one: "Jego synonim również zostanie usunięty."
        few: "Jego %{count} synonimy również zostaną usunięte."
        many: "Jego %{count} synonimów również zostanie usuniętych."
        other: "Jego %{count} synonimów również zostanie usuniętych."
      edit_tag: "Edytuj nazwę tagu i opis"
      description: "Opis (maks. 1000 znaków)"
      sort_by: "Sortuj po:"
      sort_by_count: "Liczba"
      sort_by_name: "nazwa"
      manage_groups: "Zarządzaj grupą tagów"
      manage_groups_description: "Definiowanie grup do organizowania tagów"
      upload: "Wgraj tagi"
      upload_description: "Wczytaj plik .csv, by utworzyć wiele tagów naraz"
      upload_instructions: "Jeden na linię, opcjonalnie z grupą tagu, w formacie \"nazwa_tagu,grupa_tagu\"."
      upload_successful: "Tagi wgrane "
      delete_unused_confirmation:
        one: "%{count} tag zostanie usunięty: %{tags}"
        few: "%{count} tagi zostaną usunięte: %{tags}"
        many: "%{count} tagów zostanie usuniętych: %{tags}"
        other: "%{count} tagów zostanie usuniętych: %{tags}"
      delete_unused_confirmation_more_tags:
        one: "%{tags} i %{count} więcej"
        few: "%{tags} i %{count} więcej"
        many: "%{tags} i %{count} więcej"
        other: "%{tags} i %{count} więcej"
      delete_no_unused_tags: "Nie ma nieużywanych tagów."
      tag_list_joiner: ", "
      delete_unused: "Usuń nieużywane tagi"
      delete_unused_description: "Usuń wszystkie tagi, które nie są dołączone do żadnych wątków ani wiadomości."
      filters:
        without_category: "%{filter} %{tag} tematy"
        with_category: "%{filter} %{tag} tematy w %{category}"
        untagged_without_category: "%{filter} nieoznaczone tematy"
        untagged_with_category: "%{filter} nieoznaczone tematy w %{category}"
      notifications:
        watching:
          title: "Obserwowane"
          description: "Będziesz automatycznie śledzić wszystkie nowe tematy z tymi tagami, będziesz otrzymywać powiadomienie o każdym nowym wpisie i temacie, a liczba nieprzeczytanych i nowych wpisów będzie wyświetlana obok tytułów na liście tematów."
        watching_first_post:
          title: "Oglądasz pierwszy wpis"
          description: "Będziesz otrzymywać powiadomienia o nowych tematach oznaczonych tym tagiem, ale nie o odpowiedziach na nie."
        tracking:
          title: "Śledzenie"
          description: "Będziesz automatycznie śledzić wszystkie nowe tematy z tym tagiem. Liczba nowych wpisów pojawi się obok tytułu na liście tematów."
        regular:
          title: "Normalny"
          description: "Dostaniesz powiadomienie, gdy ktoś ci odpowie lub wspomni twoją @nazwę."
        muted:
          title: "Wyciszony"
          description: "Nie będziesz powiadamiany o niczym dotyczącym nowych tematów z tym tagiem i nie pojawią się na liście aktualnych."
      groups:
        back_btn: "Powrót do wszystkich tagów"
        title: "Tagi grup"
        about_heading: "Wybierz grupę tagów lub utwórz nową"
        about_heading_empty: "Aby rozpocząć, utwórz nową grupę tagów"
        about_description: "Grupy tagów pomagają zarządzać uprawnieniami dla wielu tagów w jednym miejscu."
        new: "Nowa Grupa"
        new_title: "Utwórz nową grupę"
        edit_title: "Edytuj grupę tagów"
        tags_label: "Tagi w tej grupie"
        parent_tag_label: "Nadrzędny tag"
        parent_tag_description: "Tagi z tej grupy mogą być użyte tylko wtedy, gdy tag nadrzędny jest obecny."
        one_per_topic_label: "Ogranicz jeden tag na temat z tej grupy"
        new_name: "Nowa grupa tagów"
        name_placeholder: "Nazwa"
        save: "Zapisz"
        delete: "Usuń"
        confirm_delete: "Czy na pewno chcesz usunąć ten tag grupy?"
        everyone_can_use: "Tagi mogą być wykorzystywane przez wszystkich"
        usable_only_by_groups: "Tagi są widoczne dla wszystkich, ale tylko następujące grupy mogą ich używać"
        visible_only_to_groups: "Tagi są widoczne tylko dla następujących grup"
        cannot_save: "Nie można zapisać grupy tagów. Upewnij się, że istnieje co najmniej jeden tag, nazwa grupy tagów nie jest pusta, a grupa jest wybrana do uprawnień tagów."
        tags_placeholder: "Wyszukaj lub utwórz tagi"
        parent_tag_placeholder: "Opcjonalnie"
        select_groups_placeholder: "Wybierz grupy…"
        disabled: "Tagowanie jest wyłączone. "
      topics:
        none:
          unread: "Nie masz nieprzeczytanych tematów."
          unseen: "Nie masz niewidzianych tematów."
          new: "Nie masz nowych tematów."
          read: "Nie przeczytałeś/łaś jeszcze żadnych tematów."
          posted: "Jeszcze nie zamieściłeś/łaś postów w żadnym z tematów."
          latest: "Brak najnowszych tematów."
          bookmarks: "Nie posiadasz tematów dodanych do zakładek."
          top: "Brak najlepszych tematów."
    invite:
      custom_message: "Nadaj swojemu zaproszeniu bardziej osobisty charakter, pisząc <a href>niestandardowej wiadomości</a>."
      custom_message_placeholder: "Wpisz swoją niestandardową wiadomość"
      approval_not_required: "Użytkownik zostanie automatycznie zatwierdzony, gdy tylko zaakceptuje to zaproszenie."
      custom_message_template_forum: "Hej, należy dołączyć do tego forum!"
      custom_message_template_topic: "Hej, pomyślałem że spodoba Ci się ten temat !"
    forced_anonymous: "Ze względu na ekstremalne obciążenie jest to tymczasowo pokazywane wszystkim, tak jak zobaczy to gość."
    forced_anonymous_login_required: "Witryna jest pod dużym obciążeniem i nie można jej załadować w tej chwili, spróbuj ponownie za kilka minut."
    footer_nav:
      back: "Poprzednia"
      forward: "Do przodu"
      share: "Udostępnij"
      dismiss: "Wyczyść"
    safe_mode:
      enabled: "Tryb bezpieczny jest włączony, aby z niego wyjść zamknij to okno przeglądrki"
    image_removed: "(obraz usunięty)"
    pause_notifications:
      title: "Wstrzymaj powiadomienia na…"
      label: "Wstrzymaj powiadomienia"
      options:
        half_hour: "30 minut"
        one_hour: "1 godzina"
        two_hours: "2 godziny"
        tomorrow: "Do jutra"
      set_schedule: "Ustaw harmonogram powiadomień"
    trust_levels:
      names:
        newuser: "nowy"
        basic: "początkujący"
        member: "uczestnik"
        regular: "zwyczajny"
        leader: "lider"
      detailed_name: "%{level}: %{name}"
    pick_files_button:
      unsupported_file_picked: "Wybrałeś nieobsługiwany plik. Obsługiwane typy plików – %{types}."
    user_activity:
      no_activity_title: "Brak aktywności"
      no_activity_body: "Witaj w naszej społeczności! Jesteś tu zupełnie nowy(-a) i nie uczestniczyłeś(-aś) jeszcze w żadnych dyskusjach. Jako pierwszy krok, odwiedź <a href='%{topUrl}'>Popularne</a> lub <a href='%{categoriesUrl}'>Kategorie</a> i po prostu zacznij czytać! Kliknij w %{heartIcon} przy postach, które lubisz lub chcesz dowiedzieć się więcej. Gdy bierzesz udział w dyskusji, Twoja aktywność zostanie wymieniona tutaj."
      no_replies_title: "Nie odpowiedziałeś jeszcze na żadne tematy"
      no_replies_title_others: "%{username} nie odpowiedział jeszcze na żaden temat"
      no_replies_body: "Kiedy <a href='%{searchUrl}'>odkryjesz</a> interesującą rozmowę, w której chcesz wziąć udział, naciśnij przycisk <kbd>Odpowiedz</kbd> znajdujący się bezpośrednio pod każdym postem, aby rozpocząć odpowiadanie na ten konkretny post. Jeśli wolisz odpowiedzieć na ogólny temat, a nie na poszczególne posty lub osoby, poszukaj przycisku <kbd>Odpowiedz</kbd> na samym dole tematu lub pod osią czasu tematu."
      no_drafts_title: "Nie rozpocząłeś żadnych szkiców"
      no_drafts_body: "Nie jesteś gotowy do opublikowania? Automatycznie zapiszemy nową wersję roboczą i wyświetlimy ją tutaj za każdym razem, gdy zaczniesz pisać temat, odpowiedź lub wiadomość osobistą. Wybierz przycisk anulowania, aby odrzucić lub zapisać wersję roboczą, aby kontynuować później."
      no_likes_title: "Nie polubiłeś jeszcze żadnych tematów"
      no_likes_title_others: "%{username} nie polubił jeszcze żadnego tematu"
      no_likes_body: "Świetnym sposobem na włączenie się do dyskusji i rozpoczęcie współtworzenia jest rozpoczęcie czytania rozmów, które już miały miejsce, i kliknięcie %{heartIcon} przy postach, które Ci się podobają!"
      no_topics_title: "Nie rozpocząłeś jeszcze żadnych tematów"
      no_topics_body: "Zawsze najlepiej jest <a href='%{searchUrl}'>przeszukać</a> stronę w poszukiwaniu istniejących tematów konwersacji przed rozpoczęciem nowej, ale jeśli masz pewność, że temat, którego szukasz nie istnieje, śmiało rozpocznij nowy temat. Poszukaj przycisku <kbd>+ Nowy temat</kbd> w prawym górnym rogu listy tematów, kategorii lub tagu, aby rozpocząć tworzenie nowego tematu w tym obszarze."
      no_topics_title_others: "%{username} nie utworzył jeszcze żadnego tematu"
      no_read_topics_title: "Nie przeczytałeś jeszcze żadnych tematów"
      no_read_topics_body: "Gdy zaczniesz czytać dyskusje, zobaczysz tutaj listę. Aby rozpocząć czytanie, poszukaj tematów, które Cię interesują w <a href='%{topUrl}'>popularnych</a> lub <a href='%{categoriesUrl}'>kategoriach</a> lub wyszukaj według słowa kluczowego %{searchIcon}"
    no_group_messages_title: "Nie znaleziono wiadomości grupowych"
    topic_entrance:
      sr_jump_top_button: "Przejdź do pierwszego posta"
      sr_jump_bottom_button: "Przejdź do ostatniego posta"
    fullscreen_table:
      expand_btn: "Rozwiń tabelę"
      view_table: "Zobacz tabelę"
    second_factor_auth:
      redirect_after_success: "Uwierzytelnianie dwuskładnikowe powiodło się. Przekierowanie do poprzedniej strony…"
    sidebar:
      title: "Pasek boczny"
      unread_count:
        one: "%{count} nieprzeczytany"
        few: "%{count} nieprzeczytane"
        many: "%{count} nieprzeczytanych"
        other: "%{count} nieprzeczytany"
      new_count:
        one: "%{count} nowy"
        few: "%{count} nowe"
        many: "%{count} nowych"
        other: "%{count} nowy"
      toggle_section: "Przełącz sekcję"
      more: "Więcej"
      all_categories: "Wszystkie kategorie"
      all_tags: "Wszystkie tagi"
      categories_form_modal:
        title: "Edytuj nawigację kategorii"
        subtitle:
          text: "i automatycznie pokażemy najpopularniejsze kategorie tej witryny"
        filter_placeholder: "Filtruj kategorie"
        no_categories: "Brak kategorii pasujących do podanego terminu."
      tags_form_modal:
        title: "Edytuj nawigację tagów"
        filter_placeholder: "Filtruj tagi"
        no_tags: "Brak tagów pasujących do podanego terminu."
        subtitle:
          text: "a my automatycznie pokażemy najlepsze tagi tej witryny"
      edit_navigation_modal_form:
        deselect_button_text: "Odznacz wszystkie"
        reset_to_defaults: "Przywróć domyślne"
        filter_dropdown:
          all: "Wszystkie"
          selected: "Wybrany"
          unselected: "Niewybrany"
      sections:
        custom:
          add: "Dodaj niestandardową sekcję"
          edit: "Edytuj niestandardową sekcję"
          save: "Zapisz"
          delete: "Usuń"
          delete_confirm: "Czy na pewno chcesz usunąć tę sekcję?"
          reset_confirm: "Czy na pewno chcesz przywrócić tę sekcję do ustawień domyślnych?"
<<<<<<< HEAD
          public: "Ustaw tę sekcję jako publiczną i widoczną dla wszystkich"
=======
          public: "Widoczne dla każdego"
>>>>>>> b2b1e721
          always_public: "Treść w tej sekcji jest zawsze publiczna"
          more_menu: "Menu więcej"
          links:
            add: "Dodaj kolejny link"
            delete: "Usuń link"
            reset: "Przywróć ustawienia domyślne"
            icon:
              label: "Ikona"
              validation:
                blank: "Ikona nie może być pusta"
                maximum: "Ikona musi być krótsza niż %{count} znaków"
            name:
              label: "Pełna nazwa"
              validation:
                blank: "Nazwa nie może być pusta"
                maximum: "Nazwa musi być krótsza niż %{count} znaków"
            value:
              label: "Odnośnik"
              validation:
                blank: "Link nie może być pusty"
                maximum: "Link musi być krótszy niż %{count} znaków"
                invalid: "Format jest nieprawidłowy"
          title:
            label: "Tytuł sekcji"
            validation:
              blank: "Tytuł nie może być pusty"
              maximum: "Tytuł musi być krótszy niż %{count} znaków"
        about:
          header_link_text: "O stronie"
        messages:
          header_link_text: "Wiadomości"
          header_action_title: "Utwórz osobistą wiadomość"
          links:
            inbox: "Skrzynka odbiorcza"
            sent: "Wysłane"
            new: "Nowe"
            new_with_count: "Nowe (%{count})"
            unread: "Nieprzeczytane"
            unread_with_count: "Nieprzeczytane (%{count})"
            archive: "Archiwum"
        tags:
          none: "Nie dodałeś żadnych tagów."
          click_to_get_started: "Kliknij tutaj, aby rozpocząć."
          header_link_text: "Etykiety"
          header_action_title: "Edytuj tagi paska bocznego"
          configure_defaults: "Skonfiguruj ustawienia domyślne"
        categories:
          none: "Nie dodałeś żadnych kategorii."
          click_to_get_started: "Kliknij tutaj, aby rozpocząć."
          header_link_text: "Kategorie"
          header_action_title: "Edytuj kategorie paska bocznego"
          configure_defaults: "Skonfiguruj ustawienia domyślne"
        community:
          edit_section:
            sidebar: "Dostosuj tę sekcję"
            header_dropdown: "Wygląd"
          links:
            about:
              content: "O stronie"
              title: "Więcej szczegółów na temat tej witryny"
            admin:
              content: "Administracja"
              title: "Ustawienia witryny i raporty"
            badges:
              content: "Odznaki"
              title: "Wszystkie odznaki dostępne do zdobycia"
            topics:
              content: "Tematy"
              title: "Wszystkie tematy"
            faq:
              content: "FAQ"
              title: "Wskazówki dotyczące korzystania z tej witryny"
            groups:
              content: "Grupy"
              title: "Lista dostępnych grup użytkowników"
            users:
              content: "Użytkownicy"
              title: "Lista wszystkich użytkowników"
            my_posts:
              content: "Wysłane"
              content_drafts: "Moje szkice"
              title: "Moja ostatnia aktywność w temacie"
              title_drafts: "Moje nieopublikowane wersje robocze"
              draft_count:
                one: "%{count} szkic"
                few: "%{count} szkice"
                many: "%{count} szkice"
                other: "%{count} szkice"
            review:
              content: "Sprawdź"
              title: "Oflagowane posty i inne elementy w kolejce"
              pending_count: "%{count} oczekujących"
        global_section: "Sekcja globalna, widoczna dla wszystkich"
      panels:
        forum:
          label: Forum
    welcome_topic_banner:
      title: "Stwórz swój temat powitalny"
      description: "Twój temat powitalny to pierwsza rzecz, którą przeczytają nowi członkowie. Pomyśl o tym jako o swoim „przemówieniu” lub „deklaracji misji”. Poinformuj wszystkich, dla kogo jest ta społeczność, czego mogą się tu spodziewać, i co chcesz, aby zrobili najpierw."
      button_title: "Rozpocznij edycję"
    until: "Aż do:"
    char_counter:
      exceeded: "Przekroczono maksymalną dozwoloną liczbę znaków."
    form_template_chooser:
      select_template: "Wybierz szablony formularzy"
    form_templates:
      upload_field:
        upload: "Prześlij"
        uploading: "Wgrywanie"
      errors:
        valueMissing:
          default: "Proszę wypełnić to pole."
          select-one: "Wybierz pozycję z listy."
          select-multiple: "Wybierz co najmniej jedną pozycję z listy."
          checkbox: "Zaznacz to pole, jeśli chcesz kontynuować."
        typeMismatch:
          default: "Wprowadź poprawną wartość."
          color: "Proszę wprowadzić kolor."
          date: "Proszę wprowadzić kolor."
          email: "Podaj poprawny adres email."
          number: "Wprowadź liczbę."
          password: "Wprowadź prawidłowe hasło."
          tel: "Wprowadź prawidłowy numer telefonu."
          text: "Wprowadź wartość tekstową."
          url: "Wprowadź prawidłowy adres URL."
        tooShort:
          one: "Wprowadzane dane muszą zawierać %{count} znak lub więcej."
          few: "Wprowadzane dane muszą zawierać %{count} znaki lub więcej."
          many: "Wprowadzane dane muszą zawierać %{count} znaków lub więcej."
          other: "Wprowadzane dane muszą zawierać %{count} znaków lub więcej."
        tooLong:
          one: "Wprowadzane dane muszą zawierać mniej niż %{count} znak."
          few: "Wprowadzane dane muszą zawierać mniej niż %{count} znaki."
          many: "Wprowadzane dane muszą zawierać mniej niż %{count} znaków."
          other: "Wprowadzane dane muszą zawierać mniej niż %{count} znaków."
        rangeOverflow:
          one: "Dane wejściowe muszą być mniejsze niż %{count}."
          few: "Dane wejściowe muszą być mniejsze niż %{count}."
          many: "Dane wejściowe muszą być mniejsze niż %{count}."
          other: "Dane wejściowe muszą być mniejsze niż %{count}."
        rangeUnderflow:
          one: "Dane wejściowe muszą być większe niż %{count}."
          few: "Dane wejściowe muszą być większe niż %{count}."
          many: "Dane wejściowe muszą być większe niż %{count}."
          other: "Dane wejściowe muszą być większe niż %{count}."
        patternMismatch: "Proszę dopasować żądany format."
        badInput: "Wprowadź prawidłowe dane wejściowe."
    table_builder:
      title: "Konstruktor tabeli"
      modal:
        title: "Konstruktor tabeli"
        create: "Zbuduj tabelę"
        help:
          title: "Za pomocą edytora arkusza kalkulacyjnego"
          enter_key: "Enter"
          tab_key: "Tab"
          new_row: "na końcu wiersza, aby wstawić nowy wiersz."
          new_col: "na końcu kolumny, aby wstawić nową kolumnę."
          options: "Kliknij komórki prawym przyciskiem myszy, aby uzyskać dostęp do większej liczby opcji w menu rozwijanym."
        confirm_close: "Czy na pewno chcesz zamknąć narzędzie do tworzenia tabel? Wszelkie niezapisane zmiany zostaną utracone."
      edit:
        btn_edit: "Edytuj tabelę"
        modal:
          title: "Edytuj tabelę"
          cancel: "anuluj"
          create: "Zapisz"
          reason: "dlaczego edytujesz?"
          trigger_reason: "Dodaj powód edycji"
        default_edit_reason: "Zaktualizuj tabelę za pomocą edytora tabel"
      default_header:
        col_1: "Kolumna 1"
        col_2: "Kolumna 2"
        col_3: "Kolumna 3"
        col_4: "Kolumna 4"
      spreadsheet:
        no_records_found: "Nie znaleziono rekordów"
        show: "Pokaż"
        entries: "elementy"
        about: "O stronie"
        prompts:
          delete_selected_rows: "Czy na pewno chcesz usunąć wybrane wiersze?"
          delete_selected_cols: "Czy na pewno chcesz usunąć wybrane kolumny?"
          will_destroy_merged_cells: "Ta czynność zniszczy wszystkie istniejące scalone komórki. Jesteś pewien?"
          will_clear_search_results: "Ta czynność zniszczy wszystkie istniejące scalone komórki. Jesteś pewien?"
          conflicts_with_merged_cells: "Występuje konflikt z inną scaloną komórką"
        invalid_merge_props: "Nieprawidłowe scalone właściwości"
        cells_already_merged: "Komórka już scalona"
        no_cells_selected: "Nie wybrano komórek"
        context_menu:
          row:
            before: "Wstaw nowy wiersz przed"
            after: "Wstaw nowy wiersz po"
            delete: "Usuń wybrane wiersze"
          col:
            before: "Wstaw nową kolumnę przed"
            after: "Wstaw nową kolumnę po"
            delete: "Usuń wybrane kolumny"
            rename: "Zmień nazwę tej kolumny"
          order:
            ascending: "Kolejność rosnąca"
            descending: "Kolejność malejąca"
          copy: "Kopiuj..."
          paste: "Wklej..."
          save: "Zapisz jako..."
  admin_js:
    type_to_filter: "pisz, aby filtrować…"
    admin:
      title: "Administrator Discourse"
      moderator: "Moderator"
      back_to_forum: "Powrót do forum"
      tags:
        remove_muted_tags_from_latest:
          always: "zawsze"
          only_muted: "kiedy używany odrębnie lub z innymi wyciszonymi tagami"
          never: "nigdy"
      reports:
        title: "Lista dostępnych zgłoszeń"
        meta_doc: "Zapoznaj się z naszą <a href='https://meta.discourse.org/t/-/240233' rel='noopener noreferrer' target='_blank'>dokumentacją</a>, aby uzyskać szczegółowy przegląd raportów."
      dashboard:
        title: "Panel"
        last_updated: "Panel zaktualizowany:"
        discourse_last_updated: "Discourse zaktualizowane:"
        version: "Wersja"
        up_to_date: "Wersja aktualna!"
        critical_available: "Ważna aktualizacja jest dostępna."
        updates_available: "Aktualizacje są dostępne."
        please_upgrade: "Koniecznie zaktualizuj!"
        no_check_performed: "Sprawdzanie aktualizacji nie zostało przeprowadzone. Upewnij się, że sidekiq jest uruchomiony."
        stale_data: "Sprawdzanie dostępności aktualizacji nie było ostatnio wykonywane. Sprawdź czy działa sidekiq."
        version_check_pending: "Wygląda na to, że ostatnio była wykonana aktualizacja. Fantastycznie!"
        installed_version: "Zainstalowana"
        latest_version: "Najnowsza"
        problems_found: "Porada bazująca na twoich aktualnych ustawieniach"
        new_features:
          title: "Co nowego"
          previous_announcements: "Możesz zobaczyć poprzednie ogłoszenia o nowych funkcjach na <a href='%{url}' target='_blank'>Discourse Meta</a>"
          learn_more: "Dowiedz się więcej..."
        last_checked: "Ostatnio sprawdzana"
        refresh_problems: "Odśwież"
        no_problems: "Nie znaleziono problemów."
        moderators: "Moderatorzy:"
        admins: "Administratorzy:"
        silenced: "Wyciszeni:"
        suspended: "Zawieszeni:"
        private_messages_short: "Wiad."
        private_messages_title: "Wiadomości"
        mobile_title: "Mobile"
        space_used: "%{usedSize} użyty"
        space_used_and_free: "%{usedSize}(%{freeSize} wolne)"
        uploads: "Pliki"
        backups: "Kopie zapasowe"
        backup_count:
          one: "%{count} kopia zapasowa w %{location}"
          few: "%{count} kopie zapasowe w %{location}"
          many: "%{count} kopii zapasowych w %{location}"
          other: "%{count} kopii zapasowych w %{location}"
        lastest_backup: "Ostatnie: %{date}"
        traffic_short: "Ruch"
        traffic: "Zapytania do aplikacji"
        page_views: "Wyświetlenia strony"
        page_views_short: "Wyświetlenia strony"
        show_traffic_report: "Pokaż szczegółowy raport ruchu"
        community_health: Zdrowie społeczności
        moderators_activity: Aktywność moderatorów
        whats_new_in_discourse: Co nowego w Discourse?
        activity_metrics: Metryka aktywności
        all_reports: "Wszystkie zgłoszenia"
        general_tab: "Ogólne"
        moderation_tab: "Moderacja"
        security_tab: "Bezpieczeństwo"
        reports_tab: "Zgłoszenia"
        report_filter_any: "każdy"
        disabled: Wyłączony
        timeout_error: Przepraszamy, to wykonanie tego zapytania trwa za długo, wybierz proszę krótszy interwał
        exception_error: Przepraszamy, podczas wykonywania zapytania pojawił się błąd
        too_many_requests: Wykonałeś/łaś tę akcję zbyt wiele razy. Poczekaj, zanim spróbujesz ponownie.
        not_found_error: Przepraszamy, ten raport nie istnieje.
        filter_reports: Filtruj zgłoszenia
        custom_date_range: Niestandardowy zakres dat
        reports:
          trend_title: "%{percent} zmian. Obecnie %{current}, w poprzednim okresie było %{prev}."
          today: "Dzisiaj"
          yesterday: "Wczoraj"
          last_7_days: "Ostatnie 7"
          last_30_days: "Ostatnie 30"
          all_time: "Przez cały czas"
          7_days_ago: "7 dni temu"
          30_days_ago: "30 dni temu"
          all: "Wszystkie"
          view_table: "tabela"
          view_graph: "wykres"
          refresh_report: "Odśwież raport"
          daily: Dziennie
          monthly: Miesięcznie
          weekly: Tygodniowo
          dates: "Daty (UTC)"
          groups: "Wszystkie grupy"
          disabled: "Ten raport jest nieaktywny"
          totals_for_sample: "Całkowite na próbkowanie"
          average_for_sample: "Średnio na próbkowanie"
          total: "Całkowity czas"
          no_data: "Brak danych do wyświetlenia."
          trending_search:
            more: '<a href="%{basePath}/admin/logs/search_logs">Logi wyszukiwania</a>'
            disabled: 'Raport wyszukiwań zyskujących popularność jest wyłączony. Włącz <a href="%{basePath}/admin/site_settings/category/all_results?filter=log%20search%20queries">dziennik zapytań wyszukiwarki</a>, aby zbierać dane.'
          average_chart_label: Średnia
          filters:
            file_extension:
              label: Rozszerzenie pliku
            group:
              label: Grupa
            category:
              label: Kategoria
            include_subcategories:
              label: "Uwzględnij podkategorie"
      groups:
        new:
          title: "Nowa grupa"
          create: "Stwórz"
          name:
            too_short: "Nazwa grupy jest zbyt krótka"
            too_long: "Nazwa grupy jest zbyt długa"
            checking: "Sprawdzanie dostępności nazwy grupy…"
            available: "Nazwa grupy jest dostępna"
            not_available: "Nazwa grupy jest niedostępna"
            blank: "Nazwa grupy nie może być pusta"
        manage:
          interaction:
            email: Email
            incoming_email: "Niestandardowy adres poczty przychodzącej"
            incoming_email_placeholder: "podaj adres e-mail"
            incoming_email_tooltip: "Możesz oddzielić kilka adresów e-mail znakiem |."
            visibility: Widoczność
            visibility_levels:
              title: "Kto może widzieć tę grupę?"
              public: "Wszyscy"
              logged_on_users: "Zalogowani użytkownicy"
              members: "Właściciele grupy, członkowie i moderatorzy"
              staff: "Właściciele i moderatorzy grup"
              owners: "Właściciele grupy"
              description: "Administratorzy mogą widzieć wszystkie grupy."
            members_visibility_levels:
              title: "Kto może widzieć członków grupy?"
              description: "Administratorzy widzą członków wszystkich grup. Ikona jest widoczna dla wszystkich użytkowników."
            publish_read_state: "Wyświetlaj status przeczytania w grupowych wiadomościach"
          membership:
            automatic: Automatyczne
            trust_levels_title: "Domyślny poziom zaufania przyznawany dodawanym użytkownikom:"
            effects: Efekty
            trust_levels_none: "Brak"
            automatic_membership_email_domains: "Użytkownicy rejestrujący się przy pomocy adresu z tej listy zostaną automatycznie przypisani do tej grupy."
            automatic_membership_user_count:
              one: "%{count} użytkownik ma nowe domeny e-mail i zostanie dodany do grupy."
              few: "%{count} użytkowników ma nowe domeny e-mail i zostaną dodani do grupy."
              many: "%{count} użytkowników ma nowe domeny e-mail i zostaną dodani do grupy."
              other: "%{count} użytkowników ma nowe domeny e-mail i zostaną dodani do grupy."
            automatic_membership_associated_groups: "Użytkownicy, którzy są członkami grupy w wymienionej tutaj usłudze, zostaną automatycznie dodani do tej grupy po zalogowaniu się do usługi."
            primary_group: "Automatycznie ustawiaj jako główną grupę"
          alert:
            primary_group: "Ponieważ jest to grupa podstawowa, nazwa '%{group_name}' będzie używana w klasach CSS, które każdy może zobaczyć."
            flair_group: "Ponieważ ta grupa ma ikonę dla swoich członków, nazwa '%{group_name}' będzie widoczna dla każdego."
        name_placeholder: "Nazwa grupy, bez spacji, takie same zasady jak przy nazwie użytkownika"
        primary: "Główna grupa"
        no_primary: "(brak podstawowej grupy)"
        title: "Grupy"
        edit: "Edytuj grupy"
        refresh: "Odśwież"
        about: "Tu możesz edytować przypisania do grup oraz ich nazwy"
        group_members: "Członkowie grupy"
        delete: "Usuń"
        delete_confirm: "Czy na pewno chcesz usunąć %{group}?"
        delete_details:
          one: "%{count} osoba straci dostęp do tej grupy"
          few: "%{count} osoby stracą dostęp do tej grupy"
          many: "%{count} osób straci dostęp do tej grupy"
          other: "%{count} osób straci dostęp do tej grupy"
        delete_with_messages_confirm:
          one: "%{count} wiadomość stanie się niedostępna dla członków grupy"
          few: "%{count} wiadomości staną się niedostępna dla członków grupy"
          many: "%{count} wiadomości staną się niedostępna dla członków grupy"
          other: "%{count} wiadomości staną się niedostępna dla członków grupy"
        delete_warning: "Usuniętych grup nie można odzyskać"
        delete_failed: "Nie można usunąć grupy. Jeżeli jest to grupa automatyczna, nie może zostać zniszczona."
        delete_automatic_group: To jest grupa automatyczna i nie można jej usunąć.
        delete_owner_confirm: "Usunąć status właściciela dla '%{username}'?"
        add: "Dodaj"
        custom: "Niestandardowe"
        automatic: "Automatyczne"
        default_title: "Domyślny tytuł"
        default_title_description: "zostanie zastosowany dla wszystkich członków tej grupy"
        group_owners: Właściciele
        add_owners: Dodaj właścicieli
        none_selected: "Wybierz grupę, aby rozpocząć"
        no_custom_groups: "Utwórz nową niestandardową grupę"
      api:
        generate_master: "Generuj główny klucz API"
        none: "Nie ma teraz aktywnych kluczy API."
        user: "Użytkownik"
        title: "API"
        key: "Klucz"
        keys: "Klucze"
        created: Utworzono
        updated: Zaktualizowane
        last_used: Ostatnio używane
        never_used: (nigdy)
        generate: "Generuj"
        undo_revoke: "Cofnij unieważnienie"
        revoke: "Unieważnij"
        all_users: "Wszyscy użytkownicy"
        active_keys: "Aktywne klucze API"
        manage_keys: Zarządzaj kluczami
        show_details: Szczegóły
        description: Opis
        no_description: (brak opisu)
        all_api_keys: Wszystkie klucze API
        user_mode: Poziom użytkownika
        scope_mode: Zakres
        impersonate_all_users: Podszywanie się pod dowolnego użytkownika
        single_user: "Pojedynczy użytkownik"
        user_placeholder: Wprowadź nazwę użytkownika
        description_placeholder: Do czego będzie używany ten klucz?
        save: Zapisz
        new_key: Nowy klucz API
        revoked: Unieważniono
        delete: Usuń bezpowrotnie
        not_shown_again: Ten klucz nie będzie ponownie wyświetlany. Upewnij się, że wykonałeś/łaś kopię, zanim przejdziesz dalej.
        continue: Kontynuuj
        scopes:
          description: |
            Korzystanie z interfejsu API o określonym zakresie umożliwia bardziej szczegółowe dostosowywanie uprawnień.
            Możesz określić, które parametry będą dozwolone. Użyj przecinków, aby oddzielić wiele wartości.
          title: Zakresy
          granular: Ograniczony
          read_only: Tylko do odczytu
          global: Globalny
          global_description: Klucz API nie ma ograniczeń i wszystkie punkty końcowe są dostępne.
          resource: Zasób
          action: Akcja
          allowed_parameters: Dozwolone parametry
          optional_allowed_parameters: Dozwolone parametry (opcjonalnie)
          any_parameter: (dowolny parametr)
          allowed_urls: Dozwolone adresy URL
          descriptions:
            global:
              read: Ogranicz klucz API do punktów końcowych tylko do odczytu.
            topics:
              read: Przeczytaj temat lub konkretny post w nim. Obsługiwany jest również format RSS.
              write: Utwórz nowy temat lub post w istniejącym.
              update: Zaktualizuj temat. Zmień tytuł, kategorię, tagi, status, archetyp, featured_link itp.
              delete: Usuń temat.
              read_lists: Czytaj listy tematów, takie jak najpopularniejsze, nowe, najnowsze itp. Obsługiwany jest również format RSS.
              status: "Zaktualizuj status tematu. Status: zamknięty, archiwalny, widoczny, przypięty. Włączone: prawda, fałsz. Określ identyfikator category_id tutaj i w żądaniu payload, aby zezwalać na zmiany statusu tylko w tematach z tej kategorii."
            posts:
              edit: Edytuj dowolny post lub konkretny.
              delete: Usuń post.
              list: Lista najnowszych postów i postów prywatnych. Obsługiwany jest również RSS.
            tags:
              list: Lista tagów.
            tag_groups:
              list: Uzyskaj listę grup tagów.
              show: Uzyskaj pojedynczą grupę tagów według id.
              create: Tworzy grupę tagów.
              update: Aktualizuje grupę tagów określoną przez id.
            categories:
              list: Uzyskaj listę kategorii.
              show: Uzyskaj pojedynczą kategorię według identyfikatora.
            uploads:
              create: Prześlij nowy plik lub zainicjuj pojedyncze lub wieloczęściowe bezpośrednie wysyłanie do zewnętrznego magazynu.
            users:
              bookmarks: Lista zakładek użytkownika. Zwraca przypomnienia o zakładkach podczas korzystania z formatu ICS.
              sync_sso: Zsynchronizuj użytkownika za pomocą DiscourseConnect.
              show: Uzyskaj informacje o użytkowniku.
              check_emails: Lista adresów e-mail użytkowników.
              update: Zaktualizuj informacje o profilu użytkownika.
              log_out: Wyloguj wszystkie sesje użytkownika.
              anonymize: Anonimizuj konta użytkowników.
              suspend: Zawieś konta użytkowników.
              delete: Usuń konta użytkowników.
              list: Uzyskaj listę użytkowników.
            user_status:
              read: Przeczytaj status użytkownika.
              update: Zaktualizuj status użytkownika.
            email:
              receive_emails: Połącz ten zakres z odbiorcą poczty w celu przetwarzania przychodzących wiadomości e-mail.
            invites:
              create: Wysyłaj zaproszenia e-mailem lub generuj linki do zaproszeń.
            badges:
              create: Utwórz nową odznakę.
              show: Uzyskaj informacje o odznace.
              update: Zaktualizuj odznakę.
              delete: Usuń odznakę.
              list_user_badges: Lista odznak użytkownika.
              assign_badge_to_user: Przypisz odznakę użytkownikowi.
              revoke_badge_from_user: Odbierz odznakę użytkownikowi.
            groups:
              manage_groups: Wyświetlaj, dodawaj i usuwaj członków grupy.
              administer_groups: Wyświetlaj, pokazuj, twórz, aktualizuj i usuwaj grupy.
            search:
              show: Szukaj przy użyciu punktu końcowego `/search.json?q=term`.
              query: Szukaj przy użyciu punktu końcowego `/search/query?term=term`.
            wordpress:
              publishing: Niezbędne do funkcji publikowania wtyczki WP Discourse (wymagane).
              commenting: Niezbędne do funkcji komentowania wtyczki WP Discourse.
              discourse_connect: Niezbędne dla funkcji DiscourseConnect wtyczki WP Discourse.
              utilities: Niezbędne, jeśli korzystasz z Utilities wtyczki WP Discourse.
            logs:
              messages: Wyświetl listę wiadomości z /logs lub uzyskaj określony komunikat dziennika.
      web_hooks:
        title: "Webhooki"
        none: "Brak webhooków"
        instruction: "Webhooks pozwala Discourse powiadomić zewnętrzne usługi, kiedy pewne zdarzenie pojawi się na twojej stronie. Gdy webhook jest uruchamiany, żądanie POST wyśle ​​do URL świadczonych."
        detailed_instruction: "Zapytanie POST zostanie wysłane na podany adres URL gdy zostanie spełnione wybrane wydarzenie"
        new: "Nowy webhook"
        create: "Stwórz"
        edit: "Edytuj"
        save: "Zapisz"
        description_label: "Wyzwalacze zdarzeń"
        controls: "Ustawienia"
        go_back: "Powrót do listy"
        payload_url: "Zawartość URL"
        payload_url_placeholder: "https://example.com/postreceive"
        secret_invalid: "Sekret nie może zawierać pustych znaków."
        secret_too_short: "Sekret musi zawierać przynajmniej 12 znaków."
        secret_placeholder: "Opcjonalna fraza użyta do generowania podpisu"
        event_type_missing: "Musisz ustawić co najmniej jeden typ wydarzenia."
        content_type: "Typ zawartości"
        secret: "Tajemnica"
        event_chooser: "Jakie zdarzenia powinny wywołać uruchomienie tego webhooka?"
        wildcard_event: "Wysyłaj mi wszystko."
        individual_event: "Wybierz indywidualne zdarzenia"
        verify_certificate: "Sprawdź certyfikat TLS zawarty w url"
        active: "Aktywny"
        active_notice: "Dostarczymy detale wydarzenia, kiedy się ono odbędzie."
        categories_filter_instructions: "Istotne webhook'i będą uruchamiane tylko wtedy, gdy zdarzenie jest związane z określonymi kategoriami. Pozostaw puste, aby wywołać webhook'i dla wszystkich kategorii."
        categories_filter: "Wywołane kategorie"
        tags_filter_instructions: "Istotne webhooki będą wywoływane tylko wtedy, gdy zdarzenie jest związane z określonymi tagami. Zostaw to miejsce puste, by wywoływać webhooki dla wszystkich tagów."
        tags_filter: "Wywoływane tagi"
        groups_filter_instructions: "Istotne webhook'i będą uruchamiane tylko wtedy, gdy zdarzenie jest związane z określonymi grupami. Pozostaw puste, aby wywołać webhook'i dla wszystkich grup."
        groups_filter: "Wywołane grupy"
        delete_confirm: "Usunąć ten webhook?"
        topic_event:
          group_name: "Zdarzenia tematu"
          topic_created: "Temat został utworzony"
          topic_revised: "Temat został zmieniony"
          topic_edited: "Temat został zaktualizowany"
          topic_destroyed: "Temat został usunięty"
          topic_recovered: "Temat został odzyskany"
        post_event:
          group_name: "Zdarzenia postu"
          post_created: "Post został utworzony"
          post_edited: "Post został zaktualizowany"
          post_destroyed: "Post został usunięty"
          post_recovered: "Post został odzyskany"
        group_event:
          group_name: "Zdarzenia grupy"
          group_created: "Grupa została utworzona"
          group_updated: "Grupa została zaktualizowana"
          group_destroyed: "Grupa została usunięta"
        tag_event:
          group_name: "Zdarzenia tagów"
          tag_created: "Tag został utworzony"
          tag_updated: "Tag został zaktualizowany"
          tag_destroyed: "Znacznik został usunięty"
        category_event:
          group_name: "Zdarzenia kategorii"
          category_created: "Kategoria została utworzona"
          category_updated: "Kategoria została zaktualizowana"
          category_destroyed: "Kategoria została usunięta"
        user_event:
          group_name: "Zdarzenia użytkownika"
          user_logged_in: "Użytkownik zalogowany"
          user_logged_out: "Użytkownik wylogowany"
          user_confirmed_email: "E-mail potwierdzony przez użytkownika"
          user_created: "Użytkownik został utworzony"
          user_approved: "Użytkownik został zatwierdzony"
          user_updated: "Użytkownik został zaktualizowany"
          user_destroyed: "Użytkownik został usunięty"
          user_suspended: "Użytkownik został zawieszony"
          user_unsuspended: "Użytkownik przestał być zawieszony"
        reviewable_event:
          group_name: "Zdarzenia do sprawdzenia"
          reviewable_created: "Element do sprawdzenia jest gotowy"
          reviewable_updated: "Element do sprawdzenia został zaktualizowany"
        user_badge_event:
<<<<<<< HEAD
          name: "Zdarzenie odznak"
          details: "Kiedy odznaka zostaje przyznana lub odebrana."
        group_user_event:
          name: "Grupowy event użytkownika"
          details: "Gdy użytkownik jest dodany lub usunięty w grupie."
=======
          group_name: "Zdarzenia odznak"
          user_badge_granted: "Odznaka użytkownika została przyznana"
          user_badge_revoked: "Odznaka użytkownika została cofnięta"
>>>>>>> b2b1e721
        like_event:
          group_name: "Zdarzenia polubień"
          post_liked: "Gdy użytkownik polubi post."
        notification_event:
          group_name: "Zdarzenia powiadomień"
          notification_created: "Użytkownik otrzymuje powiadomienie w swoim kanale"
        group_user_event:
          group_name: "Zdarzenia grupy użytkownika"
          user_added_to_group: "Użytkownik zostaje dodany do grupy"
          user_removed_from_group: "Użytkownik zostaje usunięty z grupy"
        user_promoted_event:
          group_name: "Zdarzenia promowania użytkownika"
          user_promoted: "Użytkownik został awansowany"
        delivery_status:
          title: "Status dostarczenia"
          inactive: "Nieaktywny"
          failed: "Niepowodzenie"
          successful: "Powodzenie "
          disabled: "Wyłączony"
        events:
          none: "Brak powiązanych wydarzeń."
          redeliver: "Dostarcz ponownie"
          incoming:
            one: "Istnieje nowe wydarzenie "
            few: "Istnieją %{count} nowe wydarzenia. "
            many: "Istnieje %{count} nowych wydarzeń."
            other: "Istnieje %{count} nowych wydarzeń. "
          completed_in:
            one: "Ukończono w %{count} sekundę."
            few: "Ukończono w %{count} sekundy."
            many: "Ukończono w %{count} sekund."
            other: "Ukończono w %{count} sekund."
          request: "Żądanie"
          response: "Odpowiedź"
          redeliver_confirm: "Czy jesteś pewien, że chcesz dostarczyć ponownie tą samą zawartość?"
          headers: "Nagłówki"
          payload: "Zawartość"
          body: "Body"
          ping: "Ping"
          status: "Kod stanu"
          event_id: "ID"
          timestamp: "Utworzono"
          completion: "Czas wykonania"
          actions: "Akcje"
      plugins:
        title: "Wtyczki"
        installed: "Zainstalowane wtyczki"
        name: "Nazwa"
        none_installed: "Brak zainstalowanych wtyczek."
        version: "Wersja"
        enabled: "Włączona?"
        is_enabled: "T"
        not_enabled: "N"
        change_settings_short: "Ustawienia"
        howto: "Jak zainstalować wtyczkę?"
        official: "Oficjalna wtyczka Discourse"
        broken_route: "Nie można skonfigurować łącza do '%{name}'. Upewnij się, że blokery reklam są wyłączone i spróbuj ponownie załadować stronę."
        author: "Przez %{author}"
        experimental_badge: "eksperymentalny"
        learn_more: "Dowiedz się więcej"
      navigation_menu:
        sidebar: "Pasek boczny"
        header_dropdown: "Lista rozwijana nagłówka"
        legacy: "Przestarzały"
      backups:
        title: "Kopie zapasowe"
        menu:
          backups: "Kopie zapasowe"
          logs: "Logi"
        none: "Brak kopii zapasowych."
        read_only:
          enable:
            title: "Włącz tryb tylko do odczytu"
            label: "Włącz tylko do odczytu"
            confirm: "Czy na pewno chcesz włączyć tryb tylko do odczytu?"
          disable:
            title: "Wyłącz tryb tylko do odczytu"
            label: "Wyłącz tylko do odczytu"
        logs:
          none: "Nie ma jeszcze logów…"
        columns:
          filename: "Nazwa pliku"
          size: "Rozmiar"
        upload:
          label: "Wyślij"
          title: "Wyślij kopię zapasową do tej instancji"
          uploading: "Przesyłanie…"
          uploading_progress: "Przesyłanie… %{progress}%"
          success: "Plik „%{filename}” został pomyślnie przesłany. Plik jest teraz przetwarzany i pojawienie się na liście może potrwać do minuty."
          error: "Podczas przesyłania pliku wystąpił błąd '%{filename}': %{message}"
        operations:
          is_running: "Aktualnie trwa operacja…"
          failed: "Proces %{operation} zakończył się niepowodzeniem. Sprawdź logi."
          cancel:
            label: "Anuluj"
            title: "Anuluj bieżącą operację"
            confirm: "Czy na pewno chcesz anulować bieżącą operację?"
          backup:
            label: "Kopia zapasowa"
            title: "Wykonaj kopię zapasową"
            confirm: "Czy chcesz wykonać kopię zapasową?"
            include_uploads: "uwzględnij wszystkie przesłane pliki"
            s3_upload_warning: 'Dotyczy to wyłącznie kopii zapasowych baz danych. Przesłane pliki nie zostaną uwzględnione, co oznacza, że w przypadku przywrócenia kopii zapasowej na inną konfigurację hostingu może brakować wszystkich przesłanych obrazów i innych plików. <b>Aby włączyć pełną kopię zapasową, w tym przesyłanie plików S3, zapoznaj się z <a href="https://meta.discourse.org/t/-/276535" target="_blank">tym przewodnikiem</a>.</b>'
          download:
            label: "Pobierz"
            title: "Wyślij email z linkiem do pobrania"
            alert: "Link do pobrania tej kopii zapasowej został wysłany do ciebie emailem."
          destroy:
            title: "Usuń kopię zapasową"
            confirm: "Czy na pewno chcesz zniszczyć tę kopię zapasową?"
          restore:
            is_disabled: "Przywracanie jest zablokowane w ustawieniach."
            label: "Przywróć"
            title: "Przywróć kopię zapasową"
            confirm: "Czy na pewno chcesz przywrócić tę kopię zapasową?"
          rollback:
            label: "Wycofaj"
            title: "Wycofaj bazę danych do poprzedniego poprawnego stanu"
            confirm: "Czy jesteś pewien, że chcesz przywrócić bazę danych do ostatniej działającej wersji?"
        location:
          local: "Lokalne miejsce"
          s3: "S3"
        backup_storage_error: "Nie można uzyskać dostępu do miejsca zapisywania kopii zapasowej: %{error_message}"
      export_csv:
        success: "Rozpoczęto eksport: otrzymasz wiadomość, gdy proces zostanie zakończony."
        failed: "Eksport zakończył się niepowodzeniem. Sprawdź logi."
        button_text: "Eksportuj"
        button_title:
          user: "Eksportuj listę wszystkich użytkowników do formatu CSV."
          staff_action: "Eksportuj log zmian wykonanych przez zespół zarządzający do formatu CSV."
          screened_email: "Eksportuj listę monitorowanych adresów email do formatu CSV."
          screened_ip: "Eksportuj listę monitorowanych IP do formatu CSV."
          screened_url: "Eksportuj listę monitorowanych URLi do formatu CSV."
      export_json:
        button_text: "Eksportuj"
      invite:
        button_text: "Wyślij zaproszenia"
        button_title: "Wysyłanie zaproszeń"
      customize:
        title: "Wygląd"
        preview: "podgląd"
        explain_preview: "Zobacz tę stronę z włączonym stylem"
        syntax_error: "Błąd składni"
        settings_editor: "Edytor ustawień"
        validation_settings_keys: "Każdy element musi mieć tylko klucz 'setting' i klucz 'value'."
        validation_settings_deleted: "Te ustawienia zostały usunięte. Przywróć je i spróbuj ponownie."
        validation_settings_added: "Te ustawienia zostały dodane. Usuń je i spróbuj ponownie."
        save: "Zapisz"
        new: "Nowy"
        new_style: "Nowy styl"
        install: "Zainstaluj"
        delete: "Usuń"
        delete_confirm: 'Czy na pewno chcesz usunąć "%{theme_name}"?'
        bulk_delete: "Jesteś pewny/a?"
        bulk_themes_delete_confirm: "Spowoduje to odinstalowanie następujących motywów. Nie będą już dostępne dla żadnego użytkownika w Twojej witrynie:"
        bulk_components_delete_confirm: "Spowoduje to odinstalowanie następujących komponentów. Nie będą już dostępne dla żadnego użytkownika w Twojej witrynie:"
        color: "Kolor"
        opacity: "Widoczność"
        copy: "Powiel"
        copy_to_clipboard: "Skopiuj do schowka"
        copied_to_clipboard: "Tekst skopiowany do schowka."
        copy_to_clipboard_error: "Wystąpił błąd w trakcie kopiowania do schowka."
        theme_owner: "Nie możliwe do edycji, należy do:"
        email_templates:
          title: "Email"
          subject: "Temat"
          multiple_subjects: "Ten szablon e-mail zawiera wiele tematów."
          body: "Treść"
          revert: "Cofnij zmiany"
          revert_confirm: "Czy na pewno chcesz wycofać swoje zmiany?"
        component:
          all_filter: "Wszystkie"
          used_filter: "Używany"
          unused_filter: "Nieużywany"
          enabled_filter: "Włączona"
          disabled_filter: "Wyłączone"
          updates_available_filter: "Dostępne aktualizacje"
        theme:
          filter_by: "Filtruj według"
          theme: "Motyw"
          component: "Komponent"
          components: "Komponenty"
          search_placeholder: "wpisz, aby wyszukać…"
          theme_name: "Nazwa motywu"
          component_name: "Nazwa komponentu"
          themes_intro: "Wybierz istniejący motyw lub zainstaluj nowy, by rozpocząć"
          beginners_guide_title: "Poradnik początkującego użytkownika motywów Discourse"
          developers_guide_title: "Poradnik kreatora motywów Discourse"
          browse_themes: "Przeglądaj motywy społeczności"
          customize_desc: "Personalizacja:"
          title: "Motywy"
          create: "Stwórz"
          create_type: "Typ"
          create_name: "Imię"
          save: "Zapisz"
          long_title: "Zmodyfikuj kolory, kod CSS i kod HTML zawartości Twojej strony"
          edit: "Edytuj"
          edit_confirm: "To jest zdalny styl. Jeśli edytujesz CSS/HTML, twoje zmiany zostaną usunięte po ponownej aktualizacji motywu."
          update_confirm: "Te zmiany zostaną usunięte przez aktualizację. Czy na pewno chcesz kontynuować? "
          update_confirm_yes: "Tak, kontynuuj aktualizację"
          common: "Wspólne"
          desktop: "Komputer"
          mobile: "Mobilnie"
          settings: "Ustawienia"
          translations: "Tłumaczenia"
          extra_scss: "Dodatkowy SCSS"
          extra_files: "Dodatkowe pliki"
          extra_files_upload: "Eksportuj motyw, aby wyświetlić te pliki."
          extra_files_remote: "Eksportuj motyw lub sprawdź repozytorium git, aby wyświetlić te pliki."
          preview: "Podgląd"
          settings_editor: "Edytor ustawień"
          show_advanced: "Pokaż pola zaawansowane"
          hide_advanced: "Ukryj pola zaawansowane"
          hide_unused_fields: "Ukryj nieużywane pola"
          is_default: "Motyw ustawiony jako domyślny"
          user_selectable: "Motyw może być ustawiany przez użytkowników"
          color_scheme_user_selectable: "Schemat kolorów może zostać wybrany przez użytkowników"
          auto_update: "Automatycznie aktualizuj po aktualizacji Discourse"
          color_scheme: "Paleta Kolorów"
          edit_color_scheme: "Edytuj paletę kolorów"
          default_light_scheme: "Jasny (domyślnie)"
          color_scheme_select: "Wybierz kolory, jakie mają być użyte w motywie"
          custom_sections: "Spersonalizowane sekcje:"
          theme_components: "Komponenty motywu"
          add_all_themes: "Dodaj wszystkie motywy"
          convert: "Konwertuj"
          convert_component_alert: "Czy na pewno chcesz konwertować ten komponent na motyw? Zostanie usunięty jako komponent z %{relatives}."
          convert_component_tooltip: "Konwertuj ten komponent na motyw"
          convert_component_alert_generic: "Czy na pewno chcesz przekonwertować ten komponent na motyw?"
          convert_theme_alert: "Czy na pewno chcesz konwertować ten motyw na komponent? Zostanie usunięty jako rodzic z %{relatives}."
          convert_theme_alert_generic: "Czy na pewno chcesz przekonwertować ten motyw na komponent?"
          convert_theme_tooltip: "Konwertuj ten motyw na komponent"
          inactive_themes: "Nieaktywne motywy:"
          inactive_components: "Nieużywane komponenty:"
          selected: "%{count} wybrano"
          cancel: "Anuluj"
          broken_theme_tooltip: "Ten motyw ma błędy w CSS, HTML lub YAML"
          disabled_component_tooltip: "Ten komponent został wyłączony"
          default_theme_tooltip: "Ten motyw jest domyślnym motywem witryny"
          updates_available_tooltip: "Dostępne są aktualizacje dla tego motywu"
          and_x_more: "i %{count} więcej."
          collapse: Zwiń
          uploads: "Pliki"
          no_uploads: "Możesz załadować zasoby do swojego motywu np. fonty lub obrazy"
          add_upload: "Dodaj plik"
          upload_file_tip: "Wybierz zasób do przesłania (png, woff2 itp.…)"
          variable_name: "Nazwa zmiennej SCSS:"
          variable_name_invalid: "Niewłaściwa nazwa zmiennej. Dozwolone tylko nazwy alfanumeryczne. Musi zaczynać się od litery. Musi być unikatowa."
          variable_name_error:
            invalid_syntax: "Niewłaściwa nazwa zmiennej. Dozwolone tylko nazwy alfanumeryczne. Musi zaczynać się od litery."
            no_overwrite: "Niewłaściwa nazwa zmiennej. Nie może nadpisywać istniejącej zmiennej."
            must_be_unique: "Niepoprawna nazwa zmiennej. Musi być unikalna."
          upload: "Plik"
          select_component: "Wybierz komponent…"
          unsaved_changes_alert: "Nie zapisałeś/łaś jeszcze zmian, czy chcesz je odrzucić i przejść dalej?"
          unsaved_parent_themes: "Nie przypisałeś/łaś komponentu do motywów, czy chcesz przejść dalej?"
          discard: "Odrzuć"
          stay: "Zostań"
          css_html: "Własny CSS/HTML"
          edit_css_html: "Edytuj CSS/HTML"
          edit_css_html_help: "Nie modyfikowałeś/łaś CSS ani HTML"
          delete_upload_confirm: "Czy usunąć ten plik? (CSS motywu może przestać działać!)"
          component_on_themes: "Dołącz komponent do tych motywów"
          included_components: "Dołączone komponenty"
          add_all: "Dodaj wszystkie"
          import_web_tip: "Repozytorium zawierające motyw"
          direct_install_tip: "Czy na pewno chcesz zainstalować <strong>%{name}</strong> z repozytorium wymienionego poniżej?"
          import_web_advanced: "Zaawansowane…"
          import_file_tip: "plik .tar.gz, .zip, lub .dcstyle.json zawierający motyw"
          is_private: "Motyw jest w prywatnym repozytorium git"
          finish_install: "Zakończ instalację motywu"
          last_attempt: "Proces instalacji nie został zakończony, ostatnia próba:"
          remote_branch: "Nazwa oddziału (opcjonalnie)"
          public_key: "Podaj następujący klucz publiczny pozwalający na dostęp do repozytorium:"
          install: "Zainstaluj"
          installed: "Zainstalowana"
          install_popular: "Popularne"
          install_upload: "Z twojego urządzenia"
          install_git_repo: "Z repozytorium git"
          install_create: "Stwórz nowy"
          duplicate_remote_theme: "Komponent motywu ”%{name}” jest już zainstalowany. Czy na pewno chcesz zainstalować inną kopię?"
          force_install: "Nie można zainstalować motywu, ponieważ repozytorium Git jest niedostępne. Czy na pewno chcesz kontynuować instalację?"
          create_placeholder: "Utwórz symbol zastępczy"
          about_theme: "O stronie"
          license: "Licencja"
          version: "Wersja:"
          authors: "Autor:"
          creator: "Utworzony przez:"
          source_url: "Źródło"
          enable: "Włącz"
          disable: "Wyłącz"
          disabled: "Ten komponent został wyłączony."
          disabled_by: "Ten komponent został wyłączony przez"
          required_version:
            error: "Ten motyw został automatycznie wyłączony, ponieważ nie jest kompatybilny z tą wersją Discourse."
            minimum: "Wymaga wersji %{version} Discourse'a lub wyższej."
            maximum: "Wymaga wersji %{version} Discourse'a lub niższej."
          update_to_latest: "Zaktualizuj do najnowszej wersji"
          check_for_updates: "Sprawdź dostępność aktualizacji"
          updating: "Aktualizowanie…"
          up_to_date: "Motyw jest aktualny. Ostatnio sprawdzano:"
          has_overwritten_history: "Bieżąca wersja motywu już nie istnieje, ponieważ historia Git została nadpisana przez wymuszony push."
          add: "Dodaj"
          theme_settings: "Ustawienia motywu"
          overriden_settings_explanation: "Zastąpione ustawienia są oznaczone kropką i mają podświetlony kolor. Aby zresetować te ustawienia do wartości domyślnych, naciśnij przycisk resetowania obok nich."
          no_settings: "Ten temat nie ma żanych ustawień"
          theme_translations: "Tłumaczenia tematu"
          empty: "Brak elementu"
          commits_behind:
            one: "Motyw jest %{count} aktualizację w tyle!"
            few: "Motyw jest %{count} aktualizacji w tyle!"
            many: "Motyw jest %{count} aktualizacji w tyle!"
            other: "Motyw jest %{count} aktualizacji w tyle!"
          compare_commits: "(Sprawdź nowe commity)"
          remote_theme_edits: "Jeśli chcesz edytować ten motyw, musisz <a href='%{repoURL}' target='_blank'>przesłać zmianę w jego repozytorium</a>"
          repo_unreachable: "Nie można skontaktować się z repozytorium Git tego motywu. Komunikat o błędzie:"
          imported_from_archive: "Motyw został zaimportowany z pliku .zip"
          scss:
            text: "CSS"
            title: "Wstaw własny CSS, przyjmujemy wszystkie prawidłowe style CSS i SCSS"
          header:
            text: "Nagłówek"
            title: "Wstaw kod HTML do wyświetlenia powyżej nagłówka"
          after_header:
            text: "Po nagłówku"
            title: "Wstaw kod HTML do wyświetlenia po nagłówku"
          footer:
            text: "Stopka"
            title: "Wstaw kod HTML do wyświetlenia w stopce strony"
          embedded_scss:
            text: "Osadzony CSS"
            title: "Podaj spersonalizowany kod CSS dostarczany w ramkowej wersji komentarzy"
          embedded_header:
            text: "Wbudowany nagłówek"
            title: "Wprowadź HTML, aby wyświetlić nad osadzoną wersją komentarzy"
          color_definitions:
            text: "Definicje kolorów"
            title: "Określ własne kolory (tylko dla zaawansowanych użytkowników)"
            placeholder: |2-

              Użyj tego arkusza stylów, aby dodać własne kolory do listy niestandardowych właściwości CSS.

              Przykład:

              %{example}

              Zdecydowanie zalecamy dodawanie przedrostków do nazw zmiennych, aby uniknąć konfliktów z wtyczkami i/lub silnikiem forum.
          head_tag:
            text: "Nagłówek"
            title: "HTML, który zostanie wstawiony przed tagiem head"
          body_tag:
            text: "Body"
            title: "HTML, który zostanie wstawiony przed tagiem body"
          yaml:
            text: "YAML"
            title: "Zdefiniuj ustawienia motywu w formacie YAML"
          scss_color_variables_warning: 'Używanie podstawowych zmiennych kolorów SCSS w szablonach jest przestarzałe. Zamiast tego użyj niestandardowych właściwości CSS. Zobacz <a href="https://meta.discourse.org/t/-/77551#color-variables-2" target="_blank">ten przewodnik</a>, aby uzyskać więcej informacji.'
          scss_warning_inline: "Używanie podstawowych zmiennych kolorów SCSS w motywach jest przestarzałe."
          all_filter: "Wszystkie"
          active_filter: "Aktywni"
          inactive_filter: "Nieaktywny"
          updates_available_filter: "Dostępne aktualizacje"
        colors:
          select_base:
            title: "Wybierz podstawową paletę kolorów"
            description: "Paleta podstawowa:"
          title: "Kolory"
          edit: "Edytuj palety kolorów"
          long_title: "Palety kolorów"
          about: "Zmodyfikuj kolory używane w swoich motywach. Utwórz nową paletę kolorów, aby rozpocząć."
          new_name: "Nowa paleta kolorów"
          copy_name_prefix: "Kopia"
          delete_confirm: "Usunąć tę paletę kolorów?"
          undo: "Cofnij"
          undo_title: "Cofnij zmiany tego koloru od ostatniego zapisu"
          revert: "Przywróć"
          revert_title: "Zresetuj ten kolor do domyślnej wartości palety Discourse."
          primary:
            name: "podstawowy"
            description: "Większość tekstu, ikon oraz krawędzi."
          primary-medium:
            name: "podstawowy-średni"
          primary-low-mid:
            name: "podstawowy-niski-średni"
          secondary:
            name: "drugorzędny"
            description: "Główny kolor tła oraz kolor tekstu niektórych przycisków."
          tertiary:
            name: "trzeciorzędny"
            description: "Linki, niektóre przyciski, powiadomienia oraz kolor używany w różnych akcentach."
          quaternary:
            name: "czwartorzędny"
            description: "Nawigacja"
          header_background:
            name: "tło nagłówka"
            description: "Kolor tła nagłówka witryny."
          header_primary:
            name: "podstawowy nagłówka"
            description: "Tekst oraz ikony w nagłówku witryny."
          highlight:
            name: "zaznacz"
            description: "Kolor tła podświetlonych/zaznaczonych elementów na stronie, takich jak wpisy i tematy."
          highlight-high:
            name: "highlight-high"
          highlight-medium:
            name: "highlight-medium"
          highlight-low:
            name: "highlight-low"
          danger:
            name: "niebezpieczeństwo"
            description: "Kolor podświetlenia dla akcji takich jak usuwanie wpisów i tematów."
          success:
            name: "sukces"
            description: "Używany do oznaczania operacji zakończonych sukcesem."
          love:
            name: "polubienie"
            description: "Kolor przycisku polubień"
          selected:
            name: "zaznaczone"
            description: "Kolor tła elementów, takich jak elementy listy, gdy są zaznaczone/aktywne."
          hover:
            name: "najechanie"
            description: "Kolor tła elementów, takich jak elementy listy, gdy są one najechane kursorem lub mają fokus klawiatury."
        robots:
          title: "Nadpisz plik robots.txt swojej witryny:"
          warning: "To ustawienie permanentnie nadpisze wszystkie powiązane ustawienia witryny."
          overridden: Domyślny plik robots.txt twojej witryny został nadpisany
        email_style:
          title: "Styl e-maili"
          heading: "Dostosuj styl e-maili"
          html: "Szablon HTML"
          css: "CSS"
          reset: "Przywróć ustawienia domyślne"
          reset_confirm: "Czy na pewno chcesz zresetować do domyślnego %{fieldName} i stracić wszystkie zmiany?"
          save_error_with_reason: "Twoje zmiany nie zostały zapisane. %{error}"
          instructions: "Dostosuj szablon, w którym renderowane są wszystkie wiadomości e-mail w formacie HTML, i nadaj mu styl za pomocą CSS."
      email:
        title: "Emaile"
        settings: "Ustawienia"
        templates: "Szablony"
        templates_title: "Szablony e-mail"
        preview_digest: "Pokaż zestawienie aktywności"
        advanced_test:
          title: "Zaawansowany test"
          desc: "Zobacz, jak Discourse przetwarza otrzymane e-maile. Aby móc poprawnie przetworzyć wiadomość e-mail, wklej poniżej całą oryginalną wiadomość e-mail."
          email: " Oryginalna wiadomość"
          run: "Przeprowadź Test"
          text: "Wybrane body tekstu"
          elided: "Pominięty tekst"
        sending_test: "Wysyłanie testowego emaila…"
        error: "<b>BŁAD</b> - %{server_error}"
        test_error: "Wystąpił problem podczas wysyłania testowego e-maila. Sprawdź ustawienia poczty, upewnij się czy Twój serwer nie blokuje połączeń pocztowych i spróbuj ponownie."
        sent: "Wysłane"
        skipped: "Pominięte"
        bounced: "Odbite"
        received: "Otrzymane"
        rejected: "Odrzucone"
        sent_at: "Wysłany na"
        time: "Czas"
        user: "Użytkownik"
        email_type: "Typ emaila"
        details_title: "Pokaż szczegóły e-maila"
        to_address: "Na adres"
        test_email_address: "adres email do testu"
        send_test: "Wyślij email testowy"
        sent_test: "wysłany!"
        delivery_method: "Metoda Dostarczenia"
        preview_digest_desc: "Podgląd treści zestawienia wysyłanego e-mailem do nieaktywnych użytkowników."
        refresh: "Odśwież"
        send_digest_label: "Wyślij ten wynik do:"
        send_digest: "Wyślij"
        sending_email: "Wysyłanie wiadomości e-mail…"
        format: "Format"
        html: "html"
        text: "text"
        html_preview: "Podgląd zawartości wiadomości e-mail"
        last_seen_user: "Ostatnia "
        no_result: "Brak wyników przy przetwarzaniu. "
        reply_key: "Klucz odpowiedzi"
        post_link_with_smtp: "Post & Szczegóły SMTP"
        skipped_reason: "Powód pominięcia"
        incoming_emails:
          from_address: "Od"
          to_addresses: "Do"
          cc_addresses: "DW"
          subject: "Temat"
          error: "Błąd"
          none: "Nie znaleziono przychodzących wiadomości e-mail."
          modal:
            title: "Szczegóły przychodzącej wiadomości e-mail"
            error: "Błąd"
            headers: "Nagłówki"
            subject: "Temat"
            body: "Treść"
            rejection_message: "Odrzucona poczta"
          filters:
            from_placeholder: "from@example.com"
            to_placeholder: "to@example.com"
            cc_placeholder: "cc@example.com"
            subject_placeholder: "Temat…"
            error_placeholder: "Błąd"
        logs:
          none: "Nie znaleziono logów."
          filters:
            title: "Filtr"
            user_placeholder: "nazwa użytkownika"
            address_placeholder: "nazwa@example.com"
            type_placeholder: "streszczenie, rejestracja..."
            reply_key_placeholder: "klucz odpowiedzi"
            smtp_transaction_response_placeholder: "SMTP ID"
          email_addresses:
            see_more: "[Zobacz więcej...]"
          post_id: "(ID postu: %{post_id})"
      moderation_history:
        performed_by: "Wykonane przez"
        no_results: "Brak dostępnej historii moderacji."
        actions:
          delete_user: "Użytkownik usunięty"
          suspend_user: "Użytkownik zawieszony"
          silence_user: "Użytkownik wyciszony"
          delete_post: "Wpis usunięty"
          delete_topic: "Temat usunięty"
          post_approved: "Wpis zatwierdzony"
      logs:
        title: "Logi"
        action: "Działanie"
        created_at: "Utworzony"
        last_match_at: "Ostatnia Zgodność"
        match_count: "Zgodność"
        ip_address: "IP"
        topic_id: "ID tematu"
        post_id: "ID wpisu"
        category_id: "ID kategorii"
        delete: "Usuń"
        edit: "Edytuj"
        save: "Zapisz"
        screened_actions:
          block: "zablokuj"
          do_nothing: "nic nie rób"
        staff_actions:
          all: "wszystkie"
          filter: "Filtr:"
          title: "Działania zespołu zarządzającego"
          clear_filters: "Pokaż wszystko"
          staff_user: "Użytkownik"
          target_user: "Użytkownik będący Obiektem"
          subject: "Temat"
          when: "Kiedy"
          context: "Kontekst"
          details: "Szczegóły"
          previous_value: "Poprzedni"
          new_value: "Nowy"
          show: "Pokaż"
          modal_title: "Szczegóły"
          no_previous: "Nie ma wcześniejszej wartości."
          deleted: "Nie ma nowej wartości. Zapis został usunięty."
          actions:
            permanently_delete_post_revisions: "trwale usuń wersje posta"
            delete_user: "usunięcie użytkownika"
            change_trust_level: "zmiana poziomu zaufania"
            change_username: "zmień nazwę użytkownika"
            change_site_setting: "zmiana ustawień serwisu"
            change_theme: "Zmień motyw"
            delete_theme: "Usuń motyw"
            change_site_text: "zmiana tekstu serwisu"
            suspend_user: "zawieszenie użytkownika"
            unsuspend_user: "odwieszenie użytkownika"
            removed_suspend_user: "zawieś użytkownika (usunięte)"
            removed_unsuspend_user: "cofnij zawieszenie użytkownika (usunięte)"
            grant_badge: "przyznanie odznaki"
            revoke_badge: "odebranie odznaki"
            check_email: "sprawdzenie poczty"
            delete_topic: "usunięcie tematu"
            recover_topic: "przywróć wątek"
            delete_post: "usunięcie wpisu"
            impersonate: "udawanie użytkownika"
            anonymize_user: "anonimizuj użytkownika"
            roll_up: "zwiń bloki IP"
            change_category_settings: "zmiana ustawień kategorii"
            delete_category: "Usuń kategorię"
            create_category: "Dodaj nową kategorię"
            silence_user: "wycisz użytkownika"
            unsilence_user: "cofnij wyciszenie użytkownika"
            removed_silence_user: "wycisz użytkownika (usunięte)"
            removed_unsilence_user: "cofnij wyciszenie użytkownika (usunięte)"
            grant_admin: "nadaj prawa admina"
            revoke_admin: "odbierz prawa admina"
            grant_moderation: "Przyznaj status moderatora"
            revoke_moderation: "cofnąć moderację"
            backup_create: "Wykonaj kopię zapasową"
            deleted_tag: "usunięty tag"
            update_directory_columns: "zaktualizuj kolumny katalogu"
            deleted_unused_tags: "usunięto nieużywane tagi"
            renamed_tag: "zmieniona nazwa tag'u"
            revoke_email: "cofnąć e-mail"
            lock_trust_level: "Zablokuj poziom zaufania"
            unlock_trust_level: "Odblokuj poziom zaufania"
            activate_user: "aktywuj użytkownika "
            deactivate_user: "deaktywuj użytkownika"
            change_readonly_mode: "Zmień tryb tylko do otczytu"
            backup_download: "pobierz kopię zapasową"
            backup_destroy: "zniszcz kopię zapasową"
            reviewed_post: "przejrzane posty"
            custom_staff: "spersonalizowana akcja wtyczki"
            post_locked: "wpis zablokowany"
            post_edit: "edycja wpisu"
            post_unlocked: "wpis odblokowany"
            check_personal_message: "sprawdź wiadomości prywatne"
            disabled_second_factor: "wyłącz dwuskładnikowe uwierzytelnienie"
            topic_published: "wątek opublikowany"
            post_approved: "post zatwierdzony"
            post_rejected: "wpis odrzucony"
            create_badge: "stwórz odznakę"
            change_badge: "zmień odznakę"
            delete_badge: "usuń odznakę"
            merge_user: "połącz użytkownika"
            entity_export: "eksportuj jednostkę"
            change_name: "zmień nazwe"
            topic_timestamps_changed: "zmieniono znaczniki czasowe wątku"
            approve_user: "zatwierdzony użytkownik"
            web_hook_create: "utwórz webhooka"
            web_hook_update: "zaktualizuj webhooka"
            web_hook_destroy: "zniszcz webhooka"
            web_hook_deactivate: "deaktywuj webhooka"
            embeddable_host_create: "utwórz hosta do osadzania"
            embeddable_host_update: "zmodyfikuj hosta do osadzania"
            embeddable_host_destroy: "usuń hosta do osadzania"
            change_theme_setting: "zmień ustawienia motywu"
            disable_theme_component: "dezaktywuj komponent"
            enable_theme_component: "aktywuj komponent"
            revoke_title: "odbierz tytuł"
            change_title: "zmień tytuł"
            api_key_create: "utwórz klucz api"
            api_key_update: "zaktualizuj klucz api"
            api_key_destroy: "zniszcz klucz api"
            override_upload_secure_status: "zmodyfikuj status bezpiecznego przesyłania"
            page_published: "strona opublikowana"
            page_unpublished: "strona nieopublikowana"
            add_email: "dodaj e-mail"
            update_email: "zaktualizuj e-mail"
            destroy_email: "usuń e-mail"
            topic_closed: "temat zamknięty"
            topic_opened: "temat otwarty"
            topic_archived: "temat zarchiwizowany"
            topic_unarchived: "temat niezarchiwizowany"
            post_staff_note_create: "dodaj notatkę personelu"
            post_staff_note_destroy: "zniszcz notatkę personelu"
            delete_group: "usuń grupę"
            watched_word_create: "dodaj obserwowane słowo"
            watched_word_destroy: "usuń obserwowane słowo"
            create_public_sidebar_section: "utwórz publiczną sekcję paska bocznego"
            update_public_sidebar_section: "aktualizuj publiczną sekcję paska bocznego"
            destroy_public_sidebar_section: "zniszcz publiczną sekcję paska bocznego"
            reset_bounce_score: "zresetuj licznik odrzuceń"
        screened_emails:
          title: "Ekranowane emaile"
          description: "Kiedy ktoś próbuje założyć nowe konto, jego adres email zostaje sprawdzony i rejestracja zostaje zablokowana, lub inna akcja jest podejmowana."
          email: "Adres email"
          actions:
            allow: "Zezwól"
        screened_urls:
          title: "Ekranowane URLe"
          description: "URLe wypisane tutaj były używane we wpisach przez użytkowników wykrytych jako spamerzy."
          url: "URL"
          domain: "Domena"
        screened_ips:
          title: "Ekranowane adresy IP"
          description: 'Adresy IP, które są obserwowane. Użyj opcji "Zezwalaj", aby dodać adresy IP do dozwolonej listy.'
          delete_confirm: "Czy na pewno chcesz usunąć regułę dla %{ip_address}?"
          actions:
            block: "Zablokuj"
            do_nothing: "Zezwól"
            allow_admin: "Włącz dostęp do panelu admina"
          form:
            label: "Nowy:"
            ip_address: "Adres IP"
            add: "Dodaj"
            filter: "Wyszukaj"
          roll_up:
            text: "Zgrupuj"
            title: "Tworzy nowy ban dla podsieci jeśli jest co najmniej 'min_ban_entries_for_roll_up' pozycji."
        search_logs:
          title: "Logi wyszukiwań"
          term: "Szukana fraza"
          searches: "Wyszukiwania"
          click_through_rate: "CTR"
          types:
            all_search_types: "Wszystkie typy wyszukiwania"
            header: "Nagłówek"
            full_page: "Pełna strona"
            click_through_only: "wszystkie (tylko przeklikiwanie)"
          header_search_results: "Wyniki wyszukiwania w nagłówku"
        logster:
          title: "Logi błędów"
      watched_words:
        title: "Obserwowane słowa"
        search: "szukaj"
        clear_filter: "Wyczyść"
        show_words:
          one: "pokaż %{count} słowo"
          few: "pokaż %{count} słowa"
          many: "pokaż %{count} słów"
          other: "pokaż %{count} słów"
        case_sensitive: "(z uwzg. wielkości liter)"
        download: Pobierz
        clear_all: Wyczyść wszystko
        clear_all_confirm: "Czy na pewno chcesz wyczyścić wszystkie obejrzane słowa dla akcji %{action}?"
        invalid_regex: 'Obserwowane słowo "%{word}" jest nieprawidłowym wyrażeniem regularnym.'
        regex_warning: '<a href="%{basePath}/admin/site_settings/category/all_results?filter=watched%20words%20regular%20expressions%20">Obserwowane słowa są wyrażeniami regularnymi</a> i nie zawierają w sobie automatycznie granic słów. Jeśli chcesz, aby wyrażenie regularne pasowało do całych słów, dodaj <code>\b</code> na początku i na końcu wyrażenia regularnego.'
        actions:
          block: "Zablokuj"
          censor: "Cenzuruj"
          require_approval: "Wymaga zatwierdzenia"
          flag: "Oflaguj"
          replace: "Zamień"
          tag: "Tag"
          silence: "Wycisz"
          link: "Odnośnik"
        action_descriptions:
          block: "Komunikat o błędzie zostanie wyświetlony podczas próby utworzenia posta zawierającego te słowa."
          censor: "Zezwalaj na posty zawierające te słowa, ale zastąp je znakami ukrywającymi ocenzurowane słowa."
          require_approval: "Wymagaj zatwierdzenia przez personel postów zawierających te słowa, zanim będą one widoczne dla innych."
          flag: "Zezwalaj na posty zawierające te słowa, ale oflaguj je jako nieodpowiednie do sprawdzenia przez moderatorów."
          replace: "Zastąp słowa w postach innymi słowami."
          tag: "Automatycznie otaguj tematy, jeśli pierwszy post zawiera konkretne słowo."
          silence: "Wycisz nowe konta, jeśli ich pierwszy post zawiera którekolwiek z tych słów. Post zostanie automatycznie ukryty, dopóki personel go nie zatwierdzi."
          link: "Zastąp słowa w postach linkami."
        form:
          label: "Zawiera słowo lub frazę"
          placeholder: "Wpisz słowo lub frazę (* to symbol wieloznaczny)"
          placeholder_regexp: "wyrażenie regularne"
          replace_label: "Zastąpienie"
          replace_placeholder: "przykład"
          tag_label: "Tag"
          link_label: "Odnośnik"
          link_placeholder: "https://example.com"
          add: "Dodaj"
          success: "Sukces"
          exists: "Już istnieje"
          upload: "Dodaj z pliku"
          upload_successful: "Przesyłanie zakończone sukcesem. Słowa zostały dodane."
          case_sensitivity_label: "Rozróżniana jest wielkość liter"
          case_sensitivity_description: "Tylko słowa z dopasowaną wielkością liter"
        test:
          button_label: "Sprawdź"
          modal_title: "%{action}: Testuj obserwowane słowa"
          description: "Wpisz tekst poniżej, aby sprawdzić dopasowania z obserwowanymi słowami"
          found_matches: "Znalezione wyniki:"
          no_matches: "Nie znaleziono dopasowań"
      form_templates:
        nav_title: "Szablony"
        title: "Szablony formularzy"
        help: "Utwórz strukturę szablonu formularza, której można używać do tworzenia nowych tematów."
        new_template: "Nowy szablon"
        list_table:
          headings:
            name: "Nazwa"
            active_categories: "Aktywne kategorie"
            actions: "Akcje"
          actions:
            view: "Zobacz szablon"
            edit: "Edytuj szablon"
            delete: "Usuń szablon"
        view_template:
          close: "Zamknij"
          edit: "Edytuj"
          delete: "Usuń"
          toggle_preview: "Przełącz podgląd"
        new_template_form:
          submit: "Zapisz"
          cancel: "Anuluj"
          name:
            label: "Nazwa szablonu"
            placeholder: "Wprowadź nazwę tego szablonu…"
          template:
            label: "Szablon"
            placeholder: "Utwórz tutaj szablon YAML…"
          preview: "Podgląd"
        delete_confirm: "Czy na pewno chcesz usunąć ten szablon?"
        quick_insert_fields:
          add_new_field: "Dodaj"
          checkbox: "Pole wyboru"
          input: "Krótka odpowiedź"
          textarea: "Długa odpowiedź"
          dropdown: "Lista rozwijana"
          upload: "Prześlij plik"
          multiselect: "Wielokrotny wybór"
        validations_modal:
          button_title: "Walidacje"
          modal_title: "Opcje walidacji"
          table_headers:
            key: "Klucz"
            type: "Typ"
            description: "Opis"
          validations:
            required:
              key: "wymagane"
              type: "wart. logiczna"
              description: "Wymaga wypełnienia pola w celu wysłania formularza."
            minimum:
              key: "minimum"
              type: "liczba całk."
              description: "W przypadku pól tekstowych określa minimalną dozwoloną liczbę znaków."
            maximum:
              key: "maksimum"
              type: "liczba całk."
              description: "W przypadku pól tekstowych określa maksymalną dozwoloną liczbę znaków."
            pattern:
              key: "wzór"
              type: "ciąg regex"
              description: "W przypadku pól tekstowych, wyrażenie regularne określające dozwolone dane wejściowe."
            type:
              key: "typ"
              type: "ciąg znaków"
              description: "W przypadku pól wejściowych można określić typ danych wejściowych, których należy się spodziewać (text|email|date|number|url|tel|color)"
        preview_modal:
          title: "Podgląd szablonu"
        field_placeholders:
          validations: "wprowadź walidacje tutaj"
          id: "wpisz-id-tutaj"
          label: "Wprowadź etykietę tutaj"
          placeholder: "Wpisz tutaj symbol zastępczy"
          none_label: "Wybierz element"
          choices:
            first: "Opcja 1"
            second: "Opcja 2"
            third: "Opcja 3"
        edit_category:
          toggle_freeform: "szablon formularza wyłączony"
          toggle_form_template: "szablon formularza włączony"
          select_template: "Wybierz szablony formularzy"
          select_template_help: "Dodaj/edytuj szablony formularzy"
      impersonate:
        title: "Podszywaj się"
        help: "Użyj tego narzędzia, aby podszywać się pod konto użytkownika do celów debugowania. Będziesz musiał się wylogować po zakończeniu."
        not_found: "Wskazany użytkownik nie został znaleziony."
        invalid: "Przepraszamy, nie możesz zalogować się jako ten użytkownik."
      users:
        title: "Użytkownicy"
        create: "Dodaj Administratora"
        last_emailed: "Ostatni e-mail"
        not_found: "Przepraszamy, taka nazwa użytkownika nie istnieje w naszym systemie."
        id_not_found: "Przepraszamy, ten identyfikator użytkownika nie istnieje w naszym systemie."
        active: "Aktywowane"
        status: "Status"
        show_emails: "Pokaż e-maile"
        hide_emails: "Ukryj e-maile"
        nav:
          new: "Nowi"
          active: "Aktywni"
          staff: "Zespół"
          suspended: "Zawieszeni"
          silenced: "Wyciszony"
          staged: "Etapowi"
        approved: "Zatwierdzony?"
        titles:
          active: "Aktywni użytkownicy"
          new: "Nowi użytkownicy"
          pending: "Użytkownicy oczekujący na akceptację"
          newuser: "Użytkownicy na 0 poziomie zaufania (Nowi)"
          basic: "Użytkownicy na 1 poziomie zaufania (Podstawowi)"
          member: "Użytkownicy na 2 poziomie zaufania (Zwyczajni)"
          regular: "Użytkownicy na 3 poziomie zaufania (Regularni)"
          leader: "Użytkownicy na 4 poziomie zaufania (Weterani)"
          staff: "Zespół"
          admins: "Administratorzy"
          moderators: "Moderatorzy"
          silenced: "Wyciszeni użytkownicy"
          suspended: "Zawieszeni użytkownicy"
          staged: "Użytkownicy etapowi"
        not_verified: "Niezweryfikowany"
        check_email:
          title: "Wyświetl adres email tego użytkownika"
          text: "Pokaż"
        check_sso:
          title: "Reveal SSO payload"
          text: "Pokaż"
      user:
        suspend_failed: "Coś poszło nie tak podczas zawieszania użytkownika %{error}"
        unsuspend_failed: "Coś poszło nie tak podczas odwieszania użytkownika %{error}"
        suspend_duration: "Zawieś użytkownika do:"
        suspend_reason_label: "Dlaczego zawieszasz? Ten tekst <b>będzie widoczny dla wszystkich</b> na stronie profilu użytkownika i będzie wyświetlany użytkownikowi gdy ten będzie próbował się zalogować. Zachowaj zwięzłość."
        suspend_reason_hidden_label: "Dlaczego zawieszasz użytkownika? Ten krótki tekst zostanie wyświetlony, gdy zawieszony użytkownik spróbuje się zalogować. "
        suspend_reason: "Powód"
        suspend_reason_title: "Powód zawieszenia"
        suspend_reasons:
          not_listening_to_staff: "Nie słuchał opinii personelu"
          consuming_staff_time: "Zużywał nieproporcjonalne ilości czasu personelu"
          combative: "Zbyt wojowniczy"
          in_wrong_place: "W złym miejscu"
          no_constructive_purpose: "Nie ma żadnego konstruktywnego celu dla swoich działań z wyjątkiem tworzenia kłótni wewnątrz społeczności."
          custom: "Niestandardowe…"
        suspend_message: "Wiadomość Email"
        suspend_message_placeholder: "Ewentualnie podaj więcej informacji o zawieszeniu użytkownika, a zostaną wysłane do niego poprzez email."
        suspended_by: "Zawieszony przez"
        silence_reason: "Powód"
        silenced_by: "Wyciszony przez"
        silence_modal_title: "Wycisz użytkownika"
        silence_duration: "Jak długo użytkownik będzie wyciszany?"
        silence_reason_label: "Dlaczego uciszasz tego użytkownika?"
        silence_reason_placeholder: "Powód wyciszenia"
        silence_message: "Wiadomość Email"
        silence_message_placeholder: "(zostaw puste aby wysłać domyślną wiadomość)"
        suspended_until: "(do %{until})"
        suspend_forever: "Zawieś na zawsze"
        cant_suspend: "Nie można zawiesić tego użytkownika."
        cant_silence: "Tego użytkownika nie można wyciszyć."
        delete_posts_failed: "Podczas usuwania wpisów wystąpił problem."
        post_edits: "Edycje wpisu"
        view_edits: "Wyświetl zmiany"
        penalty_post_actions: "Co chcesz zrobić z powiązanym wpisem?"
        penalty_post_delete: "Usuń ten wpis"
        penalty_post_delete_replies: "Usuń wpis + wszelkie odpowiedzi"
        penalty_post_edit: "Edytuj wpis"
        penalty_post_none: "Nic nie rób"
        penalty_count: "Liczba Przewinień"
        penalty_history_MF: >-
          W ciągu ostatnich 6 miesięcy ten użytkownik został zawieszony <b>{ SUSPENDED, plural, one {# raz} few {# razy} many {# razy} other {# razy} }</b> i <b>wyciszony { SILENCED, plural, one {# raz} few {# razy} many {# razy} other {# razy} }</b>.
        clear_penalty_history:
          title: "Wyczyść Historię Przewinień"
          description: "użytkownicy z karami nie mogą otrzymać TL3"
        delete_all_posts_confirm_MF: |
          Zamierzasz usunąć {POSTS, plural, one {# post} few {# posty} many {# postów} other {# postów}} i {TOPICS, plural, one {# temat} few {# tematy} many {# tematów} other {# tematów}}. Jesteś pewien?
        silence: "Wycisz"
        unsilence: "Cofnij wyciszenie"
        silenced: "Wyciszony?"
        moderator: "Moderator?"
        admin: "Administrator?"
        suspended: "Zawieszony?"
        staged: "Etapowy?"
        show_admin_profile: "Administrator"
        manage_user: "Zarządzaj użytkownikiem"
        show_public_profile: "Pokaż profil publiczny"
        action_logs: "Logi akcji"
        ip_lookup: "Wyszukiwanie IP"
        log_out: "Wyloguj"
        logged_out: "Użytkownik został wylogowany na wszystkich urządzeniach."
        revoke_admin: "Odbierz status administratora"
        grant_admin: "Przyznaj status administratora"
        grant_admin_success: "Nowy administrator został potwierdzony."
        grant_admin_confirm: "Wysłaliśmy adres email, aby zweryfikować nowego administratora. Zapoznaj się z instrukcjami w nim zawartymi."
        revoke_moderation: "Odbierz status moderatora"
        grant_moderation: "Przyznaj status moderatora"
        unsuspend: "Odwieś"
        suspend: "Zawieś"
        show_flags_received: "Pokaż otrzymane flagi"
        flags_received_by: "Flagi otrzymane przez %{username}"
        flags_received_none: "Ten użytkownik nie otrzymał żadnych flag."
        reputation: Reputacja
        permissions: Uprawnienia
        activity: Aktywność
        like_count: Polubienia dane / otrzymane
        last_100_days: "w ostatnich 100 dniach"
        private_topics_count: Prywatne tematy
        posts_read_count: Przeczytane wpisy
        post_count: Napisane wpisy
        second_factor_enabled: Uwierzytelnianie dwuskładnikowe włączone
        topics_entered: Widziane tematy
        flags_given_count: Dane flagi
        flags_received_count: Otrzymane flagi
        warnings_received_count: Otrzymane ostrzeżenia
        warnings_list_warning: |
          Jako moderator możesz nie być w stanie wyświetlić wszystkich tych tematów. W razie potrzeby poproś administratora lub moderatora o przyznanie <b>@moderators</b> do wiadomości.
        flags_given_received_count: "Flagi przyznane / otrzymane"
        approve: "Zatwierdź"
        approved_by: "zatwierdzone przez"
        approve_success: "Użytkownik zatwierdzony i został wysłany email z instrukcjami aktywacji."
        approve_bulk_success: "Sukces! Wszyscy wybrani użytkownicy zostali zatwierdzeni i powiadomieni."
        time_read: "Czas czytania"
        post_edits_count: "Edycje wpisu"
        anonymize: "Anonimizuj użytkownika"
        anonymize_confirm: "Jesteś pewien, że chcesz anonimizować to konto? Spowoduje to zmianę nazwy użytkownika i adresu e-mail oraz zresetowanie wszystkich informacji o profilu."
        anonymize_yes: "Tak, anonimizuj to konto"
        anonymize_failed: "Wystąpił problem z anonimizacją konta."
        delete: "Usuń użytkownika"
        delete_posts:
          button: "Usuń wszystkie wpisy"
          progress:
            title: "Postęp usuwania postów"
            description: "Usuwanie postów…"
          confirmation:
            title: "Usuń wszystkie posty użytkownika @%{username}"
            description: |
              <p>Czy na pewno chcesz usunąć <b>%{post_count}</b> posty użytkownika @%{username}?

              <p><b>Tego nie można cofnąć!</b></p>

              <p>Aby kontynuować, wpisz: <code>%{text}</code></p>
            text: "usuń posty użytkownika @%{username}"
            delete: "Usuń posty użytkownika @%{username}"
            cancel: "Anuluj"
        merge:
          button: "Połącz"
          prompt:
            title: "Przenieś i usuń @%{username}"
            description: |
              <p>Wybierz nowego właściciela treści <b>@%{username}</b> .</p>

              <p>Wszystkie tematy, wpisy, wiadomości i inne treści utworzone przez <b>@%{username}</b> zostaną przeniesione.</p>
            target_username_placeholder: "Nazwa nowego właściciela"
            transfer_and_delete: "Przenieś i usuń @%{username}"
            cancel: "Anuluj"
          progress:
            title: "Scal postęp"
          confirmation:
            title: "Przenieś i usuń @%{username}"
            description: |
              <p>Cała zawartość konta <b>@%{username}</b> zostanie przeniesiona i przypisana do <b>@%{targetUsername}</b>. Po przeniesieniu zawartości konto <b>@%{username}</b> zostanie usunięte.</p>

              <p><b>Tego nie można cofnąć!</b></p>

              <p>Aby kontynuować, wpisz: <code>%{text}</code></p>
            text: "przenieś @%{username} do @%{targetUsername}"
            transfer_and_delete: "Przenieś i usuń @%{username}"
            cancel: "Anuluj"
        merging_user: "Łączenie użytkownika…"
        merge_failed: "Wystąpił błąd podczas łączenia użytkowników."
        delete_forbidden_because_staff: "Administratorzy i moderatorzy nie mogą zostać usunięci."
        delete_posts_forbidden_because_staff: "Nie można usunąć wszystkich wpisów administratorów i moderatorów."
        delete_forbidden:
          one: "Użytkownik nie może zostać usunięty jeśli posiada wpisy. Usuń wszystkie jego wpisy przed usunięciem użytkownika. (Nie można usunąć wpisów starszych niż %{count} dzień.)"
          few: "Użytkownik nie może zostać usunięty jeśli posiada wpisy. Usuń wszystkie jego wpisy przed usunięciem użytkownika. (Nie można usunąć wpisów starszych niż %{count} dni.)"
          many: "Użytkownik nie może zostać usunięty jeśli posiada wpisy. Usuń wszystkie jego wpisy przed usunięciem użytkownika. (Nie można usunąć wpisów starszych niż %{count} dni.)"
          other: "Użytkownik nie może zostać usunięty jeśli posiada wpisy. Usuń wszystkie jego wpisy przed usunięciem użytkownika. (Nie można usunąć wpisów starszych niż %{count} dni.)"
        cant_delete_all_posts:
          one: "Nie można usunąć wszystkich postów. Część z nich ma więcej niż %{count} dzień. (Ustawienie delete_user_max_post_age)"
          few: "Nie można usunąć wszystkich postów. Część z nich ma więcej niż %{count} dni. (Ustawienie delete_user_max_post_age)"
          many: "Nie można usunąć wszystkich wpisów. Część z nich ma więcej niż %{count} dni. (Ustawienie delete_user_max_post_age.)"
          other: "Nie można usunąć wszystkich wpisów. Część z nich ma więcej niż %{count} dni. (Ustawienie delete_user_max_post_age.)"
        cant_delete_all_too_many_posts:
          one: "Nie można usunąć wszystkich postów, ponieważ użytkownik ma więcej niż %{count} post. (delete_all_posts_max)"
          few: "Nie można usunąć wszystkich postów, ponieważ użytkownik ma ich więcej niż %{count}. (delete_all_posts_max)"
          many: "Nie można usunąć wszystkich wpisów, ponieważ użytkownik ma ich więcej niż %{count}. (delete_all_posts_max)"
          other: "Nie można usunąć wszystkich wpisów, ponieważ użytkownik ma ich więcej niż %{count}. (delete_all_posts_max)"
        delete_confirm_title: "Czy jesteś PEWNY, że chcesz usunąć tego użytkownika? To jest trwałe!"
        delete_confirm: "Zasadniczo lepiej jest anonimizować użytkowników niż ich usuwać, aby uniknąć usuwania treści z istniejących dyskusji."
        delete_and_block: "Usuń i <b>zablokuj</b> ten email oraz adres IP"
        delete_dont_block: "Tylko usuń"
        deleting_user: "Usuwanie użytkownika…"
        deleted: "Użytkownik został usunięty."
        delete_failed: "Wystąpił błąd podczas usuwania użytkownika. Upewnij się, że wszystkie wpisy zostały usunięte przed przystąpieniem do usuwania użytkownika."
        send_activation_email: "Wyślij email aktywacyjny"
        activation_email_sent: "Email Aktywacyjny został wysłany."
        send_activation_email_failed: "Wystąpił problem podczas wysyłania jeszcze jednego emaila aktywacyjnego. %{error}"
        activate: "Aktywuj Konto"
        activate_failed: "Wystąpił problem przy aktywacji konta użytkownika."
        deactivate_account: "Deaktywuj konto"
        deactivate_failed: "Wystąpił problem przy deaktywacji konta użytkownika."
        unsilence_failed: "Wystąpił problem podczas odblokowywania wyciszenia użytkownika."
        silence_failed: "Wystąpił problem podczas wyciszania użytkownika."
        silence_confirm: "Czy na pewno chcesz wyciszyć tego użytkownika? Nie będzie mógł/mogła tworzyć nowych tematów ani postów."
        silence_accept: "Tak, ucisz tego użytkownika"
        bounce_score: "Licznik odrzuceń"
        reset_bounce_score:
          label: "Przywróć"
          title: "Przywróć stan licznika zwrotów z powrotem do wartości 0"
        visit_profile: "Odwiedź <a href='%{url}'>ustawienia tego użytkownika</a>, aby zedytować jego profil."
        deactivate_explanation: "Wymusza ponowne potwierdzenie adresu email tego konta."
        suspended_explanation: "Zawieszony użytkownik nie może się logować."
        silence_explanation: "Wyciszony użytkownik nie może publikować ani tworzyć tematów."
        staged_explanation: "Etapowy użytkownik może pisać tylko za pośrednictwem poczty email w konkretnych tematach."
        bounce_score_explanation:
          none: "Z tego e-maila nie otrzymano ostatnio żadnych odrzuconych wiadomości."
          some: "Z tego adresu email zostały ostatnio otrzymane odrzucone wiadomości."
          threshold_reached: "Otrzymano zbyt wiele wiadomości zwrotnych z tego adresu email."
        trust_level_change_failed: "Wystąpił problem podczas zmiany poziomu zaufania użytkownika."
        suspend_modal_title: "Zawieś użytkownika"
        confirm_cancel_penalty: "Na pewno chcesz odrzucić listę przewinień?"
        trust_level_2_users: "Użytkownicy o 2. poziomie zaufania"
        trust_level_3_requirements: "Wymagania 3. poziomu zaufania"
        trust_level_locked_tip: "poziom zaufania jest zablokowany, system nie będzie awansować lub degradować tego użytkownika"
        trust_level_unlocked_tip: "poziom zaufania jest odblokowany, system może awansować lub degradować tego użytkownika"
        lock_trust_level: "Zablokuj poziom zaufania"
        unlock_trust_level: "Odblokuj poziom zaufania"
        silenced_count: "Wyciszony"
        suspended_count: "Zawieszeni"
        last_six_months: "Ostatnie 6 miesięcy"
        other_matches:
          one: "Jest <b>%{count} inny użytkownik</b> z tym samym adresem IP. Przejrzyj i wybierz podejrzanych, aby ukarać ich razem z %{username}."
          few: "Są <b>%{count} inni użytkownicy</b> z tym samym adresem IP. Przejrzyj i wybierz podejrzanych, aby ukarać ich razem z %{username}."
          many: "Jest <b>%{count} innych użytkowników</b> z tym samym adresem IP. Przejrzyj i wybierz podejrzanych, aby ukarać ich razem z %{username}."
          other: "Jest <b>%{count} innych użytkowników</b> z tym samym adresem IP. Przejrzyj i wybierz podejrzanych, aby ukarać ich razem z %{username}."
        other_matches_list:
          username: "Nazwa użytkownika"
          trust_level: "Poziom zaufania"
          read_time: "Czas czytania"
          topics_entered: "Wprowadzone tematy"
          posts: "Postów"
        tl3_requirements:
          title: "Wymagania dla osiągnięcia 3. poziomu zaufania"
          table_title:
            one: "W ciągu ostatniego dnia:"
            few: "W ciągu ostatnich %{count} dni:"
            many: "W ciągu ostatnich %{count} dni:"
            other: "W ciągu ostatnich %{count} dni:"
          value_heading: "Wartość"
          requirement_heading: "Wymaganie"
          visits: "Odwiedziny"
          days: "dni"
          topics_replied_to: "Tematy w odpowiedzi do"
          topics_viewed: "Wyświetlone Tematy"
          topics_viewed_all_time: "Oglądane Tematy (cały czas)"
          posts_read: "Przeczytane Wpisy"
          posts_read_all_time: "Przeczytane Wpisy (cały czas)"
          flagged_posts: "Zgłoszonych wpisów"
          flagged_by_users: "Flagujący Użytkownicy "
          likes_given: "Polubienia"
          likes_received: "Polubienia otrzymane"
          likes_received_days: "Polubienia otrzymane: unikalne dni"
          likes_received_users: "Polubienia otrzymane: unikalni użytkownicy"
          suspended: "Zawieszony (ostatnie 6 miesięcy)"
          silenced: "Uciszony (ostatnie 6 miesięcy)"
          qualifies: "Kwalifikuje się do 3 poziomu zaufania."
          does_not_qualify: "Nie kwalifikuje się do 3 poziomu zaufania."
          will_be_promoted: "Zostanie awansowany wkrótce."
          will_be_demoted: "Zostanie zdegradowany wkrótce."
          on_grace_period: "Podlega pod okres ochronny, nie zostanie zdegradowany."
          locked_will_not_be_promoted: "Zablokowany poziom zaufania. Nie będzie awansować."
          locked_will_not_be_demoted: "Zablokowany poziom zaufania. Nie będzie degradowany."
        discourse_connect:
          title: "Logowanie jednokrotne DiscourseConnect"
          external_id: "Zewnętrzny ID"
          external_username: "Nazwa użytkownika"
          external_name: "Nazwa"
          external_email: "Email"
          external_avatar_url: "Adres URL zdjęcia profilowego"
          last_payload: "Ostatni ładunek"
          delete_sso_record: "Usuń rekord SSO"
          confirm_delete: "Czy na pewno chcesz usunąć ten rekord DiscourseConnect?"
      user_fields:
        title: "Pola użytkownika"
        help: "Dodaj pola które użytkownicy mogą wypełnić."
        create: "Dodaj pole użytkownika"
        untitled: "Bez tytułu"
        name: "Nazwa pola"
        type: "Typ pola"
        description: "Opis pola"
        save: "Zapisz"
        edit: "Edycja"
        delete: "Usuń"
        cancel: "Anuluj"
        delete_confirm: "Czy na pewno chcesz usunąć to pole użytkownika?"
        options: "Opcje"
        required:
          title: "Wymagane przy rejestracji"
          enabled: "wymagane"
          disabled: "niewymagane"
        editable:
          title: "Edytowalne po rejestracji"
          enabled: "edytowalne"
          disabled: "nieedytowalne"
        show_on_profile:
          title: "Widoczne w publicznym profilu"
          enabled: "widoczne w profilu"
          disabled: "niewidoczne w profilu"
        show_on_user_card:
          title: "Pokaż na karcie użytkownika"
          enabled: "wyświetlane na karcie użytkownika"
          disabled: "nie pokazany na karcie użytkownika"
        searchable:
          title: "Możliwe do wyszukania"
          enabled: "możliwe do wyszukania"
          disabled: "nie można wyszukiwać"
        field_types:
          text: "Pole tekstowe"
          confirm: "Potwierdzenie"
          dropdown: "Lista rozwijana"
          multiselect: "Wielokrotny wybór"
      site_text:
        description: "Możesz dostosować dowolny tekst na swoim forum. Rozpocznij wyszukując poniżej:"
        search: "Znajdź etykietę lub tekst który chcesz zmienić"
        title: "Tekst"
        edit: "edytuj"
        revert: "Cofnij zmiany"
        revert_confirm: "Czy na pewno chcesz wycofać swoje zmiany?"
        go_back: "Wróć do wyszukiwania"
        recommended: "Zalecamy zmianę poniższego tekstu, aby lepiej odpowiadał Twoim potrzebom:"
        show_overriden: "Pokaż tylko nadpisane"
        show_outdated: "Pokaż tylko nieaktualne/nieprawidłowe"
        locale: "Język:"
        more_than_50_results: "Istnieje ponad 50 wyników. Zawęź wyszukiwanie."
        no_results: "Nie znaleziono pasujących tekstów witryny"
        interpolation_keys: "Dostępne klucze interpolacji:"
        outdated:
          title: "To tłumaczenie jest nieaktualne"
          description: "Domyślne tłumaczenie tego klucza zmieniło się od czasu utworzenia tego zastąpienia. Sprawdź poniżej, czy Twoje tłumaczenie odpowiada wszelkim zmianom wprowadzonym w pierwotnej intencji."
          old_default: "Stare domyślne"
          new_default: "Nowe domyślne"
          dismiss: "Odrzuć"
      settings:
        show_overriden: "Pokaż tylko nadpisane"
        history: "Wyświetl historię zmian"
        reset: "przywróć domyślne"
        none: "żadne"
      site_settings:
        emoji_list:
          invalid_input: "Lista emoji powinna zawierać tylko poprawne nazwy emoji, np. hugs"
          add_emoji_button:
            label: "Dodaj emoji"
        title: "Ustawienia"
        no_results: "Brak wyników wyszukiwania"
        more_site_setting_results:
          one: "Jest więcej niż %{count} wynik. Zawęź wyszukiwanie lub wybierz kategorię."
          few: "Jest więcej niż %{count} wyników. Zawęź wyszukiwanie lub wybierz kategorię."
          many: "Jest więcej niż %{count} wyników. Zawęź wyszukiwanie lub wybierz kategorię."
          other: "Jest więcej niż %{count} wyników. Zawęź wyszukiwanie lub wybierz kategorię."
        clear_filter: "Wyczyść"
        add_url: "dodaj URL"
        add_host: "dodaj host"
        add_group: "dodaj grupę"
        uploaded_image_list:
          label: "Edytuj listę"
          empty: "Nie ma jeszcze zdjęć. Proszę jakieś przesłać."
          upload:
            label: "Prześlij"
            title: "Prześlij obraz(y)"
        selectable_avatars:
          title: "Lista awatarów, z których użytkownicy mogą wybierać"
        categories:
          all_results: "Wszystkie"
          required: "Wymagane"
          branding: "Brandowanie"
          basic: "Podstawowe"
          users: "Użytkownicy"
          posting: "Pisanie"
          email: "Email"
          files: "Pliki"
          trust: "Poziomy zaufania"
          security: "Bezpieczeństwo"
          onebox: "Onebox"
          seo: "SEO"
          spam: "Spam"
          rate_limits: "Limity"
          developer: "Deweloperskie"
          embedding: "Osadzanie"
          legal: "Prawne"
          api: "API"
          user_api: "API użytkownika"
          uncategorized: "Inne"
          backups: "Kopie zapasowe"
          login: "Logowanie"
          plugins: "Wtyczki"
          user_preferences: "Ustawienia użytk."
          tags: "Tagi"
          search: "Wyszukaj"
          groups: "Grupy"
          dashboard: "Panel"
          navigation: "Nawigacja"
        secret_list:
          invalid_input: "Pola tekstowe nie mogą być puste ani zawierać znaku pionowej kreski."
        default_categories:
          modal_description: "Czy chciałbyś wprowadzić tę zmianę wstecz? Zmieni to ustawienia %{count} istniejących użytkowników."
          modal_yes: "Tak"
          modal_no: "Nie, wprowadź zmianę odtąd, na przyszłość"
        simple_list:
          add_item: "Dodaj element…"
        json_schema:
          edit: Uruchom edytor
          modal_title: "Edytuj %{name}"
        file_types_list:
          add_image_types: "Obrazy"
          add_video_types: "Filmy"
          add_audio_types: "Dźwięk"
          add_document_types: "Dokumenty"
          add_types_title: "Zezwalaj na rozszerzenia %{types}"
          add_types_toast: "%{types} dodane typy plików"
      badges:
        title: Odznaki
        new_badge: Nowa odznaka
        new: Nowa
        name: Nazwa
        badge: Odznaka
        display_name: Wyświetlana nazwa
        description: Opis
        long_description: Długi opis
        badge_type: Typ odznaki
        badge_grouping: Grupa
        badge_groupings:
          modal_title: Grupy odznak
        granted_by: Przyznana przez
        granted_at: Przyznana
        reason_help: (Link do wpisu lub tematu)
        save: Zapisz
        delete: Usuń
        delete_confirm: Czy na pewno chcesz usunąć tę odznakę?
        revoke: Odbierz
        reason: Powód
        expand: Rozwiń &hellip;
        revoke_confirm: Czy na pewno chcesz odebrać tę odznakę?
        edit_badges: Edytuj odznaki
        grant_badge: Przyznaj odznakę
        granted_badges: Przyznane odznaki
        grant: Przyznaj
        no_user_badges: "%{name} nie otrzymał żadnych odznak."
        no_badges: Nie ma odznak, które można by było przyznać.
        none_selected: "Wybierz odznakę, aby rozpocząć"
        allow_title: Pozwól wykorzystywać odznakę jako tytuł
        multiple_grant: Może być przyznana wielokrotnie
        listable: Wyświetlaj odznakę na publicznych listach odznak
        enabled: włączona
        disabled: wyłączone
        icon: Ikona
        image: Grafika
        graphic: Grafika
        icon_help: "Wprowadź nazwę ikony Font Awesome (użyj prefiksu \"far-\" dla zwykłych ikon i \"fab-\" dla ikon marek)"
        image_help: "Przesyłanie obrazu zastępuje pole ikony, jeśli oba są ustawione."
        select_an_icon: "Wybierz ikonę"
        upload_an_image: "Prześlij obrazek"
        read_only_setting_help: "Dostosuj tekst"
        query: Zapytanie odznaki (SQL)
        target_posts: Wpisy powiązane z odznaką
        auto_revoke: Codziennie uruchamiaj zapytanie odbierające odznakę
        show_posts: Wyświetlaj wpisy odpowiedzialne za przyznanie odznaki na jej stronie
        trigger: Aktywacja
        trigger_type:
          none: "Automatycznie, raz dziennie"
          post_action: "Gdy użytkownik reaguje na wpis"
          post_revision: "Gdy użytkownik edytuje lub tworzy wpis"
          trust_level_change: "Gdy zmienia się poziom zaufania użytkownika"
          user_change: "Gdy użytkownik jest edytowany lub tworzony"
        preview:
          link_text: "Podgląd przyznanych odznak"
          plan_text: "Podgląd zapytania"
          modal_title: "Podgląd wykonania zapytania odznaki"
          sql_error_header: "Wystąpił błąd z zapytaniem"
          error_help: "Zapoznaj się z poniższymi linkami, aby uzyskać pomoc przy pisaniu zapytań dla odznak."
          bad_count_warning:
            header: "UWAGA!"
            text: "Brakuje przykładowych wyników. Zapytanie odznaki zwraca nieistniejące ID użytkowników lub wpisów. Może to spowodować nieoczekiwane rezultaty w przyszłości – sprawdź ponownie swoje zapytanie. "
          no_grant_count: "Brak odznak do przyznania."
          grant_count:
            one: "<b>%{count}</b> odznaka do przyznania."
            few: "<b>%{count}</b> odznaki do przyznania."
            many: "<b>%{count}</b> odznak do przyznania."
            other: "<b>%{count}</b> odznak do przyznania."
          sample: "Podgląd:"
          grant:
            with: <span class="username">%{username}</span>
            with_post: <span class="username">%{username}</span> za wpis w %{link}
            with_post_time: <span class="username">%{username}</span> za wpis w %{link} o <span class="time">%{time}</span>
            with_time: <span class="username">%{username}</span> o <span class="time">%{time}</span>
        badge_intro:
          title: "Wybierz istniejącą odznakę lub utwórz nową, aby rozpocząć"
          what_are_badges_title: "Czym są odznaki?"
          badge_query_examples_title: "Przykład wykonania zapytania odznaki"
        mass_award:
          title: Masowa odznaka
          description: Przyznaj tę samą odznakę wielu użytkownikom jednocześnie.
          no_badge_selected: Wybierz odznakę, aby rozpocząć.
          perform: "Odznaka dla użytkowników"
          upload_csv: Prześlij plik CSV z adresami e-mail lub nazwami użytkowników
          aborted: Proszę przesłać plik CSV zawierający adresy e-mail użytkowników lub ich nazwy
          success: Twój plik CSV został odebrany i %{count} użytkowników wkrótce otrzyma swoją plakietkę.
          csv_has_unmatched_users: "Następujące wpisy znajdują się w pliku CSV, ale nie można ich dopasować do istniejących użytkowników, dlatego nie otrzymają plakietki:"
          csv_has_unmatched_users_truncated_list: "W pliku CSV znalazło się %{count} wpisów, które nie mogły być dopasowane do istniejących użytkowników i dlatego nikt nie otrzyma odznaki. Ze względu na dużą liczbę niedopasowanych wpisów, wyświetlane jest tylko pierwsze 100 wpisów:"
          replace_owners: Usuń odznakę od poprzednich właścicieli
          grant_existing_holders: Przyznaj dodatkowe odznaki obecnym posiadaczom odznak
      emoji:
        title: "Emoji"
        help: "Dodaj nowe emotikony, które będą dostępne dla wszystkich. Przeciągnij i upuść wiele plików jednocześnie bez wprowadzania nazwy, aby utworzyć emotikony za pomocą ich nazw plików. Wybrana grupa zostanie użyta dla wszystkich plików, które są dodawane w tym samym czasie. Możesz także kliknąć przycisk „Dodaj nową emotikonę”, aby otworzyć selektor plików."
        add: "Dodaj nowe Emoji"
        choose_files: "Wybierz pliki"
        uploading: "Przesyłanie…"
        name: "Nazwa"
        group: "Grupa"
        image: "Grafika"
        alt: "podgląd niestandardowego emoji"
        delete_confirm: "Jesteś pewny(-a), że chcesz usunąć emoji :%{name}:?"
      embedding:
        get_started: "Jeśli chcesz osadzić Discourse na innej stronie, rozpocznij podając jej host."
        confirm_delete: "Czy na pewno chcesz usunąć ten host?"
        sample: |
          <p>Wklej następujący kod HTML do swojej witryny, aby utworzyć i osadzić tematy Discourse. Zastąp <b>EMBED_URL</b> kanonicznym adresem URL strony, na której chcesz go osadzić.</p>

          <p>Jeśli chcesz dostosować styl, odkomentuj i zastąp <b>CLASS_NAME</b> klasą CSS zdefiniowaną w <i>osadzonym CSS</i> Twojego motywu.</p>

          <p>Zastąp <b>DISCOURSE_USERNAME</b> nazwą użytkownika Discourse autora, który powinien utworzyć temat. Discourse automatycznie wyszuka użytkownika według atrybutu <code>content</code> tagów <code>&lt;meta&gt;</code> z atrybutem <code>name</code> ustawionym na <code>discourse-username</code> lub <code>autor</code>. Parametr <code>discourseUserName</code> został wycofany i zostanie usunięty w Discourse 3.2.</p>
        title: "Osadzanie"
        host: "Dozwolone hosty"
        allowed_paths: "Lista dozwolonych ścieżek"
        edit: "edytuj"
        category: "Publikuj w kategorii"
        add_host: "Dodaj host"
        settings: "Ustawienia osadzania"
        crawling_settings: "Ustawienia crawlera"
        crawling_description: "Gdy Discourse tworzy tematy reprezentujące twoje wpisy, a kanał RSS/ATOM nie został podany, treść będzie pobierana poprzez parsowanie HTML. Proces ten może okazać się trudny dlatego umożliwiamy podanie dodatkowych reguł CSS, które usprawniają proces parsowania."
        embed_by_username: "Użytkownik tworzący tematy"
        embed_post_limit: "Maksymalna ilość osadzanych wpisów "
        embed_title_scrubber: "Wyrażenie regularne używane do czyszczenia tytułu postów"
        embed_truncate: "Skracaj treść osadzanych wpisów"
        embed_unlisted: "Zaimportowane tematy będą niepubliczne do czasu uzyskania odpowiedzi."
        allowed_embed_selectors: "Selektor CSS dla elementów, które są dozwolone w osadzaniu"
        blocked_embed_selectors: "Selektor CSS dla elementów, które są usuwane z osadzonych"
        allowed_embed_classnames: "Dozwolone nazwy klas CSS"
        save: "Zapisz"
      permalink:
        title: "Permalinki"
        description: "Przekierowania ubiegania się o adresy URL nieznane na forum."
        url: "URL"
        topic_id: "ID tematu"
        topic_title: "Temat"
        post_id: "ID wpisu"
        post_title: "Wpis"
        category_id: "ID kategorii"
        category_title: "Kategoria"
        tag_name: "Nazwa tagu"
        external_url: "Zewnętrzny lub względny adres URL"
        destination: "Miejsce docelowe"
        copy_to_clipboard: "Skopiuj link bezpośredni do schowka"
        delete_confirm: Czy na pewno chcesz usunąć ten permalink?
        no_permalinks: "Nie masz jeszcze żadnych permalinków. Utwórz nowy permalink powyżej, aby zacząć widzieć listę swoich permalinków tutaj."
        form:
          label: "Nowy:"
          add: "Dodaj"
          filter: "Wyszukaj (URL lub zewnętrzny URL)"
      reseed:
        action:
          label: "Zamień tekst…"
          title: "Zamień tekst kategorii i wątków tłumaczeniami"
        modal:
          title: "Zamień tekst"
          subtitle: "Zamień tekst systemowo generowanych kategorii i wątków ostatnimi tłumaczeniami"
          categories: "Kategorie"
          topics: "Tematy"
          replace: "Zamień"
  wizard_js:
    wizard:
      jump_in: "Wskakuj!"
      finish: "Zakończ konfigurację"
      back: "Poprzednia"
      next: "Następna"
      configure_more: "Skonfiguruj więcej…"
      step-text: "Krok"
      step: "%{current} z %{total}"
      upload: "Prześlij plik"
      uploading: "Przesyłanie…"
      upload_error: "Przepraszamy, wystąpił błąd podczas wysyłania tego pliku. Proszę spróbuj ponownie."
      staff_count:
        one: "W twojej społeczności jest %{count} członek załogi (Ty)."
        few: "W twojej społeczności jest %{count} członków załogi, w tym Ty."
        many: "W twojej społeczności jest %{count} członków załogi, w tym Ty."
        other: "W twojej społeczności jest %{count}członków zespołu, w tym Ty."
      invites:
        add_user: "dodaj"
        none_added: "Nie zaprosiłeś/łaś nikogo. Czy na pewno chcesz kontynuować?"
        roles:
          admin: "Administratorzy"
          moderator: "Moderatorzy"
          regular: "Zwykli użytkownicy"
      previews:
        topic_title: "Nagłówek tematu dyskusji"
        share_button: "Udostępnij"
        reply_button: "Odpowiedz"
        topic_preview: "Podgląd tematu"
        homepage_preview: "Podgląd strony głównej"<|MERGE_RESOLUTION|>--- conflicted
+++ resolved
@@ -2018,11 +2018,7 @@
         title: "Witaj w swojej nowej witrynie!"
         content: "<a href='%{admin_guide_url}'>Przeczytaj przewodnik administratora</a>, aby kontynuować budowanie witryny i społeczności."
         content_no_url: "Przeczytaj przewodnik administratora, aby kontynuować tworzenie witryny i społeczności."
-<<<<<<< HEAD
-    loading: "Wczytuję…"
-=======
     loading: "Ładowanie…"
->>>>>>> b2b1e721
     errors:
       prev_page: "podczas próby wczytania"
       reasons:
@@ -4600,11 +4596,7 @@
           delete: "Usuń"
           delete_confirm: "Czy na pewno chcesz usunąć tę sekcję?"
           reset_confirm: "Czy na pewno chcesz przywrócić tę sekcję do ustawień domyślnych?"
-<<<<<<< HEAD
-          public: "Ustaw tę sekcję jako publiczną i widoczną dla wszystkich"
-=======
           public: "Widoczne dla każdego"
->>>>>>> b2b1e721
           always_public: "Treść w tej sekcji jest zawsze publiczna"
           more_menu: "Menu więcej"
           links:
@@ -5189,17 +5181,9 @@
           reviewable_created: "Element do sprawdzenia jest gotowy"
           reviewable_updated: "Element do sprawdzenia został zaktualizowany"
         user_badge_event:
-<<<<<<< HEAD
-          name: "Zdarzenie odznak"
-          details: "Kiedy odznaka zostaje przyznana lub odebrana."
-        group_user_event:
-          name: "Grupowy event użytkownika"
-          details: "Gdy użytkownik jest dodany lub usunięty w grupie."
-=======
           group_name: "Zdarzenia odznak"
           user_badge_granted: "Odznaka użytkownika została przyznana"
           user_badge_revoked: "Odznaka użytkownika została cofnięta"
->>>>>>> b2b1e721
         like_event:
           group_name: "Zdarzenia polubień"
           post_liked: "Gdy użytkownik polubi post."
