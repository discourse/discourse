--- conflicted
+++ resolved
@@ -145,13 +145,8 @@
           few: "%{count} lata później"
           many: "%{count} lat później"
           other: "%{count} lat później"
-<<<<<<< HEAD
-      previous_month: 'Poprzedni miesiąc'
-      next_month: 'Następny miesiąc'
-=======
       previous_month: "Poprzedni miesiąc"
       next_month: "Następny miesiąc"
->>>>>>> c10941bb
       placeholder: data
     share:
       topic: "udostępnij odnośnik do tego tematu"
@@ -162,10 +157,7 @@
       email: "wyślij ten odnośnik przez email"
     action_codes:
       public_topic: "Upublicznij ten temat %{when}"
-<<<<<<< HEAD
-=======
       private_topic: "przekształcił ten temat w wiadomość prywatną %{when}"
->>>>>>> c10941bb
       split_topic: "podziel ten temat %{when}"
       invited_user: "%{who} został zaproszony %{when}"
       invited_group: "%{who} został zaproszony %{when}"
@@ -192,21 +184,12 @@
         enabled: "wylistowanie %{when}"
         disabled: "odlistowanie %{when}"
       banner:
-<<<<<<< HEAD
-        enabled: 'ustawił ten baner %{when}. Będzie widoczny na górze każdej strony, póki nie zostanie ukryty przez użytkownika.'
-        disabled: 'Ten temat nie jest już banerem. Nie będzie dalej wyświetlany na górze każdej strony.'
-    topic_admin_menu: "akcje administratora"
-    wizard_required: "Witaj na Twoim na nowym forum Discourse! Zacznijmy od <a href='%{url}' data-auto-route='true'>kreatora ustawień</a> ✨"
-    emails_are_disabled: "Wysyłanie e-maili zostało globalnie wyłączone przez administrację. Powiadomienia e-mail nie będą dostarczane."
-    bootstrap_mode_enabled: "Aby ułatwić uruchomienie Twojej strony, jesteś w trybie bootstrap. Wszyscy nowi użytkownicy otrzymają poziom zaufania 1 i będą otrzymywać codzienne wiadomości e-mail. To zostanie automatyczonie wyłączone, kiedy %{min_users}osób dołączy."
-=======
         enabled: "ustawił ten baner %{when}. Będzie widoczny na górze każdej strony, póki nie zostanie ukryty przez użytkownika."
         disabled: "Ten temat nie jest już banerem. Nie będzie dalej wyświetlany na górze każdej strony."
     topic_admin_menu: "akcje administratora"
     wizard_required: "Witaj na Twoim na nowym forum Discourse! Zacznijmy od <a href='%{url}' data-auto-route='true'>kreatora ustawień</a> ✨"
     emails_are_disabled: "Wysyłanie e-maili zostało globalnie wyłączone przez administrację. Powiadomienia e-mail nie będą dostarczane."
     bootstrap_mode_enabled: "Aby ułatwić uruchomienie Twojej strony, jesteś w trybie bootstrap. Wszyscy nowi użytkownicy otrzymają poziom zaufania 1 i będą otrzymywać codzienne wiadomości e-mail z podsumowaniem aktywności na forum. To zostanie automatycznie wyłączone, kiedy %{min_users} osób dołączy."
->>>>>>> c10941bb
     bootstrap_mode_disabled: "Tryb bootstrap zostanie wyłączony w ciągu 24 godzin."
     themes:
       default_description: "Domyślny"
@@ -218,28 +201,18 @@
         ap_southeast_1: "Asia Pacific (Singapore)"
         ap_southeast_2: "Asia Pacific (Sydney)"
         cn_north_1: "Chiny (Beijing)"
-<<<<<<< HEAD
-        eu_central_1: "EU (Frankfurt)"
-        eu_west_1: "EU (Irlandia)"
-        eu_west_2: "Europa (Londyn)"
-=======
         cn_northwest_1: "Chiny (Ningxia)"
         eu_central_1: "EU (Frankfurt)"
         eu_west_1: "EU (Irlandia)"
         eu_west_2: "Europa (Londyn)"
         eu_west_3: "EU (Paris)"
->>>>>>> c10941bb
         sa_east_1: "Ameryka Południowa (Sao Paulo)"
         us_east_1: "US East (N. Virginia)"
         us_east_2: "Wschodnie USA (Ohio)"
         us_gov_west_1: "AWS GovCloud (US)"
         us_west_1: "US West (N. California)"
         us_west_2: "US West (Oregon)"
-<<<<<<< HEAD
-    edit: 'edytuj tytuł i kategorię tego tematu'
-=======
     edit: "edytuj tytuł i kategorię tego tematu"
->>>>>>> c10941bb
     not_implemented: "Bardzo nam przykro, ale ta funkcja nie została jeszcze zaimplementowana."
     no_value: "Nie"
     yes_value: "Tak"
@@ -267,10 +240,7 @@
     privacy: "Prywatność"
     tos: "Warunki użytkowania serwisu"
     rules: "Zasady"
-<<<<<<< HEAD
-=======
     conduct: "Regulamin"
->>>>>>> c10941bb
     mobile_view: "Wersja mobilna"
     desktop_view: "Wersja komputerowa"
     you: "Ty"
@@ -325,11 +295,6 @@
       created: "zakładka dodana"
       not_bookmarked: "dodaj do zakładek"
       remove: "Usuń zakładkę"
-<<<<<<< HEAD
-      confirm_clear: "Czy na pewno chcesz usunąć wszystkie zakładki ustawione w tym temacie?"
-    drafts:
-      remove: "Usuń"
-=======
       confirm_clear: "Czy na pewno chcesz usunąć wszystkie swoje zakładki ustawione w tym temacie?"
     drafts:
       resume: "Kontynuuj"
@@ -340,7 +305,6 @@
       abandon:
         yes_value: "Tak, porzuć"
         no_value: "Nie, zatrzymaj"
->>>>>>> c10941bb
     topic_count_latest:
       one: "Zobacz {{count}} nowy albo zaktualizowany temat"
       few: "Zobacz {{count}} nowe albo zaktualizowane tematy"
@@ -452,15 +416,6 @@
         make_user_group_owner: "Nadaj prawa właściciela"
         remove_user_as_group_owner: "Usuń prawa właściciela"
     groups:
-<<<<<<< HEAD
-      add_members:
-        title: "Dodaj członków"
-        usernames: "Nazwy użytkowników"
-      manage:
-        title: 'Zarządzaj'
-        name: 'Nazwa'
-        full_name: 'Pełna nazwa'
-=======
       member_added: "Dodano"
       add_members:
         title: "Dodaj członków"
@@ -470,17 +425,13 @@
         title: "Zarządzaj"
         name: "Nazwa"
         full_name: "Pełna nazwa"
->>>>>>> c10941bb
         add_members: "Dodaj członków"
         delete_member_confirm: "Usunąć '%{username}' z grupy '%{group}'?"
         profile:
           title: Profil
         interaction:
           title: Interakcja
-<<<<<<< HEAD
-=======
           posting: Wysyłanie
->>>>>>> c10941bb
           notification: Powiadomienie
         membership:
           title: Członkostwo
@@ -489,11 +440,8 @@
           title: "Logi"
           when: "Kiedy"
           action: "Akcja"
-<<<<<<< HEAD
-=======
           acting_user: "Użytkownik odpowiedzialny"
           target_user: "Wskazany użytkownik"
->>>>>>> c10941bb
           subject: "Temat"
           details: "Szczegóły"
           from: "Od"
@@ -510,10 +458,7 @@
       add: "Dodaj"
       join: "Dołącz"
       leave: "Opuść"
-<<<<<<< HEAD
-=======
       request: "Wniosek"
->>>>>>> c10941bb
       message: "Wiadomość"
       allow_membership_requests: "Zezwól użytkownikom na wysyłanie zaproszeń do właścicieli grupy."
       membership_request_template: "Wyświetl niestandardowy szablon użytkownikom, w momencie wysyłania wniosku o członkostwo."
@@ -532,24 +477,16 @@
         title: "Grupy"
         all: "Wszystkie grupy"
         empty: "Nie ma widocznych grup"
-<<<<<<< HEAD
-        owner_groups: "Grupy, które do mnie należą"
-        close_groups: "Zamknięte grupy"
-=======
         filter: "Filtruj według typu grupy"
         owner_groups: "Moje grupy"
         close_groups: "Zamknięte grupy"
         automatic_groups: "Grupy automatyczne"
         automatic: "Automatyczne"
->>>>>>> c10941bb
         closed: "Zamknięta"
         public: "Publiczna"
         private: "Prywatna"
         public_groups: "Publiczne grupy"
-<<<<<<< HEAD
-=======
         automatic_group: Grupa automatyczna
->>>>>>> c10941bb
         close_group: Zamknij grupę
         my_groups: "Moje grupy"
         group_type: "Rodzaj grupy"
@@ -621,12 +558,10 @@
       "12": "Wysłane"
       "13": "Skrzynka odbiorcza"
       "14": "Oczekujące"
-<<<<<<< HEAD
-=======
       "15": "Szkice"
->>>>>>> c10941bb
     categories:
       all: "wszystkie kategorie"
+      all_subcategories: "wszystkie"
       no_subcategory: "żadne"
       category: "Kategoria"
       category_list: "Wyświetl listę kategorii"
@@ -663,11 +598,7 @@
       topics_entered: "wprowadzone tematy:"
       post_count: "# wpisów"
       confirm_delete_other_accounts: "Czy na pewno chcesz usunąć wybrane konta?"
-<<<<<<< HEAD
-      powered_by: "obsługiwane przez <a href='https://ipinfo.io'>ipinfo.io</a>"
-=======
       copied: "skopiowano"
->>>>>>> c10941bb
     user_fields:
       none: "(wybierz opcję)"
     user:
@@ -704,20 +635,12 @@
         enable: "Włącz powiadomienia"
         each_browser_note: "Uwaga: to ustawienie musisz zmienić w każdej przeglądarce której używasz."
         consent_prompt: "Czy chcesz otrzymywać natychmiastowe powiadomienia, gdy ktoś odpowie na twój post?"
-<<<<<<< HEAD
-      dismiss: 'Odrzuć'
-=======
       dismiss: "Odrzuć"
->>>>>>> c10941bb
       dismiss_notifications: "Odrzuć wszystkie"
       dismiss_notifications_tooltip: "Oznacz wszystkie powiadomienia jako przeczytane"
       first_notification: "Twoje pierwsze powiadomienie! Kliknij aby zacząć."
       disable_jump_reply: "Po odpowiedzi nie przechodź do nowego wpisu"
       dynamic_favicon: "Pokazuj licznik powiadomień na karcie jako dynamiczny favicon"
-<<<<<<< HEAD
-      theme_default_on_all_devices: "Ustaw jako mój domyślny motyw na wszystkich urządzeniach"
-=======
->>>>>>> c10941bb
       allow_private_messages: "Pozwól innym użytkownikom wysyłać do mnie prywatne wiadomości"
       external_links_in_new_tab: "Otwieraj wszystkie zewnętrzne odnośniki w nowej karcie"
       enable_quoting: "Włącz cytowanie zaznaczonego tekstu"
@@ -757,19 +680,11 @@
       watched_first_post_tags: "Oglądasz pierwszy post"
       watched_first_post_tags_instructions: "Zostaniesz powiadomiony tylko o pierwszym wpisie w każdym nowym temacie oznaczonym tymi tagami."
       muted_categories: "Wyciszone"
-<<<<<<< HEAD
-      muted_categories_instructions: "Nie będziesz powiadamiany o nowych tematach w tych kategoriach. Nie pojawią się na liście nieprzeczytanych."
-=======
->>>>>>> c10941bb
       no_category_access: "Jako moderator masz limitowany dostęp do kategorii, możliwość zapisu jest wyłączona."
       delete_account: "Usuń moje konto"
       delete_account_confirm: "Czy na pewno chcesz usunąć swoje konto? To nieodwracalne!"
       deleted_yourself: "Twoje konto zostało usunięte."
-<<<<<<< HEAD
-      delete_yourself_not_allowed: "Skontaktuj się z członkiem ekipy jeśli chcesz, aby twoje konto zostało usunięte."
-=======
       delete_yourself_not_allowed: "Skontaktuj się z członkiem zespołu jeśli chcesz, aby twoje konto zostało usunięte."
->>>>>>> c10941bb
       unread_message_count: "Wiadomości"
       admin_delete: "Usuń"
       users: "Użytkownicy"
@@ -821,40 +736,25 @@
         set_password: "Ustaw hasło"
         choose_new: "Wyberz nowe hasło"
         choose: "Wybierz hasło"
-<<<<<<< HEAD
-=======
       second_factor_backup:
         regenerate: "Odnów"
         disable: "Wyłącz"
         enable: "Włącz"
         copied_to_clipboard: "Skopiowane do schowka"
         copy_to_clipboard_error: "Wystąpił błąd w trakcie kopiowania do schowka"
->>>>>>> c10941bb
       second_factor:
         title: "Dwuskładnikowe uwierzytelnianie"
         disable: "Wyłącz dwuskładnikowe uwierzytelnianie"
         confirm_password_description: "Potwierdź swoje hasło, aby kontynuować"
         label: "Kod"
-<<<<<<< HEAD
-        enable_description: |
-          Zeskanuj ten kod QR za pomocą wspieranej aplikacji (<a href="https://play.google.com/store/apps/details?id=com.google.android.apps.authenticator2" target="_blank">Android</a> – <a href="https://itunes.apple.com/us/app/google-authenticator/id388497605?mt=8" target="_blank">iOS</a>– <a href="https://www.microsoft.com/en-us/store/p/authenticator/9wzdncrfj3rj" target='_blank'>Windows Phone</a>) i podaj swój kod uwierzytelniający.
         disable_description: "Podaj kod uwierzytelniający ze swojej aplikacji"
         show_key_description: "Wpisz ręcznie"
-        extended_description: |
-          Dwuskładnikowe uwierzytelnianie zwiększa bezpieczeństwo twojego konta dzięki wymogowi podawanie jednorazowego tokenu oprócz twego hasła przy każdej próbie zalogowania. Tokeny można generować na urządzeniach z systemem <a href="https://play.google.com/store/apps/details?id=com.google.android.apps.authenticator2" target='_blank'>Android</a>, <a href="https://itunes.apple.com/us/app/google-authenticator/id388497605?mt=8">iOS</a> lub <a href="https://www.microsoft.com/en-us/store/p/authenticator/9wzdncrfj3rj" target='_blank'>Windows Phone</a>.
-=======
-        disable_description: "Podaj kod uwierzytelniający ze swojej aplikacji"
-        show_key_description: "Wpisz ręcznie"
->>>>>>> c10941bb
       change_about:
         title: "Zmień O mnie"
         error: "Wystąpił błąd podczas zmiany tej wartości."
       change_username:
         title: "Zmień nazwę użytkownika"
-<<<<<<< HEAD
-=======
         confirm: "Czy jesteś absolutnie pewien że chcesz zmienić swoją nazwę użytkownika?"
->>>>>>> c10941bb
         taken: "Przykro nam, ale ta nazwa jest zajęta."
         invalid: "Ta nazwa jest niepoprawna. Powinna zawierać jedynie liczby i litery."
       change_email:
@@ -896,14 +796,10 @@
           many: "Otrzymasz e-mail tylko jeśli nie widzieliśmy Cię w ciągu ostatnich {{count}} minut."
           other: "Otrzymasz e-mail tylko jeśli nie widzieliśmy Cię w ciągu ostatnich {{count}} minut."
       associated_accounts:
-<<<<<<< HEAD
-        connect: "Połącz"
-=======
         title: "Powiązane konta"
         connect: "Połącz"
         revoke: "Unieważnij"
         not_connected: "(nie połączony)"
->>>>>>> c10941bb
       name:
         title: "Pełna nazwa"
         instructions: "twoja pełna nazwa (opcjonalnie)"
@@ -1103,11 +999,8 @@
         most_liked_users: "Najbardziej lajkowane"
         most_replied_to_users: "Najwięcej odpowiedzi do"
         no_likes: "Brak lajków."
-<<<<<<< HEAD
-=======
         top_categories: "Popularne kategorie"
         topics: "Tematy"
->>>>>>> c10941bb
         replies: "Odpowiedzi"
       ip_address:
         title: "Ostatni adres IP"
@@ -1177,10 +1070,7 @@
     unmute: Wyłącz wyciszenie
     last_post: Opublikowano
     time_read: Przeczytane
-<<<<<<< HEAD
-=======
     time_read_recently: "%{time_read} częstości"
->>>>>>> c10941bb
     last_reply_lowercase: ostatnia odpowiedź
     replies_lowercase:
       one: odpowiedź
@@ -1192,11 +1082,8 @@
       hide_session: "Przypomnij mi jutro"
       hide_forever: "nie, dziękuję"
       hidden_for_session: "Ok, zapytamy jutro. Pamiętaj, że konto możesz w każdej chwili założyć klikając na 'Logowanie'."
-<<<<<<< HEAD
-=======
       intro: "Hej! Wygląda na to, że zainteresowała Cię ta dyskusja, ale nie posiadasz jeszcze konta."
       value_prop: "Jeśli założysz konto, będziemy pamiętać dokładnie to, co przeczytałeś, więc zawsze wrócisz tam, gdzie ostatnio opuściłeś temat. Otrzymasz również powiadomienia, tutaj i za pośrednictwem poczty email, gdy ktoś Ci odpowie. Możesz również polubić posty, aby dzielić się miłością. :heartpulse:"
->>>>>>> c10941bb
     summary:
       enabled_description: "Przeglądasz podsumowanie tego tematu: widoczne są jedynie najbardziej wartościowe wpisy zdaniem uczestników. "
       description: "Jest  <b>{{replyCount}}</b> odpowiedzi."
@@ -1210,11 +1097,8 @@
       disable: "Pokaż usunięte wpisy."
     private_message_info:
       title: "Wiadomość"
-<<<<<<< HEAD
-=======
       invite: "Zaproś innych"
       edit: "Dodaj lub usuń"
->>>>>>> c10941bb
       remove_allowed_user: "Czy naprawdę chcesz usunąć {{name}} z tej dyskusji?"
       remove_allowed_group: "Czy naprawdę chcesz usunąć {{name}} z tej wiadomości?"
     email: "Email"
@@ -1239,11 +1123,7 @@
       complete_email_found: "Znaleziono konto przypisane do adresu <b>%{email}</b>,  wkrótce otrzymasz email z instrukcjami opisującymi reset hasła."
       complete_username_not_found: "Nie znaleziono konta o nazwie <b>%{username}</b>"
       complete_email_not_found: "Nie znaleziono konta przypisanego do <b>%{email}</b>"
-<<<<<<< HEAD
-      help: "Email nie dotarł? Upewnij się najpierw czy sprawdziłeś folder spam.<p>Nie jesteś pewny jaki email został użyty? Wprowadz adres tutaj, a dowiemy się czy taki istnieje.</p><p>Jeśli nie masz już dostępu do adresu email zapisanego na twoim koncie, skontaktuj się z <a href='/about'>naszym pomocnym zespołem.</a></p>"
-=======
       help: "Email nie dotarł? Upewnij się najpierw czy sprawdziłeś folder spam.<p>Nie jesteś pewny jaki email został użyty? Wprowadz adres tutaj, a dowiemy się czy taki istnieje.</p><p>Jeśli nie masz już dostępu do adresu email zapisanego na twoim koncie, skontaktuj się z <a href='%{basePath}/about'>naszym pomocnym zespołem.</a></p>"
->>>>>>> c10941bb
       button_ok: "OK"
       button_help: "Pomoc"
     login:
@@ -1252,10 +1132,7 @@
       password: "Hasło"
       second_factor_title: "Dwuskładnikowe uwierzytelnianie"
       second_factor_description: "Podaj kod uwierzytelniający ze swojej aplikacji:"
-<<<<<<< HEAD
-=======
       second_factor_backup_description: "Proszę wprowadź jeden ze swoich zapasowych kodów:"
->>>>>>> c10941bb
       email_placeholder: "adres email lub nazwa użytkownika"
       caps_lock_warning: "Caps Lock jest włączony"
       error: "Nieznany błąd"
@@ -1333,15 +1210,9 @@
       categories_and_latest_topics: "Kategorie i ostatnie tematy"
       categories_and_top_topics: "Kategorie i najlepsze tematy"
     shortcut_modifier_key:
-<<<<<<< HEAD
-      shift: 'Shift'
-      ctrl: 'Ctrl'
-      alt: 'Alt'
-=======
       shift: "Shift"
       ctrl: "Ctrl"
       alt: "Alt"
->>>>>>> c10941bb
     conditional_loading_section:
       loading: Ładowanie...
     select_kit:
@@ -1782,11 +1653,7 @@
         auto_close_based_on_last_post: "Ten watek zostanie automatycznie zamknięty po %{count} minutach od ostatniego wpisu."
         auto_delete: "Ten wątek zostanie automatycznie zamknięty po %{timeLeft}."
         auto_reminder: "Otrzymasz przypomnienie o tym temacie %{timeLeft}."
-<<<<<<< HEAD
-      auto_close_title: 'Ustawienia automatycznego zamykania'
-=======
       auto_close_title: "Ustawienia automatycznego zamykania"
->>>>>>> c10941bb
       auto_close_immediate:
         one: "Ostatni wpis w tym temacie został zamieszczony 1 godzinę temu, więc zostanie on natychmiastowo zamknięty."
         few: "Ostatni wpis w tym temacie został zamieszczony %{hours} godziny temu, więc zostanie on natychmiastowo zamknięty."
@@ -1812,23 +1679,6 @@
         title: Ustaw jak często chcesz być powiadamiany o tym temacie
         reasons:
           mailing_list_mode: "Masz włączony tryb powiadomień mailowych, więc będziesz otrzymywał powiadomienia o nowych odpowiedziach w tym temacie  za pośrednictwem poczty e-mail"
-<<<<<<< HEAD
-          "3_10": 'Będziesz otrzymywał powiadomienia, ponieważ temat zawiera obserwowany przez Ciebie tag'
-          "3_6": 'Będziesz otrzymywać powiadomienia o każdym nowym wpisie i temacie, ponieważ obserwujesz tę kategorię.'
-          "3_5": 'Będziesz otrzymywać powiadomienia o każdym nowym wpisie, ponieważ włączono automatyczne obserwowanie tego tematu.'
-          "3_2": 'Będziesz otrzymywać powiadomienia o każdym nowym wpisie, ponieważ obserwujesz ten temat.'
-          "3_1": 'Będziesz otrzymywać powiadomienia, ponieważ jesteś autorem tego tematu.'
-          "3": 'Będziesz otrzymywać powiadomienia o każdym nowym wpisie, ponieważ obserwujesz ten temat.'
-          "2_8": 'Widzisz ilość nowych odpowiedzi, ponieważ śledzisz kategorię wątku.'
-          "2_4": 'Widzisz ilość nowych odpowiedzi, ponieważ wypowiedziałeś się w tym wątku.'
-          "2_2": 'Widzisz ilość nowych odpowiedzi, ponieważ śledzisz ten wątek.'
-          "2": 'Widzisz ilość nowych odpowiedzi, ponieważ przeczytałeś <a href="/u/{{username}}/preferences">ten wątek</a>.'
-          "1_2": 'Dostaniesz powiadomienie jedynie, gdy ktoś wspomni twoją @nazwę lub odpowie na twój wpis.'
-          "1": 'Dostaniesz powiadomienie jedynie, gdy ktoś wspomni twoją @nazwę lub odpowie na twój wpis.'
-          "0_7": 'Ignorujesz wszystkie powiadomienia z tej kategorii.'
-          "0_2": 'Ignorujesz wszystkie powiadomienia w tym temacie.'
-          "0": 'Ignorujesz wszystkie powiadomienia w tym temacie.'
-=======
           "3_10": "Będziesz otrzymywał powiadomienia, ponieważ temat zawiera obserwowany przez Ciebie tag"
           "3_6": "Będziesz otrzymywać powiadomienia o każdym nowym wpisie i temacie, ponieważ obserwujesz tę kategorię."
           "3_5": "Będziesz otrzymywać powiadomienia o każdym nowym wpisie, ponieważ włączono automatyczne obserwowanie tego tematu."
@@ -1844,7 +1694,6 @@
           "0_7": "Ignorujesz wszystkie powiadomienia z tej kategorii."
           "0_2": "Ignorujesz wszystkie powiadomienia w tym temacie."
           "0": "Ignorujesz wszystkie powiadomienia w tym temacie."
->>>>>>> c10941bb
         watching_pm:
           title: "Obserwuj wszystko"
           description: "Dostaniesz powiadomienie o każdym nowym wpisie w tej dyskusji. Liczba nowych wpisów pojawi się obok jej tytułu na liście wiadomości."
@@ -1964,11 +1813,7 @@
         success_username: "Wskazany użytkownik został zaproszony do udziału w tym temacie."
         error: "Przepraszamy, nie udało się zaprosić wskazanej osoby. Być może została już zaproszona? (Lub wysyłasz zbyt wiele zaproszeń)"
         success_existing_email: "Użytkownik o e-mailu <b>{{emailOrUsername}}</b> już istnieje. Zaprosiliśmu tego użytkownika do udziału w tym temacie."
-<<<<<<< HEAD
-      login_reply: 'Zaloguj się, aby odpowiedzieć'
-=======
       login_reply: "Zaloguj się, aby odpowiedzieć"
->>>>>>> c10941bb
       filters:
         n_posts:
           one: "1 wpis"
@@ -2002,14 +1847,6 @@
         action: "zmień właściciela"
         error: "Wystąpił błąd podczas zmiany właściciela wpisów."
         placeholder: "nazwa nowego właściciela"
-<<<<<<< HEAD
-        instructions:
-          one: "Wybierz nowego właściciela wpisu autorstwa <b>{{old_user}}</b>."
-          few: "Wybierz nowego właściciela dla {{count}} wpisów autorstwa <b>{{old_user}}</b>."
-          many: "Wybierz nowego właściciela dla {{count}} wpisów autorstwa <b>{{old_user}}</b>."
-          other: "Wybierz nowego właściciela dla {{count}} wpisów autorstwa <b>{{old_user}}</b>."
-=======
->>>>>>> c10941bb
       change_timestamp:
         title: "zmień znacznik czasu"
         action: "zmień znacznik czasu"
@@ -2017,16 +1854,6 @@
         error: "Wystąpił błąd podczas zmiany znacznika czasu tego tematu."
         instructions: "Wybierz nowy znacznik czasu dla tematu. Wpisy w temacie zostaną zaktualizowane o tę samą różnicę."
       multi_select:
-<<<<<<< HEAD
-        select: 'wybierz'
-        selected: 'wybrano ({{count}})'
-        select_post:
-          label: 'wybierz'
-          title: 'Dodaj wpis do zaznaczenia'
-        selected_post:
-          label: 'zaznaczone'
-          title: 'Kliknij aby usunąć post z zaznaczenia'
-=======
         select: "wybierz"
         selected: "wybrano ({{count}})"
         select_post:
@@ -2035,7 +1862,6 @@
         selected_post:
           label: "zaznaczone"
           title: "Kliknij aby usunąć post z zaznaczenia"
->>>>>>> c10941bb
         delete: usuń wybrane
         cancel: anuluj wybieranie
         select_all: zaznacz wszystkie
@@ -2275,17 +2101,10 @@
             title: "Pokaż część html emaila"
             button: "HTML"
     category:
-<<<<<<< HEAD
-      can: 'może&hellip; '
-      none: '(brak kategorii)'
-      all: 'Wszystkie kategorie'
-      edit: 'edytuj'
-=======
       can: "może&hellip; "
       none: "(brak kategorii)"
       all: "Wszystkie kategorie"
       edit: "edytuj"
->>>>>>> c10941bb
       edit_long: "Edytuj"
       view: "Pokaż Tematy w Kategorii"
       general: "Ogólne"
@@ -2610,19 +2429,6 @@
         open: "<b>o</b> or <b>Enter</b> Otwórz wybrany temat"
         next_prev: "<b>shift</b>+<b>j</b>/<b>shift</b>+<b>k</b> Następna/poprzednia sekcja"
       application:
-<<<<<<< HEAD
-        title: 'Aplikacja'
-        create: '<b>c</b> utwórz nowy temat'
-        notifications: '<b>n</b> otwarte powiadomienia'
-        hamburger_menu: '<b>=</b> Otwórz menu'
-        user_profile_menu: '<b>p</b> Otwórz menu użytkownika'
-        show_incoming_updated_topics: '<b>.</b> Pokaż zaktualizowane tematy'
-        search: '<b>/</b> lub <b>ctrl</b>+<b>alt</b>+<b>f</b> Wyszukaj'
-        help: '<b>?</b> Pokaż skróty klawiszowe'
-        dismiss_new_posts: '<b>x</b>, <b>r</b> wyczyść listę wpisów'
-        dismiss_topics: '<b>x</b>, <b>t</b> wyczyść listę tematów'
-        log_out: '<b>shift</b>+<b>z</b> <b>shift</b>+<b>z</b> Wyloguj'
-=======
         title: "Aplikacja"
         create: "<b>c</b> utwórz nowy temat"
         notifications: "<b>n</b> otwarte powiadomienia"
@@ -2634,7 +2440,6 @@
         dismiss_new_posts: "<b>x</b>, <b>r</b> wyczyść listę wpisów"
         dismiss_topics: "<b>x</b>, <b>t</b> wyczyść listę tematów"
         log_out: "<b>shift</b>+<b>z</b> <b>shift</b>+<b>z</b> Wyloguj"
->>>>>>> c10941bb
       actions:
         title: "Akcje"
         bookmark_topic: "<b>f</b> dodaj/usuń zakładkę na temat"
@@ -2798,15 +2603,9 @@
         last_checked: "Ostatnio sprawdzana"
         refresh_problems: "Odśwież"
         no_problems: "Nie znaleziono problemów."
-<<<<<<< HEAD
-        moderators: 'Moderatorzy:'
-        admins: 'Adminstratorzy:'
-        suspended: 'Zawieszeni:'
-=======
         moderators: "Moderatorzy:"
         admins: "Adminstratorzy:"
         suspended: "Zawieszeni:"
->>>>>>> c10941bb
         private_messages_short: "Wiad."
         private_messages_title: "Wiadomości"
         mobile_title: "Mobile"
@@ -3123,20 +2922,11 @@
           upload_file_tip: "Wybierz plik do wysłania (png, woff2, itp.)"
           variable_name: "Nazwa zmiennej SCSS:"
           upload: "Plik"
-<<<<<<< HEAD
-          child_themes_check: "Motyw importuje zawartość innych motywów"
-=======
->>>>>>> c10941bb
           css_html: "Własny CSS/HTML"
           edit_css_html: "Edytuj CSS/HTML"
           edit_css_html_help: "Nie modyfikowałeś CSS ani HTML"
           delete_upload_confirm: "Czy usunąć ten plik? (CSS motywu może przestać działać!)"
           import_web_tip: "Repozytorium zawierające motyw"
-<<<<<<< HEAD
-          import_file_tip: "Plik .dcstyle.json zawierający motyw"
-          about_theme: "O motywie"
-=======
->>>>>>> c10941bb
           license: "Licencja"
           update_to_latest: "Aktualizuj do najnowszego"
           check_for_updates: "Sprawdź dostępność aktualizacji"
@@ -3358,10 +3148,7 @@
             backup_destroy: "Zniszcz kopię zapasową "
             reviewed_post: "przejrzane posty"
             custom_staff: "spersonalizowana akcja wtyczki"
-<<<<<<< HEAD
-=======
             change_name: "zmień nazwe"
->>>>>>> c10941bb
         screened_emails:
           title: "Ekranowane emaile"
           description: "Kiedy ktoś próbuje założyć nowe konto, jego adres email zostaje sprawdzony i rejestracja zostaje zablokowana, lub inna akcja jest podejmowana."
@@ -3396,11 +3183,6 @@
           title: "Logi wyszukiwań"
           term: "Szukana fraza"
           searches: "Wyszukiwania"
-<<<<<<< HEAD
-          click_through: "Kliknij przez"
-          unique: "Unikalny"
-=======
->>>>>>> c10941bb
           types:
             all_search_types: "Wszystkie typy wyszukiwania"
             header: "Nagłówek"
@@ -3418,23 +3200,6 @@
           many: "%{count} słów"
           other: "%{count} słów"
         actions:
-<<<<<<< HEAD
-          block: 'Zablokuj'
-          censor: 'Cenzuruj'
-          require_approval: 'Wymaga zatwierdzenia'
-          flag: 'Oflaguj'
-        action_descriptions:
-          block: 'Zapobiegaj publikacji postów zawierających te słowa. Użytkownicy zobaczą błąd próbując wysłać taki post.'
-          censor: 'Zezwalaj na wysyłanie postów zawierających te słowa, ale zamień na znaki ukrywające ocenzurowane słowa.'
-          require_approval: 'Posty zawierające te słowa będą wymagały zatwierdzenia przez moderatora zanim zostaną opublikowane.'
-          flag: 'Zezwalaj na publikację takich postów, ale oflaguj je jako nieodpowiednie, aby moderatorzy mogli przejrzeć ich zawartość.'
-        form:
-          label: 'Nowe słowo:'
-          placeholder: 'pełne słowo lub jako dzika karta'
-          placeholder_regexp: "wyrażenie regularne"
-          add: 'Dodaj'
-          success: 'Sukces'
-=======
           block: "Zablokuj"
           censor: "Cenzuruj"
           require_approval: "Wymaga zatwierdzenia"
@@ -3450,7 +3215,6 @@
           placeholder_regexp: "wyrażenie regularne"
           add: "Dodaj"
           success: "Sukces"
->>>>>>> c10941bb
           upload: "Prześlij"
           upload_successful: "Przesyłanie zakończone sukcesem. Słowa zostały dodane."
       impersonate:
@@ -3469,17 +3233,10 @@
           new: "Nowi"
           active: "Aktywni"
           pending: "Oczekujący"
-<<<<<<< HEAD
-          staff: 'Zespół'
-          suspended: 'Zawieszeni'
-          silenced: 'Wyciszony'
-          suspect: 'Podejrzani'
-=======
           staff: "Zespół"
           suspended: "Zawieszeni"
           silenced: "Wyciszony"
           suspect: "Podejrzani"
->>>>>>> c10941bb
         approved: "Zatwierdzam?"
         approved_selected:
           one: "zatwierdź użytkownika"
@@ -3501,19 +3258,11 @@
           regular: "Użytkownicy na 3 poziomie zaufania (Regularni)"
           leader: "Użytkownicy na 4 poziomie zaufania (Weterani)"
           staff: "Zespół"
-<<<<<<< HEAD
-          admins: 'Administratorzy'
-          moderators: 'Moderatoratorzy'
-          silenced: 'Wyciszeni użytkownicy'
-          suspended: 'Zawieszone konta'
-          suspect: 'Podejrzani użytkownicy'
-=======
           admins: "Administratorzy"
           moderators: "Moderatoratorzy"
           silenced: "Wyciszeni użytkownicy"
           suspended: "Zawieszone konta"
           suspect: "Podejrzani użytkownicy"
->>>>>>> c10941bb
         reject_successful:
           one: "Odrzucenie 1 użytkownika(-czki) powiodło się."
           few: "Odrzucenie %{count} użytkowników powiodło się."
@@ -3550,10 +3299,7 @@
         suspended_until: "(do %{until})"
         cant_suspend: "Nie można zawiesić tego użytkownika."
         delete_all_posts: "Usuń wszystkie wpisy"
-<<<<<<< HEAD
-=======
         penalty_post_delete: "Usuń ten wpis"
->>>>>>> c10941bb
         delete_all_posts_confirm_MF: "Zamierzasz usunąć {POSTS, plural, one {1 post} few {# posty} many {# postów} other {# postów}} i {TOPICS, plural, one {1 temat} few {# tematy} many {# tematów} other {# tematów}}. Czy jesteś pewien?"
         silence: "Wycisz"
         silenced: "Wyciszony?"
@@ -3573,17 +3319,10 @@
         revoke_admin: "Odbierz status admina"
         grant_admin: "Przyznaj status admina"
         grant_admin_confirm: "Wysłaliśmy adres email, aby zweryfikować nowego administratora. Zapoznaj się z instrukcjami w nim zawartymi."
-<<<<<<< HEAD
-        revoke_moderation: 'Odbierz status moderatora'
-        grant_moderation: 'Przyznaj status moderatora'
-        unsuspend: 'Odwieś'
-        suspend: 'Zawieś'
-=======
         revoke_moderation: "Odbierz status moderatora"
         grant_moderation: "Przyznaj status moderatora"
         unsuspend: "Odwieś"
         suspend: "Zawieś"
->>>>>>> c10941bb
         reputation: Reputacja
         permissions: Uprawnienia
         activity: Aktywność
@@ -3635,13 +3374,8 @@
         activate_failed: "Wystąpił problem przy aktywacji konta użytkownika."
         deactivate_account: "Deaktywuj konto"
         deactivate_failed: "Wystąpił problem przy deaktywacji konta użytkownika."
-<<<<<<< HEAD
-        silence_failed: 'Wystąpił problem podczas wyciszania użytkownika.'
-        silence_accept: 'Tak, ucisz tego użytkownika'
-=======
         silence_failed: "Wystąpił problem podczas wyciszania użytkownika."
         silence_accept: "Tak, ucisz tego użytkownika"
->>>>>>> c10941bb
         bounce_score: "Wskaźnik odbić"
         reset_bounce_score:
           label: "Przywróć"
@@ -3744,11 +3478,7 @@
         recommended: "Zalecamy zmianę poniższego tekstu, aby lepiej odpowiadał Twoim potrzebom:"
         show_overriden: "Pokaż tylko nadpisane"
       site_settings:
-<<<<<<< HEAD
-        title: 'Ustawienia'
-=======
         title: "Ustawienia"
->>>>>>> c10941bb
         no_results: "Brak wyników wyszukiwania"
         clear_filter: "Wyczyść"
         add_url: "dodaj URL"
@@ -3773,15 +3503,9 @@
           developer: "Deweloperskie"
           embedding: "Osadzanie"
           legal: "Prawne"
-<<<<<<< HEAD
-          api: 'API'
-          user_api: 'API użytkownika'
-          uncategorized: 'Inne'
-=======
           api: "API"
           user_api: "API użytkownika"
           uncategorized: "Inne"
->>>>>>> c10941bb
           backups: "Kopie zapasowe"
           login: "Logowanie"
           plugins: "Wtyczki"
@@ -3923,11 +3647,7 @@
         one: "W twojej społeczności jest 1 członek załogi (Ty)."
         few: "W twojej społeczności jest %{count} członków załogi, w tym Ty."
         many: "W twojej społeczności jest %{count} członków załogi, w tym Ty."
-<<<<<<< HEAD
-        other: "W twojej społeczności jest %{count}członków załogi, w tym  Ty."
-=======
         other: "W twojej społeczności jest %{count}członków zespołu, w tym Ty."
->>>>>>> c10941bb
       invites:
         add_user: "dodaj"
         none_added: "Nie zaprosiłeś nikogo. Czy na pewno chcesz kontynuować?"
