--- conflicted
+++ resolved
@@ -86,8 +86,6 @@
       not_allowed_theme: "`%{repo}` は許可されたテーマのリストにありません (`allowed_theme_repos` グローバル設定を確認してください)。"
       ssh_key_gone: "テーマのインストールに時間がかかり過ぎたため、SSH キーが期限切れになりました。もう一度お試しください。"
       too_many_files: "テーマ内のファイル数 (%{count}) が許可されている最大ファイル数 (%{limit}) を超えました"
-<<<<<<< HEAD
-=======
       migrations:
         invalid_filename: "移行ファイルのファイル名が無効です: %{filename}。ファイル名は 4 桁の数字とハイフンで始まり、ハイフンを含む英数字のみを含む名前である必要があります。"
         name_too_long:
@@ -103,7 +101,6 @@
         wrong_return_type: "移行 '%{name}' は不明なデータ型を返しました。Map オブジェクトを返す必要があります"
         runtime_error: "移行 '%{name}' に次のランタイムエラーが発生しました: %{error}"
         unknown_setting_returned_by_migration: "移行 '%{name}' は、テーマの settings.yml ファイルに宣言されていない設定 '%{setting_name}' を返しました"
->>>>>>> b2b1e721
     errors:
       component_no_user_selectable: "テーマコンポーネントをユーザー選択可能にできません"
       component_no_default: "テーマコンポーネントをデフォルトテーマにできません"
@@ -644,11 +641,7 @@
 
       :handshake: コメントしたり、自分の観点を共有したり、質問やフィードバックを送信したりして、ディスカッションに**貢献**しましょう。トピックに返信したり新しいトピックを開始したリする前に、[コミュニティーガイドライン](%{base_path}/faq)を確認しましょう。
 
-<<<<<<< HEAD
-      > ヘルプが必要な場合や提案がある場合は、お気軽に [#feedback](%{base_path}/c/site-feedback) で質問するか、[管理者にお問い合わせ](%{base_path}/about)ください。
-=======
       > ヘルプが必要な場合や提案がある場合は、お気軽に %{feedback_category} で質問するか、[管理者にお問い合わせ](%{base_path}/about)ください。
->>>>>>> b2b1e721
   admin_quick_start_title: "管理者ガイド: はじめに"
   category:
     topic_prefix: "%{category} カテゴリについて"
@@ -1377,11 +1370,7 @@
     unreachable_themes: "次のテーマの更新を確認できませんでした:"
     watched_word_regexp_error: "'%{action}' のウォッチ語の正規表現は無効です。<a href='%{base_path}/admin/customize/watched_words'>ウォッチ語の設定</a>を確認するか、'ウォッチ語の正規表現' サイト設定を無効にしてください。"
     v3_analytics_deprecated: "あなたの Discourse は現在 Google Analytics 3 を使用していますが、2023 年 7 月以降はサポートされなくなります。今すぐ <a href='https://meta.discourse.org/t/260498'>Google Analytics 4 にアップグレード</a>して、ウェブサイトのパフォーマンスに関する貴重なインサイトと分析を引き続き受け取りましょう。"
-<<<<<<< HEAD
-    legacy_navigation_menu_deprecated: "Discourse は現在「レガシー」ナビゲーションメニューを使用していますが、<a href='https://meta.discourse.org/t/removing-the-legacy-hamburger-navigation-menu-option/265274'>Discourse 3.2 の最初のベータリリースで削除されます</a>。<a href='%{base_path}/admin/site_settings/category/all_results?filter=navigation_menu'>ナビゲーションメニューのサイトの設定</a>を「サイドバー」または「ヘッダードロップダウン」に更新して、新しいナビゲーションメニューに移行してください。"
-=======
     category_style_deprecated: "あなたの Discourse は現在、Discourse 3.2 の最終ベータリリース前に削除が予定されている非推奨のカテゴリスタイルを使用しています。選択したカテゴリスタイルを維持する方法については、<a href='https://meta.discourse.org/t/282441'>単一カテゴリスタイルのサイト設定</a>をご覧ください。"
->>>>>>> b2b1e721
   site_settings:
     allow_bulk_invite: "CSV ファイルのアップロードによる一括招待を許可する"
     disabled: "無効"
@@ -1515,11 +1504,7 @@
     tl2_additional_flags_per_day_multiplier: "TL2 (メンバー) の 1 日あたりの通報数の上限をこの数を倍数として増加する"
     tl3_additional_flags_per_day_multiplier: "TL3 (レギュラー) の 1 日あたりの通報数の上限をこの数を倍数として増加する"
     tl4_additional_flags_per_day_multiplier: "TL4 (リーダー) の 1 日あたりの通報数の上限をこの数を倍数として増加する"
-<<<<<<< HEAD
-    num_users_to_silence_new_user: "新しいユーザーの投稿がこの数のユーザーから num_spam_flags_to_silence_new_user 件の迷惑通報を受けると、そのユーザーのすべての投稿を非表示にして、以降で投稿できないようにします。0 を指定すると無効になります。"
-=======
     num_users_to_silence_new_user: "新しいユーザーの投稿が hide_post_sensitivity 設定を超える場合にこの数の異なるユーザーから迷惑通報を受けると、そのユーザーのすべての投稿を非表示にし、以降で投稿できないようにします。0 を指定すると無効になります。"
->>>>>>> b2b1e721
     num_tl3_flags_to_silence_new_user: "新しいユーザーの投稿が num_tl3_users_to_silence_new_user 人の信頼レベル 3 ユーザーからこの件数の通報を受けると、そのユーザーのすべての投稿を非表示にして、以降で投稿できないようにします。0 を指定すると、無効になります。"
     num_tl3_users_to_silence_new_user: "新しいユーザーの投稿がこの数の信頼レベル 3 ユーザーから num_tl3_flags_to_silence_new_user 件の迷惑通報を受けると、そのユーザーのすべての投稿を非表示にして、以降で投稿できないようにします。0 を指定すると無効になります。"
     notify_mods_when_user_silenced: "ユーザーが自動的に投稿禁止にされると、すべてのモデレーターにメッセージを送信します。"
@@ -1563,13 +1548,8 @@
     invalidate_inactive_admin_email_after_days: "この日数以上サイトを訪問していない管理者アカウントは、ログインする前にメールアドレスを再確認する必要があります。0 に設定すると無効になります。"
     include_secure_categories_in_tag_counts: "有効にすると、タグのトピック数には、すべてのユーザーに対して読み取りが制限されたカテゴリにあるトピックが含まれます。無効にすると、通常のユーザーは、すべてのトピックが公開カテゴリにあるタグのトピック数のみが表示されます。"
     display_personal_messages_tag_counts: "有効にすると、指定されたタグが付けられた個人メッセージの数が表示されます。"
-<<<<<<< HEAD
-    top_menu: "ホームナビゲーションに表示する項目・表示順を指定。例: latest|new|unread|categories|top|read|posted|bookmarks"
-    post_menu: "投稿メニューに表示する項目を指定。例 like|edit|flag|delete|share|bookmark|reply"
-=======
     top_menu: "ホームページのナビゲーションにどの項目がどの順序で表示されるかを指定します。"
     post_menu: "投稿メニューにどの項目がどの順序で表示されるかを指定します。"
->>>>>>> b2b1e721
     post_menu_hidden_items: "展開ボタンがクリックされるまで、デフォルトで非表示にする投稿のメニュー項目。"
     share_links: "共有ダイアログに表示する項目、表示順を指定。"
     allow_username_in_share_links: "ユーザー名を共有リンクに含めることを許可します。これは、ユニークビジター数に応じてバッジを与えるのに役立ちます。"
@@ -1772,10 +1752,7 @@
     tl3_requires_likes_received: "信頼レベル 3 への昇格資格を満たす上で、ユーザーが過去 (tl3 time period) 日間で得る必要のある「いいね！」の最小数。"
     tl3_links_no_follow: "信頼レベル 3 のユーザーが投稿したリンクから rel=nofolow を削除しない。"
     tl4_delete_posts_and_topics: "TL4 ユーザーが他のユーザーによって作成された投稿とトピックを削除できるようにします。TL4 ユーザーは、削除されたトピックと投稿も表示できるようになります。"
-<<<<<<< HEAD
-=======
     delete_all_posts_and_topics_allowed_groups: "他のユーザーが作成した投稿とトピックを作成できるグループ。これらのグループは、削除されたトピックと投稿の表示も可能です。"
->>>>>>> b2b1e721
     edit_all_topic_groups: "このグループのユーザーが他のユーザーのトピックタイトル、タグ、およびカテゴリを編集することを許可する"
     edit_all_post_groups: "このグループのユーザーが他のユーザーの投稿を編集することを許可する"
     min_trust_to_create_topic: "新規トピックを作成するために必要な最低信頼レベル。"
@@ -2152,14 +2129,9 @@
     remove_muted_tags_from_latest: "ミュートされたタグのみがタグ付けされたトピックを最新のトピックリストに表示しない。"
     force_lowercase_tags: "すべての新しいタグが完全に小文字になるように強制する。"
     create_post_for_category_and_tag_changes: "トピックのカテゴリまたはタグが変更されたときに、小さなアクション投稿を作成する"
-<<<<<<< HEAD
-    watched_precedence_over_muted: "ミュートしているものも含むウォッチ中のカテゴリまたはタグ内のトピックについて通知する"
-    company_name: "会社名"
-=======
     automatically_clean_unused_tags: "どのトピックやプライベートメッセージにも使用されていないタグを毎日自動的に削除します。"
     watched_precedence_over_muted: "ミュートしているものも含むウォッチ中のカテゴリまたはタグ内のトピックについて通知する"
     company_name: "会社または組織の名前。空白のままにすると、定型の利用規約またはプライバシーに関する通知は提供されません。"
->>>>>>> b2b1e721
     governing_law: "準拠法"
     city_for_disputes: "紛争都市"
     shared_drafts_category: "トピック下書き用のカテゴリを指定して、共有下書き機能を有効にする。このカテゴリのトピックは、スタッフユーザーのトピックリストから除外されます。"
@@ -2190,18 +2162,6 @@
     use_name_for_username_suggestions: "ユーザー名を提案する際に、ユーザーの氏名を使用します。"
     suggest_weekends_in_date_pickers: "日付ピッカーの候補に週末 (土曜日と日曜日) を含めます (月曜日から金曜日の平日にのみ Discourse を使用する場合は、これを無効にします)。"
     splash_screen: "サイトアセットの読み込み中に一時的なローディング画面を表示します"
-<<<<<<< HEAD
-    navigation_menu: "使用するナビゲーションメニューを決定します。サイドバーとヘッダーナビゲーションはユーザーがカスタマイズできます。下位互換性を得るには、レガシーオプションを使用できます。"
-    default_navigation_menu_categories: "選択されたカテゴリは、デフォルトでナビゲーションメニューのカテゴリセクションに表示されます。"
-    default_navigation_menu_tags: "選択されたタグは、デフォルトでナビゲーションメニューのタグセクションに表示されます。"
-    enable_experimental_hashtag_autocomplete: "実験的: 選択した項目を異なる方法で表示し、改善された検索機能を備えた新しい #hashtag 自動補完システムをカテゴリとタグに使用します。"
-    experimental_new_new_view_groups: '実験的: 未読のトピックと新規トピックを合わせた新しいトピックリストを有効にし、サイドバーの「すべて」リンクをそのリストにリンクします。'
-    enable_custom_sidebar_sections: "実験的: カスタムサイドバーセクションを有効にする"
-    experimental_topics_filter: "実験的: /filter で実験的なトピックフィルターのルートを有効にします"
-    experimental_search_menu_groups: "実験的: glimmer を使用するようにアップグレードされた新しい検索メニューを有効にします"
-    enable_experimental_lightbox: "実験的: デフォルトの画像ライトボックスを改良されたデザインに置き換えます。"
-    page_loading_indicator: "Discourse 内のページナビゲーション中に表示される読み込みインジケーターを構成します。「スピナー」はページ全体のインジケーターです。「スライダー」は画面上部に細いバーを表示します。"
-=======
     default_navigation_menu_categories: "選択されたカテゴリは、デフォルトでナビゲーションメニューのカテゴリセクションに表示されます。"
     default_navigation_menu_tags: "選択されたタグは、デフォルトでナビゲーションメニューのタグセクションに表示されます。"
     experimental_new_new_view_groups: '実験的: 未読のトピックと新規トピックを合わせた新しいトピックリストを有効にし、サイドバーの「すべて」リンクをそのリストにリンクします。'
@@ -2212,7 +2172,6 @@
     admin_sidebar_enabled_groups: "実験的: 指定したグループの管理者 UI のサイドバーナビゲーションを有効にします。これは、トップレベル管理者ナビゲーションボタンを置き換えます。"
     page_loading_indicator: "Discourse 内のページナビゲーション中に表示される読み込みインジケーターを構成します。「スピナー」はページ全体のインジケーターです。「スライダー」は画面上部に細いバーを表示します。"
     show_user_menu_avatars: "ユーザーメニューにユーザーアバターを表示する"
->>>>>>> b2b1e721
     errors:
       invalid_css_color: "無効な色です。色名または 16 進数値を入力してください。"
       invalid_email: "無効なメールアドレスです。"
@@ -2270,8 +2229,6 @@
       delete_rejected_email_after_days: "この設定は delete_email_logs_after_days 設定より小さいか %{max} より大きく設定することはできません。"
       invalid_uncategorized_category_setting: '「未分類トピックを許可」が有効でない場合、「未分類」カテゴリを選択できません。'
       invalid_search_ranking_weights: "search_ranking_weights サイト設定の値が無効です。例: '{0.1,0.2,0.3,1.0}'。各重みの最大値は 1.0 であることに注意してください。"
-<<<<<<< HEAD
-=======
     keywords:
       anonymous_posting_allowed_groups: "anonymous_posting_min_trust_level"
       here_mention_allowed_groups: "min_trust_level_for_here_mention"
@@ -2292,7 +2249,6 @@
       create_tag_allowed_groups: "min_trust_to_create_tag"
       send_email_messages_allowed_groups: "min_trust_to_send_email_messages"
       skip_review_media_groups: "review_media_unless_trust_level"
->>>>>>> b2b1e721
     placeholder:
       discourse_connect_provider_secrets:
         key: "www.example.com"
@@ -4001,115 +3957,6 @@
 
       あなたは、あなたがアカウントを閉鎖するかアカウントが侵害されたことを当社に通知するまで、あなたが許可したかどうかにかかわらず、あなたのアカウントを使用して取られたすべての行動に責任を負うことに同意します。アカウントが侵害された疑いがある場合は、すぐに当社に通知することに同意します。アカウントに安全なパスワードを選択し、秘密に保管しておくことに同意します。
 
-<<<<<<< HEAD
-      法関連は退屈な内容ですが、私たち自身、それからあなたとあなたのデータを、悪意のある人たちから守らなければなりません。コンテンツ、プライバシー、そして法に関連するあなたの (および私たちの) 行動と権利を記述した[利用規約](%{base_path}/tos)が存在します。このサービスを使用するには、その[TOS](%{base_path}/tos)を順守することに同意する必要があります。
-  tos_topic:
-    title: "利用規約"
-    body: |
-      <h2 id="heading--change-me"><a href="#heading--change-me">変更してください</a></h2>
-
-      フォーラム管理者の方へ。以下は、あなたのサイトのニーズに合わせてカスタマイズできるプライバシーポリシーの開始サンプルテンプレートです。
-
-      この規約は <%{base_url}> のインターネットフォーラムの使用を管理するものではありませんが、いつかそうなる可能性があります。その場合にフォーラムを使用するには、フォーラムを運営する %{company_name} とのこれらの規約に同意する必要があります。
-
-      当社は、異なる規約の下に他の製品やサービスを提供している場合がありますが、これらの規約はフォーラムの使用にのみ適用されます。
-
-      各項目にスキップできます。
-
-      - [重要な規約](#heading--important-terms)
-      - [フォーラムを使用する権利](#heading--permission)
-      - [フォーラムの使用に際する条件](#heading--conditions)
-      - [許容される使用](#heading--acceptable-use)
-      - [コンテンツの標準](#heading--content-standards)
-      - [適用](#heading--enforcement)
-      - [アカウント](#heading--your-account)
-      - [コンテンツ](#heading--your-content)
-      - [あなたの責任](#heading--responsibility)
-      - [免責事項](#heading--disclaimers)
-      - [責任の制限](#heading--liability)
-      - [フィードバック](#heading--feedback)
-      - [解約](#heading--termination)
-      - [紛争](#heading--disputes)
-      - [一般規約](#heading--general)
-      - [連絡先](#heading--contact)
-      - [変更](#heading--changes)
-
-      <h2 id="heading--important-terms"><a href="#heading--important-terms">重要な規約</a></h2>
-
-      ***本規約には、「[免責事項](#heading--disclaimers)」に記載される免責事項、「[責任の制限](#heading--liability)」に記載される当社のあなたに対する責任の制限、「[あなたの使用に対する責任](#heading--responsibility)」に記載される、あなたのフォーラムの誤使用に起因する損害に対してあなたが当社を補償することへの合意、「[Disputes](#heading--disputes)」に記載される紛争を仲裁することへの合意など、あなたの権利と責任に影響する重要な規定が多数含まれています。***
-
-      <h2 id="heading--permission"><a href="#heading--permission">フォーラムを使用する権利</a></h2>
-
-      本規約に従い、当社はあなたにフォーラムを使用する権限を付与します。本フォーラムの使用には、すべての人が本規約に同意する必要があります。
-
-      <h2 id="heading--conditions"><a href="#heading--conditions">フォーラムの使用に際する条件</a></h2>
-
-      フォーラムを使用するあなたの権利は、以下の条件に基づきます。
-
-      1. 13 歳以上であること。
-
-      2. 当社があなたに直接連絡し、使用できないと伝えられた場合、それ以降で本フォーラムを使用することはできません。
-
-      3. フォーラムの使用は、「[許容される使用](#heading--acceptable-use)」と「[コンテンツの標準](#heading--content-standards)」に従う必要があります。
-
-      <h2 id="heading--acceptable-use"><a href="#heading--acceptable-use">許容される使用</a></h2>
-
-      1. フォーラムを使用して違法行為を行ってはいけません。
-
-      2. 特定の許可がない限り、フォーラムで別のアカウントを使用したり、使用しようとしたりしてはいけません。
-
-      3. フォーラムでユーザー名またはその他の一意の ID を購入、販売、または交換してはいけません。
-
-      4. フォーラムを通じて、広告、チェーンレター、またはその他の勧誘を送信したり、商用のメーリングリストまたはデータベース用にアドレスまたはその他の個人データを収集したりしてはいけません。
-
-      5. フォーラムへのアクセスを自動化したり、ウェブクローラー、ブラウザのプラグインやアドオン、またはウェブブラウザ以外のその他のコンピュータープログラムなどを使ってフォーラムを監視したりしてはいけません。一般的に利用できる検索エンジン向けにインデックス化するためにフォーラムをクロールすることは可能です。
-
-      6. フォーラムを使用して、メールアドレスを配布リスト、ニュースグループ、またはグループメールのエイリアスに送信してはいけません。
-
-      7. 当社と提携している、または当社から承認されているという誤った情報を暗示してはいけません。
-
-      8. ほかのウェブページで、フォーラムにある画像やその他のハイパーテキスト以外のコンテンツにハイパーリンクしてはいけません。
-
-      9. フォーラムからダウンロードした資料から、所有権を示すマークを削除してはいけません。
-
-      10. ほかのウェブページに `<iframe>` を使用して、フォーラムのいかなる部分を表示してはいけません。
-
-      11. フォーラムのセキュリティまたはアクセス制限を無効化、回避、または迂回してはいけません。
-
-      12. 不当な量のリクエスト、または不当な負荷をフォーラムの基盤となる情報システムにかけるように設計されたリクエストで、フォーラムのインフラストラクチャに負担をかけてはいけません。
-
-      13. フォーラムを通じて他人になりすましてはいけません。
-
-      14. 本規約の違反を促進したり、違反行為を支援したりしてはいけません。
-
-      <h2 id="heading--content-standards"><a href="#heading--content-standards">コンテンツの標準</a></h2>
-
-      1. 違法、攻撃的、または他の人に有害なコンテンツをフォーラムに送信してはいけません。これには、嫌がらせ、不適切、または虐待的なコンテンツが含まれます。
-
-      2. 法に違反したり、他人の知的財産権を侵害したり、他人のプライバシーを侵害したり、他者との契約に違反したりするコンテンツをフォーラムに送信してはいけません。
-
-      3. コンピューターウイルスやスパイウェアなどの悪意のあるコンピューターコードを含むコンテンツをフォーラムに送信してはいけません。
-
-      4. 特定のアドレス、ユーザー名、またはその他の一意の ID を保持するために、単なるプレースホルダーとしてコンテンツをフォーラムに送信してはいけません。
-
-      5. 他人の機密情報や個人情報など、開示する権利がない情報を開示するためにフォーラムを使用してはいけません。
-
-      <h2 id="heading--enforcement"><a href="#heading--enforcement">適用</a></h2>
-
-      当社は、本規約の違反を法的に最大限に調査し、起訴することができます。当社は、法および本規約の違反を起訴する際に法執行当局に通知し、協力する場合があります。
-
-      当社は、いかなる理由においても、フォーラムのコンテンツを変更、編集、および削除する権利を留保します。誰かが本規約に違反してフォーラムにコンテンツを送信したと思われる場合は、[直ちに連絡してください](#heading--contact)。
-
-      <h2 id="heading--your-account"><a href="#heading--your-account">アカウント</a></h2>
-
-      フォーラムの一部の機能を使用するには、アカウントを作成してログインする必要があります。
-
-      アカウントを作成するには、あなた自身の情報を提供する必要があります。アカウントを作成する場合、最小限、有効なメールアドレスを提供すること、並びに当該メールアドレスを最新の状態に維持することに同意する必要があります。アカウントの閉鎖はいつでもメール <%{contact_email}> で行うことができます。
-
-      あなたは、あなたがアカウントを閉鎖するかアカウントが侵害されたことを当社に通知するまで、あなたが許可したかどうかにかかわらず、あなたのアカウントを使用して取られたすべての行動に責任を負うことに同意します。アカウントが侵害された疑いがある場合は、すぐに当社に通知することに同意します。アカウントに安全なパスワードを選択し、秘密に保管しておくことに同意します。
-
-=======
->>>>>>> b2b1e721
       当社は、著作権関連の削除リクエストを処理するためのポリシーに従って、または当社が本規約の規則に違反したと合理的に信じる場合、フォーラムでのアカウントを制限、凍結、または閉鎖することができます。
 
       <h2 id="heading--your-content"><a href="#heading--your-content">コンテンツ</a></h2>
@@ -4571,11 +4418,8 @@
     no_themes: "テーマとテーマのコンポーネントを無効にする"
     no_unofficial_plugins: "非公式のクライアント側プラグインのカスタマイズを無効にする"
     no_plugins: "すべてのクライアント側プラグインのカスタマイズを無効にする"
-<<<<<<< HEAD
-=======
     deprecation_error_description: "次回の Discourse アップデートとの互換性を確認するには、JavaScript の非推奨設定でエラーを発生させることができます。"
     deprecation_error_label: JavaScript の非推奨設定でエラーを発生させる
->>>>>>> b2b1e721
     enter: "セーフモードを開始"
     must_select: "セーフモードを開始するには、少なくとも 1 つのオプションを選択する必要があります。"
   wizard:
@@ -4693,12 +4537,9 @@
   onebox:
     discourse:
       user_joined_community: "%{date} に参加"
-<<<<<<< HEAD
-=======
     github:
       opened: "オープン"
       closed: "閉鎖"
->>>>>>> b2b1e721
   discourse_push_notifications:
     popup:
       mentioned: '%{username} が「%{topic}」であなたをメンションしました - %{site_title}'
@@ -4883,13 +4724,10 @@
       invalid_yaml: "は有効な YAML 文字列ではありません"
       invalid_type: "には無効なテンプレートタイプが含まれています: %{type} (有効なタイプ: %{valid_types})"
       missing_type: "にフィールドタイプがありません"
-<<<<<<< HEAD
-=======
       missing_id: "にフィールド ID がありません"
       duplicate_ids: "の ID が重複しています"
       reserved_id: "には ID: %{id} として予約されたキーワードがあります"
       unsafe_description: "には安全でない HTML 記述が含まれます"
->>>>>>> b2b1e721
   activemodel:
     errors:
       <<: *errors