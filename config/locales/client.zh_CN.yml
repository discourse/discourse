--- conflicted
+++ resolved
@@ -1021,11 +1021,7 @@
         perm_denied_expl: "您拒绝了通知的权限。通过您的浏览器设置允许通知。"
         disable: "禁用通知"
         enable: "启用通知"
-<<<<<<< HEAD
-        each_browser_note: '注意：您必须在使用的每个浏览器上更改此设置。如果您从用户菜单暂停通知，则无论此设置如何，所有通知都将被禁用。'
-=======
         each_browser_note: "注意：您必须在使用的每个浏览器上更改此设置。如果您从用户菜单暂停通知，则无论此设置如何，所有通知都将被禁用。"
->>>>>>> 9b339bcd
         consent_prompt: "当其他人回复您的帖子时是否接收实时通知？"
       dismiss: "忽略"
       dismiss_notifications: "全部忽略"
@@ -1745,28 +1741,6 @@
       logout_disabled: "当站点处于只读模式时，退出被禁用。"
     staff_writes_only_mode:
       enabled: "此站点处于管理人员专用模式。请继续浏览，但回复、赞和其他操作仅限于管理人员。"
-    too_few_topics_and_posts_notice_MF: |
-      让我们<a href="https://blog.discourse.org/2014/08/building-a-discourse-community/" target="_blank" rel="noopener noreferrer">开始讨论</a>吧！现在有 { currentTopics, plural,
-          other {<strong>#</strong> 个话题}
-      }和 { currentPosts, plural,
-          other {<strong>#</strong> 篇帖子}
-      }。访客需要阅读和回复更多 – 我们建议至少有 { requiredTopics, plural,
-          other {<strong>#</strong> 个话题}
-      }和 { requiredPosts, plural,
-          other {<strong>#</strong> 篇帖子}
-      }。只有管理人员可以看到此消息。
-    too_few_topics_notice_MF: |
-      让我们<a href="https://blog.discourse.org/2014/08/building-a-discourse-community/" target="_blank" rel="noopener noreferrer">开始讨论</a>吧！/a>现在有 { currentTopics, plural,
-          other {<strong>#</strong> 个话题}
-      }。访客需要阅读和回复更多 - 我们建议至少有 { requiredTopics, plural,
-          other {<strong>#</strong> 个话题}
-      }。只有管理人员可以看到此消息。
-    too_few_posts_notice_MF: |
-      让我们<a href="https://blog.discourse.org/2014/08/building-a-discourse-community/" target="_blank" rel="noopener noreferrer">开始讨论</a>吧！现在有{ currentPosts, plural,
-          other {<strong>#</strong> 篇帖子}
-      }。访客需要阅读和回复更多 - 我们建议至少有 { requiredPosts, plural,
-          other {<strong>#</strong> 篇帖子}
-      }。只有管理人员可以看到此消息。
     logs_error_rate_notice:
       reached_hour_MF: |
         <b>{relativeAge}</b> – <a href='{url}' target='_blank'>{rate, plural, one {# 个错误/小时} other {# 个错误/小时}}</a>达到了站点设置中 {limit, plural, one {# 个错误/小时} other {# 个错误/小时}}的限制。
@@ -2258,10 +2232,7 @@
       reaction_2: "<span>%{username}、%{username2}</span> %{description}"
       votes_released: "%{description} - 已完成"
       new_features: "有新功能可用！"
-<<<<<<< HEAD
-=======
       admin_problems: "站点信息中心的新建议"
->>>>>>> 9b339bcd
       dismiss_confirmation:
         body:
           default:
@@ -2614,10 +2585,7 @@
       read_more_in_category: "想阅读更多？请浏览%{categoryLink}中的其他话题或<a href='%{latestLink}'>查看最新话题</a>。"
       read_more: "想阅读更多？请<a href='%{categoryLink}'>浏览所有类别</a>或<a href='%{latestLink}'>查看最新话题</a>。"
       unread_indicator: "还没有成员读过此话题的最新帖子。"
-<<<<<<< HEAD
-=======
       participant_groups: "参与群组"
->>>>>>> 9b339bcd
       read_more_MF: |
         { HAS_UNREAD_AND_NEW, select,
           true {
@@ -3844,10 +3812,6 @@
     pause_notifications:
       title: "暂停通知…"
       label: "暂停通知"
-<<<<<<< HEAD
-      remaining: "剩余 %{remaining}"
-=======
->>>>>>> 9b339bcd
       options:
         half_hour: "30 分钟"
         one_hour: "1 小时"
@@ -3980,14 +3944,9 @@
           header_action_title: "编辑边栏类别"
           configure_defaults: "配置默认值"
         community:
-<<<<<<< HEAD
-          header_link_text: "社区"
-          header_action_title: "创建话题"
-=======
           edit_section:
             sidebar: "自定义此部分"
             header_dropdown: "自定义"
->>>>>>> 9b339bcd
           links:
             about:
               content: "关于"
@@ -3998,13 +3957,8 @@
             badges:
               content: "徽章"
               title: "所有可获得的徽章"
-<<<<<<< HEAD
-            everything:
-              content: "一切"
-=======
             topics:
               content: "话题"
->>>>>>> 9b339bcd
               title: "所有话题"
             faq:
               content: "常见问题解答"
@@ -4017,10 +3971,7 @@
               title: "所有用户列表"
             my_posts:
               content: "我的帖子"
-<<<<<<< HEAD
-=======
               content_drafts: "我的草稿"
->>>>>>> 9b339bcd
               title: "我最近的话题活动"
               title_drafts: "我的未发布草稿"
               draft_count:
@@ -4222,18 +4173,12 @@
         about: "在此处编辑您的群组成员资格和名称"
         group_members: "群组成员"
         delete: "删除"
-<<<<<<< HEAD
-        delete_confirm: "确定要删除此群组吗？"
-        delete_with_messages_confirm:
-          other: "删除此群组将导致 %{count} 条消息成为孤立消息，群组成员将无法再访问它们。"
-=======
         delete_confirm: "确定要删除“%{group}”吗？"
         delete_details:
           other: "%{count} 人将无法访问此群组"
         delete_with_messages_confirm:
           other: "%{count} 条信息将无法被群组成员访问"
         delete_warning: "删除的群组无法恢复"
->>>>>>> 9b339bcd
         delete_failed: "无法删除群组。如果此群组是自动生成的，则无法删除。"
         delete_automatic_group: 这是一个自动生成的群组，无法删除。
         delete_owner_confirm: "移除 '%{username}' 的所有者权限？"
