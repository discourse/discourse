# WARNING: Never edit this file.
# It will be overwritten when translations are pulled from Crowdin.
#
# To work with us on translations, join this project:
# https://translate.discourse.org/

zh_CN:
  js:
    number:
      format:
        separator: "."
        delimiter: ","
      human:
        storage_units:
          format: "%n %u"
          units:
            byte:
              other: 字节
            gb: GB
            kb: KB
            mb: MB
            tb: TB
      short:
        thousands: "%{number}k"
        millions: "%{number}M"
    dates:
      time: "HH:mm"
      time_with_zone: "HH:mm (z)"
      time_short_day: "ddd, HH:mm"
      timeline_date: "YYYY 年 M 月"
      long_no_year: "M 月 D 日 HH:mm"
      long_no_year_no_time: "M 月 D 日"
      full_no_year_no_time: "M 月 D 日"
      long_with_year: "YYYY 年 M 月 D 日 HH:mm"
      long_with_year_no_time: "YYYY 年 M 月 D 日"
      full_with_year_no_time: "YYYY 年 M 月 D 日"
      long_date_with_year: "YY 年 M 月 D 日 LT"
      long_date_without_year: "M 月 D 日 LT"
      long_date_with_year_without_time: "YY 年 M 月 D 日"
      long_date_without_year_with_linebreak: "M 月 D 日<br/>LT"
      long_date_with_year_with_linebreak: "YY 年 M 月 D 日<br/>LT"
      wrap_ago: "%{date} 前"
      wrap_on: "%{date}"
      tiny:
        half_a_minute: "< 1 分钟"
        less_than_x_seconds:
          other: "< %{count} 秒"
        x_seconds:
          other: "%{count} 秒"
        less_than_x_minutes:
          other: "< %{count} 分钟"
        x_minutes:
          other: "%{count} 分钟"
        about_x_hours:
          other: "%{count} 小时"
        x_days:
          other: "%{count} 天"
        x_months:
          other: "%{count} 个月"
        about_x_years:
          other: "%{count} 年"
        over_x_years:
          other: "> %{count} 年"
        almost_x_years:
          other: "%{count} 年"
        date_month: "M 月 D 日"
        date_year: "YY 年 M 月"
      medium:
        less_than_x_minutes:
          other: "小于 %{count} 分钟"
        x_minutes:
          other: "%{count} 分钟"
        x_hours:
          other: "%{count} 小时"
        about_x_hours:
          other: "大约 %{count} 小时"
        x_days:
          other: "%{count} 天"
        x_months:
          other: "%{count} 个月"
        about_x_years:
          other: "大约 %{count} 年"
        over_x_years:
          other: "超过 %{count} 年"
        almost_x_years:
          other: "将近 %{count} 年"
        date_year: "YY 年 MMM D 日"
      medium_with_ago:
        x_minutes:
          other: "%{count} 分钟前"
        x_hours:
          other: "%{count} 小时前"
        x_days:
          other: "%{count} 天前"
        x_months:
          other: "%{count} 个月前"
        x_years:
          other: "%{count} 年前"
      later:
        x_days:
          other: "%{count} 天后"
        x_months:
          other: "%{count} 个月后"
        x_years:
          other: "%{count} 年后"
      previous_month: "上个月"
      next_month: "下个月"
      placeholder: 日期
      from_placeholder: "起始日期"
      to_placeholder: "截止日期"
    share:
      topic_html: '话题：<span class="topic-title">%{topicTitle}</span>'
      post: "@%{username} 发布的帖子 #%{postNumber}"
      close: "关闭"
      twitter: "分享到 Twitter"
      facebook: "分享到 Facebook"
      email: "通过电子邮件发送"
      url: "复制并分享 URL"
    word_connector:
      comma: ", "
      last_item: "和"
    action_codes:
      public_topic: "%{when}将此话题设为公开"
      open_topic: "%{when}将此转换为话题"
      private_topic: "%{when}将此话题转换为个人消息"
      split_topic: "%{when}拆分了此话题"
      invited_user: "%{when}邀请了 %{who}"
      invited_group: "%{when}邀请了 %{who}"
      user_left: "%{who} 在 %{when}将自己从此消息中移除"
      removed_user: "%{when}移除了 %{who}"
      removed_group: "%{when}移除了 %{who}"
      autobumped: "%{when}自动顶帖"
      tags_changed: "标签 %{when}更新"
      category_changed: "类别 %{when}更新"
      autoclosed:
        enabled: "%{when}关闭"
        disabled: "%{when}打开"
      closed:
        enabled: "%{when}关闭"
        disabled: "%{when}打开"
      archived:
        enabled: "%{when}归档"
        disabled: "%{when}取消归档"
      pinned:
        enabled: "%{when}置顶"
        disabled: "%{when}取消置顶"
      pinned_globally:
        enabled: "%{when}全站置顶"
        disabled: "%{when}取消置顶"
      visible:
        enabled: "%{when}公开"
        disabled: "%{when}取消公开"
      banner:
        enabled: "%{when}将此设置为横幅。在用户忽略前，它将显示在每个页面的顶部。"
        disabled: "%{when}移除了此横幅。它将不再显示在每个页面的顶部。"
      forwarded: "转发了上述电子邮件"
    topic_admin_menu: "话题操作"
    skip_to_main_content: "跳转到主要内容"
    skip_user_nav: "跳到个人资料内容"
    emails_are_disabled: "所有外发电子邮件已被管理员全局禁用。任何类型的电子邮件通知都不会发出。"
    emails_are_disabled_non_staff: "非管理员用户无法向外发送电子邮件。"
    software_update_prompt:
      message: "我们已经更新此站点，请 <span>刷新页面</span>，否则可能会遇到意外行为。"
      dismiss: "忽略"
    bootstrap_mode: "使用入门"
    themes:
      default_description: "默认"
      broken_theme_alert: "您的站点可能无法运行，因为主题/组件有错误。"
      error_caused_by: "由 '%{name}' 引起。<a target='blank' href='%{path}'>点击此处</a>进行更新、重新配置或禁用。"
      only_admins: "（此消息仅向站点管理员显示）"
    broken_decorator_alert: "帖子可能无法正确显示，因为您的站点上的其中一个帖子内容装饰器引发错误。"
    broken_page_change_alert: "onPageChange 处理程序出错。请查看浏览器开发者工具了解更多信息。"
    broken_plugin_alert: "由插件 '%{name}' 引起"
    critical_deprecation:
      notice: "<b>[管理通知]</b> 您的一个主题或插件需要更新，以便与即将发布的 Discourse 核心更改（<a target='_blank' href='https://meta.discourse.org/t/287211'>更多信息</a>）兼容。"
      theme_source: "确定的主题：<a target='_blank' href='%{path}'>'%{name}'</a>。"
      plugin_source: "确定的插件：'%{name}'"
    s3:
      regions:
        ap_northeast_1: "亚太地区（东京）"
        ap_northeast_2: "亚太地区（首尔）"
        ap_east_1: "亚太地区（香港）"
        ap_south_1: "亚太地区（孟买）"
        ap_southeast_1: "亚太地区（新加坡）"
        ap_southeast_2: "亚太地区（悉尼）"
        ca_central_1: "加拿大（中部）"
        cn_north_1: "中国（北京）"
        cn_northwest_1: "中国（宁夏）"
        eu_central_1: "欧洲（法兰克福）"
        eu_north_1: "欧洲（斯德哥尔摩）"
        eu_south_1: "欧盟（米兰）"
        eu_west_1: "欧洲（爱尔兰）"
        eu_west_2: "欧洲（伦敦）"
        eu_west_3: "欧洲（巴黎）"
        sa_east_1: "南美洲（圣保罗）"
        us_east_1: "美国东部（北弗吉尼亚）"
        us_east_2: "美国东部（俄亥俄州）"
        us_gov_east_1: "AWS GovCloud（美国东部）"
        us_gov_west_1: "AWS GovCloud（美国西部）"
        us_west_1: "美国西部（北加利福尼亚州）"
        us_west_2: "美国西部（俄勒冈州）"
    clear_input: "清除输入"
    edit: "编辑此话题的标题和类别"
    expand: "展开"
    not_implemented: "抱歉，该功能尚未实现！"
    no_value: "否"
    yes_value: "是"
    ok_value: "确定"
    cancel_value: "取消"
    submit: "提交"
    delete: "删除"
    generic_error: "抱歉，出错了。"
    generic_error_with_reason: "出错了：%{error}"
    multiple_errors: "发生多个错误：%{errors}"
    sign_up: "注册"
    log_in: "登录"
    age: "年龄"
    joined: "加入日期："
    admin_title: "管理员"
    show_more: "显示更多"
    show_help: "选项"
    links: "链接"
    links_lowercase:
      other: "链接"
    faq: "常见问题解答"
    guidelines: "准则"
    privacy_policy: "隐私政策"
    privacy: "隐私"
    tos: "服务条款"
    rules: "规则"
    conduct: "行为准则"
    mobile_view: "移动版视图"
    desktop_view: "桌面版视图"
    now: "刚刚"
    read_more: "阅读更多"
    more: "更多"
    x_more:
      other: "其他 %{count} 人"
    never: "从不"
    every_30_minutes: "每 30 分钟"
    every_hour: "每小时"
    daily: "每天"
    weekly: "每周"
    every_month: "每月"
    every_six_months: "每六个月"
    max_of_count: "最多 %{count} 个"
    character_count:
      other: "%{count} 个字符"
    period_chooser:
      aria_label: "按期间筛选"
    related_messages:
      title: "相关消息"
      pill: "相关消息"
      see_all: '查看来自 @%{username} 的<a href="%{path}">所有消息</a>…'
    suggested_topics:
<<<<<<< HEAD
      title: "推荐的话题"
=======
      title: "新话题和未读话题"
      pill: "推荐"
>>>>>>> b2b1e721
      pm_title: "建议的消息"
    about:
      simple_title: "关于"
      title: "关于%{title}"
      stats: "站点统计信息"
      our_admins: "我们的管理员"
      our_moderators: "我们的版主"
      moderators: "版主"
      stat:
        all_time: "所有时间"
        last_day: "24 小时"
        last_7_days: "7 天"
        last_30_days: "30 天"
      like_count: "赞"
      topic_count: "话题"
      post_count: "帖子"
      user_count: "注册"
      active_user_count: "活跃用户"
      contact: "联系我们"
      contact_info: "如果出现影响此站点的关键问题或紧急事项，请联系我们：%{contact_info}。"
    bookmarked:
      title: "加入书签"
      edit_bookmark: "编辑书签"
      clear_bookmarks: "清除书签"
      help:
        bookmark: "点击以将此话题加入书签"
        edit_bookmark: "点击以编辑有关此话题中帖子的书签"
        edit_bookmark_for_topic: "点击以编辑此话题的书签"
        unbookmark: "点击以移除此话题中的所有书签"
        unbookmark_with_reminder: "点击以移除此话题中的所有书签和提醒"
    bookmarks:
      created: "您已将此帖子加入书签。%{name}"
      created_generic: "您已将此加入书签。%{name}"
      create: "创建书签"
      edit: "编辑书签"
      not_bookmarked: "将此帖子加入书签"
      remove_reminder_keep_bookmark: "移除提醒并保留书签"
      created_with_reminder: "您已将此帖子加入书签，并于 %{date}设置了一个提醒。%{name}"
      created_with_reminder_generic: "您已将此加入书签并设置了一个提醒 %{date}。%{name}"
      delete: "删除书签"
      confirm_delete: "确定要删除此书签吗？提醒也将一并删除。"
      confirm_clear: "确定要清除此话题中的所有书签吗？"
      save: "保存"
      no_timezone: '您尚未设置时区，将无法设置提醒，在<a href="%{basePath}/my/preferences/profile">您的个人资料中</a>进行设置。'
      invalid_custom_datetime: "您提供的日期和时间无效，请重试。"
      list_permission_denied: "您没有权限查看此用户的书签。"
      no_user_bookmarks: "您没有已加入书签的帖子；书签让您可以快速定位特定帖子。"
      auto_delete_preference:
        label: "在您收到通知后"
        never: "保留书签"
        when_reminder_sent: "删除书签"
        on_owner_reply: "在我回复后删除书签"
        clear_reminder: "保留书签并清除提醒"
      search_placeholder: "按名称、话题标题或帖子内容搜索书签"
      search: "搜索"
      reminders:
        today_with_time: "今天 %{time}"
        tomorrow_with_time: "明天 %{time}"
        at_time: "%{date_time}"
        existing_reminder: "您为此书签设置的提醒将在%{at_date_time}发送"
    copy_codeblock:
      copied: "已复制！"
      copy: "将代码复制到剪贴板"
      fullscreen: "全屏显示代码"
      view_code: "查看代码"
    drafts:
      label: "草稿"
      label_with_count: "草稿 (%{count})"
      resume: "恢复"
      remove: "移除"
      remove_confirmation: "确定要删除此草稿吗？"
      new_topic: "新话题草稿"
      new_private_message: "新个人消息草稿"
      abandon:
        confirm: "您已经有一个正在进行的草稿。您想对它做什么？"
        yes_value: "舍弃"
        no_value: "恢复编辑"
    topic_count_all:
      other: "查看 %{count} 个新话题"
    topic_count_categories:
      other: "查看 %{count} 个新的或更新过的话题"
    topic_count_latest:
      other: "查看 %{count} 个新的或更新的话题"
    topic_count_unseen:
      other: "查看 %{count} 个新的或更新过的话题"
    topic_count_unread:
      other: "查看 %{count} 个未读话题"
    topic_count_new:
      other: "查看 %{count} 个新话题"
    preview: "预览"
    cancel: "取消"
    deleting: "正在删除…"
    save: "保存变更"
    saving: "正在保存…"
    saved: "已保存！"
    upload: "上传"
    uploading: "正在上传…"
    processing: "正在处理…"
    uploading_filename: "正在上传：%{filename}…"
    processing_filename: "正在处理：%{filename}…"
    clipboard: "剪贴板"
    uploaded: "已上传！"
    pasting: "正在粘贴…"
    enable: "启用"
    disable: "禁用"
    continue: "继续"
    switch_to_anon: "进入匿名模式"
    switch_from_anon: "退出匿名模式"
    banner:
      close: "忽略此横幅"
      edit: "编辑"
    pwa:
      install_banner: "要<a href>在此设备上安装%{title}</a> 吗？"
    choose_topic:
      none_found: "未找到话题。"
      title:
        search: "搜索话题"
        placeholder: "在此处输入话题标题、URL 或 ID"
    choose_message:
      none_found: "未找到消息。"
      title:
        search: "搜索消息"
        placeholder: "在此处输入消息标题、URL 或 ID"
    review:
      show_more: "展开"
      show_less: "收起"
      order_by: "排序依据"
      date_filter: "发布时间介于"
      in_reply_to: "回复给"
      explain:
        why: "解释为什么此条目最终进入队列"
        title: "可审核话题的评分"
        formula: "公式"
        subtotal: "小计"
        total: "总计"
        min_score_visibility: "公开的最低分数"
        score_to_hide: "隐藏帖子的触发分数"
        take_action_bonus:
          name: "采取行动"
          title: "当管理人员选择采取行动时，举报会获得加分。"
        user_accuracy_bonus:
          name: "用户准确性"
          title: "所提交的举报一直都获得同意的用户将获得加分。"
        trust_level_bonus:
          name: "信任级别"
          title: "由较高信任级别的用户创建的可审核条目具有较高的分数。"
        type_bonus:
          name: "奖励加分"
          title: "某些可审核类型可以由管理人员分配加分，以使其具有更高的优先级。"
      revise_and_reject_post:
        title: "修订"
        reason: "原因"
        send_pm: "发送私信"
        feedback: "反馈"
        custom_reason: "清楚地描述原因"
        other_reason: "其他…"
        optional: "可选"
      stale_help: "此可审核条目已被 <b>%{username}</b> 解决。"
      claim_help:
        optional: "您可以认领此条目以避免被他人审核。"
        required: "您必须先认领条目才能进行审核。"
        claimed_by_you: "您已认领此条目，可以进行审核。"
        claimed_by_other: "此条目仅可以由 <b>%{username}</b> 审核。"
      claim:
        title: "认领此话题"
      unclaim:
        help: "移除此认领"
      awaiting_approval: "需要审批"
      delete: "删除"
      settings:
        saved: "已保存"
        save_changes: "保存变更"
        title: "设置"
        priorities:
          title: "可审核条目优先级"
      moderation_history: "审核历史记录"
      view_all: "查看全部"
      grouped_by_topic: "按话题分组"
      none: "没有要审核的条目"
      view_pending: "查看待审核条目"
      topic_has_pending:
        other: "此话题有 <b>%{count}</b> 个帖子等待审批"
      title: "审核"
      topic: "话题："
      filtered_topic: "您已筛选到一个话题下的可审核内容。"
      filtered_user: "用户"
      filtered_reviewed_by: "审核人"
      show_all_topics: "显示所有话题"
      deleted_post: "（帖子已删除）"
      deleted_user: "（用户已删除）"
      user:
        bio: "个人简介"
        website: "网站"
        username: "用户名"
        email: "电子邮件"
        name: "姓名"
        fields: "字段"
        reject_reason: "原因"
      user_percentage:
        summary:
          other: "%{agreed}，%{disagreed}，%{ignored}（共 %{count} 个举报）"
        agreed:
          other: "%{count}% 同意"
        disagreed:
          other: "%{count}% 不同意"
        ignored:
          other: "%{count}% 忽略"
      topics:
        topic: "话题"
        reviewable_count: "计数"
        reported_by: "举报人"
        deleted: "[话题已删除]"
        original: "（原话题）"
        details: "详细信息"
        unique_users:
          other: "%{count} 位用户"
      replies:
        other: "%{count} 个回复"
      edit: "编辑"
      save: "保存"
      cancel: "取消"
      new_topic: "批准此条目将创建一个新话题"
      filters:
        all_categories: "（所有类别）"
        type:
          title: "类型"
          all: "（所有类型）"
        minimum_score: "最低分："
        refresh: "刷新"
        status: "状态"
        category: "类别"
        orders:
          score: "分数"
          score_asc: "分数（倒序）"
          created_at: "创建时间"
          created_at_asc: "创建时间（倒序）"
        priority:
          title: "最低优先级"
          any: "（任何）"
          low: "低"
          medium: "中"
          high: "高"
      conversation:
        view_full: "查看完整对话"
      scores:
        about: "此分数是根据举报人的信任级别、该用户以往举报的准确性以及被举报条目的优先级计算得出的。"
        score: "分数"
        date: "举报日期"
        type: "原因"
        status: "状态"
        submitted_by: "举报人"
        reviewed_by: "审核人"
        reviewed_timestamp: "审核日期"
      statuses:
        pending:
          title: "待处理"
        approved:
          title: "已批准"
        approved_flag:
          title: "举报已批准"
        approved_user:
          title: "用户已批准"
        approved_post:
          title: "帖子已批准"
        rejected:
          title: "已拒绝"
        rejected_flag:
          title: "举报被拒绝"
        rejected_user:
          title: "用户被拒绝"
        rejected_post:
          title: "帖子被拒绝"
        ignored:
          title: "举报已忽略"
        deleted:
          title: "话题或帖子已删除"
        reviewed:
          title: "所有已审核"
        all:
          title: "一切"
      context_question:
<<<<<<< HEAD
        is_this_post: "此帖子是否%{reviewable_human_score_types}？"
        delimiter: "或者"
        something_else_wrong: "此帖子有什么问题吗？"
=======
        is_this_post: "此%{reviewable_type}是否%{reviewable_human_score_types}？"
        delimiter: "或者"
        something_else_wrong: "此%{reviewable_type}有什么问题吗？"
>>>>>>> b2b1e721
      types:
        reviewable_flagged_post:
          title: "被举报的帖子"
          flagged_by: "举报人"
          noun: "帖子"
        reviewable_queued_topic:
          title: "已加入队列的话题"
          noun: "话题"
        reviewable_queued_post:
          title: "已加入队列的帖子"
          noun: "帖子"
        reviewable_user:
          title: "用户"
          noun: "用户"
        reviewable_post:
          title: "帖子"
<<<<<<< HEAD
        reviewable_chat_message:
          title: "被举报的聊天消息"
=======
          noun: "帖子"
>>>>>>> b2b1e721
      approval:
        title: "帖子需要审批"
        description: "我们已收到您的帖子，不过需要由版主批准才能显示。请耐心等待。"
        pending_posts:
          other: "您有 <strong>%{count}</strong> 个帖子等待处理。"
        ok: "确定"
      example_username: "用户名"
      reject_reason:
        title: "您为什么拒绝此用户？"
        send_email: "发送拒绝电子邮件"
    relative_time_picker:
      minutes:
        other: "分钟"
      hours:
        other: "小时"
      days:
        other: "天"
      months:
        other: "个月"
      years:
        other: "年"
      relative: "相对"
    time_shortcut:
      now: "现在"
      in_one_hour: "一小时内"
      in_two_hours: "两小时内"
      later_today: "今天晚些时候"
      two_days: "两天"
      next_business_day: "下一个工作日"
      tomorrow: "明天"
      post_local_date: "帖子中的日期"
      later_this_week: "本周晚些时候"
      this_weekend: "本周末"
      start_of_next_business_week: "星期一"
      start_of_next_business_week_alt: "下周一"
      next_week: "下周"
      two_weeks: "两周"
      next_month: "下个月"
      two_months: "两个月"
      three_months: "三个月"
      four_months: "四个月"
      six_months: "六个月"
      one_year: "一年"
      forever: "永远"
      relative: "相对时间"
      none: "不需要时间/日期"
      never: "从不"
      last_custom: "上次自定义日期时间"
      custom: "自定义日期和时间"
      select_timeframe: "选择时间范围"
    user_action:
      user_posted_topic: "<a href='%{userUrl}'>%{user}</a> 发布了<a href='%{topicUrl}'>该话题</a>"
      you_posted_topic: "<a href='%{userUrl}'>您</a> 发布了<a href='%{topicUrl}'>该话题</a>"
      user_replied_to_post: "<a href='%{userUrl}'>%{user}</a> 回复了 <a href='%{postUrl}'>%{post_number}</a>"
      you_replied_to_post: "<a href='%{userUrl}'>您</a> 回复了 <a href='%{postUrl}'>%{post_number}</a>"
      user_replied_to_topic: "<a href='%{userUrl}'>%{user}</a> 回复了<a href='%{topicUrl}'>该话题</a>"
      you_replied_to_topic: "<a href='%{userUrl}'>您</a> 回复了<a href='%{topicUrl}'>该话题</a>"
      user_mentioned_user: "<a href='%{user1Url}'>%{user}</a> 提到了 <a href='%{user2Url}'>%{another_user}</a>"
      user_mentioned_you: "<a href='%{user1Url}'>%{user}</a> 提到了<a href='%{user2Url}'>您</a>"
      you_mentioned_user: "<a href='%{user1Url}'>您</a>提到了 <a href='%{user2Url}'>%{another_user}</a>"
      posted_by_user: "由 <a href='%{userUrl}'>%{user}</a> 发布"
      posted_by_you: "由<a href='%{userUrl}'>您</a>发布"
      sent_by_user: "由 <a href='%{userUrl}'>%{user}</a> 发送"
      sent_by_you: "由<a href='%{userUrl}'>您</a>发送"
    directory:
      username: "用户名"
      filter_name: "按用户名筛选"
      title: "用户"
      likes_given: "已送出"
      likes_received: "已收到"
      topics_entered: "已浏览"
      topics_entered_long: "浏览的话题"
      time_read: "阅读时长"
      topic_count: "话题"
      topic_count_long: "创建的话题"
      post_count: "回复"
      post_count_long: "回帖"
      no_results: "没有找到结果。"
      days_visited: "访问天数"
      days_visited_long: "访问天数"
      posts_read: "已读"
      posts_read_long: "已读帖子"
      last_updated: "最近更新："
      total_rows:
        other: "%{count} 位用户"
      edit_columns:
        title: "编辑目录列"
        save: "保存"
        reset_to_default: "重置为默认值"
      group:
        all: "所有群组"
      sort:
        label: "按%{criteria}排序"
    group_histories:
      actions:
        change_group_setting: "更改群组设置"
        add_user_to_group: "添加用户"
        remove_user_from_group: "移除用户"
        make_user_group_owner: "设为所有者"
        remove_user_as_group_owner: "撤消所有者"
    groups:
      member_added: "已添加"
      member_requested: "请求日期"
      add_members:
        title: "将用户添加到 %{group_name}"
        description: "输入您要邀请加入群组中的用户列表或粘贴到逗号分隔的列表中："
        usernames_placeholder: "用户名"
        usernames_or_emails_placeholder: "用户名或电子邮件"
        notify_users: "通知用户"
        set_owner: "设置用户为此群组的所有者"
      requests:
        title: "请求"
        reason: "原因"
        accept: "接受"
        accepted: "已接受"
        deny: "拒绝"
        denied: "已拒绝"
        undone: "请求已撤消"
        handle: "处理成员资格请求"
        undo: "撤消"
      manage:
        title: "管理"
        name: "名称"
        full_name: "全名"
        add_members: "添加用户"
        invite_members: "邀请"
        delete_member_confirm: "要从群组 '%{group}' 中移除用户 '%{username}' 吗？"
        profile:
          title: 资料
        interaction:
          title: 互动
          posting: 发帖
          notification: 通知
        email:
          title: "电子邮件"
          status: "已通过 IMAP 同步了 %{old_emails}/%{total_emails} 封邮件。"
          enable_smtp: "启用 SMTP"
          enable_imap: "启用 IMAP"
          test_settings: "测试设置"
          save_settings: "保存设置"
          last_updated: "最近更新："
          last_updated_by: "更新者"
          settings_required: "所有设置均为必填项，请先填写所有字段，然后再进行验证。"
          smtp_settings_valid: "SMTP 设置有效。"
          smtp_title: "SMTP"
          smtp_instructions: "当您为群组启用 SMTP 时，从群组收件箱发送的所有出站电子邮件都将通过此处指定的 SMTP 设置，而不是为您的论坛发送的其他电子邮件配置的邮件服务器发送。"
          imap_title: "IMAP"
          imap_additional_settings: "附加设置"
          imap_instructions: '当您为群组启用 IMAP 时，电子邮件将在群组收件箱和提供的 IMAP 服务器与邮箱之间同步。在启用 IMAP 之前，必须启用 SMTP 并验证和测试凭据。SMTP 使用的电子邮件用户名和密码将用于 IMAP。有关详情，请参阅 <a target="_blank" href="https://meta.discourse.org/t/imap-support-for-group-inboxes/160588">Discourse Meta 功能公告</a>。'
          imap_alpha_warning: "警告：此功能仍处于 Alpha 版阶段。只官方支持 Gmail。风险自负！"
          imap_settings_valid: "IMAP 设置有效。"
          smtp_disable_confirm: "如果您禁用 SMTP，所有 SMTP 和 IMAP 设置都将被重置，关联功能将被禁用。确定要继续吗？"
          imap_disable_confirm: "如果您禁用 IMAP，所有 IMAP 设置都将被重置，关联功能将被禁用。确定要继续吗？"
          imap_mailbox_not_selected: "您必须为此 IMAP 配置选择一个邮箱，否则将不会同步任何邮箱！"
          prefill:
            title: "使用设置预填充："
            gmail: "Gmail"
          credentials:
            title: "凭据"
            smtp_server: "SMTP 服务器"
            smtp_port: "SMTP 端口"
            smtp_ssl: "为 SMTP 使用 SSL"
            imap_server: "IMAP 服务器"
            imap_port: "IMAP 端口"
            imap_ssl: "为 IMAP 使用 SSL"
            username: "用户名"
            password: "密码"
          settings:
            title: "设置"
            allow_unknown_sender_topic_replies: "允许未知发件人回复话题。"
            allow_unknown_sender_topic_replies_hint: "允许未知发件人回复群组话题。如果未启用此功能，且从未被邀请至该话题的电子邮件地址回复，将创建一个新话题。"
            from_alias: "发件人别名"
            from_alias_hint: "发送群组 SMTP 电子邮件时用作发件人地址的别名。请注意，并非所有邮件提供商都支持此功能，请查阅您的邮件提供商的文档。"
          mailboxes:
            synchronized: "已同步的邮箱"
            none_found: "未在此电子邮件帐户中找到任何邮箱。"
            disabled: "已禁用"
        membership:
          title: 成员资格
          access: 访问
        categories:
          title: 类别
          long_title: "类别默认通知"
          description: "将用户添加到此群组时，其类别通知设置将被设置为这些默认值。之后，他们可以进行更改。"
          watched_categories_instructions: "自动关注这些类别中的所有话题。组成员将收到所有新帖子和话题的通知，话题旁还会显示新帖子的数量。"
          tracked_categories_instructions: "自动跟踪这些类别中的所有话题。新帖子的数量将显示在话题旁边。"
          watching_first_post_categories_instructions: "用户将收到这些类别中每个新话题的第一个帖子的通知。"
          regular_categories_instructions: "如果已被设为免打扰，这些类别将对群组成员取消免打扰。当用户被提及或其他人回复他们时，他们将收到通知。"
          muted_categories_instructions: "用户不会收到有关这些类别中新话题的任何通知，它们也不会出现在类别或最新话题页面上。"
        tags:
          title: 标签
          long_title: "标签默认通知"
          description: "将用户添加到此群组时，其标签通知设置将被设置为这些默认值。之后，他们可以进行更改。"
          watched_tags_instructions: "自动关注带有这些标签的所有话题。组成员将收到所有新帖子和话题的通知，话题旁还会显示新帖子的数量。"
          tracked_tags_instructions: "自动跟踪带有这些标签的所有话题。新帖子的数量将显示在话题旁边。"
          watching_first_post_tags_instructions: "用户将收到带有这些标签的每个新话题的第一个帖子的通知。"
          regular_tags_instructions: "如果已被设为免打扰，这些标签将对群组成员取消免打扰。当用户被提及或其他人回复他们时，他们将收到通知。"
          muted_tags_instructions: "用户不会收到有关带有这些标签的新话题的任何通知，它们也不会出现在最新话题页面上。"
        logs:
          title: "日志"
          when: "时间"
          action: "操作"
          acting_user: "操作用户"
          target_user: "目标用户"
          subject: "主题"
          details: "详细信息"
          from: "从"
          to: "至"
      permissions:
        title: "权限"
        none: "没有类别与此群组关联。"
        description: "此群组的成员可以访问这些类别"
      public_admission: "允许用户自由加入群组（要求群组公开可见）"
      public_exit: "允许用户自由离开群组"
      empty:
        posts: "此群组的成员没有发布帖子。"
        members: "此群组没有成员。"
        requests: "没有加入此群组的成员资格请求。"
        mentions: "此群组从未被提及。"
        messages: "此群组没有消息。"
        topics: "此群组的成员从未发表话题。"
        logs: "此群组没有日志。"
      add: "添加"
      join: "加入"
      leave: "离开"
      request: "请求"
      message: "消息"
      confirm_leave: "确定要离开此群组吗？"
      allow_membership_requests: "允许用户向群组所有者发送成员资格请求（要求群组公开可见）"
      membership_request_template: "在用户发送成员资格请求时向其显示的自定义模板"
      membership_request:
        submit: "提交请求"
        title: "请求加入 %{group_name}"
        reason: "告诉群组所有者您为什么要加入此群组"
      membership: "成员资格"
      name: "名称"
      group_name: "群组名称"
      user_count: "用户"
      bio: "群组简介"
      selector_placeholder: "输入用户名"
      owner: "所有者"
      index:
        title: "群组"
        all: "所有群组"
        empty: "没有可见的群组。"
        filter: "根据群组类型筛选"
        owner_groups: "我拥有的群组"
        close_groups: "已关闭的群组"
        automatic_groups: "自动生成的群组"
        automatic: "自动"
        closed: "已关闭"
        public: "公开"
        private: "不公开"
        public_groups: "公开群组"
        my_groups: "我的群组"
        group_type: "群组类型"
        is_group_user: "成员"
        is_group_owner: "所有者"
        search_results: "搜索结果将出现在下方。"
      title:
        other: "群组"
      activity: "活动"
      members:
        title: "成员"
        filter_placeholder_admin: "用户名或电子邮件"
        filter_placeholder: "用户名"
        remove_member: "移除成员"
        remove_member_description: "从此群组中移除 <b>%{username}</b>"
        make_owner: "设为所有者"
        make_owner_description: "将 <b>%{username}</b> 设为此群组的所有者"
        remove_owner: "移除所有者身份"
        remove_owner_description: "将 <b>%{username}</b> 从此群组的所有者中移除"
        make_primary: "设为主要群组"
        make_primary_description: "将此群组设为 <b>%{username}</b> 的主要群组"
        remove_primary: "移除主要群组状态"
        remove_primary_description: "移除此群组作为 <b>%{username}</b> 的主要群组的状态"
        remove_members: "移除成员"
        remove_members_description: "从此群组中移除所选用户"
        make_owners: "设为所有者"
        make_owners_description: "将所选用户设为此群组的所有者"
        remove_owners: "移除所有者"
        remove_owners_description: "将所选用户从此群组的所有者中移除"
        make_all_primary: "设为所有用户的主要群组"
        make_all_primary_description: "将此群组设为全部所选用户的主要群组"
        remove_all_primary: "移除主要群组状态"
        remove_all_primary_description: "将此群组从主要群组中移除"
        status: "状态"
        owner: "所有者"
        primary: "主要"
        forbidden: "您无权查看成员列表。"
        no_filter_matches: "没有与该搜索匹配的成员。"
      topics: "话题"
      posts: "帖子"
      aria_post_number: "%{title} - 帖子 #%{postNumber}"
      mentions: "提及"
      messages: "消息"
      notification_level: "群组消息的默认通知级别"
      alias_levels:
        mentionable: "谁能提及 (@) 此群组"
        messageable: "谁能向此群组发送消息？"
        nobody: "没有人"
        only_admins: "仅管理员"
        mods_and_admins: "仅版主和管理员"
        members_mods_and_admins: "仅组员、版主和管理员"
        owners_mods_and_admins: "仅所有者、版主和管理员"
        everyone: "所有人"
      notifications:
        watching:
          title: "关注"
          description: "您将在每条消息有新帖子时收到通知，并且会显示新回复数量。"
        watching_first_post:
          title: "关注第一个帖子"
          description: "您将收到此群组中新消息的通知，但不会收到消息回复。"
        tracking:
          title: "跟踪"
          description: "您会在别人 @ 您或回复您时收到通知，并且会显示新回复数量。"
        regular:
          title: "常规"
          description: "您会在别人 @ 您或回复您时收到通知。"
        muted:
          title: "免打扰"
          description: "您不会收到有关此组中消息的任何通知。"
      flair_url: "头像图片"
      flair_upload_description: "使用边长不小于 20px 的正方形图片。"
      flair_bg_color: "头像背景颜色"
      flair_bg_color_placeholder: "（可选）十六进制颜色值"
      flair_color: "头像颜色"
      flair_color_placeholder: "（可选）十六进制颜色值"
      flair_preview_icon: "预览图标"
      flair_preview_image: "预览图片"
      flair_type:
        icon: "选择一个图标"
        image: "上传图片"
      default_notifications:
        modal_title: "用户默认通知"
        modal_description: "要回溯应用此变更吗？这将更改 %{count} 个现有用户的偏好设置。"
        modal_yes: "是"
        modal_no: "不，仅对以后应用变更"
    user_action_groups:
      "1": "赞"
      "2": "赞"
      "3": "书签"
      "4": "话题"
      "5": "回复"
      "6": "回应"
      "7": "提及"
      "9": "引用"
      "11": "编辑"
      "12": "发送的条目"
      "13": "收件箱"
      "14": "待处理"
      "15": "草稿"
    categories:
      all: "所有类别"
      all_subcategories: "所有"
      no_subcategory: "无"
      category: "类别"
      category_list: "显示类别列表"
      reorder:
        title: "对类别重新排序"
        title_long: "重新组织类别列表"
        save: "保存顺序"
        apply_all: "应用"
        position: "位置"
      posts: "帖子"
      topics: "话题"
      latest: "最新"
      subcategories: "子类别"
      muted: "已设为免打扰的类别"
      topic_sentence:
        other: "%{count} 个话题"
      topic_stat:
        other: "%{number} / %{unit}"
      topic_stat_unit:
        week: "周"
        month: "月"
      topic_stat_all_time:
        other: "总计 %{number}"
      topic_stat_sentence_week:
        other: "过去一周有 %{count} 个新话题。"
      topic_stat_sentence_month:
        other: "过去一个月有 %{count} 个新话题。"
      n_more: "类别（其他 %{count} 个）…"
    ip_lookup:
      title: IP 地址查询
      hostname: 主机名
      location: 地点
      location_not_found: '（未知）'
      organisation: 组织
      phone: 电话
      other_accounts: "使用此 IP 地址的其他帐户："
      delete_other_accounts: "删除 %{count} 个"
      username: "用户名"
      trust_level: "信任级别"
      read_time: "阅读时间"
      topics_entered: "参与的话题"
      post_count: "帖子数量"
      confirm_delete_other_accounts: "确定要删除这些帐户吗？"
      powered_by: "使用 <a href='https://maxmind.com'>MaxMindDB</a>"
      copied: "已复制"
    user_fields:
      none: "（选择一个选项）"
      required: '请为“%{name}”输入一个值。'
      same_as_password: "您的密码不应重复出现在其他字段中。"
    user:
      said: "%{username}："
      profile: "个人资料"
      profile_possessive: "%{username} 的个人资料"
      account_possessive: "%{name} 的账户"
      mute: "免打扰"
      edit: "编辑偏好设置"
      download_archive:
        title: "导出您的数据"
        description: "下载您的帐户活动和偏好设置的归档。"
        button_text: "请求归档"
        confirm: "确实要下载您的帐户活动和偏好设置的归档吗？"
        success: "我们已经开始收集您的归档，您将在该过程完成后收到一条消息。"
        rate_limit_error: "帐户归档每天只能下载一次，请明天再试。"
      new_private_message: "新消息"
      private_message: "私信"
      private_messages: "消息"
      user_notifications:
        filters:
          filter_by: "筛选依据"
          all: "所有"
          read: "已读"
          unread: "未读"
          unseen: "未读"
        ignore_duration_title: "忽略用户"
        ignore_duration_username: "用户名"
        ignore_duration_when: "持续时间："
        ignore_duration_save: "忽略"
        ignore_duration_note: "请注意，所有忽略都会在持续时间到期后自动移除。"
        ignore_duration_time_frame_required: "请选择时间范围"
        ignore_no_users: "您没有忽略任何用户。"
        ignore_option: "已忽略"
        ignore_option_title: "您将不会收到与此用户相关的通知，并且他们的所有话题和回复都将被隐藏。"
        add_ignored_user: "添加…"
        mute_option: "已设为免打扰"
        mute_option_title: "您不会收到与此用户相关的任何通知。"
        normal_option: "常规"
        normal_option_title: "如果此用户回复、引用或提到您，您将收到通知。"
      notification_schedule:
        title: "通知时间表"
        label: "启用自定义通知时间表"
        tip: "在这些时间以外，将暂停您的通知。"
        midnight: "午夜"
        none: "无"
        monday: "星期一"
        tuesday: "星期二"
        wednesday: "星期三"
        thursday: "星期四"
        friday: "星期五"
        saturday: "星期六"
        sunday: "星期日"
        to: "至"
      activity_stream: "活动"
      read: "已读"
      read_help: "最近阅读的话题"
      preferences: "偏好设置"
      feature_topic_on_profile:
        open_search: "选择一个新话题"
        title: "选择一个话题"
        search_label: "通过标题搜索话题"
        save: "保存"
        clear:
          title: "清除"
          warning: "确定要清除精选话题吗？"
      use_current_timezone: "使用当前时区"
      profile_hidden: "此用户的公开个人资料已被隐藏。"
      inactive_user: "此用户不再活跃。"
      expand_profile: "展开"
      sr_expand_profile: "展开个人资料详细信息"
      collapse_profile: "收起"
      sr_collapse_profile: "收起个人资料详细信息"
      bookmarks: "书签"
      bio: "自我介绍"
      timezone: "时区"
      invited_by: "邀请人"
      trust_level: "信任级别"
      notifications: "通知"
      statistics: "统计信息"
      desktop_notifications:
        label: "实时通知"
        not_supported: "抱歉，此浏览器不支持通知。"
        perm_default: "启用通知"
        perm_denied_btn: "权限被拒绝"
        perm_denied_expl: "您拒绝了通知的权限。通过您的浏览器设置允许通知。"
        disable: "禁用通知"
        enable: "启用通知"
        each_browser_note: "注意：您必须在使用的每个浏览器上更改此设置。如果您从用户菜单暂停通知，则无论此设置如何，所有通知都将被禁用。"
        consent_prompt: "当其他人回复您的帖子时是否接收实时通知？"
      dismiss: "忽略"
      dismiss_notifications: "全部忽略"
      dismiss_notifications_tooltip: "将所有未读通知标记为已读"
      dismiss_bookmarks_tooltip: "将所有未读书签提醒标记为已读"
      dismiss_messages_tooltip: "将所有未读个人信息通知标记为已读"
      no_likes_title: "您尚未收到任何赞"
      no_likes_body: >
        每当有人为您的帖子点赞时，您都会在此处收到通知，这样您就可以看到其他人认为有价值的内容。当您也点赞他们的帖子时，其他人也会在此处看到通知！<br><br>点赞通知绝不会通过电子邮件发送给您，但您可以在<a href='%{preferencesUrl}'>通知偏好设置</a>中调整您在站点上接收点赞通知的方式。
      no_messages_title: "您没有任何消息"
      no_messages_body: >
        需要直接与某人对话而不是公开讨论？选择他的头像并点击 %{icon} 消息按钮，向他们发送消息。<br><br> 如果您需要帮助，可以<a href='%{aboutUrl}'>向管理人员发送消息</a>。
      no_bookmarks_title: "您还没有将任何内容加入书签"
      no_bookmarks_body: >
        使用 %{icon} 按钮开始将帖子加入书签，它们将出现在这里，便于参考。您也可以安排提醒！
      no_bookmarks_search: "使用提供的搜索查询找不到书签。"
      no_notifications_title: "您还没有任何通知"
      no_notifications_body: >
        您将直接在此面板上收到与您相关的活动通知，包括对您的话题和帖子的回复，以及当有人<b>提及 (@)</b> 您或引用您以及回复您关注的话题时。当您有一段时间没有登录时，通知还将发送到您的电子邮件。<br><br>查找 %{icon} 以决定您想收到通知的具体话题、类别和标签。有关详情，请参阅您的<a href='%{preferencesUrl}'>通知偏好设置</a>。
      no_other_notifications_title: "您还没有任何其他通知"
      no_other_notifications_body: >
        您将在此面板中收到可能与您相关的其他类型活动的通知 – 例如，当有人链接到或编辑您的帖子时。
      no_notifications_page_title: "您还没有任何通知"
      no_notifications_page_body: >
        您将收到有关与您直接相关的活动的通知，其中包括对您的话题和帖子的回复、有人提及 <b>@</b> 您、引用您的帖子时，或者回复您正在关注的话题。当您有一段时间没有登录时，通知也会发送到您的电子邮箱。<br><br> 查找 %{icon} 以决定您希望收到哪些特定话题、类别和标签的通知。有关更多信息，请查看您的<a href='%{preferencesUrl}'>通知偏好设置</a>。
      dynamic_favicon: "在浏览器图标上显示数量"
      skip_new_user_tips:
        description: "跳过新用户入门提示和徽章"
      reset_seen_user_tips: "再次显示用户提示"
      theme_default_on_all_devices: "将其设为我所有设备上的默认主题"
      color_scheme_default_on_all_devices: "在我的所有设备上设置默认配色方案"
      color_scheme: "配色方案"
      color_schemes:
        default_description: "默认主题"
        disable_dark_scheme: "与常规相同"
        dark_instructions: "您可以通过切换设备的深色模式来预览深色模式配色方案。"
        undo: "重置"
        regular: "常规"
        dark: "深色模式"
        default_dark_scheme: "（站点默认）"
      dark_mode: "深色模式"
      dark_mode_enable: "启用自动深色模式配色方案"
      text_size_default_on_all_devices: "将其设为我所有设备上的默认文本大小"
      allow_private_messages: "允许其他用户向我发送个人消息"
      external_links_in_new_tab: "在新标签页中打开所有外部链接"
      enable_quoting: "为突出显示的文字启用引用回复"
      enable_defer: "启用延迟以将话题标记为未读"
      experimental_sidebar:
        enable: "启用边栏"
        options: "选项"
        navigation_section: "导航"
        navigation_section_instruction: "当导航菜单中的话题列表有新的或未读条目时…"
        link_to_filtered_list_checkbox_description: "链接到筛选后的列表"
        show_count_new_items_checkbox_description: "显示新条目的数量"
      change: "更改"
      featured_topic: "精选话题"
      moderator: "%{user} 是版主"
      admin: "%{user} 是管理员"
      moderator_tooltip: "此用户是版主"
      admin_tooltip: "此用户是管理员"
      silenced_tooltip: "此用户已被禁言"
      suspended_notice: "此用户已被封禁至 %{date}。"
      suspended_permanently: "此用户已被封禁。"
      suspended_reason: "原因："
      github_profile: "GitHub"
      email_activity_summary: "活动总结"
      mailing_list_mode:
        label: "邮寄名单模式"
        enabled: "启用邮寄名单模式"
        instructions: |
          此设置将替换活动总结。<br />
          已设为免打扰的话题和类别将不会被包含在这些电子邮件中。
        individual: "为每个新帖子发送一封电子邮件"
        individual_no_echo: "为除了我发表的新帖子之外的每个新帖子发送一封电子邮件"
        many_per_day: "每当有新帖子时都向我发送电子邮件（每天大约 %{dailyEmailEstimate} 封）"
        few_per_day: "每当有新帖子时都向我发送电子邮件（每天大约 2 封）"
        warning: "邮寄名单模式已启用。电子邮件通知设置被覆盖。"
      tag_settings: "标签"
      watched_tags: "已关注"
      watched_tags_instructions: "您将自动关注带有这些标签的所有话题。您会收到所有新帖子和话题的通知，话题旁还会显示新帖子的数量。"
      tracked_tags: "已跟踪"
      tracked_tags_instructions: "您将自动跟踪带有这些标签的所有话题。新帖子的数量将显示在话题旁边。"
      muted_tags: "免打扰"
      muted_tags_instructions: "您不会收到有关带有这些标签的新话题的任何通知，它们也不会出现在最新话题页面上。"
      watched_categories: "已关注"
      watched_categories_instructions: "您将自动关注这些类别中的所有话题。您会收到所有新帖子和话题的通知，话题旁还会显示新帖子的数量。"
      tracked_categories: "已跟踪"
      tracked_categories_instructions: "您将自动跟踪这些类别中的所有话题。新帖子的数量将显示在话题旁边。"
      watched_first_post_categories: "关注第一个帖子"
      watched_first_post_categories_instructions: "您将收到这些类别中每个新话题的第一个帖子的通知。"
      watched_first_post_tags: "关注第一个帖子"
      watched_first_post_tags_instructions: "您将收到带有这些标签的每个新话题的第一个帖子的通知。"
      watched_precedence_over_muted: "如果我正在关注的类别或标签中有我已设为免打扰的话题，请通知我。"
      muted_categories: "已设为免打扰"
      muted_categories_instructions: "您不会收到有关这些类别中新话题的任何通知，它们也不会出现在类别或最新话题页面上。"
      muted_categories_instructions_dont_hide: "您不会收到有关这些类别中新话题的任何通知。"
      regular_categories: "常规"
      regular_categories_instructions: "您将在“最新”和“热门”话题列表中看到这些类别。"
      no_category_access: "作为版主，您具有有限的类别访问权限，保存已被禁用。"
      delete_account: "删除我的帐户"
      delete_account_confirm: "确定要永久删除您的帐户吗？此操作无法撤消！"
      deleted_yourself: "您的帐户已被成功删除。"
      delete_yourself_not_allowed: "如果您希望删除您的帐户，请联系管理人员。"
      unread_message_count: "消息"
      admin_delete: "删除"
      users: "用户"
      muted_users: "已设为免打扰"
      muted_users_instructions: "屏蔽来自这些用户的所有通知和私信。"
      allowed_pm_users: "已允许"
      allowed_pm_users_instructions: "仅允许来自这些用户的私信。"
      allow_private_messages_from_specific_users: "仅允许特定用户向我发送个人消息"
      ignored_users: "已忽略"
      ignored_users_instructions: "屏蔽来自这些用户的所有帖子、通知和私信。"
      tracked_topics_link: "显示"
      automatically_unpin_topics: "当我到达底部时自动取消置顶话题。"
      apps: "应用"
      revoke_access: "撤消访问权限"
      undo_revoke_access: "撤消访问权限撤消操作"
      api_approved: "已批准："
      api_last_used_at: "最后使用时间："
      theme: "主题"
      save_to_change_theme: '主题会在您点击“%{save_text}”后更新。'
      home: "默认首页"
      staged: "暂存"
      staff_counters:
        flags_given:
          other: '<span class="%{className}">%{count}</span> 个有用的举报'
        flagged_posts:
          other: '<span class="%{className}">%{count}</span> 篇被举报的帖子'
        deleted_posts:
          other: '<span class="%{className}">%{count}</span> 篇删除的帖子'
        suspensions:
          other: '<span class="%{className}">%{count}</span> 个封禁'
        warnings_received:
          other: '<span class="%{className}">%{count}</span> 个警告'
        rejected_posts:
          other: '<span class="%{className}">%{count}</span> 篇被拒绝的帖子'
      messages:
        all: "所有收件箱"
        inbox: "收件箱"
        personal: "个人"
        latest: "最新"
        sent: "已发送"
        unread: "未读"
        unread_with_count:
          other: "未读 (%{count})"
        new: "新"
        new_with_count:
          other: "新 (%{count})"
        archive: "归档"
        groups: "我的群组"
        move_to_inbox: "移至收件箱"
        move_to_archive: "归档"
        failed_to_move: "无法移动所选消息（可能您的网络已掉线）"
        tags: "标签"
        all_tags: "所有标签"
        warnings: "官方警告"
        read_more_in_group: "想阅读更多？浏览 %{groupLink} 中的其他消息。"
        read_more: "想阅读更多？在<a href='%{basePath}/u/%{username}/messages'>个人消息</a>中浏览其他消息。"
        read_more_group_pm_MF: |
          { HAS_UNREAD_AND_NEW, select,
            true {
              { UNREAD, plural,
                   =0 {}
                other {有 <a href='{basePath}/u/{username}/messages/group/{groupName}/unread'># 条未读</a>消息}
              }
              { NEW, plural,
                   =0 {}
                other {和 <a href='{basePath}/u/{username}/messages/group/{groupName}/new'># 条新</a>消息，或浏览{groupLink}中的其他消息}
              }
            }
            false {
              { UNREAD, plural,
                   =0 {}
                other {还有 <a href='{basePath}/u/{username}/messages/group/{groupName}/unread'># 条未读</a>消息，或浏览{groupLink}中的其他消息}
              }
              { NEW, plural,
                   =0 {}
                other {还有 <a href='{basePath}/u/{username}/messages/group/{groupName}/new'># 条新</a>消息，或浏览{groupLink}中的其他消息}
              }
            }
            other {}
          }
        read_more_personal_pm_MF: |
          { HAS_UNREAD_AND_NEW, select,
            true {
              { UNREAD, plural,
                   =0 {}
                other {有 <a href='{basePath}/u/{username}/messages/unread'># 条未读</a>消息}
              }
              { NEW, plural,
                   =0 {}
                other {和 <a href='{basePath}/u/{username}/messages/new'># 条新</a>消息，或浏览其他<a href='{basePath}/u/{username}/messages'>个人消息</a>}
              }
            }
            false {
              { UNREAD, plural,
                   =0 {}
                other {还有 <a href='{basePath}/u/{username}/messages/unread'># 条未读</a>消息，或浏览其他<a href='{basePath}/u/{username}/messages'>个人消息</a>}
              }
              { NEW, plural,
                   =0 {}
                other {还有 <a href='{basePath}/u/{username}/messages/new'># 条新</a>消息，或浏览其他<a href='{basePath}/u/{username}/messages'>个人消息</a>}
              }
            }
            other {}
          }
      preferences_nav:
        account: "帐户"
        security: "安全性"
        profile: "个人资料"
        emails: "电子邮件"
        notifications: "通知"
        tracking: "跟踪"
        categories: "类别"
        users: "用户"
        tags: "标签"
        interface: "界面"
        apps: "应用"
        navigation_menu: "导航菜单"
      change_password:
        success: "（电子邮件已发送）"
        in_progress: "（正在发送电子邮件）"
        error: "（错误）"
        action: "发送密码重置电子邮件"
        set_password: "设置密码"
        choose_new: "选择一个新密码"
        choose: "选择一个密码"
      second_factor_backup:
        title: "双重备份代码"
        regenerate: "重新生成"
        disable: "禁用"
        enable: "创建备份代码"
        enable_long: "添加备份代码"
        not_enabled: "您还没有创建任何备份代码。"
        manage:
          other: "您还有 <strong>%{count}</strong> 个备份代码。"
        copy_to_clipboard: "复制到剪贴板"
        copy_to_clipboard_error: "复制到剪贴板时出错"
        copied_to_clipboard: "已复制到剪贴板"
        download_backup_codes: "下载备份代码"
        remaining_codes:
          other: "您还有 <strong>%{count}</strong> 个备份代码。"
        use: "使用备份代码"
        enable_prerequisites: "您必须先启用一个主要双重方法，然后才能生成备份代码。"
        codes:
          title: "已生成备份代码"
          description: "每个备份代码只能使用一次。请将其存放于安全但易于存取的地方。"
      second_factor:
        title: "双重身份验证"
        enable: "管理双重身份验证"
        disable_all: "全部禁用"
        name: "名称"
        label: "代码"
        rate_limit: "请稍候，然后再尝试其他身份验证代码。"
        enable_description: |
          在支持的应用 (<a href="https://www.google.com/search?q=authenticator+apps+for+android" target="_blank">Android</a> – <a href="https://www.google.com/search?q=authenticator+apps+for+ios" target="_blank">iOS</a>) 中扫描此 QR 码并输入您的身份验证代码。
        disable_description: "请输入应用中的身份验证代码"
        show_key_description: "手动输入"
        short_description: |
          使用一次性安全代码或实体安全密钥保护您的帐户。
        extended_description: |
          双重身份验证会要求您提供除密码之外的一次性令牌，从而为您的帐户增加额外的安全性。可以在 <a href="https://www.google.com/search?q=authenticator+apps+for+android" target='_blank'>Android</a> 和 <a href="https://www.google.com/search?q=authenticator+apps+for+ios">iOS</a> 设备上生成令牌。
        oauth_enabled_warning: "请注意，一旦您为帐户启用双重身份验证，社交登录将被禁用。"
        use: "使用身份验证器应用"
        enforced_notice: "在访问此站点之前，您需要启用双重身份验证。"
        disable: "禁用"
        disable_confirm: "确定要禁用双重身份验证吗？"
        delete: "删除"
        delete_confirm_header: "这些基于令牌的身份验证器和实体安全密钥将被删除："
        delete_confirm_instruction: "要确认，请在下面的框中输入 <strong>%{confirm}</strong>。"
        delete_single_confirm_title: "删除身份验证器"
        delete_single_confirm_message: "您正在删除 %{name}。此操作无法撤消。如果您改变主意，则必须重新注册此身份验证器。"
        delete_backup_codes_confirm_title: "删除备份代码"
        delete_backup_codes_confirm_message: "您正在删除备份代码。此操作无法撤消。如果您改变主意，则必须重新生成备份代码。"
        save: "保存"
        edit: "编辑"
        edit_title: "编辑身份验证器"
        edit_description: "身份验证器名称"
        enable_security_key_description: |
          准备好<a href="https://www.google.com/search?q=hardware+security+key" target="_blank">硬件安全密钥</a>或兼容的移动设备后，请按下面的“注册”按钮。
        totp:
          title: "基于令牌的身份验证器"
          add: "添加身份验证器"
          default_name: "我的身份验证器"
          name_and_code_required_error: "您必须提供名称和身份验证器应用中的代码。"
        security_key:
          register: "注册"
          title: "实物安全密钥"
          add: "添加实物安全密钥"
          default_name: "主要安全密钥"
          iphone_default_name: "iPhone"
          android_default_name: "Android"
          not_allowed_error: "安全密钥注册过程已超时或被取消。"
          already_added_error: "您已注册此安全密钥，无需再次注册。"
          edit: "编辑实物安全密钥"
          save: "保存"
          edit_description: "实物安全密钥名称"
          name_required_error: "您必须为您的安全密钥提供一个名称。"
      passkeys:
        rename_passkey: "重命名通行密钥"
        add_passkey: "添加通行密钥"
        confirm_delete_passkey: "确定要删除此通行密钥吗？"
        passkey_successfully_created: "成功！您的新通行密钥已创建。"
        rename_passkey_instructions: "选择一个易于识别的通行密钥名称，例如，使用密码管理器的名称。"
        name:
          default: "主通行密钥"
        save: "保存"
        title: "通行密钥"
        short_description: "通行密钥是密码替代方法，可以通过生物识别（例如触控 ID 或者面容 ID）或通过设备 PIN/密码验证您的身份。"
        added_prefix: "已添加"
        last_used_prefix: "最后使用"
        never_used: "从未使用"
        not_allowed_error: "通行密钥注册过程超时、被取消或不被允许。"
        already_added_error: "您已注册此通行密钥，无需再次注册。"
        confirm_button: "或使用通行密钥"
      change_about:
        title: "更改自我介绍"
        error: "更改此值时出错。"
      change_username:
        title: "更改用户名"
        confirm: "确定要更改您的用户名吗？"
        taken: "抱歉，该用户名已被使用。"
        invalid: "该用户名无效，用户名只能包含字母和数字"
      add_email:
        title: "添加电子邮件"
        add: "添加"
      change_email:
        title: "更改电子邮件"
        taken: "抱歉，该电子邮件不可用。"
        error: "更改您的电子邮件时出错。也许该地址已被使用？"
        success: "我们已向该地址发送一封电子邮件。请按照确认说明进行操作。"
        success_via_admin: "我们已向该地址发送一封电子邮件。用户需要按照电子邮件中的确认说明进行操作。"
        success_staff: "我们已向您当前的地址发送一封电子邮件。请按照确认说明进行操作。"
        back_to_preferences: "返回偏好设置"
        confirm_success: "您的电子邮件已被更新。"
        confirm: "确认"
        authorizing_new:
          description: "请确认您要使用的新电子邮件地址："
          description_add: "请确认您要添加的备用电子邮件地址："
        authorizing_old:
          old_email: "旧电子邮件：%{email}"
          new_email: "新电子邮件：%{email}"
          confirm_success: "我们已向您的新电子邮件地址发送电子邮件以确认更改！"
      change_avatar:
        title: "更改个人资料照片"
        gravatar: "<a href='//%{gravatarBaseUrl}%{gravatarLoginUrl}' target='_blank'>%{gravatarName}</a>，基于"
        gravatar_title: "在 %{gravatarName} 的网站上更改您的头像"
        gravatar_failed: "我们无法找到使用该电子邮件地址的 %{gravatarName}。"
        refresh_gravatar_title: "刷新您的 %{gravatarName}"
        letter_based: "系统分配的个人资料照片"
        uploaded_avatar: "自定义图片"
        uploaded_avatar_empty: "上传自定义图片"
        upload_title: "上传图片"
        image_is_not_a_square: "警告：我们已经裁剪了您的图片；宽度和高度不相等。"
        logo_small: "站点的小徽标。默认情况下使用。"
        use_custom: "或上传自定义头像："
      change_profile_background:
        title: "个人资料标题"
        instructions: "个人资料标题将居中且默认宽度为 1110px。"
      change_card_background:
        title: "用户卡片背景"
        instructions: "背景图片将居中且默认宽度为 590px。"
      change_featured_topic:
        title: "精选话题"
        instructions: "此话题的链接将显示在您的用户卡片和个人资料中。"
      email:
        title: "电子邮件"
        primary: "常用电子邮件"
        secondary: "辅助电子邮件"
        primary_label: "常用"
        unconfirmed_label: "未确认"
        resend_label: "重新发送确认电子邮件"
        resending_label: "正在发送…"
        resent_label: "电子邮件已发送"
        update_email: "更改电子邮件"
        set_primary: "设置常用电子邮件"
        destroy: "移除电子邮件"
        add_email: "添加备用电子邮件"
        auth_override_instructions: "可以通过身份验证服务提供商更新电子邮件。"
        no_secondary: "没有辅助电子邮件"
        instructions: "不会公开显示。"
        admin_note: "注意：管理员用户更改非管理员用户的电子邮件，则说明后者无法访问其原始电子邮件帐户，因此将向后者的新地址发送一封重置密码的电子邮件。在用户完成密码重置流程之前，其电子邮件不会更改。"
        ok: "我们将向您发送电子邮件以确认"
        required: "请输入一个电子邮件地址"
        invalid: "请输入有效的电子邮件地址"
        authenticated: "您的电子邮件已被 %{provider} 验证"
        invite_auth_email_invalid: "您的邀请电子邮件与 %{provider} 验证的电子邮件不匹配"
        authenticated_by_invite: "您的电子邮件已被此邀请验证"
        frequency:
          other: "只有在过去 %{count} 分钟内没有见到您，我们才会向您发送电子邮件。"
      associated_accounts:
        title: "关联帐户"
        connect: "连接"
        revoke: "撤消"
        cancel: "取消"
        not_connected: "（未连接）"
        confirm_modal_title: "连接 %{provider} 帐户"
        confirm_description:
          disconnect: "您现有的 %{provider} 帐户 '%{account_description}' 将被断开连接。"
          account_specific: "您的 %{provider} 帐户 '%{account_description}' 将被用于身份验证。"
          generic: "您的 %{provider} 帐户将被用于身份验证。"
      name:
        title: "姓名"
        instructions: "您的全名（可选）"
        instructions_required: "您的全名。"
        required: "请输入姓名"
        too_short: "您的用户名过短"
        ok: "您的姓名没有问题"
      username:
        title: "用户名"
        instructions: "独一无二，无空格，简短。"
        short_instructions: "其他人可以使用 @%{username} 来提及您"
        available: "您的用户名可用"
        not_available: "不可用，试试 %{suggestion}？"
        not_available_no_suggestion: "不可用"
        too_short: "您的用户名过短"
        too_long: "您的用户名过长"
        checking: "正在检查用户名是否可用…"
        prefilled: "电子邮件与此注册用户名匹配"
        required: "请输入一个用户名"
        edit: "编辑用户名"
      locale:
        title: "界面语言"
        instructions: "用户界面语言，将在您刷新页面后更改。"
        default: "（默认）"
        any: "任意"
      password_confirmation:
        title: "再次输入密码"
      invite_code:
        title: "邀请码"
        instructions: "注册帐户需要邀请码"
      auth_tokens:
        title: "最近使用的设备"
        short_description: "这是最近登录过您的帐户的设备列表。"
        details: "详细信息"
        log_out_all: "全部退出"
        not_you: "不是您？"
        show_all: "显示全部 (%{count})"
        show_few: "显示部分"
        was_this_you: "这是您吗？"
        was_this_you_description: "如果不是您，我们建议您更改密码并退出所有登录。"
        browser_and_device: "%{browser}，在 %{device} 上"
        secure_account: "保护我的帐户"
        latest_post: "您上次发帖…"
        device_location: '<span class="auth-token-device">%{device}</span> &ndash; <span title="IP: %{ip}">%{location}</span>'
        browser_active: '%{browser} | <span class="active">正在使用</span>'
        browser_last_seen: "%{browser} | %{date}"
      last_posted: "最后一个帖子"
      last_seen: "最后活动"
      created: "加入日期："
      log_out: "退出"
      location: "地点"
      website: "网站"
      email_settings: "电子邮件"
      hide_profile_and_presence: "隐藏我的公开个人资料和状态功能"
      enable_physical_keyboard: "在 iPad 上启用物理键盘支持"
      text_size:
        title: "文本大小"
        smallest: "最小"
        smaller: "更小"
        normal: "正常"
        larger: "更大"
        largest: "最大"
      title_count_mode:
        title: "背景页面标题显示数量："
        notifications: "新通知"
        contextual: "新页面内容"
      bookmark_after_notification:
        title: "发送书签提醒通知后："
      like_notification_frequency:
        title: "被赞时通知"
        always: "始终"
        first_time_and_daily: "每日帖子第一次被赞"
        first_time: "帖子第一次被赞"
        never: "从不"
      email_previous_replies:
        title: "在电子邮件底部包含以前的回复"
        unless_emailed: "除非之前发送过"
        always: "始终"
        never: "从不"
      email_digests:
        title: "当我不访问这里时，向我发送热门话题和回复的电子邮件总结"
        every_30_minutes: "每 30 分钟"
        every_hour: "每小时"
        daily: "每天"
        weekly: "每周"
        every_month: "每月"
        every_six_months: "每六个月"
      email_level:
        title: "当我被引用、回复、我的用户名被提及 (@) 或当我关注的类别、标签或话题有新的活动时给我发送电子邮件"
        always: "始终"
        only_when_away: "只在离开时"
        never: "从不"
      email_messages_level: "当我收到个人消息时给我发电子邮件"
      include_tl0_in_digests: "在总结电子邮件中包含来自新用户的内容"
      email_in_reply_to: "在电子邮件中包含帖子回复节选"
      other_settings: "其他"
      categories_settings: "类别"
      topics_settings: "话题"
      new_topic_duration:
        label: "何时视为新话题"
        not_viewed: "我还没看过"
        last_here: "在我上次访问后创建"
        after_1_day: "在过去一天内创建"
        after_2_days: "在过去 2 天内创建"
        after_1_week: "在过去一周内创建"
        after_2_weeks: "在过去 2 周内创建"
      auto_track_topics: "自动跟踪我进入的话题"
      auto_track_options:
        never: "从不"
        immediately: "立即"
        after_30_seconds: "30 秒后"
        after_1_minute: "1 分钟后"
        after_2_minutes: "2 分钟后"
        after_3_minutes: "3 分钟后"
        after_4_minutes: "4 分钟后"
        after_5_minutes: "5 分钟后"
        after_10_minutes: "10 分钟后"
      notification_level_when_replying: "当我在话题中发帖后，将该话题设置为"
      invited:
        title: "邀请"
        pending_tab: "待处理"
        pending_tab_with_count: "待处理 (%{count})"
        expired_tab: "已过期"
        expired_tab_with_count: "已过期 (%{count})"
        redeemed_tab: "已确认"
        redeemed_tab_with_count: "已确认 (%{count})"
        invited_via: "邀请"
        invited_via_link: "链接 %{key}（已确认 %{count}/%{max}）"
        groups: "群组"
        topic: "话题"
        sent: "创建/上次发送日期"
        expires_at: "过期时间"
        edit: "编辑"
        remove: "移除"
        copy_link: "获取链接"
        reinvite: "重新发送电子邮件"
        reinvited: "已重新发送邀请"
        removed: "已移除"
        search: "输入以搜索邀请…"
        user: "邀请用户"
        none: "没有要显示的邀请。"
        truncated:
          other: "正在显示前 %{count} 个邀请。"
        redeemed: "已确认的邀请"
        redeemed_at: "已确认"
        pending: "待处理邀请"
        topics_entered: "浏览的话题"
        posts_read_count: "已读帖子"
        expired: "此邀请已过期。"
        remove_all: "移除过期的邀请"
        removed_all: "已移除所有已过期的邀请！"
        remove_all_confirm: "确定要移除所有已过期的邀请吗？"
        reinvite_all: "重新发送所有邀请"
        reinvite_all_confirm: "确定要重新发送所有邀请吗？"
        reinvited_all: "已发送所有邀请！"
        time_read: "阅读时间"
        days_visited: "访问天数"
        account_age_days: "帐户启用时长（天）"
        create: "邀请"
        generate_link: "创建邀请链接"
        link_generated: "这是您的邀请链接！"
        valid_for: "邀请链接只对此电子邮件地址有效：%{email}"
        single_user: "通过电子邮件邀请"
        multiple_user: "通过链接邀请"
        invite_link:
          title: "邀请链接"
          success: "邀请链接已成功生成！"
          error: "生成邀请链接时出错"
        invite:
          new_title: "创建邀请"
          edit_title: "编辑邀请"
          instructions: "分享此链接以立即授予访问此站点的权限："
          copy_link: "复制链接"
          expires_in_time: "于 %{time}过期"
          expired_at_time: "过期时间为 %{time}"
          show_advanced: "显示高级选项"
          hide_advanced: "隐藏高级选项"
          restrict: "限制为"
          restrict_email: "仅限电子邮件"
          restrict_domain: "仅限网域"
          email_or_domain_placeholder: "name@example.com 或者 example.com"
          max_redemptions_allowed: "最大使用次数"
          add_to_groups: "添加到群组"
          invite_to_topic: "直达话题"
          expires_at: "过期时间"
          custom_message: "可选个人信息"
          send_invite_email: "保存并发送电子邮件"
          send_invite_email_instructions: "限制只允许电子邮件邀请并发送邀请电子邮件"
          save_invite: "保存邀请"
          invite_saved: "邀请已保存。"
        bulk_invite:
          none: "此页面没有要显示的邀请。"
          text: "批量邀请"
          instructions: |
            <p>邀请用户以快速壮大您的社区。准备一个 <a href="https://en.wikipedia.org/wiki/Comma-separated_values" target="_blank"> CSV 文件</a>，每行至少包含一个您想要邀请的电子邮件地址。如果您想要将他们添加到群组或者在他们首次登录时将其引导至特定话题，可以提供由逗号分隔的信息，如下所示。</p>
            <pre>john@smith.com,first_group_name;second_group_name,topic_id</pre>
            <p>将向您上传的 CSV 文件中的每一个电子邮件地址发送邀请，您可以稍后进行管理。</p>
          progress: "已上传 %{progress}%…"
          success: "文件上传成功。该过程完成后，您将收到消息通知。"
          error: "抱歉，文件应为 CSV 格式。"
      confirm_access:
        title: "确认访问"
        incorrect_password: "输入的密码不正确。"
        incorrect_passkey: "该通行密钥不正确。"
        logged_in_as: "您的登录身份为："
        instructions: "请确认您的身份以完成此操作。"
        fine_print: "我们要求您确认您的身份，因为这是一项潜在的敏感操作。一旦通过身份验证，只有在几个小时不活动后才会要求重新进行身份验证。"
      password:
        title: "密码"
        too_short: "您的密码过短。"
        common: "该密码过于常见。"
        same_as_username: "您的密码与您的用户名相同。"
        same_as_email: "您的密码与您的电子邮件相同。"
        ok: "您的密码没有问题。"
        instructions: "至少 %{count} 个字符。"
        required: "请输入密码"
        confirm: "确认"
        incorrect_password: "输入的密码不正确。"
      summary:
        title: "总结"
        stats: "统计信息"
        time_read: "阅读时间"
        time_read_title: "%{duration}（所有时间）"
        recent_time_read: "最近阅读时间"
        recent_time_read_title: "%{duration}（过去 60 天）"
        topic_count:
          other: "创建的话题"
        post_count:
          other: "创建的帖子"
        likes_given:
          other: "已送出"
        likes_received:
          other: "已收到"
        days_visited:
          other: "访问天数"
        topics_entered:
          other: "浏览的话题"
        posts_read:
          other: "已读帖子"
        bookmark_count:
          other: "书签"
        top_replies: "热门回复"
        no_replies: "暂无回复。"
        more_replies: "更多回复"
        top_topics: "热门话题"
        no_topics: "暂无话题。"
        more_topics: "更多话题"
        top_badges: "热门徽章"
        no_badges: "暂无徽章。"
        more_badges: "更多徽章"
        top_links: "热门链接"
        no_links: "暂无链接。"
        most_liked_by: "被谁赞得最多"
        most_liked_users: "赞最多"
        most_replied_to_users: "最多回复至"
        no_likes: "暂无赞。"
        top_categories: "热门类别"
        topics: "话题"
        replies: "回复"
      ip_address:
        title: "最后使用的 IP 地址"
      registration_ip_address:
        title: "注册 IP 地址"
      avatar:
        title: "个人资料照片"
        header_title: "个人资料、消息、书签和偏好设置"
        name_and_description: "%{name} - %{description}"
        edit: "编辑个人资料照片"
      title:
        title: "头衔"
        none: "（无）"
        instructions: "出现在您的用户名之后"
      flair:
        title: "资质"
        none: "（无）"
        instructions: "图标显示在您的个人资料照片旁边"
      status:
        title: "自定义状态"
        not_set: "未设置"
      primary_group:
        title: "主要群组"
        none: "（无）"
      filters:
        all: "所有"
      stream:
        posted_by: "发帖人"
        sent_by: "发送人"
        private_message: "消息"
        the_topic: "话题"
    user_status:
      save: "保存"
      set_custom_status: "设置自定义状态"
      what_are_you_doing: "您在做什么？"
      pause_notifications: "暂停通知"
      remove_status: "移除状态"
    user_tips:
      button: "知道了！"
      first_notification:
        title: "您的第一个通知！"
        content: "通知用于让您了解社区中发生的最新情况。"
      topic_timeline:
        title: "话题时间线"
        content: "使用话题时间线快速滚动浏览帖子。"
      post_menu:
        title: "帖子菜单"
        content: "点击三个点，看看您还能如何与帖子互动！"
      topic_notification_levels:
        title: "您现在正在关注此话题"
        content: "查找此铃声来调整您对特定话题或整个类别的通知偏好设置。"
      suggested_topics:
        title: "继续阅读！"
        content: "下面是我们认为您接下来可能想要阅读的一些话题。"
      admin_guide:
        title: "欢迎来到您的新站点！"
        content: "<a href='%{admin_guide_url}'>阅读管理指南</a> 以继续构建您的站点和社区。"
        content_no_url: "阅读管理指南以继续构建您的站点和社区。"
<<<<<<< HEAD
    loading: "正在加载…"
=======
    loading: "加载…"
>>>>>>> b2b1e721
    errors:
      prev_page: "无法加载"
      reasons:
        network: "网络错误"
        server: "服务器错误"
        forbidden: "访问被拒绝"
        unknown: "错误"
        not_found: "找不到页面"
      desc:
        network: "请检查您的连接。"
        network_fixed: "网络似乎已恢复正常"
        server: "错误代码：%{status}"
        forbidden: "您无权查看。"
        not_found: "糟糕，应用程序试图加载一个不存在的 URL。"
        unknown: "出了点问题。"
      buttons:
        back: "返回"
        again: "重试"
        fixed: "加载页面"
    modal:
      close: "关闭"
      dismiss_error: "忽略错误"
    close: "关闭"
    assets_changed_confirm: "此站点刚才收到了一个软件更新。是否立即获取最新版本？"
    logout: "您已退出。"
    refresh: "刷新"
    home: "首页"
    read_only_mode:
      enabled: "此站点处于只读模式。您可以继续浏览，但是回复、点赞和其他操作暂时被禁用。"
      login_disabled: "当站点处于只读模式时，登录被禁用。"
      logout_disabled: "当站点处于只读模式时，退出被禁用。"
    staff_writes_only_mode:
      enabled: "此站点处于管理人员专用模式。请继续浏览，但回复、赞和其他操作仅限于管理人员。"
    logs_error_rate_notice:
      reached_hour_MF: |
        <b>{relativeAge}</b> – <a href='{url}' target='_blank'>{rate, plural, one {# 个错误/小时} other {# 个错误/小时}}</a>达到了站点设置中 {limit, plural, one {# 个错误/小时} other {# 个错误/小时}}的限制。
      reached_minute_MF: |
        <b>{relativeAge}</b> – <a href='{url}' target='_blank'>{rate, plural, one {# 个错误/分钟} other {# 个错误/分钟}}</a>达到了站点设置中 {limit, plural, one {# 个错误/分钟} other {# 个错误/分钟}}的限制。
      exceeded_hour_MF: |
        <b>{relativeAge}</b> – <a href='{url}' target='_blank'>{rate, plural, one {# 个错误/小时} other {# 个错误/小时}}</a>超过了站点设置中 {limit, plural, one {# 个错误/小时} other {# 个错误/小时}}的限制。
      exceeded_minute_MF: |
        <b>{relativeAge}</b> – <a href='{url}' target='_blank'>{rate, plural, one {# 个错误/分钟} other {# 个错误/分钟}}</a>超过了站点设置中 {limit, plural, one {# 个错误/分钟} other {# 个错误/分钟}}的限制。
    learn_more: "了解详情…"
    mute: 免打扰
    unmute: 取消免打扰
    last_post: 发布时间
    local_time: "当地时间"
    time_read: 阅读
    time_read_recently: "最近 %{time_read}"
    time_read_tooltip: "总阅读时间 %{time_read}"
    time_read_recently_tooltip: "总阅读时间 %{time_read}（最近60天 %{recent_time_read}）"
    last_reply_lowercase: 最后回复
    replies_lowercase:
      other: 回复
    signup_cta:
      sign_up: "注册"
      hide_session: "以后再说"
      hide_forever: "不，谢谢"
      hidden_for_session: "好的，我们会在明天问您。您也可以随时使用“登录”来创建帐户。"
      intro: "您好！看起来您很喜欢讨论，但您还没有注册帐户。"
      value_prop: "厌倦了滚动浏览相同的帖子？当您创建帐户后，您将始终回到您离开的地方。使用帐户，您还可以收到新回复通知、保存书签，以及使用“赞”来感谢他人。我们可以共同努力，使这个社区变得更好。:heart:"
    offline_indicator:
      no_internet: "没有网络连接。"
      refresh_page: "刷新页面"
    summary:
      in_progress: "使用 AI 总结话题"
      summarized_on: "在 %{date}使用 AI 总结"
      model_used: "使用的 AI：%{model}"
      outdated: "摘要已过时"
      outdated_posts:
        other: "（%{count} 篇帖子缺失）"
      enabled_description: "您正在浏览的是此话题的热门回复：由社区决定的最有趣的帖子。"
      description:
        other: "有 <b>%{count}</b> 个回复。"
      buttons:
        hide: "隐藏摘要"
        generate: "使用 AI 总结"
        regenerate: "重新生成摘要"
      description_time_MF: |
        有 {replyCount, plural, one {<b>#</b> 个回复} other {<b>#</b> 个回复}}，预计阅读时间为 <b>{readingTime, plural,one {# 分钟}other {# 分钟}}</b>。
      enable: "显示热门回复"
      disable: "显示所有帖子"
      short_label: "热门回复"
      short_title: "显示此话题的热门回复：由社区决定的最有趣的帖子"
    deleted_filter:
      enabled_description: "此话题包含已删除的帖子，它们已被隐藏。"
      disabled_description: "已显示话题中已删除的帖子。"
      enable: "隐藏已删除的帖子"
      disable: "显示已删除的帖子"
    private_message_info:
      title: "消息"
      invite: "邀请其他人…"
      edit: "添加或移除…"
      remove: "移除…"
      add: "添加…"
      leave_message: "真的要离开此消息吗？"
      remove_allowed_user: "真的要将 %{name} 从此消息中移除吗？"
      remove_allowed_group: "真的要将 %{name} 从此消息中移除吗？"
      leave: "离开"
      remove_group: "移除群组"
      remove_user: "移除用户"
    email: "电子邮件"
    username: "用户名"
    last_seen: "最后活动"
    created: "创建"
    created_lowercase: "创建"
    trust_level: "信任级别"
    search_hint: "用户名、电子邮件或 IP 地址"
    create_account:
      header_title: "欢迎！"
      subheader_title: "让我们创建您的帐户"
      disclaimer: "注册，即表示您同意<a href='%{privacy_link}' target='blank'>隐私政策</a>和<a href='%{tos_link}' target='blank'>服务条款</a>。"
      title: "创建您的帐户"
      failed: "出了点问题，可能此电子邮件已被注册，试试点击忘记密码链接"
      associate: "已经有帐户？<a href='%{associate_link}'>登录</a>以关联您的 %{provider} 帐户。"
      activation_title: "激活您的帐户"
    forgot_password:
      title: "密码重置"
      action: "我忘记密码了"
      invite: "输入您的用户名或电子邮件地址，我们将向您发送密码重置电子邮件。"
      invite_no_username: "输入您的电子邮件地址，我们将向您发送密码重置电子邮件。"
      email-username: "电子邮件或用户名"
      reset: "重置密码"
      complete_username: "如果存在与用户名 <b>%{username}</b> 相匹配的帐户，您应该会收到一封电子邮件，其中包含有关如何尽快重置密码的说明。"
      complete_email: "如果存在与 <b>%{email}</b> 相匹配的帐户，您应该会收到一封电子邮件，其中包含有关如何尽快重置密码的说明。"
      complete_username_found: "我们找到一个与用户名 <b>%{username}</b> 匹配的帐户。您应该会收到一封电子邮件，其中包含有关如何尽快重置密码的说明。"
      complete_email_found: "我们找到一个与 <b>%{email}</b> 匹配的帐户。您应该会收到一封电子邮件，其中包含有关如何尽快重置密码的说明。"
      complete_username_not_found: "没有与用户名 <b>%{username}</b> 相匹配的帐户"
      complete_email_not_found: "没有与 <b>%{email}</b> 相匹配的帐户"
      help: "没收到电子邮件？务必查看您的垃圾邮件文件夹。<p>不确定使用了哪个电子邮件地址？输入电子邮件地址来查看是否存在。</p><p>如果您无法再访问您的帐户使用的电子邮件地址，请联系<a href='%{basePath}/about'>我们的管理人员</a>。</p>"
      button_ok: "确定"
      button_help: "帮助"
    email_login:
      link_label: "通过电子邮件向我发送登录链接"
      button_label: "通过电子邮件"
      login_link: "跳过密码；通过电子邮件向我发送登录链接"
      complete_username: "如果存在与用户名 <b>%{username}</b> 相匹配的帐户，您应该很快就会收到一封包含登录链接的电子邮件。"
      complete_email: "如果存在与 <b>%{email}</b> 相匹配的帐户，您应该很快就会收到一封包含登录链接的电子邮件。"
      complete_username_found: "我们找到一个与用户名 <b>%{username}</b> 相匹配的帐户，您应该很快就会收到一封包含登录链接的电子邮件。"
      complete_email_found: "我们找到一个与 <b>%{email}</b> 相匹配的帐户，您应该很快就会收到一封包含登录链接的电子邮件。"
      complete_username_not_found: "没有与用户名 <b>%{username}</b> 相匹配的帐户"
      complete_email_not_found: "没有与 <b>%{email}</b> 相匹配的帐户"
      confirm_title: 继续访问 %{site_name}
      logging_in_as: 以 %{email} 登录
      confirm_button: 完成登录
    login:
      header_title: "欢迎回来"
      subheader_title: "登录您的帐户"
      title: "登录"
      username: "用户"
      password: "密码"
      show_password: "显示"
      hide_password: "隐藏"
      show_password_title: "显示密码"
      hide_password_title: "隐藏密码"
      second_factor_title: "双重身份验证"
      second_factor_description: "请输入应用中的身份验证代码："
      second_factor_backup: "使用备份代码登录"
      second_factor_backup_title: "双重备份"
      second_factor_backup_description: "请输入您的备份代码之一："
      second_factor: "使用身份验证器应用登录"
      security_key_description: "当您准备好实物安全密钥或兼容的移动设备后，请按下面的“使用安全密钥进行身份验证”按钮。"
      security_key_alternative: "尝试另一种方式"
      security_key_authenticate: "使用安全密钥进行身份验证"
      security_key_not_allowed_error: "安全密钥身份验证过程超时或被取消。"
      security_key_no_matching_credential_error: "在提供的安全密钥中找不到匹配的凭据。"
      security_key_support_missing_error: "您当前的设备或浏览器不支持使用安全密钥。请使用其他方法。"
      security_key_invalid_response_error: "由于无效响应，安全密钥身份验证过程失败。"
      passkey_security_error: "存在安全错误：%{message}"
      email_placeholder: "电子邮件/用户名"
      caps_lock_warning: "大写锁定已开启"
      error: "未知错误"
      cookies_error: "您的浏览器似乎禁用了 Cookie。如果不先启用它们，您可能无法登录。"
      rate_limit: "请稍后再尝试登录。"
      blank_username: "请输入您的电子邮件或用户名。"
      blank_username_or_password: "请输入您的电子邮件或用户名和密码。"
      reset_password: "重置密码"
      logging_in: "正在登录…"
      previous_sign_up: "已经有帐户？"
      or: "或者"
      authenticating: "正在进行身份验证…"
      awaiting_activation: "您的帐户正在等待激活，请使用忘记密码链接发出另一封激活电子邮件。"
      awaiting_approval: "您的帐户尚未得到管理人员的批准。批准后，您将收到一封电子邮件。"
      requires_invite: "抱歉，本论坛仅接受邀请注册。"
      not_activated: "您还无法登录。我们之前向 <b>%{sentTo}</b> 发送了一封激活电子邮件。请按照电子邮件中的说明操作来激活您的帐户。"
      not_allowed_from_ip_address: "您无法从该 IP 地址登录。"
      admin_not_allowed_from_ip_address: "您无法从该 IP 地址以管理员身份登录。"
      resend_activation_email: "点击此处重新发送激活电子邮件。"
      omniauth_disallow_totp: "您的帐户已启用双重身份验证。请使用您的密码登录。"
      resend_title: "重新发送激活电子邮件"
      change_email: "更改电子邮件地址"
      provide_new_email: "提供一个新地址，我们将重新发送您的确认电子邮件。"
      submit_new_email: "更新电子邮件地址"
      sent_activation_email_again: "我们向 <b>%{currentEmail}</b> 发送了另一封激活电子邮件。电子邮件可能需要几分钟才能送达；务必检查您的垃圾邮件文件夹。"
      sent_activation_email_again_generic: "我们发送了另一封激活电子邮件。电子邮件可能需要几分钟才能送达；务必检查您的垃圾邮件文件夹。"
      to_continue: "请登录"
      preferences: "您需要登录才能更改用户偏好设置。"
      not_approved: "您的帐户尚未获得批准。一旦可以登录，您会收到电子邮件通知。"
      google_oauth2:
        name: "Google"
        title: "使用 Google 登录"
        sr_title: "使用 Google 登录"
      twitter:
        name: "Twitter"
        title: "使用 Twitter 登录"
        sr_title: "使用 Twitter 登录"
      instagram:
        name: "Instagram"
        title: "使用 Instagram 登录"
        sr_title: "使用 Instagram 登录"
      facebook:
        name: "Facebook"
        title: "使用 Facebook 登录"
        sr_title: "使用 Facebook 登录"
      github:
        name: "GitHub"
        title: "使用 GitHub 登录"
        sr_title: "使用 GitHub 登录"
      discord:
        name: "Discord"
        title: "使用 Discord 登录"
        sr_title: "使用 Discord 登录"
      passkey:
        name: "使用通行密钥登录"
      second_factor_toggle:
        totp: "改用身份验证器应用"
        backup_code: "改用备份代码"
        security_key: "改用安全密钥"
      no_login_methods:
        title: "没有登录方法"
        description: "未配置登录方法。管理员可访问 <a href='%{adminLoginPath}' target='_blank'>%{adminLoginPath}</a> 重新配置站点。"
    invites:
      accept_title: "邀请"
      welcome_to: "欢迎来到 %{site_name}！"
      invited_by: "邀请您的是："
      social_login_available: "您还可以通过使用该电子邮件的任何社交登录信息登录。"
      your_email: "您的帐户电子邮件地址为 <b>%{email}</b>。"
      accept_invite: "接受邀请"
      success: "您的帐户已创建，您现在已登录。"
      name_label: "姓名"
      password_label: "密码"
      existing_user_can_redeem: "兑换您的话题或群组邀请。"
    password_reset:
      continue: "继续访问 %{site_name}"
    emoji_set:
      apple_international: "Apple/国际"
      google: "Google"
      twitter: "Twitter"
      win10: "Win10"
      google_classic: "Google Classic"
      facebook_messenger: "Facebook Messenger"
    category_page_style:
      categories_only: "仅类别"
      categories_with_featured_topics: "包含精选话题的类别"
      categories_and_latest_topics: "类别和最新话题"
      categories_and_latest_topics_created_date: "类别和最新话题（按话题创建日期排序）"
      categories_and_top_topics: "类别和热门话题"
      categories_boxes: "带子类别的框"
      categories_boxes_with_topics: "带精选话题的框"
      subcategories_with_featured_topics: "包含精选话题的子类别"
    shortcut_modifier_key:
      shift: "Shift"
      ctrl: "Ctrl"
      alt: "Alt"
      enter: "Enter"
    conditional_loading_section:
      loading: 正在加载…
    category_row:
      topic_count:
        other: "此类别下有 %{count} 个话题"
    select_kit:
      delete_item: "删除 %{name}"
      filter_by: "筛选条件：%{name}"
      select_to_filter: "选择要筛选的值"
      default_header_text: 选择…
      no_content: 未找到匹配项
      results_count:
        other: "%{count} 个结果"
      filter_placeholder: 搜索…
      filter_placeholder_with_any: 搜索或创建…
      create: "创建：'%{content}'"
      max_content_reached:
        other: "您只能选择 %{count} 个条目。"
      min_content_not_reached:
        other: "至少选择 %{count} 个条目。"
      components:
        filter_for_more: 筛选更多…
        categories_admin_dropdown:
          title: "管理类别"
        bulk_select_topics_dropdown:
          title: "批量操作"
    date_time_picker:
      from: 从
      to: 至
    file_size_input:
      error:
        size_too_large: "%{provided_file_size} 大于允许的最大值 %{max_file_size}"
    emoji_picker:
      filter_placeholder: 搜索表情符号
      smileys_&_emotion: 笑脸与情感
      people_&_body: 人与身体
      animals_&_nature: 动物与自然
      food_&_drink: 食物和饮料
      travel_&_places: 旅行与地点
      activities: 活动
      objects: 对象
      symbols: 符号
      flags: 旗帜
      recent: 近期使用
      default_tone: 无肤色
      light_tone: 浅肤色
      medium_light_tone: 中等浅肤色
      medium_tone: 中等肤色
      medium_dark_tone: 中等深肤色
      dark_tone: 深肤色
      default: 自定义表情符号
    shared_drafts:
      title: "共享草稿"
      notice: "此话题只对可以发布共享草稿的用户可见。"
      destination_category: "目标类别"
      publish: "发布共享草稿"
      confirm_publish: "确定要发布此草稿吗？"
      publishing: "正在发布话题…"
    composer:
      emoji: "表情符号 :)"
      more_emoji: "更多…"
      options: "选项"
      whisper: "密语"
      unlist: "取消公开"
      add_warning: "这是一个官方警告。"
      toggle_whisper: "切换密语"
      toggle_unlisted: "切换取消公开"
      insert_table: "插入表"
      posting_not_on_topic: "您想回复哪个话题？"
      saved_local_draft_tip: "已保存到本地"
      similar_topics: "您的话题类似于…"
      drafts_offline: "离线草稿"
      edit_conflict: "编辑冲突"
      esc: "esc"
      esc_label: "忽略消息"
      ok_proceed: "好的，继续"
      group_mentioned_limit:
        other: "<b>警告</b>！您提及了 <a href='%{group_link}'> %{group} </a>，但是此群组的成员数量超过了管理员配置的 %{count} 个用户的最大可提及数量限制。没有人会收到通知。"
      group_mentioned:
        other: "提及 %{group} 将通知 <a href='%{group_link}'>%{count} 人</a>。"
      larger_group_mentioned: "提及 %{group} 将通知 <a href='%{group_link}'>%{count} 人</a>。确定吗？"
      cannot_see_mention:
        category: "您提及了 @%{username}，但该用户无法访问此类别，因此不会收到通知。您需要将其添加到可以访问此类别的群组中。"
        private: "您提及了 @%{username}，但该用户无法访问此个人消息，因此不会收到通知。您需要邀请该用户加入此个人消息。"
        muted_topic: "您提及了 @%{username}，但该用户已将此话题设为免打扰，因此不会收到通知。"
        not_allowed: "您提及了 @%{username}，但该用户未被邀请加入此话题，因此不会收到通知。"
      cannot_see_group_mention:
        not_mentionable: "您不能提及群组 @%{group}。"
        some_not_allowed:
          other: "您提及了 @%{group}，但只有 %{count} 位成员会收到通知，因为其他成员无法看到这条个人消息。您需要邀请他们加入这条个人消息。"
        not_allowed: "您提及了 @%{group}，但任何成员都不会收到通知，因为他们无法看到这条个人消息。您需要邀请他们加入这条个人消息。"
      here_mention:
        other: "提及 <b>@%{here}</b>，即表示您将通知 %{count} 个用户 – 确定吗？"
      duplicate_link: "好像 <b>@%{username}</b> 在话题 <a href='%{post_url}'>%{ago}的回复</a>中已经发布 <b>%{domain}</b> 的链接 - 确定要再次发布吗？"
      duplicate_link_same_user: "您似乎已经在 <a href='%{post_url}'>%{ago}</a>对此话题的回复中发布了指向<b>%{domain}</b>的链接 - 确定要再次发布吗？"
      reference_topic_title: "回复：%{title}"
      error:
        title_missing: "标题为必填项"
        title_too_short:
          other: "标题必须至少为 %{count} 个字符"
        title_too_long:
          other: "标题不能多于 %{count} 个字符"
        post_missing: "帖子不能为空"
        post_length:
          other: "帖子必须至少为 %{count} 个字符"
        try_like: "您尝试过 %{heart} 按钮了吗？"
        category_missing: "您必须选择一个类别"
        tags_missing:
          other: "您必须至少选择 %{count} 个标签"
        topic_template_not_modified: "请通过编辑话题模板为您的话题添加详细信息和细节。"
      save_edit: "保存编辑"
      overwrite_edit: "覆盖编辑"
      reply: "回复"
      cancel: "取消"
      create_topic: "创建话题"
      create_pm: "发送私信"
      create_whisper: "密语"
      create_shared_draft: "创建共享草稿"
      edit_shared_draft: "编辑共享草稿"
      title: "或按 %{modifier}Enter"
      users_placeholder: "选择用户或群组"
      title_placeholder: "用一句话概括讨论内容…"
      title_or_link_placeholder: "输入标题，或在此处粘贴链接"
      edit_reason_placeholder: "编辑原因"
      topic_featured_link_placeholder: "输入标题中显示的链接。"
      remove_featured_link: "从话题中移除链接。"
      reply_placeholder: "在此处输入。使用 Markdown、BBCode 或 HTML 进行格式化。拖动或粘贴图片。"
      reply_placeholder_no_images: "在此处输入。使用 Markdown、BBCode 或 HTML 进行格式化。"
      reply_placeholder_choose_category: "先选择一个类别，然后在此处输入。"
      view_new_post: "查看您的新帖子。"
      saving: "正在保存"
      saved: "已保存！"
      saved_draft: "正在发布草稿。点按即可恢复。"
      uploading: "正在上传…"
      show_preview: "显示预览"
      hide_preview: "隐藏预览"
      quote_post_title: "引用整个帖子"
      bold_label: "B"
      bold_title: "粗体"
      bold_text: "粗体文本"
      italic_label: "I"
      italic_title: "强调"
      italic_text: "强调文本"
      link_title: "超链接"
      link_description: "在此处输入链接描述"
      link_dialog_title: "插入超链接"
      link_optional_text: "可选标题"
      link_url_placeholder: "粘贴 URL 或键入以搜索话题"
      blockquote_title: "块引用"
      blockquote_text: "块引用"
      code_title: "预先格式化的文本"
      code_text: "将预先格式化的文本缩进 4 个空格"
      paste_code_text: "在此处键入或粘贴代码"
      upload_title: "上传"
      upload_description: "在此处输入上传描述"
      olist_title: "编号列表"
      ulist_title: "项目符号列表"
      list_item: "列表条目"
      toggle_direction: "切换方向"
      help: "Markdown 编辑帮助"
      collapse: "最小化编辑器面板"
      open: "打开编辑器面板"
      abandon: "关闭编辑器并舍弃草稿"
      enter_fullscreen: "进入全屏编辑器"
      exit_fullscreen: "退出全屏编辑器"
      exit_fullscreen_prompt: "按 <kbd>ESC</kbd> 退出全屏"
      show_toolbar: "显示编辑器工具栏"
      hide_toolbar: "隐藏编辑器工具栏"
      modal_ok: "确定"
      modal_cancel: "取消"
      cant_send_pm: "抱歉，您无法向 %{username} 发送消息。"
      yourself_confirm:
        title: "您是否忘记添加收件人？"
        body: "目前，此消息只发给您自己！"
      slow_mode:
        error: "本话题处于慢速模式。您最近已经发帖；您可以在 %{timeLeft}后再次发帖。"
      user_not_seen_in_a_while:
        single: "您正在向其发送消息的人 <b>%{usernames}</b> 已经很长时间没有出现在这里了 – 上次还是 %{time_ago}。他们可能不会收到您的消息。您可能需要寻找其他方式来联系 %{usernames}。"
        multiple: "您正在向其发送消息的人 <b>%{usernames}</b> 已经很长时间没有出现在这里了 – 上次还是 %{time_ago}。他们可能不会收到您的消息。您可能需要寻找其他方式来联系他们。"
      admin_options_title: "此话题的可选管理人员设置"
      composer_actions:
        reply: 回复
        draft: 草稿
        edit: 编辑
        reply_to_post:
          label: 回复 %{postUsername} 的帖子
          desc: 回复特定帖子
        reply_as_new_topic:
          label: 作为链接话题回复
          desc: 创建链接到此话题的新话题
          confirm: 您保存了一个新的话题草稿，如果您创建链接话题，它将被覆盖。
        reply_as_new_group_message:
          label: 作为新群组消息回复
          desc: 创建以相同收件人开头的新消息
        reply_to_topic:
          label: 回复话题
          desc: 回复话题，不是任何特定的帖子
        toggle_whisper:
          label: 切换密语
          desc: 密语仅对管理人员可见
        create_topic:
          label: "新建话题"
          desc: 创建新话题
        shared_draft:
          label: "共享草稿"
          desc: "起草一个仅对允许的用户可见的话题"
        toggle_topic_bump:
          label: "切换话题顶帖"
          desc: "回复但不更改最新回复日期"
      reload: "重新加载"
      ignore: "忽略"
      image_alt_text:
        aria_label: 图片的替换文字
      delete_image_button: 删除图片
      toggle_image_grid: 切换图片网格
    notifications:
      tooltip:
        regular:
          other: "%{count} 个未读通知"
        message:
          other: "%{count} 条未读消息"
        high_priority:
          other: "%{count} 个未读高优先级通知"
        new_message_notification:
          other: "%{count} 条新消息通知"
        new_reviewable:
          other: "%{count} 个新的可审核条目"
      title: "提及 (@) 您的用户名、回复您的帖子和话题、消息等的通知"
      none: "目前无法加载通知。"
      empty: "找不到通知。"
      post_approved: "您的帖子已被批准"
      reviewable_items: "需要审核的条目"
      watching_first_post_label: "新建话题"
      user_moved_post: "%{username} 移动了帖子"
      mentioned: "<span>%{username}</span> %{description}"
      group_mentioned: "<span>%{username}</span> %{description}"
      quoted: "<span>%{username}</span> %{description}"
      bookmark_reminder: "<span>%{username}</span> %{description}"
      replied: "<span>%{username}</span> %{description}"
      posted: "<span>%{username}</span> %{description}"
      watching_category_or_tag: "<span>%{username}</span> %{description}"
      edited: "<span>%{username}</span> %{description}"
      liked: "<span>%{username}</span> %{description}"
      liked_2: "<span class='double-user'>%{username}、%{username2}</span> %{description}"
      liked_many:
        other: "<span class='multi-user'>%{username} 和其他 %{count} 人</span>%{description}"
      liked_by_2_users: "%{username}、%{username2}"
      liked_by_multiple_users:
        other: "%{username} 和其他 %{count} 人"
      liked_consolidated_description:
        other: "点赞了您的 %{count} 个帖子"
      liked_consolidated: "<span>%{username}</span> %{description}"
      private_message: "<span>%{username}</span> %{description}"
      invited_to_private_message: "<p><span>%{username}</span> %{description}"
      invited_to_topic: "<span>%{username}</span> %{description}"
      invitee_accepted: "<span>%{username}</span> 已接受您的邀请"
      invitee_accepted_your_invitation: "接受了您的邀请"
      moved_post: "<span>%{username}</span> 移动了%{description}"
      linked: "<span>%{username}</span> %{description}"
      granted_badge: "获得了 '%{description}'"
      topic_reminder: "<span>%{username}</span> %{description}"
      watching_first_post: "<span>新话题</span> %{description}"
      membership_request_accepted: "加入 '%{group_name}' 的成员资格请求已被接受"
      membership_request_consolidated:
        other: "%{count} 个未处理的加入 '%{group_name}' 的成员资格请求"
      reaction: "<span>%{username}</span> %{description}"
      reaction_2: "<span>%{username}、%{username2}</span> %{description}"
      votes_released: "%{description} - 已完成"
      new_features: "有新功能可用！"
      admin_problems: "站点信息中心的新建议"
      dismiss_confirmation:
        body:
          default:
            other: "确定吗？您有 %{count} 个重要通知。"
          bookmarks:
            other: "确定吗？您有 %{count} 个未读书签提醒。"
          messages:
            other: "确定吗？您有 %{count} 条未读个人信息。"
        dismiss: "忽略"
        cancel: "取消"
      group_message_summary:
        other: "您的 %{group_name} 收件箱中有 %{count} 条消息"
      popup:
        mentioned: '%{username} 在“%{topic}”中提及了您 - %{site_title}'
        group_mentioned: '%{username} 在“%{topic}”中提及了您 - %{site_title}'
        quoted: '%{username} 在“%{topic}”中引用了您的帖子 - %{site_title}'
        replied: '%{username} 在“%{topic}”中回复了您 - %{site_title}'
        posted: '%{username} 在“%{topic}”中发布了帖子 - %{site_title}'
        private_message: '%{username} 在“%{topic}”中向您发送了个人消息 - %{site_title}'
        linked: '%{username} 链接到您在“%{topic}”中的帖子 - %{site_title}'
        watching_first_post: '%{username} 创建了新话题“%{topic}”- %{site_title}'
        watching_category_or_tag: '%{username} 在“%{topic}”中发帖 - %{site_title}'
        confirm_title: "已启用通知 - %{site_title}"
        confirm_body: "成功！已启用通知。"
        custom: "来自%{site_title}上 %{username} 的通知"
      titles:
        mentioned: "被提及"
        replied: "新回复"
        quoted: "被引用"
        edited: "被编辑"
        liked: "新赞"
        private_message: "新私信"
        invited_to_private_message: "被邀请加入私信"
        invitee_accepted: "邀请已被接受"
        posted: "新帖子"
        watching_category_or_tag: "新帖子"
        moved_post: "帖子已被移动"
        linked: "被链接"
        bookmark_reminder: "书签提醒"
        bookmark_reminder_with_name: "书签提醒 - %{name}"
        granted_badge: "已授予徽章"
        invited_to_topic: "被邀请加入话题"
        group_mentioned: "群组提及"
        group_message_summary: "新群组消息"
        watching_first_post: "新话题"
        topic_reminder: "话题提醒"
        liked_consolidated: "新赞"
        post_approved: "已批准帖子"
        membership_request_consolidated: "新成员资格请求"
        reaction: "新回应"
        votes_released: "投票额度已释放"
        new_features: "已发布新的 Discourse 功能！"
        admin_problems: "站点信息中心有新建议"
    upload_selector:
      uploading: "正在上传"
      processing: "正在处理上传"
      select_file: "选择文件"
      default_image_alt_text: 图片
    search:
      sort_by: "排序依据"
      relevance: "相关性"
      latest_post: "最新帖子"
      latest_topic: "最新话题"
      most_viewed: "浏览最多"
      most_liked: "赞最多"
      select_all: "全选"
      clear_all: "全部清除"
      too_short: "您的搜索词过短。"
      open_advanced: "打开高级搜索"
      clear_search: "清除搜索"
      sort_or_bulk_actions: "排序或批量选择结果"
      result_count:
        other: "<span>%{count}%{plus} 条与 </span>“<span class='term'>%{term}</span>”有关的结果"
      title: "搜索"
      full_page_title: "搜索"
      results: "结果"
      no_results: "找不到结果。"
      no_more_results: "没有找到更多结果。"
      post_format: "#%{post_number}，来自 %{username}"
      results_page: "'%{term}' 的搜索结果"
      more_results: "还有更多结果。请缩小您的搜索范围。"
      cant_find: "找不到您要找的内容？"
      start_new_topic: "或许创建一个新话题？"
      or_search_google: "或者尝试使用 Google 进行搜索："
      search_google: "尝试使用 Google 进行搜索："
      search_google_button: "Google"
      search_button: "搜索"
      search_term_label: "输入搜索关键字"
      categories: "类别"
      tags: "标签"
      in: "位置"
      in_this_topic: "在此话题中"
      in_this_topic_tooltip: "切换为搜索所有话题"
      in_messages: "在消息中"
      in_messages_tooltip: "切换为搜索常规话题"
      in_topics_posts: "在所有话题和帖子中"
      enter_hint: "或按 Enter"
      in_posts_by: "在 %{username} 的帖子中"
      browser_tip: "%{modifier} + f"
      browser_tip_description: "再次使用原生浏览器搜索"
      recent: "最近的搜索"
      clear_recent: "清除最近的搜索"
      type:
        default: "话题/帖子"
        users: "用户"
        categories: "类别"
        categories_and_tags: "类别/标签"
      context:
        user: "搜索 @%{username} 的帖子"
        category: "搜索 #%{category} 类别"
        tag: "搜索 #%{tag} 标签"
        topic: "搜索此话题"
        private_messages: "搜索消息"
      tips:
        category_tag: "按类别或标签筛选"
        author: "按帖子作者筛选"
        in: "按元数据（例如：in:title、in:personal、in:pinned）筛选"
        status: "按话题状态筛选"
        full_search: "启动完整页面搜索"
        full_search_key: "%{modifier} + Enter"
        me: "仅显示您的帖子"
      advanced:
        title: 高级筛选器
        posted_by:
          label: 发帖人
          aria_label: 按帖子作者筛选
        in_category:
          label: 分类
        in_group:
          label: 在该群组中
        with_badge:
          label: 有该徽章
        with_tags:
          label: 拥有该标签
          aria_label: 使用标签筛选
        filters:
          label: 仅回访话题/帖子…
          title: 仅在标题中匹配
          likes: 我赞过
          posted: 我发过帖
          created: 我创建
          watching: 我正在关注
          tracking: 我正在跟踪
          private: 在我的消息中
          bookmarks: 我已加入书签
          first: 是第一个帖子
          pinned: 被置顶
          seen: 我读过
          unseen: 我还没读过
          wiki: Wiki
          images: 包含图片
          all_tags: 上述所有标签
        statuses:
          label: 话题
          open: 开放
          closed: 已关闭
          public: 公开
          archived: 已归档
          noreplies: 没有回复
          single_user: 包含一个用户
        post:
          count:
            label: 帖子
          min:
            placeholder: 最小值
            aria_label: 按最小帖子数筛选
          max:
            placeholder: 最大值
            aria_label: 按最大帖子数筛选
          time:
            label: 发布时间
            aria_label: 按发布日期筛选
            before: 早于
            after: 晚于
        views:
          label: 浏览量
        min_views:
          placeholder: 最小值
          aria_label: 按最小浏览量筛选
        max_views:
          placeholder: 最大值
          aria_label: 按最大浏览量筛选
        additional_options:
          label: "按帖子数量和话题浏览量筛选"
    hamburger_menu: "菜单"
    new_item: "新"
    go_back: "返回"
    not_logged_in_user: "包含当前活动和偏好设置总结的用户页面"
    current_user: "转到您的用户页面"
    view_all: "查看所有%{tab}"
    user_menu:
      generic_no_items: "此列表中没有条目。"
      sr_menu_tabs: "用户菜单标签页"
      view_all_notifications: "查看所有通知"
      view_all_bookmarks: "查看所有书签"
      view_all_messages: "查看所有个人消息"
      tabs:
        all_notifications: "所有通知"
        replies: "回复"
        replies_with_unread:
          other: "回复 - %{count} 个未读回复"
        mentions: "提及"
        mentions_with_unread:
          other: "提及 - %{count} 个未读提及"
        likes: "赞"
        likes_with_unread:
          other: "赞 - %{count} 个未读赞"
        watching: "关注的话题"
        watching_with_unread:
          other: "关注的话题 - %{count} 个未读关注话题"
        messages: "个人信息"
        messages_with_unread:
          other: "个人信息 - %{count} 条未读信息"
        bookmarks: "书签"
        bookmarks_with_unread:
          other: "书签 - %{count} 个未读书签"
        review_queue: "审核队列"
        review_queue_with_unread:
          other: "审核队列 - %{count} 个条目需要审核"
        other_notifications: "其他通知"
        other_notifications_with_unread:
          other: "其他通知 - %{count} 个未读通知"
        profile: "个人资料"
      reviewable:
        view_all: "查看所有审核条目"
        queue: "队列"
        deleted_user: "（已删除的用户）"
        deleted_post: "（已删除的帖子）"
        post_number_with_topic_title: "帖子 #%{post_number} - %{title}"
        new_post_in_topic: "%{title} 中的新帖子"
        user_requires_approval: "%{username} 需要审批"
        default_item: "可审核条目 #%{reviewable_id}"
    topics:
      new_messages_marker: "上次访问"
      bulk:
        confirm: "确认"
        select_all: "全选"
        clear_all: "全部清除"
        unlist_topics: "取消公开话题"
        relist_topics: "重新公开话题"
        reset_bump_dates: "重置顶帖日期"
        defer: "推迟"
        delete: "删除话题"
        dismiss: "忽略"
        dismiss_read: "忽略所有未读话题"
        dismiss_read_with_selected:
          other: "忽略 %{count} 个未读"
        dismiss_button: "忽略…"
        dismiss_button_with_selected:
          other: "忽略（%{count} 个）…"
        dismiss_tooltip: "仅忽略新帖子或停止跟踪话题"
        also_dismiss_topics: "停止跟踪这些话题，以便它们不再显示为我的未读话题"
        dismiss_new: "忽略新话题"
        dismiss_new_modal:
          title: "关闭新话题"
          topics: "关闭新话题"
<<<<<<< HEAD
          posts: "关闭新帖子"
=======
          posts: "忽略新回复"
          topics_with_count:
            other: "忽略 %{count} 个新话题"
          replies_with_count:
            other: "忽略 %{count} 个新回复"
          replies: "忽略新回复"
>>>>>>> b2b1e721
          untrack: "停止跟踪这些话题，以便它们不再出现在我的新列表中"
        dismiss_new_with_selected:
          other: "忽略新话题（%{count} 个）…"
        toggle: "切换话题批量选择"
        actions: "批量操作"
        change_category: "设置类别…"
        close_topics: "关闭话题"
        archive_topics: "归档话题"
        move_messages_to_inbox: "移至收件箱"
        notification_level: "通知…"
        change_notification_level: "更改通知级别"
        choose_new_category: "为话题选择新类别："
        selected:
          other: "您已选择 <b>%{count}</b> 个话题。"
        change_tags: "替换标签"
        append_tags: "附加标签"
        choose_new_tags: "为这些话题选择新标签："
        choose_append_tags: "为这些话题选择要附加的新标签："
        changed_tags: "这些话题的标签已更改。"
        remove_tags: "移除所有标签"
        confirm_remove_tags:
          other: "所有标签将从 <b>%{count}</b> 个话题中移除。确定吗？"
        progress:
          other: "进度：<strong>%{count}</strong> 个话题"
        silent: "静默执行此操作。"
      none:
        unread: "您没有未读话题。"
        unseen: "您没有未读话题。"
        new: "您没有新话题。"
        read: "您还没有阅读任何话题。"
        posted: "您尚未在任何话题中发帖。"
        latest: "您全都看过了！"
        bookmarks: "您还没有将任何话题加入书签。"
        category: "没有%{category}话题。"
        top: "没有热门话题。"
        hot: "没有热门话题了。"
        filter: "没有话题。"
        educate:
          new: '<p>您的新话题将显示在这里。默认情况下，如果是在过去 2 天内创建的，话题会被视为新话题，还会显示 <span class="badge new-topic badge-notification" style="vertical-align:middle;line-height:inherit;"></span> 指示器。</p><p>访问您的<a href="%{userPrefsUrl}">偏好设置</a>可以更改此设置。</p>'
          unread: "<p>您的未读话题显示在此处。</p><p>默认情况下，如果符合以下条件，话题会被视为未读并且还将显示未读计数 <span class=\"badge unread-posts badge-notification\">1</span>：</p><ul><li>您创建了该话题</li><li>您回复了该话题</li><li>您阅读该话题超过 5 分钟</li></ul><p>或者如果您在每个话题中通过 \U0001F514 将话题显式设为“已跟踪”或“已关注”。</p><p>访问您的<a href=\"%{userPrefsUrl}\">偏好设置</a>可以更改此设置。</p>"
          new_new: "<p>您的新话题将显示在此处，您的未读话题也将显示。默认情况下，如果它们是在最近 2 天内创建的，话题会被视为新话题，并且会显示 <span class=\"badge new-topic badge-notification\" style=\"vertical-align:middle;line-height:inherit;\"></span> 指示器。如果符合以下条件，未读话题将显示未读计数 <span class=\"badge unread-posts badge-notification\">1</span>：您创建话题、回复话题、阅读话题超过 5 分钟，或者通过每个话题中的\U0001F514 明确将话题设置为“已跟踪”或“已关注”。</p><p>访问您的<a href=\"%{userPrefsUrl}\">偏好设置</a>可以更改此设置。</p>"
      bottom:
        latest: "没有更多最新话题了。"
        posted: "没有更多已发布话题了。"
        read: "没有更多已读话题了。"
        new: "没有更多新话题了。"
        unread: "没有更多未读话题了。"
        unseen: "没有更多未读话题了。"
        category: "没有更多%{category}话题了。"
        tag: "没有更多%{tag}话题了。"
        top: "没有更多热门话题了。"
        hot: "没有更多热门话题了。"
        bookmarks: "没有更多已加入书签的话题了。"
        filter: "没有更多话题了。"
    topic_bulk_actions:
      close_topics:
        name: "关闭话题"
      update_category:
        name: "更新类别"
        description: "为所选主题选择新类别"
    topic:
      filter_to:
        other: "话题中的 %{count} 个帖子"
      create: "新建话题"
      create_disabled_category: "您无权在此类别中创建话题"
      create_long: "创建新话题"
      open_draft: "打开草稿"
      private_message: "开始消息"
      archive_message:
        help: "将消息移至您的归档"
        title: "归档"
      move_to_inbox:
        title: "移至收件箱"
        help: "将消息移回收件箱"
      defer:
        help: "标记为未读"
        title: "推迟"
      list: "话题"
      new: "新话题"
      unread: "未读"
      new_topics:
        other: "%{count} 个新话题"
      unread_topics:
        other: "%{count} 个未读话题"
      title: "话题"
      invalid_access:
        title: "不公开话题"
        description: "抱歉，您无权访问该话题！"
        login_required: "您需要登录才能查看该话题。"
      server_error:
        title: "话题加载失败"
        description: "抱歉，我们无法加载该话题，可能是由于连接问题。请重试。如果问题仍然存在，请告诉我们。"
      not_found:
        title: "找不到话题"
        description: "抱歉，我们找不到该话题。也许它被版主移除了？"
      unread_posts:
        other: "您在此话题中有 %{count} 个未读帖子"
      likes:
        other: "此话题有 %{count} 个赞"
      back_to_list: "返回话题列表"
      options: "话题选项"
      show_links: "显示此话题中的链接"
      collapse_details: "收起话题详细信息"
      expand_details: "展开话题详细信息"
      read_more_in_category: "想阅读更多？请浏览%{categoryLink}中的其他话题或<a href='%{latestLink}'>查看最新话题</a>。"
      read_more: "想阅读更多？请<a href='%{categoryLink}'>浏览所有类别</a>或<a href='%{latestLink}'>查看最新话题</a>。"
      unread_indicator: "还没有成员读过此话题的最新帖子。"
      participant_groups: "参与者群组"
      read_more_MF: |
        { HAS_UNREAD_AND_NEW, select,
          true {
            { UNREAD, plural,
                 =0 {}
              other {有 <a href="{basePath}/unread"># 个未读</a>话题}
            }
            { NEW, plural,
                 =0 {}
              other {和 <a href="{basePath}/new"># 个新</a>话题，}
            }
          }
          false {
            { UNREAD, plural,
                 =0 {}
              other {还有 <a href="{basePath}/unread"># 个未读</a>话题，}
            }
            { NEW, plural,
                 =0 {}
              other {还有 <a href="{basePath}/new"># 个新</a>话题，}
            }
          }
          other {}
        }
        { HAS_CATEGORY, select,
          true {或浏览{categoryLink}中的其他话题}
          false {或<a href="{basePath}/latest">查看最新话题</a>}
          other {}
        }
      created_at: "创建日期：%{date}"
      bumped_at: "最新：%{date}"
      browse_all_categories_latest: "<a href='%{basePath}/categories'>浏览所有类别</a>或<a href='%{basePath}/latest'>查看最新话题</a>。"
      browse_all_categories_latest_or_top: "<a href='%{basePath}/categories'>浏览所有类别</a>、<a href='%{basePath}/latest'>查看最新话题</a>或查看热门话题："
      browse_all_tags_or_latest: "<a href='%{basePath}/tags'>浏览所有标签</a>或<a href='%{basePath}/latest'>查看最新话题</a>。"
      suggest_create_topic: 准备好<a href>开始新对话</a>了吗？
      jump_reply: "跳转到帖子的原始位置"
      jump_reply_aria: "跳转到 @%{username} 帖子的原始位置"
      deleted: "该话题已被删除"
      slow_mode_update:
        title: "慢速模式"
        select: "用户在此话题中的发帖间隔："
        description: "为了在快节奏或有争议的讨论中促进深思熟虑的讨论，用户必须等待一段时间才能在此话题中再次发帖。"
        enable: "启用"
        update: "更新"
        enabled_until: "启用至："
        remove: "禁用"
        hours: "小时："
        minutes: "分钟："
        seconds: "秒："
        durations:
          10_minutes: "10 分钟"
          15_minutes: "15 分钟"
          30_minutes: "30 分钟"
          45_minutes: "45 分钟"
          1_hour: "1 小时"
          2_hours: "2 小时"
          4_hours: "4 小时"
          8_hours: "8 小时"
          12_hours: "12 小时"
          24_hours: "24 小时"
          custom: "自定义持续时间"
      slow_mode_notice:
        duration: "在此话题下，请在两次发帖之间等待%{duration}"
      topic_status_update:
        title: "话题计时器"
        save: "设置计时器"
        num_of_hours: "小时数："
        num_of_days: "天数："
        remove: "移除计时器"
        publish_to: "发布至："
        when: "时间："
        time_frame_required: "请选择时间范围"
        min_duration: "持续时间必须大于 0"
        max_duration: "持续时间必须小于 20 年"
        duration: "持续时间"
      publish_to_category:
        title: "排定发布时间表"
      temp_open:
        title: "临时开启"
      auto_reopen:
        title: "自动打开话题"
      temp_close:
        title: "临时关闭"
      auto_close:
        title: "自动关闭话题"
        label: "自动关闭话题前等待："
        error: "请输入一个有效值。"
        based_on_last_post: "在话题中最后一个帖子的存在时间至少达到此时长之前不关闭。"
      auto_close_after_last_post:
        title: "在最后一个帖子后自动关闭话题"
      auto_delete:
        title: "自动删除话题"
      auto_bump:
        title: "自动顶帖话题"
      reminder:
        title: "提醒我"
      auto_delete_replies:
        title: "自动删除回复"
      status_update_notice:
        auto_open: "此话题将在 %{timeLeft}后自动开启。"
        auto_close: "此话题将在 %{timeLeft}后自动关闭。"
        auto_publish_to_category: "此话题将在 %{timeLeft}后发布到<a href=%{categoryUrl}>#%{categoryName}</a>。"
        auto_close_after_last_post: "此话题将在最后一个回复的%{duration}后关闭。"
        auto_delete: "此话题将在 %{timeLeft}后自动删除。"
        auto_bump: "此话题将在 %{timeLeft}后被自动顶帖。"
        auto_reminder: "您将在 %{timeLeft}后收到此话题的提醒。"
        auto_delete_replies: "此话题的回复会在%{duration}后自动删除。"
      auto_close_title: "自动关闭设置"
      auto_close_immediate:
        other: "该话题中的最后一个帖子已经存在 %{count} 小时，因此该话题将被立即关闭。"
      auto_close_momentarily:
        other: "该话题中的最后一个帖子已经存在 %{count} 小时，因此该话题将被暂时关闭。"
      timeline:
        back: "返回"
        back_description: "返回上一个未读帖子"
        replies_short: "%{current} / %{total}"
      progress:
        title: 话题进度
        jump_prompt: "跳转到…"
        jump_prompt_of:
          other: "/%{count} 个帖子"
        jump_prompt_long: "跳转到…"
        jump_prompt_to_date: "截至日期"
        jump_prompt_or: "或者"
      notifications:
        title: 更改您接收有关此话题的通知的频率
        reasons:
          mailing_list_mode: "您已启用邮寄名单模式，因此您将通过电子邮件收到对此话题回复的通知。"
          "3_10": "由于您正在关注此话题的一个标签，您将收到通知。"
          "3_10_stale": "由于您过去关注过此话题的一个标签，您将收到通知。"
          "3_6": "由于您正在关注此类别，您将收到通知。"
          "3_6_stale": "由于您过去关注过此类别，您将收到通知。"
          "3_5": "由于您已开始自动关注此话题，您将收到通知。"
          "3_2": "由于您正在关注此话题，您将收到通知。"
          "3_1": "由于您创建了此话题，您将收到通知。"
          "3": "由于您正在关注此话题，您将收到通知。"
          "2_8": "由于您正在跟踪此类别，您将看到新回复的数量。"
          "2_8_stale": "由于您过去跟踪过此类别，您将看到新回复的数量。"
          "2_4": "由于您发表过对此话题的回复，您将看到新回复的数量。"
          "2_2": "由于您正在跟踪此话题，您将看到新回复的数量。"
          "2": '由于您<a href="%{basePath}/u/%{username}/preferences/notifications">阅读过此话题</a>，您将看到新回复的数量。'
          "1_2": "您会在别人 @ 您或回复您时收到通知。"
          "1": "您会在别人 @ 您或回复您时收到通知。"
          "0_7": "您将忽略此类别中的所有通知。"
          "0_2": "您将忽略有关此话题的所有通知。"
          "0": "您将忽略有关此话题的所有通知。"
        watching_pm:
          title: "关注"
          description: "您将在此消息有新回复时收到通知，并且会显示新回复数量。"
        watching:
          title: "关注"
          description: "您将在此话题有新回复时收到通知，并且会显示新回复数量。"
        tracking_pm:
          title: "跟踪"
          description: "将显示此消息的新回复数量。您会在别人 @ 您或回复您时收到通知。"
        tracking:
          title: "跟踪"
          description: "将显示此话题的新回复数量。您会在别人 @ 您或回复您时收到通知。"
        regular:
          title: "常规"
          description: "您会在别人 @ 您或回复您时收到通知。"
        regular_pm:
          title: "常规"
          description: "您会在别人 @ 您或回复您时收到通知。"
        muted_pm:
          title: "已设为免打扰"
          description: "您永远不会收到有关此消息的任何通知。"
        muted:
          title: "已设为免打扰"
          description: "您永远不会收到有关此话题的任何通知，它也不会出现在最新话题中。"
      actions:
        title: "操作"
        recover: "取消删除话题"
        delete: "删除话题"
        open: "打开话题"
        close: "关闭话题"
        multi_select: "选择帖子…"
        slow_mode: "设置慢速模式…"
        timed_update: "设置话题计时器…"
        pin: "置顶话题…"
        unpin: "取消置顶话题…"
        unarchive: "取消归档话题"
        archive: "归档话题"
        invisible: "取消公开话题"
        visible: "公开话题"
        reset_read: "重置阅读数据"
        make_public: "设为公开话题…"
        make_private: "设为个人消息"
        reset_bump_date: "重置顶帖日期"
      feature:
        pin: "置顶话题"
        unpin: "取消置顶话题"
        pin_globally: "全站置顶话题"
        make_banner: "设为横幅话题"
        remove_banner: "移除横幅话题"
      reply:
        title: "回复"
        help: "开始撰写此话题的回复"
      share:
        title: "分享话题"
        extended_title: "分享链接"
        help: "分享此话题的链接"
        instructions: "分享此话题的链接："
        copied: "话题链接已复制。"
        restricted_groups:
          other: "仅对以下群组的成员可见：%{groupNames}"
        invite_users: "邀请"
      print:
        title: "打印"
        help: "打开此话题易于打印的版本"
      flag_topic:
        title: "举报"
        help: "以私密方式举报此话题以引起注意，或发送一个关于它的不公开通知"
        success_message: "您已成功举报此话题。"
      make_public:
        title: "转换为公开话题"
        choose_category: "请为公开话题选择类别："
      feature_topic:
        title: "将此话题设为精选"
        pin: "将此话题置于%{categoryLink}类别顶部至"
        unpin: "将此话题从%{categoryLink}类别顶部移除。"
        unpin_until: "将此话题从%{categoryLink}类别顶部移除，或等到<strong>%{until}</strong>。"
        pin_note: "用户可以为自己单独取消置顶话题。"
        pin_validation: "置顶此话题需要一个日期。"
        not_pinned: "%{categoryLink}没有置顶话题。"
        already_pinned:
          other: "%{categoryLink}中的当前置顶话题数：<strong class='badge badge-notification unread'>%{count}</strong>"
        pin_globally: "将此话题置于所有话题列表顶部至"
        confirm_pin_globally:
          other: "您已经有 %{count} 个全站置顶的话题。置顶话题过多可能会困扰新用户和匿名用户。确定要全站置顶另一个话题吗？"
        unpin_globally: "将此话题从所有话题列表顶部移除。"
        unpin_globally_until: "将此话题从所有话题列表顶部移除，或等到<strong>%{until}</strong>。"
        global_pin_note: "用户可以为自己单独取消置顶话题。"
        not_pinned_globally: "没有全站置顶话题。"
        already_pinned_globally:
          other: "当前全站置顶的话题数：<strong class='badge badge-notification unread'>%{count}</strong>"
        make_banner: "将此话题设为在所有页面顶部显示的横幅。"
        remove_banner: "移除在所有页面顶部显示的横幅。"
        banner_note: "用户可以通过忽略话题来忽略横幅。任何时候都只能将一个话题设为横幅。"
        no_banner_exists: "没有横幅话题。"
        banner_exists: "当前设置了<strong class='badge badge-notification unread'>一个</strong>横幅话题。"
      inviting: "正在邀请…"
      automatically_add_to_groups: "此邀请还包括以下群组的访问权限："
      invite_private:
        title: "邀请加入消息"
        email_or_username: "受邀者的电子邮件或用户名"
        email_or_username_placeholder: "电子邮件地址或者用户名"
        action: "邀请"
        success: "我们已邀请该用户加入此消息。"
        success_group: "我们已邀请该群组加入此消息。"
        error: "抱歉，邀请该用户时出错。"
        not_allowed: "抱歉，无法邀请该用户。"
        group_name: "群组名称"
      controls: "话题控件"
      invite_reply:
        title: "邀请"
        username_placeholder: "用户名"
        action: "发送邀请"
        help: "通过电子邮件或通知邀请其他人加入此话题"
        to_forum: "我们将发送一封简短的电子邮件，让您的朋友可以通过点击链接立即加入。"
        discourse_connect_enabled: "输入您要邀请加入此话题的人员的用户名。"
        to_topic_blank: "输入您要邀请加入此话题的人员的用户名或者电子邮件地址。"
        to_topic_email: "您输入了一个电子邮件地址。我们将通过电子邮件发送邀请，让您的朋友可以直接回复此话题。"
        to_topic_username: "您输入了一个用户名。我们将向其发送通知，其中包含邀请他们加入此话题的链接。"
        to_username: "输入您想邀请的人的用户名。我们将向其发送通知，其中包含邀请他们加入此话题的链接。"
        email_placeholder: "name@example.com"
        success_email: "我们已向 <b>%{invitee}</b> 发送邀请。在邀请被确认后，我们将通知您。查看您的用户页面上的邀请标签页以跟踪邀请进度。"
        success_username: "我们已邀请该用户加入此话题。"
        error: "抱歉，我们无法邀请此人。也许 Ta 已经被邀请了？（邀请次数受限）"
        success_existing_email: "电子邮件为 <b>%{emailOrUsername}</b> 的用户已存在。我们已邀请该用户加入此话题。"
      login_reply: "登录以回复"
      filters:
        n_posts:
          other: "%{count} 个帖子"
        cancel: "移除筛选器"
      move_to:
        title: "移至"
        action: "移至"
        error: "移动帖子时出错。"
      split_topic:
        title: "移至新话题"
        action: "移至新话题"
        topic_name: "新话题标题"
        radio_label: "新话题"
        error: "将帖子移至新话题时出错。"
        instructions:
          other: "您将创建一个新话题，并使用您选择的 <b>%{count}</b> 个帖子填充。"
      merge_topic:
        title: "移至现有话题"
        action: "移至现有话题"
        error: "将帖子移至该话题时出错。"
        radio_label: "现有话题"
        instructions:
          other: "请选择您要将这 <b>%{count}</b> 个帖子移至的话题。"
        chronological_order: "合并后保留时间顺序"
      move_to_new_message:
        title: "移至新消息"
        action: "移至新消息"
        message_title: "新消息标题"
        radio_label: "新消息"
        participants: "参与者"
        instructions:
          other: "您将创建一条新消息，并使用您选择的 <b>%{count}</b> 个帖子填充。"
      move_to_existing_message:
        title: "移至现有消息"
        action: "移至现有消息"
        radio_label: "现有消息"
        participants: "参与者"
        instructions:
          other: "请选择您要将这 <b>%{count}</b> 个帖子移至的消息。"
      merge_posts:
        title: "合并所选帖子"
        action: "合并所选帖子"
        error: "合并所选帖子时出错。"
      publish_page:
        title: "页面发布"
        publish: "发布"
        description: "当一个话题作为一个页面发布时，可以分享它的 URL，并且它将以自定义样式显示。"
        slug: "缩略名"
        public: "公开"
        public_description: "即使关联的话题是不公开话题，用户也可以看到该页面。"
        publish_url: "您的页面已发布到："
        topic_published: "您的话题已发布到："
        preview_url: "您的页面将发布到："
        invalid_slug: "抱歉，您无法发布此页面。"
        unpublish: "取消发布"
        unpublished: "您的页面已取消发布，无法再访问。"
        publishing_settings: "发布设置"
      change_owner:
        title: "更改所有者"
        action: "更改所有权"
        error: "更改帖子的所有权时出错。"
        placeholder: "新所有者的用户名"
        instructions:
          other: "请为 <b>@%{old_user}</b> 创建的 %{count} 个帖子选择新所有者。"
        instructions_without_old_user:
          other: "请为 %{count} 个帖子选择新所有者。"
      change_timestamp:
        title: "更改时间戳…"
        action: "更改时间戳"
        invalid_timestamp: "时间戳不能为未来。"
        error: "更改话题的时间戳时出错。"
        instructions: "请选择话题的新时间戳。话题中的帖子将更新为具有相同时差。"
      multi_select:
        select: "选择"
        selected: "已选择 (%{count})"
        select_post:
          label: "选择"
          title: "将帖子加入选择"
        selected_post:
          label: "已选择"
          title: "点击以将帖子从选择中移除"
        select_replies:
          label: "选择 +回复"
          title: "将帖子及其所有回复添加到选择中"
        select_below:
          label: "选择 +之后"
          title: "将帖子和之后的所有内容添加到选择中"
        delete: 删除所选项
        cancel: 取消选择
        select_all: 全选
        deselect_all: 取消全选
        description:
          other: "您已选择 <b>%{count}</b> 个帖子。"
      deleted_by_author_simple: "（话题已被作者删除）"
    post:
      confirm_delete: "确定要删除此帖子吗？"
      quote_reply: "引用"
      quote_reply_shortcut: "引用（或按 q）"
      quote_edit: "编辑"
      quote_edit_shortcut: "编辑（或按 e）"
      quote_copy: "复制引用"
      quote_copied_to_clibboard: "引用已复制到剪贴板"
      quote_share: "分享"
      edit_reason: "原因："
      post_number: "帖子 %{number}"
      ignored: "忽略的内容"
      wiki_last_edited_on: "Wiki 最后编辑于 %{dateTime}"
      last_edited_on: "帖子最后编辑于 %{dateTime}"
      edit_history: "帖子编辑历史记录"
      reply_as_new_topic: "作为链接话题回复"
      reply_as_new_private_message: "作为新消息回复给相同的收件人"
      continue_discussion: "从%{postLink}继续讨论："
      follow_quote: "转到引用的帖子"
      show_full: "显示完整帖子"
      show_hidden: "查看已忽略的内容。"
      deleted_by_author_simple: "（帖子已被作者删除）"
      collapse: "收起"
      sr_collapse_replies: "收起嵌入式回复"
      sr_date: "发布日期"
      sr_expand_replies:
        other: "此帖子有 %{count} 条回复"
      expand_collapse: "展开/收起"
      sr_below_embedded_posts_description: "帖子#%{post_number} 回复"
      sr_embedded_reply_description: "@%{username} 回复帖子 #%{post_number}"
      locked: "一名管理人员已将此帖子锁定为无法编辑"
      gap:
        other: "查看 %{count} 个隐藏回复"
      sr_reply_to: "回复 @%{username} 发布的帖子 #%{post_number}"
      notice:
        new_user: "这是 %{user} 首次发帖 - 让我们欢迎他/她加入社区吧！"
        returning_user: "我们已经有一段时间没有看到 %{user} 了 — 他/她上次发帖是 %{time}。"
      unread: "帖子未读"
      has_replies:
        other: "%{count} 个回复"
      has_replies_count: "%{count}"
      unknown_user: "（未知或已删除的用户）"
      has_likes_title:
        other: "%{count} 人赞了此帖子"
      has_likes_title_only_you: "您赞了此帖子"
      has_likes_title_you:
        other: "您和其他 %{count} 人赞了此帖子"
      sr_post_like_count_button:
        other: "%{count} 人赞过此帖子。点击查看"
      sr_post_read_count_button:
        other: "%{count} 人读过此帖子。点击查看"
      filtered_replies_hint:
        other: "查看此帖子及其 %{count} 个回复"
      filtered_replies_viewing:
        other: "正在查看对此用户的 %{count} 个回复："
      in_reply_to: "加载父帖子"
      view_all_posts: "查看所有帖子"
      errors:
        create: "抱歉，创建您的帖子时出错。请重试。"
        edit: "抱歉，编辑您的帖子时出错。请重试。"
        upload: "抱歉，上传 %{file_name} 时出错。请重试。"
        backup_too_large: "抱歉，该备份文件太大。"
        file_too_large: "抱歉，该文件太大（大小上限为 %{max_size_kb}KB）。为什么不将您的大文件上传到云共享服务，然后粘贴链接呢？"
        file_size_zero: "抱歉，好像出了点问题，您要上传的文件是 0 字节。请再试一次。"
        file_too_large_humanized: "抱歉，该文件太大（大小上限为 %{max_size}）。为什么不将您的大文件上传到云共享服务，然后粘贴链接呢？"
        too_many_uploads: "抱歉，一次只能上传一个文件。"
        too_many_dragged_and_dropped_files:
          other: "抱歉，一次只能上传 %{count} 个文件。"
        upload_not_authorized: "抱歉，您尝试上传的文件不被允许（允许的扩展名：%{authorized_extensions}）。"
        no_uploads_authorized: "抱歉，未授权上传任何文件。"
        image_upload_not_allowed_for_new_user: "抱歉，新用户无法上传图片。"
        attachment_upload_not_allowed_for_new_user: "抱歉，新用户无法上传附件。"
        attachment_download_requires_login: "抱歉，您需要登录才能下载附件。"
      cancel_composer:
        confirm: "您想对您的帖子做什么？"
        discard: "舍弃"
        save_draft: "保存草稿供以后使用"
        keep_editing: "继续编辑"
      via_email: "此帖子通过电子邮件送达"
      via_auto_generated_email: "此帖子通过自动生成的电子邮件送达"
      whisper: "此帖子是对版主的密语"
      whisper_groups: "此帖子为私聊，仅对 %{groupNames} 可见"
      wiki:
        about: "此帖子是一个 Wiki"
      few_likes_left: "谢谢您分享爱！您今天只剩下几个赞了。"
      controls:
        reply: "开始撰写对此帖子的回复"
        like: "点赞此帖子"
        has_liked: "您已点赞此帖子"
        read_indicator: "读过此帖子的成员"
        undo_like: "取消赞"
        edit: "编辑此帖子"
        edit_action: "编辑"
        edit_anonymous: "抱歉，您需要登录才能编辑此帖子。"
        flag: "以私密方式举报此帖子以引起注意，或发送一个关于它的不公开通知"
        delete: "删除此帖子"
        undelete: "取消删除此帖子"
        share: "分享此帖子的链接"
        copy_title: "将此帖子的链接复制到剪贴板"
        link_copied: "链接已复制！"
        more: "更多"
        delete_replies:
          confirm: "您是否还想删除对此帖子的回复？"
          direct_replies:
            other: "是，%{count} 个直接回复"
          all_replies:
            other: "是，%{count} 个回复"
          just_the_post: "否，仅删除此帖子"
        admin: "帖子管理员操作"
        permanently_delete: "永久删除"
        permanently_delete_confirmation: "确定要永久删除此帖子吗？您将无法恢复它。"
        wiki: "设为 Wiki"
        unwiki: "移除 Wiki"
        convert_to_moderator: "添加管理人员颜色"
        revert_to_regular: "移除管理人员颜色"
        rebake: "重新构建 HTML"
        publish_page: "页面发布"
        unhide: "取消隐藏"
        change_owner: "更改所有权…"
        grant_badge: "授予徽章…"
        lock_post: "锁定帖子"
        lock_post_description: "阻止发帖人编辑此帖子"
        unlock_post: "解锁帖子"
        unlock_post_description: "允许发帖人编辑此帖子"
        delete_topic_disallowed_modal: "您无权删除此话题。如果您确实希望将其删除，请提交举报并说明原因，以便引起版主注意。"
        delete_topic_disallowed: "您无权删除此话题"
        delete_topic_confirm_modal:
          other: "此话题目前有超过 %{count} 次浏览，可能是热门搜索目标。确定要完全删除此话题，而不是对其进行编辑以改进它吗？"
        delete_topic_confirm_modal_yes: "是，删除此话题"
        delete_topic_confirm_modal_no: "否，保留此话题"
        delete_topic_error: "删除此话题时出错"
        delete_topic: "删除话题"
        add_post_notice: "添加管理人员通知…"
        change_post_notice: "更改管理人员通知…"
        delete_post_notice: "删除管理人员通知"
        remove_timer: "移除计时器"
        edit_timer: "编辑计时器"
      actions:
        people:
          like:
            other: "赞了此帖子"
          read:
            other: "阅读了此帖子"
          like_capped:
            other: "还有其他 %{count} 人赞了此帖子"
          read_capped:
            other: "还有其他 %{count} 人阅读了此帖子"
          sr_post_likers_list_description: "赞过此帖子的用户"
          sr_post_readers_list_description: "读过此帖子的用户"
        by_you:
          off_topic: "您将此帖子举报为偏离话题"
          spam: "您将此帖子举报为垃圾信息"
          inappropriate: "您将此帖子举报为不当言论"
          notify_moderators: "您将此帖子举报为需要由版主审核"
          notify_user: "您向此用户发送了一条消息"
      delete:
        confirm:
          other: "确定要删除这 %{count} 个帖子吗？"
      merge:
        confirm:
          other: "确定要合并这 %{count} 个帖子吗？"
      revisions:
        controls:
          first: "第一个修订"
          previous: "上一个修订"
          next: "下一个修订"
          last: "上次修订"
          hide: "隐藏修订"
          show: "显示修订"
          destroy: "删除修订"
          destroy_confirm: "确定要删除此帖子的所有修订吗？此操作无法撤消。"
          revert: "还原到修订 %{revision}"
          edit_wiki: "编辑 Wiki"
          edit_post: "编辑帖子"
          comparing_previous_to_current_out_of_total: "<strong>%{previous}</strong> %{icon} <strong>%{current}</strong> / %{total}"
        displays:
          inline:
            title: "内联显示带有添加和删除的呈现输出"
            button: "HTML"
          side_by_side:
            title: "并排显示呈现的输出差异"
            button: "HTML"
          side_by_side_markdown:
            title: "并排显示原始源代码差异"
            button: "原始"
      raw_email:
        displays:
          raw:
            title: "显示原始电子邮件"
            button: "原始"
          text_part:
            title: "显示电子邮件的文本部分"
            button: "文本"
          html_part:
            title: "显示电子邮件的 HTML 部分"
            button: "HTML"
      bookmarks:
        create: "创建书签"
        create_for_topic: "为话题创建书签"
        edit: "编辑书签"
        edit_for_topic: "编辑话题的书签"
        updated: "更新"
        name: "名称"
        name_placeholder: "此书签有什么用？"
        name_input_label: "书签名称"
        set_reminder: "提醒我"
        options: "选项"
        actions:
          delete_bookmark:
            name: "删除书签"
            description: "将该书签从您的个人资料中移除并停止该书签的所有提醒"
          edit_bookmark:
            name: "编辑书签"
            description: "编辑书签名称或更改提醒的日期和时间"
          clear_bookmark_reminder:
            name: "清除提醒"
            description: "清除提醒日期和时间"
          pin_bookmark:
            name: "置顶书签"
            description: "置顶该书签。这会将使其显示在您的书签列表的顶部。"
          unpin_bookmark:
            name: "取消置顶书签"
            description: "取消置顶该书签。它将不再显示在您的书签列表的顶部。"
      filtered_replies:
        viewing_posts_by: "正在查看此用户的 %{post_count} 个帖子："
        viewing_subset: "某些回复已被收起"
        viewing_summary: "查看此话题的热门回复"
        post_number: "%{username}，帖子 #%{post_number}"
        show_all: "全部显示"
      share:
        title: "分享帖子 #%{post_number}"
        instructions: "分享此帖子的链接："
    category:
      none: "（无类别）"
      all: "所有类别"
      choose: "类别&hellip;"
      edit: "编辑"
      edit_title: "编辑此类别"
      edit_dialog_title: "编辑: %{categoryName}"
      view: "查看类别中的话题"
      back: "返回类别"
      general: "常规"
      settings: "设置"
      topic_template: "模板"
      tags: "标签"
      tags_allowed_tags: "将这些标签限制在此类别："
      tags_allowed_tag_groups: "将这些标签组限制在此类别："
      tags_placeholder: "（可选）允许的标签列表"
      tags_tab_description: "上面指定的标签和标签组将仅在此类别和也指定它们的其他类别中可用。它们将无法用于其他类别。"
      tag_groups_placeholder: "（可选）允许的标签组列表"
      manage_tag_groups_link: "管理标签组"
      allow_global_tags_label: "也允许其他标签"
      required_tag_group:
        description: "要求新话题具有来自标签组的标签："
        delete: "删除"
        add: "添加所需标签组"
        placeholder: "选择标签群组…"
      topic_featured_link_allowed: "在此类别中允许精选链接"
      delete: "删除类别"
      create: "新建类别"
      create_long: "创建新类别"
      save: "保存类别"
      slug: "类别缩略名"
      slug_placeholder: "（可选）用于 URL 以“-”分隔的字词"
      creation_error: 创建类别时出错。
      save_error: 保存类别时出错。
      name: "类别名称"
      description: "描述"
      logo: "类别徽标图片"
      logo_dark: "深色模式类别徽标图片"
      background_image: "类别背景图片"
      background_image_dark: "深色类别背景图片"
      badge_colors: "徽章颜色"
      background_color: "背景色"
      foreground_color: "前景色"
      name_placeholder: "应该简明扼要"
      color_placeholder: "任意网页颜色"
      delete_confirm: "确定要删除此类别吗？"
      delete_error: "删除类别时出错。"
      list: "列出类别"
      no_description: "请为此类别添加描述。"
      change_in_category_topic: "编辑描述"
      already_used: "此颜色已被其他类别使用"
      security: "安全性"
      security_add_group: "添加群组"
      permissions:
        group: "群组"
        see: "查看"
        reply: "回复"
        create: "创建"
        no_groups_selected: "没有群组被授予访问权限；此类别仅对管理人员可见。"
        everyone_has_access: '此类别是公开的，任何人都可以查看、回复和创建帖子。要限制权限，请移除授予“所有人”组的一个或多个权限。'
        toggle_reply: "切换回复权限"
        toggle_full: "切换创建权限"
        inherited: '此权限继承自“所有人”'
      special_warning: "警告：此类别是一个预设类别，无法编辑安全性设置。如果您不想使用此类别，请将其删除，而不是重新调整用途。"
      uncategorized_security_warning: "此类别比较特殊。它旨在作为没有类别的话题的存放区域；不能有安全性设置。"
      uncategorized_general_warning: '此类别比较特殊。它用作未选择类别的新话题的默认类别。如果您想要避免此行为并强制选择类别，<a href="%{settingLink}">请在此处禁用该设置</a>。如果您想要更改其名称或描述，请转到<a href="%{customizeLink}">自定义/文本内容</a>。'
      pending_permission_change_alert: "您还没有将 %{group} 添加到此类别；点击此按钮添加它们。"
      images: "图片"
      email_in: "自定义传入电子邮件地址："
      email_in_tooltip: "您可以使用 | 字符分隔多个电子邮件地址。"
      email_in_allow_strangers: "接受来自没有帐户的匿名用户的电子邮件"
      email_in_disabled: "通过电子邮件发布新话题已被禁用。要启用通过电子邮件发布新话题，请启用 <a href='%{setting_url}'>'email in'</a> 设置。"
      mailinglist_mirror: "类别镜像一个邮寄名单"
      show_subcategory_list: "在此类别中的话题上方显示子类别列表。"
      read_only_banner: "用户无法在此类别中创建话题时的横幅文本："
      num_featured_topics: "类别页面上显示的话题数："
      subcategory_num_featured_topics: "父类别页面上的精选话题数量："
      all_topics_wiki: "默认将新话题设为 Wiki"
      allow_unlimited_owner_edits_on_first_post: "允许所有者不受限制地编辑第一个帖子"
      subcategory_list_style: "子类别列表样式："
      sort_order: "话题列表排序依据："
      default_view: "默认话题列表："
      default_top_period: "默认热门时长："
      default_list_filter: "默认列表筛选器："
      allow_badges_label: "允许在此类别中授予徽章"
      edit_permissions: "编辑权限"
      reviewable_by_group: "除管理人员外，此类别中的内容还可以由以下群组审核："
      review_group_name: "群组名称"
      require_topic_approval: "所有新话题都需要版主审批"
      require_reply_approval: "所有新回复都需要版主审批"
      this_year: "今年"
      position: "类别页面上的位置："
      default_position: "默认位置"
      position_disabled: "类别将按活动顺序显示。要控制列表中类别的顺序，请启用<a href='%{url}'>固定类别位置</a>设置。"
      minimum_required_tags: "话题中所需的最少标签数："
      default_slow_mode: '为此类别中的新话题启用“慢速模式”。'
      parent: "父类别"
      num_auto_bump_daily: "每天自动顶贴的开放话题的数量："
      auto_bump_cooldown_days: "再次顶帖同一话题之前的最短天数。"
      navigate_to_first_post_after_read: "阅读话题后导航到第一个帖子"
      notifications:
        title: "更改此类别的通知级别"
        watching:
          title: "关注"
          description: "您将自动关注此类别中的所有话题。您会收到每个话题中每个新帖子的通知，并且会显示新回复数量。"
        watching_first_post:
          title: "关注第一个帖子"
          description: "您将收到此类别中新话题的通知，但不会收到话题回复。"
        tracking:
          title: "跟踪"
          description: "您将自动跟踪此类别中的所有话题。您会在别人 @ 您或回复您时收到通知，并且会显示新回复数量。"
        regular:
          title: "常规"
          description: "您会在别人 @ 您或回复您时收到通知。"
        muted:
          title: "已设为免打扰"
          description: "您不会收到有关此类别中新话题的任何通知，它们也不会出现在最新话题页面上。"
      search_priority:
        label: "搜索优先级"
        options:
          normal: "常规"
          ignore: "忽略"
          very_low: "非常低"
          low: "低"
          high: "高"
          very_high: "非常高"
      sort_options:
        default: "默认"
        likes: "赞"
        op_likes: "原始帖子的赞"
        views: "浏览量"
        posts: "帖子"
        activity: "活动"
        posters: "发帖人"
        category: "类别"
        created: "创建日期"
      sort_ascending: "升序"
      sort_descending: "降序"
      subcategory_list_styles:
        rows: "行"
        rows_with_featured_topics: "有精选话题的行"
        boxes: "框"
        boxes_with_featured_topics: "带精选话题的框"
      settings_sections:
        general: "常规"
        moderation: "审核"
        appearance: "外观"
        email: "电子邮件"
      list_filters:
        all: "所有话题"
        none: "无子类别"
      colors_disabled: "您无法选择颜色，因为您的“category style”为“none”。"
    flagging:
      title: "感谢您帮助我们建设文明社区！"
      action: "举报帖子"
      take_action: "采取行动…"
      take_action_options:
        default:
          title: "隐藏帖子"
          details: "立即达到举报阈值，隐藏帖子，并同意所有待处理的举报"
        suspend:
          title: "封禁用户"
          details: "立即达到举报阈值，并封禁用户"
        silence:
          title: "禁言用户"
          details: "立即达到举报阈值，并禁言用户"
      notify_action: "消息"
      official_warning: "官方警告"
      delete_spammer: "删除垃圾信息发布者"
      flag_for_review: "加入审核队列"
      delete_confirm_MF: |
        您将删除此用户的 {POSTS, plural, other {<b>#</b> 个帖子}}和 {TOPICS, plural, other {<b>#</b> 个话题}}，移除他们的帐户，禁止其 IP 地址 <b>{ip_address}</b> 再次注册，同时将其电子邮件地址 <b>{email}</b> 加入永久屏蔽名单。确定此用户是垃圾信息发布者吗？
      yes_delete_spammer: "是，删除垃圾信息发布者"
      ip_address_missing: "（不适用）"
      hidden_email_address: "（已隐藏）"
      submit_tooltip: "提交不公开举报"
      take_action_tooltip: "立即达到举报阈值，隐藏帖子，并同意所有待处理的举报"
      cant: "抱歉，您目前无法举报此帖子。"
      notify_staff: "私下通知管理人员"
      formatted_name:
        off_topic: "偏离话题"
        inappropriate: "不当言论"
        spam: "垃圾信息"
      custom_placeholder_notify_user: "具体，有建设性，并始终保持友善。"
      notify_user_textarea_label: "给用户的消息"
      custom_placeholder_notify_moderators: "让我们具体了解您关心的问题，并尽可能提供相关的链接和示例。"
      notify_moderators_textarea_label: "给版主的消息"
      custom_message:
        at_least:
          other: "至少输入 %{count} 个字符"
        more:
          other: "还差 %{count} 条…"
        left:
          other: "剩余 %{count} 条"
    flagging_topic:
      title: "感谢您帮助我们建设文明社区！"
      action: "举报话题"
      notify_action: "消息"
    topic_map:
      title: "话题总结"
      participants_title: "频繁发帖人"
      links_title: "热门链接"
      links_shown: "显示更多链接…"
      clicks:
        other: "%{count} 次点击"
    post_links:
      about: "展开此帖子的更多链接"
      title:
        other: "其他 %{count} 个"
    topic_statuses:
      warning:
        help: "这是一个官方警告。"
      bookmarked:
        help: "您已将此话题加入书签"
      locked:
        help: "此话题已被关闭；不再接受新回复"
      archived:
        help: "此话题已被归档；已被冻结，无法更改"
      locked_and_archived:
        help: "此话题已被关闭并存档；不再接受新回复且无法更改"
      unpinned:
        title: "已取消置顶"
        help: "此话题已对您取消置顶；它将以常规顺序显示"
      pinned_globally:
        title: "已全站置顶"
        help: "此话题已被全站置顶；它将显示在最新话题列表及其所属类别的顶部"
      pinned:
        title: "已置顶"
        help: "此话题已对您置顶；它将显示在所属类别的顶部"
      unlisted:
        help: "此话题已被取消公开；它不会显示在话题列表中，只能通过直接链接访问"
      personal_message:
        title: "此话题是一条个人消息"
        help: "此话题是一条个人消息"
    posts: "帖子"
    pending_posts:
      label: "待处理"
      label_with_count: "待处理 (%{count})"
    posts_likes_MF: |
      此话题有 {count, plural, other {# 个回复}}{ratio, select,
        low {，并且点赞发帖比例比较高}
        med {，并且点赞发帖比例非常高}
        high {，并且点赞发帖比例极高}
        other {}}
    latest_poster_link: "%{username} 的个人资料、最新海报"
    original_post: "原始帖子"
    views: "浏览量"
    sr_views: "按浏览量排序"
    views_lowercase:
      other: "浏览量"
    replies: "回复"
    sr_replies: "按回复数排序"
    views_long:
      other: "此话题已被浏览 %{number} 次"
    activity: "活动"
    sr_activity: "按活动排序"
    likes: "赞"
    sr_likes: "按赞数排序"
    sr_op_likes: "按原帖赞数排序"
    likes_lowercase:
      other: "赞"
    users: "用户"
    users_lowercase:
      other: "用户"
    category_title: "类别"
    history_capped_revisions: "历史记录，最近 100 次修订"
    history: "历史记录"
    raw_email:
      title: "传入电子邮件"
      not_available: "不可用！"
    categories_list: "类别列表"
    filters:
      with_topics: "%{filter}话题"
      with_category: "%{filter}%{category}话题"
      filter:
        title: "筛选器"
        button:
          label: "筛选"
      latest:
        title: "最新"
        title_with_count:
          other: "最新 (%{count})"
        help: "有新帖子的话题"
      read:
        title: "已读"
        help: "您已读过的话题，按您上次阅读它们的顺序排序"
      categories:
        title: "类别"
        title_in: "类别 - %{categoryName}"
        help: "按类别分组的所有话题"
      unread:
        title: "未读"
        title_with_count:
          other: "未读 (%{count})"
        help: "您当前正在关注或跟踪，具有未读帖子的话题"
        lower_title_with_count:
          other: "%{count} 未读"
      unseen:
        title: "未读"
        lower_title: "未读"
        help: "新话题和您当前正在关注或跟踪，具有未读帖子的话题"
      hot:
        title: "热门"
        lower_title: "热门"
        help: "最近热门话题"
      new:
        lower_title_with_count:
          other: "%{count} 新"
        lower_title: "新"
        title: "新"
        title_with_count:
          other: "新 (%{count})"
        help: "最近几天创建的话题"
        all: "所有"
        all_with_count: "所有 (%{count})"
        topics: "话题"
        topics_with_count: "话题 (%{count})"
        replies: "回复"
        replies_with_count: "回复 (%{count})"
      posted:
        title: "我的帖子"
        help: "您发过帖子的话题"
      bookmarks:
        title: "书签"
        help: "您已添加书签的话题"
      category:
        title: "%{categoryName}"
        title_with_count:
          other: "%{categoryName} (%{count})"
        help: "%{categoryName}类别中的最新话题"
      top:
        title: "热门"
        help: "过去一年、一个月、一周或一天中最活跃的话题"
        all:
          title: "所有时间"
        yearly:
          title: "每年"
        quarterly:
          title: "每季度"
        monthly:
          title: "每月"
        weekly:
          title: "每周"
        daily:
          title: "每天"
        all_time: "所有时间"
        this_year: "年"
        this_quarter: "季度"
        this_month: "月"
        this_week: "周"
        today: "今天"
    browser_update: '很抱歉，<a href="https://www.discourse.org/faq/#browser">您的浏览器不受支持</a>。请<a href="https://browsehappy.com">切换到支持的浏览器</a>查看富内容、登录和回复。'
    permission_types:
      full: "创建/回复/查看"
      create_post: "回复/查看"
      readonly: "查看"
    preloader_text: "正在加载"
    lightbox:
      download: "下载"
      open: "原始图片"
      previous: "上一个（左方向键）"
      next: "下一个（右方向键）"
      counter: "%curr%/%total%"
      close: "关闭 (Esc)"
      content_load_error: '<a href="%url%">内容</a>无法加载。'
      image_load_error: '<a href="%url%">图片</a>无法加载。'
    experimental_lightbox:
      image_load_error: "图片无法加载。"
      screen_reader_image_title: "第 %{current} 张图片，共 %{total} 张：%{title}"
      buttons:
        next: "下一个（向右或向下箭头键）"
        previous: "上一个（向左或向上箭头键）"
        close: "关闭 (Esc)"
        download: "下载图片"
        newtab: "在新标签页中打开图片"
        zoom: "放大/缩小图片（Z 键）"
        rotate: "旋转图片（R 键）"
        fullscreen: "切换浏览器全屏模式（M 键）"
        carousel: "显示轮播中的所有图片（A 键）"
        retry: "重试加载图片"
    cannot_render_video: 无法呈现此视频，因为您的浏览器不支持编解码器。
    keyboard_shortcuts_help:
      shortcut_key_delimiter_comma: "，"
      shortcut_key_delimiter_plus: "+"
      shortcut_delimiter_or: "%{shortcut1} 或 %{shortcut2}"
      shortcut_delimiter_slash: "%{shortcut1}/%{shortcut2}"
      shortcut_delimiter_space: "%{shortcut1} %{shortcut2}"
      title: "键盘快捷键"
      short_title: "快捷键"
      jump_to:
        title: "跳转到"
        home: "%{shortcut} 首页"
        latest: "%{shortcut} 最新"
        new: "%{shortcut} 新"
        unread: "%{shortcut} 未读"
        categories: "%{shortcut} 类别"
        top: "%{shortcut} 热门"
        bookmarks: "%{shortcut} 书签"
        profile: "%{shortcut} 个人资料"
        messages: "%{shortcut} 消息"
        drafts: "%{shortcut} 草稿"
        next: "%{shortcut} 下一个话题"
        previous: "%{shortcut} 上一个话题"
      navigation:
        title: "导航"
        jump: "%{shortcut} 转到帖子 #"
        back: "%{shortcut} 返回"
        up_down: "%{shortcut} 移动选择 &uarr; &darr;"
        open: "%{shortcut} 打开所选话题"
        next_prev: "%{shortcut} 下一个/上一个部分"
        go_to_unread_post: "%{shortcut} 转到第一个未读帖子"
      application:
        title: "应用程序"
        create: "%{shortcut} 创建新话题"
        notifications: "%{shortcut} 打开通知"
        hamburger_menu: "%{shortcut} 打开汉堡菜单"
        user_profile_menu: "%{shortcut} 打开用户菜单"
        show_incoming_updated_topics: "%{shortcut} 显示更新的话题"
        search: "%{shortcut} 搜索"
        help: "%{shortcut} 打开键盘帮助"
        dismiss_new: "%{shortcut} 忽略新话题"
        dismiss_topics: "%{shortcut} 忽略话题"
        log_out: "%{shortcut} 退出"
      composing:
        title: "撰写"
        return: "%{shortcut} 返回编辑器"
        fullscreen: "%{shortcut} 全屏编辑器"
        insert_current_time: "%{shortcut} 插入当前时间"
      bookmarks:
        title: "书签"
        enter: "%{shortcut} 保存并关闭"
        later_today: "%{shortcut} 今天晚些时候"
        later_this_week: "%{shortcut} 本周晚些时候"
        tomorrow: "%{shortcut} 明天"
        next_week: "%{shortcut} 下周"
        next_month: "%{shortcut} 下个月"
        next_business_week: "%{shortcut} 下周开始"
        next_business_day: "%{shortcut} 下一个工作日"
        custom: "%{shortcut} 自定义日期和时间"
        none: "%{shortcut} 无提醒"
        delete: "%{shortcut} 删除书签"
      actions:
        title: "操作"
        bookmark_topic: "%{shortcut} 切换书签话题"
        pin_unpin_topic: "%{shortcut} 置顶/取消置顶话题"
        share_topic: "%{shortcut} 分享话题"
        share_post: "%{shortcut} 分享帖子"
        reply_as_new_topic: "%{shortcut} 作为链接话题回复"
        reply_topic: "%{shortcut} 回复话题"
        reply_post: "%{shortcut} 回复帖子"
        quote_post: "%{shortcut} 引用帖子"
        like: "%{shortcut} 点赞帖子"
        flag: "%{shortcut} 举报帖子"
        bookmark: "%{shortcut} 将帖子加入书签"
        edit: "%{shortcut} 编辑帖子"
        delete: "%{shortcut} 删除帖子"
        mark_muted: "%{shortcut} 将话题设为免打扰"
        mark_regular: "%{shortcut} 常规（默认）话题"
        mark_tracking: "%{shortcut} 跟踪话题"
        mark_watching: "%{shortcut} 关注话题"
        print: "%{shortcut} 打印话题"
        defer: "%{shortcut} 延迟话题"
        topic_admin_actions: "%{shortcut} 打开话题管理员操作"
        archive_private_message: "%{shortcut} 切换归档私信"
      search_menu:
        title: "搜索菜单"
        prev_next: "%{shortcut} 上下移动所选内容"
        insert_url: "%{shortcut} 将所选内容插入到打开的编辑器"
        full_page_search: "%{shortcut} 启动完整页面搜索"
    badges:
      earned_n_times:
        other: "已获得此徽章 %{count} 次"
      granted_on: "%{date}授予"
      others_count:
        other: "授予他人 %{count} 次"
      title: 徽章
      allow_title: "您可以将此徽章用作头衔"
      multiple_grant: "您可以多次获得"
      badge_count:
        other: "%{count} 个徽章"
      more_badges:
        other: "其他 (+%{count})"
      awarded:
        other: "已授予 %{number} 个"
      select_badge_for_title: 选择一个徽章作为您的头衔使用
      none: "（无）"
      successfully_granted: "已成功将“%{badge}”授予 %{username}"
      badge_grouping:
        getting_started:
          name: 入门
        community:
          name: 社区
        trust_level:
          name: 信任级别
        other:
          name: 其他
        posting:
          name: 发帖
      favorite_max_reached: "您无法将更多徽章加入书签。"
      favorite_max_not_reached: "将此徽章标记为收藏"
      favorite_count: "%{count}/%{max} 个徽章已被标记为收藏"
    download_calendar:
      title: "下载日历"
      save_ics: "下载 .ics 文件"
      save_google: "添加到 Google 日历"
      remember: "不再询问"
      remember_explanation: "（您可以在用户偏好设置中更改此偏好设置）"
      download: "下载"
      default_calendar: "默认日历"
      default_calendar_instruction: "决定保存日期时应使用哪个日历"
      add_to_calendar: "添加到日历"
      google: "Google 日历"
      ics: "ICS"
    tagging:
      all_tags: "所有标签"
      other_tags: "其他标签"
      selector_all_tags: "所有标签"
      selector_no_tags: "无标签"
      tags: "标签"
      choose_for_topic: "可选标签"
      choose_for_topic_required:
        other: "至少选择 %{count} 个标签…"
      choose_for_topic_required_group:
        other: "从 '%{name}' 中选择 %{count} 个标签…"
      info: "信息"
      default_info: "此标签不限于任何类别，并且没有同义词。"
      staff_info: "要添加限制，请将此标签放入<a href=%{basePath}/tag_groups>标签组</a>。"
      category_restricted: "此标签仅限于您无权访问的类别。"
      synonyms: "同义词"
      synonyms_description: "使用以下标签时，它们将被替换为 <b>%{base_tag_name}</b>。"
      save: "保存标签的名称和描述"
      tag_groups_info:
        other: "此标签属于以下组：%{tag_groups}。"
      category_restrictions:
        other: "它只能用于以下类别："
      edit_synonyms: "编辑同义词"
      add_synonyms_label: "添加同义词："
      add_synonyms: "添加"
      add_synonyms_explanation:
        other: "当前使用这些标签的任何地方都将被改为使用 <b>%{tag_name}</b>。确定要应用此更改吗？"
      add_synonyms_failed: "无法将以下标签添加为同义词：<b>%{tag_names}</b>。确保它们没有同义词并且不是其他标签的同义词。"
      remove_synonym: "移除同义词"
      delete_synonym_confirm: '确定要删除同义词“%{tag_name}”吗？'
      delete_tag: "删除标签"
      delete_confirm:
        other: "确定要删除此标签并将其从分配到的 %{count} 个话题移除吗？"
      delete_confirm_no_topics: "确定要删除此标签吗？"
      delete_confirm_synonyms:
        other: "其 %{count} 个同义词也将被删除。"
      edit_tag: "编辑标签名称和描述"
      description: "描述（最多 1000 个字符）"
      sort_by: "排序依据："
      sort_by_count: "计数"
      sort_by_name: "名称"
      manage_groups: "管理标签组"
      manage_groups_description: "定义组以组织标签"
      upload: "上传标签"
      upload_description: "上传 csv 文件以批量创建标签"
      upload_instructions: "每行一个，可以使用 ‘tag_name，tag_group’ 格式附带标签组。"
      upload_successful: "标签上传成功"
      delete_unused_confirmation:
        other: "%{count} 个标签将被删除：%{tags}"
      delete_unused_confirmation_more_tags:
        other: "“%{tags}”和其他 %{count} 个"
      delete_no_unused_tags: "没有未使用的标签。"
      tag_list_joiner: "，"
      delete_unused: "删除未使用的标签"
      delete_unused_description: "删除所有未与话题或个人消息关联的标签"
      filters:
        without_category: "%{filter}%{tag}话题"
        with_category: "%{category}中的%{filter}%{tag}话题"
        untagged_without_category: "无标签的%{filter}话题"
        untagged_with_category: "%{category}中无标签的%{filter}话题"
      notifications:
        watching:
          title: "关注"
          description: "您将自动关注带有此标签的所有话题。您会收到所有新帖子和话题的通知，话题旁还会显示未读和新帖子的数量。"
        watching_first_post:
          title: "关注第一个帖子"
          description: "您将收到此标签中新话题的通知，但不会收到话题回复。"
        tracking:
          title: "跟踪"
          description: "您将自动跟踪带有此标签的所有话题。未读和新帖子的数量将显示在话题旁边。"
        regular:
          title: "常规"
          description: "您会在别人 @ 您或回复您的帖子时收到通知。"
        muted:
          title: "已设为免打扰"
          description: "您不会收到有关带有此标签的新话题的任何通知，它们也不会出现在您的未读标签页上。"
      groups:
        back_btn: "返回到所有标签"
        title: "标签组"
        about_heading: "选择一个标签组或创建一个新的标签组"
        about_heading_empty: "创建一个新的标签组以开始"
        about_description: "标签组可帮助您在一个地方管理多个标签的权限。"
        new: "新标签组"
        new_title: "创建新组"
        edit_title: "编辑标签组"
        tags_label: "此组中的标签"
        parent_tag_label: "上级标签"
        parent_tag_description: "只有存在上级标签时，才能使用来自此组的标签。"
        one_per_topic_label: "此组中每个话题限制一个标签"
        new_name: "新标签组"
        name_placeholder: "名称"
        save: "保存"
        delete: "删除"
        confirm_delete: "确定要删除此标签组吗？"
        everyone_can_use: "每个人都可以使用标签"
        usable_only_by_groups: "标签对所有人可见，但只有以下群组可以使用它们"
        visible_only_to_groups: "标签仅对以下群组可见"
        cannot_save: "无法保存标签组。确保至少存在一个标签，标签组名称不为空，并为标签权限选择一个组。"
        tags_placeholder: "搜索或创建标签"
        parent_tag_placeholder: "可选"
        select_groups_placeholder: "选择群组…"
        disabled: "标签已被禁用。"
      topics:
        none:
          unread: "您没有未读话题。"
          unseen: "您没有未读话题。"
          new: "您没有新话题。"
          read: "您还没有阅读任何话题。"
          posted: "您尚未在任何话题中发帖。"
          latest: "没有最新话题。"
          bookmarks: "您还没有将任何话题加入书签。"
          top: "没有热门话题。"
    invite:
      custom_message: "通过撰写<a href>自定义消息</a>，使您的邀请更个性化。"
      custom_message_placeholder: "输入您的自定义消息"
      approval_not_required: "一旦用户接受此邀请，他们将被自动批准。"
      custom_message_template_forum: "嘿，您应该加入此论坛！"
      custom_message_template_topic: "嘿，我想您可能会喜欢此话题！"
    forced_anonymous: "由于负载过大，暂时向所有人显示退出登录的用户可以看到的内容。"
    forced_anonymous_login_required: "该站点正处于极端负载状态，当前无法加载，请在几分钟后再试。"
    footer_nav:
      back: "返回"
      forward: "前进"
      share: "分享"
      dismiss: "忽略"
    safe_mode:
      enabled: "安全模式已启用，要退出安全模式，请关闭此浏览器窗口"
    image_removed: "（图片被移除）"
    pause_notifications:
      title: "暂停通知…"
      label: "暂停通知"
      options:
        half_hour: "30 分钟"
        one_hour: "1 小时"
        two_hours: "2 小时"
        tomorrow: "直到明天"
      set_schedule: "设置通知时间表"
    trust_levels:
      names:
        newuser: "新用户"
        basic: "基本用户"
        member: "成员"
        regular: "活跃用户"
        leader: "领导者"
      detailed_name: "%{level}：%{name}"
    pick_files_button:
      unsupported_file_picked: "您选择了不受支持的文件。支持的文件类型 – %{types}。"
    user_activity:
      no_activity_title: "尚无活动"
      no_activity_body: "欢迎来到我们的社区！作为新人，您还未参与过讨论。第一步，请访问<a href='%{topUrl}'>热门</a>或<a href='%{categoriesUrl}'>类别</a>并开始阅读！在您喜欢或想详细了解的帖子上选择 %{heartIcon} 。在您参与后，您的活动将被列在此处。"
      no_replies_title: "您还没有回复任何话题"
      no_replies_title_others: "%{username} 还没有回复任何话题"
      no_replies_body: "当您<a href='%{searchUrl}'>发现</a>一个您希望参与的有趣对话时，请直接按任何帖子下方的<kbd>回复</kbd>按钮开始回复该特定帖子。或者，如果您希望回复一般话题而不是任何帖子或个人，请在话题最底部或话题时间线下方查找<kbd>回复</kbd>按钮。"
      no_drafts_title: "您还没有写过任何草稿"
      no_drafts_body: "还没准备好发布？每当您开始撰写话题、回复或个人信息时，我们都会自动保存新草稿并在此处列出。选择取消按钮以舍弃或保存草稿以便稍后继续。"
      no_likes_title: "您还没有赞任何话题"
      no_likes_title_others: "%{username} 还没有赞过任何话题"
      no_likes_body: "加入并开始贡献的一个好方法是开始阅读已经发生的对话，然后在您喜欢的帖子上选择 %{heartIcon}！"
      no_topics_title: "您还没有开始任何话题"
      no_topics_body: "在开始新的话题之前，最好先<a href='%{searchUrl}'>搜索</a>对话的现有话题，但如果您确信您想要的话题还没有出现，那就开始一个属于您自己的新话题吧。查找话题列表、类别或标签右上角的 <kbd>+ 新建话题</kbd>按钮，开始在该领域创建新话题。"
      no_topics_title_others: "%{username} 还没有开始任何话题"
      no_read_topics_title: "您还没有阅读任何话题。"
      no_read_topics_body: "开始阅读讨论后，您会在此处看到一个列表。要开始阅读，请在<a href='%{topUrl}'>热门</a>或<a href='%{categoriesUrl}'>类别</a>中或者通过关键字搜索 %{searchIcon}，查找您感兴趣的话题"
    no_group_messages_title: "未找到群组消息"
    topic_entrance:
      sr_jump_top_button: "跳到第一个帖子"
      sr_jump_bottom_button: "跳到最后一个帖子"
    fullscreen_table:
      expand_btn: "展开表"
      view_table: "查看表"
    second_factor_auth:
      redirect_after_success: "第二重身份验证成功。正在重定向到之前的页面…"
    sidebar:
      title: "边栏"
      unread_count:
        other: "%{count} 未读"
      new_count:
        other: "%{count} 新"
      toggle_section: "切换版块"
      more: "更多"
      all_categories: "所有类别"
      all_tags: "所有标签"
      categories_form_modal:
        title: "编辑类别导航"
        subtitle:
          text: "我们将自动显示此站点最受欢迎的类别"
        filter_placeholder: "筛选类别"
        no_categories: "没有与给定术语匹配的类别。"
      tags_form_modal:
        title: "编辑标签导航"
        filter_placeholder: "筛选标签"
        no_tags: "没有与给定术语匹配的标签。"
        subtitle:
          text: "我们将自动显示此站点的热门标签"
      edit_navigation_modal_form:
        deselect_button_text: "取消全选"
        reset_to_defaults: "重置为默认值"
        filter_dropdown:
          all: "所有"
          selected: "已选择"
          unselected: "未选择"
      sections:
        custom:
          add: "添加自定义版块"
          edit: "编辑自定义版块"
          save: "保存"
          delete: "删除"
          delete_confirm: "确定要删除此版块吗？"
          reset_confirm: "确定要将此版块重置为默认值吗？"
<<<<<<< HEAD
          public: "将此版块设为公开并对所有人可见"
=======
          public: "对所有人可见"
>>>>>>> b2b1e721
          always_public: "此版块中的内容始终公开"
          more_menu: "“更多”菜单"
          links:
            add: "添加另一个链接"
            delete: "删除链接"
            reset: "重置为默认值"
            icon:
              label: "图标"
              validation:
                blank: "图标不能为空"
                maximum: "图标必须短于 %{count} 个字符"
            name:
              label: "名称"
              validation:
                blank: "名称不能为空"
                maximum: "名称必须短于 %{count} 个字符"
            value:
              label: "链接"
              validation:
                blank: "链接不能为空"
                maximum: "链接必须短于 %{count} 个字符"
                invalid: "格式无效"
          title:
            label: "版块标题"
            validation:
              blank: "标题不能为空"
              maximum: "标题必须短于 %{count} 个字符"
        about:
          header_link_text: "关于"
        messages:
          header_link_text: "消息"
          header_action_title: "创建个人消息"
          links:
            inbox: "收件箱"
            sent: "已发送"
            new: "新"
            new_with_count: "新 (%{count})"
            unread: "未读"
            unread_with_count: "未读 (%{count})"
            archive: "归档"
        tags:
          none: "您还没有添加任何标签。"
          click_to_get_started: "点击此处开始。"
          header_link_text: "标签"
          header_action_title: "编辑边栏标签"
          configure_defaults: "配置默认值"
        categories:
          none: "您还没有添加任何类别。"
          click_to_get_started: "点击此处开始。"
          header_link_text: "类别"
          header_action_title: "编辑边栏类别"
          configure_defaults: "配置默认值"
        community:
          edit_section:
            sidebar: "自定义此版块"
            header_dropdown: "自定义"
          links:
            about:
              content: "关于"
              title: "关于此站点的更多详细信息"
            admin:
              content: "管理员"
              title: "站点设置和报告"
            badges:
              content: "徽章"
              title: "所有可获得的徽章"
            topics:
              content: "话题"
              title: "所有话题"
            faq:
              content: "常见问题解答"
              title: "使用此站点的准则"
            groups:
              content: "群组"
              title: "可用用户群组列表"
            users:
              content: "用户"
              title: "所有用户列表"
            my_posts:
              content: "我的帖子"
              content_drafts: "我的草稿"
              title: "我最近的话题活动"
              title_drafts: "我的未发布草稿"
              draft_count:
                other: "%{count} 个草稿"
            review:
              content: "审核"
              title: "被举报的帖子和其他排队的条目"
              pending_count: "%{count} 待处理"
        global_section: "全局版块，对所有人可见"
      panels:
        forum:
          label: 论坛
    welcome_topic_banner:
      title: "创建您的欢迎话题"
      description: "您的欢迎话题是新成员首先会阅读的内容。把它想象成您的“电梯推销”或“使命宣言”。让每个人都知道这个社区是为谁服务的，他们可以在这里找到什么，以及您希望他们首先做什么。"
      button_title: "开始编辑"
    until: "直到："
    char_counter:
      exceeded: "已超过允许的最大字符数。"
    form_template_chooser:
      select_template: "选择表单模板"
    form_templates:
      upload_field:
        upload: "上传"
        uploading: "正在上传"
      errors:
        valueMissing:
          default: "请填写此字段。"
<<<<<<< HEAD
          text: "请填写此字段。"
=======
>>>>>>> b2b1e721
          select-one: "请在列表中选择一个条目。"
          select-multiple: "请在列表中至少选择一个条目。"
          checkbox: "如果您想继续，请勾选此框。"
        typeMismatch:
          default: "请输入一个有效值。"
          color: "请输入一种颜色。"
          date: "请输入日期。"
          email: "请输入有效的电子邮件地址。"
          number: "请输入一个数字。"
          password: "请输入一个有效的密码。"
          tel: "请输入一个有效的电话号码。"
          text: "请输入一个文本值。"
          url: "请输入一个有效的 URL。"
<<<<<<< HEAD
        tooShort: "输入的内容必须至少为 %{minLength} 个字符。"
        tooLong: "输入的内容必须少于 %{maxLength} 个字符。"
        rangeOverflow: "输入必须小于 %{max}。"
        rangeUnderflow: "输入必须大于 %{min}。"
=======
        tooShort:
          other: "输入的内容必须至少为 %{count} 个字符。"
        tooLong:
          other: "输入的内容必须少于 %{count} 个字符。"
        rangeOverflow:
          other: "输入必须小于 %{count}。"
        rangeUnderflow:
          other: "输入必须大于 %{count}。"
>>>>>>> b2b1e721
        patternMismatch: "请匹配要求的格式。"
        badInput: "请输入有效的输入。"
    table_builder:
      title: "表生成器"
      modal:
        title: "表生成器"
        create: "创建表"
        help:
          title: "使用电子表格编辑器"
          enter_key: "Enter"
          tab_key: "Tab"
          new_row: "在行末尾插入新行。"
          new_col: "在列末尾插入新列。"
          options: "右键点击单元格可访问下拉菜单中的更多选项。"
        confirm_close: "确定要关闭表格生成器吗？任何未保存的更改都将丢失。"
      edit:
        btn_edit: "编辑表"
        modal:
          title: "编辑表"
          cancel: "取消"
          create: "保存"
          reason: "为何进行编辑？"
          trigger_reason: "添加编辑原因"
        default_edit_reason: "使用表编辑器更新表"
      default_header:
        col_1: "第 1 列"
        col_2: "第 2 列"
        col_3: "第 3 列"
        col_4: "第 4 列"
      spreadsheet:
        no_records_found: "找不到记录"
        show: "显示"
        entries: "个条目"
        about: "关于"
        prompts:
          delete_selected_rows: "确定要删除所选行吗？"
          delete_selected_cols: "确定要删除所选列吗？"
          will_destroy_merged_cells: "此操作将破坏任何现有的合并单元格。确定吗？"
          will_clear_search_results: "此操作将破坏任何现有的合并单元格。确定吗？"
          conflicts_with_merged_cells: "与另一合并单元格存在冲突"
        invalid_merge_props: "合并属性无效"
        cells_already_merged: "单元格已合并"
        no_cells_selected: "未选择单元格"
        context_menu:
          row:
            before: "在前面插入新行"
            after: "在后面插入新行"
            delete: "删除所选行"
          col:
            before: "在前面插入新列"
            after: "在后面插入新列"
            delete: "删除所选列"
            rename: "重命名此列"
          order:
            ascending: "按升序排序"
            descending: "按降序排序"
          copy: "复制…"
          paste: "粘贴…"
          save: "另存为…"
  admin_js:
    type_to_filter: "输入以筛选…"
    admin:
      title: "Discourse 管理员"
      moderator: "版主"
      back_to_forum: "返回论坛"
      tags:
        remove_muted_tags_from_latest:
          always: "始终"
          only_muted: "单独或与其他已设为免打扰的标签一起使用时"
          never: "从不"
      reports:
        title: "可用报告列表"
        meta_doc: "浏览我们的 <a href='https://meta.discourse.org/t/-/240233' rel='noopener noreferrer' target='_blank'>文档</a>，了解举报的详细概述。"
      dashboard:
        title: "信息中心"
        last_updated: "信息中心更新："
        discourse_last_updated: "Discourse 更新："
        version: "版本"
        up_to_date: "您已经是最新版本！"
        critical_available: "有一个可用的关键更新。"
        updates_available: "有可用的更新。"
        please_upgrade: "请升级！"
        no_check_performed: "尚未执行更新检查。确保 sidekiq 正在运行。"
        stale_data: "最近尚未执行更新检查。确保 sidekiq 正在运行。"
        version_check_pending: "看起来您最近升级了。太棒了！"
        installed_version: "已安装"
        latest_version: "最新"
        problems_found: "基于您当前站点设置的一些建议"
        new_features:
          title: "最新变化"
          previous_announcements: "您可以在 <a href='%{url}' target='_blank'>Discourse Meta</a> 上查看以前的新功能公告。"
          learn_more: "了解详情…"
        last_checked: "上次检查"
        refresh_problems: "刷新"
        no_problems: "找不到问题。"
        moderators: "版主："
        admins: "管理员："
        silenced: "已禁言："
        suspended: "已封禁："
        private_messages_short: "消息"
        private_messages_title: "消息"
        mobile_title: "移动"
        space_used: "%{usedSize} 已使用"
        space_used_and_free: "%{usedSize}（%{freeSize} 可用）"
        uploads: "上传"
        backups: "备份"
        backup_count:
          other: "%{count} 个备份，%{location}"
        lastest_backup: "最新：%{date}"
        traffic_short: "流量"
        traffic: "应用程序 Web 请求"
        page_views: "页面浏览量"
        page_views_short: "页面浏览量"
        show_traffic_report: "显示详细的流量报告"
        community_health: 社区健康状况
        moderators_activity: 版主活动
        whats_new_in_discourse: Discourse 最新变化
        activity_metrics: 活动指标
        all_reports: "所有报告"
        general_tab: "常规"
        moderation_tab: "审核"
        security_tab: "安全性"
        reports_tab: "报告"
        report_filter_any: "任意"
        disabled: 已禁用
        timeout_error: 抱歉，查询时间过长，请选择更短的时间间隔
        exception_error: 抱歉，执行查询时出错
        too_many_requests: 您执行此操作的次数过多。请稍后再试。
        not_found_error: 抱歉，此报告不存在
        filter_reports: 筛选报告
        custom_date_range: 自定义日期范围
        reports:
          trend_title: "变化 %{percent}。目前为 %{current}，上一个期间为 %{prev}。"
          today: "今天"
          yesterday: "昨天"
          last_7_days: "过去 7 天"
          last_30_days: "过去 30 天"
          all_time: "所有时间"
          7_days_ago: "7 天前"
          30_days_ago: "30 天前"
          all: "所有"
          view_table: "表格"
          view_graph: "图表"
          refresh_report: "刷新报告"
          daily: 每天
          monthly: 每月
          weekly: 每周
          dates: "日期 (UTC)"
          groups: "所有群组"
          disabled: "此报告已禁用"
          totals_for_sample: "样本总数"
          average_for_sample: "样本平均值"
          total: "所有时间总计"
          no_data: "没有要显示的数据。"
          trending_search:
            more: '<a href="%{basePath}/admin/logs/search_logs">搜索日志</a>'
            disabled: '趋势搜索报告已禁用。启用<a href="%{basePath}/admin/site_settings/category/all_results?filter=log%20search%20queries">记录搜索查询</a>以收集数据。'
          average_chart_label: 平均值
          filters:
            file_extension:
              label: 文件扩展名
            group:
              label: 群组
            category:
              label: 类别
            include_subcategories:
              label: "包括子类别"
      groups:
        new:
          title: "新群组"
          create: "创建"
          name:
            too_short: "群组名称过短"
            too_long: "群组名称过长"
            checking: "正在检查群组名称是否可用…"
            available: "群组名称可用"
            not_available: "群组名称不可用"
            blank: "群组名称不能为空"
        manage:
          interaction:
            email: 电子邮件
            incoming_email: "自定义传入电子邮件地址"
            incoming_email_placeholder: "输入电子邮件地址"
            incoming_email_tooltip: "您可以使用 | 字符分隔多个电子邮件地址。"
            visibility: 公开范围
            visibility_levels:
              title: "谁能看到此群组？"
              public: "所有人"
              logged_on_users: "已登录的用户"
              members: "群组所有者、成员和版主"
              staff: "群组所有者和版主"
              owners: "群组拥有者"
              description: "管理员可以看到所有群组。"
            members_visibility_levels:
              title: "谁可以看到此群组的成员？"
              description: "管理员可以查看所有群组的成员。 群组标识对所有用户可见。"
            publish_read_state: "在群组消息中发布群组阅读状态"
          membership:
            automatic: 自动
            trust_levels_title: "当用户加入时自动授予其信任级别："
            effects: 影响
            trust_levels_none: "无"
            automatic_membership_email_domains: "使用与此列表中的电子邮件网域完全匹配的电子邮件网域注册的用户将被自动添加到此群组："
            automatic_membership_user_count:
              other: "%{count} 个用户具有新的电子邮件网域，将被添加到群组中。"
            automatic_membership_associated_groups: "作为此处列出的服务的群组成员的用户将在使用该服务登录时自动添加到该群组。"
            primary_group: "自动设置为主要群组"
          alert:
            primary_group: "由于这是一个主要群组，名称“%{group_name}”将用于任何人都可以查看的 CSS 类中。"
            flair_group: "由于此群组具有成员的标识，名称“%{group_name}”对所有人可见。"
        name_placeholder: "群组名称，没有空格，与用户名规则相同"
        primary: "主要群组"
        no_primary: "（无主要群组）"
        title: "群组"
        edit: "编辑群组"
        refresh: "刷新"
        about: "在此处编辑您的群组成员资格和名称"
        group_members: "群组成员"
        delete: "删除"
        delete_confirm: "确定要删除“%{group}”吗？"
        delete_details:
          other: "%{count} 人将无法访问此群组"
        delete_with_messages_confirm:
          other: "%{count} 条消息将无法被群组成员访问"
        delete_warning: "删除的群组无法恢复"
        delete_failed: "无法删除群组。如果此群组是自动生成的，则无法删除。"
        delete_automatic_group: 这是一个自动生成的群组，无法删除。
        delete_owner_confirm: "移除 '%{username}' 的所有者权限？"
        add: "添加"
        custom: "自定义"
        automatic: "自动"
        default_title: "默认头衔"
        default_title_description: "将应用于该群组中的所有用户"
        group_owners: 所有者
        add_owners: 添加所有者
        none_selected: "选择一个群组以开始"
        no_custom_groups: "创建一个自定义群组"
      api:
        generate_master: "生成主 API 密钥"
        none: "当前没有有效的 API 密钥。"
        user: "用户"
        title: "API"
        key: "密钥"
        keys: "密钥"
        created: 创建
        updated: 更新
        last_used: 最后使用
        never_used: '（从不）'
        generate: "生成"
        undo_revoke: "取消撤消"
        revoke: "撤消"
        all_users: "所有用户"
        active_keys: "有效 API 密钥"
        manage_keys: 管理密钥
        show_details: 详细信息
        description: 描述
        no_description: '（无描述）'
        all_api_keys: 所有 API 密钥
        user_mode: 用户级别
        scope_mode: 范围
        impersonate_all_users: 模拟任意用户
        single_user: "单个用户"
        user_placeholder: 输入用户名
        description_placeholder: 此密钥将被如何使用？
        save: 保存
        new_key: 新建 API 密钥
        revoked: 已撤消
        delete: 永久删除
        not_shown_again: 此密钥将不会再显示。在继续之前，请务必进行备份。
        continue: 继续
        scopes:
          description: |
            使用范围时，您可以将一个 API 密钥限制到一组特定的端点。
            您还可以定义允许哪些参数。使用逗号分隔多个值。
          title: 范围
          granular: 精细
          read_only: 只读
          global: 全局
          global_description: API 密钥没有限制，所有端点均可访问。
          resource: 资源
          action: 操作
          allowed_parameters: 允许的参数
          optional_allowed_parameters: 允许的参数（可选）
          any_parameter: '（任意参数）'
          allowed_urls: 允许的 URL
          descriptions:
            global:
              read: 将 API 密钥限制为只读端点。
            topics:
              read: 阅读一个话题或其中的一个帖子。也支持 RSS。
              write: 创建一个新话题或发布到现有话题。
              update: 更新话题。更改标题、类别、标签、状态、模式、精选链接等。
              delete: 删除话题。
              read_lists: 阅读诸如热门、新、最新等话题列表。也支持 RSS。
              status: "更新话题的状态。状态：已关闭、归档、可见已置顶。启用：true、false。在此处和请求负载中指定 category_id，以仅允许该类别中话题的状态更改。"
            posts:
              edit: 编辑任意帖子或特定帖子。
              delete: 删除帖子。
              list: 列出最新帖子和不公开帖子。也支持 RSS。
            tags:
              list: 列出标签。
            tag_groups:
              list: 获取标签群组列表。
              show: 通过 ID 获取单个标签群组。
              create: 创建标签群组。
              update: 更新由 ID 指定的标签群组。
            categories:
              list: 获取类别列表。
              show: 通过 id 获取单个类别。
            uploads:
              create: 上传新文件或启动单部分或多部分直接上传到外部存储。
            users:
              bookmarks: 列出用户书签。使用 ICS 格式时返回书签提醒。
              sync_sso: 使用 DiscourseConnect 同步用户。
              show: 获取有关用户的信息。
              check_emails: 列出用户电子邮件。
              update: 更新用户个人资料信息。
              log_out: 退出用户的所有会话。
              anonymize: 对用户帐户进行匿名化处理。
              suspend: 封禁用户帐户。
              delete: 删除用户帐户。
              list: 获取用户列表。
            user_status:
              read: 读取用户状态。
              update: 更新用户状态。
            email:
              receive_emails: 将此范围与邮件收件人结合来处理传入电子邮件。
            invites:
              create: 发送电子邮件邀请或生成邀请链接。
            badges:
              create: 创建新徽章。
              show: 获取有关徽章的信息。
              update: 更新徽章。
              delete: 删除徽章。
              list_user_badges: 列出用户的徽章。
              assign_badge_to_user: 向用户授予徽章。
              revoke_badge_from_user: 撤销用户的徽章。
            groups:
              manage_groups: 列出、添加和移除群组成员。
              administer_groups: 列出、显示、创建、更新和删除群组。
            search:
              show: 使用 `/search.json?q=term` 端点进行搜索。
              query: 使用 `/search/query?term=term` 端点进行搜索。
            wordpress:
              publishing: WP Discourse 插件发布功能所需（必需）。
              commenting: WP Discourse 插件评论功能所需。
              discourse_connect: WP Discourse 插件 DiscourseConnect 功能所需。
              utilities: 如果您使用 WP Discourse 插件实用程序，则需要。
            logs:
              messages: 列出 /logs 中的消息或获取特定日志消息。
      web_hooks:
        title: "网络钩子"
        none: "当前没有网络钩子。"
        instruction: "网络钩子让 Discourse 可以在您的站点发生特定事件时通知外部服务。当网络钩子被触发时，将向提供的 URL 发送一个 POST 请求。"
        detailed_instruction: "当选择的事件发生时，将向提供的 URL 发送一个 POST 请求。"
        new: "新网络钩子"
        create: "创建"
        edit: "编辑"
        save: "保存"
        description_label: "事件触发器"
        controls: "控件"
        go_back: "返回列表"
        payload_url: "有效负载 URL"
        payload_url_placeholder: "https://example.com/postreceive"
        secret_invalid: "密钥不得包含任何空白字符。"
        secret_too_short: "密钥应至少为 12 个字符。"
        secret_placeholder: "可选字符串，用于生成签名"
        event_type_missing: "您需要设置至少一种事件类型。"
        content_type: "内容类型"
        secret: "密钥"
        event_chooser: "哪些事件应触发此网络钩子？"
        wildcard_event: "向我发送所有事件。"
        individual_event: "选择个别事件。"
        verify_certificate: "检查有效负载 URL 的 TLS 证书"
        active: "有效"
        active_notice: "当事件发生时，我们会推送详细信息。"
        categories_filter_instructions: "只有当事件与指定类别相关时，才会触发相关的网络钩子。留空将触发所有类别的网络钩子。"
        categories_filter: "触发的类别"
        tags_filter_instructions: "只有当事件与指定标签相关时，才会触发相关的网络钩子。留空将触发所有标签的网络钩子。"
        tags_filter: "触发的标签"
        groups_filter_instructions: "只有当事件与指定群组相关时，才会触发相关的网络钩子。留空将触发所有群组的网络钩子。"
        groups_filter: "触发的群组"
        delete_confirm: "删除此网络钩子？"
        topic_event:
          group_name: "话题事件"
          topic_created: "话题被创建"
          topic_revised: "话题被修订"
          topic_edited: "话题被更新"
          topic_destroyed: "话题被删除"
          topic_recovered: "话题被恢复"
        post_event:
          group_name: "帖子事件"
          post_created: "帖子被创建"
          post_edited: "帖子被更新"
          post_destroyed: "帖子被删除"
          post_recovered: "帖子被恢复"
        group_event:
          group_name: "群组事件"
          group_created: "群组被创建"
          group_updated: "群组被更新"
          group_destroyed: "群组被删除"
        tag_event:
          group_name: "标签事件"
          tag_created: "标签被创建"
          tag_updated: "标签被更新"
          tag_destroyed: "标签被删除"
        category_event:
          group_name: "类别事件"
          category_created: "类别被创建"
          category_updated: "类别被更新"
          category_destroyed: "类别被删除"
        user_event:
          group_name: "用户事件"
          user_logged_in: "用户登录"
          user_logged_out: "用户退出登录"
          user_confirmed_email: "用户确认电子邮件"
          user_created: "用户被创建"
          user_approved: "用户被批准"
          user_updated: "用户被更新"
          user_destroyed: "用户被删除"
          user_suspended: "用户被封禁"
          user_unsuspended: "用户被解除封禁"
        reviewable_event:
          group_name: "可审核的事件"
          reviewable_created: "可审核的条目已就绪"
          reviewable_updated: "可审核的条目被更新"
        user_badge_event:
          group_name: "徽章事件"
          user_badge_granted: "授予用户徽章"
          user_badge_revoked: "用户的徽章被撤销"
        like_event:
          group_name: "点赞事件"
          post_liked: "当用户点赞一篇帖子时。"
        notification_event:
          group_name: "通知事件"
          notification_created: "用户在他们的 Feed 中收到通知"
        group_user_event:
          group_name: "群组用户事件"
          user_added_to_group: "用户被添加到群组"
          user_removed_from_group: "用户被从群组中移除"
        user_promoted_event:
          group_name: "用户信任级别提升事件"
          user_promoted: "用户信任级别被提升"
        delivery_status:
          title: "传送状态"
          inactive: "停用"
          failed: "失败"
          successful: "成功"
          disabled: "已禁用"
        events:
          none: "没有相关事件。"
          redeliver: "重新传送"
          incoming:
            other: "有 %{count} 个新事件。"
          completed_in:
            other: "在 %{count} 秒内完成。"
          request: "请求"
          response: "回应"
          redeliver_confirm: "确定要重新传送相同的有效负载吗？"
          headers: "标题"
          payload: "有效负载"
          body: "正文"
          ping: "Ping"
          status: "状态代码"
          event_id: "ID"
          timestamp: "创建时间"
          completion: "完成时间"
          actions: "操作"
      plugins:
        title: "插件"
        installed: "安装的插件"
        name: "名称"
        none_installed: "您没有安装任何插件。"
        version: "版本"
        enabled: "已启用？"
        is_enabled: "是"
        not_enabled: "否"
        change_settings_short: "设置"
        howto: "如何安装插件？"
        official: "官方 Discourse 插件"
        broken_route: "无法配置“%{name}”的链接。确保禁用广告拦截器并尝试重新加载页面。"
        author: "作者 %{author}"
        experimental_badge: "实验性"
        learn_more: "了解详情"
      navigation_menu:
        sidebar: "边栏"
        header_dropdown: "标题下拉菜单"
        legacy: "旧版"
      backups:
        title: "备份"
        menu:
          backups: "备份"
          logs: "日志"
        none: "无可用备份。"
        read_only:
          enable:
            title: "启用只读模式"
            label: "启用只读模式"
            confirm: "确定要启用只读模式吗？"
          disable:
            title: "禁用只读模式"
            label: "禁用只读模式"
        logs:
          none: "暂无日志…"
        columns:
          filename: "文件名"
          size: "大小"
        upload:
          label: "上传"
          title: "将备份上传到此实例"
          uploading: "正在上传…"
          uploading_progress: "正在上传… %{progress}%"
          success: "'%{filename}' 已成功上传。文件正在处理，将在几分钟后显示在列表中。"
          error: "上传 '%{filename}' 时出错：%{message}"
        operations:
          is_running: "一个操作当前正在运行…"
          failed: "%{operation}失败。请检查日志。"
          cancel:
            label: "取消"
            title: "取消当前操作"
            confirm: "确定要取消当前操作吗？"
          backup:
            label: "备份"
            title: "创建备份"
            confirm: "要开始新备份吗？"
            include_uploads: "包括所有上传内容"
            s3_upload_warning: '这仅适用于数据库备份。上传将不包括在内，这意味着如果备份恢复到另一个托管服务器，所有图片和其他文件上传都可能丢失。<b>要启用包括 S3 上传在内的完整备份，请参阅<a href="https://meta.discourse.org/t/-/276535" target="_blank">本指南</a>。</b>'
          download:
            label: "下载"
            title: "发送带有下载链接的电子邮件"
            alert: "已通过电子邮件发送给您下载此备份的链接。"
          destroy:
            title: "移除备份"
            confirm: "确定要删除此备份吗？"
          restore:
            is_disabled: "恢复在站点设置中已被禁用。"
            label: "恢复"
            title: "恢复该备份"
            confirm: "确定要恢复此备份吗？"
          rollback:
            label: "回滚"
            title: "将数据库回滚到之前的工作状态"
            confirm: "确定要将数据库回滚到之前的工作状态吗？"
        location:
          local: "本地存储"
          s3: "S3"
        backup_storage_error: "无法访问备份存储：%{error_message}"
      export_csv:
        success: "导出已启动，完成后您将收到消息通知。"
        failed: "导出失败。请检查日志。"
        button_text: "导出"
        button_title:
          user: "以 CSV 格式导出完整的用户列表。"
          staff_action: "以 CSV 格式导出完整的管理人员操作日志。"
          screened_email: "以 CSV 格式导出所有已屏蔽的电子邮件名单。"
          screened_ip: "以 CSV 格式导出所有已屏蔽的 IP 地址列表。"
          screened_url: "以 CSV 格式导出所有已屏蔽的 URL 列表。"
      export_json:
        button_text: "导出"
      invite:
        button_text: "发送邀请"
        button_title: "发送邀请"
      customize:
        title: "自定义"
        preview: "预览"
        explain_preview: "查看启用此主题的站点"
        syntax_error: "语法错误"
        settings_editor: "设置编辑器"
        validation_settings_keys: "每个条目必须只有一个 'setting' 键和一个 'value' 键。"
        validation_settings_deleted: "这些设置已删除。请将其还原并重试。"
        validation_settings_added: "这些设置已添加。请将其移除并重试。"
        save: "保存"
        new: "新"
        new_style: "新样式"
        install: "安装"
        delete: "删除"
        delete_confirm: '确定要删除“%{theme_name}”吗？'
        bulk_delete: "确定吗？"
        bulk_themes_delete_confirm: "这将卸载以下主题，您站点上的任何用户将无法再使用它们："
        bulk_components_delete_confirm: "这将卸载以下主题组件，您站点上的任何用户将无法再使用它们："
        color: "颜色"
        opacity: "不透明度"
        copy: "复制"
        copy_to_clipboard: "复制到剪贴板"
        copied_to_clipboard: "已复制到剪贴板"
        copy_to_clipboard_error: "复制到剪贴板时出错"
        theme_owner: "不可编辑，拥有者："
        email_templates:
          title: "电子邮件"
          subject: "主题"
          multiple_subjects: "此电子邮件模板具有多个主题。"
          body: "正文"
          revert: "还原变更"
          revert_confirm: "确定要还原您的变更吗？"
        component:
          all_filter: "所有"
          used_filter: "已使用"
          unused_filter: "未使用"
          enabled_filter: "已启用"
          disabled_filter: "已禁用"
          updates_available_filter: "有可用更新"
        theme:
          filter_by: "筛选依据"
          theme: "主题"
          component: "组件"
          components: "组件"
          search_placeholder: "输入以搜索…"
          theme_name: "主题名称"
          component_name: "组件名称"
          themes_intro: "选择现有主题或安装新主题以开始"
          beginners_guide_title: "Discourse 主题初学者使用指南"
          developers_guide_title: "Discourse 主题开发者指南"
          browse_themes: "浏览社区主题"
          customize_desc: "自定义："
          title: "主题"
          create: "创建"
          create_type: "类型"
          create_name: "名称"
          save: "保存"
          long_title: "修改您的站点的颜色、CSS 和 HTML 内容"
          edit: "编辑"
          edit_confirm: "这是一个远程主题，如果您编辑 CSS/HTML，在下一次更新该主题时这些变更将被擦除。"
          update_confirm: "这些本地变更将被更新擦除。确定要继续吗？"
          update_confirm_yes: "是，继续更新"
          common: "通用"
          desktop: "桌面"
          mobile: "移动"
          settings: "设置"
          translations: "翻译"
          extra_scss: "附加 SCSS"
          extra_files: "附加文件"
          extra_files_upload: "导出主题以查看这些文件。"
          extra_files_remote: "导出主题或检查 git 仓库以查看这些文件。"
          preview: "预览"
          settings_editor: "设置编辑器"
          show_advanced: "显示高级字段"
          hide_advanced: "隐藏高级字段"
          hide_unused_fields: "隐藏未使用的字段"
          is_default: "主题默认启用"
          user_selectable: "用户可以选择主题"
          color_scheme_user_selectable: "配色方案可由用户选择"
          auto_update: "当 Discourse 更新时自动更新"
          color_scheme: "调色板"
          edit_color_scheme: "编辑调色板"
          default_light_scheme: "浅色（默认）"
          color_scheme_select: "选择主题使用的颜色"
          custom_sections: "自定义部分："
          theme_components: "主题组件"
          add_all_themes: "添加所有主题"
          convert: "转换"
          convert_component_alert: "确定要将此组件转换为主题吗？它将从%{relatives}的组件中移除。"
          convert_component_tooltip: "将此组件转换为主题"
          convert_component_alert_generic: "确定要将此组件转换为主题吗？"
          convert_theme_alert: "确定要将此主题转换为组件吗？它将从%{relatives}的父级中移除。"
          convert_theme_alert_generic: "确定要将此主题转换为组件吗？"
          convert_theme_tooltip: "将此主题转换为组件"
          inactive_themes: "停用主题："
          inactive_components: "未使用的组件："
          selected: "已选择 %{count} 个"
          cancel: "取消"
          broken_theme_tooltip: "此主题的 CSS、HTML 或 YAML 中存在错误"
          disabled_component_tooltip: "此组件已被禁用"
          default_theme_tooltip: "此主题是站点的默认主题"
          updates_available_tooltip: "此主题有可用更新"
          and_x_more: "和其他 %{count} 个。"
          collapse: 收起
          uploads: "上传"
          no_uploads: "您可以上传与您的主题相关的资源文件，例如字体和图片"
          add_upload: "添加上传"
          upload_file_tip: "选择要上传的资源（png、woff2 等…）"
          variable_name: "SCSS 变量名："
          variable_name_invalid: "变量名无效。只允许使用字母数字。必须以字母开头。必须是独一无二的。"
          variable_name_error:
            invalid_syntax: "变量名无效。只允许使用字母数字。必须以字母开头。"
            no_overwrite: "变量名无效。不得覆盖现有变量。"
            must_be_unique: "变量名无效。必须是独一无二的。"
          upload: "上传"
          select_component: "选择一个组件…"
          unsaved_changes_alert: "您尚未保存变更，要舍弃变更并继续吗？"
          unsaved_parent_themes: "您尚未将组件分配给主题，要继续吗？"
          discard: "舍弃"
          stay: "保留"
          css_html: "自定义 CSS/HTML"
          edit_css_html: "编辑 CSS/HTML"
          edit_css_html_help: "您尚未编辑任何 CSS 或 HTML"
          delete_upload_confirm: "删除此上传？（主题 CSS 可能会停止工作！）"
          component_on_themes: "包含这些主题的组件"
          included_components: "包含的组件"
          add_all: "全部添加"
          import_web_tip: "包含主题的仓库"
          direct_install_tip: "确定要从下面列出的仓库中安装 <strong>%{name}</strong> 吗？"
          import_web_advanced: "高级…"
          import_file_tip: "包含主题的 .tar.gz、.zip 或 .dcstyle.json 文件"
          is_private: "主题位于私有 git 仓库中"
          finish_install: "完成主题安装"
          last_attempt: "安装过程未完成，最后一次尝试："
          remote_branch: "分支名称（可选）"
          public_key: "授予以下公钥访问仓库的权限："
          install: "安装"
          installed: "已安装"
          install_popular: "热门"
          install_upload: "从您的设备"
          install_git_repo: "从 git 仓库"
          install_create: "创建新主题"
          duplicate_remote_theme: "主题组件“%{name}”已安装，确定要安装另一个副本吗？"
          force_install: "该主题无法安装，因为 Git 仓库无法访问。确定要继续安装吗？"
          create_placeholder: "创建占位符"
          about_theme: "关于"
          license: "许可证"
          version: "版本："
          authors: "作者："
          creator: "创建者："
          source_url: "来源"
          enable: "启用"
          disable: "禁用"
          disabled: "此组件已被禁用。"
          disabled_by: "此组件已被禁用，操作者："
          required_version:
            error: "此主题已被自动禁用，因为它与此版本的 Discourse 不兼容。"
            minimum: "需要 Discourse 版本 %{version} 或更高版本。"
            maximum: "需要 Discourse 版本 %{version} 或更低版本。"
          update_to_latest: "更新到最新"
          check_for_updates: "检查更新"
          updating: "正在更新…"
          up_to_date: "主题已经是最新版本，上次检查日期："
          has_overwritten_history: "当前主题版本不再存在，因为 Git 历史记录已被强制推送覆盖。"
          add: "添加"
          theme_settings: "主题设置"
          overriden_settings_explanation: "被覆盖的设置标有一个点并具有突出显示的颜色。要将这些设置重置为默认值，请按它们旁边的重置按钮。"
          no_settings: "此主题没有设置。"
          theme_translations: "主题翻译"
          empty: "无条目"
          commits_behind:
            other: "主题落后了 %{count} 次提交！"
          compare_commits: "（查看新提交）"
          remote_theme_edits: "如果您想要编辑此主题，您必须<a href='%{repoURL}' target='_blank'>在其仓库上提交变更</a>"
          repo_unreachable: "无法联系此主题的 Git 仓库。错误消息："
          imported_from_archive: "此主题是从一个 .zip 文件导入的"
          scss:
            text: "CSS"
            title: "输入自定义 CSS，我们接受所有有效的 CSS 和 SCSS 样式"
          header:
            text: "页眉"
            title: "输入要显示在站点标头上方的 HTML"
          after_header:
            text: "页眉后"
            title: "输入要显示在所有页面的页眉后的 HTML"
          footer:
            text: "页脚"
            title: "输入需要显示在页面页脚的 HTML"
          embedded_scss:
            text: "嵌入式 CSS"
            title: "输入要随嵌入式版本的注释传送的自定义 CSS"
          embedded_header:
            text: "嵌入式标头"
            title: "输入在嵌入式评论的上方显示的 HTML"
          color_definitions:
            text: "颜色定义"
            title: "输入自定义颜色定义（仅限高级用户）"
            placeholder: |2-

              使用此样式表将自定义颜色添加到 CSS 自定义属性列表中。

              示例：

              %{example}

              强烈建议为属性名称添加前缀以避免与插件和/或核心冲突。
          head_tag:
            text: "Head"
            title: "将在 head 标记之前插入的 HTML"
          body_tag:
            text: "正文"
            title: "将在正文标记之前插入的 HTML"
          yaml:
            text: "YAML"
            title: "使用 YAML 格式定义主题设置"
          scss_color_variables_warning: '在主题中使用核心 SCSS 颜色变量已弃用。请改用 CSS 自定义属性。请参阅<a href="https://meta.discourse.org/t/-/77551#color-variables-2" target="_blank">本指南</a>，了解更多详细信息。'
          scss_warning_inline: "在主题中使用核心 SCSS 颜色变量已弃用。"
          all_filter: "所有"
          active_filter: "有效"
          inactive_filter: "停用"
          updates_available_filter: "有可用更新"
        colors:
          select_base:
            title: "选择基础调色板"
            description: "基础调色板："
          title: "颜色"
          edit: "编辑调色板"
          long_title: "调色板"
          about: "修改您的主题使用的颜色。创建一个新的调色板以开始。"
          new_name: "新调色板"
          copy_name_prefix: "副本 -"
          delete_confirm: "删除此调色板？"
          undo: "撤消"
          undo_title: "撤消自上次保存以来对此颜色所做的变更。"
          revert: "还原"
          revert_title: "将此颜色重置为 Discourse 的默认调色板。"
          primary:
            name: "主要"
            description: "大多数文本、图标和边框。"
          primary-medium:
            name: "主要-中"
          primary-low-mid:
            name: "主要-低-中"
          secondary:
            name: "次要"
            description: "主背景颜色和一些按钮的文本颜色。"
          tertiary:
            name: "第三"
            description: "链接、一些按钮、通知和主题色。"
          quaternary:
            name: "第四"
            description: "导航链接。"
          header_background:
            name: "页眉背景"
            description: "站点标头的背景色。"
          header_primary:
            name: "页眉主要"
            description: "站点标头的文本和图标。"
          highlight:
            name: "突出显示"
            description: "页面上突出显示元素的背景色，例如帖子和话题。"
          highlight-high:
            name: "突出显示-高"
          highlight-medium:
            name: "突出显示-中"
          highlight-low:
            name: "突出显示-低"
          danger:
            name: "危险"
            description: "突出显示删除帖子和话题等操作的颜色。"
          success:
            name: "成功"
            description: "用于指示操作成功。"
          love:
            name: "爱"
            description: "点赞按钮的颜色。"
          selected:
            name: "已选择"
            description: "元素（例如列表条目）在被选择/有效时的背景色。"
          hover:
            name: "悬停"
            description: "元素（例如列表条目）在鼠标悬停或具有键盘焦点时的背景色。"
        robots:
          title: "替换您的站点的 robots.txt 文件："
          warning: "这将永久替换任何相关的站点设置。"
          overridden: 您的站点的默认 robots.txt 文件已被覆盖。
        email_style:
          title: "电子邮件样式"
          heading: "自定义电子邮件样式"
          html: "HTML 模板"
          css: "CSS"
          reset: "重置为默认值"
          reset_confirm: "确定要重置为默认%{fieldName}并舍弃所有变更吗？"
          save_error_with_reason: "您的变更未保存。%{error}"
          instructions: "自定义呈现所有 HTML 电子邮件的模板，并使用 CSS 设置样式。"
      email:
        title: "电子邮件"
        settings: "设置"
        templates: "模板"
<<<<<<< HEAD
=======
        templates_title: "电子邮件模板"
>>>>>>> b2b1e721
        preview_digest: "预览总结"
        advanced_test:
          title: "高级测试"
          desc: "了解 Discourse 如何处理收到的电子邮件。为了能够正确处理电子邮件，请将整个原始电子邮件消息粘贴到下方。"
          email: "原始消息"
          run: "运行测试"
          text: "选择的文本正文"
          elided: "省略的文本"
        sending_test: "正在发送测试电子邮件…"
        error: "<b>错误</b> - %{server_error}"
        test_error: "发送测试电子邮件时出现问题。请重新检查您的邮件设置，确认您的主机没有禁止邮件连接，然后重试。"
        sent: "已发送"
        skipped: "已跳过"
        bounced: "被退回"
        received: "已收到"
        rejected: "遭拒"
        sent_at: "发送时间"
        time: "时间"
        user: "用户"
        email_type: "电子邮件类型"
        details_title: "显示电子邮件详细信息"
        to_address: "目标地址"
        test_email_address: "要测试的电子邮件地址"
        send_test: "发送测试电子邮件"
        sent_test: "已发送！"
        delivery_method: "投递方式"
        preview_digest_desc: "预览发送给停用用户的总结电子邮件的内容。"
        refresh: "刷新"
        send_digest_label: "将此结果发送至："
        send_digest: "发送"
        sending_email: "正在发送电子邮件…"
        format: "格式"
        html: "html"
        text: "文本"
        html_preview: "电子邮件内容预览"
        last_seen_user: "最后活动："
        no_result: "没有找到总结的结果。"
        reply_key: "回复键"
        post_link_with_smtp: "POST 和 SMTP 详细信息"
        skipped_reason: "跳过原因"
        incoming_emails:
          from_address: "发件人"
          to_addresses: "收件人"
          cc_addresses: "抄送"
          subject: "主题"
          error: "错误"
          none: "未找到传入电子邮件。"
          modal:
            title: "传入电子邮件详细信息"
            error: "错误"
            headers: "标头"
            subject: "主题"
            body: "正文"
            rejection_message: "遭拒邮件"
          filters:
            from_placeholder: "from@example.com"
            to_placeholder: "to@example.com"
            cc_placeholder: "cc@example.com"
            subject_placeholder: "主题…"
            error_placeholder: "错误"
        logs:
          none: "找不到日志。"
          filters:
            title: "筛选器"
            user_placeholder: "用户名"
            address_placeholder: "name@example.com"
            type_placeholder: "摘要、注册…"
            reply_key_placeholder: "回复键"
            smtp_transaction_response_placeholder: "SMTP ID"
          email_addresses:
            see_more: "[查看更多…]"
          post_id: "（帖子 ID：%{post_id}）"
      moderation_history:
        performed_by: "执行人"
        no_results: "没有可用的审核历史记录。"
        actions:
          delete_user: "已删除用户"
          suspend_user: "已封禁用户"
          silence_user: "已禁言用户"
          delete_post: "已删除帖子"
          delete_topic: "已删除话题"
          post_approved: "已批准帖子"
      logs:
        title: "日志"
        action: "操作"
        created_at: "创建时间"
        last_match_at: "最近匹配"
        match_count: "匹配"
        ip_address: "IP"
        topic_id: "话题 ID"
        post_id: "帖子 ID"
        category_id: "类别 ID"
        delete: "删除"
        edit: "编辑"
        save: "保存"
        screened_actions:
          block: "禁止"
          do_nothing: "无操作"
        staff_actions:
          all: "所有"
          filter: "筛选："
          title: "管理人员操作"
          clear_filters: "显示一切"
          staff_user: "用户"
          target_user: "目标用户"
          subject: "主题"
          when: "时间"
          context: "上下文"
          details: "详细信息"
          previous_value: "上一个"
          new_value: "新"
          show: "显示"
          modal_title: "详细信息"
          no_previous: "没有之前的值。"
          deleted: "没有新值。记录已被删除。"
          actions:
            permanently_delete_post_revisions: "永久删除帖子修订"
            delete_user: "删除用户"
            change_trust_level: "更改信任级别"
            change_username: "更改用户名"
            change_site_setting: "更改站点设置"
            change_theme: "更改主题"
            delete_theme: "删除主题"
            change_site_text: "更改站点文本"
            suspend_user: "封禁用户"
            unsuspend_user: "取消封禁用户"
            removed_suspend_user: "封禁用户（已移除）"
            removed_unsuspend_user: "取消封禁用户（已移除）"
            grant_badge: "授予徽章"
            revoke_badge: "撤消徽章"
            check_email: "检查电子邮件"
            delete_topic: "删除话题"
            recover_topic: "取消删除话题"
            delete_post: "删除帖子"
            impersonate: "模拟"
            anonymize_user: "对用户进行匿名化处理"
            roll_up: "汇总 IP 地址段"
            change_category_settings: "更改类别设置"
            delete_category: "删除类别"
            create_category: "创建类别"
            silence_user: "禁言用户"
            unsilence_user: "取消禁言用户"
            removed_silence_user: "禁言用户（已移除）"
            removed_unsilence_user: "取消禁言用户（已移除）"
            grant_admin: "授予管理员权限"
            revoke_admin: "撤消管理员权限"
            grant_moderation: "授予审核权限"
            revoke_moderation: "撤消审核权限"
            backup_create: "创建备份"
            deleted_tag: "删除的标签"
            update_directory_columns: "更新目录列"
            deleted_unused_tags: "已被删除的未使用的标签"
            renamed_tag: "重命名的标签"
            revoke_email: "撤消电子邮件"
            lock_trust_level: "锁定信任级别"
            unlock_trust_level: "解锁信任级别"
            activate_user: "激活用户"
            deactivate_user: "停用用户"
            change_readonly_mode: "更改只读模式"
            backup_download: "下载备份"
            backup_destroy: "销毁备份"
            reviewed_post: "已审核的帖子"
            custom_staff: "插件自定义操作"
            post_locked: "已锁定帖子"
            post_edit: "帖子编辑"
            post_unlocked: "已解锁帖子"
            check_personal_message: "检查个人消息"
            disabled_second_factor: "禁用双重身份验证"
            topic_published: "已发布话题"
            post_approved: "已批准帖子"
            post_rejected: "已拒绝帖子"
            create_badge: "创建徽章"
            change_badge: "更改徽章"
            delete_badge: "删除徽章"
            merge_user: "合并用户"
            entity_export: "导出实体"
            change_name: "更改名称"
            topic_timestamps_changed: "已更改话题时间戳"
            approve_user: "批准的用户"
            web_hook_create: "创建网络钩子"
            web_hook_update: "更新网络钩子"
            web_hook_destroy: "销毁网络钩子"
            web_hook_deactivate: "停用网络钩子"
            embeddable_host_create: "创建可嵌入的主机"
            embeddable_host_update: "更新可嵌入的主机"
            embeddable_host_destroy: "销毁可嵌入的主机"
            change_theme_setting: "更改主题设置"
            disable_theme_component: "禁用主题组件"
            enable_theme_component: "启用主题组件"
            revoke_title: "撤消头衔"
            change_title: "更改头衔"
            api_key_create: "创建 API 密钥"
            api_key_update: "更新 API 密钥"
            api_key_destroy: "销毁 API 密钥"
            override_upload_secure_status: "替换上传安全状态"
            page_published: "已发布页面"
            page_unpublished: "已取消发布页面"
            add_email: "添加电子邮件"
            update_email: "更新电子邮件"
            destroy_email: "删除电子邮件"
            topic_closed: "已关闭话题"
            topic_opened: "已开放话题"
            topic_archived: "已归档话题"
            topic_unarchived: "已取消归档话题"
            post_staff_note_create: "添加管理人员注释"
            post_staff_note_destroy: "删除管理人员注释"
            delete_group: "删除群组"
            watched_word_create: "添加关注词"
            watched_word_destroy: "删除关注词"
            create_public_sidebar_section: "创建公开边栏版块"
            update_public_sidebar_section: "更新公开边栏版块"
            destroy_public_sidebar_section: "销毁公开边栏版块"
            reset_bounce_score: "重置退回分数"
        screened_emails:
          title: "已屏蔽的电子邮件"
          description: "当有人尝试创建新帐户时，将检查以下电子邮件地址并禁止注册，或执行某些其他操作。"
          email: "电子邮件地址"
          actions:
            allow: "允许"
        screened_urls:
          title: "已屏蔽的 URL"
          description: "此处列出的 URL 曾被识别为垃圾信息发布者的用户在帖子中使用。"
          url: "URL"
          domain: "网域"
        screened_ips:
          title: "已屏蔽的 IP"
          description: '正在监视的 IP 地址。使用 “允许”以将 IP 地址列入许可名单。'
          delete_confirm: "确定要移除对 %{ip_address} 的规则吗？"
          actions:
            block: "禁止"
            do_nothing: "允许"
            allow_admin: "允许管理员"
          form:
            label: "新："
            ip_address: "IP 地址"
            add: "添加"
            filter: "搜索"
          roll_up:
            text: "汇总"
            title: "如果至少有 'min_ban_entries_for_roll_up' 个条目，则创建新的子网禁止条目。"
        search_logs:
          title: "搜索日志"
          term: "搜索词"
          searches: "搜索"
          click_through_rate: "CTR"
          types:
            all_search_types: "所有搜索类型"
            header: "标头"
            full_page: "完整页面"
            click_through_only: "全部（仅点击后到达）"
          header_search_results: "标头搜索结果"
        logster:
          title: "错误日志"
      watched_words:
        title: "关注词"
        search: "搜索"
        clear_filter: "清除"
        show_words:
          other: "显示 %{count} 个字词"
        case_sensitive: "（区分大小写）"
        download: 下载
        clear_all: 全部清除
        clear_all_confirm: "确定要清除%{action}操作的所有关注词吗？"
        invalid_regex: '关注词“%{word}”是无效的正则表达式。'
        regex_warning: '<a href="%{basePath}/admin/site_settings/category/all_results?filter=watched%20words%20regular%20expressions%20">关注词是正则表达式</a>，它们不会自动包含词边界。如果您希望正则表达式匹配整个字词，请在正则表达式的开头和结尾包含 <code>\b</code>'
        actions:
          block: "禁止"
          censor: "审查"
          require_approval: "需要审批"
          flag: "举报"
          replace: "替换"
          tag: "标签"
          silence: "禁言"
          link: "链接"
        action_descriptions:
          block: "试图创建包含这些字词的帖子时，将显示一条错误信息。"
          censor: "允许包含这些字词的帖子，但将其替换为隐藏敏感字词的字符。"
          require_approval: "包含这些字词的帖子需要管理人员批准后才能被其他人看到。"
          flag: "允许包含这些字词的帖子，但将它们举报为不当言论以供版主审核。"
          replace: "使用其他字词替换帖子中的字词。"
          tag: "如果第一篇帖子包含特定字词，则自动为话题添加标签。"
          silence: "如果新帐户的第一篇帖子包含这些字词，则将其禁言。该帖子将被自动隐藏，直到工作人员批准。"
          link: "使用链接替换帖子中的字词。"
        form:
          label: "包含字词或短语"
          placeholder: "包含字词或短语（* 为通配符）"
          placeholder_regexp: "正则表达式"
          replace_label: "替换"
          replace_placeholder: "示例"
          tag_label: "标签"
          link_label: "链接"
          link_placeholder: "https://example.com"
          add: "添加"
          success: "成功"
          exists: "已存在"
          upload: "从文件添加"
          upload_successful: "上传成功。关注词已添加。"
          case_sensitivity_label: "是否区分大小写"
          case_sensitivity_description: "仅限字符大小写匹配的单词"
        test:
          button_label: "测试"
          modal_title: "%{action}：测试关注词"
          description: "在下方输入文本以检查有无与关注词的匹配"
          found_matches: "找到匹配："
          no_matches: "未找到匹配项"
      form_templates:
        nav_title: "模板"
        title: "表单模板"
<<<<<<< HEAD
        help: "创建可用于创建新话题、帖子和消息的模板结构。"
=======
        help: "创建可用于创建新话题的表单模板结构。"
>>>>>>> b2b1e721
        new_template: "新建模板"
        list_table:
          headings:
            name: "名称"
            active_categories: "有效类别"
            actions: "操作"
          actions:
            view: "查看模板"
            edit: "编辑模板"
            delete: "删除模板"
        view_template:
          close: "关闭"
          edit: "编辑"
          delete: "删除"
          toggle_preview: "切换预览"
        new_template_form:
          submit: "保存"
          cancel: "取消"
          name:
            label: "模板名称"
            placeholder: "输入此模板的名称…"
          template:
            label: "模板"
            placeholder: "在此处创建 YAML 模板…"
          preview: "预览"
        delete_confirm: "确定要删除此模板吗？"
        quick_insert_fields:
          add_new_field: "添加"
          checkbox: "复选框"
          input: "短答案"
          textarea: "长答案"
          dropdown: "下拉菜单"
          upload: "上传文件"
          multiselect: "多选"
        validations_modal:
          button_title: "验证"
          modal_title: "验证选项"
          table_headers:
            key: "键"
            type: "类型"
            description: "描述"
          validations:
            required:
              key: "必选"
              type: "布尔值"
              description: "需要填写该字段才能提交表单。"
            minimum:
              key: "最小值"
              type: "整数"
              description: "对于文本字段，指定允许的最小字符数。"
            maximum:
              key: "最大值"
              type: "整数"
              description: "对于文本字段，指定允许的最大字符数。"
            pattern:
              key: "模式"
              type: "正则表达式"
              description: "对于文本字段，指定允许输入的正则表达式。"
            type:
              key: "类型"
              type: "字符串"
              description: "对于输入字段，您可以指定预期的输入类型 (text|email|date|number|url|tel|color)。"
        preview_modal:
          title: "预览模板"
        field_placeholders:
          validations: "在此处输入验证"
<<<<<<< HEAD
=======
          id: "在此输入 ID"
>>>>>>> b2b1e721
          label: "在此处输入标签"
          placeholder: "在此处输入占位符"
          none_label: "选择条目"
          choices:
            first: "选项 1"
            second: "选项 2"
            third: "选项 3"
        edit_category:
          toggle_freeform: "表单模板已禁用"
          toggle_form_template: "表单模板已启用"
          select_template: "选择表单模板"
          select_template_help: "添加/编辑表单模板"
      impersonate:
        title: "模拟"
        help: "使用此工具模拟用户帐户以进行调试。完成后，您必须退出。"
        not_found: "无法找到该用户。"
        invalid: "抱歉，您不能模拟该用户。"
      users:
        title: "用户"
        create: "添加管理员用户"
        last_emailed: "最后一次发送电子邮件"
        not_found: "抱歉，该用户名在我们的系统中不存在。"
        id_not_found: "抱歉，该用户 ID 在我们的系统中不存在。"
        active: "已激活"
        status: "状态"
        show_emails: "显示电子邮件"
        hide_emails: "隐藏电子邮件"
        nav:
          new: "新"
          active: "活跃"
          staff: "管理人员"
          suspended: "被封禁"
          silenced: "被禁言"
          staged: "暂存"
        approved: "已批准？"
        titles:
          active: "活跃用户"
          new: "新用户"
          pending: "等待审核的用户"
          newuser: "信任级别为 0 的用户（新用户）"
          basic: "信任级别为 1 的用户（基本用户）"
          member: "信任级别为 2 的用户（成员）"
          regular: "信任级别为 3 的用户（活跃）"
          leader: "信任级别为 4 的用户（领导者）"
          staff: "管理人员"
          admins: "管理员用户"
          moderators: "版主"
          silenced: "被禁言的用户"
          suspended: "被封禁的用户"
          staged: "暂存用户"
        not_verified: "未验证"
        check_email:
          title: "显示此用户的电子邮件地址"
          text: "显示"
        check_sso:
          title: "显示 SSO 有效负载"
          text: "显示"
      user:
        suspend_failed: "封禁此用户时出错 %{error}"
        unsuspend_failed: "取消封禁此用户时出错 %{error}"
        suspend_duration: "将用户封禁至："
        suspend_reason_label: "您为什么封禁该用户？此文本将在用户的个人资料页面上<b>对所有人可见</b>，并且用户尝试登录时将看到此文本。尽量简洁。"
        suspend_reason_hidden_label: "您为什么封禁该用户？当用户尝试登录时将看到此文本。尽量简洁。"
        suspend_reason: "原因"
        suspend_reason_title: "封禁原因"
        suspend_reasons:
          not_listening_to_staff: "不听从管理人员反馈"
          consuming_staff_time: "消耗了过多的管理人员时间"
          combative: "好斗"
          in_wrong_place: "在错误的地方"
          no_constructive_purpose: "除了在社区内引起异议外，该用户的行动没有任何建设性的目的"
          custom: "自定义…"
        suspend_message: "电子邮件消息"
        suspend_message_placeholder: "或者，提供有关封禁的更多信息，它将通过电子邮件发送给用户。"
        suspended_by: "封禁操作者："
        silence_reason: "原因"
        silenced_by: "禁言操作者："
        silence_modal_title: "禁言用户"
        silence_duration: "该用户将被禁言多久？"
        silence_reason_label: "您为什么禁言此用户？"
        silence_reason_placeholder: "禁言原因"
        silence_message: "电子邮件消息"
        silence_message_placeholder: "（留空以发送默认消息）"
        suspended_until: "（直到 %{until}）"
        suspend_forever: "永久封禁"
        cant_suspend: "无法封禁此用户。"
        cant_silence: "无法将此用户禁言。"
        delete_posts_failed: "删除帖子时出现问题。"
        post_edits: "帖子编辑"
        view_edits: "查看编辑"
        penalty_post_actions: "您想对关联帖子做什么？"
        penalty_post_delete: "删除帖子"
        penalty_post_delete_replies: "删除帖子 + 任何回复"
        penalty_post_edit: "编辑帖子"
        penalty_post_none: "无操作"
        penalty_count: "处罚计数"
        penalty_history_MF: >-
          在过去 6 个月中，此用户被<b>封禁 { SUSPENDED, plural, other {# 次} }</b>，被<b>禁言 { SILENCED, plural, other {# 次} }</b>。
        clear_penalty_history:
          title: "清除处罚历史记录"
          description: "有处罚的用户无法达到信任级别 3"
        delete_all_posts_confirm_MF: |
          您将删除 {POSTS, plural, other {# 个帖子}}和 {TOPICS, plural, other {# 个话题}}。确定吗？
        silence: "禁言"
        unsilence: "取消禁言"
        silenced: "已禁言？"
        moderator: "版主？"
        admin: "管理员？"
        suspended: "已封禁？"
        staged: "暂存？"
        show_admin_profile: "管理员"
        manage_user: "管理用户"
        show_public_profile: "显示公开个人资料"
        action_logs: "操作日志"
        ip_lookup: "IP 查询"
        log_out: "退出"
        logged_out: "用户已在所有设备上退出"
        revoke_admin: "撤消管理员权限"
        grant_admin: "授予管理员权限"
        grant_admin_success: "新管理员已被确认。"
        grant_admin_confirm: "我们已向您发送电子邮件以验证新管理员。请打开它并按照说明进行操作。"
        revoke_moderation: "撤消审核权限"
        grant_moderation: "授予审核权限"
        unsuspend: "取消封禁"
        suspend: "封禁"
        show_flags_received: "显示收到的举报"
        flags_received_by: "%{username} 收到的举报"
        flags_received_none: "此用户未收到任何举报。"
        reputation: 声誉
        permissions: 权限
        activity: 活动
        like_count: 点赞/获赞
        last_100_days: "在最近 100 天"
        private_topics_count: 不公开话题
        posts_read_count: 已读帖子
        post_count: 创建的帖子
        second_factor_enabled: 双重身份验证已启用
        topics_entered: 浏览的话题
        flags_given_count: 提交的举报
        flags_received_count: 收到的举报
        warnings_received_count: 收到的警告
        warnings_list_warning: |
          作为版主，您可能无法查看所有这些话题。如有必要，请向管理员或发布版主请求对该消息的<b>版主</b>访问权限。
        flags_given_received_count: "提交的举报/收到的举报"
        approve: "批准"
        approved_by: "批准人"
        approve_success: "用户已被批准，包含激活说明的电子邮件已发送。"
        approve_bulk_success: "成功！所有选定用户已被批准并通知。"
        time_read: "阅读时间"
        post_edits_count: "帖子编辑"
        anonymize: "对用户进行匿名化处理"
        anonymize_confirm: "确定要对此帐户进行匿名化处理吗？这将更改用户名和电子邮件，并重置所有个人资料信息。"
        anonymize_yes: "是，对此帐户进行匿名化处理"
        anonymize_failed: "对帐户进行匿名化处理时出现问题。"
        delete: "删除用户"
        delete_posts:
          button: "删除所有帖子"
          progress:
            title: "删除帖子的进度"
            description: "正在删除帖子…"
          confirmation:
            title: "删除 @%{username} 发布的所有帖子"
            description: |
              <p>确定要删除 @%{username} 发布的 <b>%{post_count}</b> 个帖子吗？

              <p><b>此操作无法撤消！</b></p>

              <p>继续输入：<code>%{text}</code></p>
            text: "删除 @%{username} 发布的帖子"
            delete: "删除 @%{username} 发布的帖子"
            cancel: "取消"
        merge:
          button: "合并"
          prompt:
            title: "转移并删除 @%{username}"
            description: |
              <p>请为 <b>@%{username} </b> 的内容选择一个新的所有者。</p>

              <p>所有话题、帖子、消息或由 <b>@%{username}</b> 创建的其他内容都将被转移。</p>
            target_username_placeholder: "新所有者的用户名"
            transfer_and_delete: "转移并删除 @%{username}"
            cancel: "取消"
          progress:
            title: "合并进度"
          confirmation:
            title: "转移并删除 @%{username}"
            description: |
              <p><b>@%{username}</b> 的所有内容将被转移到 <b>%{targetUsername}</b>。在内容转移后，<b>@%{username}</b> 的帐户将被删除。</p>

              <p><b>此操作无法撤消！</b></p>

              <p>要继续，请输入 <code>%{text}</code></p>
            text: "将 @%{username} 转移到 @%{targetUsername}"
            transfer_and_delete: "转移并删除 @%{username}"
            cancel: "取消"
        merging_user: "正在合并用户…"
        merge_failed: "合并用户时出错。"
        delete_forbidden_because_staff: "无法删除管理员和版主。"
        delete_posts_forbidden_because_staff: "无法删除管理员和版主的所有帖子。"
        delete_forbidden:
          other: "如果用户有帖子，则无法删除用户。在尝试删除用户之前请删除所有帖子。（无法删除超过 %{count} 天的帖子。）"
        cant_delete_all_posts:
          other: "无法删除所有帖子。某些帖子的存在时间超过 %{count} 天。（delete_user_max_post_age 设置。）"
        cant_delete_all_too_many_posts:
          other: "无法删除所有帖子，因为该用户的帖子超过 %{count} 篇。(delete_all_posts_max)"
        delete_confirm_title: "确定要删除此用户吗？此操作无法撤消！"
        delete_confirm: "通常最好将用户匿名而不是删除他们，以避免从现有讨论中移除内容。"
        delete_and_block: "删除并<b>禁止</b>该电子邮件和 IP 地址"
        delete_dont_block: "仅删除"
        deleting_user: "正在删除用户…"
        deleted: "该用户已被删除。"
        delete_failed: "删除该用户时出错。在尝试删除用户之前，请确保已删除所有帖子。"
        send_activation_email: "发送激活电子邮件"
        activation_email_sent: "激活电子邮件已发送。"
        send_activation_email_failed: "发送另一封激活电子邮件时出现问题。%{error}"
        activate: "激活帐户"
        activate_failed: "激活用户时出现问题。"
        deactivate_account: "停用帐户"
        deactivate_failed: "停用用户时出现问题。"
        unsilence_failed: "取消禁言用户时出现问题。"
        silence_failed: "禁言用户时出现问题。"
        silence_confirm: "确定要禁言该用户吗？该用户将无法创建任何新话题或帖子。"
        silence_accept: "是，禁言此用户"
        bounce_score: "退回分数"
        reset_bounce_score:
          label: "重置"
          title: "将退回分数重置为 0"
        visit_profile: "访问<a href='%{url}'>此用户的偏好设置页面</a>以编辑他们的个人资料"
        deactivate_explanation: "停用的用户必须重新验证他们的电子邮件。"
        suspended_explanation: "被禁封的用户无法登录。"
        silence_explanation: "被禁言的用户无法发帖或创建话题。"
        staged_explanation: "暂存用户只能通过电子邮件在特定话题中发帖。"
        bounce_score_explanation:
          none: "最近没有收到来自该电子邮件的退回。"
          some: "最近收到一些来自该电子邮件的退回。"
          threshold_reached: "最近收到太多来自该电子邮件的退回。"
        trust_level_change_failed: "更改用户的信任级别时出现问题。"
        suspend_modal_title: "封禁用户"
        confirm_cancel_penalty: "确定要舍弃惩罚吗？"
        trust_level_2_users: "信任级别 2 用户"
        trust_level_3_requirements: "信任级别 3 要求"
        trust_level_locked_tip: "信任级别已被锁定，系统将不会升降用户的信任级别"
        trust_level_unlocked_tip: "信任级别已被解锁，系统可能会升降用户的信任级别"
        lock_trust_level: "锁定信任级别"
        unlock_trust_level: "解锁信任级别"
        silenced_count: "被禁言"
        suspended_count: "被封禁"
        last_six_months: "过去 6 个月"
        other_matches:
          other: "<b>还有 %{count} 位用户</b>具有相同的 IP 地址。查看并选择要与 %{username} 一起处罚的可疑用户。"
        other_matches_list:
          username: "用户名"
          trust_level: "信任级别"
          read_time: "阅读时间"
          topics_entered: "输入的话题"
          posts: "帖子"
        tl3_requirements:
          title: "信任级别 3 的要求"
          table_title:
            other: "在过去 %{count} 天内："
          value_heading: "值"
          requirement_heading: "要求"
          visits: "访问次数"
          days: "天数"
          topics_replied_to: "回复的话题"
          topics_viewed: "浏览的话题"
          topics_viewed_all_time: "浏览的话题（所有时间）"
          posts_read: "已读帖子"
          posts_read_all_time: "已读帖子（所有时间）"
          flagged_posts: "被举报的帖子"
          flagged_by_users: "发起举报的用户"
          likes_given: "点赞"
          likes_received: "获赞"
          likes_received_days: "获赞：单日最高数量"
          likes_received_users: "获赞：点赞用户数量"
          suspended: "被封禁（过去 6 个月）"
          silenced: "被禁言（过去 6 个月）"
          qualifies: "符合信任级别 3 要求。"
          does_not_qualify: "不符合信任级别 3 要求。"
          will_be_promoted: "很快会被提升。"
          will_be_demoted: "很快会被降级。"
          on_grace_period: "目前在升级宽限期，不会被降级。"
          locked_will_not_be_promoted: "信任级别被锁定。将不再被提升。"
          locked_will_not_be_demoted: "信任级别被锁定。将不再被降级。"
        discourse_connect:
          title: "DiscourseConnect 单点登录"
          external_id: "外部 ID"
          external_username: "用户名"
          external_name: "名称"
          external_email: "电子邮件"
          external_avatar_url: "个人资料照片 URL"
          last_payload: "最后有效负载"
          delete_sso_record: "删除 SSO 记录"
          confirm_delete: "确定要删除此 DiscourseConnect 记录吗？"
      user_fields:
        title: "用户字段"
        help: "添加您的用户可以填写的字段。"
        create: "创建用户字段"
        untitled: "无标题"
        name: "字段名称"
        type: "字段类型"
        description: "字段描述"
        save: "保存"
        edit: "编辑"
        delete: "删除"
        cancel: "取消"
        delete_confirm: "确定要删除该用户字段吗？"
        options: "选项"
        required:
          title: "注册时需要"
          enabled: "必选"
          disabled: "非必选"
        editable:
          title: "注册后可以编辑"
          enabled: "可编辑"
          disabled: "不可编辑"
        show_on_profile:
          title: "在公开个人资料中显示"
          enabled: "在个人资料中显示"
          disabled: "不在个人资料中显示"
        show_on_user_card:
          title: "在用户卡片上显示"
          enabled: "在用户卡片上显示"
          disabled: "不在用户卡片上显示"
        searchable:
          title: "可搜索"
          enabled: "可搜索"
          disabled: "不可搜索"
        field_types:
          text: "文本字段"
          confirm: "确认"
          dropdown: "下拉菜单"
          multiselect: "多选"
      site_text:
        description: "您可以自定义论坛上的任何文本。请从在下面搜索开始："
        search: "搜索您要编辑的文本"
        title: "文本"
        edit: "编辑"
        revert: "还原变更"
        revert_confirm: "确定要还原您的变更吗？"
        go_back: "返回搜索"
        recommended: "我们建议自定义以下文本以符合您的需求："
        show_overriden: "只显示被替换"
        show_outdated: "仅显示过期/无效"
        locale: "语言："
        more_than_50_results: "结果超过 50 个。请优化您的搜索。"
        no_results: "找不到匹配的站点文本"
        interpolation_keys: "可用的插值键："
        outdated:
          title: "此翻译已过时"
          description: "自此替换创建以来，此键的默认翻译已更改。请在下面检查您的翻译是否与对原始意图所做的任何更改相符。"
          old_default: "旧默认值"
          new_default: "新默认值"
          dismiss: "关闭"
      settings:
        show_overriden: "只显示被替换"
        history: "查看变更历史记录"
        reset: "重置"
        none: "无"
      site_settings:
        emoji_list:
          invalid_input: "表情符号列表只能包含有效的表情符号名称，例如 hugs"
          add_emoji_button:
            label: "添加表情符号"
        title: "设置"
        no_results: "找不到结果。"
        more_site_setting_results:
          other: "结果超过 %{count} 个。请优化您的搜索或选择一个类别。"
        clear_filter: "清除"
        add_url: "添加 URL"
        add_host: "添加主机"
        add_group: "添加群组"
        uploaded_image_list:
          label: "编辑列表"
          empty: "没有图片。请上传一个。"
          upload:
            label: "上传"
            title: "上传图片"
        selectable_avatars:
          title: "用户可以选择的头像列表"
        categories:
          all_results: "所有"
          required: "必选"
          branding: "品牌化"
          basic: "基本设置"
          users: "用户"
          posting: "发帖"
          email: "电子邮件"
          files: "文件"
          trust: "信任级别"
          security: "安全性"
          onebox: "Onebox"
          seo: "搜索引擎优化"
          spam: "垃圾信息"
          rate_limits: "频率限制"
          developer: "开发者"
          embedding: "嵌入"
          legal: "法律信息"
          api: "API"
          user_api: "用户 API"
          uncategorized: "其他"
          backups: "备份"
          login: "登录"
          plugins: "插件"
          user_preferences: "用户偏好设置"
          tags: "标签"
          search: "搜索"
          groups: "群组"
          dashboard: "信息中心"
          navigation: "导航"
        secret_list:
          invalid_input: "输入字段不能为空或包含竖线字符。"
        default_categories:
          modal_description: "要回溯应用此变更吗？这将更改 %{count} 个现有用户的偏好设置。"
          modal_yes: "是"
          modal_no: "不，仅对以后应用变更"
        simple_list:
          add_item: "添加条目…"
        json_schema:
          edit: 启动编辑器
          modal_title: "编辑 %{name}"
        file_types_list:
          add_image_types: "图片"
          add_video_types: "视频"
          add_audio_types: "音频"
          add_document_types: "文档"
          add_types_title: "允许扩展名 %{types}"
          add_types_toast: "添加了 %{types} 文件类型"
      badges:
        title: 徽章
        new_badge: 新徽章
        new: 新
        name: 名称
        badge: 徽章
        display_name: 显示名称
        description: 描述
        long_description: 长描述
        badge_type: 徽章类型
        badge_grouping: 组
        badge_groupings:
          modal_title: 徽章组
        granted_by: 授予人
        granted_at: 授予时间
        reason_help: '（帖子或话题的链接）'
        save: 保存
        delete: 删除
        delete_confirm: 确定要删除此徽章吗？
        revoke: 撤消
        reason: 原因
        expand: 展开…
        revoke_confirm: 确定要撤消此徽章吗？
        edit_badges: 编辑徽章
        grant_badge: 授予徽章
        granted_badges: 授予的徽章
        grant: 授予
        no_user_badges: "%{name} 尚未被授予任何徽章。"
        no_badges: 没有可供授予的徽章。
        none_selected: "选择一个徽章以开始"
        allow_title: 允许将徽章用作头衔
        multiple_grant: 可以多次授予
        listable: 在公共徽章页面上显示徽章
        enabled: 已启用
        disabled: 已禁用
        icon: 图标
        image: 图片
        graphic: 图形
        icon_help: "输入一个 Font Awsome 图标名称（使用前缀“far-”表示常规图标，使用前缀“fab-”表示品牌图标）"
        image_help: "如果两者都设置，则上传图像会替换图标字段。"
        select_an_icon: "选择一个图标"
        upload_an_image: "上传图片"
        read_only_setting_help: "自定义文本"
        query: 徽章查询 (SQL)
        target_posts: 查询目标帖子
        auto_revoke: 每天运行撤消查询
        show_posts: 在徽章页面上显示授予徽章的帖子
        trigger: 触发条件
        trigger_type:
          none: "每日更新"
          post_action: "当用户对帖子进行操作时"
          post_revision: "当用户编辑或者创建帖子时"
          trust_level_change: "当用户信任级别改变时"
          user_change: "当用户被编辑或创建时"
        preview:
          link_text: "预览授予的徽章"
          plan_text: "使用查询计划进行预览"
          modal_title: "徽章查询预览"
          sql_error_header: "查询时出错。"
          error_help: "有关徽章查询的帮助，请参阅以下链接。"
          bad_count_warning:
            header: "警告！"
            text: "缺少授予示例。当徽章查询返回用户 ID 或者帖子 ID 不存在时，就会发生这种情况。这可能导致以后出现意外结果，请再次检查您的查询。"
          no_grant_count: "没有要授予的徽章。"
          grant_count:
            other: "待授予 <b>%{count}</b> 个徽章。"
          sample: "示例："
          grant:
            with: <span class="username">%{username}</span>
            with_post: <span class="username">%{username}</span>，因 %{link} 下的帖子
            with_post_time: <span class="username">%{username}</span>，因 <span class="time">%{time}</span> 在 %{link} 下的帖子
            with_time: <span class="username">%{username}</span>，在 <span class="time">%{time}</span>
        badge_intro:
          title: "选择现有徽章或创建新徽章以开始"
          what_are_badges_title: "什么是徽章？"
          badge_query_examples_title: "徽章查询示例"
        mass_award:
          title: 批量授予
          description: 一次将同一个徽章授予多个用户。
          no_badge_selected: 请选择一个徽章以开始.
          perform: "向用户授予徽章"
          upload_csv: 上传包含用户电子邮件或用户名的 CSV
          aborted: 请上传包含用户电子邮件或用户名的 CSV
          success: 您的 CSV 已收到，%{count} 个用户很快就会收到他们的徽章。
          csv_has_unmatched_users: "以下条目位于 CSV 文件中，但它们无法与现有用户匹配，因此不会收到徽章："
          csv_has_unmatched_users_truncated_list: "CSV 文件中有 %{count} 个条目无法与现有用户匹配，因此不会收到徽章。由于存在大量不匹配的条目，因此仅显示前 100 个条目："
          replace_owners: 将徽章从以前的所有者移除
          grant_existing_holders: 向现有徽章持有者授予额外的徽章
      emoji:
        title: "表情符号"
        help: "添加可供所有人使用的新表情符号。一次拖放多个文件，无需输入名称即可使用文件名创建表情符号。所选组将用于同时添加的所有文件。您还可以点击“添加新表情符号”以打开文件选择器。"
        add: "添加新表情符号"
        choose_files: "选择文件"
        uploading: "正在上传…"
        name: "名称"
        group: "组"
        image: "图片"
        alt: "自定义表情符号预览"
        delete_confirm: "确定要删除 :%{name}: 表情符号吗？"
      embedding:
        get_started: "如果您想将 Discourse 嵌入另一个网站，请先添加其主机。"
        confirm_delete: "确定要删除该主机吗？"
        sample: |
          <p>将以下 HTML 代码粘贴到您的站点以创建和嵌入 Discourse 话题。将 <b>EMBED_URL</b> 替换为您要嵌入它的页面的规范 URL。</p>

          <p>如果要自定义样式，请取消注释并将 <b>CLASS_NAME</b> 替换为主题的<i>嵌入式 CSS</i> 中定义的 CSS 类。</p>

          <p>将 <b>DISCOURSE_USERNAME</b> 替换为话题作者的 Discourse 用户名。 Discourse 将通过 <code>&lt;meta&gt;</code> 标签的 <code>content</code> 属性自动查找用户，其中 <code>name</code> 属性设置为 <code>discourse-username</code> 或 <code>author</code>。 <code>discourseUserName</code> 参数已被弃用，并将在 Discourse 3.2 版本中移除。</p>
        title: "嵌入"
        host: "允许的主机"
        allowed_paths: "路径许可名单"
        edit: "编辑"
        category: "发布到类别"
        add_host: "添加主机"
        settings: "嵌入设置"
        crawling_settings: "抓取工具设置"
        crawling_description: "当 Discourse 为您的帖子创建话题时，如果不存在 RSS/ATOM Feed，它将尝试从您的 HTML 中解析您的内容。有时提取您的内容可能充满挑战，因此我们提供了指定 CSS 规则的功能，以便更轻松地提取内容。"
        embed_by_username: "话题创建者的用户名"
        embed_post_limit: "要嵌入的最大帖子数"
        embed_title_scrubber: "从帖子中提取标题的正则表达式"
        embed_truncate: "截断嵌入的帖子"
        embed_unlisted: "在收到回复之前，导入的话题将被取消公开。"
        allowed_embed_selectors: "嵌入中允许的元素的 CSS 选择器"
        blocked_embed_selectors: "从嵌入中移除的元素的 CSS 选择器"
        allowed_embed_classnames: "允许的 CSS 类名"
        save: "保存嵌入设置"
      permalink:
        title: "永久链接"
        description: "为论坛无法识别的 URL 应用的重定向。"
        url: "URL"
        topic_id: "话题 ID"
        topic_title: "话题"
        post_id: "帖子 ID"
        post_title: "帖子"
        category_id: "类别 ID"
        category_title: "类别"
        tag_name: "标签名称"
        external_url: "外部或相关 URL"
        destination: "目标"
        copy_to_clipboard: "将永久链接复制到剪贴板"
        delete_confirm: 确定要删除此永久链接吗？
        no_permalinks: "您还没有任何永久链接。在上方创建一个新的永久链接，以开始在此处查看您的永久链接列表。"
        form:
          label: "新："
          add: "添加"
          filter: "搜索（URL 或外部 URL）"
      reseed:
        action:
          label: "替换文本…"
          title: "使用翻译替换类别和话题的文本"
        modal:
          title: "替换文本"
          subtitle: "使用最新翻译替换系统生成的类别和话题的文本"
          categories: "类别"
          topics: "话题"
          replace: "替换"
  wizard_js:
    wizard:
      jump_in: "跳转！"
      finish: "退出设置"
      back: "返回"
      next: "下一步"
      configure_more: "配置更多…"
      step-text: "步骤"
      step: "%{current}/%{total}"
      upload: "上传文件"
      uploading: "正在上传…"
      upload_error: "抱歉，上传该文件时出错。请重试。"
      staff_count:
        other: "您的社区有 %{count} 位管理人员，包括您。"
      invites:
        add_user: "添加"
        none_added: "您还没有邀请任何管理人员。确定要继续吗？"
        roles:
          admin: "管理员"
          moderator: "版主"
          regular: "普通用户"
      previews:
        topic_title: "讨论话题标题"
        share_button: "分享"
        reply_button: "回复"
        topic_preview: "话题预览"
        homepage_preview: "首页预览"<|MERGE_RESOLUTION|>--- conflicted
+++ resolved
@@ -253,12 +253,8 @@
       pill: "相关消息"
       see_all: '查看来自 @%{username} 的<a href="%{path}">所有消息</a>…'
     suggested_topics:
-<<<<<<< HEAD
-      title: "推荐的话题"
-=======
       title: "新话题和未读话题"
       pill: "推荐"
->>>>>>> b2b1e721
       pm_title: "建议的消息"
     about:
       simple_title: "关于"
@@ -540,15 +536,9 @@
         all:
           title: "一切"
       context_question:
-<<<<<<< HEAD
-        is_this_post: "此帖子是否%{reviewable_human_score_types}？"
-        delimiter: "或者"
-        something_else_wrong: "此帖子有什么问题吗？"
-=======
         is_this_post: "此%{reviewable_type}是否%{reviewable_human_score_types}？"
         delimiter: "或者"
         something_else_wrong: "此%{reviewable_type}有什么问题吗？"
->>>>>>> b2b1e721
       types:
         reviewable_flagged_post:
           title: "被举报的帖子"
@@ -565,12 +555,7 @@
           noun: "用户"
         reviewable_post:
           title: "帖子"
-<<<<<<< HEAD
-        reviewable_chat_message:
-          title: "被举报的聊天消息"
-=======
           noun: "帖子"
->>>>>>> b2b1e721
       approval:
         title: "帖子需要审批"
         description: "我们已收到您的帖子，不过需要由版主批准才能显示。请耐心等待。"
@@ -1780,11 +1765,7 @@
         title: "欢迎来到您的新站点！"
         content: "<a href='%{admin_guide_url}'>阅读管理指南</a> 以继续构建您的站点和社区。"
         content_no_url: "阅读管理指南以继续构建您的站点和社区。"
-<<<<<<< HEAD
-    loading: "正在加载…"
-=======
     loading: "加载…"
->>>>>>> b2b1e721
     errors:
       prev_page: "无法加载"
       reasons:
@@ -2576,16 +2557,12 @@
         dismiss_new_modal:
           title: "关闭新话题"
           topics: "关闭新话题"
-<<<<<<< HEAD
-          posts: "关闭新帖子"
-=======
           posts: "忽略新回复"
           topics_with_count:
             other: "忽略 %{count} 个新话题"
           replies_with_count:
             other: "忽略 %{count} 个新回复"
           replies: "忽略新回复"
->>>>>>> b2b1e721
           untrack: "停止跟踪这些话题，以便它们不再出现在我的新列表中"
         dismiss_new_with_selected:
           other: "忽略新话题（%{count} 个）…"
@@ -4013,11 +3990,7 @@
           delete: "删除"
           delete_confirm: "确定要删除此版块吗？"
           reset_confirm: "确定要将此版块重置为默认值吗？"
-<<<<<<< HEAD
-          public: "将此版块设为公开并对所有人可见"
-=======
           public: "对所有人可见"
->>>>>>> b2b1e721
           always_public: "此版块中的内容始终公开"
           more_menu: "“更多”菜单"
           links:
@@ -4127,10 +4100,6 @@
       errors:
         valueMissing:
           default: "请填写此字段。"
-<<<<<<< HEAD
-          text: "请填写此字段。"
-=======
->>>>>>> b2b1e721
           select-one: "请在列表中选择一个条目。"
           select-multiple: "请在列表中至少选择一个条目。"
           checkbox: "如果您想继续，请勾选此框。"
@@ -4144,12 +4113,6 @@
           tel: "请输入一个有效的电话号码。"
           text: "请输入一个文本值。"
           url: "请输入一个有效的 URL。"
-<<<<<<< HEAD
-        tooShort: "输入的内容必须至少为 %{minLength} 个字符。"
-        tooLong: "输入的内容必须少于 %{maxLength} 个字符。"
-        rangeOverflow: "输入必须小于 %{max}。"
-        rangeUnderflow: "输入必须大于 %{min}。"
-=======
         tooShort:
           other: "输入的内容必须至少为 %{count} 个字符。"
         tooLong:
@@ -4158,7 +4121,6 @@
           other: "输入必须小于 %{count}。"
         rangeUnderflow:
           other: "输入必须大于 %{count}。"
->>>>>>> b2b1e721
         patternMismatch: "请匹配要求的格式。"
         badInput: "请输入有效的输入。"
     table_builder:
@@ -5020,10 +4982,7 @@
         title: "电子邮件"
         settings: "设置"
         templates: "模板"
-<<<<<<< HEAD
-=======
         templates_title: "电子邮件模板"
->>>>>>> b2b1e721
         preview_digest: "预览总结"
         advanced_test:
           title: "高级测试"
@@ -5332,11 +5291,7 @@
       form_templates:
         nav_title: "模板"
         title: "表单模板"
-<<<<<<< HEAD
-        help: "创建可用于创建新话题、帖子和消息的模板结构。"
-=======
         help: "创建可用于创建新话题的表单模板结构。"
->>>>>>> b2b1e721
         new_template: "新建模板"
         list_table:
           headings:
@@ -5403,10 +5358,7 @@
           title: "预览模板"
         field_placeholders:
           validations: "在此处输入验证"
-<<<<<<< HEAD
-=======
           id: "在此输入 ID"
->>>>>>> b2b1e721
           label: "在此处输入标签"
           placeholder: "在此处输入占位符"
           none_label: "选择条目"
