--- conflicted
+++ resolved
@@ -60,13 +60,10 @@
   inline_oneboxer:
     topic_page_title_post_number: "#%{post_number}"
     topic_page_title_post_number_by_user: "#%{post_number} de %{username}"
-<<<<<<< HEAD
-=======
   components:
     enabled_filter: "Ativado(a)"
     disabled_filter: "Desativado(a)"
     updates_available_filter: "Atualizações disponíveis"
->>>>>>> b2b1e721
   themes:
     bad_color_scheme: "Não é possível atualizar o tema, paleta de cores inválida"
     other_error: "Ocorreu um erro ao atualizar o tema"
@@ -89,8 +86,6 @@
       not_allowed_theme: "\"%{repo}\" não está na lista de temas permitidos (confira a configuração global \"allowed_theme_repos\")."
       ssh_key_gone: "Você esperou muito tempo para instalar o tema e a chave SSH expirou. Tente novamente."
       too_many_files: "A quantidade de arquivos (%{count}) no tema ultrapassou a quantidade máxima de arquivos permitida (%{limit})"
-<<<<<<< HEAD
-=======
       migrations:
         invalid_filename: "Nome de arquivo inválido para o arquivo de migração: %{filename}. Os nomes de arquivo devem começar com quatro dígitos, seguidos de hífen e um nome que contenha apenas caracteres alfanuméricos com hífens."
         name_too_long:
@@ -107,7 +102,6 @@
         wrong_return_type: "A migração \"%{name}\" retornou um tipo de dado desconhecido. Deve retornar um objeto de Mapa"
         runtime_error: "Ocorreu o seguinte erro de tempo de execução na migração \"%{name}\": %{error}"
         unknown_setting_returned_by_migration: "As migrações \"%{name}\" retornaram a configuração \"%{setting_name}\", que não foi declarada no arquivo settings.yml do tema"
->>>>>>> b2b1e721
     errors:
       component_no_user_selectable: "Componentes do tema não podem ser selecionados pelo(a) usuário(a)"
       component_no_default: "Componentes do tema não podem ser o tema padrão"
@@ -674,11 +668,7 @@
 
       :handshake: **Contribua** comentando, compartilhando seu próprio ponto de vista, fazendo perguntas ou comentando na discussão. Antes de responder ou começar tópicos novos, consulte as [Diretrizes da Comunidade](%{base_path}/faq).
 
-<<<<<<< HEAD
-      > Se precisar de ajuda ou tiver alguma sugestão, pergunte em [#feedback](%{base_path}/c/site-feedback) ou [fale com a administração](%{base_path}/about) quando quiser.
-=======
       > Se precisar de ajuda ou tiver alguma sugestão, pergunte em %{feedback_category} ou [fale com a administração](%{base_path}/about) quando quiser.
->>>>>>> b2b1e721
   admin_quick_start_title: "Guia de Administração: primeiros passos"
   category:
     topic_prefix: "Sobre a categoria %{category} "
@@ -861,12 +851,6 @@
       windows: "Microsoft Windows"
       unknown: "sistema operacional desconhecido"
   change_email:
-<<<<<<< HEAD
-    wrong_account_error: "Você entrou com a conta errada, saia e tente novamente."
-    confirmed: "O seu email foi atualizado."
-    please_continue: "Continuar para %{site_name}"
-=======
->>>>>>> b2b1e721
     error: "Ocorreu um erro ao alterar o seu endereço de email. Talvez o endereço já esteja em uso?"
     doesnt_exist: "Esse endereço de e-mail não está associado à sua conta."
     error_staged: "Ocorreu um erro ao alterar o seu endereço de e-mail. O endereço já está usado por outro(a) usuário(a) encenado(a)."
@@ -1440,11 +1424,7 @@
     unreachable_themes: "Não foi possível verificar se há atualizações para os seguintes temas:"
     watched_word_regexp_error: "A expressão regular para \"%{action}\" palavras acompanhadas é inválida. Verifique as <a href='%{base_path}/admin/customize/watched_words'>configurações de palavras acompanhadas</a> ou desative as \"configurações do site para expressões regulares\"."
     v3_analytics_deprecated: "Atualmente, seu Discourse está usando o Google Analytics 3, que não será mais compatível depois de julho de 2023. <a href='https://meta.discourse.org/t/260498'>Atualize para o Google Analytics 4</a> agora para continuar recebendo informações e análises valiosas para o desempenho do seu site."
-<<<<<<< HEAD
-    legacy_navigation_menu_deprecated: "Atualmente, seu Discourse está usando o menu de navegação herdado, que <a href='https://meta.discourse.org/t/removing-the-legacy-hamburger-navigation-menu-option/265274'>será removido no lançamento da primeira versão beta do Discourse 3.2</a>. Migre para o novo menu de navegação ao atualizar as <a href='%{base_path}/admin/site_settings/category/all_results?filter=navigation_menu'>configurações do site do menu de navegação</a> para \"barra lateral\" ou \"menu de cascada do cabeçalho\"."
-=======
     category_style_deprecated: "Atualmente seu Discourse está usando um estilo de categoria obsoleto que será removido antes da versão beta final do Discourse 3.2. Consulte <a href='https://meta.discourse.org/t/282441'>Movendo para uma configuraçao de site de estilo de categoria único</a> para obter instruções de como manter o estilo de categoria selecionado."
->>>>>>> b2b1e721
   site_settings:
     allow_bulk_invite: "Permitir convites em massa com o uso de um arquivo CSV"
     disabled: "desativado(a)"
@@ -1622,13 +1602,8 @@
     invalidate_inactive_admin_email_after_days: "As contas de administrador(a) que não acessaram o site nesta quantidade de dias precisarão validar novamente seu endereço de e-mail antes de entrarem com a conta. Defina como 0 para desativar."
     include_secure_categories_in_tag_counts: "Ao ativar, a contagem de tópicos para uma etiqueta incluirá tópicos em categorias restritas de leitura para todos(as) os(as) usuários(as). Quando desativado, os(as) usuários(as) normais verão apenas uma contagem de tópicos para uma etiqueta em que todos os tópicos estão em categorias públicas."
     display_personal_messages_tag_counts: "Ao ativar, será exibida a contagem de mensagens pessoais com uma determinada etiqueta."
-<<<<<<< HEAD
-    top_menu: "Determine os items que aparecem ao navegar pela página inicial e em qual ordem. Por exemplo: mais recentes|novos|não lidos|categorias|melhores|lidos|postados|favoritos"
-    post_menu: "Determine os itens e a ordem em que aparecem no menu de postagens. Por exemplo: curtir|editar|sinalizar|excluir|compartilhar|favorito|responder"
-=======
     top_menu: "Determine os itens e a ordem em que aparecem na navegação da página inicial."
     post_menu: "Determine os itens e a ordem em que aparecem no menu de postagem."
->>>>>>> b2b1e721
     post_menu_hidden_items: "Os items de menu para ocultar por padrão no menu de postagem, a menos que cliquem em uma elipse de expansão."
     share_links: "Determine quais itens aparecem na caixa de diálogo de compartilhamento e em qual ordem."
     allow_username_in_share_links: "Permitir que nomes de usuário sejam incluídos em links de compartilhamento. Isso é útil para recompensar emblemas com base em visitantes únicos."
@@ -1831,10 +1806,7 @@
     tl3_requires_likes_received: "A quantidade mínima de curtidas que devem ser recebidas nos últimos dias (período de tempo do tl3) para se qualificar para a promoção ao nível de confiança 3."
     tl3_links_no_follow: "Não remover rel=nofollow de links postados por usuários(as) do nível de confiança 3."
     tl4_delete_posts_and_topics: "Permita que usuários(as) TL4 excluam postagens e tópicos criados por outros(as) usuários(as). Usuários(as) TL4 também poderão ver postagens e tópicos excluídos."
-<<<<<<< HEAD
-=======
     delete_all_posts_and_topics_allowed_groups: "Grupos com permissão para excluir postagens e tópicos criados por outros(as) usuários(as). Esses grupos também podem ver as postagens e tópicos excluídos."
->>>>>>> b2b1e721
     edit_all_topic_groups: "Permita que usuários(as) deste grupo editem categorias, etiquetas e títulos de tópicos de outros(as) usuários(as)"
     edit_all_post_groups: "Permitir que usuários(as) deste grupo editem postagens de outros(as) usuários(as)"
     min_trust_to_create_topic: "O nível de confiança mínimo necessário para criar um novo tópico."
@@ -1845,10 +1817,7 @@
     min_trust_to_edit_post: "O nível mínimo de confiança necessário para editar postagens."
     edit_post_allowed_groups: "Os grupos com permissão para editar postagens."
     min_trust_to_allow_self_wiki: "O nível de confiança mínimo necessário para criar o próprio wiki do(a) usuário(a)."
-<<<<<<< HEAD
-=======
     self_wiki_allowed_groups: "Grupos em que os(as) usuários(as) podem criar seu próprio wiki de postagem."
->>>>>>> b2b1e721
     min_trust_to_send_messages: "PRETERIDO, use a configuração \"grupos ativados para mensagens pessoais\". O nível mínimo de confiança necessário para criar novas mensagens pessoais."
     min_trust_to_send_email_messages: "O nível mínimo de confiança necessário para enviar mensagens pessoais via e-mail."
     send_email_messages_allowed_groups: "Grupos com permissão para enviar mensagens pessoais por e-mail."
@@ -2213,14 +2182,9 @@
     remove_muted_tags_from_latest: "Não mostrar tópicos etiquetados apenas com etiquetas silenciadas na lista de tópicos mais recentes."
     force_lowercase_tags: "Obrigar todas as novas etiquetas a ficar totalmente em minúsculas."
     create_post_for_category_and_tag_changes: "Criar uma pequena postagem de ação quando mudar a categoria ou etiquetas de um tópico"
-<<<<<<< HEAD
-    watched_precedence_over_muted: "Quero receber notificações sobre tópicos em categorias ou etiquetas que estou acompanhando que também pertencem a alguém que eu silenciei"
-    company_name: "Nome da empresa"
-=======
     automatically_clean_unused_tags: "Exclua automaticamente etiquetas que não estão sendo utilizadas em tópicos ou mensagens privadas todos os dias."
     watched_precedence_over_muted: "Quero receber notificações sobre tópicos em categorias ou etiquetas que estou acompanhando que também pertencem a alguém que eu silenciei"
     company_name: "O nome da sua empresa ou organização. Se ficar vazio, não serão fornecidos Termos de Serviço nem Aviso de Privacidade clichês."
->>>>>>> b2b1e721
     governing_law: "Lei aplicável"
     city_for_disputes: "Cidade para disputas"
     shared_drafts_category: "Ative o recurso Rascunhos compartilhados ao designar uma categoria para rascunhos de tópicos. Os tópicos nesta categoria serão bloqueados das listas de tópicos para usuários da equipe."
@@ -2251,18 +2215,6 @@
     use_name_for_username_suggestions: "Use o nome completo de um usuário ao sugerir nomes de usuário."
     suggest_weekends_in_date_pickers: "Inclua fins de semana (sábado e domingo) nas sugestões do seletor de datas (desative isso se você usar o Discourse apenas durante a semana, de segunda a sexta)."
     splash_screen: "Exibe uma tela de carregamento temporária enquanto os ativos do site são carregados"
-<<<<<<< HEAD
-    navigation_menu: "Determine qual menu de navegação usar. A barra lateral e a navegação no cabeçalho podem ser personalizadas pelos usuários. A opção legada está disponível para compatibilidade com versões anteriores."
-    default_navigation_menu_categories: "As categorias selecionadas serão exibidas abaixo da seção de Categorias do Menu de Navegação por padrão."
-    default_navigation_menu_tags: "As etiquetas selecionadas serão exibidas na seção Etiquetas do Menu de Navegação por padrão."
-    enable_experimental_hashtag_autocomplete: "EXPERIMENTAL: Use o novo sistema de complementação automática #hashtag para categorias e etiquetas que renderiza o item selecionado de maneira diferente e que tem melhorado a busca"
-    experimental_new_new_view_groups: 'EXPERIMENTAL: ative uma nova lista de tópicos que combina tópicos novos e não lidos e faz o link "Tudo", localizado na barra lateral, apontar para ela.'
-    enable_custom_sidebar_sections: "EXPERIMENTAL: ative seções personalizadas da barra lateral"
-    experimental_topics_filter: "EXPERIMENTAL: ative a rota do filtro de tópicos experimentais em /filter"
-    experimental_search_menu_groups: "EXPERIMENTAL: ativa o novo menu de busca que foi atualizado para usar o glimmer"
-    enable_experimental_lightbox: "EXPERIMENTAL: substitua a lightbox da imagem padrão pelo design renovado."
-    page_loading_indicator: "Configure o indicador de carregamento mostrado durante as navegações da página no Discourse. O \"Controle giratório\" é um indicador de página completo. O \"Controle deslizante\" mostra uma barra estreita no topo da tela."
-=======
     default_navigation_menu_categories: "As categorias selecionadas serão exibidas abaixo da seção de Categorias do Menu de Navegação por padrão."
     default_navigation_menu_tags: "As etiquetas selecionadas serão exibidas na seção Etiquetas do Menu de Navegação por padrão."
     experimental_new_new_view_groups: 'EXPERIMENTAL: ative uma nova lista de tópicos que combina tópicos novos e não lidos e faz o link "Tudo", localizado na barra lateral, apontar para ela.'
@@ -2273,7 +2225,6 @@
     admin_sidebar_enabled_groups: "EXPERIMENTAL: ative a navegação da barra lateral da IU da administração para grupos específicos, que substitui os botões de navegação da administração superiores."
     page_loading_indicator: "Configure o indicador de carregamento mostrado durante as navegações da página no Discourse. O \"Controle giratório\" é um indicador de página completo. O \"Controle deslizante\" mostra uma barra estreita no topo da tela."
     show_user_menu_avatars: "Mostrar avatadores de usuário(a) no menu do(a) usuário(a)"
->>>>>>> b2b1e721
     errors:
       invalid_css_color: "Cor inválida. Digite o nome da cor ou valor hexadecimal."
       invalid_email: "Endereço de e-mail inválido"
@@ -2331,8 +2282,6 @@
       delete_rejected_email_after_days: "Esta configuração não pode ser inferior à configuração delete_email_logs_after_days ou superior a %{max}"
       invalid_uncategorized_category_setting: 'A categoria "Não categorizado" não pode ser selecionada se "permitir tópicos não categorizados" não estiver ativado.'
       invalid_search_ranking_weights: "O valor é inválido para a configuração do site search_ranking_weights. Exemplo: '{0.1,0.2,0.3,1.0}'. Observe que o valor máximo para cada peso é 1,0."
-<<<<<<< HEAD
-=======
     keywords:
       anonymous_posting_allowed_groups: "anonymous_posting_min_trust_level"
       here_mention_allowed_groups: "min_trust_level_for_here_mention"
@@ -2352,7 +2301,6 @@
       self_wiki_allowed_groups: "min_trust_to_allow_self_wiki"
       create_tag_allowed_groups: "min_trust_to_create_tag"
       send_email_messages_allowed_groups: "min_trust_to_send_email_messages"
->>>>>>> b2b1e721
     placeholder:
       discourse_connect_provider_secrets:
         key: "www.exemplo.com.br"
@@ -4095,115 +4043,6 @@
 
       Você aceita se responsabilizar por todas as ações realizadas através da sua conta, com sua autorização ou não, até o encerramento da conta ou notificação à empresa de que sua conta foi comprometida. Você aceita notificar a empresa imediatamente se suspeitar de que sua conta foi comprometida. Você aceita escolher uma senha segura e mantê-la secreta.
 
-<<<<<<< HEAD
-      Sim, burocracia é chata, mas precisamos nos proteger &ndash; e, consequentemente, proteger a sua pessoa e seus dados&ndash; contra ataques hostis. Os nossos [Termos de Serviço](%{base_path}/tos) descrevem o seu (e o nosso) comportamento e os direitos referentes a conteúdo, privacidade e legislação. Para usar este serviço, você precisa concordar em obedecer aos nossos [TOS](%{base_path}/tos).
-  tos_topic:
-    title: "Termos de Serviço"
-    body: |
-      <h2 id="heading--change-me"><a href="#heading--change-me">Minhas alterações</a></h2>
-
-      Administrador(a) do fórum, confira abaixo um exemplo de modelo inicial para a política de privacidade que precisa ser personalizada para atender às necessidades do seu site.
-
-      Por enquanto, estes termos não regulamentam o uso do fórum da internet em <%{base_url}>, mas talvez isso aconteça um dia. Nesse caso, para usar o fórum, você deve combinar estes termos com %{company_name}, a empresa responsável pelo fórum.
-
-      A empresa poderá oferecer outros produtos e serviços sob termos diferentes. Estes termos se aplicam apenas ao uso do fórum.
-
-      Ir para:
-
-      - [Termos importantes](#heading--important-terms)
-      - [Sua permissão para usar o fórum](#heading--permission)
-      - [Condições para usar o fórum](#heading--conditions)
-      - [Uso aceitável](#heading--acceptable-use)
-      - [Normas de conteúdo](#heading--content-standards)
-      - [Aplicação](#heading--enforcement)
-      - [Sua conta](#heading--your-account)
-      - [Seu conteúdo](#heading--your-content)
-      - [Sua responsabilidade](#heading--responsibility)
-      - [Isenção de responsabilidade](#heading--disclaimers)
-      - [Limites de obrigações](#heading--liability)
-      - [Comentários](#heading--feedback)
-      - [Encerramento](#heading--termination)
-      - [Litígios](#heading--disputes)
-      - [Termos gerais](#heading--general)
-      - [Contato](#heading--contact)
-      - [Alterações](#heading--changes)
-
-      <h2 id="heading--important-terms"><a href="#heading--important-terms">Termos importantes</a></h2>
-
-      ***Estes termos incluem várias provisões importantes que afetam seus direitos e responsabilidades, como isenção de responsabilidade em [Isenção de responsabilidade ](#heading--disclaimers), limites das obrigações da empresa para com você em [Limites de obrigações](#heading--liability), sua aceitação em arcar com os custos da empresa causados por má utilização do fórum por parte de você em [Responsabilidade pelo seu uso](#heading--responsibility) e aceitação da arbitração de disputas em [Litígios](#heading--disputes).***
-
-      <h2 id="heading--permission"><a href="#heading--permission">Sua permissão para usar o fórum</a></h2>
-
-      Submetida a estes termos, a empresa concede permissão para usar o fórum. Todos e todas precisam aceitar estes termos para usar o fórum.
-
-      <h2 id="heading--conditions"><a href="#heading--conditions">Condições de uso do fórum</a></h2>
-
-      Sua permissão para usar o fórum está sujeita às condições as seguir:
-
-      1. Você precisa ter pelo menos 13 anos de idade.
-
-      2. Você não poderá mais usar o fórum em caso de contato direto da empresa dizendo que não pode.
-
-      3. Você deverá usar o fórum de acordo com o [Uso aceitável](#heading--acceptable-use) e [Padrões de conteúdo](#heading--content-standards).
-
-      <h2 id="heading--acceptable-use"><a href="#heading--acceptable-use">Uso aceitável</a></h2>
-
-      1. Você não poderá infringir a lei através do fórum.
-
-      2. Você não poderá usar ou tentar usar a conta de outro(a) usuário(a) no fórum sem consentimento específico.
-
-      3. Você não poderá comprar, vender ou negociar em nome de outros(as) usuários(as), ou outros identificadores únicos no fórum.
-
-      4. Você não poderá enviar anúncios, correntes de e-mail ou outras solicitações através do fórum, ou usar o fórum para coletar endereços ou outros dados pessoas para bancos de dados ou listas de endereçamento comerciais.
-
-      5. Você não poderá automatizar o acesso ao fórum, ou monitorá-lo, através de recursos como rastejador da web, complemento ou plugin de navegador, ou outro programa de computador que não seja navegador web. Você pode percorrer o fórum para indexá-lo para um mecanismo de busca com publicidade disponível, se estiver executando um.
-
-      6. Você não poderá usar o fórum para enviar listas de distribuição de e-mail, grupos de notícias ou pseudônimos de e-mail de grupo.
-
-      7. Você não poderá implicar falsamente que tem afiliação ou endosso da empresa.
-
-      8. Você não poderá criar hyperlink para imagens ou outro conteúdo que não seja hypertext no fórum, em outras páginas da web.
-
-      9. Você não poderá remover marcas que mostram posse legal de materiais baixados no fórum.
-
-      10. Você não poderá mostrar qualquer parte do fórum em outros sites com "<iframe>".
-
-      11. Você não poderá desativar, evitar ou burlar qualquer medida de segurança ou restrição de acesso do fórum.
-
-      12. You sobrecarregar a infraestrutura do fórum com um volume excessivo de solicitações, ou solicitações destinadas a impor uma carga não razoável nos sistemas de informações sujeitos ao fórum.
-
-      13. Você não poderá se passar por outras pessoas através do fórum.
-
-      14. Você não poderá incentivar ou ajudar ninguém a violar estes termos.
-
-      <h2 id="heading--content-standards"><a href="#heading--content-standards">Normas de conteúdo</a></h2>
-
-      1. Você não pode enviar ao fórum conteúdo ilegal, ofensivo ou prejudicial de alguma forma, inclusive conteúdo abusivo, inapropriado ou relacionado a ódio ou assédio.
-
-      2. Você não poderá enviar ao fórum conteúdo que viole a lei, infrinja quaisquer direitos de propriedade intelectual, viole a privacidade de alguém ou desrespeite os acordos que você estiver com outras pessoas.
-
-      3. Você não poderá enviar ao fórum conteúdo com código de computação malicioso, como vírus ou spyware.
-
-      4. Você não poderá enviar ao fórum conteúdo como espaço reservado para manter um endereço específico, nome de usuário ou outro identificador exclusivo.
-
-      5. Você não poderá usar o fórum para revelar informações que você não tem direito de revelar, como dados pessoais e confidenciais de outras pessoas.
-
-      <h2 id="heading--enforcement"><a href="#heading--enforcement">Aplicação</a></h2>
-
-      A empresa poderá investigar e processar violações destes termos utilizando todas as medidas aplicáveis pela lei. A empresa poderá notificar e cooperar com autoridades legais no processo de violações da lei e desses termos.
-
-      A empresa se reserva o direito de alterar, redigir e excluir conteúdo no fórum por qualquer motivo. Se você acreditar que alguém enviou ao fórum conteúdo que viole esses termos, [fale conosco imediatamente](#heading--contact).
-
-      <h2 id="heading--your-account"><a href="#heading--your-account">Sua conta</a></h2>
-
-      Você deverá criar e fazer login com usa conta para usar alguns recursos do fórum.
-
-      Para criar uma conta, forneça informações sobre você. Se criar uma conta, você precisa enviar pelo menos um endereço de e-mail válido e mantê-lo atualizado. Entre em contato enviando um e-mail para <%{contact_email}> se quiser encerrar sua conta.
-
-      Você aceita se responsabilizar por todas as ações realizadas através da sua conta, com sua autorização ou não, até o encerramento da conta ou notificação à empresa de que sua conta foi comprometida. Você aceita notificar a empresa imediatamente se suspeitar de que sua conta foi comprometida. Você aceita escolher uma senha segura e mantê-la secreta.
-
-=======
->>>>>>> b2b1e721
       A empresa poderá restringir, suspender ou encerrar sua conta no fórum de acordo com sua política de manipulação de solicitações de encerramento relacionadas a direitos autorais, ou se a empresa acreditar que você violou qualquer regra destes termos.
 
       <h2 id="heading--your-content"><a href="#heading--your-content">Seu conteúdo</a></h2>
@@ -4671,11 +4510,8 @@
     no_themes: "Desabilitar temas e componentes"
     no_unofficial_plugins: "Desativar personalizações de plugin do cliente não oficiais"
     no_plugins: "Desativar todas as personalizações de plugin do cliente"
-<<<<<<< HEAD
-=======
     deprecation_error_description: "Para verificar a compatibilidade com as próximas atualizações do Discourse, você pode fazer com que algum conteúdo obsoleto de Javascript cause um erro:"
     deprecation_error_label: Faça com que conteúdos obsoletos de Javascript causem um erro
->>>>>>> b2b1e721
     enter: "Entrar no modo de segurança"
     must_select: "Você deve selecionar pelo menos uma opção para entrar no modo de segurança."
   wizard:
