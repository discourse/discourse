# WARNING: Never edit this file.
# It will be overwritten when translations are pulled from Crowdin.
#
# To work with us on translations, join this project:
# https://translate.discourse.org/

pt_BR:
  dates:
    short_date_no_year: "D de MMM"
    short_date: "D de MMM de YYYY"
    long_date: "D de MMMM de YYYY, HH:mm"
  datetime_formats: &datetime_formats
    formats:
      short: "%d/%m/%Y"
      short_no_year: "%B %-d"
      date_only: "%-d de %B de %Y"
      long: "%B %-d, %Y, %l:%M%P"
      no_day: "%B de %Y"
      calendar_ics: "%Y%m%dT%H%M%SZ"
  date:
    month_names:
    -
    - Janeiro
    - Fevereiro
    - Março
    - Abril
    - Maio
    - Junho
    - Julho
    - Agosto
    - Setembro
    - Outubro
    - Novembro
    - Dezembro
    <<: *datetime_formats
  time:
    am: "am"
    pm: "pm"
    <<: *datetime_formats
  title: "Discourse"
  topics: "Tópicos"
  posts: "postagens"
  views: "visualizações"
  loading: "Carregando"
  powered_by_html: 'Desenvolvido por <a href="https://www.discourse.org">Discourse</a>, melhor visualizado com o JavaScript ativado'
  sign_up: "Cadastrar-se"
  log_in: "Entrar"
  submit: "Enviar"
  purge_reason: "Automaticamente excluída por ser uma conta abandonada, desativada"
  disable_remote_images_download_reason: "O download de imagens remotas foi desativado porque não havia espaço suficiente disponível em disco."
  anonymous: "Anônimo(a)"
  remove_posts_deleted_by_author: "Excluído(a) pelo autor(a)"
  redirect_warning: "Não foi possível confirmar se o link selecionado foi postado no fórum. Se deseja continuar mesmo assim, selecione o link abaixo."
  on_another_topic: "Em outro tópico"
  topic_category_changed: "De %{from} para %{to}"
  topic_tag_changed:
    added_and_removed: "Adicionou %{added} e removeu %{removed}"
    added: "Adicionou %{added}"
    removed: "Removeu %{removed}"
  inline_oneboxer:
    topic_page_title_post_number: "#%{post_number}"
    topic_page_title_post_number_by_user: "#%{post_number} de %{username}"
  components:
    enabled_filter: "Ativado(a)"
    disabled_filter: "Desativado(a)"
    updates_available_filter: "Atualizações disponíveis"
  theme_settings:
    errors:
      json_value:
        too_large: "excedeu o tamanho máximo de %{max_size} bytes."
  themes:
    bad_color_scheme: "Não é possível atualizar o tema, paleta de cores inválida"
    other_error: "Ocorreu um erro ao atualizar o tema"
    ember_selector_error: "Desculpe, usar #ember ou . seletores .ember-view CSS não é permitido, porque esses nomes são gerados dinamicamente durante a execução e mudarão ao longo do tempo, podendo resultar em um CSS quebrado. Tente um seletor diferente."
    import_error:
      generic: Ocorreu um erro ao importar esse tema
      upload: "Erro ao enviar um arquivo: %{name}. %{errors}"
      screenshot: "Erro ao importar capturas de tela temáticas. %{errors}"
      screenshot_invalid_type: "As capturas de tela temáticas devem estar em um dos seguintes formatos: %{accepted_formats}. A captura de tela %{file_name} tem um formato inválido."
      screenshot_invalid_size: "As capturas de tela temáticas devem ter menos de %{max_size}. A captura de tela %{file_name} é grande demais."
      screenshot_invalid_dimensions: "As capturas de tela temáticas devem ter no máximo %{max_width}x%{max_height}. A captura de tela %{file_name} excede essas dimensões, que são %{width}x%{height}."
      about_json: "Erro ao importar: about.json não existe ou é inválido. Tem certeza de que é um tema do Discourse?"
      about_json_too_big: "Erro ao importar: o arquivo about.json é maior do que o limite de %{limit}."
      about_json_values: "about.json contém valores inválidos: %{errors}"
      modifier_values: "os modificadores de about.json contêm valores inválidos: %{errors}"
      asset_too_big: "O ativo %{filename} é maior do que o limite de %{limit}"
      theme_too_big: "O tema é maior do que o limite de %{limit}"
      git: "Erro ao clonar o repositório git, o acesso foi negado ou o repositório não foi encontrado"
      git_ref_not_found: "Não é possível conseguir a referência GIT: %{ref}"
      git_unsupported_scheme: "Não foi possíve clonar repositório git: esquema incompatível"
      unpack_failed: "Falha ao descompactar o arquivo"
      file_too_big: "O arquivo não compactado é muito grande."
      unknown_file_type: "O arquivo que você enviou não parece ser um tema válido do Discourse."
      not_allowed_theme: "\"%{repo}\" não está na lista de temas permitidos (confira a configuração global \"allowed_theme_repos\")."
      ssh_key_gone: "Você esperou muito tempo para instalar o tema e a chave SSH expirou. Tente novamente."
      too_many_files: "A quantidade de arquivos (%{count}) no tema ultrapassou a quantidade máxima de arquivos permitida (%{limit})"
      migrations:
        invalid_filename: "Nome de arquivo inválido para o arquivo de migração: %{filename}. Os nomes de arquivo devem começar com quatro dígitos, seguidos de hífen e um nome que contenha apenas caracteres alfanuméricos com hífens."
        name_too_long:
          one: "O nome da migração é longo demais. Não deve ultrapassar %{count} caractere."
          other: "O nome da migração é longo demais. Não deve ultrapassar %{count} caracteres."
        too_many_pending_migrations: "Há muitas migrações pendentes neste tema. Os temas não têm permissão para introduzir mais de 100 migrações numa única atualização"
        out_of_sequence: "A migração \"%{name}\" está fora da sequência. A última migração deste tema tinha o número de versão %{current}, que é mais recente do que a nova migração"
        syntax_error: "Falha ao executar a migração \"%{name}\" porque há um erro de sintaxe: %{error}"
        exceeded_memory_limit: "A migração \"%{name}\" falhou porque excedeu o limite de memória"
        timed_out: "O tempo da migração \"%{name}\" expirou"
        no_exported_function: "A migração \"%{name}\" não exporta uma função para realizar a migração"
        default_export_not_a_function: "A migração \"%{name}\" tem uma exportação padrão que não é uma função. A exportação padrão deve ser a função que realiza a migração"
        no_returned_value: "A migração \"%{name}\" não retornou nenhum valor (ou retornou nulo ou indefinido). Deve retornar um objeto de Mapa"
        wrong_return_type: "A migração \"%{name}\" retornou um tipo de dado desconhecido. Deve retornar um objeto de Mapa"
        runtime_error: "Ocorreu o seguinte erro de tempo de execução na migração \"%{name}\": %{error}"
        unknown_setting_returned_by_migration: "As migrações \"%{name}\" retornaram a configuração \"%{setting_name}\", que não foi declarada no arquivo settings.yml do tema"
    errors:
      component_no_user_selectable: "Componentes do tema não podem ser selecionados pelo(a) usuário(a)"
      component_no_default: "Componentes do tema não podem ser o tema padrão"
      component_no_color_scheme: "Componentes do tema não podem ter paletas de cores"
      no_multilevels_components: "Temas com temas filhos não podem ser temas filhos"
      optimized_link: Links otimizados de imagem são temporários e não devem ser incluídos no código-fonte do tema.
    settings_errors:
      invalid_yaml: "O YAML informado é inválido."
      data_type_inclusion: "A configuração do tipo \"%{name}\" não é compatível. Os tipos compatíveis são \"integer\", \"bool\", \"list\", \"enum\" e \"upload\""
      name_too_long: "Esta é uma configuração com um nome muito longo. O comprimento máximo é de 255"
      default_value_missing: "A configuração \"%{name}\" não tem valor padrão."
      default_not_match_type: "O tipo de valor padrão da configuração \"%{name}\" não corresponde ao tipo de configuração."
      default_value_not_valid: "O valor padrão da configuração \"%{name}\" não é válido. %{error_messages}"
      enum_value_not_valid: "O valor selecionado não é uma das opções de enumeração."
      number_value_not_valid_min_max: "O valor deve estar entre %{min} e %{max}."
      number_value_not_valid_min: "O valor deve ser maior ou igual a %{min}."
      number_value_not_valid_max: "O valor deve ser menor ou igual a %{max}."
      string_value_not_valid_min_max: "O valor deve estar entre %{min} e %{max} caracteres."
      string_value_not_valid_min:
        one: "O valor deve ter pelo menos %{count} caractere."
        other: "O valor deve ter pelo menos %{count} caracteres."
      string_value_not_valid_max:
        one: "O valor deve ter no máximo %{count} caractere."
        other: "O valor deve ter no máximo %{count} caracteres."
      objects:
        humanize_required: "A propriedade no Ponteiro JSON \"%{property_json_pointer}\" deve estar presente."
        required: "precisa constar"
        humanize_invalid_type: "A propriedade no Ponteiro JSON \"%{property_json_pointer}\" deve ser do tipo %{type}."
        invalid_type: "%{type} não é um tipo válido"
        humanize_not_valid_string_value: "A propriedade no Ponteiro JSON \"%{property_json_pointer}\" deve ser uma string."
        not_valid_string_value: "deve ser uma string"
        humanize_not_valid_integer_value: "A propriedade no Ponteiro JSON \"%{property_json_pointer}\" deve ser um inteiro."
        not_valid_integer_value: "deve ser um inteiro"
        humanize_not_valid_float_value: "A propriedade no Ponteiro JSON \"%{property_json_pointer}\" deve ser do tipo flutuante."
        not_valid_float_value: "deve ser do tipo flutuante"
        humanize_not_valid_boolean_value: "A propriedade no Ponteiro JSON \"%{property_json_pointer}\" deve ser do tipo booleano."
        not_valid_boolean_value: "deve ser do tipo booleano"
        humanize_not_valid_enum_value: "A propriedade no Ponteiro JSON \"%{property_json_pointer}\" deve ser uma opção de %{choices}."
        not_valid_enum_value: "deve ser uma opção de %{choices}"
        humanize_not_valid_categories_value: "A propriedade no Ponteiro JSON \"%{property_json_pointer}\" deve ser uma matriz de ids de categoria válidos."
        not_valid_categories_value: "deve ser uma matriz de ids de categoria válidos"
        humanize_categories_value_not_valid_min:
          one: "A propriedade no Ponteiro JSON \"%{property_json_pointer}\" deve ter pelo menos %{count} id de categoria."
          other: "A propriedade no Ponteiro JSON \"%{property_json_pointer}\" deve ter pelo menos %{count} ids de categoria."
        categories_value_not_valid_min:
          one: "deve ter pelo menos %{count} id de categoria"
          other: "deve ter pelo menos %{count} ids de categoria"
        humanize_categories_value_not_valid_max:
          one: "A propriedade no Ponteiro JSON \"%{property_json_pointer}\" deve ter no máximo %{count} id de categoria."
          other: "A propriedade no Ponteiro JSON \"%{property_json_pointer}\" deve ter no máximo %{count} ids de categoria."
        categories_value_not_valid_max:
          one: "deve ter no máximo %{count} id de categoria"
          other: "deve ter no máximo %{count} ids de categoria"
        humanize_not_valid_topic_value: "A propriedade no Ponteiro JSON \"%{property_json_pointer}\" deve ser um id de tópico flutuante."
        not_valid_topic_value: "deve ser um id de tópico válido"
        humanize_not_valid_post_value: "A propriedade no Ponteiro JSON \"%{property_json_pointer}\" deve ser um id de postagem flutuante."
        not_valid_post_value: "deve ser um id de postagem válido"
        humanize_not_valid_groups_value: "A propriedade no Ponteiro JSON \"%{property_json_pointer}\" deve ser uma matriz de ids de grupo válidos."
        not_valid_groups_value: "deve ser uma matriz de ids de grupo válidos"
        humanize_groups_value_not_valid_min:
          one: "A propriedade no Ponteiro JSON \"%{property_json_pointer}\" deve ter pelo menos %{count} id de grupo."
          other: "A propriedade no Ponteiro JSON \"%{property_json_pointer}\" deve ter pelo menos %{count} ids de grupo."
        groups_value_not_valid_min:
          one: "deve ter pelo menos %{count} id de grupo"
          other: "deve ter pelo menos %{count} ids de grupo"
        humanize_groups_value_not_valid_max:
          one: "A propriedade no Ponteiro JSON \"%{property_json_pointer}\" deve ter no máximo %{count} id de grupo."
          other: "A propriedade no Ponteiro JSON \"%{property_json_pointer}\" deve ter no máximo %{count} ids de grupo."
        groups_value_not_valid_max:
          one: "deve ter no máximo %{count} id de grupo"
          other: "deve ter no máximo %{count} ids de grupo"
        humanize_not_valid_tags_value: "A propriedade no Ponteiro JSON \"%{property_json_pointer}\" deve ser uma matriz de nomes de etiqueta válidos."
        not_valid_tags_value: "deve ser uma matriz de nomes de etiqueta válidos"
        humanize_tags_value_not_valid_min:
          one: "A propriedade no Ponteiro JSON \"%{property_json_pointer}\" deve ter pelo menos %{count} nome de etiqueta."
          other: "A propriedade no Ponteiro JSON \"%{property_json_pointer}\" deve ter pelo menos %{count} nomes de etiquetas."
        tags_value_not_valid_min:
          one: "deve ter pelo menos %{count} nome de etiqueta"
          other: "deve ter pelo menos %{count} nomes de etiqueta"
        humanize_tags_value_not_valid_max:
          one: "A propriedade no Ponteiro JSON \"%{property_json_pointer}\" deve ter no máximo %{count} nome de etiqueta."
          other: "A propriedade no Ponteiro JSON \"%{property_json_pointer}\" deve ter no máximo %{count} nomes de etiqueta."
        tags_value_not_valid_max:
          one: "deve ter no máximo %{count} nome de etiqueta"
          other: "deve ter no máximo %{count} nomes de etiqueta"
        humanize_not_valid_upload_value: "A propriedade no Ponteiro JSON \"%{property_json_pointer}\" deve ser um id de envio flutuante."
        not_valid_upload_value: "deve ser um id de envio válido"
        humanize_string_value_not_valid_min:
          one: "A propriedade no Ponteiro JSON \"%{property_json_pointer}\" deve ter pelo menos %{count} caractere."
          other: "A propriedade no Ponteiro JSON \"%{property_json_pointer}\" deve ter pelo menos %{count} caracteres."
        string_value_not_valid_min:
          one: "deve ser pelo menos %{count} caractere"
          other: "deve ser pelo menos %{count} caracteres"
        humanize_string_value_not_valid_max:
          one: "A propriedade no Ponteiro JSON \"%{property_json_pointer}\" deve ter no máximo %{count} caractere."
          other: "A propriedade no Ponteiro JSON \"%{property_json_pointer}\" deve ter no máximo %{count} caracteres."
        string_value_not_valid_max:
          one: "deve ser no máximo %{count} caractere"
          other: "deve ser no máximo %{count} caracteres"
        humanize_number_value_not_valid_min: "A propriedade no Ponteiro JSON \"%{property_json_pointer}\" deve ser maior ou igual a %{min}."
        number_value_not_valid_min: "deve ser maior ou igual a %{min}"
        humanize_number_value_not_valid_max: "A propriedade no Ponteiro JSON \"%{property_json_pointer}\" deve ser menor ou igual a %{max}."
        number_value_not_valid_max: "Deve ser menor ou igual a %{max}"
        humanize_string_value_not_valid_url: "A propriedade no Ponteiro JSON \"%{property_json_pointer}\" deve ser uma URL válida."
        string_value_not_valid_url: "deve ser uma URL válida"
    locale_errors:
      top_level_locale: "A chave de nível superior em um arquivo local deve corresponder ao nome do local"
      invalid_yaml: "Tradução YAML inválida"
  emails:
    incoming:
      default_subject: "Este tópico precisa de um título"
      show_trimmed_content: "Exibir conteúdo abreviado"
      maximum_staged_user_per_email_reached: "A quantidade máxima de usuários(as) encenados(as) criados(as) por e-mail foi atingida."
      no_subject: "(sem assunto)"
      no_body: "(sem corpo)"
      attachments: "(anexos)"
      missing_attachment: "(Falta o anexo %{filename})"
      continuing_old_discussion:
        one: "Continue a discussão em [%{title}](%{url}), porque foi criada há mais de %{count} dia."
        other: "Continue a discussão em [%{title}](%{url}), porque foi criada há mais de %{count} dias."
      errors:
        empty_email_error: "Ocorre quando o e-mail não processado recebido estiver em branco."
        no_message_id_error: "Ocorre quando o e-mail não tem cabeçalho \"Message-Id\"."
        auto_generated_email_error: "Ocorre quando o cabeçalho \"precedência\" estiver definido como: lista, lixo eletrônico, em massa ou resposta automática, ou quando outro cabeçalho contiver: enviado automaticamente, respondido automaticamente ou gerado automaticamente."
        no_body_detected_error: "Ocorre quando não for possível extrair o corpo e não houver anexos."
        no_sender_detected_error: "Ocorre quando não for possível encontrar um endereço de e-mail válido no cabeçalho De."
        from_reply_by_address_error: "Ocorre quando o cabeçalho De corresponder à resposta por endereço de e-mail."
        inactive_user_error: "Ocorre quando o(a) remetente não está ativo(a)."
        silenced_user_error: "Ocorre quando o(a) remetente for silenciado(a)."
        bad_destination_address: "Ocorre quando nenhum dos endereços de e-mail nos campos Para/Cc/Cco tiver correspondido ao endereço do e-mail recebido."
        strangers_not_allowed_error: "Ocorre quando um(a) usuário(a) tiver tentado criar um novo tópico em uma categoria da qual não é membro."
        insufficient_trust_level_error: "Ocorre quando um(a) usuário(a) tenta criar um novo tópico em uma categoria para a qual não tem o nível de confiança necessário."
        reply_user_not_matching_error: "Ocorre quando uma resposta chegou de um endereço de e-mail diferente do qual a notificação foi enviada."
        topic_not_found_error: "Ocorre quando uma resposta foi recebida, mas o tópico relacionado foi excluído."
        topic_closed_error: "Ocorre quando uma resposta foi recebida, mas o tópico relacionado foi fechado."
        bounced_email_error: "O e-mail é um relatório de e-mails devolvido."
        screened_email_error: "Ocorre quando o endereço de e-mail do remetente já foi filtrado."
        unsubscribe_not_allowed: "Ocorre quando não é permitido cancelar a associação por e-mail para este(a) usuário(a)"
        email_not_allowed: "Acontece quando o endereço de e-mail não está na lista de permissões ou está na lista de proibições."
      unrecognized_error: "Erro desconhecido"
    secure_uploads_placeholder: "Redigido: este site tem mídias seguras ativadas, acesse o tópico ou clique em Visualizar Mídias para exibir as mídias anexas."
    view_redacted_media: "Exibir mídias"
  errors: &errors
    format: ! "%{attribute} %{message}"
    format_with_full_message: "<b>%{attribute}</b>: %{message}"
    messages:
      too_long_validation:
        one: "está limitado para %{count} caractere. Você digitou %{length}."
        other: "está limitado para %{count} caracteres. Você digitou %{length}."
      invalid_boolean: "Boleano inválido."
      taken: "já está sendo usado(a)"
      accepted: tem que ser aceito(a)
      blank: não pode estar em branco
      present: deve estar em branco
      confirmation: ! "não corresponde a %{attribute}"
      empty: não pode estar vazio(a)
      equal_to: deve ser igual a %{count}
      even: precisa ser par
      exclusion: está reservado(a)
      greater_than: precisar ser maior que %{count}
      greater_than_or_equal_to: precisa ser maior ou igual a %{count}
      has_already_been_used: "já está sendo usado(a)"
      inclusion: não está incluso(a) na lista
      invalid: é inválido(a)
      is_invalid: "não faz muito sentido. É uma frase completa?"
      is_invalid_meaningful: "parece confuso, a maioria das palavras contém a mesma repetida?"
      is_invalid_unpretentious: "parece confuso, uma ou mais palavras são muito grandes?"
      is_invalid_quiet: "parece confuso, você quis digitar tudo em MAIÚSCULO?"
      invalid_timezone: "'%{tz}' não é um fuso horário válido"
      contains_censored_words: "contém as seguintes palavras censuradas: %{censored_words}"
      less_than: precisa ser menor que %{count}
      less_than_or_equal_to: deve ser menor ou igual a %{count}
      not_a_number: não é um número
      not_an_integer: deve ser um inteiro
      odd: deve ser ímpar
      record_invalid: ! "Falha ao validar: %{errors}"
      max_emojis: "não pode ter mais que %{max_emojis_count} emojis"
      emojis_disabled: "Não pode ter emoji"
      ip_address_already_screened: "já está incluso(a) em uma regra existente"
      restrict_dependent_destroy:
        one: "Não é possível excluir o registro porque existe um registro dependente %{record}"
        other: "Não é possível excluir o registro porque existem registros dependentes %{record}"
      too_long:
        one: é muito longo (no máximo %{count} caractere)
        other: é muito longo (no máximo %{count} caracteres)
      too_short:
        one: é muito curto (no mínimo %{count} caractere)
        other: é muito curto (no mínimo %{count} caracteres)
      wrong_length:
        one: tem o tamanho errado (precisa ter %{count} caractere)
        other: tem o tamanho errado (precisa ter %{count} caracteres)
      other_than: "precisa ser diferente de %{count}"
      auth_overrides_username: "O nome do(a) usuário(a) precisa ser atualizado no provedor de autenticação porque a configuração \"auth_overrides_username\" está ativada."
      required: "deve existir"
    template:
      body: ! "Houve problemas com os seguintes campos:"
      header:
        one: "%{count} erro impediu este %{model} de ser salvo"
        other: ! "%{count} erros impediram este %{model} de ser salvo"
    embed:
      load_from_remote: "Ocorreu um erro ao carregar esta postagem."
    site_settings:
      invalid_site_setting: "Não existe nenhuma configuração chamada '%{name}'"
      invalid_category_id: "Você especificou uma categoria que não existe"
      site_setting_is_hidden: "Você não tem permissão para alterar configurações ocultas"
      site_setting_is_shadowed_globally: "Não é possível alterar esta opção porque foi configurada globalmente"
      site_setting_is_unconfigurable: "Você não tem permissão para alterar configurações que não podem ser definidas"
      invalid_choice:
        one: "'%{name}' é uma opção inválida."
        other: "'%{name}' são opções inválidas."
      default_categories_already_selected: "Você não pode selecionar uma categoria usada em outra lista."
      default_tags_already_selected: "Você não pode selecionar uma etiqueta usada em outra lista."
      s3_upload_bucket_is_required: "Você não pode ativar envios para o S3, a não ser que tenha informado o \"s3_upload_bucket\"."
      enable_s3_uploads_is_required: "Você não pode ativar o inventário para o S3, a não ser que tenha ativado os envios para o S3."
      page_publishing_requirements: "A publicação da página não pode ser ativada se houver envios seguros ativados."
      s3_backup_requires_s3_settings: "Você não pode usar o S3 como local de backup, a não ser que você tenha informado o \"%{setting_name}\"."
      s3_bucket_reused: "Você não pode usar o mesmo bucket para \"s3_upload_bucket\" e \"s3_backup_bucke\"'. Escolha um bucket diferente ou use um caminho diferente para cada bucket."
      secure_uploads_requirements: "Envios S3 e ACLs S3 devem ser ativados antes dos envios seguros."
      s3_use_acls_requirements: "Você deve ter ACLs S3 ativadas quando os envios seguros estiverem ativados."
      share_quote_facebook_requirements: "É preciso definir uma id do app Facebook para permitir o compartilhamento de citação para Facebook."
      second_factor_cannot_be_enforced_with_disabled_local_login: "Você não pode impor a 2FA se a autenticação local estiver desativada."
      second_factor_cannot_be_enforced_with_discourse_connect_enabled: "Não é possível aplicar 2FA se o DiscourseConnect estiver ativado."
      local_login_cannot_be_disabled_if_second_factor_enforced: "Não é possível desativar a entrada com conta em modo local se o 2FA estiver aplicado. Desative o 2FA aplicado antes de desativar entradas com conta em modo local."
      cannot_enable_s3_uploads_when_s3_enabled_globally: "Não possível ativar envios S3 porque os envios S3 já estão ativados globalmente, e ativar este nível do site pode causar problemas críticos com os envios."
      cors_origins_should_not_have_trailing_slash: "Você não deve adicionar a barra à direita (/) às origens CORS."
      slow_down_crawler_user_agent_must_be_at_least_3_characters: "Agentes de usuário(a) devem ter pelo menos três caracteres para evitar limitação de taxa de usuários(as) legítimos(as) sem querer."
      slow_down_crawler_user_agent_cannot_be_popular_browsers: "Não é possível adicionar nenhum dos valores a seguir à configuração: %{values}."
      strip_image_metadata_cannot_be_disabled_if_composer_media_optimization_image_enabled: "Você não pode desativar a remoção de metadados de imagem se 'a imagem de otimização de mídia do compositor habilitada' estiver ativada. Desative a 'imagem de otimização de mídia do compositor ativada' antes de desativar a remoção dos metadados da imagem."
      twitter_summary_large_image_no_svg: "Imagens de resumo do Twitter usadas para metadados twitter:image não podem ser uma imagem .svg."
      tl0_and_anonymous_flag: "É preciso informar o \"site contact email\" ou \"email address to report illegal content\" para usuários(as) anônimos(as)."
    conflicting_google_user_id: 'A ID da conta Google para esta conta foi alterada. A intervenção da equipe é necessária por razões de segurança. Entre em contato com a equipe e direcione para <br><a href="https://meta.discourse.org/t/76575">https://meta.discourse.org/t/76575</a>'
    onebox:
      invalid_address: "Desculpe, não foi possível gerar uma pré-visualização desta página, porque o servidor \"%{hostname}\" não pôde ser encontrado. Em vez da pré-visualização, apenas um link aparecerá na sua postagem. :cry:"
      error_response: "Desculpe, não foi possível gerar uma pré-visualização desta página, porque o servidor retornou um código de erro %{status_code}. Em vez de uma pré-visualização, apenas um link aparecerá na sua postagem. :cry:"
      missing_data:
        one: "Desculpe, não foi possível gerar uma pré-visualização desta página, porque a etiqueta OEmbed/OpenGraph não foi encontrada: %{missing_attributes}"
        other: "Desculpe, não foi possível gerar uma pré-visualização desta página, porque as etiquetas OEmbed/OpenGraph não foram encontradas: %{missing_attributes}"
  word_connector:
    comma: ", "
  custom_fields:
    validations:
      max_items: "O número máximo de campos personalizados para esta entidade atingiu (%{max_items_number})"
      max_value_length: "O tamanho máximo de um valor de campo personalizado atingiu (%{max_value_length})"
  invite:
    expired: "Seu token de convite expirou. Entre em <a href='%{base_url}/about'>contato com a equipe</a>."
    not_found: "Seu token de convite é inválido. Entre em <a href='%{base_url}/about'>contato com a equipe</a>."
    not_found_json: "Seu token de convite é inválido. Entre em contato com a equipe."
    not_matching_email: "O seu endereço de e-mail e o endereço de e-mail associado com o token de convite não são iguais. Entre em contato com a equipe."
    not_found_template: |
      <p>O seu convite <a href="%{base_url}">%{site_name}</a> já foi resgatado.</p>

      <p>Se você se lembrar da sua senha, <a href="%{base_url}/login">entre com a sua conta</a>.</p>

      <p>Caso contrário, <a href="%{base_url}/password-reset">redefina a senha</a>.</p>
    not_found_template_link: |
      <p>Este convite para <a href="%{base_url}">%{site_name}</a> não pode ser mais resgatado. Peça que enviem outro convite.</p>
    existing_user_cannot_redeem: "Este convite não poderá ser resgatado. Peça outro convite a quem enviou."
    existing_user_already_redemeed: "Você já resgatou este link de convite."
    user_exists: "Não há necessidade de convidar <b>%{email}</b>, visto que já têm uma conta!"
    invite_exists: "Você já convidou <b>%{email}</b>"
    invalid_email: "%{email}' não é um endereço de e-mail válido."
    generic_error_response: "Houve um problema com sua requisição"
    rate_limit:
      one: "Você já enviou %{count} convite no último dia, aguarde %{time_left} antes de tentar novamente."
      other: "Você já enviou %{count} convites no último dia, aguarde %{time_left} antes de tentar novamente."
    confirm_email: "<p>Você está quase pronto(a)! Enviamos um e-mail de ativação para o seu endereço de e-mail. Siga as instruções no e-mail para ativar sua conta.</p><p>Caso contrário, verifique sua pasta de spam.</p>"
    disabled_errors:
      discourse_connect_enabled: "Convites estão desativados porque o DiscourseConnect está ativado."
      invalid_access: "Você não tem permissão para visualizar o recurso pedido."
    requires_groups: "O convite não foi salvo porque o tópico especificado está inacessível. Adicione um dos seguintes grupos: %{groups}."
    max_invite_emails_limit_exceeded: "Ocorreu uma falha no pedido porque a quantidade de e-mails excedeu o máximo (%{max})."
    domain_not_allowed: "Seu e-mail não pode ser usado para resgatar este convite."
    domain_not_allowed_admin: "Este domínio não pode user usado para convites"
    max_redemptions_allowed_one: "para convites por e-mail, deve ser 1."
    redemption_count_less_than_max: "deve ser menor que %{max_redemptions_allowed}."
    email_xor_domain: "Campos de e-mail e domínio não são permitidos ao mesmo tempo"
    existing_user_success: "Link do convite resgatado com sucesso"
  bulk_invite:
    file_should_be_csv: "O arquivo atualizado deve ter o formato csv."
    max_rows: "Os primeiros %{max_bulk_invites} convites foram enviados. Tente dividir o arquivo em partes menores."
    error: "Houve um erro ao tentar enviar este arquivo. Tente novamente mais tarde."
  invite_link:
    email_taken: "Este e-mail já está em uso. Se você já tiver uma conta, entre com ela ou redefina a senha."
    max_redemptions_limit: "deve estar entre 2 e %{max_limit}."
  topic_invite:
    failed_to_invite: "O(a) usuário(a) não pode ser convidado(a) para este tópico sem uma associação de grupo em um dos seguintes grupos: %{group_names}."
    not_pm: "Você só pode convidar para mensagens pessoais."
    user_exists: "Desculpe, este(a) usuário(a) já foi convidado(a). Você pode convidar um(a) usuário(a) para um tópico apenas uma vez."
    muted_topic: "Desculpe, este(a) usuário(a) silenciou este tópico."
    receiver_does_not_allow_pm: "Desculpe, este(a) usuário(a) não permite que você envie mensagens pessoais."
    sender_does_not_allow_pm: "Desculpe, você não permite que o(a) usuário(a) envie mensagens pessoais."
    user_cannot_see_topic: "%{username} não pode visualizar o tópico."
  backup:
    operation_already_running: "Uma operação está sendo executada. Não é possível iniciar um novo trabalho agora."
    backup_file_should_be_tar_gz: "O arquivo de backup deve ser um arquivo .tar.gz."
    not_enough_space_on_disk: "Não há espaço suficiente no disco para enviar este backup."
    invalid_filename: "O nome do arquivo de backup contém caracteres inválidos. Os caracteres válidos são a-z 0-9 . - _."
    file_exists: "O arquivo que você está tentando enviar já existe."
  invalid_params: "Você forneceu parâmetros inválidos para o pedido %{message}"
  not_logged_in: "Você precisa entrar com sua conta para fazer isto."
  not_found: "A URL ou recurso pedido não pôde ser encontrada."
  invalid_access: "Você não tem permissão para ver o recurso pedido."
  authenticator_not_found: "O método de autenticação não existe ou foi desativado."
  authenticator_no_connect: "Este provedor de autenticação não permite conexão com uma conta de forum que já existe."
  invalid_api_credentials: "Você não tem permissão para visualizar o recurso pedido. O nome do(a) usuário(a) ou a chave da API é inválida."
  provider_not_enabled: "Você não tem permissão para visualizar o recurso pedido. O provedor de autenticação não está ativado."
  provider_not_found: "Você não tem permissão para visualizar o recurso pedido. O provedor de autenticação não existe."
  read_only_mode_enabled: "O site está em modo somente leitura. As interações estão desativadas."
  invalid_grant_badge_reason_link: "Não é permitido ter um link do Discourse externo ou inválido no motivo do emblema"
  email_template_cant_be_modified: "Este modelo de e-mail não pode ser alterado"
  invalid_whisper_access: "Os sussurros não estão ativados ou você não tem acesso para criar postagens de sussurro"
  not_in_group:
    title_topic: "Você precisa pedir associação ao grupo \"%{group}\" para ver este tópico."
    title_category: "Você precisa pedir associação ao grupo \"%{group}\" para ver esta categoria."
    request_membership: "Pedir para se associar"
    join_group: "Participar do grupo"
  deleted_topic: "Ops! Este tópico foi excluído e não está mais disponível."
  delete_topic_failed: "Ocorreu um erro ao excluir este tópico. Entre em contato com o(a) administrador(a) do site."
  reading_time: "Tempo de leitura"
  likes: "Curtidas"
  action_already_performed: "Ops! Você já realizou esta ação. Poderia tentar atualizar a página?"
  too_many_replies:
    one: "Lamentamos, mas usuários(as) novos(as) estão temporariamente limitados(as) a %{count} resposta no mesmo tópico."
    other: "Lamentamos, mas usuários(as) novos(as) estão temporariamente limitados(as) a %{count} respostas no mesmo tópico."
  max_consecutive_replies:
    one: "Nenhuma resposta consecutiva é permitida. Edite sua resposta anterior ou aguarde alguém responder."
    other: "Não são permitidas mais de %{count} respostas consecutivas. Edite sua resposta anterior ou aguarde alguém responder."
  embed:
    start_discussion: "Começar discussão"
    continue: "Continuar discussão"
    error: "Erro na incorporação"
    referer: "Referencial:"
    error_topics: "A configuração do site \"lista de tópicos incorporados\" foi ativada"
    mismatch: "O referencial não foi enviado ou não correspondeu a nenhum dos seguintes hosts:"
    no_hosts: "Nenhum host foi configurado para incorporação."
    configure: "Configurar incorporação"
    more_replies:
      one: "%{count} resposta a mais"
      other: "%{count} respostas a mais"
    loading: "Carregando discussão…"
    permalink: "Permalink"
    imported_from: "Este é um tópico de discussão auxiliar para a entrada original em %{link}"
    in_reply_to: "▶ %{username}"
    replies:
      one: "%{count} resposta"
      other: "%{count} respostas"
    likes:
      one: "%{count} curtida"
      other: "%{count} curtidas"
    last_reply: "Última resposta"
    created: "Criado(a)"
    new_topic: "Criar um novo tópico"
  no_mentions_allowed: "Desculpe, você não pode mencionar outros(as) usuários(as)."
  too_many_mentions:
    one: "Desculpe, você pode mencionar apenas um(a) usuário(a) em uma postagem."
    other: "Desculpe, você pode mencionar apenas %{count} usuários(as) em uma postagem."
  no_mentions_allowed_newuser: "Desculpe, usuários(as) novos(as) não podem mencionar outros(as) usuários(as)."
  too_many_mentions_newuser:
    one: "Desculpe, usuários(as) novos(as) podem mencionar apenas um(a) usuário(as) em uma postagem."
    other: "Desculpe, usuários(as) novos(as) podem mencionar apenas %{count} usuários(as) em uma postagem."
  no_embedded_media_allowed_group: "Desculpe, não é possível incorporar itens de mídia nesta postagem."
  no_embedded_media_allowed: "Desculpe, novos(as) usuários(as) não podem incorporar itens de mídia em postagens."
  too_many_embedded_media:
    one: "Desculpe, novos(as) usuários(as) só podem inserir um item de mídia incorporado em uma postagem."
    other: "Desculpe, novos(as) usuários(as) só podem inserir %{count} item de mídia incorporado em uma postagem."
  no_attachments_allowed: "Desculpe, novos(as) usuários(as) não podem inserir anexos nas postagens."
  too_many_attachments:
    one: "Desculpe, novos(as) usuários(as) podem inserir apenas %{count} anexo em uma postagem."
    other: "Desculpe, novos(as) usuários(as) podem inserir apenas %{count} anexos em uma postagem."
  no_links_allowed: "Desculpe, usuários(as) novos(as) não podem inserir links nas postagens."
  links_require_trust: "Desculpe, você não pode incluir links em suas postagens."
  too_many_links:
    one: "Desculpe, usuários(as) novos(as) podem inserir apenas %{count} link em uma postagem."
    other: "Desculpe, usuários(as) novos(as) podem inserir apenas %{count} links em uma postagem."
  contains_blocked_word: "Desculpe, você não pode publicar a palavra '%{word}'; não é permitido."
  contains_blocked_words: "Desculpe, você não pode publicar isso. Não permitido: %{words}."
  spamming_host: "Desculpe, você não pode postar um link para esse host."
  user_is_suspended: "Usuários(as) suspensos(as) não têm permissão para postar."
  topic_not_found: "Ocorreu um erro. Talvez este tópico tenha sido fechado ou removido enquanto você estava visualizando."
  not_accepting_pms: "Desculpe, %{username} não está aceitando mensagens no momento."
  max_pm_recipients: "Desculpe, você pode enviar uma mensagem para no máximo %{recipients_limit} destinatários."
  pm_reached_recipients_limit: "Desculpe, você não pode ter mais de %{recipients_limit} destinatários em uma mensagem."
  removed_direct_reply_full_quotes: "Citação removida automaticamente de toda a postagem anterior."
  watched_words_auto_tag: "Tópico etiquetado automaticamente"
  create_pm_on_existing_topic: "Desculpe, você não pode criar uma MP em um tópico existente."
  slow_mode_enabled: "Este tópico está no modo lento."
  just_posted_that: "é muito parecido com a sua postagem recente"
  invalid_characters: "contém caracteres inválidos"
  is_invalid: "não faz muito sentido. É uma frase completa?"
  next_page: "próxima página →"
  prev_page: "← página anterior"
  show_post_in_topic: "exibir postagem no tópico"
  page_num: "Página %{num}"
  crawler_content_hidden: "Conteúdo HTML omitido porque você não acessou ou está usando um dispositivo móvel moderno."
  home_title: "Início"
  topics_in_category: "Tópicos na categoria \"%{category}\""
  rss_posts_in_topic: "RSS feed de \"%{topic}\""
  rss_topics_in_category: "RSS feed dos tópicos da categoria \"%{category}\""
  rss_num_posts:
    one: "%{count} postagem"
    other: "%{count} postagens"
  rss_num_participants:
    one: "%{count} participante"
    other: "%{count} participantes"
  read_full_topic: "Ler tópico completo"
  private_message_abbrev: "Msg"
  rss_description:
    hot: "Tópicos em alta"
    latest: "Últimos tópicos"
    top: "Tópicos principais"
    top_all: "Todos os tópicos principais"
    top_yearly: "Tópicos principais anuais"
    top_quarterly: "Tópicos principais trimestrais"
    top_monthly: "Tópicos principais mensais"
    top_weekly: "Tópicos principais semanais"
    top_daily: "Tópicos principais diários"
    posts: "Últimas postagens"
    private_posts: "Últimas mensagens pessoais"
    group_posts: "Últimas postagens de %{group_name}"
    group_mentions: "Últimas citações de %{group_name}"
    user_posts: "Últimas postagens de @%{username}"
    user_topics: "Últimos tópicos de @%{username}"
    tag: "Tópicos com etiqueta"
    badge: "%{display_name} emblema em %{site_title}"
  too_late_to_edit: "Esta postagem foi criada há muito tempo. Ela não pode mais ser editada ou excluída."
  edit_conflict: "Esta postagem foi editada por outro(a) usuário(a) e suas alterações não podem mais ser salvas."
  revert_version_same: "A versão atual é a mesma versão para a qual você está tentando reverter."
  reverted_to_version: "reverteu para a versão #%{version}"
  cannot_edit_on_slow_mode: "Este tópico está no modo lento. Para incentivar discussões reflexivas e selecionadas. Não é permitido editar postagens antigas deste tópico no modo lento."
  excerpt_image: "imagem"
  bookmarks:
    errors:
      already_bookmarked_post: "Você não pode adicionar a mesma postagem aos favoritos duas vezes."
      already_bookmarked: "Você não pode favoritar o(a) mesmo(a) %{type} duas vezes."
      too_many: "Desculpe, não é possível adicionar mais de %{limit} favoritos, acesse <a href='%{user_bookmarks_url}'>%{user_bookmarks_url}</a> para remover alguns."
      cannot_set_past_reminder: "Você não pode definir um lembrete de favorito em uma data passada."
      cannot_set_reminder_in_distant_future: "Você não pode definir um lembrete de favorito mais de dez anos posteriormente."
      time_must_be_provided: "Uma hora deve ser informada para todos os lembretes."
      for_topic_must_use_first_post: "Você só pode usar a primeira postagem para adicionar o tópico aos favoritos."
      bookmarkable_id_type_required: "O nome e o tipo do registro para favoritar são obrigatórios."
      invalid_bookmarkable: "Um %{type} não pode ser favoritado."
    reminders:
      at_desktop: "Da próxima vez que estiver em meu desktop"
      later_today: "Hoje mais tarde"
      next_business_day: "Próximo dia útil"
      tomorrow: "Amanhã"
      next_week: "Próxima semana"
      next_month: "Próximo mês"
      custom: "Data e hora personalizadas"
  groups:
    success:
      bulk_add:
        one: "%{count} usuário(a) foi adicionado(a) ao grupo."
        other: "%{count} usuários(as) foram adicionados(as) ao grupo."
    errors:
      default_notification_level_users_limit:
        one: "Não é possível definir o nível de notificação padrão em grupos maiores que %{count} usuário(a). Grupo incorreto: %{group_name}"
        other: "Não é possível definir o nível de notificação padrão em grupos maiores que %{count} usuários(as). Grupo incorreto: %{group_name}"
      grant_trust_level_not_valid: "\"%{trust_level}\" não é um nível de confiança válido."
      can_not_modify_automatic: "Você não pode modificar um grupo automático"
      member_already_exist:
        one: "\"%{username}\" já é membro deste grupo."
        other: "Os seguintes usuários(as) já são membros deste grupo:%{username}"
      invalid_domain: "\"%{domain}\" não é um domínio válido."
      invalid_incoming_email: "\"%{email}\" não é um endereço de e-mail válido."
      email_already_used_in_group: "\"%{email}\" já foi utilizado pelo grupo \"%{group_name}\"."
      email_already_used_in_category: "\"%{email}\" já foi utilizado pela categoria \"%{category_name}\"."
      cant_allow_membership_requests: "Você não pode permitir pedidos de associação para um grupo sem proprietário(a)."
      already_requested_membership: "Você já pediu associação para este grupo."
      adding_too_many_users:
        one: "No máximo %{count} usuário(a) pode ser adicionado(a) uma vez"
        other: "No máximo %{count} usuários(as) podem ser adicionados(as) uma vez"
      usernames_or_emails_required: "Nomes de usuário(a) ou e-mails devem estar presentes"
      no_invites_with_discourse_connect: "É possível convidar apenas usuários(as) registrados(as) quando o DiscourseConnect estiver ativado"
      no_invites_without_local_logins: "É possível convidar apenas usuários(as) registrados(as) quando entradas de conta em modo local estiver destivado"
    default_names:
      everyone: "todos(as)"
      admins: "administração"
      moderators: "moderadores(as)"
      staff: "equipe"
      trust_level_0: "nivel_de_confianca_0"
      trust_level_1: "nivel_de_confianca_1"
      trust_level_2: "nivel_de_confianca_2"
      trust_level_3: "nivel_de_confianca_3"
      trust_level_4: "nivel_de_confianca_4"
    default_descriptions:
      everyone: "Grupo automático incluindo todos os membros"
      staff: "Grupo automático incluindo a moderação e a administração"
      admins: "Responsável pela configuração e manutenção do site, com acesso a todos os membros e dados de atividades"
      moderators: "Responsável pelas respostas às sinalizações, moderação de discussões e ajuda aos membros com suas contas"
      trust_level_0: "Novos membros com capacidades limitadas, que estão aprendendo as funcionalidades e as regras da comunidade"
      trust_level_1: "Membros com mais confiança, que mostraram envolvimento inicial fazendo a leitura manual, podem acessar mais funções. Todos os membros deste grupo também são membros do grupo trust_level_0."
      trust_level_2: "Membros ativos com contribuição constante ao longo do tempo que obtiveram privilégios completos de cidadania. Todos os membros deste grupo também são membro dos grupos trust_level_1 e trust_level_0"
      trust_level_3: "Contribuidores de longa data com alto nível de envolvimento, que formam os pilares da comunidade e receberam privilégios de moderação. Todos os membros deste grupo também são membros dos grupos trust_level_2, trust_level_1 e trust_level_0."
      trust_level_4: "Membros promovidos manualmente, com reconhecimento por suas contribuições exemplares e com privilégios de moderação adicionais. Todos os membros deste grupo também são membros dos grupos trust_level_3, trust_level_2, trust_level_1 e trust_level_0"
    request_membership_pm:
      title: "Pedido de associação para @%{group_name}"
    request_accepted_pm:
      body: |
        Seu pedido para entrar no @%{group_name} foi aceito e agora você é um membro.
  education:
    until_posts:
      one: "%{count} postagem"
      other: "%{count} postagens"
    "new-topic": |
      Boas-vindas ao %{site_name} &mdash; **obrigado por iniciar uma nova conversa!**

      - O título parece interessante se você ler em voz alta? É um bom resumo?

      - Quem estaria interessado(a) nisto? Por que é relevante? Que tipo de respostas você quer?

      - Inclua as palavras mais usadas no seu tópico para que outros(as) possam *encontrá-lo*. Para agrupar seu tópico com outros relacionados, selecione uma categoria (ou etiqueta).

      Para saber mais, [veja as diretrizes da comunidade](%{base_path}/guidelines). Este painel só irá aparecer para seu primeiro %{education_posts_text}.
    "new-reply": |
      Boas-vindas ao %{site_name} &mdash; ** obrigado por contribuir! **

      - Seja gentil com os outros membros da comunidade.

      - Sua resposta melhora a conversa?

      - Crítica construtiva é bem-vinda, mas critique *ideias*, não pessoas.

      Para saber mais, [consulte nossas diretrizes da comunidade](%{base_path}/guidelines). Este painel aparecerá apenas para seu primeiro %{education_posts_text}.
    avatar: |
      ### Que tal usar uma imagem para a sua conta?

      Você tem postado alguns tópicos e respostas, mas sua foto de perfil não é tão especial quanto você, é apenas uma letra.

      Já pensou em **[visitar seu perfil de usuário(a)](%{profile_path})** e enviar uma foto que representa você?

      É mais fácil manter discussões e encontrar pessoas interessantes durante as conversas quando todos têm uma foto de perfil única!
    sequential_replies: |
      ### Considere responder a várias postagens de uma só vez

      Em vez de responder a um tópico várias vezes em sequência, considere fazer uma única resposta que inclua citações de postagens anteriores ou referencie alguém usando @name.

      Você pode editar sua resposta anterior para adicionar uma citação selecionando um texto e clicando no botão <b>responder citação</b> que aparecerá.

      Fica mais fácil para todos(as) lerem tópicos com poucas respostas e muitas informações em vez de muitas respostas individuais e curtas.
    dominating_topic: Você postou muito neste tópico! Considere dar a outras pessoas a oportunidade de responder e realizar discussões aqui também.
    get_a_room:
      one: Você respondeu a %{reply_username} vez, sabia que poderia ter enviado uma mensagem pessoal em vez de fazer isso?
      other: Você respondeu a %{reply_username} %{count} vezes, sabia que poderia ter enviado uma mensagem pessoal em vez de fazer isso?
    dont_feed_the_trolls: Esta postagem já foi sinalizada para a atenção da moderação. Tem certeza de que deseja responder? Respostas a conteúdo inadequado costumam incentivar mais comportamento inadequado.
    too_many_replies: |
      ### Você atingiu o limite de respostas para este tópico

      Sentimos muito, mas novos(as) usuários(as) são temporariamente limitados a %{newuser_max_replies_per_topic} respostas no mesmo tópico.

      Em vez de adicionar outra resposta, considere editar suas respostas anteriores, ou acesse outros tópicos.
    reviving_old_topic: |
      ### Reviver este tópico?

      A última resposta para esse tópico foi **%{time_ago}**. Sua resposta promoverá o tópico para o topo da sua lista e notificará qualquer pessoa que estava envolvida na conversa.

      Tem certeza de que deseja continuar esta conversa antiga?
  activerecord:
    attributes:
      category:
        name: "Nome da categoria"
      topic:
        title: "Título"
        featured_link: "Link em destaque"
        category_id: "Categoria"
      post:
        raw: "Corpo"
      user_profile:
        bio_raw: "Sobre mim"
      user:
        password: "Senha"
      user_password:
        password: "Senha"
    errors:
      models:
        topic:
          attributes:
            base:
              warning_requires_pm: "Você só pode anexar avisos a mensagens pessoais."
              too_many_users: "Você só pode enviar avisos para um(a) usuário(a) de cada vez."
              cant_send_pm: "Desculpe, você não pode enviar uma mensagem pessoal para esse(a) usuário(a)."
              no_user_selected: "Você deve escolher um(a) usuário(a) válido(a)."
              reply_by_email_disabled: "Respostas por e-mail foram desativadas."
              send_to_email_disabled: "Desculpe, você não pode enviar mensagens pessoais por e-mail."
              target_user_not_found: "Um(a) dos(as) usuários(as) para quem você está enviando esta mensagem não foi encontrado(a)."
              too_large_group: "O grupo %{group_name} tem usuários(as) de mais para receber uma mensagem. O limite é %{limit}."
              unable_to_update: "Houve um erro ao atualizar esse tópico."
              unable_to_tag: "Houve um erro ao etiquetar o tópico."
              unable_to_unlist: "Desculpe, você não pode criar um tópico não listado."
            featured_link:
              invalid: "é inválida. A URL deve conter http:// ou https://."
        user:
          attributes:
            password:
              common: "é uma das 10.000 senhas mais comuns. Use uma senha mais segura."
              same_as_username: "é igual o seu nome do(a) usuário(a). Use uma senha mais segura."
              same_as_email: "é igual o seu e-mail. Use uma senha mais segura."
              same_as_current: "é igual à sua senha atual."
              same_as_name: "é igual ao seu nome."
              unique_characters: "tem muitos caracteres repetidos. Use uma senha mais segura."
            username:
              same_as_password: "é igual à sua senha."
            name:
              same_as_password: "é igual à sua senha."
            ip_address:
              blocked: "Novos registros não são permitidos a partir do seu endereço de IP."
              max_new_accounts_per_registration_ip: "Novos registros não são permitidos a partir do seu endereço de IP (quantidade máxima alcançada). Entre em contato com um membro da equipe."
        user_password:
          attributes:
            password:
              common: "é uma das 10.000 senhas mais comuns. Use uma senha mais segura."
              same_as_username: "é igual o seu nome do(a) usuário(a). Use uma senha mais segura."
              same_as_email: "é igual o seu e-mail. Use uma senha mais segura."
              same_as_current: "é igual à sua senha atual."
              same_as_name: "é igual ao seu nome."
              unique_characters: "tem muitos caracteres repetidos. Use uma senha mais segura."
        user_profile:
          attributes:
            featured_topic_id:
              invalid: "Este tópico não pode ser apresentado no seu perfil."
        user_email:
          attributes:
            user_id:
              reassigning_primary_email: "A reatribuição de um e-mail primário a outro(a) usuário(a) não é permitida."
        color_scheme_color:
          attributes:
            hex:
              invalid: "Não é uma cor válida"
        post_reply:
          base:
            different_topic: "A postagem e a resposta devem pertencer ao mesmo tópico."
        web_hook:
          attributes:
            payload_url:
              invalid: "URL inválida. A URL deve conter http:// ou https://. Não é permitido ter espaço em branco."
        custom_emoji:
          attributes:
            name:
              taken: já está em uso por outro emoji
        topic_timer:
          attributes:
            execute_at:
              in_the_past: "deve estar no futuro."
            duration_minutes:
              cannot_be_zero: "deve ser maior que 0."
              exceeds_maximum: "não pode ter mais de 20 anos."
        translation_overrides:
          attributes:
            value:
              invalid_interpolation_keys:
                one: "A seguinte chave de interpolação é inválida: %{keys}"
                other: "As seguintes chaves de interpolação são inválidas: %{keys}"
        watched_word:
          attributes:
            word:
              too_many: "Muitas palavras para esta ação"
            base:
              invalid_url: "A URL de substituição não é válida"
              invalid_tag_list: "A lista de etiquetas de substituição é inválida"
              invalid_html: "O HTML pode ser usado apenas para substituição"
        sidebar_section_link:
          attributes:
            linkable_type:
              invalid: "não é válido"
      <<: *errors
  uncategorized_category_name: "Sem categoria"
  general_category_name: "Geral"
  general_category_description: "Crie aqui tópicos que não se encaixam em nenhuma outra categoria existente."
  meta_category_name: "Feedback do site"
  meta_category_description: "Discussão sobre este site, sua organização, funcionamento e maneiras de melhorá-lo."
  staff_category_name: "Equipe"
  staff_category_description: "Categoria particular para discussões da equipe. Tópicos só são visíveis para administradores(as) e moderadores(as)."
  discourse_welcome_topic:
    title: "Boas-vindas ao %{site_title}! :wave:"
    body: |
      Estamos felizes que você se juntou à nossa comunidade.

      %{site_info_quote}

      Confira alguma coisas que você pode fazer para começar:

      :speaking_head: **Apresente-se** adicionando sua imagem e informações sobre si e seus interesses ao [seu perfil](%{base_path}/my/preferences/account). O que você gostaria que perguntassem a você?

      :open_book: **Conheça a comunidade** [navegando pelas discussões](%{base_path}/latest) que já estão acontecendo. Quando você achar uma postagem interessante, informativa ou divertida, use o :heart: para mostrar que gostou ou apoia!

      :handshake: **Contribua** comentando, compartilhando seu próprio ponto de vista, fazendo perguntas ou comentando na discussão. Antes de responder ou começar tópicos novos, consulte as [Diretrizes da Comunidade](%{base_path}/faq).

      > Se precisar de ajuda ou tiver alguma sugestão, pergunte em %{feedback_category} ou [fale com a administração](%{base_path}/about) quando quiser.
  admin_quick_start_title: "Guia de Administração: primeiros passos"
  topic_view_stats:
    invalid_date: "A data tem um formato inválido, use DD-MM-AAAA"
  category:
    topic_prefix: "Sobre a categoria %{category} "
    replace_paragraph: "(Substitua este primeiro parágrafo por uma breve descrição da sua nova categoria. Esta orientação aparecerá na área de seleção da categoria, então tente mantê-la com menos de 200 caracteres.)"
    post_template: "%{replace_paragraph}\n\nUse os parágrafos a seguir para uma descrição mais longa, ou para estabelecer as instruções ou regras da categoria:\n\n- Por que as pessoas devem usar esta categoria? Para que serve?\n\n- Como exatamente é diferente das outras categorias que já existem?\n\n- O que os tópicos desta categoria devem conter em geral?\n\n- Precisamos desta categoria? Podemos mesclá-la com outra categoria ou subcategoria?\n"
    errors:
      not_found: "Categoria não encontrada!"
      uncategorized_parent: "Não categorizados não podem ter uma categoria pai"
      self_parent: "A subcategoria pai não pode ser ela mesma"
      depth: "Você não pode aninhar uma subcategoria sob uma outra"
      invalid_email_in: "\"%{email}\" não é um endereço de e-mail válido."
      email_already_used_in_group: "\"%{email}\" já é utilizado pelo grupo \"%{group_name}\"."
      email_already_used_in_category: "\"%{email}\" já é utilizado pela categoria \"%{category_name}\"."
      description_incomplete: "A postagem da descrição da categoria deve ter pelo menos um parágrafo."
      permission_conflict: "Qualquer grupo que tenha permissão para acessar uma subcategoria também deve ter permissão para acessar a categoria pai. Os grupos a seguir têm acesso a uma das subcategorias, mas não têm acesso à categoria pai: %{group_names}."
      disallowed_topic_tags: "Este tópico tem etiquetas não permitidas por esta categoria: \"%{tags}\""
      disallowed_tags_generic: "Este tópico tem etiquetas não permitidas."
      slug_contains_non_ascii_chars: "contém caracteres não-ascii"
      is_already_in_use: "já está em uso"
      move_topic_to_category_disallowed: "Você não pode mover este tópico para uma categoria em que você não tem permissão para criar novos tópicos."
    cannot_delete:
      uncategorized: "Esta categoria é especial. É concebida como uma área de espera para tópicos sem categoria e não pode ser excluída."
      has_subcategories: "Não é possível excluir essa categoria porque tem subcategorias."
      topic_exists:
        one: "Não é possível excluir esta categoria porque tem %{count} tópico. O tópico mais antigo é%{topic_link}."
        other: "Não é possível excluir esta categoria porque tem %{count} tópicos. O tópico mais antigo é %{topic_link}."
      topic_exists_no_oldest: "Não é possível excluir esta categoria porque contagem de tópicos é de %{count}."
    uncategorized_description: "Tópicos que não precisam de uma categoria ou que não se encaixam em nenhuma outra categoria existente."
  trust_levels:
    admin: "Administração"
    staff: "Equipe"
    change_failed_explanation: "Você tentou rebaixar %{user_name} para \"%{new_trust_level}\". No entanto, o seu nível de confiança já é \"%{current_trust_level}\". %{user_name} permanecerá em \"%{current_trust_level}\". Se você deseja rebaixar um(a) usuário(a), bloqueie o nível de confiança antes."
  post:
    image_placeholder:
      broken: "Esta imagem está danificada"
      blocked_hotlinked_title: "Imagem hospedada em outro site. Clique para abrir em uma nova guia."
      blocked_hotlinked: "Imagem Externa"
    media_placeholder:
      blocked_hotlinked_title: "Mídia hospedada em outro site. Clique para abrir em uma nova guia."
      blocked_hotlinked: "Mídia Externa"
    hidden_bidi_character: "Caracteres de controle bidirecionais podem alterar a ordem de renderização do texto. Isso pode ser usado para ocultar códigos maliciosos."
    has_likes:
      one: "%{count} curtida"
      other: "%{count} curtidas"
    cannot_permanently_delete:
      many_posts: "Este tópico tem postagens não removidas. Elas devem ser excluídas permanentemente antes de excluir permanentemente o tópico."
      wait_or_different_admin: "Você deve aguardar %{time_left} antes de excluir permanentemente esta postagem ou um membro diferente da administração precisa fazer isso."
  rate_limiter:
    slow_down: "Você executou esta ação muitas vezes. Tente novamente mais tarde."
    too_many_requests: "Você já executou esta ação muitas vezes. Espere%{time_left} antes de tentar novamente."
    by_type:
      first_day_replies_per_day: "Agradecemos o seu entusiasmo, continue assim! Dito isso, para a segurança da nossa comunidade, você alcançou a quantidade máxima de respostas que um(a) novo(a) usuário(a) pode criar no primeiro dia. Aguarde %{time_left} e você poderá criar mais respostas."
      first_day_topics_per_day: "Agradecemos o seu entusiasmo! Dito isso, para a segurança da nossa comunidade, você alcançou a quantidade máxima de tópicos que um(a) novo(a) usuário(a) pode criar no primeiro dia. Aguarde %{time_left} e você poderá criar mais tópicos."
      create_topic: "Você está criando tópicos muito rápido. Aguarde %{time_left} antes de tentar novamente."
      create_post: "Você está respondendo muito rápido. Aguarde %{time_left} antes de tentar novamente."
      delete_post: "Você está excluindo as postagens muito rápido. Aguarde %{time_left} antes de tentar novamente."
      public_group_membership: "Você está entrando/saindo de grupos com frequência. Aguarde %{time_left} antes de tentar novamente."
      topics_per_day: "Você alcançou a quantidade máxima de novos tópicos permitidos por dia. Crie mais tópicos novos em %{time_left}."
      pms_per_day: "Você alcançou a quantidade máxima de mensagens novas permitidas por dia. Crie mais mensagens novas em %{time_left}."
      create_like: "Uau! Você tem compartilhado muito amor! Você atingiu o número máximo de curtidas em um período de 24 horas. Mas, à medida que ganha níveis de confiança, você ganha mais curtidas diárias. Você poderá curtir as postagens novamente em %{time_left}."
      create_bookmark: "Você alcançou a quantidade máxima de favoritos por dia. Crie mais favoritos em %{time_left}."
      edit_post: "Você alcançou a quantidade máxima de edições por dia. Envie mais edições em %{time_left}."
      live_post_counts: "Você está pedindo contagens de postagens em tempo real muito rápido. Espere %{time_left} antes de tentar novamente."
      unsubscribe_via_email: "Você atingiu o número máximo de cancelamentos de associação por e-mail. Espere %{time_left} antes de tentar novamente."
      topic_invitations_per_day: "Você alcançou a quantidade máxima de convites para tópicos. Envie mais convites em %{time_left}."
    hours:
      one: "%{count} hora"
      other: "%{count} horas"
    minutes:
      one: "%{count} minuto"
      other: "%{count} minutos"
    seconds:
      one: "%{count} segundo"
      other: "%{count} segundos"
    short_time: "alguns segundos"
  datetime:
    distance_in_words:
      half_a_minute: "< 1 m"
      less_than_x_seconds:
        one: "< %{count} s"
        other: "< %{count} s"
      x_seconds:
        one: "%{count} s"
        other: "%{count} s"
      less_than_x_minutes:
        one: "< %{count} m"
        other: "< %{count} m"
      x_minutes:
        one: "%{count} m"
        other: "%{count} m"
      about_x_hours:
        one: "%{count} h"
        other: "%{count} h"
      x_days:
        one: "%{count} d"
        other: "%{count} d"
      about_x_months:
        one: "%{count} mês"
        other: "%{count} meses"
      x_months:
        one: "%{count} mês"
        other: "%{count} meses"
      about_x_years:
        one: "%{count} ano"
        other: "%{count} anos"
      over_x_years:
        one: "> %{count} ano"
        other: "> %{count} anos"
      almost_x_years:
        one: "%{count} ano"
        other: "%{count} anos"
    distance_in_words_verbose:
      half_a_minute: "agora mesmo"
      less_than_x_seconds: "agora mesmo"
      x_seconds:
        one: "%{count} segundo atrás"
        other: "%{count} segundos atrás"
      less_than_x_minutes:
        one: "menos de %{count} minuto atrás"
        other: "menos de %{count} minutos atrás"
      x_minutes:
        one: "%{count} minuto atrás"
        other: "%{count} minutos atrás"
      about_x_hours:
        one: "%{count} hora atrás"
        other: "%{count} horas atrás"
      x_days:
        one: "%{count} dia atrás"
        other: "%{count} dias atrás"
      about_x_months:
        one: "há cerca de %{count} mês"
        other: "há cerca de %{count} meses"
      x_months:
        one: "%{count} mês atrás"
        other: "%{count} meses atrás"
      about_x_years:
        one: "há cerca de %{count} ano"
        other: "há cerca de %{count} anos"
      over_x_years:
        one: "há mais de %{count} ano"
        other: "há mais de %{count} anos"
      almost_x_years:
        one: "há quase %{count} ano"
        other: "há quase %{count} anos"
  password_reset:
    no_token: 'Ops! O link que você usou não funciona mais. Agora você poderá <a href="%{base_url}/login">Log In</a>. Se tiver esquecido sua senha, você poderá <a href="%{base_url}/password-reset">pedir um link</a> para redefini-la.'
    title: "Redefinir senha"
    success: "Sua senha foi modificada com êxito e você já entrou com a sua conta."
    success_unapproved: "Senha modificada com êxito."
  email_login:
    invalid_token: 'Ops! O link que você usou não funciona mais. Agora você poderá <a href="%{base_url}/login">fazer login</a>. Se tiver esquecido sua senha, você poderá <a href="%{base_url}/password-reset">pedir um link</a> para redefini-la.'
    title: "E-mail para entrar"
  user_auth_tokens:
    browser:
      chrome: "Google Chrome"
      discoursehub: "Aplicativo DiscourseHub"
      edge: "Microsoft Edge"
      firefox: "Firefox"
      ie: "Internet Explorer"
      opera: "Opera"
      safari: "Safari"
      unknown: "navegador desconhecido"
    device:
      android: "Dispositivo Android"
      chromebook: "Chrome OS"
      ipad: "iPad"
      iphone: "iPhone"
      ipod: "iPod"
      linux: "Computador GNU/Linux"
      mac: "Mac"
      mobile: "Dispositivo móvel"
      windows: "Computador Windows"
      unknown: "dispositivo desconhecido"
    os:
      android: "Android"
      chromeos: "Chrome OS"
      ios: "iOS"
      linux: "Linux"
      macos: "macOS"
      windows: "Microsoft Windows"
      unknown: "sistema operacional desconhecido"
  change_email:
    error: "Ocorreu um erro ao alterar o seu endereço de email. Talvez o endereço já esteja em uso?"
    doesnt_exist: "Esse endereço de e-mail não está associado à sua conta."
    error_staged: "Ocorreu um erro ao alterar o seu endereço de e-mail. O endereço já está usado por outro(a) usuário(a) encenado(a)."
    already_done: "Desculpe, este link de confirmação não é mais válido. Talvez o seu e-mail já tenha sido alterado?"
    confirm: "Confirmar"
    max_secondary_emails_error: "Você alcançou o limite máximo de e-mails secundários."
  associated_accounts:
    revoke_failed: "Falha ao revogar sua conta com %{provider_name}."
    connected: "(conectado(a))"
  activation:
    already_done: "Desculpe, este link de confirmação não é mais válido. Talvez a sua conta já esteja ativa?"
    approval_required: "Um(a) moderador(a) precisa aprovar a sua conta para que você possa acessar este fórum. Você receberá um e-mail quando for aprovada!"
    missing_session: "Não foi possível detectar se sua conta foi criada. Verifique se os cookies do navegador estão ativados."
    activated: "Desculpe, esta conta já foi ativada."
    admin_confirm:
      title: "Confirmar conta de administrador(a)"
      description: "Tem certeza de que deseja que <b>%{target_username} (%{target_email})</b> seja administrador(a)?"
      grant: "Conceder acesso de administrador(a)"
      complete: "<b>%{target_username}</b> agora é administrador(a)."
      back_to: "Retornar para %{title}"
  reviewable_score_types:
    needs_approval:
      title: "Aprovação necessária"
  post_action_types:
    off_topic:
      title: "Desvio de tópico"
      description: "Esta postagem não é relevante para a discussão atual conforme definida pelo título e primeira postagem. Deveria ser movida para outro local."
      short_description: "Isto não é relevante para a discussão"
    spam:
      title: "Spam"
      description: "Esta postagem é um anúncio ou vandalismo. Não é útil ou relevante para o tópico atual."
      short_description: "Isto é uma propaganda ou vandalismo"
      email_title: '"%{title}" foi sinalizado como spam'
      email_body: "%{link}\n\n%{message}"
    inappropriate:
      title: "Inapropriado(a)"
      description: 'Esta postagem contém conteúdo que uma pessoa sensata consideraria ofensivo, abusivo, conduta odiosa ou uma violação das <a href="%{base_path}/guidelines">nossas diretrizes da comunidade</a>.'
      short_description: 'Uma violação das <a href="%{base_path}/guidelines">diretrizes da nossa comunidade</a>'
    illegal:
      title: "Ilegal"
      description: "Esta postagem requer atenção da equipe porque acredito que tenha conteúdo ilegal."
      short_description: "Isto é ilegal"
      email_title: 'Uma postagem em "%{title}" requer a atenção da equipe'
      email_body: "%{link}\n\n%{message}"
    notify_user:
      title: "Enviar uma mensagem para @%{username}"
      description: "Quero falar com esta pessoa direto e pessoalmente sobre a sua postagem."
      short_description: "Quero falar com esta pessoa direto e pessoalmente sobre a sua postagem."
      email_title: 'Sua postagem "%{title}"'
      email_body: "%{link}\n\n%{message}"
    notify_moderators:
      title: "Outro(a)"
      description: "Esta postagem requer atenção da equipe por outra razão não listada acima."
      short_description: "Requer atenção da equipe por outro motivo"
      email_title: 'Uma postagem em "%{title}" requer a atenção da equipe'
      email_body: "%{link}\n\n%{message}"
    bookmark:
      title: "Adicionar aos favoritos"
      description: "Adicionar esta postagem aos favoritos"
      short_description: "Adicionar esta postagem aos favoritos"
    like:
      title: "Curtir"
      description: "Curtir esta postagem"
      short_description: "Curtir esta postagem"
  draft:
    sequence_conflict_error:
      title: "erro no rascunho"
      description: "O rascunho está sendo editado em outra janela. Recarregue esta página."
    too_many_drafts:
      title: "Excesso de rascunhos."
      description: "Você atingiu a quantidade máxima de rascunhos permitida. Exclua alguns [rascunhos](%{base_url}/my/activity/drafts) e tente novamente."
  draft_backup:
    pm_title: "Rascunhos de backup de tópicos em andamento"
    pm_body: "Tópico contendo rascunhos salvos"
  user_activity:
    no_log_search_queries: "Os registros de consultas de pesquisa foram desativados (um(a) administrador(a) pode ativá-las nas configurações do site)."
  email_settings:
    pop3_authentication_error: "Ocorreu um problema com as credenciais POP3 informadas, verifique o nome do(a) usuário(a) e a senha e tente novamente."
    imap_authentication_error: "Ocorreu um problema com as credenciais IMAP informadas, verifique o nome do(a) usuário(a) e a senha e tente novamente."
    imap_no_response_error: "Ocorreu um erro ao se comunicar com o servidor IMAP. %{message}"
    smtp_authentication_error: "Ocorreu um problema com as credenciais SMTP informadas, verifique o nome do(a) usuário(a) e a senha e tente novamente. %{message}"
    smtp_server_busy_error: "O servidor SMTP está ocupado neste momento, tente novamente mais tarde."
    smtp_unhandled_error: "Ocorreu um erro sem tratamento ao se comunicar com o servidor SMTP. %{message}"
    imap_unhandled_error: "Ocorreu um erro sem tratamento ao se comunicar com o servidor IMAP. %{message}"
    connection_error: "Ocorreu um problema ao se conectar com o servidor, verifique o nome e a porta do servidor e tente novamente."
    timeout_error: "O tempo de conexão com o servidor se esgotou, verifique a porta e o nome do servidor e tente novamente."
    unhandled_error: "Erro sem tratamento ao testar as configurações do e-mail. %{message}"
  webauthn:
    validation:
      invalid_type_error: "O tipo de webauthn informado era inválido. Os tipos válidos são webauthn.get e webauthn.create."
      challenge_mismatch_error: "O desafio fornecido não corresponde ao desafio gerado pelo servidor de autenticação."
      invalid_origin_error: "A origem do pedido de autenticação não corresponde à origem do servidor."
      malformed_attestation_error: "Ocorreu um erro ao decodificar os dados de atestado."
      invalid_relying_party_id_error: "A ID da parte confiável do pedido de autenticação não corresponde à ID da parte confiável do servidor."
      user_presence_error: "Requer a presença do(a) usuário(a)."
      user_verification_error: "É preciso verificar o(a) usuário(a)."
      unsupported_public_key_algorithm_error: "O algoritmo de chave pública fornecido não é compatível com o servidor."
      unsupported_attestation_format_error: "O formato de atestado não é compatível com o servidor."
      credential_id_in_use_error: "A ID de credencial fornecida já está sendo usada."
      public_key_error: "A verificação de chave pública da credencial falhou."
      ownership_error: "A chave de segurança não pertence ao(à) usuário(a)."
      not_found_error: "Não foi possível encontrar uma chave de segurança com a ID de credencial fornecida."
      unknown_cose_algorithm_error: "O algoritmo usado para a chave de segurança não foi reconhecido."
      malformed_public_key_credential_error: "A chave pública fornecida é inválida."
  topic_flag_types:
    spam:
      title: "Spam"
      description: "Este tópico é um anúncio. Não é útil ou relevante para este site, mas tem fins promocionais."
      long_form: "sinalizado(a) como spam"
      short_description: "Isto é um anúncio"
    inappropriate:
      title: "Inapropriado(a)"
      description: 'Este tópico contém conteúdo que uma pessoa sensata consideraria ofensivo, abusivo, conduta odiosa ou uma violação das <a href="%{base_path}/guidelines">nossas diretrizes da comunidade</a>.'
      long_form: "sinalizado(a) como inapropriado(a)"
      short_description: 'Uma violação das <a href="%{base_path}/guidelines">nossas diretrizes da comunidade</a>'
    notify_moderators:
      title: "Algo mais"
      description: 'Este tópico requer a atenção total da equipe com base nas <a href="%{base_path}/guidelines">diretrizes</a>, nos <a href="%{tos_url}">Termos de Uso</a> ou em outro motivo não listado antes.'
      long_form: "sinalizado(a) para atenção da moderação"
      short_description: "Requer atenção da equipe por outro motivo"
      email_title: 'O tópico "%{title}" requer atenção do(a) moderador(a)'
      email_body: "%{link}\n\n%{message}"
    illegal:
      title: "Ilegal"
      description: "Este tópico requer atenção da equipe porque acredito que tenha conteúdo ilegal."
      short_description: "Isto é ilegal"
      email_title: 'Uma postagem em "%{title}" requer a atenção da equipe'
      email_body: "%{link}\n\n%{message}"
  flagging:
    you_must_edit: '<p>Sua postagem foi sinalizada pela comunidade. <a href="%{path}">Veja suas mensagens</a>.</p>'
    user_must_edit: "<p>Esta postagem foi sinalizada pela comunidade e está oculta temporariamente.</p>"
  ignored:
    hidden_content: "<p>Conteúdo ignorado</p>"
  archetypes:
    regular:
      title: "Tópico regular"
    banner:
      title: "Tópico de banner"
      message:
        make: "Este tópico é agora um banner. Ele aparecerá no topo de todas as páginas até que seja descartado pelo(a) usuário(a)."
        remove: "Este tópico não é mais um banner. Ele deixará de aparecer no topo de todas as páginas."
  unsubscribed:
    title: "Preferências de e-mail atualizadas!"
    description: "As preferências de e-mail de <b>%{email}</b> foram atualizadas. Para alterar suas configurações de e-mail, <a href='%{url}'>acesse suas preferências de usuário(a)</a>."
    topic_description: "Para se associar novamente em %{link}, use o controle de notificações na parte inferior ou no canto direito do tópico."
    private_topic_description: "Para se associar novamente, use o controle de notificações na parte inferior ou à direita do tópico."
  uploads:
    marked_insecure_from_theme_component_reason: "envio usado no componente de tema"
  unsubscribe:
    title: "Cancelar associação"
    stop_watching_topic: "Parar de acompanhar este tópico, %{link}"
    mute_topic: "Silenciar todas as notificações para este tópico, %{link} "
    unwatch_category: "Parar de acompanhar todos os tópicos na categoria %{category}"
    mailing_list_mode: "Desativar o modo lista de endereçamento"
    all: "Não enviar e-mail de %{sitename}"
    different_user_description: "No momento, você está entrou como um(a) usuário(a) diferente daquele(a) para quem mandamos o e-mail. Saia ou entre no modo anônimo(a) de seu navegador e tente novamente."
    not_found_description: "Desculpe, não foi possível encontrar essa assinatura. Talvez o link no seu e-mail seja muito antigo e tenha expirado."
    user_not_found_description: "Desculpe, não foi possível encontrar um usuário para esta assinatura. Você provavelmente está tentando cancelar a assinatura de uma conta que não existe mais."
    log_out: "Sair"
    submit: "Salvar preferências"
    digest_frequency:
      title: "Você está recebendo e-mails de resumo %{frequency}"
      never_title: "Você não está recebendo e-mail de resumo"
      select_title: "Definir a frequência de e-mails de resumo para:"
      never: "nunca"
      every_30_minutes: "a cada 30 minutos"
      every_hour: "a cada hora"
      daily: "a cada dia"
      weekly: "a cada semana"
      every_month: "a cada mês"
      every_six_months: "a cada seis meses"
  user_api_key:
    title: "Autorizar acesso ao aplicativo"
    authorize: "Autorizar"
    read: "ler"
    read_write: "ler/escrever"
    description: '"%{application_name}" está pedindo o seguinte acesso à sua conta:'
    instructions: 'Acabamos de gerar uma nova chave de API de usuário(a) para você usar com "%{application_name}", cole a seguinte chave em seu aplicativo:'
    otp_description: 'Você gostaria de permitir que "%{application_name}" acesse este site?'
    otp_confirmation:
      confirm_title: Continuar para %{site_name}
      logging_in_as: Entrando como %{username}
      confirm_button: Terminar de entrar
    no_trust_level: "Desculpe, você não tem o nível de confiança necessário para acessar a API de usuário(a)."
    generic_error: "Desculpe, não foi possível emitir as chaves de API de usuário(a). Esse recurso pode ter sido desativado pelo(a) administrador(a) do site."
    scopes:
      message_bus: "Atualizações em tempo real"
      notifications: "Ler e limpar as notificações"
      push: "Notificações por push para serviços externos"
      session_info: "Ler as informações de seção do(a) usuário(a)"
      read: "Ler tudo"
      write: "Escrever tudo"
      one_time_password: "Criar um token de acesso único com a conta"
      bookmarks_calendar: "Ler lembretes de favorito"
      user_status: "Ler e atualizar status do usuário"
    invalid_public_key: "Desculpe, a chave pública é inválida."
    invalid_auth_redirect: "Desculpe, este host auth_redirect não é permitido."
    invalid_token: "Token ausente, inválido ou expirado."
  flags:
    errors:
      already_handled: "O sinalizador já foi tratado"
      wrong_move: "O sinalizador não pode ser removido"
      system: "Não é possível atualizar nem excluir o sinalizador de sistema."
      used: "Não é possível atualizar nem excluir o sinalizador porque já foi usado"
      unique_name: "O nome da sinalização deve ser único"
  reports:
    default:
      labels:
        count: Contagem
        percent: Porcento
        day: Dia
    post_edits:
      title: "Postar edições"
      labels:
        edited_at: Data
        post: Postar
        editor: Editor(a)
        author: Autor(a)
        edit_reason: Motivo
      description: "Número de novas edições de postagens."
    user_flagging_ratio:
      title: "Taxa de sinalização do(a) usuário(a)"
      labels:
        user: Usuário(a)
        agreed_flags: Sinalizadores acordados
        disagreed_flags: Sinalizadores não acordados
        ignored_flags: Sinalizadores ignorados
        score: Nota
      description: "Lista de usuários(as) ordenados(as) por taxa de resposta da equipe às suas sinalizações (de acordada a não acordada)."
    moderators_activity:
      title: "Atividade de moderação"
      labels:
        moderator: Moderador(a)
        flag_count: sinalizadores revisados
        time_read: Leitura do tempo
        topic_count: Tópicos criados
        post_count: Postagens criadas
        pm_count: MPs criadas
        revision_count: Revisões
      description: Lista de atividades de moderadores, inclusive sinalizadores revisados, tempo de leitura, tópicos criados, postagens criadas, mensagens pessoais criadas e revisões.
    flags_status:
      title: "Status do sinalizador"
      values:
        agreed: Acordado(a)
        disagreed: Não acordado(a)
        deferred: Diferido(a)
        no_action: Sem ação
      labels:
        flag: Tipo
        assigned: Atribuído(a)
        poster: Autor(a) da postagem
        flagger: Criador(a) do sinalizador
        time_to_resolution: Hora de resolução
      description: "Lista de status dos sinalizadores, incluindo o tipo de sinalizador, autor(a) da postagem, criador(a) do sinalizador e hora da resolução."
    visits:
      title: "Acessos do(a) usuário(a)"
      xaxis: "Dia"
      yaxis: "Quantidade de acessos"
      description: "Quantidade de acessos de usuários(as) que entraram com a conta"
    signups:
      title: "Cadastros"
      xaxis: "Dia"
      yaxis: "Quantidade de cadastros"
      description: "Novos cadastros de conta para este período."
    new_contributors:
      title: "Novos(as) contribuidores(as)"
      xaxis: "Dia"
      yaxis: "Quantidade de novos(as) colaboradores(as)"
      description: "Quantidade de usuários(as) que fizeram sua primeira postagem durante este período."
    trust_level_growth:
      title: "Crescimento de nível de confiança"
      xaxis:
        tl1_reached: "Alcançou TL1"
        tl2_reached: "Alcançou TL2"
        tl3_reached: "Alcançou TL3"
        tl4_reached: "Alcançou TL4"
      yaxis: "Dia"
      description: "Quantidade de usuários(as) que aumentaram seu nível de confiança neste período."
    consolidated_page_views:
      title: "Visualizações de página consolidadas legadas"
      title_legacy: "Visualizações de página consolidadas"
      xaxis:
        page_view_crawler: "Rastreadores"
        page_view_anon: "Usuários(as) anônimos(as)"
        page_view_logged_in: "Usuários(as) que entraram com a conta"
      yaxis: "Dia"
      description: "Relatório legado com visualizações de página para usuários(as) conectados(as), anônimos(as) e rastreadores. Esse recurso foi substituído pelo relatório de \"Tráfego do site\"."
      description_legacy: "Visualizações de página para usuários(as) que entraram com a conta, usuários(as) anônimos(as) e rastreadores."
      labels:
        post: Postar
        editor: Editor(a)
        author: Autor(a)
        edit_reason: Motivo
    consolidated_api_requests:
      title: "Pedidos de API consolidados"
      xaxis:
        api: "API"
        user_api: "API de usuário(a)"
      yaxis: "Dia"
      description: "Pedidos de API para chaves de API regulares e chaves de API do usuário."
    consolidated_page_views_browser_detection:
      title: "Visualizações de página consolidadas com detecção no navegador (experimental)"
      title_legacy: "Visualizações de página consolidadas com detecção no navegador (experimental)"
      xaxis:
        page_view_anon_browser: "Navegador anônimo"
        page_view_logged_in_browser: "Navegador de acesso"
        page_view_crawler: "Rastreador conhecido"
        page_view_other: "Outras visualizações de página"
      yaxis: "Dia"
      description: "Visualizações de página para usuários(as) conectados(as), anônimos(as), rastreadores conhecidos etc. Esse relatório experimental garante que as solicitações anônimas/conectadas vêm de navegadores reais antes de serem consideradas. Dados históricos não estão disponíveis para este relatório. Para obter esses dados, consulte o relatório \"Visualizações de página consolidadas legadas\"."
      description_legacy: "Visualizações de página para usuários(as) conectados(as), anônimos(as), rastreadores conhecidos etc. Esse relatório experimental garante que as solicitações anônimas/conectadas vêm de navegadores reais antes de serem consideradas. Dados históricos não estão disponíveis para este relatório. Para obter esses dados, consulte o relatório \"Visualizações de página consolidadas\"."
    site_traffic:
      title: "Tráfego do site"
      xaxis:
        page_view_anon_browser: "Visualizações de página (anônimas)"
        page_view_logged_in_browser: "Visualizações de página (conectadas)"
        page_view_crawler: "Rastreadores conhecidos"
        page_view_other: "Outras formas de tráfego"
      yaxis: "Dia"
      description: "Visualizações de página para usuários(as) que entraram com a conta, rastreadores conhecidos e outras formas de tráfego."
      description_link: "https://meta.discourse.org/t/understanding-pageviews-and-the-site-traffic-report/324062"
    dau_by_mau:
      title: "DAU/MAU"
      xaxis: "Dia"
      yaxis: "DAU/MAU"
      description: "Quantidade de membros que entraram com a conta no último dia dividida pela quantidade de membros que entraram com a conta no último mês. Retorna uma % que indica a \"adesão\" à comunidade. Tente alcançar >20%."
    daily_engaged_users:
      title: "Usuários(as) envolvidos(as) diariamente"
      xaxis: "Dia"
      yaxis: "Usuários(as) envolvidos(as)"
      description: "Quantidade de usuários(as) que curtiram ou postaram no último dia."
    profile_views:
      title: "Visualizações de perfil de usuário(a)"
      xaxis: "Dia"
      yaxis: "Quantidade de perfis de usuários(as) visualizados"
      description: "Total de novas visualizações de perfis de usuário(a)."
    topics:
      title: "Tópicos"
      xaxis: "Dia"
      yaxis: "Quantidade de tópicos novos"
      description: "Novos tópicos criados durante este período."
    posts:
      title: "Postagens"
      xaxis: "Dia"
      yaxis: "Quantidade de postagens novas"
      description: "Novas postagens criadas durante este período"
    likes:
      title: "Curtidas"
      xaxis: "Dia"
      yaxis: "Quantidade de novas curtidas"
      description: "Quantidade de novas curtidas."
    flags:
      title: "Sinalizadores"
      xaxis: "Dia"
      yaxis: "Quantidade de sinalizadores"
      description: "Quantidade de novos sinalizadores."
    bookmarks:
      title: "Favoritos"
      xaxis: "Dia"
      yaxis: "Quantidade de novos favoritos"
      description: "Quantidade de novos tópicos e postagens adicionadas aos favoritos."
    users_by_trust_level:
      title: "Usuários(as) por nível de confiança"
      xaxis: "Nível de confiança"
      yaxis: "Número de usuários(as)"
      labels:
        level: Nível
      description: "Quantidade de usuários(as) agrupados(as) por nível de confiança."
      description_link: "https://blog.discourse.org/2018/06/understanding-discourse-trust-levels/"
    users_by_type:
      title: "Usuários(as) por tipo"
      xaxis: "Tipo"
      yaxis: "Quantidade de usuários(as)"
      labels:
        type: Tipo
      xaxis_labels:
        admin: Administração
        moderator: Moderador(a)
        suspended: Suspenso(a)
        silenced: Silenciado(a)
      description: "Quantidade de usuários(as) agrupados(as) por administrador(a), moderador(a), suspensos(as) e silenciados(as)."
    trending_search:
      title: Termos de pesquisa em alta
      labels:
        term: Termo
        searches: Pesquisas
        click_through: CTR
      description: "Termos de pesquisa mais acessador com suas taxas de cliques."
    emails:
      title: "E-mails enviados"
      xaxis: "Dia"
      yaxis: "Quantidade de e-mails"
      description: "Quantidade de e-mails novos enviados."
    user_to_user_private_messages:
      title: "usuário para usuário (excluindo respostas)"
      xaxis: "Dia"
      yaxis: "Quantidade de mensagens"
      description: "Quantidade de mensagens pessoais recém-iniciadas."
    user_to_user_private_messages_with_replies:
      title: "usuário para usuário (com respostas)"
      xaxis: "Dia"
      yaxis: "Quantidade de mensagens"
      description: "Quantidade de todas as novas mensagens e respostas pessoais."
    system_private_messages:
      title: "Sistema"
      xaxis: "Dia"
      yaxis: "Quantidade de mensagens"
      description: "Quantidade de mensagens pessoais enviadas automaticamente pelo sistema."
    moderator_warning_private_messages:
      title: "Alerta ao(à) moderador(a)"
      xaxis: "Dia"
      yaxis: "Quantidade de mensagens"
      description: "Quantidade de avisos enviados por mensagens pessoais pelos(as) moderadores(as)."
    notify_moderators_private_messages:
      title: "Notificar moderadores(as)"
      xaxis: "Dia"
      yaxis: "Quantidade de mensagens"
      description: "Quantidade de vezes que os(as) moderadores(as) receberam mensagens pessoais com detalhes adicionais de sinalizadores."
    notify_user_private_messages:
      title: "Notificar usuário(a)"
      xaxis: "Dia"
      yaxis: "Quantidade de mensagens"
      description: "Quantidade de vezes que os(as) usuários(as) enviaram mensagens pessoais através da janela de sinalizador."
    top_referrers:
      title: "Melhores referenciadores"
      xaxis: "Usuário(a)"
      num_clicks: "Cliques"
      num_topics: "Tópicos"
      labels:
        user: "Usuário(a)"
        num_clicks: "Cliques"
        num_topics: "Tópicos"
      description: "Usuários(as) listados(as) pela quantidade de cliques nos links que eles compartilharam."
    top_traffic_sources:
      title: "Melhores fontes de tráfego"
      xaxis: "Domínio"
      num_clicks: "Cliques"
      num_topics: "Tópicos"
      num_users: "Usuários(as)"
      labels:
        domain: Domínio
        num_clicks: Cliques
        num_topics: Tópicos
      description: "Fontes externas que mais se vincularam a este site."
    top_referred_topics:
      title: "Melhores tópicos referenciados"
      labels:
        num_clicks: "Cliques"
        topic: "Tópico"
      description: "Tópicos que mais receberam cliques de fontes externas."
    page_view_anon_reqs:
      title: "Anônimo(a)"
      xaxis: "Dia"
      yaxis: "Visualizações anônimas"
      description: "Quantidade de novas visualizações de página por visitantes que não entraram com uma conta."
    page_view_logged_in_reqs:
      title: "Entrou"
      xaxis: "Dia"
      yaxis: "Visualizações de página com conta conectada"
      description: "Quantidade de novas visualizações de página de usuários que entraram com a conta."
    page_view_crawler_reqs:
      title: "Visualizações de página por rastreador da web"
      xaxis: "Dia"
      yaxis: "Visualizações de página por rastreador da web"
      description: "Total de visualizações de página por rastreador da web ao longo do tempo."
    page_view_total_reqs:
      title: "Visualizações de página"
      xaxis: "Dia"
      yaxis: "Visualizações de página totais"
      description: "Quantidade de novas visualizações de página de todos os visitantes."
    page_view_legacy_total_reqs:
      title: "Visualizações de páginas legadas"
      xaxis: "Dia"
      yaxis: "Visualizações de página totais"
      description: "Relatório legado que mostra a quantidade páginas visualizadas por todos os visitantes."
    page_view_logged_in_mobile_reqs:
      title: "Visualizações de página com conta conectada"
      xaxis: "Dia"
      yaxis: "Visualizações de página com conta conectada em dispositivos móveis"
      description: "Quantidade de novas visualizações de página de usuários(as) em dispositivos móveis, que entraram com uma conta."
    page_view_anon_mobile_reqs:
      title: "Visualizações de página anônimas"
      xaxis: "Dia"
      yaxis: "Visualizações de página anônimas em dispositivos móveis"
      description: "Quantidade de novas visualizações de páginas de visitantes em um dispositivo móvel, que não entraram com a conta."
    page_view_anon_browser_reqs:
      title: "Visualizações de navegador anônimo"
      xaxis: "Dia"
      yaxis: "Visualizações de navegador anônimo"
      description: "Quantidade de visualizações de página realizadas por visitantes anônimos(as) através de navegadores reais."
    page_view_logged_in_browser_reqs:
      title: "Visualizações de página de navegador com conta conectada"
      xaxis: "Dia"
      yaxis: "Visualizações de página de navegador com conta conectada"
      description: "Quantidade de visualizações de página realizadas por visitantes que entraram com a conta através de navegadores reais."
    http_background_reqs:
      title: "Plano de fundo"
      xaxis: "Dia"
      yaxis: "Pedidos utilizados para monitoramento e atualização em tempo real"
    http_2xx_reqs:
      title: "Status 2xx (OK)"
      xaxis: "Dia"
      yaxis: "Pedidos bem-sucedidos (Status 2xx)"
    http_3xx_reqs:
      title: "HTTP 3xx (Redirecionamento)"
      xaxis: "Dia"
      yaxis: "Pedidos de redirecionamento (Status 3xx)"
    http_4xx_reqs:
      title: "HTTP 4xx (Erro de cliente)"
      xaxis: "Dia"
      yaxis: "Erros de cliente (Status 4xx)"
    http_5xx_reqs:
      title: "HTTP 5xx (Erro de servidor)"
      xaxis: "Dia"
      yaxis: "Erros de servidor (Status 5xx)"
    http_total_reqs:
      title: "Total"
      xaxis: "Dia"
      yaxis: "Pedidos totais"
    time_to_first_response:
      title: "Tempo para primeira resposta"
      xaxis: "Dia"
      yaxis: "Tempo médio (horas)"
      description: "Tempo médio (em horas) da primeira resposta a novos tópicos."
    topics_with_no_response:
      title: "Tópicos sem resposta"
      xaxis: "Dia"
      yaxis: "Total"
      description: "Quantidade de novos tópicos criados que não receberam uma resposta."
    mobile_visits:
      title: "Acessos de usuários(as) (móveis)"
      xaxis: "Dia"
      yaxis: "Quantidade de acessos"
      description: "Quantidade de usuários(as) exclusivos(as) que entraram com a conta a partir de um dispositivo móvel."
    web_crawlers:
      title: "Agentes de usuários(as) de rastreadores da web"
      labels:
        user_agent: "Agente de usuário(a)"
        page_views: "Visualizações de página"
      description: "Lista de agentes de usuários(a) de rastreadores da web, classificados por visualizações de página."
    web_hook_events_daily_aggregate:
      title: "Eventos de webhook"
      xaxis: "Dia"
      yaxis: "Quantidade de eventos"
      description: "Quantidade de eventos de webhook acionados e a duração média deles."
    suspicious_logins:
      title: "Entradas com conta suspeitas"
      labels:
        user: Usuário(a)
        client_ip: IP do(a) cliente
        location: Localização
        browser: Navegador
        device: Dispositivo
        os: Sistema operacional
        login_time: Hora do login
      description: "Detalhes de novas entradas com conta que diferem de forma suspeita das anteriores."
    staff_logins:
      title: "Entradas com conta de administrador(a)"
      labels:
        user: Usuário(a)
        location: Localização
        login_at: Entrada com conta em
      description: "Lista de hora de entradas com conta de administrador(a) com as localizações."
    top_uploads:
      title: "Envios principais"
      labels:
        filename: Nome do arquivo
        extension: Extensão
        author: Autor(a)
        filesize: Tamanho do arquivo
      description: "Listar todos os envios por extensão, tamanho do arquivo e autor(a)."
    top_ignored_users:
      title: "Principais usuários(as) ignorados(as)/silenciados(as)"
      labels:
        ignored_user: Usuário(a) ignorado(a)
        ignores_count: Contagem de ações de ignorar
        mutes_count: Contagem de ações de silenciar
      description: "Usuários(as) que foram silenciados(as) e/ou ignorados(as) por muitos outros(as) usuários(as)."
    top_users_by_likes_received:
      title: "Melhores usuários(as) por curtidas recebidas"
      labels:
        user: Usuário(a)
        qtt_like: Curtidas recebidas
      description: "Melhores dez usuários(as) que receberram curtidas."
    top_users_by_likes_received_from_inferior_trust_level:
      title: "Melhores usuários(as) por curtidas recebidas de usuário(a) com nível de confiança mais baixo"
      labels:
        user: Usuário(a)
        trust_level: Nível de confiança
        qtt_like: Curtidas recebidas
      description: "Melhores 10 usuários(as) em um nível de confiança mais alto que receberam curtidas de pessoas em um nível de confiança mais baixo."
    top_users_by_likes_received_from_a_variety_of_people:
      title: "Melhores usuários(as) por curtidas recebidas de várias pessoas"
      labels:
        user: Usuário(a)
        qtt_like: Curtidas recebidas
      description: "Melhores dez usuários(as) que receberam curtidas de uma ampla variedade de pessoas."
    topic_view_stats:
      title: "Estatísticas de visualização de tópicos"
      labels:
        topic: Tópico
        logged_in_views: Entrou
        anon_views: Anônimo(a)
        total_views: Total
      description: "Os 100 tópicos mais visualizados em um intervalo de datas, combinados com visualizações anônimas e com acesso pela conta. É possível filtrar por categoria."
  dashboard:
    problem:
      twitter_login: 'Parece que não é possível fazer login pelo X no momento. Confira seus dados nas <a href="%{base_path}/admin/site_settings/category/login?filter=twitter">configurações do site</a>.'
      group_email_credentials: 'Houve um problema nas credenciais do e-mail do grupo <a href="%{base_path}/g/%{group_name}/manage/email">%{group_full_name}</a>. Nenhum e-mail será enviado a partir da caixa de entrada do grupo até este problema ser resolvido. %{error}'
      rails_env: "Seu servidor está rodando no modo %{env}."
      host_names: "O arquivo config/database.yml está usando hostname do localhost padrão. Modifique para usar o hostname do seu site."
      sidekiq: 'O Sidekiq não está em execução. Muitas tarefas, como envio de e-mails, são executadas de forma assíncrona pelo Sidekiq. Verifique se pelo menos um processo sidekiq está em execução. <a href="https://github.com/mperham/sidekiq" target="_blank">Aprenda sobre Sidekiq aqui</a>.'
      queue_size: "A quantidade de processos na fila é de %{queue_size}, o que é um número alto. Isso pode indicar um problema com os processos do Sidekiq, ou pode ser necessário adicionar mais trabalhadores do Sidekiq."
      ram: "Seu servidor está rodando com menos de 1 GB de memória total. Pelo menos 1 GB é a quantidade de memória recomendada."
      google_oauth2_config: 'O servidor está configurado para permitir o cadastro e entrada com conta do Google OAuth2 (enable_google_oauth2_logins), mas o ID de cliente e os valores de segredo de cliente não estão definidos. Vá para <a href="%{base_path}/admin/site_settings">as configurações do site</a> e atualize as configurações. <a href="https://meta.discourse.org/t/configuring-google-login-for-discourse/15858" target="_blank">Veja este guia para saber mais</a>.'
      facebook_config: 'O servidor está configurado para permitir o cadastro e entrada com a conta do Facebook (enable_facebook_logins), mas os valores de id do aplicativo e os valores de segredo dele não foram definidos. Vá para <a href="%{base_path}/admin/site_settings">as configurações do site</a> e atualize as configurações. <a href="https://meta.discourse.org/t/configuring-facebook-login-for-discourse/13394" target="_blank">Veja este guia para saber mais</a>.'
      twitter_config: 'O servidor está configurado para permitir o cadastro e entrada com a conta do Twitter (enable_twitter_logins), mas a chave e os valores de segredo não foram definidos. Vá para <a href="%{base_path}/admin/site_settings">as configurações do site</a> e atualize as configurações. <a href="https://meta.discourse.org/t/configuring-twitter-login-for-discourse/13395" target="_blank">Veja este guia para saber mais</a>.'
      github_config: 'O servidor está configurado para permitir o cadastro e entrada com conta do GitHub (enable_github_logins), mas a ID de cliente e os valores de segredo de cliente não estão definidos. Vá para <a href="%{base_path}/admin/site_settings">as configurações do site</a> e atualize as configurações. <a href="https://meta.discourse.org/t/configuring-github-login-for-discourse/13745" target="_blank">Consulte este guia para saber mais</a>.'
      s3_upload_config: 'O servidor está configurado para enviar arquivos para o S3, mas pelo menos uma das seguintes configurações não está definida: s3_access_key_id, s3_secret_access_key, s3_use_iam_profile ou s3_upload_bucket. Acesse <a href="%{base_path}/admin/site_settings">as configurações do site</a> e atualize as configurações. <a href="https://meta.discourse.org/t/how-to-set-up-image-uploads-to-s3/7229" target="_blank">Consulte "Como configurar envio de imagens para o S3?" para saber mais</a>.'
      s3_backup_config: 'O servidor está configurado para enviar backup para o S3, mas pelo menos uma das seguintes configurações não está definida: s3_access_key_id, s3_secret_access_key, s3_use_iam_profile ou s3_backup_bucket. Acesse <a href="%{base_path}/admin/site_settings">as configurações do site</a> e atualize as configurações. <a href="https://meta.discourse.org/t/how-to-set-up-image-uploads-to-s3/7229" target="_blank">Consulte "Como configurar envio de imagens para o S3?" para saber mais</a>.'
      s3_cdn: 'O servidor está configurado para enviar arquivos para S3, mas não há nenhum S3 CDN configurado. Isso pode ocasionar custos S3 elevados e queda de desempenho no site. <a href="https://meta.discourse.org/t/-/148916" target="_blank">Veja "Usando armazenamento de objeto para envios" para saber mais</a>.'
      image_magick: 'O servidor está configurado para criar miniaturas de imagens grandes, mas o ImageMagick não está instalado. Instale o ImageMagick usando seu gerenciador de pacotes favorito ou <a href="https://www.imagemagick.org/script/download.php" target="_blank">baixe a versão mais recente</a>.'
      failing_emails: 'Existem tarefas de e-mail %{num_failed_jobs} que falharam. Verifique seu app.yml e se as configurações do servidor de e-mail estão corretas. <a href="%{base_path}/sidekiq/retries" target="_blank">Veja os trabalhos com falha no Sidekiq</a>.'
      subfolder_ends_in_slash: "Sua configuração de subdiretórios está incorreta. DISCOURSE_RELATIVE_URL_ROOT termina com uma barra."
      translation_overrides: "Algumas das suas substituições de tradução estão desatualizadas. Consulte suas <a href='%{base_path}/admin/customize/site_texts?outdated=true'>personalizações de texto</a>."
      email_polling_errored_recently:
        one: "A sondagem do e-mail gerou um erro nas últimas 24 horas. Consulte <a href='%{base_path}/logs' target='_blank'>os registros</a> para obter mais detalhes."
        other: "A sondagem do e-mail gerou %{count} erros nas últimas 24 horas. Consulte <a href='%{base_path}/logs' target='_blank'>os registros</a> para obter mais detalhes."
      missing_mailgun_api_key: "O servidor está configurado para enviar e-mails pelo Mailgun, mas você não informou a chave de API usada para verificar as mensagens do webhook."
      bad_favicon_url: "O favicon está falhando ao carregar. Verifique sua configuração de favicon nas <a href='%{base_path}/admin/site_settings'>configurações do site</a> ."
      poll_pop3_timeout: "A conexão com o servidor POP3 está atingindo o tempo limite. Verifique suas <a href='%{base_path}/admin/site_settings/category/email'>configurações de POP3</a> e selecione um provedor de serviço."
      poll_pop3_auth_error: "A conexão com o servidor POP3 está falhando com um erro de autenticação. Verifique suas <a href='%{base_path}/admin/site_settings/category/email'>configurações de POP3</a>."
      force_https: "Seu site está usando SSL. Mas \"<a href='%{base_path}/admin/site_settings/category/all_results?filter=force_https'>force_https</a>\" ainda não está ativado nas configurações dele."
      out_of_date_themes: "Atualizações estão disponíveis para os seguintes temas: %{themes_list}"
      unreachable_themes: "Não foi possível verificar se há atualizações para os seguintes temas: %{themes_list}"
      watched_words: "A expressão regular para %{action} palavras monitoradas é inválida. Verifique as <a href='%{base_path}/admin/customize/watched_words'>configurações das Palavras Monitoradas</a> ou desative a configuração do site 'expressões regulares de palavras assistidas'."
      google_analytics_version: "Atualmente, seu Discourse está usando o Google Analytics 3, que não será mais compatível depois de julho de 2023. <a href='https://meta.discourse.org/t/260498'>Atualize para o Google Analytics 4</a> agora para continuar recebendo informações e análises valiosas para o desempenho do seu site."
      category_style_deprecated: "Atualmente seu Discourse está usando um estilo de categoria obsoleto que será removido antes da versão beta final do Discourse 3.2. Consulte <a href='https://meta.discourse.org/t/282441'>Movendo para uma configuraçao de site de estilo de categoria único</a> para obter instruções de como manter o estilo de categoria selecionado."
      maxmind_db_configuration: 'O servidor foi configurado para usar os bancos de dados MaxMind para consultas reversas de IP. Entretanto, não foi configurado um ID de conta MaxMind, o que pode causar falhas no download dos bancos de dados MaxMind futuramente. <a href="https://meta.discourse.org/t/configure-maxmind-for-reverse-ip-lookups/173941" target="_blank">Leia este guia para saber mais</a>.'
      admin_sidebar_deprecation: "O layout antigo da administração foi preterido em benefício do novo <a href='https://meta.discourse.org/t/-/289281'>layout de barra de ferramentas</a> e será removido na próxima versão. Você pode <a href='%{base_path}/admin/config/navigation?filter=admin%20sidebar'>configurar</a> o layout da nova barra lateral antes disso."
    back_from_logster_text: "Voltar para o site"
  site_settings:
    allow_bulk_invite: "Permitir convites em massa com o uso de um arquivo CSV"
    disabled: "desativado(a)"
    display_local_time_in_user_card: "Exiba a hora local baseada no fuso horário(a) do usuário(a) quando seu cartão de usuário(a) estiver disponível."
    censored_words: "Palavras que serão substituídas automaticamente por &#9632;&#9632;&#9632;&#9632;"
    delete_old_hidden_posts: "Exclua automaticamente todas as postagens ocultas que permanecerem ocultas por mais de 30 dias."
    default_locale: "O idioma padrão desta instância do Discourse. Você pode substituir o texto das categorias e tópicos gerados pelo sistema em <a href='%{base_path}/admin/customize/site_texts' target='_blank'>Personalizar/texto</a>."
    allow_user_locale: "Permitir que os(as) usuários(as) escolham suas próprias preferências de idioma da interface"
    set_locale_from_cookie: "Permite a definição da localização do(a) usuário(a) anônimo(a) através do cookie \"locale\" do navegador"
    set_locale_from_param: "Permite a definição da localização do(a) usuário(a) anônimo(a) através do parâmetro da URL \"lang\", por exemplo: ?lang=es"
    support_mixed_text_direction: "É compatível com direções de texto mescladas da esquerda para a direita e da direita para a esquerda"
    min_post_length: "Tamanho mínimo permitido de postagem, em caracteres, (exceto mensagens pessoais)"
    min_first_post_length: "Tamanho mínimo permitido de primeira postagem (corpo do tópico) (exceto mensagens pessoais)"
    min_personal_message_post_length: "O tamanho mínimo de postagem permitido para mensagens, em caracteres, (respostas e primeira postagem)"
    max_post_length: "Tamanho máximo permitido de postagem em caracteres"
    topic_featured_link_enabled: "Permite que os(as) usuários(as) associem o link de um recurso ao tópico dele(a). Quando essa funcionalidade estiver ativada, você poderá anexar um link em destaque ao tópico, que é visivel publicamente e pode ser editado se o(a) usuário(a) tiver permissões suficientes. O link de recurso melhora a clareza do tópico fornecendo conteúdo adicional."
    show_topic_featured_link_in_digest: "Exiba o link do tópico em destaque no e-mail de resumo."
    min_topic_views_for_delete_confirm: "Quantidade mínima de visualizações que um tópico deve ter para que um pop-up de confirmação seja exibido ao ser excluído"
    min_topic_title_length: "Tamanho mínimo permitido para o título do tópico em caracteres"
    max_topic_title_length: "Tamanho máximo permitido para o título do tópico em caracteres"
    min_personal_message_title_length: "Tamanho mínimo permitido para o título de uma mensagem em caracteres"
    max_emojis_in_title: "Quantidade máxima de emojis permitida no título de um tópico. Se o valor definido for zero, não será possível usar emojis nos títulos dos tópicos."
    min_search_term_length: "Tamanho mínimo válido para termo de pesquisa em caracteres"
    search_tokenize_chinese: "Forçar pesquisa para tokenizar chinês mesmo em sites não chineses"
    search_tokenize_japanese: "Forçar a pesquisa para tokenizar japonês mesmo em sites não japoneses"
    search_prefer_recent_posts: "Se as pesquisas no seu fórum estiverem lentas, essa opção tenta indexar as postagens mais recentes primeiro"
    search_recent_posts_size: "Quantidade de postagens recentes para serem mantidas no índice"
    log_search_queries: "Registrar consultas de pesquisa realizadas pelos(as) usuários(as)"
    search_query_log_max_size: "Quantidade máxima de consultas de pesquisa para serem mantidas"
    search_query_log_max_retention_days: "Quantidade máxima de tempo para manter as consultas de pesquisa, em dias."
    search_ignore_accents: "Acentos não serão considerados em consultas de pesquisa se esta configuração estiver ativada, assim os(as) usuários(as) poderão encontrar resultados mesmo se não inserirem os acentos corretos."
    search_default_sort_order: "A ordem de classificação padrão para pesquisa em toda a página"
    category_search_priority_low_weight: "Peso aplicado à classificação para baixa prioridade de pesquisa de categoria."
    category_search_priority_high_weight: "Peso aplicado à classificação para alta prioridade de pesquisa de categoria."
    default_composer_category: "A categoria usada para preencher previamente o menu suspenso de categorias ao criar um novo tópico."
    allow_uncategorized_topics: "Permitir criação de tópicos sem categoria. AVISO: se existe algum tópico sem categoria, você deve movê-los para uma categoria antes de desativar esta opção."
    allow_duplicate_topic_titles: "Permitir tópicos com títulos duplicados e idênticos."
    allow_duplicate_topic_titles_category: "Permita tópicos com títulos duplicados e idênticos se a categoria for diferente. É preciso desativar allow_duplicate_topic_titles."
    unique_posts_mins: "Com quantos minutos de antecedência um(a) usuário(a) pode criar uma postagem com o mesmo conteúdo outra vez"
    educate_until_posts: "Quando o(a) usuário(a) começa a digitar suas primeiras (n) postagens novas, exiba o pop-up com o painel instrutivo do novo(a) usuário(a) no compositor."
    title: "O nome deste site. Visível para todos os visitantes, incluindo usuários anônimos."
    site_description: "Descreva este site em uma frase. Visível para todos os visitantes, incluindo usuários anônimos."
    short_site_description: "Breve descrição em poucas palavras. Visível para todos os visitantes, incluindo usuários anônimos."
    contact_email: "Endereço de e-mail do contato principal responsável por este site. É usado para notificações críticas e também na página <a href='%{base_path}/about' target='_blank'>/about</a> para assuntos urgentes. Visível para usuários anônimos em sites públicos."
    contact_url: "URL de contato para este site. Quando presente, substitui o endereço de e-mail em <a href='%{base_path}/about' target='_blank'>/about</a> e fica visível para usuários anônimos em sites públicos."
    crawl_images: "Recupere imagens de URLs remotas para inserir as dimensões corretas de largura e altura."
    download_remote_images_to_local: "Converta imagens remotas (hotlinked) em locais baixando-as. Isso preserva o conteúdo mesmo que estas sejam removidas do site remoto no futuro."
    download_remote_images_threshold: "Espaço mínimo necessário em disco para baixar em modo local imagens remotas (em %)"
    disabled_image_download_domains: "Imagens remotas hospedadas nestes domínios nunca serão baixadas. Lista delimitada por barras verticais."
    block_hotlinked_media: "Impedir que os usuários introduzam mídia remota (hotlinked) em suas publicações. A mídia remota que não for baixada via 'download_remote_images_to_local' será substituída por um link de espaço reservado."
    block_hotlinked_media_exceptions: "Uma lista de URLs de base, isentos da configuração block_hotlinked_media. Inclua o protocolo (por exemplo, https://example.com)."
    editing_grace_period: "Durante (n) segundos após a publicação, as edições não criarão uma nova versão no histórico da postagem."
    editing_grace_period_max_diff: "Quantidade máxima de alterações de caracteres permitidas no período de carência de edição. Se houver mais alterações, armazene outra revisão de postagem (nível de confiança 0 e 1)"
    editing_grace_period_max_diff_high_trust: "Quantidade máxima de alterações de caracteres permitidas no período de carência de edição. Se houver mais alterações, armazene outra revisão de postagem (nível de confiança 2 e maior)"
    staff_edit_locks_post: "As postagens não poderão ser editadas se forem editadas por membros da equipe"
    post_edit_time_limit: "O autor(a) tl0 ou tl1 pode editar sua postagem durante (n) minutos após postar. Defina como 0 permanentemente."
    tl2_post_edit_time_limit: "O autor(a) tl2+ pode editar sua postagem durante (n) minutos após postar. Defina como 0 permanentemente."
    edit_history_visible_to_public: "Permitir que todos(as) vejam as versões anteriores de uma postagem editada. Ao desativar, somente membros da equipe podem ver o histórico de alterações."
    delete_removed_posts_after: "Postagens removidas pelo(a) autor(a) serão excluídas automaticamente após (n) horas. Se o valor definido for 0, as postagens serão excluídas imediatamente."
    notify_users_after_responses_deleted_on_flagged_post: "Quando uma postagem for sinalizada e depois removida, todos(as) os(as) usuários(as) que responderam à publicação e tiveram suas respostas removidas receberão notificações."
    max_image_width: "Largura máxima da miniatura das imagens em uma postagem. As imagens com uma largura maior serão redimensionadas e encaixadas em um lightbox."
    max_image_height: "Altura máxima da miniatura das imagens em uma postagem. As imagens com uma altura maior serão redimensionadas e encaixadas em um lightbox."
    responsive_post_image_sizes: "Redimensione as imagens de pré-visualização do lightbox para permitir telas com DPI alto com as seguintes proporções de pixels. Remova todos os valores para desativar imagens responsivas."
    fixed_category_positions: "Se for selecionado, você será capaz de organizar as categorias em uma ordem fixa. Caso contrário, as categorias serão listadas em ordem de atividade."
    fixed_category_positions_on_create: "Se for selecionado, a ordenação das categorias será mantida no formulário de criação de tópico (requer fixed_category_positions)."
    add_rel_nofollow_to_user_content: 'Adicione nofollow a todo conteúdo incluído pelo(a) usuário(a), exceto links internos (incluindo domínios pai). Para que as mudanças sejam aplicadas, é necessário rodar "rake posts:rebake"'
    exclude_rel_nofollow_domains: "Uma lista de domínios em que o nofollow não deve ser adicionado aos links. example.com também permitirá sub.example.com automaticamente. No mínimo, você deve adicionar o domínio deste site para ajudar os rastreadores da web a encontrar todo o conteúdo. Se outras partes do seu site estiverem em outros domínios, adicione-as também."
    max_form_template_title_length: "Tamanho máximo para formar títulos de modelo."
    max_form_template_content_length: "Tamanho máximo para formar títulos de conteúdo."
    post_excerpt_maxlength: "Tamanho máximo de caracteres para o resumo/trecho de uma postagem."
    topic_excerpt_maxlength: "O tamanho máximo do trecho/resumo de um tópico, gerado a partir da primeira postagem em um tópico."
    default_subcategory_on_read_only_category: "Ativa o botão \"Novo tópico\" e seleciona uma subcategoria padrão para postar nas categorias em que o(a) usuário(a) não tem permissão para criar um novo tópico."
    show_pinned_excerpt_mobile: "Mostre trecho de tópicos fixados na visualização para dispositivos móveis."
    show_pinned_excerpt_desktop: "Mostrar trecho de tópicos fixados na visualização para desktop."
    post_onebox_maxlength: "Tamanho máximo para uma postagem do Discourse no Onebox."
    blocked_onebox_domains: "Uma lista de domínios que nunca serão \"oneboxed\", por exemplo, wikipedia.org\n(símbolos coringas como \"*\" e \"?\" não são suportados)"
    block_onebox_on_redirect: "Evite Onebox para URLs que levam a uma página de redirecionamento. Essa configuração impede a criácão de um cartão visual (Onebox) para qualquer URL que redireciona para um destino diferente, assegurando a prioridade de URLs diretas e sem redirecionamento para o Onebox."
    allowed_inline_onebox_domains: "Uma lista de domínios que serão colocados em miniatura no Onebox se forem vinculados sem um título"
    enable_inline_onebox_on_all_domains: "Ignore a configuração do site allowed_inline_onebox_domains site e permita inclusões de Onebox em todos os domínios."
    onebox_locale: "O local enviado para provedores do Onebox. Se deixado em branco, será usado o local padrão"
    force_custom_user_agent_hosts: "Hosts para os quais usar um agente do(a) usuário(a) do Onebox em todos os pedidos. (Especialmente útil para hosts que limitam acesso do agente do(a) usuário(a).)"
    max_oneboxes_per_post: "Defina a quantidade máxima de Oneboxes que podem ser inclusos em uma única postagem. Oneboxes oferecem uma pré-visualização do conteúdo vinculado nela."
    facebook_app_access_token: "Um token gerado do seu segredo e ID do app Facebook. Usado para gerar Oneboxes do Instagram."
    github_onebox_access_tokens: "Mapeamento de uma organização do GitHub ou usuário(a) para um token de acesso do GitHub usado na geração de Oneboxes do GitHub para reposições privadas, confirmações, solicitações de pull, problemas e conteúdo de arquivos. Sem isso, apenas URLs públicas do GitHub URLs serão adicionadas ao Onebox."
    logo: "A imagem do logotipo no canto superior à esquerda do seu site. Use uma imagem retangular larga com 120 de altura e proporção maior que 3:1. Se for deixada em branco, o texto do título do site será exibido."
    logo_small: "A pequena imagem do logotipo no canto superior à esquerda do site, exibida ao rolar para baixo. Use uma imagem quadrada de 120×120. Se for deixada em branco, um glifo de página inicial será exibido."
    digest_logo: "A imagem do logotipo alternativo usada na parte superior do resumo de e-mail do seu site. Use uma imagem retangular larga. Não use uma imagem SVG. Se for deixada em branco, a imagem da configuração \"logotipo\" será usada."
    mobile_logo: "O logotipo usado na versão do seu site para dispositivos móveis. Use uma imagem retangular larga com 120 de altura e proporção maior que 3:1. Se for deixada em branco, a imagem da configuração \"logotipo\" será usada."
    logo_dark: "Esquema escuro alternativo para a configuração do site \"logotipo\"."
    logo_small_dark: "Esquema escuro alternativo para a configuração do site \"logotipo pequeno\"."
    mobile_logo_dark: "Esquema escuro alternativo para a configuração do site \"logotipo para dispositivo móvel\"."
    large_icon: "Imagem usada como base para outros ícones de metadados. Idealmente, deve ser maior que 512x512. Se for deixada em branco, logo_small será usado."
    manifest_icon: "Imagem usada como logotipo/splash no Android. Será redimensionada automaticamente para 512×512. Se for deixada em branco, large_icon será usado."
    manifest_screenshots: "Capturas de tela que mostram os recursos e funcionalidades da sua instância na sua página de alerta de instalação. Todas as imagens devem ser envios locais e devem ter as mesmas dimensões."
    favicon: "Um favicon para o seu site, consulte <a href='https://en.wikipedia.org/wiki/Favicon' target='_blank'>https://en.wikipedia.org/wiki/Favicon</a>. Para funcionar corretamente em um CDN, precisa ser um png, que será redimensionado para 32x32. Se for deixado em branco, large_icon será usado."
    apple_touch_icon: "Ícone usado para dispositivos Apple touch. Não é recomendado usar um fundo transparente. Será automaticamente redimensionado para 180x180. Se for deixado em branco, large_icon será usado."
    opengraph_image: "Imagem opengraph padrão, usada quando a página não tiver outra imagem adequada. Se for deixada em branco, large_icon será usado."
    twitter_summary_large_image: "Cartão do Twitter 'resumo de imagem grande' (deve ter pelo menos 280 de largura e pelo menos 150 de altura, não pode ser .svg). Se for deixado em branco, os metadados comuns do cartão são gerados usando o opengraph_image, desde que também não sejam um .svg."
    notification_email: "O endereço de e-mail utilizado ao enviar e-mails do sistema. O domínio especificado deve ter registros SPF, DKIM e PTR devidamente configurados para que os e-mails funcionem corretamente."
    email_custom_headers: "Uma lista delimitada por barras de cabeçalhos de e-mail personalizados"
    email_subject: "Formato de assunto personalizável para e-mails padrão. Acesse <a href='https://meta.discourse.org/t/customize-subject-format-for-standard-emails/20801' target='_blank'>https://meta.discourse.org/t/customize-subject-format-for-standard-emails/20801</a>"
    detailed_404: "Fornece mais detalhes aos(às) usuários(as) sobre o motivo de não poderem acessar um tópico específico. Observação: isso não é tão seguro porque os(as) usuários(as) saberão se uma URL estiver vinculada a um tópico válido."
    enforce_second_factor: "Exija que os(as) usuários(as) ativem autenticação de dois fatores antes de acessarem a IU do Discourse. Esta configuração não afeta a autenticação por API ou \"DiscourseConnect provider\". Se enforce_second_factor_on_external_auth estiver ativado, os(as) usuários(as) não poderão fazer login com provedores de autenticação externos após a configuração da autenticação de dois fatores."
    enforce_second_factor_on_external_auth: "Exija que os(as) usuários(as) ativem autenticação de dois fatores todas as vezes. Quando ativada, esta funcionalidade impede o acesso com métodos de autenticação externos, como plugins de redes sociais, se houver autenticação de dois fatores ativada. Quando desativada, os(as) usuários(as) precisam apenas confirmar a autenticação de dois fatores ao acessarem com nome de usuário(a) e senha. Confira também a configuração \"enforce_second_factor\"."
    force_https: "Obrigue seu site a usar apenas HTTPS. AVISO: NÃO ative até ter verificado se o HTTPS está totalmente configurado e funcionando em todos os lugares! Você verificou se seu CDN, todas as entradas com conta de rede social e logotipos e dependências externas também são compatíveis com HTTPS?"
    summary_score_threshold: "A pontuação mínima requerida para uma postagem ser incluída em \"Resumir este tópico\" "
    summary_posts_required: "Quantidade mínima de postagens em um tópico antes de ativar \"Resumir este tópico\". As alterações desta configuração serão aplicadas de forma retroativa dentro de uma semana."
    summary_likes_required: "Quantidade mínima de curtidas em um tópico antes de ativar \"Resumir este tópico\". As alterações desta configuração serão aplicadas de forma retroativa dentro de uma semana."
    summary_percent_filter: "Quando um(a) usuário(a) clicar em \"Resuma este tópico\", exiba as % melhores postagens"
    summary_max_results: "Quantidade máxima de postagens retornadas por \"Resumir este tópico\""
    summary_timeline_button: "Exibir um botão \"Resumir\" na linha do tempo"
    enable_personal_messages: "PRETERIDO, use a configuração \"grupos habilitados para mensagens pessoais\". Permitir que usuários de nível de confiança 1 (configurável por meio de confiança mínima para enviar mensagens) criem e respondam a mensagens. Observe que a equipe sempre pode enviar mensagens, não importa como."
    personal_message_enabled_groups: "Permita que os(as) usuários(as) nestes grupos CRIEM mensagens pessoais. IMPORTANTE: 1) Todos os(as) usuários(as) podem RESPONDER a mensagens. 2) Administradores(as) e moderadores(as) podem CRIAR mensagens para qualquer usuário(a). 3) Os grupos de nível de confiança incluem níveis mais altos; escolha trust_level_1 para permitir TL1, TL2, TL3, TL4, mas não permitir TL0. 4) Esta configuração é substituída pelas configurações de interação de grupo para a troca de mensagens de grupos específicos."
    enable_system_message_replies: "Permite que os(as) usuários(as) respondam às mensagens do sistema, mesmo se as mensagens pessoais estiverem desativadas"
    enable_chunked_encoding: "Ative respostas de codificação em bloco no servidor. Esse recurso funciona na maioria das configurações, mas alguns proxies podem ser armazenados em buffer, atrasando as respostas"
    long_polling_base_url: "URL de base utilizada para \"sondagem longa\" (auando um CDN for configurado, verifique se essa configuração é a padrão). Por exemplo: http://origin.site.com"
    polling_interval: "Frequência com que clientes devem entrar com a conta, em milisegundos, quando não fizerem sondagem longa"
    anon_polling_interval: "Frequência com que clientes anônimos(as) podem sondar o servidor em milisegundos"
    background_polling_interval: "Frequência com que clientes devem sondar o servidor em milisegundos (com a janela em segundo plano)"
    hide_post_sensitivity: "A probabilidade de uma postagem sinalizada ser oculta"
    silence_new_user_sensitivity: "A probabilidade de um(a) novo(a) usuário(a) ser silenciado(a) com base em sinalizadores de spam"
    auto_close_topic_sensitivity: "A probabilidade de um tópico sinalizado ser automaticamente fechado"
    cooldown_minutes_after_hiding_posts: "Quantidade de minutos que um(a) usuário(a) deve esperar antes de poder editar uma postagem oculta devido a sinalizadores da comunidade."
    max_topics_in_first_day: "Quantidade máxima de tópicos que um(a) usuário(a) pode criar dentro de 24 horas após a criação de sua primeira postagem"
    max_replies_in_first_day: "A quantidade máxima de respostas que um(a) usuário(a) tem permissão para criar dentro de 24 horas após a criação de sua primeira postagem. "
    tl2_additional_likes_per_day_multiplier: "Aumentar o limite de curtidas por dia para tl2 (membros) ao multiplicar por este número"
    tl3_additional_likes_per_day_multiplier: "Aumentar o limite de curtidas por dia para tl3 (regular) ao multiplicar por este número"
    tl4_additional_likes_per_day_multiplier: "Aumentar o limite de curtidas por dia para tl4 (líder) ao multiplicar por este número"
    tl2_additional_edits_per_day_multiplier: "Aumente o limite de edições por dia para tl2 (membro) ao multiplicar por este número"
    tl3_additional_edits_per_day_multiplier: "Aumentar o limite de edições por dia para tl3 (regular) ao multiplicar por este número"
    tl4_additional_edits_per_day_multiplier: "Aumentar o limite de edições por dia para tl4 (líder) ao multiplicar por este número"
    tl2_additional_flags_per_day_multiplier: "Aumente o limite de etiquetas por dia para tl2 (membro) ao multiplicar por este número"
    tl3_additional_flags_per_day_multiplier: "Aumente o limite de edições por dia para tl3 (regular) ao multiplicar por este número"
    tl4_additional_flags_per_day_multiplier: "Aumente o limite de etiquetas por dia para tl4 (líder) ao multiplicar por este número"
    num_users_to_silence_new_user: "Se as postagens de um(a) novo(a) usuário(a) excederem a configuração hide_post_sensitivity e tiverem sinalizadores de spam de usuários(as) diferentes, oculte todas as postagens deles(as) e impeça as seguintes. 0 para desabilitar."
    num_tl3_flags_to_silence_new_user: "Se as postagens do(a) novo(a) usuário(a) obtiverem muitos sinalizadores de num_tl3_users_to_silence_new_user usuários(as) diferentes do nível de confiança 3, oculte todos as publicações e evite postagens futuras. 0 para desativar."
    num_tl3_users_to_silence_new_user: "Se as postagens de um(a) novo(a) usuário(a) receberem num_tl3_flags_to_silence_new_user sinalizador(es) de usuários(as) de nível de confiança 3, oculte todas as suas postagens e evite postagens futuras. 0 para desativar."
    notify_mods_when_user_silenced: "Se um(a) usuário(a) for silenciado(a) automaticamente, envie uma mensagem para todos(as) os(as) moderadores(as)."
    flag_sockpuppets: "Se um(a) novo(a) usuário(a) responder a um tópico a partir do mesmo endereço IP do(a) usuário(a) que o iniciou, marque ambas as suas postagens como possível spam."
    traditional_markdown_linebreaks: "Use quebras de linhas tradicionais em Markdown, que requerem dois espaços à direita para uma quebra de linha."
    enable_markdown_typographer: "Use as regras de tipografia para melhorar a legibilidade do texto: substitua as aspas normais por \"aspas curvas\"; (tm) por símbolos; \"--\" por travessão --; etc."
    enable_markdown_linkify: "Tratar como link automaticamente textos parecidos com links: www.example.com e https://example.com serão vinculados automaticamente"
    markdown_linkify_tlds: "Lista de domínios de nível superior que são tratados automaticamente como links"
    markdown_typographer_quotation_marks: "Lista de pares de substituição de aspas simples e duplas"
    post_undo_action_window_mins: "Quantidade de minutos permitidos para que os(as) usuários(as desfaçam ações recentes em uma postagem (curtir, sinalizar, etc.)."
    must_approve_users: 'Os(as) usuários(as) novos(as) devem aguardar a aprovação da moderação ou administração antes de poderem fazer login. (Observação: a ativação desta configuração remove a opção de convite "Chegar ao tópico")'
    invite_code: "O(a) deve digitar este código para poder cadastrar a conta, é ignorado quando vazio (diferencia maiúsculas de minúsculas)"
    approve_suspect_users: "Adicione usuários(as) suspeitos(as) à fila de revisão. Usuários(as) suspeitos(as) inseriram um site/biografia, mas não têm atividade de leitura."
    review_every_post: "Envie as postagens novas para a fila de revisão para serem moderadas. As postagens ainda são publicadas imediatamente e ficam visíveis para todos(as) os(as) usuários(as). AVISO: não é recomendável para sites de tráfego elevado devido ao possível volume de postagens que precisem de revisão."
    pending_users_reminder_delay_minutes: "Notifique os moderadores se novos(as) usuários(as) estiverem aguardando aprovação por mais de alguns minutos. Defina como -1 para desativar as notificações."
    persistent_sessions: "Os(as) usuários(as) permanecerão com a conta conectada ao fechar o navegador"
    maximum_session_age: "O(a) usuário(a) permanecerá com a conta conectada durante n horas desde o último acesso"
    full_page_login: "Mostrar formulários de login e criação de conta numa página completa (quando desmarcada, os(as) usuários(as) verão os formulários em um modal). "
    show_signup_form_email_instructions: Mostrar instruções de e-mail no formulário de criação de conta.
    show_signup_form_username_instructions: Mostrar nome de usuário(a) no formulário de criação de conta.
    show_signup_form_full_name_instructions: Mostrar nome completo no formulário de criação de conta.
    show_signup_form_password_instructions: Mostrar instruções para senha no formulário de criação de conta.
    ga_version: "A versão do Google Universal Analytics para usar: v3 (analytics.js), v4 (gtag)"
    ga_universal_tracking_code: "ID do código de monitoramento do Google Universal Analytics, por exemplo: UA-12345678-9; consulte <a href='https://google.com/analytics' target='_blank'>https://google.com/analytics</a>"
    ga_universal_domain_name: "O nome de domínio do Google Universal Analytics, por exemplo: mysite.com; consulte <a href='https://google.com/analytics' target='_blank'>https://google.com/analytics</a>"
    ga_universal_auto_link_domains: "Ative o monitoramento de domínio cruzado do Google Universal Analytics. Os links de saída para estes domínios conterão a ID de cliente. Consulte <a href='https://support.google.com/analytics/answer/1034342?hl=pt-BR' target='_blank'>Guia de acompanhamento de vários domínios do Google.</a>"
    gtm_container_id: "A id de contêiner do Google Tag Manager, ex.: GTM-ABCD12E. <br/>Observação: para usar o GTM quando a Política de Segurança de Conteúdo (CSP) estiver ativada, consulte a documentação na Meta: <a href='https://meta.discourse.org/t/use-nonces-in-google-tag-manager-scripts/188296' target='_blank'>Use nonces em scripts do Google Tag Manager</a>."
    enable_escaped_fragments: "Voltar para a API do Google Ajax-Crawling se um webcrawler não for encontrado. Consulte <a href='https://developers.google.com/webmasters/ajax-crawling/docs/learn-more' target='_blank'>https://developers.google.com/webmasters/ajax-crawling/docs/learn-more</a>"
    moderators_manage_categories_and_groups: "Permitir que moderadores criem e gerenciem grupos e categorias"
    moderators_change_post_ownership: "Permitirem que moderadores(as) alterem a propriedade da postagem"
    cors_origins: "Origens permitidas para pedidos de origem cruzada (CORS). Cada origem deve incluir http:// ou https://. A variável de ambiente DISCOURSE_ENABLE_CORS deve ser definida como verdadeira para ativar CORS."
    use_admin_ip_allowlist: "Administradores(as) só podem entrar com a conta se estiverem na lista de IPs filtrados (Administração > Registros > IPs filtrados)."
    blocked_ip_blocks: "Uma lista de blocos de IP privados que nunca devem ser rastreados pelo Discourse"
    allowed_internal_hosts: "Uma lista de hosts internos que podem ser rastreados com segurança pelo Discourse para uma caixa e outros fins"
    allowed_onebox_iframes: "Uma lista de domínios do iframe src permitidos via incorporações do Onebox. \"*\" permitirão todos os mecanismos padrão do Onebox."
    allowed_iframes: "Uma lista de prefixos de URLs iframe src que o Discourse pode permitir com segurança em postagens"
    allowed_crawler_user_agents: "Agentes de usuário(a) de rastreadores da web que devem ter permissão para acessar o site. AVISO! ESTA CONFIGURAÇÃO NEGARÁ ACESSO A TODOS OS RASTREADORES NÃO LISTADOS AQUI!"
    blocked_crawler_user_agents: "Palavra sem diferenciação de maiúsculas e minúsculas na linha do agente do(a) usuário(a) que identifica os rastreadores da web que não devem ter permissão para acessar o site. Não se aplica se a lista de permissões estiver definida."
    slow_down_crawler_user_agents: 'Agentes de usuário(a) de rastreadores da web que devem ter a taxa limitada conforme a configuração "reduzir taxa de rastreador". Cada valor dever ter pelo menos três caracteres.'
    slow_down_crawler_rate: "Se slow_down_crawler_user_agents for especificado, essa taxa será aplicada a todos os rastreadores (quantidade de segundos de atraso entre os pedidos)"
    content_security_policy: "Ative Política de Segurança de Conteúdo (CSP). A CSP é uma camada adicional de segurança que ajuda a impedir certos tipos de ataque, incluindo Cross Site Scripting (XSS) e injeção de dados."
    content_security_policy_report_only: "Ativar Content-Security-Policy-Report-Only (CSP)"
    content_security_policy_collect_reports: "Ativar a coleta de relatórios de violação de CSP em /csp_reports"
    content_security_policy_frame_ancestors: "Restrinja quem incorpora este site em iframes via CSP. Controle os hosts permitidos em <a href='%{base_path}/admin/customize/embedding'>Incorporação</a>"
    content_security_policy_script_src: "Fontes de scripts adicionais na lista de permissões. O host e CDN atual estão inclusos por padrão. Consulte <a href='https://meta.discourse.org/t/mitigate-xss-attacks-with-content-security-policy/104243' target='_blank'>Mitigue ataques XSS com a política de segurança de conteúdo.</a> (CSP). Outras fontes de hosts são ignoradas, pois a dinâmica estrita está ativada."
    invalidate_inactive_admin_email_after_days: "As contas de administrador(a) que não acessaram o site nesta quantidade de dias precisarão validar novamente seu endereço de e-mail antes de entrarem com a conta. Defina como 0 para desativar."
    suppress_secured_categories_from_admin: "Suprima tópicos privados e MP em algumas partes da IU para a administração. O conteúdo ainda estará visível em alguns lugares. Isso não é um recurso de segurança: a administração sempre terá acesso a todo o conteúdo do site."
    include_secure_categories_in_tag_counts: "Ao ativar, a contagem de tópicos para uma etiqueta incluirá tópicos em categorias restritas de leitura para todos(as) os(as) usuários(as). Quando desativado, os(as) usuários(as) normais verão apenas uma contagem de tópicos para uma etiqueta em que todos os tópicos estão em categorias públicas."
    display_personal_messages_tag_counts: "Ao ativar, será exibida a contagem de mensagens pessoais com uma determinada etiqueta."
    top_menu: "Determine os itens e a ordem em que aparecem na navegação da página inicial."
    post_menu: "Configure a ordem e visibilidade dos itens do menu de postagem padrão. Itens adicionais inseridos por plugins ou temas são gerenciados separadamente e não aparecem nesta lista."
    post_menu_hidden_items: "Os itens do menu a serem ocultados por padrão no menu de postagem, a menos que você clique nas reticências para expandir. Itens adicionais inseridos por plugins ou temas são gerenciados separadamente e não aparecem nesta lista."
    share_links: "Determine quais itens aparecem na caixa de diálogo de compartilhamento e em qual ordem."
    allow_username_in_share_links: "Permitir que nomes de usuário sejam incluídos em links de compartilhamento. Isso é útil para recompensar emblemas com base em visitantes únicos."
    site_contact_username: "Um nome de usuário(a) válido da equipe do qual enviar todas as mensagens automáticas. Se for deixado em branco, a conta padrão do sistema será utilizada."
    site_contact_group_name: "Um nome válido de um grupo convidado para todas as mensagens pessoais enviadas automaticamente."
    send_welcome_message: "Envie aos(às) novos(as) usuários(as) uma mensagem de boas-vindas com um guia de início rápido."
    send_tl1_welcome_message: "Envie aos(às) novos(as) usuários(as) do nível de confiança 1 uma mensagem de boas-vindas."
    send_tl2_promotion_message: "Envie a usuários(as) de nível de confiança 2 uma mensagem sobre promoção."
    suppress_reply_directly_below: "Não exiba a contagem de respostas expansível em um postagem quando há apenas uma única resposta direto abaixo desta postagem."
    suppress_reply_directly_above: "Não exiba a \"em resposta a\" expansível em uma postagem quando há apenas uma única resposta direto acima desta postagem."
    remove_full_quote: "Remover cotação automaticamente se (a) aparecer no início de uma postagem, (b) for de uma postagem inteira e (c) for da postagem imediatamente anterior. Para mais detalhes, consulte <a href='https://meta.discourse.org/t/removal-of-full-quotes-from-direct-replies/106857' target='_blank'>Remoção de citações completas de respostas diretas</a>"
    suppress_reply_when_quoting: "Não exiba a \"em resposta a\" expansível em uma postagem quando a postagem citar a resposta."
    max_reply_history: "Quantidade máxima de respostas para expandir ao expandir \"em resposta a\""
    topics_per_period_in_top_summary: "Quantidade de melhores tópicos exibidos no resumo de melhores tópicos padrão."
    topics_per_period_in_top_page: "Quantidade de melhores tópicos exibidos nos melhores tópicos de \"Exibir mais\" expandido."
    redirect_users_to_top_page: "Redirecione automaticamente usuários(as) novos(as) e ausentes por muito tempo para a página do topo. Aplica-se apenas quando \"top\" estiver presente na configuração \"top menu\" do site."
    top_page_default_timeframe: "O período padrão da página superior para usuários(as) anônimos(as) (ajustado automaticamente para usuários(as) que entraram com sua conta com base no último acesso)."
    moderators_view_emails: "Permitir que moderadores(as) visualizem endereços de e-mail."
    prioritize_username_in_ux: "Mostrar primeiro o nome de usuário(a) na página do(a) usuário(a), cartão de usuário(a) e postagens (ao desativar, o nome será mostrado primeiro)"
    enable_rich_text_paste: "Ative a conversão automática de HTML para Markdown ao colar texto no compositor."
    send_old_credential_reminder_days: "Lembrar credenciais antigas após dias"
    email_token_valid_hours: "Tokens de Esqueceu a senha/ativar conta são válidos por (n) h."
    enable_badges: "Ative o sistema de emblemas, que é uma forma de gamificação para incentivar ações positivas de usuários(as). Veja <a href='https://meta.discourse.org/t/what-are-badges/32540' _target='blank'>O que são emblemas?</a> no Discourse Meta para obter mais informações."
    show_badges_in_post_header: "Quando o(a) usuário(a) receber um emblema por uma postagem específica, exiba o emblema no cabeçalho da postagem."
    max_favorite_badges: "Quantidade máxima de emblemas que o(a) usuário(a) pode selecionar"
    whispers_allowed_groups: "Permitir comunicação privada dentro de tópicos para membros de grupos especificados."
    hidden_post_visible_groups: "Permita que membros destes grupos visualizem postagens ocultas. Usuários(as) da equipe sempre podem ser postagens ocultas."
    allow_index_in_robots_txt: "Especifique no robots.txt que este site tem permissão para ser indexado por mecanismos de pesquisa da web. Você pode <a href='%{base_path}/admin/customize/robots'>substituir seu robots.txt aqui.</a> <b>WARNING</b>: regras configuradas incorretamente poderão impedir que seu site seja rastreado como o esperado."
    blocked_email_domains: "Uma lista de domínios de e-mail determinada por barras com que os usuários não têm permissão para registrar contas. Os subdomínios são tratados para os domínios específicos. Os símbolos-curinga * e ? não são compatíveis. Exemplo: mailinator.com|trashmail.net"
    allowed_email_domains: "Uma lista de domínios de e-mail determinada por barras com que os usuários DEVEM registrar contas. Os subdomínios são tratados para os domínios específicos. Os símbolos-curinga * e ? não são compatíveis. AVISO: usuários(as) com domínios de e-mail que não sejam os listados aqui não são permitidos(as)!"
    normalize_emails: "Verifique se o e-mail normalizado é único. E-mails normalizados removem todos os pontos do nome do(a) usuário(a) e tudo entre os símbolos + e @."
    auto_approve_email_domains: "Usuários(as) com endereços de e-mail desta lista de domínios serão aprovados automaticamente. Subdomínios são tratados automaticamente para os domínios específicos. Os símbolos-curinga * e ? não são compatíveis."
    hide_email_address_taken: "Não informe ao(as) usuários(as) que uma conta existe com um determinado endereço de e-mail durante o cadastro ou processo de recuperação de senha. Exija o e-mail completo para solicitações de \"senha esquecida\"."
    log_out_strict: "Ao sair com a conta, sair de TODAS as sessões do(a) usuário(a) em todos os dispositivos"
    version_checks: "Procurar na central do Discourse por atualizações de versão e exibir mensagens de nova versão no painel de controle <a href='%{base_path}/admin' target='_blank'>/admin</a>"
    new_version_emails: "Enviar um email para o endereço contact_email quando uma nova versão do Discourse estiver disponível."
    include_in_discourse_discover: "Dê permissão para o CDCK, Inc. (“Discourse”) colocar esta comunidade na <a href='https://discover.discourse.org' target='_blank'>página de descoberta</a> e em materiais de marketing do Discourse. Ao fazer isso, você irá compartilhar os dados necessários para que seu site seja incluso no serviço. Observação: a promoção de comunidades depende apenas do Discourse."
    invite_expiry_days: "Por quantos dias as chaves de convite são válidas"
    invite_only: "Todos os(as) novos(as) usuários(as) precisam ser convidados(as) explicitamente por usuários(as) de confiança ou pela equipe. O cadastro público está desativado."
    login_required: "Exija autenticação para ler o conteúdo deste site, desative o acesso anônimo."
    min_username_length: "Tamanho mínimo do nome do(a) usuário(a) em caracteres. AVISO: se algum usuário(a) ou grupo existente tiver nomes menores do que esse, seu site irá apresentar falhas!"
    max_username_length: "Tamanho máximo de nome do(a) usuário(a) em caracteres. VISO: se algum usuário(a) ou grupo existente tiver nomes maiores do que esse, seu site irá apresentar falhas!"
    unicode_usernames: "Permita nomes de usuários(a) e grupos contenham letras e números Unicode"
    allowed_unicode_username_characters: "Expressão regular para permitir apenas alguns caracteres Unicode dentro de nomes de usuários(as). As letras e os números ASCII sempre serão permitidos e não precisam ser incluídos na lista de permissões"
    reserved_usernames: "Nomes de usuário(a) para os quais o cadastro não é permitido. O símbolo curinga * pode ser usado para corresponder a qualquer caractere zero ou mais vezes."
    min_password_length: "Define o menor número de caracteres necessários para senhas de usuário(a) no site. Um valor muito baixo pode comprometer a segurança, facilitando para pessoas ou serviços não autorizados as adivinharem. Já um valor muito alto pode tornar mais difícil para os(as) usuários(as) as lembrarem."
    min_admin_password_length: "Especifique o tamanho mínimo da senha para usuários(as) Administradores(as). Assim, todas as senhas de administrador(a) terão um tamanho mínimo, aumentando a segurança. Esta configuração é fundamental para proteger as contas de Administrador(a) de acessos não autorizados."
    password_unique_characters: "Quantidade mínima de caracteres únicos que uma senha deve ter."
    block_common_passwords: "Não permita senhas que estiverem entre as 10.000 senhas mais comuns."
    auth_skip_create_confirm: Ao criar uma conta por um autenticador externo, pule o pop-up de criação de conta. É recomendável usar junto com auth_overrides_email, auth_overrides_username e auth_overrides_name.
    auth_immediately: "Redirecione automaticamente para o sistema de entrada com conta externo sem a interação do(a) usuário(a). Isso se aplica apenas quando login_required for verdadeiro e houver apenas um método de autenticação externo"
    enable_discourse_connect: "Ativar a criação de conta via DiscourseConnect (anteriormente \"Discourse SS\") (ALERTA: OS ENDEREÇOS DE E-MAL DOS(AS) USUÁRIOS(AS) *DEVEM* SER VALIDADOS PELO SITE EXTERNO!)"
    verbose_discourse_connect_logging: "Registrar diagnósticos detalhados relacionados ao DiscourseConnec em <a href='%{base_path}/logs' target='_blank'>/logs</a>"
    enable_discourse_connect_provider: "Implementar o protocolo de provedor do DiscourseConnect (anteriormente \"Discourse SSO\") no ponto de extremidade /session/sso_provider, requer que o discourse_connect_provider_secrets seja definido"
    discourse_connect_url: "A URL do ponto de extremidade DiscourseConnect (deve incluir http:// ou https:// e não uma barra)"
    discourse_connect_secret: "Linha secreta usada para autenticar com criptografia as informações do DiscourseConnect, verifique se tem mais de dez caracteres"
    discourse_connect_provider_secrets: "Uma lista de pares de segredos de domínio que usam o Discourse. Verifique se o segredo do DiscourseConnect tem pelo menos dez caracteres. O símbolo de curinga * pode ser usado para fazer correspondência com domínios ou partes deles (por exemplo: *.example.com)."
    discourse_connect_overrides_bio: "Sobrescreve a biografia do(a) usuário(a) e o(a) impede de mudá-la."
    discourse_connect_overrides_groups: "Sincronize todos os membros do grupo manual com grupos especificados no atributo dos grupos (ATENÇÃO: se você não especificar grupos, todos os membros do grupo manual serão removidos para o(a) usuário(a))"
    auth_overrides_email: "Substitui o e-mail local pelo e-mail de algum site externo a cada vez que entrar com a conta, além de impedir alterações locais. Isso se aplica a todos os provedores de autenticação (AVISO: podem ocorrer diferenças devido à normalização de e-mails locais)"
    auth_overrides_username: "Substitui o nome do(a) usuário(a) local pelo nome do(a) usuário(a) de algum site externo a cada vez que entrar com a conta, além de impedir alterações locais. Isso se aplica a todos os provedores de autenticação (AVISO: podem ocorrer diferenças devido ao tamanho/requisitos do nome do(a) usuário(a))"
    auth_overrides_name: "Substitui o nome completo local pelo nome completo de algum site externo a cada vez que entrar com a conta, além de impedir alterações locais. Isso se aplica a todos os provedores de autenticação."
    discourse_connect_overrides_avatar: "Substitui o avatar do(a) usuário(a) pelo valor do conteúdo do DiscourseConnect. Se for ativado, os(as) usuários(as) não terão permissão para enviar avatares no Discourse."
    discourse_connect_overrides_location: "Substitui a localização do(a) usuário(a) pelo valor do conteúdo do DiscourseConnect e impede alterações locais."
    discourse_connect_overrides_website: "Substitui o site do(a) usuário(a) pelo valor do conteúdo do DiscourseConnect e impede alterações locais."
    discourse_connect_overrides_profile_background: "Substitui o plano de fundo do perfil do(a) usuário(a) pelo valor do conteúdo do DiscourseConnect."
    discourse_connect_overrides_card_background: "Substitui o plano de fundo do cartão de usuário(a) pelo valor do conteúdo do DiscourseConnect."
    discourse_connect_not_approved_url: "Redireciona contas não aprovadas do DiscourseConnect para esta URL"
    discourse_connect_allowed_redirect_domains: "Restrito aos domínios parareturn_paths provenientes de DiscourseConnect (por padrão, o caminho de retorno não deve ser o site atual). Use * para permitir qualquer domínio para o caminho de retorno. Curingas de subdomínio (`*.foobar.com`) não são permitidos."
    enable_local_logins: "Ative contas baseadas em entrada com senha e usuário(a) local. ALERTA: se estiver desativado, talvez não seja possível entrar com a conta caso você não tenha configurado pelo menos um método de entrada alternativo."
    enable_local_logins_via_email: "Permita que os(as) usuários(as) solicitem um link para entrar com um clique para ser enviado por e-mail."
    allow_new_registrations: "Permita cadastro de novos(as) usuários(as). Desmarque isso para evitar que qualquer pessoa crie uma nova conta."
    enable_signup_cta: "Exiba um aviso aos(as) usuários(as) anônimos(as) que voltaram ao solicitar que criem uma conta."
    enable_google_oauth2_logins: "Ative a autenticação do Google Oauth2. Este é o método de autenticação que atualmente é compatível com o Google. Requer chave e segredo. Consulte <a href='https://meta.discourse.org/t/15858' target='_blank'>Configuração para entrar com a conta Google no Discourse</a>."
    google_oauth2_client_id: "O ID de cliente único fornecido pelo seu aplicativo do Google, usado para o processo de autenticação."
    google_oauth2_client_secret: "Segredo de cliente do seu app Google."
    google_oauth2_prompt: "Uma lista opcional delimitada por espaço de valores de linhas que especifica se o servidor de autorização solicita ao(à) usuário(a) reautenticação e consentimento. Acesse <a href='https://developers.google.com/identity/protocols/OpenIDConnect#prompt' target='_blank'>https://developers.google.com/identity/protocols/OpenIDConnect#prompt</a> para consultar os valores possíveis."
    google_oauth2_hd: "Um domínio opcional hospedado pelo Google Apps ao qual a entrada com conta será limitada. Acesse <a href='https://developers.google.com/identity/protocols/OpenIDConnect#hd-param' target='_blank'>https://developers.google.com/identity/protocols/OpenIDConnect#hd-param</a> para obter mais detalhes."
<<<<<<< HEAD
    google_oauth2_hd_groups: "(experimental) Recupere os grupos do Google dos(as) usuários(as) no domínio ou autenticação hospedada. Grupos do Google recuperados podem ser usados para conceder associação automática ao grupo do Discourse (veja as configurações do grupo). Para obter mais informações, consulte: https://meta.discourse.org/t/226850"
=======
    google_oauth2_hd_groups: "Recupere os grupos do Google dos(as) usuários(as) no domínio ou autenticação hospedada. Grupos do Google recuperados podem ser usados para conceder associação automática ao grupo do Discourse (veja as configurações do grupo). Para obter mais informações, consulte: https://meta.discourse.org/t/226850"
>>>>>>> 76e7f12a
    google_oauth2_hd_groups_service_account_admin_email: "Um endereço de e-mail pertencente a uma conta de administrador do Google Workspace. Será usado com as credenciais da conta de serviço para buscar informações do grupo."
    google_oauth2_hd_groups_service_account_json: "Informações de chave formatadas em JSON para a Conta de Serviço. Serão usadas para buscar informações do grupo."
    google_oauth2_verbose_logging: "Registre diagnósticos detalhados relacionados a Google OAuth2 em <a href='%{base_path}/logs' target='_blank'>/logs</a>"
    enable_twitter_logins: "Ative a autenticação do Twitter, requer twitter_consumer_key e twitter_consumer_secret. Acesse <a href='https://meta.discourse.org/t/13395' target='_blank'>Configurando a entrada com conta Twitter (e muitas inserções) para o Discourse</a>."
    twitter_consumer_key: "Chave do(a) consumidor(a) para autenticação do Twitter, registrada em <a href='https://developer.twitter.com/apps' target='_blank'>https://developer.twitter.com/apps</a>"
    twitter_consumer_secret: "Segredo do(a) consumidor(a) para autenticação do Twitter, registrado em <a href='https://developer.twitter.com/apps' target='_blank'>https://developer.twitter.com/apps</a>"
    enable_facebook_logins: "Ative a autenticação do Facebook, requer facebook_app_id e facebook_app_secret. Consulte <a href='https://meta.discourse.org/t/13394' target='_blank'>Configurando a entrada com conta do Facebook para o Discourse</a>."
    facebook_app_id: "ID do app para compartilhamento e autenticaçao do Facebook, registrado em <a href='https://developers.facebook.com/apps/' target='_blank'>https://developers.facebook.com/apps</a>"
    facebook_app_secret: "Segredo do aplicativo para autenticação do Facebook, registrado em <a href='https://developers.facebook.com/apps/' target='_blank'>https://developers.facebook.com/apps</a>"
    enable_github_logins: "Ative a autenticação do GitHub, requer github_client_id and github_client_secret. Consulte <a href='https://meta.discourse.org/t/13745' target='_blank'>Configurando a entrada com conta do GitHub para o Discourse</a>."
    github_client_id: "ID de cliente para autenticação do GitHub, registrado em <a href='https://github.com/settings/developers/' target='_blank'>https://github.com/settings/developers</a>"
    github_client_secret: "Segredo do cliente para autenticação do GitHub, registrado em <a href='https://github.com/settings/developers/' target='_blank'>https://github.com/settings/developers</a>"
    enable_discord_logins: "Permitir que os(as) usuários(as) façam autenticação via Discord?"
    discord_client_id: 'ID de cliente Discord (precisa de um? acesse <a href="https://discordapp.com/developers/applications/me">o portal do desenvolvedor Discord</a>)'
    discord_secret: "A chave de segredo de cliente do Discord usada para autenticar e ativar recursos do Discord relacionados ao site, como acesso pelo Discord. Necessária para comunicação segura com a API do Discord, esta chave secreta corresponde ao aplicativo do Discord criado para o site."
    discord_trusted_guilds: 'Permita que apenas membros destas guildas do Discord entrem com a conta via Discord. Use a ID numérica para a guilda. Para obter mais informações, confira as instruções <a href="https://meta.discourse.org/t/configuring-discord-login-for-discourse/127129">aqui</a>. Deixe em branco para permitir qualquer guilda.'
    enable_linkedin_oidc_logins: "Ative a autenticação por LinkedIn, requer linkedin_client_id e linkedin_client_secret."
    linkedin_oidc_client_id: "ID de cliente para autenticação do LinkedIn, registrado em <a href='https://www.linkedin.com/developers/apps' target='_blank'>https://www.linkedin.com/developers/apps</a>"
    linkedin_oidc_client_secret: "Segredo de cliente para autenticação do LinkedIn, registrado em <a href='https://www.linkedin.com/developers/apps' target='_blank'>https://www.linkedin.com/developers/apps</a>"
    enable_backups: "Permitir que administradores(as) criem backups do fórum"
    allow_restore: "Dar permissão para restauração, que pode substituir TODOS os dados do site! Mantenha desativado a menos que planeje restaurar um backup"
    maximum_backups: "A quantidade máxima de backups para manter. Backups mais antigos são excluídos automaticamente"
    remove_older_backups: "Remova backups mais antigos do que a quantidade especificada de dias. Deixe em branco para desativar."
    automatic_backups_enabled: "Realizar backups automáticos, como definido na frequência de backup"
    backup_frequency: "Especifica o intervalo, em dias, no qual são criadas cópias de segurança automáticas do site. Se definido como 7, por exemplo, uma nova cópia de segurança será gerada a cada semana. A ativação desta configuração é dispensável com \"automatic_backups_enabled\"."
    s3_backup_bucket: "O bucket remoto para realizar backups. AVISO: verifique se é um bucket privado."
    s3_endpoint: "O ponto de extremindade pode ser modificado para fazer backup em um serviço compatível com S3, como DigitalOcean Spaces ou Minio. AVISO: deixe em branco se estiver usando o AWS S3."
    s3_configure_tombstone_policy: "Ative a política de exclusão automática para envios de marca de exclusão. IMPORTANTE: Se for desativado, nenhum espaço será recuperado depois que os envios forem excluídos."
    s3_disable_cleanup: "Evite remover backups antigos do S3 quando houver mais backups do que o máximo permitido."
    s3_use_acls: "O AWS não recomenda utilizar ACLs em buckets S3. Se você estiver seguindo essa recomendação, desmarque esta opção. Isto deve estar ativado se você estiver usando envios seguros."
    enable_direct_s3_uploads: "Permite envio em várias partes para o Amazon S3, confira https://meta.discourse.org/t/a-new-era-for-file-uploads-in-discourse/210469 para obter mais detalhes."
    backup_time_of_day: "Hora do dia, em UTC, em que o backup deve ocorrer."
    backup_with_uploads: "Inclua envios nos backups programados. Desative para copiar apenas a base de dados."
    backup_location: "O local para armazenar cópias de segurança. IMPORTANTE: S3 requer credenciais válidas S3 inseridas nas configurações de Arquivos. Ao alterar de Local para S3, é preciso executar a tarefa rake \"s3:ensure_cors_rules\"."
    backup_gzip_compression_level_for_uploads: "Nível de compactação Gzip usado para compactar envios."
    include_thumbnails_in_backups: "Incluir miniaturas geradas em backups. Desativar isto tornará os backups menores, mas exigirá o reprocessamento de todas as postagens após a restauração."
    active_user_rate_limit_secs: "Frequencia de atualização do campo \"última vez visto em\", em segundos."
    verbose_localization: "Exibir dicas estendidas de localização na IU"
    previous_visit_timeout_hours: "Tempo de duração do acesso antes de ser considerado \"última visita', em horas."
    top_topics_formula_log_views_multiplier: "valor do multiplicador de visualizações com conta conectada (n) na fórmula dos melhores tópicos: \"log(views_count) * (n) + op_likes_count * 0.5 + LEAST(likes_count/posts_count, 3) + 10 + log(posts_count)\""
    top_topics_formula_first_post_likes_multiplier: "valor do multiplicador de curtidas da primeira postagem (n) na fórmula dos melhores tópicos: \"log(views_count) * 2 + op_likes_count * (n) + LEAST(likes_count / posts_count, 3) + 10 + log(posts_count)\""
    top_topics_formula_least_likes_per_post_multiplier: "valor do multiplicador da menor quantidade de curtidas por postagem (n) na fórmula de melhores tópicos: \"log(views_count) * 2 + op_likes_count * 0.5 + LEAST(likes_count / posts_count, (n)) + 10 + log(posts_count)\""
    enable_safe_mode: "Permitir que os(as) usuários(as) insiram o modo de segurança para depurar plugins."
    rate_limit_create_topic: "Após criar um tópico, os(as) usuários(as) devem aguardar (n) segundos antes de criar um outro tópico."
    rate_limit_create_post: "Após postar, os(as) usuários(as) devem aguardar (n) segundos antes de criar outra postagem."
    rate_limit_new_user_create_post: "Após postar, novos(as) usuários(as) devem aguardar (n) segundos antes de criar outra postagem."
    max_likes_per_day: "Quantidade máxima de curtidas por usuário(a) a cada dia."
    max_flags_per_day: "Quantidade máxima de sinalizadores por usuário(a) a cada dia."
    max_bookmarks_per_day: "Quantidade máxima de favoritos por usuário(a) a cada dia."
    max_edits_per_day: "Quantidade máxima de edições que o(a) usuário(a) pode fazer a cada dia."
    max_topics_per_day: "Quantidade máxima de postagens que um(a) usuário(a) pode criar a cada dia."
    max_personal_messages_per_day: "Quantidade máxima de novos tópicos de mensagens pessoais que um(a) usuário(a) pode criar a cada dia."
    max_invites_per_day: "Quantidade máxima de convites que um(a) usuário(a) pode enviar por dia."
    max_topic_invitations_per_day: "Quantidade máxima de convites para tópicos que um(a) usuário(a) pode enviar por dia."
    max_topic_invitations_per_minute: "Quantidade máxima de convites para tópicos que alguém pode enviar por dia."
    max_logins_per_ip_per_hour: "Quantidade máxima de entradas com a conta permitidas por endereço IP a cada hora"
    max_logins_per_ip_per_minute: "Quantidade máxima de entradas com a conta permitidas por endereço IP a cada minuto"
    max_post_deletions_per_minute: "Quantidade máxima de postagens que um(a) usuário(a) pode excluir por minuto. Defina como 0 para desativar exclusões de postagens."
    max_post_deletions_per_day: "Quantidade máxima de postagens que um(a) usuário(a) pode excluir por dia. Defina como 0 para desativar exclusões de postagens."
    invite_link_max_redemptions_limit: "A quantidade máxima de resgates de links de convite não pode exceder este valor."
    invite_link_max_redemptions_limit_users: "A quantidade máxima de resgates de links de convite gerados por usuário(a) não pode exceder este valor."
    alert_admins_if_errors_per_minute: "Quantidade de erros por minuto para acionar um alerta à administração. Um valor igual a 0 desativa esse recurso. OBSERVAÇÃO: requer reinicialização."
    alert_admins_if_errors_per_hour: "Quantidade de erros por hora para acionar um alerta à administração. Um valor igual a 0 desativa esse recurso. OBSERVAÇÃO: requer reinicialização."
    categories_topics: "Quantidade de tópicos para exibir na página /categorias. Se definido como 0, será realizada uma tentativa de encontrar um valor para manter as duas colunas simétricas (tópicos e categorias)."
    suggested_topics: "Quantidade de tópicos sugeridos exibidos no final de um tópico."
    limit_suggested_to_category: "Exiba apenas tópicos da categoria atual nos tópicos sugeridos."
    suggested_topics_max_days_old: "Tópicos sugeridos não devem ter mais de n dia(s)."
    suggested_topics_unread_max_days_old: "Os tópicos não lidos sugeridos não devem ter mais de n dia(s)."
    clean_up_uploads: "Remover envios órfãos sem referência para evitar hospedagem ilegal. AVISO: você pode querer fazer um backup do seu diretório /uploads antes de ativar esta configuração."
    clean_orphan_uploads_grace_period_hours: "Carência (em horas) antes de um envio órfão ser removido."
    purge_deleted_uploads_grace_period_days: "Carência (em dias) antes de um envio excluído ser apagado."
    purge_unactivated_users_grace_period_days: "Período de carência (em dias) antes que um(a) usuário(a) que não tenha ativado sua conta seja excluído(a). Defina como 0 para nunca eliminar usuários(as) não ativados(as)."
    enable_s3_uploads: "Colocar envios no armazenamento do Amazon S3. IMPORTANTE: requer credenciais válidas da S3 (A ID da chave de acesso e a chave de acesso secreta)."
    s3_use_iam_profile: 'Use um <a href="https://docs.aws.amazon.com/IAM/latest/UserGuide/id_roles_use_switch-role-ec2_instance-profiles.html">perfil de instância AWS EC2</a> para conceder acesso ao bucket S3. OBSERVAÇÃO: ativar isso requer que o Discourse esteja sendo executado em uma instância EC2 apropriadamente configurada e sobrescreve as configurações "ID da chave de acesso S3" e "chave de acesso secreta S3".'
    s3_upload_bucket: "Nome do bucket do Amazon S3 para o qual os arquivos serão enviados. AVISO: precisa ser em maiúsculo, sem pontos e não sublinhado."
    s3_access_key_id: "A ID da chave de acesso do Amazon S3 que será usada para enviar imagens, anexos e backups."
    s3_secret_access_key: "A chave de acesso secreta do Amazon S3 que será usada para enviar imagens, anexos e backups."
    s3_region: "O nome da região do Amazon S3 que será usado para enviar imagens e backups."
    s3_cdn_url: "A URL do CDN para usar para todos ativos do s3 (por exemplo: https://cdn.algumlugar.com). AVISO: depois de mudar esta configuração, você deve reconverter todas postagens antigas."
    s3_use_cdn_url_for_all_uploads: "Use CDN URL para todos os arquivos carregados para s3 em vez de apenas para imagens."
    avatar_sizes: "Lista de tamanhos de avatares gerados automaticamente."
    external_system_avatars_enabled: "Permite o uso de um serviço externo para gerar avatares de sistema. Quando esta configuração estiver ativada, em vez de serem gerados no sistema do Discourse, os avatares de usuários(as) são gerados e fornecidos por um serviço externo definido pela configuração \"external_system_avatars_url\"."
    external_system_avatars_url: "URL do sistema externo do serviço de avatares. Substituições permitidas são {username} {first_letter} {color} {size}"
    external_emoji_url: "URL do serviço externo para imagens de emoji. Deixe em branco para desativar."
    use_site_small_logo_as_system_avatar: "Use o logotipo pequeno do site em vez do avatar do(a) usuário(a) do sistema. Requer que o logo esteja presente."
    restrict_letter_avatar_colors: "Uma lista de valores de cor hexadecimais de 6 dígitos para serem usados no plano de fundo do avatar da letra."
    enable_listing_suspended_users_on_search: "Ative usuários(as) regulares para encontrar usuários(as) suspensos(as)."
    selectable_avatars_mode: "Permitir que os usuários selecionem um avatar da lista selectable_avatars e limitem os envios de avatares personalizados ao nível de confiança selecionado."
    selectable_avatars: "Especifique uma coleção de avatares na qual os(as) usuários(as) podem selecionar a imagem do perfil. A imagem escolhida será exibida durante a criação do perfil do(a) usuário(a) ou ao atualizar o avatar do perfil."
    allow_all_attachments_for_group_messages: "Permitir todos os anexos de e-mail para mensagens de grupo."
    png_to_jpg_quality: "Qualidade do arquivo JPG convertido (1 é a qualidade mais baixa, 99 é a melhor qualidade, 100 para desativar)."
    recompress_original_jpg_quality: "Qualidade dos arquivos de imagem carregados (1 é a qualidade mais baixa, 99 é a melhor, 100 desativa)."
    image_preview_jpg_quality: "Qualidade dos arquivos de imagem redimensionados (1 é a qualidade mais baixa, 99 é a melhor, 100 desativa)."
    allow_staff_to_upload_any_file_in_pm: "Permita que membros da equipe enviem de arquivos em MP."
    strip_image_metadata: "Ative esta configuração para remover todas as informações adicionais das imagens enviadas para o site, inclusive dados, como modelo da câmera, localização, data de criação etc. Pode ser útil para fins de privacidade, pois impede que usuários(as) compartilhem informações confidenciais sem querer."
    composer_media_optimization_image_enabled: "Ativa otimização de mídias do lado do cliente para arquivos de imagem carregados."
    composer_media_optimization_image_bytes_optimization_threshold: "Tamanho mínimo de imagem para acionar a otimização do lado do cliente"
    composer_media_optimization_image_resize_dimensions_threshold: "Largura de imagem mínima para acionar o redimensionamento do lado do cliente"
    composer_media_optimization_image_resize_width_target: "Imagens com larguas maiores do que \"composer_media_optimization_image_dimensions_resize_threshold\" serão redimensionadas para esta largura. Deve ser >= do que \"composer_media_optimization_image_dimensions_resize_threshold\"."
    composer_media_optimization_image_encode_quality: "Qualidade de codificação de JPG usada no processo de recodificação."
    min_ratio_to_crop: "Taxa usada para cortar imagens altas. Digite o resultado da largura/altura."
    simultaneous_uploads: "Quantidade máxima de arquivos que podem ser arrastados e soltos no compositor"
    default_invitee_trust_level: "Nível de confiança (0-4) padrão para usuários(as) convidados(as)."
    default_trust_level: "Nível de confiança (0-4) para todos(as) os novos(as) usuários(as). CUIDADO! Alterar essa configuração irá causar sérios riscos de spam."
    tl1_requires_topics_entered: "Quantos tópicos um(a) usuário(a) novo(a) deve entrar antes de ser promovido(a) ao nível de confiança 1."
    tl1_requires_read_posts: "Quantas postagens um(a) usuário(a) novo(a) deve ler antes de ser promovido(a) ao nível de confiança 1."
    tl1_requires_time_spent_mins: "Por quantos minutos um(a) usuário(a) novo(a) deve ler postagens antes de ser promovido(a) ao nível de confiança 1."
    tl2_requires_topics_entered: "Quantos tópicos um(a) usuário(a) deve inserir antes de ser promovido(a) ao nível de confiança 2."
    tl2_requires_read_posts: "Quantas postagens um(a) usuário(a) deve ler antes de ser promovido(a) ao nível de confiança 2."
    tl2_requires_time_spent_mins: "Por quantos minutos um(a) usuário(a) deve ler postagens antes de ser promovido(a) ao nível de confiança 2."
    tl2_requires_days_visited: "Por quantos dias um(a) usuário(a) deve acessar o site antes de ser promovido(a) ao nível de confiança 2."
    tl2_requires_likes_received: "Quantas curtidas um(a) usuário(a) deve receber antes de ser promovido(a) ao nível de confiança 2."
    tl2_requires_likes_given: "Quantas curtidas um(a) usuário(a) deve dar antes de ser promovido(a) a(a) nível de confiança 2."
    tl2_requires_topic_reply_count: "A quantos tópicos um usuário(a) deve responder antes de ser promovido(a) ao nível de confiança 2."
    tl3_time_period: "Período de tempo (em dias) requerido para o nível de confiança 3"
    tl3_requires_days_visited: "Quantidade mínima de dias durante os quais um(a) usuário(a) precisa ter acessado o site nos últimos (tl3 período de tempo) dias para se qualificar para ser promovido(a) ao nível de confiança 3. Defina um período de tempo maior do que tl3 para desativar as promoções para tl3. (0 ou superior)"
    tl3_requires_topics_replied_to: "Quantidade mínima de tópicos aos quais um(a) usuário(a) precisa ter respondido nos últimos (tl3 período de tempo) dias para se qualificar para ser promovido(a) ao nível de confiança 3. (0 ou superior)"
    tl3_requires_topics_viewed: "A porcentagem de tópicos criados nos últimos (tl3 período de tempo) dias que um usuário precisa ter visualizado para se qualificar para ser promovido(a) ao nível de confiança 3. (0 a 100)"
    tl3_requires_topics_viewed_cap: "A quantidade máxima necessária de tópicos visualizados nos últimos (tl3 período de tempo) dias."
    tl3_requires_posts_read: "A porcentagem de postagens criadas nos últimos (tl3 período de tempo) dias que um usuário precisa ter visualizado para se qualificar para ser promovido(a) ao nível de confiança 3. (0 a 100)"
    tl3_requires_posts_read_cap: "A quantidade máxima necessária de postagens visualizadas nos últimos (tl3 período de tempo) dias."
    tl3_requires_topics_viewed_all_time: "A quantidade mínima total de tópicos que o(a) usuário(a) precisa ter visualizado para se qualificar para o nível de confiança 3."
    tl3_requires_posts_read_all_time: "A quantidade mínima total de postagens que o(a) usuário(a) precisa ler para se qualificar para o nível de confiança 3."
    tl3_requires_max_flagged: "O(a) usuário(a) não deve ter mais de x postagens sinalizadas por x usuários(as) diferentes nos últimos (tl3 período de tempo) dias para se qualificar para ser promovido(a) ao nível de confiança 3. x é o valor dessa configuração. (0 ou superior)"
    tl3_promotion_min_duration: "A quantidade mínima de dias que uma promoção ao nível 3 dura antes que um(a) usuário(a) possa ser rebaixado(a) novamente ao nível de confiança 2."
    tl3_requires_likes_given: "A quantidade mínima de curtidas que devem ser dadas nos últimos dias (período de tempo do tl3) para se qualificar para a promoção ao nível de confiança 3."
    tl3_requires_likes_received: "A quantidade mínima de curtidas que devem ser recebidas nos últimos dias (período de tempo do tl3) para se qualificar para a promoção ao nível de confiança 3."
    tl3_links_no_follow: "Não remover rel=nofollow de links postados por usuários(as) do nível de confiança 3."
    tl4_delete_posts_and_topics: "Permita que usuários(as) TL4 excluam postagens e tópicos criados por outros(as) usuários(as). Usuários(as) TL4 também poderão ver postagens e tópicos excluídos."
    delete_all_posts_and_topics_allowed_groups: "Grupos com permissão para excluir postagens e tópicos criados por outros(as) usuários(as). Esses grupos também podem ver as postagens e tópicos excluídos."
    edit_all_topic_groups: "Permita que usuários(as) deste grupo editem categorias, etiquetas e títulos de tópicos de outros(as) usuários(as)"
    edit_all_post_groups: "Permitir que usuários(as) deste grupo editem postagens de outros(as) usuários(as)"
    min_trust_to_create_topic: "O nível de confiança mínimo necessário para criar um novo tópico."
    create_topic_allowed_groups: "Grupos com permissão para criar tópicos novos. Administradores(as) e moderadores(as) sempre podem criar tópicos."
    allow_flagging_staff: "Se ativado(a), os(as) usuários(as) podem sinalizar postagens de contas de equipe."
    min_trust_to_edit_wiki_post: "O nível de confiança mínimo necessário para editar uma postagem marcada como wiki."
    edit_wiki_post_allowed_groups: "Grupos com permissão para editar postagens marcadas como wiki. Administradores(as) e moderadores(as) sempre podem editar postagens marcadas como wiki."
    min_trust_to_edit_post: "O nível mínimo de confiança necessário para editar postagens."
    edit_post_allowed_groups: "Grupos com permissão para editar postagens. Administradores(as) e moderadores(as) sempre podem editar postagens."
    min_trust_to_allow_self_wiki: "O nível de confiança mínimo necessário para criar o próprio wiki do(a) usuário(a)."
    self_wiki_allowed_groups: "Permita que os(as) usuários(as) nestes grupos criem um wiki de suas próprias postagens. Administradores(as) e moderadores(as) sempre podem criar wiki de suas próprias postagens."
    min_trust_to_send_messages: "PRETERIDO, use a configuração \"grupos ativados para mensagens pessoais\". O nível mínimo de confiança necessário para criar novas mensagens pessoais."
    min_trust_to_send_email_messages: "O nível mínimo de confiança necessário para enviar mensagens pessoais via e-mail."
    send_email_messages_allowed_groups: "Grupos com permissão para enviar mensagens pessoais via e-mail. Administradores(as) e moderadores(as) sempre podem enviar mensagens pessoais por e-mail."
    min_trust_to_flag_posts: "O nível de confiança mínimo necessário para sinalizar postagens"
    flag_post_allowed_groups: "Grupos com permissão para sinalizar postagens. Administradores(as) e moderadores(as) sempre podem sinalizar postagens."
    min_trust_to_post_links: "O nível de confiança mínimo necessário para incluir links em postagens"
    post_links_allowed_groups: "Grupos com permissão para incluir links em postagens. Administradores(as) e moderadores(as) sempre podem postar links."
    min_trust_to_post_embedded_media: "O nível de confiança mínimo necessário para incorporar itens de mídia em uma postagem"
    embedded_media_post_allowed_groups: "Os(as) usuários(as) destes grupos têm permissão para incorporar itens de mídia na postagem. Administradores(as) e moderadores(as) sempre podem fazer isso."
    min_trust_level_to_allow_profile_background: "O nível de confiança mínimo necessário para enviar um plano de fundo para perfil"
    profile_background_allowed_groups: "Grupos com permissão para enviar um plano de fundo de perfil. Administradores(as) e moderadores(as) sempre podem fazer isso."
    min_trust_level_to_allow_user_card_background: "O nível de confiança mínimo necessário para enviar um plano de fundo para cartão de usuário(a)"
    user_card_background_allowed_groups: "Grupos com permissão para enviar um plano de fundo para o cartão de usuário(a). Administradores(as) e moderadores(as) sempre podem fazer isso."
    min_trust_level_to_allow_invite: "O nível de confiança mínimo necessário para convidar usuários(as)"
    invite_allowed_groups: "Grupos com permissão para convidar usuários(as). Administradores(as) e moderadores(as) sempre podem convidar usuários(as)."
    min_trust_level_to_allow_ignore: "O nível de confiança mínimo necessário para ignorar usuários(as)"
    ignore_allowed_groups: "Grupos com permissão para ignorar outros(as) usuários(as). Administradores(as) e moderadores(as) sempre podem ignorar usuários(as)."
    allowed_link_domains: "Domínios aos quais os(as) usuários(as) podem vincular, mesmo que não tenham o nível de confiança apropriado para postar links"
    newuser_max_links: "Quantos links um(a) usuário(a) novo(a) pode adicionar a uma postagem."
    newuser_max_embedded_media: "Quantidade de itens de mídia incorporados que um(a) novo(a) usuário(a) pode adicionar a uma postagem."
    newuser_max_attachments: "Quantos arquivos anexos um(a) usuário(a) novo(a) pode adicionar a uma postagem."
    newuser_max_mentions_per_post: "Quantidade máxima de notificações @nome que um(a) usuário(a) novo(a) pode usar em uma postagem."
    newuser_max_replies_per_topic: "Quantidade máxima de respostas que um(a) usuário(a) novo(a) pode fazer em um único tópico até que alguém os responda."
    max_mentions_per_post: "Quantidade máxima de notificações de @nome que alguém pode usar em uma postagem."
    max_users_notified_per_group_mention: "Quantidade máxima de usuários(as) que podem receber uma notificação se um grupo for mencionado (se o limite for atingido, nenhuma notificação será gerada)"
    enable_mentions: "Permite que os(as) usuários(as) adicionem etiquetas ou se referenciem em suas postagens usando o símbolo \"@\"."
    here_mention: "Nome usado para @mention para permitir que usuários privilegiados notifiquem até 'max_here_mention' pessoas que participam do tópico. Não deve ser um nome de usuário existente."
    max_here_mentioned: "Número máximo de pessoas mencionadas por @here."
    min_trust_level_for_here_mention: "O nível de confiança mínimo permitido mencioar @here."
    here_mention_allowed_groups: "Grupos com permissão para mencionar @here. Administradores(as) e moderadores(as) sempre podem mencionar @here."
    create_thumbnails: "Criar miniaturas e imagens lightbox que são muito grandes para caber em uma postagem."
    email_time_window_mins: "Aguarde (n) minutos antes de enviar e-mails de notificação para dar aos(à) usuários(as) uma chance de editar e finalizar suas postagens."
    personal_email_time_window_seconds: "Aguarde (n) segundos antes de enviar e-mails de notificação de mensagem pessoal para dar aos(às) usuários(as) uma chance de editar e finalizar suas mensagens."
    email_posts_context: "Quantidade de respostas prévias para incluir como contexto em e-mails de notificação."
    flush_timings_secs: "Frequência com que os dados de tempo são descarregados no servidor, em segundos."
    title_max_word_length: "Tamanho máximo em caracteres de uma palavra permitida no título de um tópico."
    title_min_entropy: "A entropia mínima (caracteres únicos e em idioma diferente do inglês contam mais) necessária para o título de um tópico."
    body_min_entropy: "A entropia mínima (caracteres únicos e em idioma diferente do inglês contam mais) necessária para o corpo de uma postagem."
    allow_uppercase_posts: "Permita toda as letras maiúsculas no título de um tópico ou no corpo de uma postagem."
    max_consecutive_replies: "Quantidade de postagens em sequência que o(a) usuário(a) pode fazer em um tópico antes de ser impedido(a) de adicionar outra resposta. Este limite não se aplica ao proprietário(a) do tópico, equipe do site ou moderação de categoria."
    enable_filtered_replies_view: 'o botão "(n) respostas" recolhe todas as outras postagens e exibe apenas a postagem atual e suas respostas.'
    title_fancy_entities: "Converter caracteres ASCII comuns para criar entidades HTML em títulos de tópicos, consulte SmartyPants <a href='https://daringfireball.net/projects/smartypants/' target='_blank'>https://daringfireball.net/projects/smartypants/</a>"
    min_title_similar_length: "O tamanho mínimo de um título antes que seja verificado para tópicos semelhantes."
    desktop_category_page_style: "Esta configuração determina o layout do visual da página /categories no desktop. Inclui várias opções, como exibição de subcategorias com tópicos em destaque, exibição dos tópicos mais recentes ou apresentação dos melhores tópicos. O estilo escolhido influencia na maneira como os(as) usuários(as) interagem e acessam as categorias no site."
    mobile_category_page_style: "Esta configuração determina o layout do visual na página /categories, no dispositivo móvel."
    category_colors: "Uma lista de valores hexadecimais de cor permitidos para categorias."
    default_dark_mode_color_scheme_id: "A peleta de cores usada no modo escuro."
    dark_mode_none: "Nenhum"
    max_image_size_kb: "O tamanho de envio de imagem máximo. Deve ser configurado em nginx (client_max_body_size)/apache ou proxy também. Imagens maiores do que esta e menores do que client_max_body_size serão redimensionadas para o tamanho do envio."
    max_attachment_size_kb: "O tamanho máximo de envio de arquivos anexos. Precisa ser configurado no nginx (client_max_body_size)/apache ou proxy também."
    authorized_extensions: "Lista de extensões de arquivo permitidas para envio"
    authorized_extensions_for_staff: "Uma lista de extensões de arquivo permitidas para enviar aos(às) usuários(as) da equipe, além da lista definida na configuração do site \"authorized_extensions\"."
    theme_authorized_extensions: "Lista de extensões de arquivo permitidas para envios de tema"
    max_similar_results: "Quantidade de tópicos semelhantes para exibir acima do editor ao compor um novo tópico. A comparação é baseada no título e no corpo."
    max_image_megapixels: "A quantidade máxima de megapixels permitidos para uma imagem. Imagens com uma quantidade maior de megapixels serão recusadas."
    title_prettify: "Evite erros comuns em títulos, incluindo tecla caps lock ligada, primeira letra minúscula, excesso de ! e ?, pontos extras no final, etc."
    title_remove_extraneous_space: "Remova os espaços em branco iniciais à frente da pontuação final."
    automatic_topic_heat_values: 'Atualize automaticamente as configurações "volume de visualizações do tópico" e "volume de curtidas de postagens no tópico" com base na atividade do site.'
    topic_views_heat_low: "Após uma quantidade de visualizações, o campo de visualizações é levemente realçado."
    topic_views_heat_medium: "Após esta quantidade de visualizações, o campo de visualizações é moderadamente realçado."
    topic_views_heat_high: "Após esta quantidade de visualizações, o campo de visualizações é fortemente realçado."
    cold_age_days_low: "Após esta quantidade de dias de conversa, a última atividade é suavemente escurecida."
    cold_age_days_medium: "Após esta quantidade de dias de conversa, a última atividade é moderadamente escurecida."
    cold_age_days_high: "Após esta quantidade de dias de conversa, a última atividade é fortemente escurecida."
    history_hours_low: "Uma postagem editada dentro deste período de horas tem o indicador de edição levemente realçado."
    history_hours_medium: "Uma postagem editada dentro deste período de horas tem o indicador de edição moderadamente realçado."
    history_hours_high: "Uma postagem editada dentro deste período de horas tem o indicador de edição fortemente realçado."
    topic_post_like_heat_low: "Após as curtidas: a taxa de postagem excede esta proporção, o campo de contagem de postagens é levemente realçado."
    topic_post_like_heat_medium: "Após as curtidas: a taxa de postagem excede esta proporção, o campo de contagem de postagens é moderadamente realçado."
    topic_post_like_heat_high: "Após as curtidas: a taxa de postagem excede esta proporção, o campo de contagem de postagens é fortemente realçado."
    faq_url: "Se tiver um FAQ hospedado em outro local que você queira usar, informe a URL completa aqui."
    tos_url: "Se tiver um documento dos Termos de Serviço hospedado em algum outro local que você queira usar, informe a URL completa aqui."
    privacy_policy_url: "Se tiver um documento de Política de Privacidade hospedado em algum outro local que você queira usar, informe a URL completa aqui."
    log_anonymizer_details: "Se os dados de um(a) usuário(a) devem ser mantidos no log após serem anonimizados."
    display_eu_visitor_stats: "Mostre a quantidade de visitantes globais e da UE na página /about. Pode demorar alguns minutos para as estatísticas aparecerem depois de ativar esta configuração."
    newuser_spam_host_threshold: "Quantidade de vezes que um(a) novo(a) usuário(a) pode postar um link para o mesmo host em suas postagens \"newuser_spam_host_threshold\" antes de ser considerado spam."
    allowed_spam_host_domains: "Uma lista de domínios excluídos do teste de spam. Usuários(as) novos(as) nunca serão restringidos(as) de criar postagens com links para esses domínios."
    staff_like_weight: "Peso dado às curtidas da equipe (curtidas de membros fora da equipe têm o peso de 1)."
    topic_view_duration_hours: "Conte uma nova visualização de tópico uma vez por IP/usuário(a) a cada N horas"
    user_profile_view_duration_hours: "Conte uma nova visualização de perfil de usuário(a) uma vez por IP/usuário(a) a cada N horas"
    levenshtein_distance_spammer_emails: "Ao fazer correspondência de e-mails de remetentes de spam, o tamanho da diferença de caracteres que ainda causará uma correspondência aproximada."
    max_new_accounts_per_registration_ip: "Se já houver (n) contas com o nível de confiança 0 deste IP (e nenhum for membro da equipe ou tiver NC2 ou mais alto), pare de aceitar novas assinaturas desse IP. Defina para 0 para desativar o limite."
    min_ban_entries_for_roll_up: "Ao clicar no botão Combinar, uma entrada de banimento de subrede será criada se houver ao menos (N) entradas."
    max_age_unmatched_emails: "Excluir entradas de e-mails filtrados sem correspondência após (N) dias."
    max_age_unmatched_ips: "Excluir entradas de IPs filtrados sem correspondência após (N) dias."
    num_flaggers_to_close_topic: "Quantidade mínima de usuários(as) sinalizadores únicos(as) exigidos para que um tópico seja automaticamente pausado por intervenção"
    num_hours_to_close_topic: "Quantidade de horas para pausar um tópico para intervenção."
    auto_respond_to_flag_actions: "Ative resposta automática ao remover sinalizador."
    min_first_post_typing_time: "Quantidade mínima de tempo, em milissegundos, que o(a) usuário(a) deve passar digitando durante a primeira postagem. Se o limite não for atingido, a postagem entrará automaticamente na fila de aprovação necessária. Defina como 0 para desativar (não recomendado)"
    fast_typing_threshold: "Tempo mínimo, em milissegundos, que o(a) usuário(a) tem para escrever sua primeira postagem. Se o limite não for cumprido, a postagem entrará automaticamente na fila de revisão. Baixo é 1 segundo, o padrão são 3 segundos e alto são 5 segundos."
    auto_silence_fast_typers_on_first_post: "Silenciar automaticamente usuários(as) que não atenderem ao \"limite de digitação rápida\""
    auto_silence_fast_typers_max_trust_level: "Nível máximo de confiança para silenciar automaticamente usuários(as) que digitam rápido"
    auto_silence_first_post_regex: "Regex sem diferenciação de maiúsculas ou minúsculas que, caso em caso de aprovação, farão que a primeira postagem de um(a) usuário(a) seja silenciada e enviada para a fila de aprovação. Por exemplo: raging|a[bc]a silenciará todas as postagens contendo raging ou aba, ou aca, imediatamente. Isso se aplica apenas à primeira postagem. PRETERIDO: use Silenciar palavras acompanhadas."
    reviewable_claiming: "O conteúdo revisável precisa ser reivindicado antes que possa ser aplicado?"
    reviewable_default_topics: "Mostrar conteúdo revisável agrupado por tópico por padrão"
    reviewable_default_visibility: "Não mostrar itens revisáveis, a menos que atendam a esta prioridade"
    reviewable_low_priority_threshold: "O filtro de prioridade oculta itens revisáveis que não atendem a esta pontuação a menos que o filtro \"(qualquer)\" seja usado."
    high_trust_flaggers_auto_hide_posts: "Novas postagens de usuários(as) são ocultas automaticamente após serem sinalizadas como spam por um(a) usuário(a) TL3+"
    allow_tl0_and_anonymous_users_to_flag_illegal_content: "Usuários(as) anônimos(as) verão as informações que eles precisam enviar por e-mail para denunciar conteúdo ilegal."
    email_address_to_report_illegal_content: "Se ficar em branco, será usado o e-mail padrão da administração do site."
    cooldown_hours_until_reflag: "Quantidade de tempo que os(as) usuários(as) terão que aguardar até poderem sinalizar postagem outra vez"
    slow_mode_prevents_editing: "O \"modo lento\" evita a edição após editing_grace_period?"
    reply_by_email_enabled: "Ative o recurso que permite aos(às) usuários(as) responderem a tópicos direto por e-mail, em vez de exigir que acessem o site com a conta. Confira <a href='https://meta.discourse.org/t/set-up-reply-by-email-with-pop3-polling/14003' target='_blank'>o guia no Meta</a> para obter mais informações."
    reply_by_email_address: "Modelo de resposta por e-mail, por exemplo: %%{reply_key}@reply.example.com or replies+%%{reply_key}@example.com"
    alternative_reply_by_email_addresses: "Lista de modelos alternativos para responder por e-mail a endereços de e-mail recebidos. Por exemplo:%%{reply_key}@reply.example.com|replies+%%{reply_key}@example.com"
    incoming_email_prefer_html: "Use HTML em vez de texto para e-mail recebido."
    strip_incoming_email_lines: "Remova os espaços em branco iniciais e finais de cada linha de e-mails recebidos."
    disable_emails: "Evite que o Discourse envie qualquer tipo de e-mail. Selecione \"sim\" para desativar os e-mails de todos(as) os(as) usuários(as). Selecione \"não pertence à equipe\" para desativar os e-mails apenas para usuários(as) que não fizerem parte da equipe."
    strip_images_from_short_emails: "Tirar imagens de e-mails cujo tamanho seja menor que 2.800 bytes"
    short_email_length: "Defina o tamanho máximo, em bytes, para que um e-mail seja classificado como \"curto\" para compactação de imagem. Se o tamanho do e-mail não exceder esta configuração, as imagens no e-mail (como avatar e emojis) serão removidas."
    display_name_on_email_from: "Exibir nomes completos no e-mail dos campos"
    unsubscribe_via_email: "Permitir que os(as) usuários(as) cancelem a inscrição destes e-mails enviando um e-mail com \"cancelamento de inscrição\" no assunto ou no corpo"
    unsubscribe_via_email_footer: "Anexar um cancelamento de inscrição via e-mail mailto: link ao o rodapé dos e-mails enviados"
    delete_email_logs_after_days: "Exclua registros de e-mail após (n) dias. 0 para manter indefinidamente"
    disallow_reply_by_email_after_days: "Não permitir resposta por e-mail após (N) dias. 0 para manter indefinidamente"
    max_emails_per_day_per_user: "Quantidade máxima de e-mails para enviar a usuários(as) por dia. 0 para desativar o limite"
    enable_staged_users: "Crie automaticamente usuários(as) encenados(as) ao processar os e-mails recebidos."
    maximum_staged_users_per_email: "Quantidade máxima de usuários(as) encenados(as) criados(as) ao processar um e-mail recebido."
    maximum_recipients_per_new_group_email: "Bloquear e-mails recebidos com muitos destinatários."
    auto_generated_allowlist: "Lista de endereços de e-mail que não serão verificados em busca de conteúdo gerado automaticamente. Por exemplo: foo@bar.com|discourse@bar.com"
    block_auto_generated_emails: "Bloqueie os e-mails recebidos identificados como gerados automaticamente."
    ignore_by_title: "Ignore os e-mails recebidos com base no título."
    mailgun_api_key: "A chave da API secreta do Mailgun é usada para verificar as mensagens do webhook."
    sendgrid_verification_key: "Chave de verificação Sendgrid usada para verificar mensagens de webhook."
    mailjet_webhook_token: "Token usado para verificar o payload do webhook. Deve ser passado como parâmetro de consulta 't' do webhook, por exemplo: https://example.com/webhook/mailjet?t=supersecret"
    mandrill_authentication_key: "Chave de autenticação Mandrill usada para verificar mensagens de webhook."
    postmark_webhook_token: "Token usado para verificar o payload do webhook. Deve ser passado como parâmetro de consulta 't' do webhook, por exemplo: https://example.com/webhook/postmark?t=supersecret"
    sparkpost_webhook_token: "Token usado para verificar o payload do webhook. Deve ser passado como parâmetro de consulta 't' do webhook, por exemplo: https://example.com/webhook/sparkpost?t=supersecret"
    soft_bounce_score: "Pontuação de rejeição adicionada ao(à) usuário(a) quando ocorre uma devolução temporária."
    hard_bounce_score: "Pontuação de rejeição adicionada ao(à) usuário(a) quando ocorre uma devolução permanente."
    bounce_score_threshold: "Pontuação máxima de devolução antes de pararmos de enviar um email a um(a) usuário(a)."
    reset_bounce_score_after_days: "Redefinir automaticamente a pontuação de devolução após X dias."
    blocked_attachment_content_types: "Lista de palavras-chave usadas para adicionar anexos à lista de bloqueio com base no tipo de conteúdo."
    blocked_attachment_filenames: "Lista de palavras-chave usadas para adicionar anexos à lista de bloqueio com base no nome do arquivo."
    forwarded_emails_behaviour: "Como tratar um e-mail encaminhado para o Discourse. <a href='https://meta.discourse.org/t/-/62977' target='_blank'>Saiba mais</a>"
    always_show_trimmed_content: "Sempre exiba a parte cortada dos e-mails recebidos. AVISO: pode revelar endereços de e-mail."
    trim_incoming_emails: "Cortar parte dos e-mails recebidos que não são relevantes."
    private_email: "Não inclua o conteúdo de postagens ou tópicos no título ou corpo do e-mail. OBSERVAÇÃO: também desativa e-mails de compilação."
    email_total_attachment_size_limit_kb: "Tamanho máximo total dos arquivos anexados aos e-mails enviados. Defina como 0 para desativar o envio de anexos."
    post_excerpts_in_emails: "Nos e-mails de notificação, sempre enviar trechos em vez de postagens completas"
    raw_email_max_length: "Quantidade de caracteres que devem ser armazenados para e-mails recebidos."
    raw_rejected_email_max_length: "Quantidade de caracteres que devem ser armazenados para e-mails rejeitados."
    delete_rejected_email_after_days: "Exclua rascunhos recusado anteriores a (n) dias."
    require_change_email_confirmation: "Solicite que os usuários que não fazem parte da equipe confirmem o endereço de e-mail antigo antes de alterá-lo. Não se aplica aos usuários da equipe, eles sempre precisam confirmar seu endereço de e-mail antigo."
    manual_polling_enabled: "Envie e-mails usando a API para respostas via e-mail."
    pop3_polling_enabled: "Ative enquetes de POP3 para receber respostas de e-mails. Após a ativação, o sistema irá verificar uma caixa de mensagens POP3 específica para os e-mails e tratá-los como respostas a tópicos. Confira o <a href='https://meta.discourse.org/t/set-up-reply-by-email-with-pop3-polling/14003' target='_blank'>guia sobre o Meta</a> para obter mais informações."
    pop3_polling_ssl: "Use SSL ao conectar-se com o servidor POP3. (Recomendado)"
    pop3_polling_openssl_verify: "Verifique o certificado do servidor TLS (Padrão: ativado)"
    pop3_polling_period_mins: "O período, em minutos, para verificar a conta de POP3 para o e-mail. OBSERVAÇÃO: é necessário reiniciar."
    pop3_polling_port: "A porta do servidor POP3 para sondar por e-mail."
    pop3_polling_host: "O host do servidor POP3 para sondar por e-mail."
    pop3_polling_username: "O nome do(a) usuário(a) da conta POP3 para sondar por e-mail."
    pop3_polling_password: "A senha da conta POP3 para sondar por e-mail."
    pop3_polling_delete_from_server: "Apagar e-mails do servidor. OBSERVAÇÃO: Se você desativar isso, será preciso limpar manualmente sua caixa de entrada"
    log_mail_processing_failures: "Registrar todas as falhas de processamento de e-mail em <a href='%{base_path}/logs' target='_blank'>/logs</a>"
    email_in: "Permita que os usuários publiquem novos tópicos por e-mail. Depois de ativar esta configuração, você poderá configurar os endereços de e-mail recebidos para grupos e categorias."
    email_in_min_trust: "O nível de confiança mínimo que um(a) usuário(a) precisa ter para ter permissão para postar novos tópicos via e-mail."
    email_in_allowed_groups: "Grupos com permissão para postar tópicos novos via e-mail. Administradores(as) e moderadores(as) sempre podem postar tópicos novos por e-mail."
    email_in_authserv_id: "O identificador do serviço realizando verificações de autenticação em e-mails recebidos. Confira <a href='https://meta.discourse.org/t/134358'>https://meta.discourse.org/t/134358</a> para obter instruções de como configurar isso."
    email_in_spam_header: "Seleciona o cabeçalho de um e-mail específico e o usa para identificar spam. Esta opção pode ser X-Spam-Flag, X-Spam-Status, ou X-SES-Spam-Verdict, e o e-mail recebe a etiqueta de spam de acordo com o valor do cabeçalho. Por exemplo, se a configuraçao escolhida for X-Spam-Flag, um e-mail com esse valor de cabeçalho definido como \"YES\" seria classificado como spam."
    enable_imap: "Ative IMAP para sincronizar mensagens de grupo."
    enable_imap_write: "Ative sincronização de dois fatores IMAP. Se desativado, desativa todas as operações de escrita para contas IMAP."
    enable_imap_idle: "Use o mecanismo IMAP IDLE para aguardar novos e-mails."
    enable_smtp: "Ative SMTP para enviar notificações de mensagens de grupo."
    imap_polling_period_mins: "O período em minutos entre a conferência de contas IMAP para e-mails."
    imap_polling_old_emails: "A quantidade máxima de e-mails antigos (processados) a serem enviados sempre que uma caixa IMAP for sondada (0 para todos)."
    imap_polling_new_emails: "A quantidade máxima de e-mails novos (não processados) a serem enviados sempre que uma caixa IMAP for sondada."
    imap_batch_import_email: "A quantidade mínima de novos e-mails que acionam o modo de importação (desativa alertas de postagem)."
    email_prefix: "A [label] usada no assunto dos e-mails. Por padrão, será \"título\" se não for configurada."
    email_site_title: "O título do site usado como o remetente dos e-mails do site. Por padrão, será \"título' se não for configurado. Caso seu \"título\" contenha caracteres não permitidos em linhas do remetente de e-mails, utilize esta configuração."
    find_related_post_with_key: "Use somente a \"chave de resposta\" para encontrar a postagem respondida. AVISO: desativar isso permite a representação do usuário(a) com base no endereço de e-mail."
    minimum_topics_similar: "Quantos tópicos devem existir antes que tópicos semelhantes sejam apresentados ao compor novos tópicos."
    relative_date_duration: "Quantidade de dias após postar em que as datas de postagem serão exibidas como relativas (7 d) em vez de absolutas (20 de fev.)."
    delete_user_max_post_age: "Não permitir a exclusão de usuários(as) cuja primeira postagem seja mais antiga do que (x) dias."
    delete_all_posts_max: "Quantidade máxima de postagens que podem ser excluídas de uma vez com o botão Remover todas as postages. Se um(a) usuário(a) tiver mais postagens do que essa quantidade, elas não poderão ser excluídas(as) de uma vez e o(a) usuário(a) não poderá ser excluído(a)."
    delete_user_self_max_post_count: "A quantidade máxima de postagens que um(a) usuário(a) pode ter ao permitir a exclusão da conta de autoatendimento. Defina como 1 para desativar a exclusão da conta do serviço."
    username_change_period: "A quantidade máxima de dias após o registro em que as contas podem alterar seu nome do(a) usuário(a) (0 para não permitir a mudança de nome do(a) usuário(a))."
    email_editable: "Permita que os(as) usuários(as) alterem o seu endereço de e-mail após o cadastro."
    logout_redirect: "Local para o qual redirecionar o navegador após sair (por exemplo: https://example.com/logout)"
    allow_uploaded_avatars: "Permita que os(as) usuários(as) enviem fotos de perfil personalizadas."
    uploaded_avatars_allowed_groups: "Especifique grupos com permissão para enviar imagens de perfil personalizadas."
    default_avatars: "URLs para avatares que serão usados por padrão para novos(as) usuários(as) até que sejam alterados."
    automatically_download_gravatars: "Baixar Gravatars dos(as) usuários(as) ao criar conta ou alterar e-mail."
    digest_topics: "A quantidade máxima de tópicos mais acessados para exibir no resumo de e-mail."
    digest_posts: "A quantidade máxima de postagens mais acessadas para exibir no resumo de e-mail."
    digest_other_topics: "A quantidade máxima de tópicos para exibir na seção \"Novidades nos tópicos e categorias que você segue\" do resumo de e-mail."
    digest_min_excerpt_length: "Trecho de postagem mínimo no resumo de e-mail, em caracteres."
    suppress_digest_email_after_days: "Bloqueie e-mails de resumo para usuários(as) não vistos(as) no site por mais de (n) dias."
    digest_suppress_categories: "Bloqueie estas categorias dos e-mails de resumo."
    digest_suppress_tags: "Bloqueie estas etiquetas dos e-mails de resumo."
    disable_digest_emails: "Desativa e-mails resumidos para os(as) usuários(as) no site. Todos(as) os(as) usuários(as) param de receber e-mails com tópicos populares em destaque e demais conteúdos resumidos do seu site."
    apply_custom_styles_to_digest: "Modelo de e-mail personalizado e css aplicados ao resumo de e-mails."
    email_accent_bg_color: "A cor de destaque para usar como plano de fundo de alguns elementos em e-mails HTML. Digite o nome de uma cor (\"vermelho\") ou valor hexadecimal (\"# FF0000\")."
    email_accent_fg_color: "A cor do texto renderizado na cor de fundo de e-mail em e-mails HTML. Digite o nome de uma cor (\"branco\") ou valor hexadecimal (\"#FFFFFF\")."
    email_link_color: "A cor dos links em e-mails HTML. Digite o nome de uma cor (\"azul\") ou valor hexadecimal (\"#0000FF\")."
    detect_custom_avatars: "Verifique ou não se os(as) usuários(as) enviaram imagens de perfil personalizadas."
    max_daily_gravatar_crawls: "Quantidade máxima de vezes que o Discourse irá acessar o Gravatar para obter avatares personalizados em um dia"
    public_user_custom_fields: "Uma lista de campos personalizados do(a) usuário(a) que podem ser recuperados com a API."
    staff_user_custom_fields: "Uma lista de campos personalizados do(a) usuário(a) que podem ser recuperados para membros da equipe com a API."
    enable_user_directory: "Fornecer um diretório de usuários(as) para navegar"
    enable_group_directory: "Fornecer um diretório de grupos para navegação"
    enable_category_group_moderation: "Permitir que grupos moderem conteúdo em categorias específicas"
    group_in_subject: "Definir %%{optional_pm} no assunto do e-mail como o nome do primeiro grupo em PM, consulte: <a href='https://meta.discourse.org/t/customize-specific-email-templates/88323' target='_blank'>Personalizar formato de assunto para e-mails padrão</a>"
    allow_anonymous_posting: "Ative esta opção para os(as) usuários(as) trocarem para o modo anônimo para postagem. Após a ativação, eles(as) podem escolher ocultar suas identidades ao criar postagens ou tópicos através do site. Consulte também \"allow anonymous likes\"."
    allow_anonymous_likes: "Ative esta configuração para permitir que os(as) usuários(as) que estiverem navegando no seu site anonimamente curtam as postagens. Após a ativação, os(as) usuários(as) podem escolher ocultar suas identidades ao curtir postagens ou tópicos através do site. Consulte também \"allow_anonymous_posting\"."
    anonymous_posting_min_trust_level: "Nível de confiança mínimo necessário para ativar mensagens anônimas"
    anonymous_posting_allowed_groups: "Grupos com permissão para ativar postagens anônimas"
    anonymous_account_duration_minutes: "Para proteger o anonimato, crie uma conta anônima a cada N minutos para cada usuário(a). Exemplo: se for configurado para 600, assim que passar 600 minutos a partir da última postagen E o(a) usuário(a) trocar para anônimo(a), uma nova conta anônima será criada."
    hide_user_profiles_from_public: "Desative cartões de usuário(a), perfis de usuário(a) e diretório do(a) usuário(a) para usuários(as) anônimos(as)."
    hide_new_user_profiles: "Ocultar perfis de usuário(a) de nível de confiança 1 ou menor e confiar em usuários(as) de nível 1 até postarem pela primeira vez. Este recurso é desabilitado obrigatoriamente em caso de must_approve_users e invite_only sites."
    allow_users_to_hide_profile: "Permitir que usuários ocultem seu perfil e presença"
    hide_user_activity_tab: "Oculte a aba de atividades nos perfis de usuários(as), exceto para o(a) Administrador(a) e você mesmo(a)."
    delete_associated_accounts_on_password_reset: "Exclua a conta associada ao(à) usuário(a) quando este(a) alterar a senha."
    allow_featured_topic_on_user_profiles: "Permitir que usuários apresentem o link de um tópico em seu cartão de usuário(a) e perfil."
    show_inactive_accounts: "Permitir que usuários(as) conectados(as) naveguem em perfis de contas inativas."
    hide_suspension_reasons: "Não exiba razões de suspensão publicamente nos perfis de usuário(a)."
    log_personal_messages_views: "Registre visualizações de mensagens pessoais do(a) administrador(a) para outros(as) usuários(as)/grupos."
    ignored_users_count_message_threshold: "Notifique moderadores(as) se um(a) usuário(a) específico(a) for ignorado(a) por muitos(as) outros(as) usuários(as)."
    ignored_users_message_gap_days: "Quanto tempo esperar antes de notificar novamente moderadores(as) sobre um(a) usuário(a) que foi ignorado(a) por muitos(as) outros(as)."
    clean_up_inactive_users_after_days: "Quantidade de dias antes de um(a) usuário(a) inativo(a) (nível de confiança 0 sem nenhuma postagem) ser removido(a). Para desativar a limpeza, defina para 0."
    clean_up_unused_staged_users_after_days: "Quantidade de dias antes de um(a) usuário(a) encenado(a) não usado(a) (sem nenhuma postagem) ser removido(a). Para desativar a limpeza, defina para 0."
    user_selected_primary_groups: "Permitir que os(as) usuários(as) definam seu próprio grupo primário"
    max_notifications_per_user: "Quantidade máxima de notificações por usuário(a). Se esse número for excedido, as notificações antigas serão excluídas. Aplicado semanalmente."
    allowed_user_website_domains: "O site do(a) usuário(a) será verificado em comparação a estes domínios. Lista delimitada por barras."
    allow_profile_backgrounds: "Permita que os(as) usuários(as) enviem planos de fundo do perfil."
    sequential_replies_threshold: "Quantidade de postagens que um(a) usuário(a) precisa fazer em uma linha de um tópico antes de ser lembrado(a) de muitas respostas em sequência."
    get_a_room_threshold: "Quantidade de postagens que um(a) usuário(a) precisa fazer para a mesma pessoa no mesmo tópico antes de ser avisado(a)."
    dont_feed_the_trolls_threshold: "Número de sinalizadores de outros(as) usuários(as) antes de serem avisados(as)."
    enable_mobile_theme: "Os dispositivos móveis usam um tema compatível com dispositivos móveis, com a possibilidade de mudar para o site completo. Desative isso se quiser usar um estilo personalizado totalmente responsivo."
    dominating_topic_minimum_percent: "Percentual de postagens que um(a) usuário(a) precisa fazer em um tópico antes de ser relembrado(a) de ser excessivamente dominante em um tópico."
    disable_avatar_education_message: "Desative mensagem de instrução para mudar de avatar."
    pm_warn_user_last_seen_months_ago: "Ao criar uma nova PM, avise aos usuários quando o destinatário de destino não foi visto há mais de n meses."
    suppress_uncategorized_badge: "Não exiba o emblema para assuntos não categorizados em listas de tópicos."
    header_dropdown_category_count: "Quantidade de categorias que podem ser exibidas no menu suspenso do cabeçalho."
    permalink_normalizations: "Aplique o seguinte regex antes de combinar permalinks, por exemplo: /(topic.*)\\?.*/\\1 irá retirar as linhas de consulta das rotas de tópicos. O formato é regex + string use \\ 1 etc. para acessar capturas"
    global_notice: "Exibir um aviso global em banner URGENTE, EMERGENCIAL e que não pode ser fechado para todos os visitantes, deixe em branco para ocultá-lo (permitido por HTML)."
    disable_system_edit_notifications: "Desative a edição de notificações do(a) usuário(a) do sistema quando \"download_remote_images_to_local\" estiver ativado."
    disable_category_edit_notifications: "Desative as notificações para edições de categorias de tópico, inclusive tópicos que foram \"publicados\" (ex.: rascunhos compartilhados)."
    disable_tags_edit_notifications: "Desative as notificações para edições de etiquetas de tópico, inclusive tópicos que foram \"publicados\" (ex.: rascunhos compartilhados)."
    notification_consolidation_threshold: "Quantidade de notificações de pedidos de associação ou curtidas recebidas antes que as notificações sejam agrupadas. Defina como 0 para desativar."
    likes_notification_consolidation_window_mins: "Duração em minutos durante a qual as notificações curtidas são agrupadas em uma notificação única após alcançar o limite. É possível configurar o limite acessando \"SiteSetting.notification_consolidation_threshold\"."
    linked_notification_consolidation_window_mins: "Duração, em minutos, pela qual as notificações vinculadas são agrupadas em uma notificação única após alcançar o limite. É possível configurar o limite acessando \"SiteSetting.notification_consolidation_threshold\"."
    automatically_unpin_topics: "Desafixe automaticamente os tópicos quando o(a) usuário(a) atinge à parte inferior."
    read_time_word_count: "Contagem de palavras por minuto para calcular o tempo estimado de leitura."
    topic_page_title_includes_category: "Página do tópico <a href='https://developer.mozilla.org/en-US/docs/Web/HTML/Element/title' target='_blank'>etiqueta do título</a> inclui o nome da categoria."
    native_app_install_banner_ios: "Exibe o banner do aplicativo DiscourseHub em dispositivos iOS para usuários(as) básicos(as) (nível de confiança 1) e superior."
    native_app_install_banner_android: "Exibe o banner do aplicativo DiscourseHub em dispositivos Android para usuários(as) básicos(as) (nível de confiança 1) e superior."
    app_association_android: "Conteúdos do ponto de extremidade <a href='%{base_path}/.well-known/assetlinks.json'>.well-known/assetlinks.json</a>, usado para a API Digital Asset Links, do Google."
    app_association_ios: "Conteúdo do ponto de extremidade <a href='%{base_path}/apple-app-site-association'>apple-app-site-association</a>, usado par criar links universais entre este site e apps para iOS."
    share_anonymized_statistics: "Ative o compartilhamento de estatísticas de uso anônimas com o CDCK, Inc. (“Discourse”). Quando esta configuração estiver ativada, os dados relacionados ao uso do site são coletados e compartilhados de forma anônima, garantindo que nenhuma informação pessoal será revelada."
    enable_powered_by_discourse: "Exiba o link “Desenvolvido por Discourse” para o discourse.org no fundo da maioria das páginas."
    auto_handle_queued_age: "Trate automaticamente os registros que estão aguardando revisão há vários dias. Sinalizadores serão ignorados. Postagens na fila e usuários serão rejeitados. Defina como 0 para desativar esse recurso."
    penalty_step_hours: "Penalidades padrão por silenciar ou suspender usuários(as). A primeira ofensa é padronizada para o primeiro valor, a segunda ofensa para o segundo valor, etc."
    penalty_include_post_message: "Incluir automaticamente a mensagem de postagem ofensiva no modelo de mensagem de e-mail ao silenciar ou suspender um(a) usuário(a)"
    svg_icon_subset: "Adicione mais ícones FontAwesome que você gostaria de incluir em seus ativos. Use o prefixo \"fa-\" para ícones consolidados, \"far-\" para ícones regulares e \"fab-\" para ícones de marca."
    max_prints_per_hour_per_user: "Quantidade máxima de impressões de páginas (defina como 0 para desativar impressão)"
    full_name_requirement: "Torne o campo do nome completo um campo necessário, opcional ou opcional mas oculto no formulário de criação de conta."
    enable_names: "Mostrar o nome completo do(a) usuário(a) em seu perfil, cartão de usuário(a) e e-mails. Desative para ocultar o nome completo em todos os lugares."
    display_name_on_posts: "Exibir o nome completo do(a) usuário(a) em suas postagens, além de seu(sua) @username."
    show_time_gap_days: "Se duas postagens forem feitas com tantos dias de intervalo, mostre o intervalo de tempo no tópico."
    short_progress_text_threshold: "Após a quantidade de mensagens em um tópico ultrapassar este número, a barra de progresso exibirá apenas o número da postagem atual. Se você alterar a largura da barra de progresso, talvez seja necessário alterar este valor."
    default_code_lang: "Realce de sintaxe em linguagem de programação padrão aplicado a blocos de código de Markdown (auto, text, ruby, python etc.). Esse valor também deve estar presente na configuração do site \"linguagens realçadas\"."
    warn_reviving_old_topic_age: "Quando alguém começa a responder a um tópico anterior a esta quantidade de dias, um aviso será exibido. Desative ao definir como 0."
    autohighlight_all_code: "Aplique o realce de sintaxe em blocos &lt;code&gt; criados em HTML, mesmo se o idioma não tiver sido especificado. Para configurar blocos de código criados em HTML, use a configuração \"default code lang\"."
    highlighted_languages: "Regras de destaque de sintaxe incluídas. (Atenção: incluir muitos idiomas pode afetar o desempenho) consulte: <a href='https://highlightjs.org/demo/' target='_blank'>https://highlightjs.org/demo</a> para ver uma demonstração"
    show_copy_button_on_codeblocks: "Adicione um botão ao Codeblocks para copiar conteúdo do bloco para a área de transferência do(a) usuário(a)."
    embed_any_origin: "Permita um conteúdo incorporado, seja qual for a origem. Isso é necessário para apps móveis com HTML estático."
    embed_topics_list: "Ative a incorporação de listas de tópicos no formato HTML. Esta configuração permite incorporar listas de tópicos do seu fórum em outros sites de forma apropriada e amigável."
    embed_set_canonical_url: "Defina a URL canônica de tópicos incorporados para a URL do conteúdo incorporado."
    embed_truncate: "Reduza o tamanho do conteúdo das postagens que foram incorporadas de fontes externas. Com esta configuração, apenas a parte inicial do conteúdo é exibida quando uma postagem de uma URL externa for incorporada no seu site. Se você preferir exibir o conteúdo completo de postagens externas, desative esta configuração."
    embed_unlisted: "Tópicos incorporados serão removidos da lista até um(a) usuário(a) responder."
    import_embed_unlisted: "Tópicos incorporados importados serão removidos da lista até um(a) usuário(a) responder (mesmo quando a configuração `embed unlisted` do site estiver desmarcada)."
    embed_support_markdown: "Compatível com formatação de Markdown para postagens incorporadas."
    allowed_embed_selectors: "Uma lista de elementos CSS separados por vírgula permitidos em incorporações."
    allowed_href_schemes: "Esquemas permitidos em links, além de http e https."
    embed_post_limit: "Quantidade máxima de postagens para incorporar."
    embed_username_required: "O nome do(a) usuário(a) para criação do tópico é obrigatório."
    notify_about_reviewable_item_after: "Se houver itens revisáveis que não foram tratados depois de muitas horas, envie uma mensagem pessoal para os(as) moderadores(as). Defina como 0 para desativar."
    delete_drafts_older_than_n_days: "Exclua rascunhos que não foram alterardos em mais de (n) dias."
    delete_merged_stub_topics_after_days: "Quantidade de dias para aguardar antes de excluir automaticamente tópicos de stub totalmente mesclados. Defina para 0 para excluir imediatamente."
    bootstrap_mode_min_users: 'Quantidade mínima de usuários(as) necessários(as) para desativar o modo de inicialização e remover o botão Começar (defina como 0 para desativar, pode levar até 24 horas). Confira o <a target="_blank" href="https://meta.discourse.org/t/-/322876">tópico sobre o modo de inicialização no Meta</a> para obter detalhes.'
    prevent_anons_from_downloading_files: "Impeça que usuários(as) anônimos(as) baixem anexos."
    secure_uploads: 'Limita acesso a TODOS os envios (imagens, vídeo, áudio, texto, pdfs, zips e muito mais). Se “É necessário entrar com a conta” estiver ativado, apenas usuários(as) que entraram com a conta podem acessar os envios. Caso contrário, o acesso será limitado apenas a envios de mídias em mensagens e categorias pessoais. AVISO: esta configuração é complexa e requer conhecimento de administração. Para mais detalhes, consulte <a target="_blank" href="https://meta.discourse.org/t/-/140017">o tópico de envios seguros em Meta</a>.'
    secure_uploads_allow_embed_images_in_emails: "Permite incorporação de imagens seguras que geralmente seriam escritas em e-mails, caso o tamanho seja menor do que a configuração 'tamanho máx. de imagem de envio incorporada no e-mail, em KB\"."
    secure_uploads_max_email_embed_image_size_kb: "A redução de tamanho para imagens seguras que serão incorporadas nos e-mails se a configuração 'Permissão de incorporação de envios seguros no e-mail'. Caso não esteja ativada, esta configuração não terá efeito."
    slug_generation_method: "Escolha um método para geração de slug. \"Codificado\" irá gerar linhas com \"%\". 'Nenhum\" irá desativar a geração de slugs."
    enable_emoji: "Ative a exibição e uso de emojis na sua instância do Discourse. Quando desativado, os emojis não serão renderizados e os(as) usuários(as) não poderão acessá-los nem usá-los em campos de texto."
    enable_emoji_shortcuts: "Texto com carinhas comuns como :): p :( será convertido em emojis"
    emoji_set: "Selecione seu estilo preferido de emoji. Diferentes conjuntos de emojis oferecem visuais exclusivos para os emojis exibidos no site."
    emoji_autocomplete_min_chars: "Quantidade mínima de caracteres necessários para acionar o pop-up de emoji de preenchimento automático"
    enable_inline_emoji_translation: "Permite a tradução de emojis em linha (sem qualquer espaço ou pontuação antes)"
    emoji_deny_list: "Estes emojis não estarão disponíveis para uso nos menus ou shortcodes."
    approve_post_count: "A quantidade de postagens de um(a) usuário(a) novo(a) ou básico(a) que devem ser aprovadas"
    approve_unless_trust_level: "Postagens criadas por usuários(as) abaixo deste nível de confiança devem ser aprovadas"
    approve_unless_allowed_groups: "Postagens criadas pelos(as) usuários(as) que não fazem parte deste grupo devem ser aprovadas. As postagens criadas por administradores(as) e moderadores(as) sempre são aprovadas."
    approve_new_topics_unless_trust_level: "Novos tópicos criados por usuários(as) abaixo deste nível de confiança devem ser aprovados"
    approve_new_topics_unless_allowed_groups: "Tópicos novos criados pelos(as) usuários(as) que não fazem parte deste grupo devem ser aprovados. Os tópicos criados por administradores(as) e moderadores(as) sempre são aprovados."
    approve_unless_staged: "Novos tópicos e postagens criados por usuários(as) encenados(as) devem ser aprovados"
    notify_about_queued_posts_after: "Se houver postagens que estão aguardando revisão por muitas horas, envie uma notificação a todos(as) os(as) moderadores(as). Defina como 0 para desativar essas notificações."
    reviewable_revision_reasons: "A lista de motivos que podem ser selecionados ao recusar uma postagem revisável na fila com uma revisão. Sempre há disponível uma opção alternativa para inserir um motivo personalizado."
    auto_close_messages_post_count: "Quantidade máxima de postagens permitidas em uma mensagem antes de ser automaticamente fechada (0 para desativar)"
    auto_close_topics_post_count: "Quantidade máxima de postagens permitidas em um tópico antes de ser automaticamente fechado (0 para desativar)"
    auto_close_topics_create_linked_topic: "Crie um novo tópico relacionado quando um tópico é fechado automaticamente com base na configuração \"fechar automaticamente a contagem de postagens\""
    code_formatting_style: "O botão de código no compositor será este estilo de formatação de código por padrão"
    max_allowed_message_recipients: "Quantidade máxima de destinatários permitidos em uma mensagem."
    disable_watched_word_checking_in_user_fields: "desabilitar verificação de palavras monitoradas nos campos de usuário(a)"
    watched_words_regular_expressions: "Permite o uso de expressões regulares para filtrar palavras. Após a ativação, este recurso agrupa palavras sensíveis com distinção entre maiúsculas e minúsculas. Em seguida, compila todas as palavras selecionadas e forma uma única expressão regular, adicionando limites de palavra para as palavras monitoradas mais comuns. Consequentemente, este método de filtragem baseado em expressões regulares adiciona uma camada extra de controle sobre a moderação do conteúdo através da compatibilidade com padrões de palavras mais sofisticados. Com esta configuração, também é possível substituir facilmente o texto original pela opção escolhida."
    enable_diffhtml_preview: "Recurso experimental que usa diffHTML para sincronizar pré-visualização em vez de outra renderização total"
    enable_fast_edit: "Adiciona um botão ao menu de seleção de postagem para editar um pequeno conteúdo embutido de seleção."
    enable_quote_copy: "Adiciona um botão ao menu de seleção de postagem para copiar a seleção para a área de transferência como citação de Markdown."
    old_post_notice_days: "A quantidade de dias para o aviso de uma postagem ser considerado antigo. O visual varia em relação a avisos mais recentes no site."
    new_user_notice_tl: "Nível de confiança mínimo necessário para ver novos avisos de postagem do(a) usuário(a)."
    returning_user_notice_tl: "Nível de confiança mínimo necessário para ver os avisos de postagem do(a) usuário(a) retornando."
    returning_users_days: "Quantos dias devem passar antes que um(a) usuário(a) seja considerado(a) retornando."
    review_media_unless_trust_level: "A equipe revisará postagens de usuários com níveis de confiança menores caso contenham mídias incorporadas."
    skip_review_media_groups: "As postagens dos(as) usuários(as) que estiverem em qualquer um destes grupos serão enviadas para a equipe revisar se tiverem mídia incorporada. As postagens criadas por administradores(as) e moderadores(as) sempre são permitidas."
    blur_tl0_flagged_posts_media: "Desfoque imagens de postagens sinalizadas para ocultar conteúdos possivelmente nocivos."
    enable_page_publishing: "Permita que membros da equipe publiquem tópicos para novas URLs com seu próprio estilo."
    show_published_pages_login_required: "Usuários(as) anônimos(as) podem ser páginas publicadas mesmo quando for necessário entrar com a conta."
    skip_auto_delete_reply_likes: "Ao excluir automaticamente respostas antigas, pular exclusão de postagens com esta quantidade de curtidas ou mais."
    default_email_digest_frequency: "Frequência com que os(as) usuários(as) recebem e-mails de resumo por padrão."
    default_include_tl0_in_digests: "Inclua postagens de novos(as) usuários(as) em e-mails de resumo por padrão. Os(as) usuários(as) podem mudar isso em suas preferências."
    default_email_level: "Defina nível de notificação de e-mail padrão para tópicos regulares."
    default_email_messages_level: "Defina o nível de notificação por e-mail padrão quando alguém envia uma mensagem ao(à) usuário(a)."
    default_email_mailing_list_mode: "Envie um e-mail a cada nova postagem por padrão."
    default_email_mailing_list_mode_frequency: "Os(as) usuários(as) que ativam o modo lista de endereçamento receberão e-mails com frequência por padrão."
    disable_mailing_list_mode: "Impedir que usuários(as) ativem o modo lista de endereçamento (evita o envio de e-mails de lista de endereçamento.)"
    default_email_previous_replies: "Inclua respostas anteriores em e-mails por padrão."
    default_emoji_reactions: "Reações a emoji favoritas padrão. Adicione até cinco emojis para ter uma reação veloz."
    default_email_in_reply_to: "Inclua trecho de resposta de postagem em e-mails por padrão."
    default_hide_profile: "Ocultar perfil público de usuário(a) por padrão."
    default_hide_presence: "Desativar recursos de presença por padrão."
    default_other_new_topic_duration_minutes: "Condição padrão global para a qual um tópico é considerado novo."
    default_other_auto_track_topics_after_msecs: "Tempo padrão global antes de um tópico ser monitorado automaticamente."
    default_other_notification_level_when_replying: "Nível de notificação padrão global quando o(a) usuário(a) responde a um tópico."
    default_other_external_links_in_new_tab: "Abra links externos em uma nova aba por padrão."
    default_other_enable_quoting: "Ative a citação de resposta para texto realçado por padrão."
    default_other_enable_smart_lists: "Ativar listas inteligentes ao digitar no compositor por padrão."
    default_other_enable_defer: "Ative a funcionalidade de adiar tópico por padrão."
    default_other_dynamic_favicon: "Mostre contagem de tópicos novos/atualizados no ícone do navegador por padrão."
    default_other_skip_new_user_tips: "Pule emblemas e dicas de integração de novo(a) usuário(a)."
    default_other_like_notification_frequency: "Define a frequência com a qual os(as) usuários(as) recebem notificações para curtidas por padrão. Os(as) usuários(as) que não tiverem personalizado as configurações de notificação terão este comportamento por padrão."
    default_topics_automatic_unpin: "Desvincule tópicos automaticamente quando o(a) usuário(a) alcançar a parte inferior por padrão."
    default_categories_watching: "Lista de categorias que são acompanhadas por padrão."
    default_categories_tracking: "Lista de categorias que são monitoradas por padrão."
    default_categories_muted: "Lista de categorias que são silenciadas por padrão."
    default_categories_watching_first_post: "Lista de categorias nas quais a primeira postagem em cada novo tópico será acompanhada por padrão."
    default_categories_normal: "Lista de categorias que não foram silenciadas por padrão. É útil quando a configuração do site \"mute_all_categories_by_default\" estiver ativada."
    mute_all_categories_by_default: "Defina o nível de notificação padrão de todas as categorias para silenciado(a). É preciso que os(as) usuários(as) aceitem que suas categorias sejam exibidas nas páginas \"mais recentes\" e \"categorias\". Se quiser modificar os padrões para usuários(as) anônimos(as), defina as configurações \"default_categories_\"."
    default_tags_watching: "Lista de etiquetas que são acompanhadas por padrão."
    default_tags_tracking: "Lista de etiquetas que são monitoradas por padrão."
    default_tags_muted: "Lista de etiquetas que são silenciadas por padrão."
    default_tags_watching_first_post: "Lista de etiquetas nas quais a primeira postagem em cada novo tópico será acompanhada por padrão."
    default_text_size: "Especifica o tamanho de fonte padrão para todos os elementos de texto no site. O tamanho pode ser ajustado por cada usuário(a) conforme a preferência."
    default_title_count_mode: "Selecione o modo padrão para a contagem de títulos de página exibidos no site. Aplica-se a todas as páginas, a menos que seja substituída individualmente."
    enable_offline_indicator: "Exibir uma mensagem para os usuários quando detectar que não há conexão de rede"
    default_sidebar_link_to_filtered_list: "Faça links do menu de navegação apontarem para lista filtrada por padrão."
    default_sidebar_show_count_of_new_items: "Faça os links do menu de navegação mostrar a contagem de novos itens em vez de emblemas por padrão."
    default_sidebar_switch_panel_position: "A posição do botão na barra lateral para trocar para o chat"
    retain_web_hook_events_period_days: "Quantidade de dias para manter registros de eventos de webhook."
    retain_web_hook_events_aggregate_days: "Quantidade de dias para manter registros de eventos de webhook agregados."
    retry_web_hook_events: "Repita automaticamente os eventos com falha do webhook quatro vezes. Os intervalos de tempo entre as tentativas são de 1, 5, 25 e 125 minutos."
    revoke_api_keys_unused_days: "A quantidade de dias desde que a chave de API foi usada pela última vez antes de ser revogada automaticamente (0 para nunca)"
    revoke_api_keys_maxlife_days: "A quantidade de dias antes de uma chave de API ser revogada automaticamente (0 para nunca)"
    allow_user_api_key_scopes: "Lista de escopos permitidos para chaves de API do(a) usuário(a)"
    min_trust_level_for_user_api_key: |
      Nível de confiança necessário para geração de chaves de API do(a) usuário(a).<br>
      <b>AVISO</b>: alterar o nível de confiança impedirá que os(as) usuários(as) com um nível de confiança inferior façam login via Discourse Hub
    user_api_key_allowed_groups: |
      Associação de grupo necessária para geração de chaves de API do(a) usuário(a).<br>
      <b>AVISO</b>: alterar o nível de confiança impedirá que os(as) usuários(as) com um nível de confiança inferior façam login via Discourse Hub<br>
       Administradores(as) e moderadores(as) sempre podem criar chaves de API.
    allowed_user_api_auth_redirects: "URL permitida para o redirecionamento de autenticação das chaves de API do(a) usuário(a). O símbolo curinga * pode ser usado para corresponder a qualquer parte dele (por exemplo, www.example.com/*)."
    allowed_user_api_push_urls: "URLs permitidas para push de servidor para API do(a) usuário(a)"
    revoke_user_api_keys_unused_days: "A quantidade de dias desde que a chave de API do(a) usuário(a) foi usada pela última vez antes de ser revogada automaticamente (0 para nunca)"
    revoke_user_api_keys_maxlife_days: "A quantidade de dias antes de uma chave de API do(a) usuário(a) ser revogada automaticamente (0 para nunca)"
    tagging_enabled: "Ativar etiquetas em tópicos? Confira o <a href='https://meta.discourse.org/t/admin-guide-to-tags-in-discourse/121041'>Guia de administrador(a) sobre etiquetas no Meta</a> para obter mais informações."
    min_trust_to_create_tag: "O nível de confiança mínimo necessário para criar uma etiqueta."
    create_tag_allowed_groups: "Grupos com permissão para criar etiquetas novas. Administradores(as) e moderadores(as) sempre podem criar etiquetas."
    max_tags_per_topic: "As etiquetas máximas que podem ser aplicadas a um tópico."
    enable_max_tags_per_email_subject: "Use max_tags_per_email_subject ao gerar o assunto de um e-mail"
    max_tags_per_email_subject: "O máximo de etiquetas que podem estar no assunto de um e-mail"
    max_tag_length: "A quantidade máxima de caracteres que podem ser usados ​​em uma etiqueta."
    max_tag_search_results: "Ao pesquisar etiquetas, a quantidade máxima de resultados a serem exibidos."
    max_tags_in_filter_list: "Quantidade máxima de etiquetas para mostrar no menu suspenso do filtro. As etiquetas mais usadas serão exibidas."
    tags_sort_alphabetically: "Exiba as etiquetas em ordem alfabética. O padrão é mostrar em ordem de popularidade."
    tags_listed_by_group: "Listar etiquetas por grupo de etiquetas na <a href='%{base_path}/tags' target='_blank'>página de etiquetas</a>."
    tag_style: "Defina a aparência dos emblemas de etiqueta no site. Com esta configuração, você pode personalizar a representação visual das etiquetas em todas as áreas do site, aumentando a consistência do layout e a acessibilidade do(a) usuário(a)."
    pm_tags_allowed_for_groups: "Permitir que os membros dos grupos incluídos adicionem etiqueta em qualquer mensagem pessoal"
    min_trust_level_to_tag_topics: "Nível de confiança mínimo necessário para etiquetar tópicos"
    tag_topic_allowed_groups: "Grupos com permissão para adicionar etiquetas a tópicos. Administradores(as) e moderadores(as) sempre podem adicionar etiquetas a tópicos."
    suppress_overlapping_tags_in_list: "Se as etiquetas corresponderem a palavras exatas em títulos de tópicos, não mostrar a etiqueta"
    remove_muted_tags_from_latest: "Não mostrar tópicos etiquetados apenas com etiquetas silenciadas na lista de tópicos mais recentes."
    force_lowercase_tags: "Obrigar todas as novas etiquetas a ficar totalmente em minúsculas."
    create_post_for_category_and_tag_changes: "Criar postagem de sussurro quando a categoria ou etiquetas do tópico for alterada. É preciso ativar as publicações de sussurros."
    automatically_clean_unused_tags: "Exclua automaticamente etiquetas que não estão sendo utilizadas em tópicos ou mensagens pessoais todos os dias."
    watched_precedence_over_muted: "Quero receber notificações sobre tópicos em categorias ou etiquetas que estou acompanhando que também pertencem a alguém que eu silenciei"
    company_name: "O nome da sua empresa ou organização. Se ficar vazio, não serão fornecidos Termos de Serviço nem Aviso de Privacidade clichês."
    governing_law: "Especifique a jurisdição que rege os aspectos legais do site, inclusive os Termos de Serviço e a Política de Privacidade. Geralmente é o país onde a empresa que opera o site está registrada ou faz negócios"
    city_for_disputes: "Especifique a cidade que será usada como jurisdição para a resolução de disputas relacionadas ao uso deste fórum. Geralmente essa informação está inclusa nos documentos legais, como os Termos de Serviço do fórum."
    shared_drafts_category: "Ative o recurso Rascunhos compartilhados ao designar uma categoria para rascunhos de tópicos. Os tópicos nesta categoria serão bloqueados das listas de tópicos para usuários da equipe."
    shared_drafts_min_trust_level: "Permita que os(as) usuários(as) visualizem e editem os Rascunhos compartilhados."
    shared_drafts_allowed_groups: "Permita que os(as) usuários(as) destes grupos visualizem e editem os Rascunhos compartilhados."
    push_notifications_prompt: "Exiba ao(à) usuário(a) um banner de consentimento para notificações por push. Esta configuração aciona uma janela que solicita aos(às) usuários(as) permissão para o envio de notificações por push. É exibida apenas se as notificações por push não estiverem habilitadas, forem compatíveis com o dispositivo do(a) usuário(a) e este(a) tiver feito uma postagem ou estiver usando um Progressive Web App (PWA). A janela não será exibida novamente se o(a) usuário(a) já a tiver fechado ou concedido/negado permissão."
    push_notifications_icon: "O ícone do emblema que é exibido no canto de notificações. É recomendável um PNG monocromático de 96×96."
    enable_desktop_push_notifications: "Ative notificações por push para a interface do desktop. Com este recurso, o site envia alertas em tempo real direto para seu desktop, aumentando o engajamento e garantindo que os(as) usuários(as) estão sempre por dentro de tudo. Mas este recurso é eficiente apenas se o navegador tiver suporte para notificações por push."
    push_notification_time_window_mins: "Aguarde (n) minutos antes de enviar a notificação push. Ajuda a evitar que notificações push sejam enviadas para um usuário online ativo."
    base_font: "Fonte básica para usar nos textos mais importantes do site. É possível substituir os temas pela propriedade personalizada de CSS \"--font-family\"."
    heading_font: "Fonte para usar nos cabeçalhos do site. É possível substituir os temas pela propriedade personalizada de CSS \"--heading-font-family\"."
    enable_sitemap: "Gerar um mapa para o seu site e incluí-lo no arquivo robots.txt."
    sitemap_page_size: "Número de URLs a serem incluídas em cada página de mapa do site. Máx: 50.000"
    enable_user_status: "Permita que usuários(as) definam uma mensagem de status personalizada (emoji + descrição)."
    enable_user_tips: "Ativar novas dicas de usuário que descrevem os principais recursos para os(as) usuários(as)"
    short_title: "O título abreviado será usado na tela inicial do(a) usuário(a), no inicializador ou em outros locais com espaço limitado. Deveria ser limitado a 12 caracteres."
    dashboard_hidden_reports: "Permita que relatórios específicos sejam ocultos no painel de controle."
    dashboard_visible_tabs: "Escolha quais abas do painel de controle estão visíveis."
    dashboard_general_tab_activity_metrics: "Escolha relatórios para serem exibidos como métricas de atividade na aba geral."
    gravatar_name: "Especifique o nome do provedor de serviço do Gravatar. Geralmente, o nome é usado para identificar a origem dos avatares do Gravatar no site."
    gravatar_base_url: "Especifique a URL para acessar a API do provedor do Gravatar. Esta configuração é fundamental para converter endereços de e-mail em URLs do Gravatar onde as imagens de avatares estão armazenadas."
    gravatar_login_url: "URL relacionada a \"gravatar_base_url\", que permite ao(à) usuário(a) entrar com a conta no serviço Gravatar."
    share_quote_buttons: "Determine quais e em que ordem os itens são exibidos na citação compartilhando widget."
    share_quote_visibility: "Determine quando exibir botões de compartilhamento de citações: nunca, apenas para usuários(as) anônimos(as) ou todos(as) os(as) usuários(as). "
    create_revision_on_bulk_topic_moves: "Crie revisão para as primeiras postagens quando os tópicos forem movidos em massa para uma nova categoria."
    allow_changing_staged_user_tracking: "Permitir a alteração das preferências de notificação de etiquetas e categoria do(a) usuário(a) por parte de um(a) usuário(a) administrador(a)."
    use_name_for_username_suggestions: "Use o nome completo de um usuário ao sugerir nomes de usuário."
    suggest_weekends_in_date_pickers: "Inclua fins de semana (sábado e domingo) nas sugestões do seletor de datas (desative isso se você usar o Discourse apenas durante a semana, de segunda a sexta)."
    show_bottom_topic_map: "Mostra o mapa de tópico na parte inferior do tópico quando tiver pelo menos dez respostas."
    show_topic_map_in_topics_without_replies: "Mostra o mapa de tópico mesmo se o tópico não tiver nenhuma resposta."
    splash_screen: "Exibe uma tela de carregamento temporária enquanto os ativos do site são carregados"
    navigation_menu: "Especifique a barra lateral ou menu suspenso do cabeçalho como o menu principal de navegação do seu site. É recomendável a barra lateral."
    default_navigation_menu_categories: "As categorias selecionadas serão exibidas abaixo da seção de Categorias do Menu de Navegação por padrão."
    default_navigation_menu_tags: "As etiquetas selecionadas serão exibidas na seção Etiquetas do Menu de Navegação por padrão."
    experimental_new_new_view_groups: 'Ative uma nova lista de tópicos que combina tópicos novos e não lidos e faz o link "Tudo", localizado na barra lateral, apontar para ela.'
    glimmer_topic_list_mode: "Controle se a nova implementação da lista de tópicos \"glimmer\" será usada. \"auto\" será ativado automaticamente quando seus plugins e temas estiverem prontos. Consulte o <a href='https://meta.discourse.org/t/343404'>tópico da Meta</a> para obter mais informações."
    glimmer_post_menu_mode: "Controle se a implementação do novo menu de postagem \"glimmer\" é usada. O modo \"automático\" será ativado automaticamente quando os temas e plugins estiverem prontos. Esta implementação ainda está em desenvolvimento e não se destina a uso para fins de produção. Não a use para desenvolver temas/plugins até que seja finalizada e anunciada."
    glimmer_post_menu_groups: "Ative a implementação do novo menu de postagem \"glimmer\" no modo \"automático\" para grupos de usuários(as) específicos. Esta implementação ainda está em desenvolvimento e não se destina a uso para fins de produção. Não a use para desenvolver temas/plugins até que seja finalizada e anunciada."
    experimental_form_templates: "Ative o recurso de modelo de formulário. Gerencie os modelos em <a href='%{base_path}/admin/customize/form-templates'>Customize / Templates</a>."
    admin_sidebar_enabled_groups: "Ative a navegação pela barra lateral da IU da administração para grupos específicos, o que substitui os botões de navegação da administração superiores."
    lazy_load_categories_groups: "Carregue informações de forma ociosa apenas para os(as) usuários(as) destes grupos. Melhora o desempenho em sites com várias categorias."
    page_loading_indicator: "Configure o indicador de carregamento mostrado durante as navegações da página no Discourse. O \"Controle giratório\" é um indicador de página completo. O \"Controle deslizante\" mostra uma barra estreita no topo da tela."
    show_user_menu_avatars: "Mostrar avatadores de usuário(a) no menu do(a) usuário(a)"
    about_page_hidden_groups: "Não mostre membros de grupos específicos na página /about."
    adobe_analytics_tags_url: "URLs de etiquetas do Adobe Analytics (\"https://assets.adobedtm.com/...\")"
    view_raw_email_allowed_groups: "Grupos que podem visualizar o conteúdo do e-mail não processado de uma postagem se tiver sido criada por um e-mail recebido. Inclui cabeçalhos de e-mail e outras informações técnicas."
    errors:
      invalid_css_color: "Cor inválida. Digite o nome da cor ou valor hexadecimal."
      invalid_email: "Endereço de e-mail inválido"
      invalid_username: "Não há nenhum(a) usuário(a) com este nome de usuário(a)."
      valid_username: "Há um(a) usuário(a) com este nome de usuário(a)."
      invalid_group: "Não há nenhum grupo com este nome."
      invalid_integer_min_max: "O valor deve estar entre %{min} e %{max}."
      invalid_integer_min: "O valor deve ser %{min} ou maior."
      invalid_integer_max: "O valor não pode ser maior que %{max}."
      invalid_integer: "O valor deve ser um inteiro."
      regex_mismatch: "O valor não está de acordo com o formato exigido."
      must_include_latest: "O menu superior deve incluir a aba \"últimos\"."
      invalid_string: "Valor inválido."
      invalid_string_min_max: "Precisa estar entre %{min} e %{max} caracteres."
      invalid_string_min:
        one: "Deve ter no mínimo %{count} caractere."
        other: "Deve ter no mínimo %{count} caracteres."
      invalid_string_max:
        one: "Não pode ter mais de %{count} caractere."
        other: "Não pode ter mais de %{count} caracteres."
      invalid_json: "JSON inválido."
      invalid_reply_by_email_address: "O valor deve conter \"%{reply_key}\" e ser diferente do e-mail de notificação."
      invalid_alternative_reply_by_email_addresses: "Todos os valores devem conter \"%{reply_key}\" e ser diferente do e-mail de notificação."
      invalid_domain_hostname: "Não deve incluir os caracteres * ou ?."
      invalid_allowed_iframes_url: "As URLs do Iframe devem começar com http:// or https:// e ter pelo menos mais uma \"/\""
      invalid_csp_script_src: "O valor deve ser 'unsafe-eval' ou 'wasm-unsafe-eval', ou estar no formulário '<hash algorithm>-<base64 value>', no qual os algoritmos de hash incompatíveis são sha256, sha384 ou sha512. Utilize aspas únicas ao digitar os valores."
      pop3_polling_host_is_empty: "Você deve definir um \"host de pesquisa POP3\"' antes de ativar a consulta POP3."
      pop3_polling_username_is_empty: "Você deve definir um \"nome de usuário(as) de pesquisa POP3\" antes de ativar a sondagem POP3."
      pop3_polling_password_is_empty: "Você deve definir uma \"senha de sondagem POP3\" antes de ativar a sondagem POP3."
      pop3_polling_authentication_failed: "A autenticação POP3 falhou. Verifique suas credenciais POP3."
      reply_by_email_address_is_empty: "Você deve definir uma \"resposta por endereço de e-mail\" antes de ativar a resposta por e-mail."
      email_polling_disabled: "Você deve ativar a enquete POP3 ou manual, ou ter uma enquete personalizada ativada antes de ativar uma resposta por e-mail."
      user_locale_not_enabled: "Você deve primeiro ativar \"permitir localidade do(a) usuário(a)\" antes de ativar esta configuração."
      at_least_one_group_required: "Você precisa especificar pelo menos um grupo para esta configuração."
      invalid_regex: "Regex não é inválida ou permitida."
      invalid_regex_with_message: "A regex '%{regex}' tem um erro: %{message}"
      email_editable_enabled: "Você deve desativar o \"e-mail editável\" antes de ativar esta configuração."
      staged_users_disabled: "Primeiro você deve ativar os \"usuários(as) encenados(as)\" antes de ativar esta configuração."
      reply_by_email_disabled: "Você deve ativar \"responder por e-mail\" antes de ativar esta configuração primeiro."
      discourse_connect_url_is_empty: "É preciso definir uma \"url de conexão do Discourse\" antes de ativar esta configuração."
      enable_local_logins_disabled: "Você deve ativar \"ativar entradas com e-mail em modo local\" antes de ativar esta configuração."
      min_username_length_exists: "Você não pode definir o tamanho mínimo do nome do(a) usuário(a) acima do nome do(a) usuário(a) mais curto (%{username})."
      min_username_length_range: "Você não pode definir o mínimo acima do máximo."
      max_username_length_exists: "Você não pode definir o tamanho máximo do nome do(a) usuário(a) abaixo do nome do(a) usuário(a) mais longo (%{username})."
      max_username_length_range: "Você não pode definir o máximo abaixo do mínimo."
      invalid_hex_value: "Os valores de cor precisam ser códigos hexadecimais de seis dígitos."
      empty_selectable_avatars: "É preciso enviar pelo menos dois avatares selecionáveis antes de ativar esta configuração."
      category_search_priority:
        low_weight_invalid: "Não é possível definir a largura como um valor maior ou igual a 1."
        high_weight_invalid: "Não é possível definir uma altura menor ou igual a 1."
      allowed_unicode_usernames:
        regex_invalid: "A expressão regular é inválida: %{error}"
        leading_trailing_slash: "A expressão regular não deve começar e terminar com uma barra."
      unicode_usernames_avatars: "Os avatares internos do sistema não são compatíveis com nomes de usuário(as) Unicode."
      list_value_count:
        one: "A lista deve conter exatamente %{count} valor."
        other: "A lista deve conter exatamente %{count} valores."
      markdown_linkify_tlds: "Você não pode incluir um valor de '*'."
      google_oauth2_hd_groups: "Você deve configurar \"google oauth2 hd\" antes de ativar esta configuração."
      linkedin_oidc_credentials: "Você deve configurar as credenciais do LinkedIn OIDC ('linkedin_oidc_client_id' and 'linkedin_oidc_client_secret') antes de habilitar esta configuração."
      search_tokenize_chinese_enabled: "Você deve desativar o 'search_tokenize_chinese' antes de ativar esta configuração."
      search_tokenize_japanese_enabled: "Você deve desativar o 'search_tokenize_japanese' antes de ativar esta configuração."
      discourse_connect_cannot_be_enabled_if_second_factor_enforced: "Você não pode ativar o DiscourseConnect se o 2FA for aplicado."
      delete_rejected_email_after_days: "Esta configuração não pode ser inferior à configuração delete_email_logs_after_days ou superior a %{max}"
      invalid_uncategorized_category_setting: 'A categoria "Não categorizado" não pode ser selecionada se "permitir tópicos não categorizados" não estiver ativado.'
      invalid_search_ranking_weights: "O valor é inválido para a configuração do site search_ranking_weights. Exemplo: '{0.1,0.2,0.3,1.0}'. Observe que o valor máximo para cada peso é 1,0."
    keywords:
      clean_up_inactive_users_after_days: "desativados(as)|inativos(as)|não ativados(as)"
      navigation_menu: "barra lateral|menu suspenso do cabeçalho"
      purge_unactivated_users_grace_period_days: "desativados(as)|inativos(as)|não ativados(as)"
    placeholder:
      discourse_connect_provider_secrets:
        key: "www.exemplo.com.br"
        value: "Segredo do DiscourseConnect"
  search:
    extreme_load_error: "O site está recebendo uma quantidade de acessos enorme, a pesquisa está desativada, tente novamente mais tarde"
    within_post: "#%{post_number} de %{username}"
    types:
      category: "Categorias"
      topic: "Resultados"
      user: "Usuários(as)"
    results_page: "Pesquisar resultados para \"%{term}\""
    audio: "[audio]"
    video: "[video]"
  discourse_connect:
    login_error: "Erro ao entrar com conta"
    not_found: "Sua conta não pôde ser encontrada. Entre em contato com o(a) administrador(a) do site."
    account_not_approved: "Sua conta está aguardando aprovação. Você receberá uma notificação por e-mail quando for aprovada."
    unknown_error: "Há um problema com sua conta. Entre em contato com o(a) administrador(a) do site."
    timeout_expired: "A entrada com a sua conta expirou, entrar novamente."
    no_email: "Nenhum endereço de e-mail foi informado. Entre em contato com o(a) administrador(a) do site."
    blank_id_error: "O \"external_id\" é obrigatório, mas estava vazio"
    email_error: "Não foi possível registrar uma conta com o endereço de e-mail <b>%{email}</b>. Entre em contato com o(a) administrador(a) do site."
    missing_secret: "Falha na autenticação devido ao segredo ausente. Entre em contato com os(as) administradores(as) do site para solucionar este problema."
    invite_redeem_failed: "Falha ao resgatar convite. Entre em contato com o(a) administrador(a) do site."
    invalid_parameter_value: "Falha na autenticação, valor inválido para o parâmetro \"%{param}\". Entre em contato com os(as) administradores(as) do site para solucionar o problema."
    payload_parse_error: "Falha na autenticação (a carga não é um Base64 válido). Fale com o(a) administrador(a) do site"
    signature_error: "Falha na autenticação (assinatura incorreta). Fale com o(a) administrador(a) do site"
  original_poster: "Autor(a) original"
  most_recent_poster: "Autor(a) mais recente"
  frequent_poster: "Autor(a) frequente"
  poster_description_joiner: ", "
  redirected_to_top_reasons:
    new_user: "Boas-vindas à nossa comunidade! Confira os nossos tópicos mais acessados recentemente."
    not_seen_in_a_month: "Boas-vindas outra vez! Faz tempo desde o seu último acesso. Confira os principais tópicos mais acessados desde a sua última visita."
  merge_posts:
    edit_reason:
      one: "Uma postagem foi mesclada por %{username}"
      other: "%{count} postagens foram mescladas por %{username}"
    errors:
      different_topics: "Postagens que pertencem a tópicos diferentes não podem ser mescladas."
      different_users: "Postagens que pertencem a usuários(as) diferentes não podem ser mescladas."
      max_post_length: "Não é possível mesclar postagens porque o tamanho das postagens mescladas é maior do que o permitido."
  move_posts:
    new_topic_moderator_post:
      one: "Uma postagem foi dividida em um novo tópico: %{topic_link}"
      other: "%{count} postagens foram divididas em um novo tópico: %{topic_link}"
    new_message_moderator_post:
      one: "Uma postagem foi dividida em uma nova mensagem: %{topic_link}"
      other: "%{count} postagens foram divididas em uma nova mensagem: %{topic_link}"
    existing_topic_moderator_post:
      one: "Uma postagem foi mesclada em um tópico existente: %{topic_link}"
      other: "%{count} postagens foram mescladas em um tópico existente: %{topic_link}"
    existing_message_moderator_post:
      one: "Uma postagem foi mesclada em uma mensagem existente: %{topic_link}"
      other: "%{count} postagens foram mescladas em uma mensagem existente: %{topic_link}"
  change_owner:
    post_revision_text: "Propriedade transferida"
  publish_page:
    slug_errors:
      blank: "não pode estar em branco"
      unavailable: "não está disponível"
      invalid: "contém caracteres inválidos"
  topic_statuses:
    autoclosed_message_max_posts:
      one: "Esta mensagem foi fechada automaticamente depois de atingir o limite máximo de %{count} resposta."
      other: "Esta mensagem foi fechada automaticamente após atingir o limite máximo de %{count} respostas."
    autoclosed_topic_max_posts:
      one: "Este tópico foi fechado automaticamente depois de atingir o limite máximo de %{count} resposta."
      other: "Este tópico foi fechado automaticamente após atingir o limite máximo de%{count} respostas."
    autoclosed_enabled_days:
      one: "Este tópico foi automaticamente fechado após %{count} dia. Novas respostas não são mais permitidas."
      other: "Este tópico foi automaticamente fechado após %{count} dias. Novas respostas não são mais permitidas."
    autoclosed_enabled_hours:
      one: "Este tópico foi fechado automaticamente após %{count} hora. Novas respostas não são mais permitidas."
      other: "Este tópico foi fechado automaticamente após %{count} horas. Novas respostas não são mais permitidas."
    autoclosed_enabled_minutes:
      one: "Este tópico foi fechado automaticamente após %{count} minuto. Novas respostas não são mais permitidas."
      other: "Este tópico foi fechado automaticamente após %{count} minutos. Novas respostas não são mais permitidas."
    autoclosed_enabled_lastpost_days:
      one: "Este tópico foi fechado automaticamente %{count} dia depois da última resposta. Novas respostas não são mais permitidas."
      other: "Este tópico foi fechado automaticamente %{count} dias depois da última resposta. Novas respostas não são mais permitidas."
    autoclosed_enabled_lastpost_hours:
      one: "Este tópico foi fechado automaticamente %{count} hora depois da última resposta. Novas respostas não são mais permitidas."
      other: "Este tópico foi fechado automaticamente %{count} horas depois da última resposta. Novas respostas não são mais permitidas."
    autoclosed_enabled_lastpost_minutes:
      one: "Este tópico foi fechado automaticamente após %{count} minuto após a última resposta. Novas respostas não são mais permitidas."
      other: "Este tópico foi fechado automaticamente após %{count} minutos depois da última resposta. Novas respostas não são mais permitidas."
    autoclosed_disabled_days:
      one: "Este tópico foi aberto automaticamente após %{count} dia."
      other: "Este tópico foi aberto automaticamente após %{count} dias."
    autoclosed_disabled_hours:
      one: "Este tópico foi aberto automaticamente após %{count} hora."
      other: "Este tópico foi aberto automaticamente após %{count} horas."
    autoclosed_disabled_minutes:
      one: "Este tópico foi aberto automaticamente após %{count} minuto."
      other: "Este tópico foi aberto automaticamente após%{count} minutos."
    autoclosed_disabled_lastpost_days:
      one: "Este tópico foi aberto automaticamente %{count} dia após a última resposta."
      other: "Este tópico foi aberto automaticamente %{count} dias após a última resposta."
    autoclosed_disabled_lastpost_hours:
      one: "Este tópico foi aberto automaticamente %{count} hora após a última resposta."
      other: "Este tópico foi aberto automaticamente %{count} horas após a última resposta."
    autoclosed_disabled_lastpost_minutes:
      one: "Este tópico foi aberto automaticamente %{count} minuto após a última resposta."
      other: "Este tópico foi aberto automaticamente %{count} minutos após a última resposta."
    autoclosed_disabled: "Este tópico está aberto agora. Novas respostas são permitidas."
    autoclosed_disabled_lastpost: "Este tópico está aberto agora. Novas respostas são permitidas."
    auto_deleted_by_timer: "Excluído automaticamente pelo temporizador."
    auto_deleted_by_merge: "Excluído(a) automaticamente por mesclagem"
  login:
    invalid_second_factor_method: "O método de autenticação de dois fatores selecionado é inválido."
    not_enabled_second_factor_method: "O método de autenticação de dois fatores selecionado não foi ativado para sua conta."
    security_key_description: "Quando você tiver sua chave física de segurança preparada, pressione o botão Autenticar com chave de segurança abaixo."
    security_key_alternative: "Tentar de outra forma"
    security_key_authenticate: "Autenticar com chave de segurança"
    security_key_not_allowed_error: "O processo de autenticação de chave de segurança atingiu o limite de tempo ou foi cancelado."
    security_key_no_matching_credential_error: "Nenhuma credencial correspondente pôde ser encontrada na chave de segurança fornecida."
    security_key_support_missing_error: "Seu dispositivo ou navegador atual não é compatível com o uso de chaves de segurança. Use um método diferente."
    security_key_invalid: "Ocorreu um erro ao validar a chave de segurança."
    not_approved: "Sua conta ainda não foi aprovada. Você será notificado(a) por e-mail quando tudo estiver pronto para entrar."
    incorrect_username_email_or_password: "Usuário(a), e-mail ou senha incorreta"
    incorrect_password: "senha incorreta"
    incorrect_password_or_passkey: "Passkey ou senha incorreta"
    wait_approval: "Obrigado por criar uma conta. Você será notificado(a) por e-mail quando a sua conta for aprovada."
    active: "A sua conta está ativa e pronta."
    activate_email: "<p>Você está quase pronto(a)! Enviamos um e-mail de ativação para <b>%{email}</b>. Siga as instruções no e-mail para ativar sua conta.</p><p>Se não chegar, verifique sua pasta de spam."
    not_activated: "Ainda não é possível entrar com a conta. Enviamos um e-mail de ativação. Siga as instruções no e*mail para ativar a sua conta."
    not_allowed_from_ip_address: "Você não pode entrar como %{username} a partir deste endereço IP."
    admin_not_allowed_from_ip_address: "Você não pode entrar como administrador(a) a partir deste endereço IP."
    reset_not_allowed_from_ip_address: "Não é possível solicitar uma redefinição de senha a partir deste endereço IP."
    suspended: "Você não pode entrar até %{date}."
    suspended_with_reason: "Conta suspensa até %{date}: %{reason}"
    suspended_with_reason_forever: "Conta suspensa: %{reason}"
    errors: "%{errors}"
    not_available: "Não disponível. Tentar %{suggestion}?"
    something_already_taken: "Algo deu errado, talvez o nome do(a) usuário(a) ou o e-mail já tenham sido cadastrados. Tente o link Esqueci minha senha."
    omniauth_error:
      generic: "Desculpe, houve um erro ao autorizar sua conta. Tente novamente."
      csrf_detected: "A autorização demorou muito ou você mudou de navegador. Tente novamente."
      request_error: "Ocorreu um erro ao iniciar a autorização. Tente novamente."
      invalid_iat: "Não foi possível verificar o token de autorização devido a diferenças no relógio do servidor. Tente novamente."
    omniauth_error_unknown: "Algo deu errado ao processar seu login, por favor tente novamente."
    omniauth_confirm_title: "Entrar com a conta usando %{provider}"
    omniauth_confirm_button: "Continuar"
    authenticator_error_no_valid_email: "Não é autorizado nenhum endereço de e-mail associado a %{account}. Você pode precisar configurar sua conta com um endereço de e-mail diferente."
    new_registrations_disabled: "Não é permitido cadastrar novas contas por enquanto."
    new_registrations_disabled_discourse_connect: "Registros de novas contas são permitidos apenas com o Discourse Connect."
    password_too_long: "Senhas são limitadas a 200 caracteres."
    email_too_long: "O e-mail informado é muito longo. Os endereços de e-mail não devem ter mais de 254 caracteres, e nomes de domínio devem ter no máximo 253 caracteres."
    wrong_invite_code: "O código de convite inserido estava incorreto."
    reserved_username: "Este nome de usuário(a) não é permitido."
    missing_user_field: "Você não completou todos campos de usuário(a) obrigatórios"
    auth_complete: "A autenticação está completa."
    click_to_continue: "Clique aqui para continuar."
    already_logged_in: "Desculpe! Este convite foi elaborado para usuários(as) novos(as), que ainda nao têm uma conta ativa."
    second_factor_title: "Autenticação de dois fatores"
    second_factor_description: "Insira o código de autenticação necessário no seu aplicativo:"
    second_factor_backup_description: "Insira um dos seus códigos de backup:"
    second_factor_backup_title: "Código de backup de dois fatores"
    invalid_second_factor_code: "Código de autenticação inválido. Cada código só pode ser usado uma vez."
    invalid_security_key: "Chave de segurança inválida."
    missing_second_factor_name: "Informe um nome."
    missing_second_factor_code: "Informe um código."
    too_many_authenticators: "Desculpe, você não pode ter mais de 50 autenticadores. Remova algum e tente novamente."
    too_many_security_keys: "Desculpe, você não pode ter mais de 50 chaves de segurança. Remova alguma e tente novamente."
    second_factor_toggle:
      totp: "Usar um aplicativo autenticador ou chave de segurança"
      backup_code: "Usar um código de backup"
  second_factor_auth:
    challenge_not_found: "Não foi possível encontrar um desafio 2FA na sua sessão atual."
    challenge_expired: "Muito tempo se passou desde que o desafio 2FA foi encenado e não é mais válido. Tente novamente."
    challenge_not_completed: "Você não concluiu o desafio 2FA para realizar esta ação. Complete o desafio 2FA e tente novamente."
    actions:
      grant_admin:
        description: "Para medidas de segurança adicionais, você precisa confirmar seu 2FA antes que %{username} receba acesso de administrador."
      discourse_connect_provider:
        description: "%{hostname} solicitou que você confirme seu 2FA. Você será redirecionado(a) de volta ao site assim que confirmar seu 2FA."
  admin:
    email:
      sent_test: "enviou!"
    user:
      merge_user:
        updating_username: "Atualizando nome do(a) usuário(a)…"
        changing_post_ownership: "Alterando propriedade da postagem…"
        merging_given_daily_likes: "Mesclando curtidas diárias…"
        merging_post_timings: "Mesclando tempos de postagem…"
        merging_user_visits: "Mesclando acessos do(a) usuário(a)…"
        updating_site_settings: "Atualizando configurações do site…"
        updating_user_stats: "Atualizando estatísticas do(a) usuário(a)…"
        merging_user_attributes: "Mesclando atributos do(a) usuário(a)…"
        merging_user_associated_accounts: "Mesclando contas associadas de usuário(a)…"
        updating_user_ids: "Atualizando ids de usuário(a)…"
        deleting_source_user: "Excluindo usuário de origem…"
  user:
    deactivated: "Desativado(a) por causa de muitos e-mails devolvidos para \"%{email}\"."
    deactivated_by_staff: "Desativado pela equipe"
    deactivated_by_inactivity:
      one: "Desativado automaticamente após %{count} dia de inatividade"
      other: "Desativado automaticamente após %{count} dias de inatividade"
    activated_by_staff: "Ativado pela equipe"
    new_user_typed_too_fast: "O(a) novo(a) usuário(a) digitou muito rápido"
    content_matches_auto_silence_regex: "O conteúdo corresponde ao regex silenciado automaticamente"
    username:
      short:
        one: "deve ter no mínimo %{count} caractere"
        other: "deve ter no mínimo %{count} caracteres"
      long:
        one: "não pode ter mais de %{count} caractere"
        other: "não pode ter mais de %{count} caracteres"
      too_long: "é muito longo"
      characters: "deve incluir apenas números, letras, traços, pontos e sublinhados"
      unique: "tem que ser único"
      blank: "tem que ser preenchido"
      must_begin_with_alphanumeric_or_underscore: "deve começar com uma letra, número ou um sublinhado"
      must_end_with_alphanumeric: "deve terminar com uma letra ou número"
      must_not_contain_two_special_chars_in_seq: "não deve conter uma sequência de dois ou mais caracteres especiais (.-_)"
      must_not_end_with_confusing_suffix: "não deve terminar com um sufixo confuso como .json ou .png etc."
    email:
      blank: "não pode estar em branco."
      invalid: "é inválido(a)."
      not_allowed: "este provedor de e-mail não é permitido. Utilize outro endereço de e-mail."
      blocked: "não é permitido."
      revoked: "Não enviará e-mails para \"%{email}\" até %{date}."
      does_not_exist: "N/D"
    website:
      domain_not_allowed: "O site é inválido. Os domínios permitidos são: %{domains}"
    auto_rejected: "Rejeitado automaticamente devido à idade. Veja a configuração do site auto_handle_queued_age."
    destroy_reasons:
      unused_staged_user: "Usuário(a) encenado(a) sem uso"
      fixed_primary_email: "E-mail principal fixo para usuário(a) encenado(a)"
      same_ip_address: "Mesmo endereço IP (%{ip_address}) como outros(as) usuários(as)"
      inactive_user: "Usuário(a) inativo(a)"
      reviewable_reject_auto: "Tratamento automático de revisáveis na fila"
      reviewable_reject: "Usuário(a) revisável rejeitado(a)"
    email_in_spam_header: "O primeiro e-mail do usuário foi sinalizado como spam"
    already_silenced: "O(a) usuário(a) já foi silenciado(a) por %{staff}%{time_ago}."
    already_suspended: "O(a) usuário(a) já foi suspenso(a) por %{staff}%{time_ago}."
    cannot_delete_has_posts:
      one: "O(a) usuário(a) %{username} tem %{count} postagem em um tópico público ou mensagem pessoal, de forma que não pode ser excluído(a)."
      other: "O(a) usuário(a) %{username} tem %{count} postagens em um tópico público ou mensagem pessoal, de forma que não pode ser excluído(a)."
    cannot_bulk_delete: "Um ou mais usuários(as) não podem ser excluídos(as) porque são da administração, têm muitas postagens ou têm uma postagem muito antiga."
  unsubscribe_mailer:
    title: "Cancelar inscrição do remetente"
    subject_template: "Confirme que você não deseja mais receber atualizações por e-mail de %{site_title}"
    text_body_template: |
      Alguém (possivelmente você? solicitou que não fossem mais enviadas atualizações de %{site_domain_name} por e-mail para este endereço.
      Se você deseja confirmar isto, clique no link:

      %{confirm_unsubscribe_link}

      Se você deseja continuar recebendo atualizações por e-mail, ignore esta mensagem.
  invite_mailer:
    title: "Convidar remetente"
    subject_template: "%{inviter_name} convidou para \"%{topic_title}\" no%{site_domain_name}"
    text_body_template: |
      %{inviter_name} convidou para uma discussão

      > **%{topic_title}**
      >
      > %{topic_excerpt}

      em

      > %{site_title} -- %{site_description}

      Caso tenha interesse, clique no link abaixo:

      %{invite_link}
  custom_invite_mailer:
    title: "convite de remetente personalizado"
    subject_template: "%{inviter_name} convidou para \"%{topic_title}\" em %{site_domain_name}"
    text_body_template: |
      %{inviter_name} convidou para uma discussão

      > **%{topic_title}**
      >
      > %{topic_excerpt}

      em

      > %{site_title} -- %{site_description}

      Com esta nota

      > %{user_custom_message}

      Caso tenha interesse, clique no link abaixo:

      %{invite_link}
  invite_forum_mailer:
    title: "Convidar remetente do fórum"
    subject_template: "%{inviter_name} convidou para participar de %{site_domain_name}"
    text_body_template: |
      %{inviter_name} convidou para participar

      > **%{site_title}**
      >
      > %{site_description}

      Se tiver interesse, clique no link abaixo:

      %{invite_link}
  custom_invite_forum_mailer:
    title: "Convite personalizado de remetente do fórum"
    subject_template: "%{inviter_name} convidou para se participar de %{site_domain_name}"
    text_body_template: |
      %{inviter_name} convidou para participar

      > **%{site_title}**
      >
      > %{site_description}

      com essa mensagem

      > %{user_custom_message}

      Se tiver interesse, clique no link abaixo:

      %{invite_link}
  invite_password_instructions:
    title: "Instruções da senha do convite"
    subject_template: "Defina uma senha para a sua conta %{site_name}"
    text_body_template: |
      Obrigado por aceitar o convite para %{site_name}. Boas-vindas!

      Clique neste link para escolher uma senha:
      %{base_url}/u/password-reset/%{email_token}

      (Se o link acima expirou, escolha "Esqueci minha senha" quando entrar com sua conta no seu endereço de e-mail)
  download_backup_mailer:
    title: "Baixe o mensageiro de backup"
    subject_template: "[%{email_prefix}] Baixando o backup do site"
    text_body_template: |
      Aqui está o [download de backup do site](%{backup_file_path}) que você solicitou.

      Enviamos este link de download para o seu e-mail validado por razões de segurança.

      (Caso não tenha solicitado este download, você deveria estar seriamente preocupado(a). Alguém tem acesso de administrador(a) ao seu site.)
    no_token: |
      Desculpe, este link de download de backup já foi usado ou expirou.
  admin_confirmation_mailer:
    title: "Confirmação do(a) administrador(a)"
    subject_template: "[%{email_prefix}] Confirmar nova conta de administrador(a)"
    text_body_template: |
      Confirme que você deseja adicionar **%{target_username} (%{target_email})** como administrador(a) do seu fórum.

      [Confirmar conta de administrador(a)](%{admin_confirm_url})
  test_mailer:
    title: "Testar mensageiro"
    subject_template: "[%{email_prefix}] Teste de entrega de e-mail"
    text_body_template: |
      Este é um e-mail de teste de

      [**%{base_url}**][0]

      Esperamos que você tenha recebido este teste de entrega de e-mail!

      Confira esta [lista de verificação versátil para verificar a configuração de entrega de e-mail][1].

      Boa sorte,

      Seus amigos do [Discourse](https://www.discourse.org)

      [0]: %{base_url}
      [1]: https://meta.discourse.org/t/email-delivery-configuration-checklist/209839
  new_version_mailer:
    title: "Nova versão do mensageiro"
    subject_template: "[%{email_prefix}] Nova versão do Discourse, atualização disponível"
    text_body_template: |
      Viva! Uma nova versão do [Discourse](https://www.discourse.org) está disponível!

      Seu versão: %{installed_version}
      Nova versão: **%{new_version}**

      - Atualize com facilidade usando a nossa **[atualização no navegador em um clique](%{base_url}/admin/update)**

      - Confira as novidades nas [notas da versão](https://meta.discourse.org/tag/release-notes) ou veja o [registro de alterações não processados GitHub](https://github.com/discourse/discourse/commits/main)

      - Acesse [meta.discourse.org](https://meta.discourse.org) para obter novidades, discussões e suporte para o Discourse
  new_version_mailer_with_notes:
    title: "Nova versão do mensageiro com notas"
    subject_template: "[%{email_prefix}] atualização disponível"
    text_body_template: |
      Viva! Uma nova versão do [Discourse](https://www.discourse.org) está disponível!

      Seu versão: %{installed_version}
      Nova versão: **%{new_version}**

      - Atualize com facilidade usando a nossa **[atualização no navegador em um clique](%{base_url}/admin/update)**

      - Confira as novidades nas [notas da versão](https://meta.discourse.org/tag/release-notes) ou veja o [registro de alterações não processados GitHub](https://github.com/discourse/discourse/commits/main)

      - Acesse [meta.discourse.org](https://meta.discourse.org) para obter novidades, discussões e suporte para o Discourse

      ### Notas da versão

      %{notes}
  flag_reasons:
    off_topic: "Sua postagem foi sinalizada como **desvio de tópico**. A comunidade acha que não é compatível com o tópico conforme definida no título e na primeira postagem."
    inappropriate: "Sua postagem foi sinalizada como **não apropriada**: A comunidade acha que é ofensiva, abusiva, conduta odiosa ou uma violação das [nossas diretrizes da comunidade](%{base_path}/guidelines)."
    illegal: "Sua postagem foi sinalizada como **ilegal**: a comunidade acha que talvez ela viole a lei."
    spam: "Sua postagem foi sinalizada como **spam**. A comunidade acha que é um anúncio, algo que de natureza excessivamente promocional em vez de ser útil ou relevante ao tópico como esperado."
    notify_moderators: "Sua postagem foi sinalizada como **para a atenção do(a) moderador(a)**. A comunidade acha quea algo na postagem exige intervenção manual por um membro da equipe."
    responder:
      off_topic: "A postagem foi sinalizada como **desvio de tópico**. A comunidade acha que não é compatível com o tópico conforme definida no título e na primeira postagem."
      inappropriate: "A postagem foi sinalizada como **não apropriada**: A comunidade acha que é ofensiva, abusiva, conduta odiosa ou uma violação das [nossas diretrizes da comunidade](%{base_path}/guidelines)."
      spam: "A postagem foi sinalizada como **spam**. A comunidade acha que é um anúncio, algo de natureza excessivamente promocional em vez de ser útil ou relevante ao tópico como esperado."
      notify_moderators: "A postagem foi sinalizada como **para a atenção do(a) moderador(a)**. A comunidade acha que algo na postagem exige intervenção manual por um membro da equipe."
  flags_dispositions:
    agreed: "Obrigado por nos avisar. Concordamos que há um problema, estamos analisando."
    agreed_and_deleted: "Obrigado por nos avisar. Concordamos que há um problema, e removemos a postagem."
    disagreed: "Obrigado por nos avisar. Estamos analisando."
    ignored: "Obrigado por nos avisar. Estamos analisando."
    ignored_and_deleted: "Obrigado por nos avisar. Removemos a postagem."
  temporarily_closed_due_to_flags:
    one: "Este tópico está temporariamente fechado por pelo menos %{count} hora devido a um grande número de sinalizadores da comunidade."
    other: "Este tópico está temporariamente fechado por pelo menos %{count} horas devido a um grande número de sinalizadores da comunidade."
  system_messages:
    reviewables_reminder:
      subject_template: "Há itens na fila de revisão que precisam ser revistos"
      text_body_template:
        one: "%{mentions} itens foram enviados durante %{count} hora atrás. [Revise-os](%{base_url}/review)."
        other: "%{mentions} itens foram enviados durante %{count} horas atrás. [Revise-os](%{base_url}/review)."
    private_topic_title: "Tópico #%{id}"
    contents_hidden: "Acesse a postagem para ver o seu conteúdo."
    post_hidden:
      title: "Postagem oculta"
      subject_template: "Post oculto pelos sinalizadores da comunidade"
      text_body_template: |
        Olá, esta é uma mensagem automática de %{site_name} para informar que sua postagem foi oculta.

        <%{base_url}%{url}>

        %{flag_reason}

        Esta postagem foi oculta devido às sinalizações da comunidade. Portanto, considere como você pode alterar sua postagem para atender aos seus comentários. **Você pode editar sua postagem após %{edit_delay} minutos e ela será automaticamente exibida.**

        No entanto, se a postagem for oculta pela comunidade outra vez, permanecerá assim até ser tratada pela equipe.

        Para obter mais orientações, consulte nossas [diretrizes da comunidade](%{base_url}/guidelines).
    reviewable_queued_post_revise_and_reject:
      title: "Comentários sobre sua postagem"
      subject_template: "Comentários sobre sua postagem em %{topic_title}"
      text_body_template: |
        Olá, %{username},

        Revisamos sua postagem em [%{topic_title}](%{topic_url}) e temos um comentário para você.

        Motivo: %{reason}

        Comentário: %{feedback}

        Você pode editar sua postagem original abaixo e enviá-la novamente para fazer as alterações sugeridas, ou responder a esta mensagem se tiver alguma dúvida.

        --------

        %{original_post}

        --------

        Atenciosamente,
        Moderadores do %{site_name}
    reviewable_queued_post_revise_and_reject_new_topic:
      title: "Comentários sobre seu tópico"
      subject_template: 'Comentário sobre o novo tópico chamado "%{topic_title}"'
      text_body_template: |
        Olá, %{username},

        Revisamos seu novo tópico chamado "%{topic_title}" e temos um comentário para você.

        Motivo: %{reason}

        Comentário: %{feedback}

        Você pode editar a postagem original do seu tópico abaixo e enviá-la novamente para fazer as alterações sugeridas, ou responder a esta mensagem se tiver alguma dúvida.

        --------

        %{original_post}

        --------

        Atenciosamente,
        Moderadores do %{site_name}
    post_hidden_again:
      title: "Postagem oculta novamente"
      subject_template: "Postagem oculta por sinalizadores da comunidade, a equipe foi notificada"
      text_body_template: |
        Olá, esta é uma mensagem automática de %{site_name} para informar que sua postagem foi oculta outra vez.

        <%{base_url}%{url}>

        %{flag_reason}

        A comunidade sinalizou esta postagem e agora está oculta. **Como a postagem foi oculta mais de uma vez, ela permanecerá assim até ser tratada por um membro da equipe.**

        Para obter mais orientações, consulte nossas [diretrizes da comunidade](%{base_url}/guidelines).
    queued_by_staff:
      title: "A postagem requer aprovação"
      subject_template: "Postagem oculta pela equipe, aguardando aprovaçao"
      text_body_template: |
        Olá,

        Esta é uma mensagem automática de %{site_name} para avisar que sua postagem foi oculta.

        <%{base_url}%{url}>

        Sua postagem permanecerá oculta até a revisão de um membro da equipe.

        Para mais informações, consulte as nossas [diretrizes da comunidade](%{base_url}/guidelines).
    flags_disagreed:
      title: "Postagem sinalizada restaurada pela equipe"
      subject_template: "Postagem sinalizada restaurada pela equipe"
      text_body_template: |
        Olá,

        Esta é uma mensagem automática de %{site_name} para informar que [sua postagem](%{base_url}%{url}) foi restaurada.

        Esta postagem foi sinalizada pela comunidade e um membro da equipe optou por restaurá-la.

        [details="Clique para expandir a postagem restaurada"]
        ``` markdown
        %{flagged_post_raw_content}
        ```
        [/details]
    flags_agreed_and_post_deleted:
      title: "Postagem sinalizada removida pela equipe"
      subject_template: "Postagem sinalizada removida pela equipe"
      text_body_template: |
        Olá,

        Esta é uma mensagem automática de %{site_name} para informar que a [sua postagem](%{base_url}%{url}) foi removida.

        %{flag_reason}

        Esta postagem foi sinalizada pela comunidade e um membro da equipe optou por removê-la.


        ``` markdown
        %{flagged_post_raw_content}
        ```

        Leia novamente as nossas [diretrizes da comunidade](%{base_url}/guidelines) para obter informações.
    flags_agreed_and_post_deleted_for_responders:
      title: "Resposta removida da postagem sinalizada pela equipe"
      subject_template: "Resposta removida da postagem sinalizada pela equipe"
      text_body_template: |
        Olá,

        Esta é uma mensagem automática de %{site_name} para avisar que uma [post](%{base_url}%{url}) à qual você respondeu foi removida.

        %{flag_reason}

        Esta postagem foi sinalizada pela comunidade e um membro da equipe decidiu removê-la.

        ``` limitação
        %{flagged_post_raw_content}
        ```

        Ao que você respondeu

        ``` limitação
        %{flagged_post_response_raw_content}
        ```

        Para obter mais informações sobre o motivo da remoção, revise as nossas [diretrizes da comunidade](%{base_url}/guidelines).
    usage_tips:
      text_body_template: |
        Para obter algumas dicas rápidas sobre como começar como um(a) novo(a) usuário(a), [confira esta postagem no blog](https://blog.discourse.org/2016/12/discourse-new-user-tips-and-tricks/).

        Enquanto você participa, saberemos mais sobre você e as limitações temporárias de novo(a) usuário(a) serão suspensas. Ao longo do tempo, você ganhará [níveis de confiança](https://blog.discourse.org/20/20/entrevista-conhecimento-disco-trustes-levels/) que incluem capacidades especiais para nos ajudar a administrar a nossa comunidade.
    welcome_user:
      title: "Boas-vindas, usuário(a)"
      subject_template: "Boas-vindas ao %{site_name}!"
      text_body_template: |
        Obrigado por participar de %{site_name}, boas-vindas!

        %{new_user_tips}

        Acreditamos em [comportamento comunitário saudável](%{base_url}/guidelines) em todos os momentos.

        Aproveite sua visita!
    welcome_tl1_user:
      title: "Boas-vindas, usuário(a) TL1"
      subject_template: "Obrigado pela visita"
      text_body_template: |
        Olá, tudo bem? Você está lendo bastante os tópicos da comunidade, o que é fantástico. Por isso, você foi promovido(a) a um [nível de confiança!](https://blog.discourse.org/2018/06/understanding-discourse-trust-levels/) mais alto.

        Estamos muito felizes com a sua visita e adoraríamos saber mais sobre você. Tire um momento para [preencher seu perfil](%{base_url}/my/preferences/profile) ou sinta-se à vontade para [iniciar um novo tópico](%{base_url}/categories).
    welcome_staff:
      title: "Equipe de boas-vindas"
      subject_template: "Parabéns, você recebeu o status %{role}!"
      text_body_template: |
        Você recebeu o status %{role} por um membro da equipe.

        Na função de %{role}, você já tem acesso à <a href='%{base_url}/admin' target='_blank'>interface do(a) usuário(a)</a>.

        Grandes poderes trazem grandes responsabilidades. Se você estiver agindo como moderador pela primeira vez, consulte o [Guia de Moderação](https://meta.discourse.org/t/discourse-moderation-guide/63116).
    welcome_invite:
      title: "Convite de boas-vindas"
      subject_template: "Boas-vindas ao %{site_name}!"
      text_body_template: |
        Obrigado por aceitar o seu convite para %{site_name}, boas-vindas!

        - Criamos esta nova conta **%{username}** para você. Altere seu nome ou senha acessando [seu perfil de usuário] [prefs].

        - Quando entrar com sua conta, ** use o mesmo endereço de e-mail do seu convite original **. Caso contrário, não poderemos saber que é você!

        %{new_user_tips}

        Acreditamos em [comportamento comunitário saudável](%{base_url}/diretrizes) em todos os momentos.

        Aproveite sua estadia!

        [prefs]: %{user_preferences_url}
    tl2_promotion_message:
      subject_template: "Parabéns pela sua promoção de nível de confiança!"
      text_body_template: |
        Promovemos você para outro [nível de confiança](https://blog.discourse.org/2018/06/understanding-discourse-trust-levels/)!

        Alcançar o nível de confiança 2 significa que você leu e participou ativamente o suficiente para ser um membro desta comunidade.

        Como um usuário experiente, você pode apreciar [esta lista de dicas e truques úteis](https://blog.discourse.org/2016/12/discourse-new-user-tips-and-tricks/).

        Convidamos você a continuar participando – gostamos de ter você por perto.
    backup_succeeded:
      title: "Backup realizado com êxito"
      subject_template: "Backup concluído com êxito"
      text_body_template: |
        O backup foi bem-sucedido.

        Acesse a seção [administrador(a) > backup](%{base_url}/admin/backups) para baixar o seu novo backup.

        Aqui está o registro:


        %{logs}
    backup_failed:
      title: "Falha ao fazer backup"
      subject_template: "Falha ao fazer backup"
      text_body_template: |
        O backup falhou.

        Aqui está o registro:


        %{logs}
    restore_succeeded:
      title: "Restauração realizada"
      subject_template: "Restauração concluída com sucesso"
      text_body_template: |
        A restauração foi realizada.

        Aqui está o registro:

        %{logs}
    restore_failed:
      title: "A restauração falhou"
      subject_template: "A restauração falhou"
      text_body_template: |
        A restauração falhou.

        Aqui está o registro:


        %{logs}
    bulk_invite_succeeded:
      title: "Convites em massa realizados"
      subject_template: "Seus convites foram enviados com êxito."
      text_body_template: |
        Seu arquivo de convite de usuário(a) em massa foi processado, %{sent} convites enviados, %{skipped} ignorado(s) e %{warnings} aviso(s).

        Convites ignorados para e-mails:

        ``` texto
        %{skipped_emails}
        ```

        ``` texto
        %{logs}
        ```
    bulk_invite_failed:
      title: "Os convites em massa falharam"
      subject_template: "Seus convites em massa não foram enviados, entre em contato com os(as) moderadores(as)."
      text_body_template: |
        Seu arquivo de convite de usuário(a) em massa foi processado, %{sent} convites enviados, %{skipped} ignorado(s), %{warnings} aviso(s) e %{failed} erro(s).

        Convites ignorados para e-mails:

        ``` texto
        %{skipped_emails}
        ```

        Convites fracassados para e-mails:

        ``` text
        %{failed_emails}
        ```

        Confira o registro:

        ``` texto
        %{logs}
        ```
    user_added_to_group_as_owner:
      title: "Adicionado ao grupo como proprietário(a)"
      subject_template: "Você foi adicionado(a) como um(a) dos(as) proprietários(as) do grupo %{group_name}"
      text_body_template: |
        Você foi adicionado(a) como um(a) dos(as) proprietários(as) do grupo [%{group_name}](%{base_url}%{group_path}).
    user_added_to_group_as_member:
      title: "Adicionado ao grupo como membro"
      subject_template: "Você foi adicionado(a) como membro do grupo %{group_name}"
      text_body_template: |
        Você foi adicionado(a) como membro do grupo [%{group_name}](%{base_url}%{group_path}).
    csv_export_succeeded:
      title: "A exportação CSV foi bem-sucedida"
      subject_template: "[%{export_title}] exportação de dados concluída"
      text_body_template: |
        Seus dados foram exportados! :dvd:

        %{download_link}

        O link de download acima permanecerá válido por 48 horas.

        Os dados foram compactados em um arquivo .zip. Caso não seja extraído ao abrir, use a ferramenta recomendada aqui: https://www.7-zip.org/
    csv_export_failed:
      title: "Falha na exportação de CSV"
      subject_template: "A exportação de dados falhou"
      text_body_template: "Desculpe, mas sua exportação de dados falhou. Verifique os registros ou [entre em contato com um membro da equipe](%{base_url}/about)."
    email_reject_insufficient_trust_level:
      title: "E-mail rejeitado, nível de confiança insuficiente"
      subject_template: "[%{email_prefix}] Problema no email, nível de confiança insuficiente"
      text_body_template: |
        Desculpe, mas sua mensagem de e-mail para %{destination} (com o título de %{former_title}) não funcionou.

        Sua conta não tem o nível de confiança necessário para postar novos tópicos para este endereço de e-mail. Se acha que é um erro, [entre em contato com um membro da equipe](%{base_url}/about).
    email_reject_user_not_found:
      title: "Email rejeitado, usuário(a) não encontrado(a)"
      subject_template: "[%{email_prefix}] Problema no e-mail: usuário(a) não encontrado(a)"
      text_body_template: |
        Desculpe, mas sua mensagem de e-mail para %{destination} (com o titulo de %{former_title}) não funcionou.

        Sua resposta foi enviada de um endereço de e-mail desconhecido. Tente enviar por outro endereço de e-mail, ou [entre em contato com um membro da equipe](%{base_url}/about).
    email_reject_screened_email:
      title: "E-mail rejeitado, e-mail filtrado"
      subject_template: "[%{email_prefix}] Problema no e-mail, e-mail bloqueado"
      text_body_template: |
        Desculpe, mas sua mensagem de e-mail %{destination} (com o título de %{former_title}) não funcionou.

        Sua resposta foi enviada de um endereço de e-mail bloqueado. Tente enviar de um outro endereço de e-mail, ou [entre em contato com um membro da equipe](%{base_url}/about).
    email_reject_not_allowed_email:
      title: "E-mail rejeitado, e-mail não permitido"
      subject_template: "[%{email_prefix}] Problema no e-mail, e-mail bloqueado"
      text_body_template: |
        Desculpe, mas sua mensagem de e-mail %{destination} (com o título de %{former_title}) não funcionou.

        Sua resposta foi enviada de um endereço de e-mail bloqueado. Tente enviar de um outro endereço de e-mail, ou [entre em contato com um membro da equipe](%{base_url}/about).
    email_reject_inactive_user:
      title: "E-mail rejeitado, usuário(a) inativo(a)"
      subject_template: "[%{email_prefix}] Problema no e-mail, usuário(a) inativo(a)"
      text_body_template: |
        Desculpe, mas sua mensagem de e-mail para %{destination} (com o título de %{former_title}) não funcionou.

        Sua conta associada a este endereço de e-mail não está ativada. Ative sua conta antes de enviar e-mails.
    email_reject_silenced_user:
      title: "E-mail rejeitado, usuário(a) silenciado(a)"
      subject_template: "[%{email_prefix}] Problema no e-mail, usuário(a) silenciado(a)"
      text_body_template: |
        Desculpe, mas sua mensagem de e-mail para %{destination} (com o título de %{former_title}) não funcionou.

        Sua conta associada a este endereço de e-mail foi silenciada.
    email_reject_reply_user_not_matching:
      title: "E-mail rejeitado, usuário não correspondente"
      subject_template: "[%{email_prefix}] Problema no e-mail, endereço de resposta inesperado"
      text_body_template: |
        Desculpe, mas sua mensagem de e-mail %{destination} (com o título de %{former_title}) não funcionou.

        Sua resposta foi enviada de um endereço de e-mail diferente do esperado, por isso não temos certeza se é a mesma pessoa. Tente enviar de outro endereço de e-mail, ou [entre em contato com um membro da equipe](%{base_url}/about).
    email_reject_empty:
      title: "E-mail rejeitado, vazio"
      subject_template: "[%{email_prefix}] Problema no e-mail, sem conteúdo"
      text_body_template: |
        Desculpe, mas sua mensagem de e-mail para %{destination} (intitulada %{former_title}) não funcionou.

        Não foi possível conteúdo na resposta no seu e-mail.

        Se você está recebendo isso e você incluiu uma resposta, tente novamente com uma formatação mais simples.
    email_reject_parsing:
      title: "E-mail rejeitado em análise"
      subject_template: "[%{email_prefix}] Problema no e-mai, conteúdo não reconhecido"
      text_body_template: |
        Desculpe, mas sua mensagem de e-mail para %{destination} (com o título de %{former_title}) não funcionou.

        Não pudemos encontrar seu resposta no e-mail. **Verifique se sua resposta está no topo do e-mail**, não foi possível processar respostas em linha.
    email_reject_invalid_access:
      title: "E-mail rejeitado, acesso inválido"
      subject_template: "[%{email_prefix}] Problema no e-mail, acesso inválido"
      text_body_template: |
        Desculpe, mas sua mensagem de e-mail para %{destination} (com o título de %{former_title}) não funcionou.

        Sua conta não tem os privilégios para postar novos tópicos nesta categoria. Se você acha que isso é um erro, [entre em contato com um membro da equipe](%{base_url}/about).
    email_reject_strangers_not_allowed:
      title: "E-mail rejeitado, estranhos(as) não permitidos(as)"
      subject_template: "[%{email_prefix}] Problema no e-mail, acesso inválido"
      text_body_template: |
        Desculpe, mas sua mensagem de e-mail para %{destination} (com o título de  %{former_title}) não funcionou.

        A categoria para a qual você enviou este e-mail permite somente respostas de usuários(as) com contas válidas e endereços de e-mail conhecidos. Se você acha que isso é um erro, [entre em contato com um membro da equipe](%{base_url}/about).
    email_reject_invalid_post:
      title: "E-mail rejeitado, postagem inválida"
      subject_template: "[%{email_prefix}] Problema no e-mail, erro na postagem"
      text_body_template: |
        Desculpe, mas sua mensagem de e-mail para %{destination} (com o título de %{former_title}) não funcionou.

        Algumas causas possíveis são: formatação complexa, mensagem muito grande, mensagem muito pequena. Tente novamente, ou poste pelo site se isso continuar.
    email_reject_invalid_post_specified:
      title: "E-mail rejeitado, postagem inválida especificada"
      subject_template: "[%{email_prefix}] Problema no e-mail, erro na postagem"
      text_body_template: |
        Desculpe, mas sua mensagem de e-mail para%{destination} (com o título de %{former_title}) não funcionou.

        Motivo:

        %{post_error}

        Se você puder corrigir o problema, tente novamente.
      date_invalid: "Nenhuma data de criação para postagem foi encontrada. Falta data no e-mail: cabeçalho?"
    email_reject_post_too_short:
      title: "Rejeição de e-mail, postagem muito curta"
      subject_template: "[%{email_prefix}] Problema no e-mail, postagem muito curta"
      text_body_template: |
        Desculpe, mas a sua mensagem de e-mail para %{destination} (com o título de %{former_title}) não funcionou.

        Para promover conversas mais complexas, respostas muito curtas não são permitidas. Você pode responder com pelo menos %{count} caracteres? Como alternativa, também é possível curtir uma postagem por e-mail respondendo com "+1".
    email_reject_invalid_post_action:
      title: "E-mail rejeitado por postagem de ação inválida"
      subject_template: "[%{email_prefix}] Problema no e-mail, ação de postagem inválida"
      text_body_template: |
        Desculpe, mas sua mensagem de e-mail para %{destination} (com o título de %{former_title}) não funcionou.
        A ação de postagem não foi reconhecida. Tente novamente, ou poste pelo site se isso continuar.
    email_reject_reply_key:
      title: "E-mail rejeitado por chave de resposta"
      subject_template: "[%{email_prefix}] Problema no e-mail, chave de resposta desconhecida"
      text_body_template: |
        Desculpe, mas sua mensagem de e-mail para %{destination} (com o título de %{former_title}) não funcionou.

        A chave de resposta no e-mail é inválida ou desconhecida, por isso não podemos descobrir ao que este e-mail está respondendo. [Entre em contato com um membro da equipe](%{base_url}/about).
    email_reject_bad_destination_address:
      title: "E-mail rejeitado por endereço de destino inválido"
      subject_template: "[%{email_prefix}] Problema no e-mail, desconhecido para: endereço"
      text_body_template: |
        Desculpe, mas a sua mensagem de e-mail para %{destination} (com o título de %{former_title}) não funcionou.

        Verifique os itens a seguir:

          - Você usa mais de um endereço de e-mail? Respondeu de um endereço de e-mail diferente? É preciso usar o mesmo endereço de e-mail ao responder.

          - Seu software utilizou o endereço de "Responder para:" ao responder? Infelizmente alguns softwares de e-mail enviam respostas para o endereço em "De:", o que não funciona.

          - O cabeçalho da ID da mensagem foi alterada no e-mail? A ID da mensagem não pode ser alterada e deve ser consistente.

        Precisa de mais ajuda? Fale conosco acessando as informações de contato em %{base_url}/about
    email_reject_old_destination:
      title: "E-mail rejeitado por destino antigo"
      subject_template: "[%{email_prefix}] Problema no e-mail, você está tentando responder a uma notificação antiga"
      text_body_template: |
        Desculpe, mas a sua mensagem de e-mail para %{destination} (com o título de %{former_title}) não funcionou.

        Só aceitamos respostas às notificações originais por %{number_of_days} dias. [Acesse o tópico](%{short_url}) para continuar a conversa.
    email_reject_topic_not_found:
      title: "E-mail rejeitado por tópico não encontrado"
      subject_template: "[%{email_prefix}] Problema no e-mail, tópico não encontrado"
      text_body_template: |
        Desculpe, mas sua mensagem de e-mail para %{destination} (com o título de %{former_title}) não funcionou.

        O tópico para o qual você está respondendo não existe mais, pode ter sido excluído. Se você acha que isso é um erro, [entre em contato com um membro da equipe](%{base_url}/about).
    email_reject_topic_closed:
      title: "E-mail rejeitado por tópico fechado"
      subject_template: "[%{email_prefix}] Problema no e-mail, tópico fechado"
      text_body_template: |
        Desculpe, mas sua mensagem de e-mail para%{destination} (com o título de %{former_title}) não funcionou.

        O tópico ao o qual você está respondendo está fechado por enquanto e não aceita mais respostas. Se você acha que isso é um erro, [entre em contato com um membro da equipe](%{base_url}/about).
    email_reject_auto_generated:
      title: "E-mail rejeitado, gerado automaticamente"
      subject_template: "[%{email_prefix}] Problema no e-mail, resposta gerada automaticamente"
      text_body_template: |
        Desculpe, mas sua mensagem de e-mail para %{destination} (com o título de %{former_title}) não funcionou.

        Seu e-mail foi marcado como "gerado automaticamente", o que significa que foi criado automaticamente por um computador em vez de ser digitado por um ser humano. Não podemos aceitar esses tipos de e-mails. Se você acha que isso é um erro, [entre em contato com um membro da equipe](%{base_url}/about).
    email_reject_unrecognized_error:
      title: "E-mail rejeitado, erro não reconhecido"
      subject_template: "[%{email_prefix}] Problema no e-mail, erro não reconhecido"
      text_body_template: |
        Desculpe, mas sua mensagem de e-mail para %{destination} (com o título de %{former_title}) não funcionou.

        Ocorreu um erro não reconhecido ao processar seu e-mail e ele não foi publicado. Você deve tentar novamente ou [entrar em contato com um membro da equipe](%{base_url}/about).
    email_reject_attachment:
      title: "Anexo do e-mail rejeitado"
      subject_template: "[%{email_prefix}] Problema no e-mail, anexo rejeitado"
      text_body_template: |
        Infelizmente alguns anexos em sua mensagem de e-mail para %{destination} (com o título de %{former_title}) foram rejeitados.

        Detalhes:
        %{rejected_errors}

        Se você acha que isto é um erro, [entre em contato um membro da equipe](%{base_url}/about).
    email_reject_reply_not_allowed:
      title: "Rejeição de e-mail, resposta não permitida"
      subject_template: "[%{email_prefix}] Problema no e-mail, resposta não permitida"
      text_body_template: |
        Desculpe, mas sua mensagem de e-mail para %{destination} (com o título de %{former_title}) não funcionou.

        Você não tem permissão para responder ao tópico. Se acha que é um erro, [entre em contato com um membro da equipe](%{base_url}/about).
    email_reject_reply_to_digest:
      title: "Rejeição de e-mail, resposta para resumo"
      subject_template: "[%{email_prefix}] Problema no e-mail, resposta para resumo"
      text_body_template: |
        Desculpe, mas sua mensagem de e-mail para %{destination} (com o título de %{former_title}) não funcionou.

        Você respondeu ao e-mail de resumo, o que não é permitido.

        Se acha que é um erro, [entre em contato com um membro da equipe](%{base_url}/about).
    email_reject_too_many_recipients:
      title: "O e-mail rejeita excesso de destinatários"
      subject_template: "[%{email_prefix}] Problema no e-mail -- muitos destinatários"
      text_body_template: |
        Desculpe, mas a sua mensagem de e-mail para %{destination} (intitulada %{former_title}) não funcionou.

        Você tentou enviar e-mail para mais de %{max_recipients_count} pessoas e nosso sistema marcou automaticamente seu e-mail como spam.

        Se você acredita que isso é um erro, [entre em contato com um membro da equipe](%{base_url}/about).
    email_error_notification:
      title: "Notificação de erro por e-mail"
      subject_template: "[%{email_prefix}] Problema no e-mail, erro de autenticação do POP"
      text_body_template: |
        Infelizmente houve um erro de autenticação ao sondar e-mails do servidor POP.

        Verifique se as credenciais POP foram configuradas corretamente nas [configurações do site](%{base_url}/admin/site_settings/category/email).

        Se houver uma interface do(a) usuário(a) da web para a conta de e-mail POP, pode ser necessário entrar com a conta na web e verificar suas configurações lá.
    email_revoked:
      title: "E-mail revogado"
      subject_template: "Seu endereço de e-mail está correto?"
      text_body_template: |
        Desculpe, mas estamos com problemas para entrar em contato com você por e-mail. Os últimos e-mails que enviamos retornaram como impossíveis de serem entregues.

        Verifique se o [seu endereço de e-mail](%{base_url}/my/preferences/email) é válido e está funcionando. Você também pode adicionar nosso endereço de e-mail à sua lista de contatos para melhorar a capacidade de entrega.
    email_bounced: |
      A mensagem para %{email} retornou.

      ### Detalhes

      ``` texto
      %{raw}
      ```
    ignored_users_summary:
      title: "Usuários(as) ignorado(as) excederam o limite"
      subject_template: "Um(a) usuário(a) está sendo ignorado(a) por muitos outros(as) usuários(as)"
      text_body_template: |
        Olá, esta é uma mensagem automática de %{site_name} para informar que @%{username} foi ignorado(a) por %{ignores_threshold} usuários(as). Isso pode indicar que um problema está ocorrendo em sua comunidade.

        Você pode querer [revisar postagens recentes](%{base_url}/u/%{username}/summary) desse(a) usuário(a) e possivelmente outros(as) usuários(as) no [relatório de usuários(as) ignorados(as) e silenciados(as)](%{base_url}/admin/reports/top_ignored_users).

        Para obter mais orientações, consulte nossas [diretrizes da comunidade](%{base_url}/guidelines).
    too_many_spam_flags:
      title: "Muitas sinalizadores de spam"
      subject_template: "Nova conta em espera"
      text_body_template: |
        Olá,

        Esta é uma mensagem automática de %{site_name} para informar que suas postagens estão temporariamente ocultas porque foram sinalizadas pela comunidade.

        Como medida de precaução, sua nova conta foi silenciada e não será possível criar respostas ou tópicos até que um membro da equipe possa revisá-la. Pedimos desculpas pelo inconveniente.

        Para obter mais orientações, consulte nossas [diretrizes da comunidade](%{base_url}/guidelines).
    too_many_tl3_flags:
      title: "Muitos sinalizadores TL3"
      subject_template: "Nova conta em espera"
      text_body_template: |
        Olá,

        Esta é uma mensagem automática de %{site_name} para informar que sua conta foi colocada em espera devido a uma grande quantidade de sinalizadores da comunidade.

        Como medida de precaução, sua nova conta foi silenciada para impedir a criação de novas respostas ou tópicos até que um membro da equipe possa revisá-la. Pedimos desculpas pelo inconveniente.

        Para obter mais orientações, consulte nossas [diretrizes da comunidade](%{base_url}/diretrizes).
    silenced_by_staff:
      title: "Silenciado(a) pela equipe"
      subject_template: "Conta temporariamente em espera"
      text_body_template: |
        Olá,

        Esta é uma mensagem automática de %{site_name} para informar que sua conta foi temporariamente suspensa como medida de precaução.

        Continue a navegar, mas não será possível responder ou criar tópicos até que um [membro da equipe](%{base_url}/sobre) analise suas postagens mais recentes. Pedimos desculpas pelo inconveniente.

        Para obter mais orientações, consulte nossas [diretrizes da comunidade](%{base_url}/diretrizes).
    user_automatically_silenced:
      title: "Usuário(a) silenciado(a) automaticamente"
      subject_template: "O(a) novo(a) usuário(a) %{username} silenciado(a) devido aos sinalizadores da comunidade"
      text_body_template: |
        Esta é uma mensagem automática.

        O(a) novo(a) usuário(a) [%{username}](%{user_url}) foi silenciado(a) automaticamente porque usuários(as) sinalizaram as postagens de %{username}.

        [Revise os sinalizadores](%{base_url}/admin/flags). Se o(a) usuário(a) %{username} tiver sido silenciado(a) por engano, clique no botão de ativar som do(a) usuário(a) na [página de administração do(a) usuário(a)](%{user_url}).

        Este limite pode ser alterado nas configurações do site "silence_new_user".
    spam_post_blocked:
      title: "Postagem de spam bloqueada"
      subject_template: "Postagens de novo(a) usuário(a )%{username} bloqueadas devido a links repetidos"
      text_body_template: |
        Está é uma mensagem automática.

        O(a) novo(a) usuário(a) [%{username}](%{user_url}) tentou criar várias postagens com links para %{domains}, mas elas foram bloqueadas para evitar spam. O(a) usuário(a) ainda pode criar novas postagens sem links para %{domains}.

        [Verifique o(a) usuário(a)](%{user_url}).

        Isto pode ser modificado nas configurações do site "newuser_spam_host_threshold" e "white_listed_spam_host_domains". Considere adicionar %{domains} à lista de permissões caso precisem ser isentos.
    unsilenced:
      title: "Som ativado"
      subject_template: "A conta não está mais em espera"
      text_body_template: |
        Olá,

        Esta é uma mensagem automática de %{site_name} para que você saiba que sua conta não está mais em espera após a revisão da equipe.

        Agora você pode criar novas respostas e tópicos novamente. Agradecemos sua paciência.
    pending_users_reminder:
      title: "Lembrete de usuários(as) pendentes"
      subject_template:
        one: "%{count} usuário(a) aguardando aprovação"
        other: "%{count} usuários(as) aguardando aprovação"
      text_body_template: |
        Há novas contas de usuários esperando para serem aprovadas (ou rejeitadas) antes de poderem acessar este fórum.

        [Revise-as](%{base_url}/review).
    download_remote_images_disabled:
      title: "Desativar download de imagens remotas"
      subject_template: "Desativar download de imagens remotas em andamento"
      text_body_template: "A configuração \"download_remote_images_to_local\" está desativada porque o limite de espaço no disco configurado em \"download_remote_images_threshold\" foi alcançado."
    new_user_of_the_month:
      title: "Você é um(a) novo(a) usuário(a) do mês!"
      subject_template: "Você é um(a) novo(a) usuário(a) do mês!"
      text_body_template: |
        Parabéns, você ganhou o prêmio **Novo(a) usuário(a) do mês de %{month_year}**. :trophy:

        Este prêmio é concedido apenas a dois usuários(as) novos(as) por mês e ficará permanentemente visível na [página de emblemas].(%{url}).

        Você logo se tornou um(a) integrante valioso(a) da nossa comunidade. Obrigado por se cadastrar e manter o excelente trabalho!
    queued_posts_reminder:
      title: "Lembrete de postagens na fila"
      subject_template:
        one: "%{count} postagem aguardando revisão"
        other: "%{count} postagens aguardando revisão"
      text_body_template: |
        Olá,

        Algumas postagens de novos(as) usuários(as) foram removidas pela moderação e estão aguardando revisão. [Aprove-as ou rejeite-as aqui](%{base_url}/review?type=ReviewableQueuedPost).
  unsubscribe_link: |
    Para cancelar a subscrição destes e-mails, [clique aqui](%{unsubscribe_url}).
  unsubscribe_link_and_mail: |
    Para cancelar a inscrição destes e-mails, [clique aqui](%{unsubscribe_url}).
  unsubscribe_mailing_list: |
    Você está recebendo isso porque ativou o modo lista de endereçamento.

    Para cancelar a inscrição destes e-mails, [clique aqui](%{unsubscribe_url}).
  subject_re: "Re:"
  subject_pm: "[PM]"
  email_from: "%{user_name} via %{site_name}"
  email_from_without_site: "%{group_name}"
  user_notifications:
    previous_discussion: "Respostas anteriores"
    reached_limit:
      one: "Atenção: enviamos no máximo %{count} e-mail diário. Verifique no site para ver os que podem não ter sido enviados."
      other: "Atenção: enviamos no máximo %{count} e-mails diários. Verifique no site para ver os que podem não ter sido enviados. PS: obrigado pelos acessos!"
    in_reply_to: "Em resposta a"
    reply_by_email: "[Acesse o tópico](%{base_url}%{url}) ou responda a este e-mail para responder."
    reply_by_email_pm: "[Acesse a mensagem](%{base_url}%{url}) ou responda a este e-mail para responder a %{participants}."
    only_reply_by_email: "Responda a este email para responder."
    only_reply_by_email_pm: "Responda a este e-mail para responder a %{participants}."
    visit_link_to_respond: "[Acesse o tópico](%{base_url}%{url}) para responder."
    visit_link_to_respond_pm: "[Acesser a mensagem](%{base_url}%{url}) para responder a %{participants}."
    reply_above_line: "## Responda acima desta linha. ##"
    posted_by: "Postado por %{username} em %{post_date}"
    pm_participants: "Participantes: %{participants}"
    more_pm_participants:
      one: "%{participants} e %{count} outro"
      other: "%{participants} e %{count} outros"
    invited_group_to_private_message_body: |
      %{username} convidou @%{group_name} para uma mensagem

      > **[%{topic_title}](%{topic_url})**
      >
      > %{topic_excerpt}

      em

      > %{site_title} - %{site_description}

      Para participar da mensagem, clique no link abaixo:

      %{topic_url}
    invited_to_private_message_body: |
      %{username} convidou para uma mensagem

      > **[%{topic_title}](%{topic_url})**
      >
      > %{topic_excerpt}

      em

      > %{site_title} - %{site_description}

      Para participar da mensagem, clique no link abaixo:

      %{topic_url}
    invited_to_topic_body: |
      %{username} convidou para uma discussão

      > **[%{topic_title}](%{topic_url})**
      >
      > %{topic_excerpt}

      em

      > %{site_title} -- %{site_description}

      Para participar da discussão, clique no link abaixo:

      %{topic_url}
    user_invited_to_private_message_pm_group:
      title: "Grupo convidado(a) por usuário(a) para MP"
      subject_template: "[%{email_prefix}] %{username} convidou @%{group_name} para a mensagem \"%{topic_title}\""
      text_body_template: |
        %{header_instructions}

        %{message}

        %{respond_instructions}
    user_invited_to_private_message_pm:
      title: "Usuário(a) convidado(a) para MP"
      subject_template: "[%{email_prefix}] %{username} convidou para uma mensagem \"%{topic_title}\""
      text_body_template: |
        %{header_instructions}

        %{message}

        %{respond_instructions}
    user_invited_to_private_message_pm_staged:
      title: "Usuário(a) convidado(a) para MP encenado(a)"
      subject_template: "[%{email_prefix}] %{username} convidou você para uma mensagem \"%{topic_title}\""
      text_body_template: |
        %{header_instructions}

        %{message}

        %{respond_instructions}
    user_invited_to_topic:
      title: "Usuário(a) convidado(a) para o tópico"
      subject_template: "[%{email_prefix}] %{username} convidou para \"%{topic_title}\""
      text_body_template: |
        %{header_instructions}

        %{message}

        %{respond_instructions}
    user_replied:
      title: "Respondido(a) pelo usuário(a)"
      subject_template: "[%{email_prefix}] %{topic_title}"
      text_body_template: |
        %{header_instructions}

        %{message}

        %{context}

        %{respond_instructions}
    user_replied_pm:
      title: "PM respondida pelo(a) usuário(a)"
      subject_template: "[%{email_prefix}] [PM] %{topic_title}"
      text_body_template: |
        %{header_instructions}

        %{message}

        %{context}

        %{respond_instructions}
    user_quoted:
      title: "Citações do(a) usuário(a)"
      subject_template: "[%{email_prefix}] %{topic_title}"
      text_body_template: |
        %{header_instructions}

        %{message}

        %{context}

        %{respond_instructions}
    user_linked:
      title: "Usuário(a) vinculado(a)"
      subject_template: "[%{email_prefix}] %{topic_title}"
      text_body_template: |
        %{header_instructions}

        %{message}

        %{context}

        %{respond_instructions}
    user_mentioned:
      title: "Usuário(a) mencionado(a)"
      subject_template: "[%{email_prefix}] %{topic_title}"
      text_body_template: |
        %{header_instructions}

        %{message}

        %{context}

        %{respond_instructions}
    user_mentioned_pm:
      title: "MP mencionada pelo(a) usuário(a)"
      subject_template: "[%{email_prefix}] [MP] %{topic_title}"
      text_body_template: |
        %{header_instructions}

        %{message}

        %{context}

        %{respond_instructions}
    user_group_mentioned:
      title: "Grupo de usuários(as) mencionado"
      subject_template: "[%{email_prefix}] %{topic_title}"
      text_body_template: |
        %{header_instructions}

        %{message}

        %{context}

        %{respond_instructions}
    user_group_mentioned_pm:
      title: "PM mencionada por grupo de usuários(as)"
      subject_template: "[%{email_prefix}] [PM] %{topic_title}"
      text_body_template: |
        %{header_instructions}

        %{message}

        %{context}

        %{respond_instructions}
    user_group_mentioned_pm_group:
      title: "PM mencionada por grupo de usuários(as)"
      subject_template: "[%{email_prefix}] [PM] %{topic_title}"
      text_body_template: |
        %{header_instructions}

        %{message}

        %{context}

        %{respond_instructions}
    user_posted:
      title: "Postado(a) pelo(a) usuário(a)"
      subject_template: "[%{email_prefix}] %{topic_title}"
      text_body_template: |
        %{header_instructions}

        %{message}

        %{context}

        %{respond_instructions}
    user_watching_category_or_tag:
      title: "Categoria ou etiqueta de acompanhamento do usuário"
      subject_template: "[%{email_prefix}] %{topic_title}"
      text_body_template: |
        %{header_instructions}

        %{message}

        %{context}

        %{respond_instructions}
    user_watching_first_post:
      title: "Usuário(a) acompanhando a primeira postagem"
      subject_template: "[%{email_prefix}] %{topic_title}"
      text_body_template: |
        %{header_instructions}

        %{message}

        %{context}

        %{respond_instructions}
    user_posted_pm:
      title: "MP postada pelo(a) usuário(a)"
      subject_template: "[%{email_prefix}] [MP] %{topic_title}"
      text_body_template: |
        %{header_instructions}

        %{message}

        %{context}

        %{respond_instructions}
    user_posted_pm_staged:
      title: "MP postada por usuário(a) encenado(a)"
      subject_template: "%{optional_re}%{topic_title}"
      text_body_template: |2

        %{message}
    account_suspended:
      title: "Conta suspensa"
      subject_template: "[%{email_prefix}] A sua conta foi suspensa"
      text_body_template: |
        Você foi suspenso(a) do fórum até %{suspended_till}.

        Motivo: %{reason}
    account_suspended_forever:
      title: "Conta suspensa"
      subject_template: "%{email_prefix}, sua conta foi suspensa"
      text_body_template: |
        Sua conta foi suspensa do fórum.

        Motivo: %{reason}
    account_silenced:
      title: "Conta silenciada"
      subject_template: "[%{email_prefix}] Sua conta foi silenciada"
      text_body_template: |
        Você foi silenciado(a) do fórum até %{silenced_till}.

        Motivo: %{reason}
    account_silenced_forever:
      title: "Conta silenciada"
      subject_template: "%{email_prefix}, sua conta foi silenciada"
      text_body_template: |
        Sua conta foi silenciada do fórum.

        Motivo: %{reason}
    account_exists:
      title: "esta conta já existe"
      subject_template: "[%{email_prefix}] esta conta já existe"
      text_body_template: |
        Você acabou de tentar criar uma conta em %{site_name}, ou tentou alterar o e-mail de uma conta para %{email}. No entanto, já existe uma conta para %{email}.

        Se você esqueceu sua senha, [redefina agora](%{base_url}/password-reset).

        Se você não tiver tentado criar uma conta para %{email} ou alterar seu endereço de e-mail, não se preocupe. Você pode ignorar essa mensagem com segurança.

        Se você tiver alguma dúvida, [entre em contato com nossa equipe prestativa](%{base_url}/sobre).
    account_second_factor_disabled:
      title: "Autenticação de dois fatores desativada"
      subject_template: "[%{email_prefix}] Autenticação de dois fatores desativada"
      text_body_template: |
        A autenticação de dois fatores foi desativada na sua conta em %{site_name}. Agora você pode entrar com a conta somente usando a senha. Não é mais necessário um código de autenticação adicional.

        Se você não tiver optado por desativar a autenticação de dois fatores, alguém pode ter comprometido sua conta.

        Se você tiver alguma dúvida, [entre em contato com nossa equipe prestativa](%{base_url}/sobre).
    digest:
      why: "Um breve resumo de %{site_link} desde %{since}"
      since_last_visit: "Desde a sua última visita"
      new_topics: "Novos tópicos"
      unread_notifications: "Notificações não lidas"
      unread_high_priority: "Notificações de alta prioridade não lidas"
      liked_received: "Curtidas recebidas"
      new_users: "Usuários(as) novos(as)"
      popular_topics: "Tópicos mais acessados"
      join_the_discussion: "Leia mais"
      popular_posts: "Publicações mais acessadas"
      more_new: "Novo para você"
      subject_template: "[%{email_prefix}] Resumo"
      unsubscribe: "Este resumo foi enviado de %{site_link}, já que faz tempo que não nos vemos. Mude %{email_preferences_link} ou%{unsubscribe_link} para cancelar a inscrição."
      your_email_settings: "suas configurações de e-mail"
      click_here: "clique aqui"
      from: "%{site_name}"
      preheader: "Um breve resumo desde %{since}"
    forgot_password:
      title: "Esqueci a senha"
      subject_template: "[%{email_prefix}] Redefinição de senha"
      text_body_template: |
        Alguém pediu para redefinir sua senha [%{site_name}](%{base_url}).

        Caso não tenha sido você, ignore este e-mail.

        Clique no link a seguir para escolher uma nova senha:
        %{base_url}/u/password-reset/%{email_token}
    email_login:
      title: "Entrar com sua conta pelo link"
      subject_template: "[%{email_prefix}] Entre com sua conta pelo link"
      text_body_template: |
        Aqui está o seu link para entrar em [%{site_name}](%{base_url}).

        Caso não tenha solicitado este link, ignore este e-mail.

        Clique no link a seguir para entrar com a conta:
        %{base_url}/session/email-login/%{email_token}
    set_password:
      title: "Definir senha"
      subject_template: "[%{email_prefix}] Configurar senha"
      text_body_template: |
        Alguém pediu para adicionar uma senha à sua conta em [%{site_name}](%{base_url}). Como alternativa, você pode entrar com a conta qualquer serviço on-line compatível (Google, Facebook, etc.) associado a esse endereço de e-mail validado.

        Caso não tenha feito esta solicitação, ignore este e-mail.

        Clique no link a seguir para entrar com a conta:
        %{base_url}/u/password-reset/%{email_token}
    admin_login:
      title: "Entrar com conta de administrador(a)"
      subject_template: "[%{email_prefix}] Entrar com conta"
      text_body_template: |
        Alguém pediu para entrar com a sua conta em [%{site_name}](%{base_url}).

        Caso não tenha feito este pedido, ignore este e-mail.

        Clique no link a seguir para entrar com a conta:
        %{base_url}/session/email-login/%{email_token}
    account_created:
      title: "Conta criada"
      subject_template: "[%{email_prefix}] Sua nova conta"
      text_body_template: |
        Uma nova conta foi criada para você em%{site_name}

        Clique no link a seguir para escolher uma senha para sua nova conta:
        %{base_url}/u/password-reset/%{email_token}
    confirm_new_email:
      title: "Confirmar novo e-mail"
      subject_template: "[%{email_prefix}] Confirme seu novo endereço de e-mail"
      text_body_template: |
        Confirme o seu novo endereço de e-mail para %{site_name} ao clicar no link a seguir:

        %{base_url}/u/confirm-new-email/%{email_token}

        Caso não tenha solicitado esta alteração, entre em contato com um(a) [administrador(a) do site](%{base_url}/about).
    confirm_new_email_via_admin:
      title: "Confirmar novo e-mail"
      subject_template: "[%{email_prefix}] Confirme seu novo endereço de e-mail"
      text_body_template: |
        Confirme o seu novo endereço de e-mail para %{site_name} ao clicar no link a seguir:

        %{base_url}/u/confirm-new-email/%{email_token}

        Esta alteração foi solicitada pelo(a) administrador(a) do site.

        Caso não tenha solicitado esta alteração, entre em contato com um(a) [administrador(a) do site](%{base_url}/about).
    confirm_old_email:
      title: "Confirmar antigo e-mail"
      subject_template: "[%{email_prefix}] Confirme seu endereço de e-mail atual"
      text_body_template: "Antes de podermos alterar seu endereço de e-mail, precisamos confirmar que você \ncontrola a conta de e-mail atual. Depois de concluir esta etapa, solicitaremos que você \nconfirme o novo endereço de e-mail.\n\nConfirme seu endereço de e-mail atual para %{site_name} clicando no seguinte link: \n\n%{base_url}/u/confirm-old-email/%{email_token}\n"
    confirm_old_email_add:
      title: "Confirmar antigo e-mail (adicionar)"
      subject_template: "[%{email_prefix}] Confirme seu endereço de e-mail atual"
      text_body_template: "Antes de podermos adicionar um novo endereço de e-mail, precisamos confirmar que você \ncontrola a conta de e-mail atual. Depois de concluir esta etapa, solicitaremos que você \nconfirme o novo endereço de e-mail.\n\nConfirme seu endereço de e-mail atual para %{site_name} clicando no seguinte link: \n\n%{base_url}/u/confirm-old-email/%{email_token}\n"
    notify_old_email:
      title: "Notificar e-mail antigo"
      subject_template: "[%{email_prefix}] Seu endereço de e-mail foi alterado"
      text_body_template: |
        Esta é uma mensagem automática para avisar que seu endereço de e-mail para
        %{site_name} foi modificado. Caso tenha sido um erro, entre em contato
        com um(a) administrador(a) do site.

        Seu endereço de e-mail foi modificado para:

        %{new_email}
    notify_old_email_add:
      title: "Notificar e-mail antigo (adicionar)"
      subject_template: "[%{email_prefix}] Um novo endereço de e-mail foi adicionado"
      text_body_template: |
        Esta é uma mensagem automática para avisar que um endereço de e-mail para
        %{site_name} foi adicionado. Caso tenha sido um erro, entre em contato
        com um(a) administrador(a) do site.

        Seu endereço de e-mail foi modificado para:

        %{new_email}
    signup_after_approval:
      title: "Inscrição após aprovação"
      subject_template: "Você foi aprovado(a) no %{site_name}!"
      text_body_template: |
        Boas-vindas ao %{site_name}!

        Um membro da equipe aprovou sua conta em %{site_name}.

        Agora você pode acessar sua nova conta entrando em:
        %{base_url}

        Se não for possível clicar no link acima, tente copiar e colar na barra de endereço do seu navegador.

        %{new_user_tips}

        Acreditamos em [comportamento comunitário saudável](%{base_url}/diretrizes) em todos os momentos.

        Aproveite sua visita!
    signup_after_reject:
      title: "Criar conta após rejeição"
      subject_template: "Você foi rejeitado(a) em %{site_name}"
      text_body_template: |
        Um membro da equipe rejeitou a sua conta em %{site_name}.

        %{reject_reason}
    signup:
      title: "Criar conta"
      subject_template: "[%{email_prefix}] Confirme sua nova conta"
      text_body_template: |
        Boas-vindas ao %{site_name}!

        Clique no link a seguir para confirmar e ativar sua nova conta:
        %{base_url}/u/activate-account/%{email_token}

        Se não for possível clicar no link acima, tente copiar e colar na barra de endereço do seu navegador.
    activation_reminder:
      title: "Lembrete de ativação"
      subject_template: "[%{email_prefix}] Lembrete para confirmar sua conta"
      text_body_template: |
        Boas-vindas ao %{site_name}!

        Este é um lembrete para ativar sua conta.

        Clique no link a seguir para confirmar e ativar sua nova conta:
        %{base_url}/u/activate-account/%{email_token}

        Se não for possível clicar no link acima, tente copiar e colar na barra de endereço do seu navegador.
    suspicious_login:
      title: "Alerta de nova entrada com conta"
      subject_template: "[%{site_name}] Nova entrada com conta em %{location}"
      text_body_template: |
        Olá,

        Notamos que a sua conta foi usada para entrar em um dispositivo ou local que você não costuma usar. Foi você?

         - Localização: %{location} (%{client_ip})
         - Navegador: %{browser}
         - Dispositivo: %{device} -- %{os}

        Se tiver sido você, ótimo! Não há mais nada que precise ser feito.
        Caso contrário, [revise suas sessões existentes](%{base_url}/my/preferences/security) e considere alterar sua senha.
    post_approved:
      title: "Sua postagem foi aprovada"
      subject_template: "[%{site_name}] Sua postagem foi aprovada"
      text_body_template: |
        Olá,

        Esta é uma mensagem automática de %{site_name} para avisar que [sua postagem](%{base_url}%{post_url}) foi aprovada.
  page_forbidden:
    title: "Ops! Essa página é privada."
  site_setting_missing: "O site %{name} precisa ser configurado."
  page_not_found:
    page_title: "Página não encontrada"
    title: "Oops! Essa página não existe ou é privada."
    popular_topics: "Mais acessados(as)"
    recent_topics: "Recente"
    see_more: "Mais"
    search_title: "Pesquisar neste site"
    search_button: "Pesquisar"
  offline:
    title: "Não é possível carregar o aplicativo"
    offline_page_message: "Parece que você está off-line! Verifique sua conexão de rede e tente novamente."
  login_required:
    welcome_message: "# [Boas-vindas ao %{title}](#welcome)"
  upload:
    edit_reason: "cópias locais de imagens baixadas"
    unauthorized: "Desculpe, o arquivo que você está tentando enviar não é autorizado (extensões autorizadas: %{authorized_extensions})."
    pasted_image_filename: "Imagem colada"
    store_failure: "Falha ao arquivar o envio #%{upload_id} do(a) usuário(a) #%{user_id}."
    file_missing: "Desculpe, você deve fornecer um arquivo para upload."
    empty: "Desculpe, mas o arquivo que você forneceu está vazio."
    failed: "Desculpe, houve uma falha no seu envio. Tente novamente."
    png_to_jpg_conversion_failure_message: "Ocorreu um erro ao converter PNG em JPG."
    optimize_failure_message: "Ocorreu um erro ao otimizar a imagem enviada."
    download_failure: "Falha ao baixar o arquivo do provedor externo."
    size_mismatch_failure: "O tamanho do arquivo enviado para S3 não corresponde ao tamanho pretendido do envio externo. %{additional_detail}"
    create_multipart_failure: "Falha ao criar envio com partes múltiplas no armazenamento externo."
    abort_multipart_failure: "Falha ao anular envio com partes múltiplas no armazenamento externo."
    complete_multipart_failure: "Falha ao concluir envio com partes múltiplas no armazenamento externo."
    external_upload_not_found: "O envio não foi encontrado no armazenamento externo. %{additional_detail}"
    checksum_mismatch_failure: "A soma de verificação do arquivo enviado não corresponde. O conteúdo do arquivo pode ter sido alterado no envio. Tente novamente."
    cannot_promote_failure: "Este envio não pode ser concluído, talvez já tenha sido concluído ou fracassado anteriormente."
    size_zero_failure: "Desculpe, parece que algo deu errado, o arquivo que você está tentando enviar tem 0 bytes. Tente novamente."
    attachments:
      too_large: "Desculpe, o arquivo que você está tentando enviar é muito grande (o tamanho máximo é de %{max_size_kb} KB)."
      too_large_humanized: "Desculpe, o arquivo que você está tentando enviar é muito grande (o tamanho máximo é de %{max_size})."
    images:
      too_large: "Desculpe, a imagem que você está tentando enviar é muito grande (o tamanho máximo é de %{max_size_kb} KB). Redimensione e tente novamente."
      too_large_humanized: "Desculpe, a imagem que você está tentando enviar é muito grande (o tamanho máximo é de %{max_size}). Redimensione e tente novamente."
      larger_than_x_megapixels: "Desculpe, a imagem que você está tentando enviar é muito grande (a dimensão máxima é %{max_image_megapixels} megapixels). Redimensione e tente novamente."
      size_not_found: "Desculpe, mas não foi possível determinar o tamanho da imagem. O arquivo de imagem pode estar corrompido."
    placeholders:
      too_large: "(imagem maior do que %{max_size_kb} KB)"
      too_large_humanized: "(imagem maior do que %{max_size})"
  avatar:
    missing: "Desculpe! Não foi possível encontrar nenhum avatar associado a esse endereço de email. Você pode tentar novamente?"
  flag_reason:
    sockpuppet: "Um(a) novo(a) usuário(a) criou um tópico, e um outro(a) novo(a) usuário(a) no mesmo endereço IP (%{ip_address}) respondeu. Veja a configuração <a href='%{base_path}/admin/site_settings/category/spam'>`flag_sockpuppets`</a> do site."
    spam_hosts: "Este(a) novo(a) usuário(a) tentou criar várias postagens com links para o mesmo domínio. Todas as postagens deste(a) usuário(a) que incluam links devem ser revisadas. Veja a configuração do site <a href='%{base_path}/admin/site_settings/category/spam'>`newuser_spam_host_threshold`</a>."
  skipped_email_log:
    exceeded_emails_limit: "Excedido(s) max_emails_per_day_per_user"
    exceeded_bounces_limit: "Excedido(s) bounce_score_threshold"
    mailing_list_no_echo_mode: "Notificações da lista de endereçamento desativadas para as próprias postagens do(a) usuário(a)"
    user_email_no_user: "Não foi possível encontrar usuário(a) com a ID %{user_id}"
    user_email_post_not_found: "Não foi possível encontrar postagem com a ID %{post_id}"
    user_email_anonymous_user: "O(a) usuário(a) é anônimo(a)"
    user_email_user_suspended_not_pm: "O(a) usuário(a) foi suspenso(a), não é uma mensagem"
    user_email_seen_recently: "O(a) usuário(a) acessou recentemente"
    user_email_notification_already_read: "A notificação sobre o assunto deste e-mail já foi lida"
    user_email_notification_topic_nil: "post.topic é nulo"
    user_email_post_user_deleted: "O(a) usuário(a) da postagem foi excluído(a)."
    user_email_post_deleted: "a postagem foi excluído(a) pelo autor(a)"
    user_email_user_suspended: "o(a) usuário(a) foi suspenso(a)"
    user_email_already_read: "o(a) usuário(a) já leu esta postagem"
    user_email_access_denied: "o(a) usuário(a) não tem permissão para ver esta postagem"
    user_email_no_email: "Nenhum e-mail associado com a id de usuário(a) %{user_id}"
    sender_message_blank: "mensagem está em branco"
    sender_message_to_blank: "message.to está em branco"
    sender_text_part_body_blank: "text_part.body está em branco"
    sender_body_blank: "o corpo está em branco"
    sender_post_deleted: "a postagem foi excluída"
    sender_message_to_invalid: "o destinatário tem o endereço de e-mail inválido"
    sender_topic_deleted: "o tópico foi excluído"
    group_smtp_post_deleted: "a postagem foi excluída"
    group_smtp_topic_deleted: "o tópico foi excluído"
    group_smtp_disabled_for_group: "o smtp foi desativado para o grupo"
  color_schemes:
    base_theme_name: "Base"
    light: "Claro"
    dark: "Escuro"
    neutral: "Neutro"
    grey_amber: "Âmbar cinzento"
    shades_of_blue: "Tons de azul"
    latte: "Latte"
    summer: "Verão"
    dark_rose: "Rosa-escuro"
    wcag: "WCAG claro"
    wcag_theme_name: "WCAG claro"
    dracula: "Drácula"
    dracula_theme_name: "Drácula"
    solarized_light: "Cor clara solarizada"
    solarized_light_theme_name: "Cor clara solarizada"
    solarized_dark: "Cor escura solarizada"
    solarized_dark_theme_name: "Cor escura solarizada"
    wcag_dark: "WCAG escuro"
    wcag_dark_theme_name: "WCAG escuro"
    default_theme_name: "Padrão"
    light_theme_name: "Claro"
    dark_theme_name: "Escuro"
    neutral_theme_name: "Neutro"
    grey_amber_theme_name: "Âmbar cinzento"
    shades_of_blue_theme_name: "Tons de azul"
    latte_theme_name: "Latte"
    summer_theme_name: "Verão"
    dark_rose_theme_name: "Rosa-escuro"
  edit_this_page: "Editar esta página"
  csv_export:
    boolean_yes: "Sim"
    boolean_no: "Não"
    rate_limit_error: "Postagens podem ser baixadas somente uma vez por dia, tente novamente amanhã."
  static_topic_first_reply: |
    Altere o primeiro post desse tópico para mudar seu conteúdo na página de %{page_name}
  guidelines_topic:
    title: "Perguntas frequentes/diretrizes"
    guidelines_title: "Diretrizes"
    body: |
      <a name="civilized"></a>

      ## [Este é um espaço civilizado para discussões públicas](#civilizado)

      Trate este fórum de discussão com o mesmo respeito que você teria por um parque público. Nós também somos uma comunidade compartilhada &mdash; um local para compartilhar habilidades, conhecimento e interesses através de diálogo constante.

      Estas regras não são rígidas nem complicadas. São diretrizes para auxiliar no julgamento humano das questões da nossa comunidade e promover um espaço tranquilo e gentil para realizar discussões públicas civilizadas.

      <a name="improve"></a>

      ## [Melhore a discussão](#melhorar)

      Ajude-nos a transformar nossa comunidade em um ótimo local para discussão acrescentando algo positivo para o assunto, por menor que seja. Se não tiver certeza de que a postagem contribui de forma positiva para a conversa, pense melhor no que você quer dizer e tente novamente mais tarde

      Uma maneira de melhorar a discussão é conferindo as que já estão em andamento. Dedique um tempo navegando nos tópicos ou começando o seu próprio para aumentar sua chance de conhecer mais gente com interesses parecidos com os seus.

      Os tópicos discutidos aqui são importantes para nós, por isso queremos que você aja como se também fossem para você.

      <a name="agreeable"></a>

      ## [Seja agradável, mesmo quando discordar](#agreeable)

      Talvez você tenha uma resposta que discorde de alguém. Não tem problema. Mas lembre-se de criticar ideias, não pessoas. Evite:

      * Referência direta ao nome
      * Ataques "Ad hominem"
      * Resposta ao tom da postagem em vez do conteúdo
      * Contradição automática

      Em vez disso, ofereça ideias bem elaboradas para ajudar na conversa.

      <a name="participate"></a>

      ## [Sua participação importa](#participate)

      As conversas que temos aqui definem o tom para quem está chegando. Ajude-nos a influenciar o futuro da comunidade escolhendo participar de discussões que tornam este fórum um lugar interessante para frequentar &mdash; e evitando aquelas que não fazem isso.

      O Discourse oferece ferramentas que capacitam a comunidade a identificar de forma coletiva as melhores (e as piores) contribuições: favoritos, curtidas, sinalizadores, edições, acompanhamento, silenciamento e assim por diante. Use-as para melhorar a sua experiência e a de todos(as) também.

      Vamos tornar nossa comunidade melhor do que antes.

      <a name="flag-problems"></a>

      ## [Viu um problema? Sinalize](#flag-problems)

      Os(as) moderatores(as) têm autoridade especial, são os(as) responsáveis pelo fórum. E você também. Com a sua ajuda, eles(as) podem servir como facilitadores da comunidade, em vez de zeladores ou agentes da lei.

      Ao ver alguém se comportando mal, não responda. As respostas servem apenas como reconhecimento, o que incentiva esse tipo de atitude, consome energia e desperdiça o tempo das pessoas. Basta sinalizar. Se houver sinalizadores suficientes, uma medida será tomada, de forma automática ou através da intervenção do(a) moderador(a).

      Para manter nossa comunidade, os(as) moderadores(as) se reservam o direito de remover conteúdos e contas de usuário(a) por qualquer motivo, a qualquer momento. Eles(as) não preveem o que será postado e, junto com os(as) usuários(as), não se responsabilizam pelo contéudo postado pela comunidade.

      <a name="be-civil"></a>

      ## [Sempre tenha cortesia](#be-civil)

      Nada prejudica mais uma conversa saudável do que a grosseria:

      * Seja cortês. Não poste nada que uma pessoa sensata consideraria conteúdo ofensivo, abusivo ou discurso de ódio.
      * Poste coisas saudáveis. Não poste nada obceno ou sexualmente explícito.
      * Mantenha o respeito. Não perturbe nem assedie ninguém, se passe por alguém ou exponha informações particulares de alguma pessoa.
      * Respeite nosso fórum. Não poste spams ou o vandalize de alguma maneira.

      Esses termos não são definitivos nem têm definições precisas &mdash; evite até mesmo o menor sinal de alguma dessas coisas. Se não tiver certeza, pergunte a si mesmo(a) como você iria se sentir se a sua postagem estivesse na página principal de um site de notícias importante.

      Este fórum é público, e as discussões são indexadas por mecanismos de busca. Mantenha as imagens, links e linguagem seguros para sua família e seus amigos.

      <a name="keep-tidy"></a>

      ## [Tenha organização](#keep-tidy)

      Faça um esforço para manter tudo no lugar certo, assim poderemos passar mais tempo discutindo do que arrumando as coisas. Então:

      * Não inicie um tópico na categoria errada, leia as definições das categorias.
      * Não poste novamente a mesma coisa em mais de um tópico.
      * Não poste respostas sem contéudo.
      * Não desvie o tópico mudando de assunto no meio da discussão.
      * Não assine suas postagens &mdash; todas as postagens já vêm com as informações do seu perfil.

      Em vez de postar “+1” or “Concordo”, use o botão Curtir. Em vez de mudar radicalmente o rumo do tópico, use Responder como Tópico vinculado.

      <a name="stealing"></a>

      ## [Poste apenas suas próprias ideias](#roubo)

      É proibido postar sem permissão qualquer conteúdo digital que pertence a outra pessoa. Você não pode postar descrições, links ou métodos que ensinem a roubar propriedade intelectual (software, video, audio, images), ou violem a lei.

      <a name="power"></a>

      ## [Desenvolvido por você](#power)

      Este site é operado pela [nossa equipe de moderadores(as) sempre prestativa](%{base_path}/about) e *você*, a comunidade. Se você tiver mais alguma dúvida sobre como as coisas devem funcionar por aqui, abra um novo tópico em %{feedback_category} para discutirmos o assunto! Se houver algum problema crítico ou urgente que não pode ser resolvido com um sinalizador ou metatópico, [fale com os(as) moderadores(as)](%{base_path}/about).
  tos_topic:
    title: "Termos de Serviço"
    body: |
      <h2 id="heading--change-me"><a href="#heading--change-me">Minhas alterações</a></h2>

      Administrador(a) do fórum, confira abaixo um exemplo de modelo inicial para a política de privacidade que precisa ser personalizada para atender às necessidades do seu site.

      Por enquanto, estes termos não regulamentam o uso do fórum da internet em <%{base_url}>, mas talvez isso aconteça um dia. Nesse caso, para usar o fórum, você deve combinar estes termos com %{company_name}, a empresa responsável pelo fórum.

      A empresa poderá oferecer outros produtos e serviços sob termos diferentes. Estes termos se aplicam apenas ao uso do fórum.

      Ir para:

      - [Termos importantes](#heading--important-terms)
      - [Sua permissão para usar o fórum](#heading--permission)
      - [Condições para usar o fórum](#heading--conditions)
      - [Uso aceitável](#heading--acceptable-use)
      - [Normas de conteúdo](#heading--content-standards)
      - [Aplicação](#heading--enforcement)
      - [Sua conta](#heading--your-account)
      - [Seu conteúdo](#heading--your-content)
      - [Sua responsabilidade](#heading--responsibility)
      - [Isenção de responsabilidade](#heading--disclaimers)
      - [Limites de obrigações](#heading--liability)
      - [Comentários](#heading--feedback)
      - [Encerramento](#heading--termination)
      - [Litígios](#heading--disputes)
      - [Termos gerais](#heading--general)
      - [Contato](#heading--contact)
      - [Alterações](#heading--changes)

      <h2 id="heading--important-terms"><a href="#heading--important-terms">Termos importantes</a></h2>

      ***Estes termos incluem várias provisões importantes que afetam seus direitos e responsabilidades, como isenção de responsabilidade em [Isenção de responsabilidade ](#heading--disclaimers), limites das obrigações da empresa para com você em [Limites de obrigações](#heading--liability), sua aceitação em arcar com os custos da empresa causados por má utilização do fórum por parte de você em [Responsabilidade pelo seu uso](#heading--responsibility) e aceitação da arbitração de disputas em [Litígios](#heading--disputes).***

      <h2 id="heading--permission"><a href="#heading--permission">Sua permissão para usar o fórum</a></h2>

      Submetida a estes termos, a empresa concede permissão para usar o fórum. Todos e todas precisam aceitar estes termos para usar o fórum.

      <h2 id="heading--conditions"><a href="#heading--conditions">Condições de uso do fórum</a></h2>

      Sua permissão para usar o fórum está sujeita às condições as seguir:

      1. Você precisa ter pelo menos 13 anos de idade.

      2. Você não poderá mais usar o fórum em caso de contato direto da empresa dizendo que não pode.

      3. Você deverá usar o fórum de acordo com o [Uso aceitável](#heading--acceptable-use) e [Padrões de conteúdo](#heading--content-standards).

      <h2 id="heading--acceptable-use"><a href="#heading--acceptable-use">Uso aceitável</a></h2>

      1. Você não poderá infringir a lei através do fórum.

      2. Você não poderá usar ou tentar usar a conta de outro(a) usuário(a) no fórum sem consentimento específico.

      3. Você não poderá comprar, vender ou negociar em nome de outros(as) usuários(as), ou outros identificadores únicos no fórum.

      4. Você não poderá enviar anúncios, correntes de e-mail ou outras solicitações através do fórum, ou usar o fórum para coletar endereços ou outros dados pessoas para bancos de dados ou listas de endereçamento comerciais.

      5. Você não poderá automatizar o acesso ao fórum, ou monitorá-lo, através de recursos como rastejador da web, complemento ou plugin de navegador, ou outro programa de computador que não seja navegador web. Você pode percorrer o fórum para indexá-lo para um mecanismo de busca com publicidade disponível, se estiver executando um.

      6. Você não poderá usar o fórum para enviar listas de distribuição de e-mail, grupos de notícias ou pseudônimos de e-mail de grupo.

      7. Você não poderá implicar falsamente que tem afiliação ou endosso da empresa.

      8. Você não poderá criar hyperlink para imagens ou outro conteúdo que não seja hypertext no fórum, em outras páginas da web.

      9. Você não poderá remover marcas que mostram posse legal de materiais baixados no fórum.

      10. Você não poderá mostrar qualquer parte do fórum em outros sites com "<iframe>".

      11. Você não poderá desativar, evitar ou burlar qualquer medida de segurança ou restrição de acesso do fórum.

      12. You sobrecarregar a infraestrutura do fórum com um volume excessivo de solicitações, ou solicitações destinadas a impor uma carga não razoável nos sistemas de informações sujeitos ao fórum.

      13. Você não poderá se passar por outras pessoas através do fórum.

      14. Você não poderá incentivar ou ajudar ninguém a violar estes termos.

      <h2 id="heading--content-standards"><a href="#heading--content-standards">Normas de conteúdo</a></h2>

      1. Você não pode enviar ao fórum conteúdo ilegal, ofensivo ou prejudicial de alguma forma, inclusive conteúdo abusivo, inapropriado ou relacionado a ódio ou assédio.

      2. Você não poderá enviar ao fórum conteúdo que viole a lei, infrinja quaisquer direitos de propriedade intelectual, viole a privacidade de alguém ou desrespeite os acordos que você estiver com outras pessoas.

      3. Você não poderá enviar ao fórum conteúdo com código de computação malicioso, como vírus ou spyware.

      4. Você não poderá enviar ao fórum conteúdo como espaço reservado para manter um endereço específico, nome de usuário ou outro identificador exclusivo.

      5. Você não poderá usar o fórum para revelar informações que você não tem direito de revelar, como dados pessoais e confidenciais de outras pessoas.

      <h2 id="heading--enforcement"><a href="#heading--enforcement">Aplicação</a></h2>

      A empresa poderá investigar e processar violações destes termos utilizando todas as medidas aplicáveis pela lei. A empresa poderá notificar e cooperar com autoridades legais no processo de violações da lei e desses termos.

      A empresa se reserva o direito de alterar, redigir e excluir conteúdo no fórum por qualquer motivo. Se você acreditar que alguém enviou ao fórum conteúdo que viole esses termos, [fale conosco imediatamente](#heading--contact).

      <h2 id="heading--your-account"><a href="#heading--your-account">Sua conta</a></h2>

      Você deverá criar e fazer login com usa conta para usar alguns recursos do fórum.

      Para criar uma conta, forneça informações sobre você. Se criar uma conta, você precisa enviar pelo menos um endereço de e-mail válido e mantê-lo atualizado. Entre em contato enviando um e-mail para <%{contact_email}> se quiser encerrar sua conta.

      Você aceita se responsabilizar por todas as ações realizadas através da sua conta, com sua autorização ou não, até o encerramento da conta ou notificação à empresa de que sua conta foi comprometida. Você aceita notificar a empresa imediatamente se suspeitar de que sua conta foi comprometida. Você aceita escolher uma senha segura e mantê-la secreta.

      A empresa poderá restringir, suspender ou encerrar sua conta no fórum de acordo com sua política de manipulação de solicitações de encerramento relacionadas a direitos autorais, ou se a empresa acreditar que você violou qualquer regra destes termos.

      <h2 id="heading--your-content"><a href="#heading--your-content">Seu conteúdo</a></h2>

      Nada nestes termos dá à empresa direitos de propriedade em qualquer propriedade intelectual que você compartilhar no fórum, como informações da conta, postagens, ou outro conteúdo enviado ao fórum. Estes termos também não concedem direitos de posse em relação à propriedade intelectual da empresa.

      Entre você e a empresa, apenas você terá responsabilidade sobre o conteúdo enviado ao fórum. Você aceita não implicar erroneamente que o conteúdo enviado ao fórum é patrocinado ou aprovado pela empresa. Estes termos não obrigam a empresa a armazenar, manter ou fornecer cópias do conteúdo enviado, bem como alterá-lo, conforme estes termos.

      O conteúdo enviado ao fórum pertence a você, e você decide quais permissões conceder às outras pessoas. Pelo menos, você licencia a empresa a fornecer ao outros(as) usuários(as) o conteúdo que você enviou ao fórum. Essa licença especial permite que a empresa copie, publique e analise o conteúdo enviado ao fórum.

      Quando o conteúdo enviado for removido do fórum, por você ou pela empresa, a licença especial da empresa é encerrada quando a última cópia desaparecer das cópias de segurança da empresa, caches e outros sistemas. Outras licenças aplicadas ao contéudo que você enviar, como licenças da [Creative Commons](https://creativecommons.org), poderão permanecer após a remoção do conteúdo. Essas licenças devem dar às outras pessoas, ou à própria empresa, o direito de compartilhar seu conteúdo pelo fórum novamente.

      As outras pessoas que receberem conteúdo enviado por você ao fórum poderão violar os termos sob os quais seu conteúdo é licenciado. Você aceita que a empresa não terá nenhuma obrigação com você em relação a essas violações e suas consequências.

      <h2 id="heading--responsibility"><a href="#heading--responsibility">Sua responsabilidade</a></h2>

      Você aceita indenizar a empresa por ações judiciais de outros(as) relacionadas às violações destes termos por parte sua, ou por parte de outras pessoas através da sua conta no fórum. Você e a empresa aceitam notificar a contraparte sobre qualquer ação judicial pela qual você deverá indenizar a empresa o quanto antes. Se a empresa não notificar imediatamente sobre uma ação judicial, você não deverá indenizar a empresa por danos contra os quais você poderia ter se defendido ou mitigado sem aviso prévio. Você aceita permitir que a empresa controle a investigação, defesa e resolução de ações judiciais pelas quais você deve indenizar a empresa, além de cooperar com esses esforços. A empresa concorda em não aceitar qualquer resolução que admite culpa por você ou impõe obrigações sem o seu consentimento prévio.

      <h2 id="heading--disclaimers"><a href="#heading--disclaimers">Isenção de responsabilidade</a></h2>

      ***Você aceita todos os riscos de usar o fórum e o conteúdo do fórum. Dentro do limites da lei, a empresa e seus fornecedores oferecem o fórum como se encontra, sem nenhuma garantia.***

      O fórum poderá criar hyperlink e integrar fóruns e serviços de terceiros. A empresa não oferece nenhuma garantia sobre esses serviços ou o conteúdo que eles fornecem. O uso dos serviços de terceiros poderá ser administrador por termos diferentes entre você e o respectivo serviço.

      <h2 id="heading--liability"><a href="#heading--liability">Limites de obrigação</a></h2>

      ***Nem a empresa nem os fornecedores terão qualquer obrigação para com você relacionada a danos causados por violações de contrato não previstas pelas equipes deles quando você aceitou estes termos.***

      ***Dentro dos limites da lei, as obrigações totais de qualquer tipo para com você relacionada ao fórum ou o conteúdo serão limitadas a $50.***

      <h2 id="heading--feedback"><a href="#heading--feedback">Comentários</a></h2>

      A empresa receberá seus comentários e sugestões para o fórum. Consulte a seção [Contato](#heading--contact) abaixo para saber como entrar em contato conosco.

      Você aceita que a empresa agirá livremente com base nos comentários e sugestões que você enviar, a empresa não precisará notificar de que o comentário foi usado, obter permissão usa ou pagar por isso. Você aceita não enviar comentários ou sugestões consideradas confidenciais ou propriedade sua ou de outras pessoas.

      <h2 id="heading--termination"><a href="#heading--termination">Encerramento</a></h2>

      Você ou a empresa podem encerrar o acordo escrito nestes termos a qualquer momento. Após o encerramento do acordo, sua permissão para usar o fórum também será encerrada.

      As provisões a seguir permanecem após o fim do acordo: [Seu conteúdo](#heading--your-content), [Comentários](#heading--feedback), [Sua responsabilidade](#heading--responsibility), [Isenção de responsabilidade](#heading--disclaimers), [Limites de obrigações](#heading--liability), and [Termos gerais](#heading--general).

      <h2 id="heading--disputes"><a href="#heading--disputes">Litígios</a></h2>

      %{governing_law} administrará qualquer litígio relacionado a estes termos do seu uso do fórum.

      Você e a empresa concordam em buscar medidas liminares relacionadas a estes termos apenas em tribunais federais ou estaduais em %{city_for_disputes}. Nem você nem a empresa farão objeção à jurisdição, fórum ou local nesses tribunais.

      ***Além de buscar medidas liminares ou ações sob a Lei Fraude e Abuso de Computador, você e a empresa solucionarão qualquer litígio sob as orientações da American Arbitration Association. A arbitração seguirá as Commercial Arbitration Rules and Supplementary Procedures for Consumer Related Disputes da AAA. A arbitração acontecerá em %{city_for_disputes}. Você resolverá qualquer litígio como indivíduo, não como parte de ação de classe ou outro procedimento representativo, como requerente ou membro de classe. Nenhum árbitro consolidará qualquer litígio sem a permissão da empresa.***

      Qualquer compensação de arbitração incluirá custos da arbitração, taxas de advocacia razoáveis e custos razoáveis para testemunhas. Você e a empresa poderão solicitar compensações de arbitração em qualquer tribunal com jurisdição.

      <h2 id="heading--general"><a href="#heading--general">Termos gerais</a></h2>

      Se a provisão destes termos não forem aplicáveis conforme o escrito, mas puderem ser alterados para aplicabilidade, essa provisão deverá ser alterada o mínimo possível para essa finalidade. Caso contrário, a provisão deverá ser removida.

      Você não poderá atribuir seu acordo com a empresa. A empresa poderá atribuir seu acordo a qualquer uma de suas afiliadas, outra empresa que obtiver controle sobre a empresa, ou empresa que comprar ativos da empresa relacionada ao fórum. Qualquer tentativa de atribuição que viole estes termos não terá efeito legal.

      Nem o exercício de qualquer direito sob este Acordo nem a desistência de qualquer violação deste Acordo causarão a desistência de qualquer violação deste Acordo.

      Estes termos incluem todos os termos do acordo entre você e a empresa sobre o uso do fórum. Estes termos substituem totalmente qualquer outro termo relacionado ao seu uso do fórum, escrito ou não.

      <h2 id="heading--contact"><a href="#heading--contact">Contato</a></h2>

      Você poderá notificar a empresa sobre estes termos, além de enviar perguntas à empresa, em <%{contact_email}>.

      A empresa poderá notificar sob estes termos através do endereço de e-mail fornecido para a sua conta no fórum, ou através da publicação de uma mensagem na página inicial do fórum ou na página da sua conta.

      <h2 id="heading--changes"><a href="#heading--changes">Alterações</a></h2>

      Estes termos foram atualizados pela empresa pela última vez em [INSIRA A DATA DE ATUALIZAÇÃO MAIS RECENTE AQUI] e poderão ser atualizados novamente. A empresa publicará todas as atualizações no fórum. Para atualizações que contenham alterações consideráveis, a empresa concorda em enviá-las por e-mail, se você tiver criado uma conta e fornecido um endereço válido. A empresa também poderá anunciar atualizações com mensagens especiais ou alertas no fórum.

      Após receber notificação de uma atualização destes termos, você deverá aceitar os novos termos para continuar usando o fórum.
  privacy_topic:
    title: "Política de Privacidade"
    body: |
      ## [Administração do fórum, confira abaixo um exemplo de modelo inicial de política de privacidade que deverá ser personalizada para o seu site.

      <a name="collect"></a>

      ## [Quais informações são coletadas?](#collect)

      Coletamos suas informações ao se registrar no nosso site e ao participar do fórum através da leitura, escrita e avaliação do conteúdo compartilhado aqui.

      Ao se registrar no nosso site, poderá ser solicitado que você insira seu nome e endereço de e-mail. No entanto, é possível entrar no site sem se registrar. Seu endereço de e-mail será verificado por um e-mail que contém um link exclusivo. Ao acessar o link, sabemos que você controla o endereço de e-mail.

      Após o registro e alguma publicação, registramos o endereço de IP de origem da postagem. Também podemos manter registros de servidores, que incluem endereços de IP de todas as solicitações feitas para o nosso servidor.

      <a name="use"></a>

      ## [Para que suas informações são usadas?](#use)

      As informações coletadas de você podem ser usadas de uma das maneiras a seguir:

      * Para personalizar sua experiência &mdash; suas informações ajudam a compreender melhor suas necessidades individuais.
      * Para melhorar nosso site &mdash; nos esforçamos constantemente para melhorar as ofertas do nosso site com base nas informações recebidas.
      * Para melhorar nosso serviço ao cliente &mdash; suas informações nos ajudam a responder com mais eficiência suas solicitações de serviço ao cliente e necessidades de suporte.
      * Para enviar e-mails periódicos &mdash; o endereço de e-mail fornecido pode ser usado para enviarmos informações a você, notificações solicitadas sobre mudanças de tópicos ou respostas ao seu nome do usuário, responder a consultas e/ou outras dúvidas e solicitações.

      <a name="protect"></a>

      ## [Como protegemos suas informações?](#protect)

      Implementamos uma variedade de medidas de segurança para manter a segurança das suas informações ao entrar, enviar ou acessar suas informações pessoais.

      <a name="data-retention"></a>

      ## [Qual é a política de retenção de dados?](#data-retention)

      Faremos todo o esforço possível para:

      * Manter registros de servidor que contêm o endereço IP de todas as solicitações feitas para este servidor por no máximo [QUANTIDADE DE DIAS] dias.

      <a name="cookies"></a>

      ## [Usamos cookies?](#cookies)

      Sim. Cookies são pequenos arquivos que um site ou seu fornecedor de serviço transferem para o disco rígido do seu computador através do navegador (mediante permissão). Esses cookies permitem que o site reconheça seu navegador e, se você tiver uma conta registrada, o associe a ela.

      Usamos cookies para compreender e salvar suas preferências para os próximos acessos e compilar um conjunto de dados sobre a interação e tráfego do site, para oferecermos experiências e ferramentas melhores no site futuramente. Podemos contratar terceirizados para nos ajudar a compreender melhor quem visita o nosso site. Esses fornecedores de serviço não têm permissão para usar as informações coletadas no nosso nome, exceto para nos ajudar a conduzir e melhorar nossos negócios.

      <a name="disclose"></a>

      ## [Revelamos informações a terceirizados externos?](#disclose)

      Não vendemos, negociamos ou transferimos, de qualquer forma, suas informações pessoais identificáveis a terceiros externos. Isso não inclui terceiros confiáveis que nos ajudam a operar nossos site ou fornecer serviços a você, desde que eles aceitem manter as informações confidenciais. Também podemos enviar suas informações quando considerarmos apropriado para cumprir a lei, aplicar as políticas do nosso site ou proteger direitos, propriedade ou segurança nossa ou de outros. No entanto, informações não identificáveis pessoalmente dos visitantes podem ser enviadas a terceiros para fins de propaganda, anúncios, entre outros.

      <a name="third-party"></a>

      ## [Links de terceiros](#third-party)

      Algumas vezes, à nossa escolha, podemos incluir produtos ou serviços no nosso site. Esses sites de terceiros têm políticas de privacidade separadas e independentes. Por isso, não nos responsabilizamos pelo conteúdo e atividades desses sites vinculados. Mesmo assim, buscamos defender a integridade do nosso site e recebemos comentários sobre esses sites.

      <a name="coppa"></a>

      ## [Conformidade com a Children's Online Privacy Protection Act](#coppa)

      Nosso site, produtos e serviços são direcionados para pessoas com pelo menos 13 anos de idade. Se o servidor estiver nos EUA e você ainda não tiver 13 anos, conforme os requisitos da COPPA ([Children's Online Privacy Protection Act](https://en.wikipedia.org/wiki/Children%27s_Online_Privacy_Protection_Act)), não use este site.

      <a name="online"></a>

      ## [Política de privacidade on-line apenas](#online)

      Esta política de privacidade se aplica apenas às informações coletadas através do site e não às coletadas off-line.

      <a name="consent"></a>

      ## [Seu consentimento](#consent)

      Ao usar nosso site, você aceita a respectiva política de privacidade.

      <a name="changes"></a>

      ## [Alterações na política de privacidade](#changes)

      Se decidirmos alterar nossa política de privacidade, publicaremos as alterações nesta página.

      Este documento é CC-BY-SA. A atualização mais recente é de [INSIRA A DATA DA ATUALIZAÇÃO MAIS RECENTE AQUI].
  badges:
    mass_award:
      errors:
        invalid_csv: Encontramos um erro na linha %{line_number}. Confirme se o CSV possui um e-mail por linha.
        too_many_csv_entries:
          one: Muitas entradas para o arquivo CSV. Forneça um arquivo CSV com no máximo %{count} entrada.
          other: Muitas entradas para o arquivo CSV. Forneça um arquivo CSV com no máximo %{count} entradas.
        badge_disabled: Ative o emblema %{badge_name} primeiro.
        cant_grant_multiple_times: Não é possível conceder o emblema %{badge_name} várias vezes a um único(a) usuário(a)
    editor:
      name: Editor(a)
      description: Primeira edição de postagem
      long_description: |
        Este emblema é concedido na primeira vez que você edita uma de suas postagens. Embora não possa editar suas postagens depois de muito tempo, incentivamos a edição. Você pode melhorar a formatação, corrigir pequenos erros ou adicionar alguma coisa que tenha esquecido quando postou pela primeira vez. Faça edições para tornar suas postagens ainda melhores!
    wiki_editor:
      name: Editor de Wiki
      description: Primeira edição de wiki
      long_description: |
        Este emblema é concedido na primeira vez que você edita uma postagem wiki.
    basic_user:
      name: Básico
      description: <a href="https://blog.discourse.org/2018/06/understanding-discourse-trust-levels/">Concedido</a> uso de todas as funções essenciais da comunidade
      long_description: |
        Este emblema é concedido quando você atinge o nível de confiança 1. Obrigado por acompanhar o fórum e ler alguns tópicos para aprender o que é a nossa comunidade. As restrições de novo(a) usuário(a) foram removidas. Você recebeu todos os recursos essenciais, como mensagens pessoais, sinalizadores, edição de wiki e capacidade de postar várias imagens e links.
    member:
      name: Membro
      description: <a href="https://blog.discourse.org/2018/06/understanding-discourse-trust-levels/">Concedido</a> uso de convites, mensagens de grupo, mais curtidas
      long_description: |
        Este emblema é concedido quando você atinge o nível de confiança 2. Obrigado por participar durante semanas para se juntar à nossa comunidade. Agora você pode enviar convites pela sua página de usuário(a) ou tópicos individuais, criar mensagens pessoais de grupo e ter mais curtidas por dia.
    regular:
      name: Regular
      description: <a href="https://blog.discourse.org/2018/06/understanding-discourse-trust-levels/">Concedido(s)</a> recategorizar, renomear, links seguidos, wiki, mais curtidas
      long_description: |
        Este emblema é concedido quando você atinge o nível de confiança 3. Obrigado por ser uma parte constante de nossa comunidade há meses. Agora você é um dos leitores(as) mais ativos(as) e um(a) colaborador(a) confiável que torna a nossa comunidade excelente. Já é possível recategorizar e renomear tópicos, utilizar os sinalizadores de spam mais eficientes e também aproveitar muito mais curtidas por dia.
    leader:
      name: Líder
      description: <a href="https://blog.discourse.org/2018/06/understanding-discourse-trust-levels/">Concedido(s)</a> editar globalmente, fixar, fechar, arquivar, dividir e mesclar, mais curtidas
      long_description: |
        Este emblema é concedido ao alcançar o nível de confiança 4. Você é um(a) líder desta comunidade, conforme selecionado(a) pela equipe, e dá um exemplo positivo para o restante dos integrantes com suas ações e palavras. Você pode editar todas as postagens e realizar ações típicas de moderador de tópicos, como fixar, fechar, retirar de listagem, arquivar, dividir e mesclar.
    welcome:
      name: Boas-vindas
      description: Recebeu uma curtida
      long_description: |
        Este emblema é concedido quando você recebe sua primeira curtida em uma postagem. Parabéns, você postou algo que sua comunidade achou interessante, legal ou útil!
    autobiographer:
      name: Autobiógrafo
      description: Preencheu informações de <a href="%{base_uri}/my/preferences/profile">Perfil</a>
      long_description: |
        Este emblema é concedido por preencher <a href="%{base_uri}/my/preferences/profile">seu perfil de usuário(a)</a> e selecionar uma foto de perfil. Permitir que saibam um pouco mais sobre quem você é e sobre os seus interesses contribui para uma comunidade melhor e mais conectada. Junte-se a nós!
    anniversary:
      name: Aniversário
      description: Membro ativo por um ano, postou ao menos uma vez
      long_description: |
        Este emblema é concedido quando você é membro por um ano com pelo menos uma postagem neste ano. Obrigado por ficar e contribuir para a nossa comunidade. Nosso trabalho não seria possível sem você.
    nice_post:
      name: Resposta interessante
      description: Recebeu dez curtidas em uma resposta
      long_description: |
        Este emblema é concedido quando sua resposta recebe dez curtidas. Sua resposta causou uma boa impressão na comunidade e ajudou a levar a conversa adiante.
    good_post:
      name: Resposta boa
      description: Recebeu 25 curtidas em uma resposta
      long_description: |
        Este emblema é concedido quando sua resposta recebe 25 curtidas. Sua resposta foi excepcional e tornou a conversa muito mais interessante.
    great_post:
      name: Resposta excelente
      description: Recebeu 50 curtidas em uma resposta
      long_description: |
        Este emblema é concedido quando sua resposta recebe 50 curtidas. Uau! Sua resposta foi inspiradora, fascinante, hilária ou perspicaz, e a comunidade adorou!
    nice_topic:
      name: Tópico Interessante
      description: Recebeu 10 curtidas em um tópico
      long_description: |
        Este emblema é concedido quando seu tópico recebe 10 curtidas. Você começou uma conversa interessante que a comunidade gostou.
    good_topic:
      name: Bom tópico
      description: Recebeu 25 curtidas em um tópico
      long_description: |
        Este emblema é concedido quando seu tópico recebe 25 curtidas. Você começou uma conversa eletrizante que movimentou a comunidade.
    great_topic:
      name: Tópico excelente
      description: Recebeu 50 curtidas em um tópico
      long_description: |
        Este emblema é concedido quando seu tópico recebe 50 curtidas. Você começou uma conversa fascinante e a comunidade amou a discussão toda a discussão que gerou!
    nice_share:
      name: Compartilhamento interessante
      description: Compartilhou uma postagem com 25 visitantes exclusivos
      long_description: |
        Este emblema é concedido por ter compartilhado um link que foi clicado por 25 visitantes externos. Obrigado por divulgar nossas discussões e esta comunidade.
    good_share:
      name: Compartilhamento bom
      description: Compartilhou uma postagem com 300 visitantes exclusivos
      long_description: |
        Este emblema é concedido por compartilhar um link que foi clicado por 300 visitantes externos. Bom trabalho! Você mostrou uma ótima discussão para várias pessoas novas e ajudou a comunidade a crescer.
    great_share:
      name: Compartilhamento excelente
      description: Compartilhou uma postagem com 1.000 visitantes exclusivos
      long_description: |
        Este emblema é concedido por compartilhar um link que foi clicado por 1.000 visitantes externos. Uau! Você promoveu uma discussão interessante para um grande público novo e ajudou a nossa comunidade crescer em grande escala!
    first_like:
      name: Primeira curtida
      description: Curtiu uma postagem
      long_description: |
        Este emblema é concedido na primeira vez que você curtir uma postagem usando o botão :heart:. Curtir postagens é uma ótima maneira de mostrar aos outros membros da comunidade que o que postaram era interessante, útil, legal ou divertido. Compartilhe o amor!
    first_flag:
      name: Primeiro sinalizador
      description: Sinalizou uma postagem
      long_description: |
        Este emblema é concedido na primeira vez que você sinaliza uma postagem. Sinalizar é uma forma de ajudar a manter este local agradável para todos. Se você perceber qualquer postagem que exija atenção de moderadores(as) por qualquer motivo, não hesite em sinalizar. Se encontrar um problema, :flag_black: sinalize!
    promoter:
      name: Promotor(a)
      description: Convidou um(a) usuário(a)
      long_description: |
        Este emblema é concedido quando você convida alguém para participar da comunidade pelo botão de convite na sua página de usuário(a) ou na parte inferior de um tópico. Convidar amigos(as) que possam ter interesse em discussões específicas é uma ótima maneira de apresentar novas pessoas à nossa comunidade. Muito obrigado!
    campaigner:
      name: Ativista
      description: Convidou três usuários(as) básicos(as)
      long_description: |
        Este emblema é concedido quando você tiver convidado três pessoas que, posteriormente, passaram tempo suficiente no site para se tornarem usuários(as) básicos(as). Uma comunidade vibrante precisa de um fluxo constante de recém-chegados que participam regularmente e contribuem para as conversas.
    champion:
      name: Campeão(ã)
      description: Convidou cinco membros
      long_description: |
        Este emblema é concedido quando você tiver convidado cinco pessoas que, posteriormente, passaram tempo suficiente no site para se tornarem membros plenos. Uau! Obrigado por expandir a diversidade da nossa comunidade com novos membros!
    first_share:
      name: Primeiro compartilhamento
      description: Compartilhou uma postagem
      long_description: |
        Este emblema é concedido na primeira vez que você compartilha um link para uma resposta ou um tópico usando o botão de compartilhamento. Compartilhar links é uma ótima maneira de mostrar discussões interessantes com o resto do mundo e aumentar sua comunidade.
    first_link:
      name: Primeiro link
      description: Adicionou um link para outro tópico
      long_description: |
        Este emblema é concedido na primeira vez que você vincula outro tópico. Vincular tópicos ajuda colegas leitores(as) a encontrar conversas relacionadas interessantes, mostrando as conexões entre os tópicos. Sinta-se livre para adicionar links!
    first_quote:
      name: Primeira citação
      description: Citou uma postagem
      long_description: |
        Esse emblema é concedido na primeira vez que você citar uma postagem em uma resposta. Citar partes relevantes de postagens anteriores na sua resposta ajuda a manter as discussões conectadas e a não sair do tópico. A maneira mais fácil de citar é selecionar uma parte de uma postagem e, em seguida, pressionar qualquer botão de resposta. Cite à vontade!
    read_guidelines:
      name: Leu as regras
      description: Leia as <a href="%{base_uri}/guidelines">diretrizes da comunidade</a>
      long_description: |
        Este emblema é concedido por <a href="%{base_uri}/guidelines">ter lido as diretrizes da comunidade</a>. Seguir e compartilhar essas diretrizes simples ajuda a criar uma comunidade segura, divertida e sustentável para todos. Sempre Lembre que há outro ser humano muito parecido com você no outro lado da tela. Seja legal!
    reader:
      name: Leitor(a)
      description: Leu todas as respostas em um tópico com mais de 100 respostas
      long_description: |
        Este emblema é concedido na primeira vez que você lê um tópico longo com mais de 100 respostas. Ler uma conversa atentamente ajuda a acompanhar a discussão, entender diferentes pontos de vista, além de levar a assuntos mais interessantes. Quanto mais você lê, melhor a conversa fica. Como gostamos de dizer, leitura é fundamental! :slight_smile:
    popular_link:
      name: Link mais acessado
      description: Postou um link externo com 50 cliques
      long_description: |
        Este emblema é concedido quando um link que você compartilhou recebe 50 cliques. Obrigado por postar um link que contribuiu para a discussão!
    hot_link:
      name: Link muito acessado
      description: Postou um link externo com 300 cliques
      long_description: |
        Este emblema é concedido quando um link compartilhado recebe 300 cliques. Obrigado por postar um link fascinante que levou a conversa adiante e iluminou a discussão!
    famous_link:
      name: Link famoso
      description: Postou um link externo com 1.000 cliques
      long_description: |
        Este emblema é concedido quando um link compartilhado recebe 1.000 cliques. Uau! Você postou um link que melhorou consideravelmente a conversa adicionando detalhes, contexto e informações essenciais. Ótimo trabalho!
    appreciated:
      name: Apreciado
      description: Recebeu uma curtida em 20 postagens
      long_description: |
        Este emblema é concedido quando você recebe ao menos uma curtida em 20 postagens diferentes. A comunidade está gostando das suas contribuições para as conversas!
    respected:
      name: Respeitado(a)
      description: Recebeu 2 curtidas em 100 postagens
      long_description: |
        Este emblema é concedido quando você recebe ao menos duas curtidas em 100 postagens diferentes. A comunidade está desenvolvendo respeito por suas várias contribuições e conversas aqui.
    admired:
      name: Admirado(a)
      description: Recebeu cinco curtidas em 300 postagens
      long_description: |
        Este emblema é concedido quando você recebe pelo menos cinco curtidas em 300 postagens diferentes. Uau! A comunidade admira suas contribuições frequentes e de alta qualidade para as conversas aqui.
    out_of_love:
      name: Por amor
      description: Usou %{max_likes_per_day} curtidas no mesmo dia
      long_description: |
        Este emblema é concedido quando você usa todas as suas %{max_likes_per_day} curtidas diárias. Lembre-se de que curtir as suas postagens favoritas incentiva seus colegas da comunidade a criar ainda mais discussões de qualidade no futuro.
    higher_love:
      name: Amor maior
      description: Usou %{max_likes_per_day} curtidas no mesmo dia cinco vezes
      long_description: |
        Este emblema é concedido quando você usa todas as suas %{max_likes_per_day} curtidas diárias durante cinco dias. Obrigado por dedicar um tempo para incentivar ativamente as melhores conversas todos os dias!
    crazy_in_love:
      name: Apaixonado(a)
      description: Usou %{max_likes_per_day} curtidas no mesmo dia 20 vezes
      long_description: |
        Este emblema é concedido quando você usa todas as suas %{max_likes_per_day} curtidas diárias durante 20 dias. Uau! Você é um exemplo para incentivar os membros da comunidade!
    thank_you:
      name: Obrigado
      description: Teve 20 postagens curtidas e curtiu dez postagens
      long_description: |
        Este emblema é concedido quando você tem 20 postagens curtidas e dá 10 curtidas ou mais em troca. Quando alguém curte suas postagens, você dedica tempo para curtir o que os(as) outros(as) estão postando também.
    gives_back:
      name: Retribuidor(a)
      description: Curtiu 100 postagens e teve 100 postagens curtidas
      long_description: |
        Este emblema é concedido quando você tem 100 postagens curtidas e dá 100 curtidas ou mais em troca. Obrigado por passar para frente!
    empathetic:
      name: Empático(a)
      description: Curtiu 1.000 mensagens e recebeu 500 curtidas
      long_description: |
        Este emblema é concedido quando você tem 500 postagens e recebe 1.000 curtidas ou mais em troca. Uau! Você é um modelo de generosidade e apreciação mútua :two_hearts:.
    first_emoji:
      name: Primeiro emoji
      description: Utilizou um emoji em uma postagem
      long_description: |
        Este emblema é concedido na primeira vez que você adicionar um Emoji à sua postagem :thumbsup:. Emojis permitem que você transmita emoção em suas postagens, de felicidade :smiley: até tristeza :anguished:, raiva :angry: e todo o resto :sunglasses:. Basta digitar um : (dois pontos) ou pressionar o botão de emoji na barra de ferramentas do editor para selecionar uma das centenas de opções :ok_hand:
    first_mention:
      name: Primeira menção
      description: Mencionou um(a) usuário(a) em uma postagem
      long_description: |
        Este emblema é concedido na primeira vez em que você menciona o @nome_de_usuário de alguém na sua postagem. Cada menção gera uma notificação para essa pessoa, para que saiba sobre sua postagem. Basta começar a digitar @ (arroba) para mencionar qualquer usuário(a) ou, se permitido, um grupo. É uma maneira conveniente de chamar a atenção de outros(as) usuários(as) para algo.
    first_onebox:
      name: Primeiro Onebox
      description: Postou um link que foi acrescentado ao Onebox
      long_description: |
        Este emblema é concedido na primeira vez em que você publica um link em uma linha sozinho, que é automaticamente expandido para um Onebox com um resumo, título e (quando disponível) imagem.
    first_reply_by_email:
      name: Primeira resposta por e-mail
      description: Respondeu a uma postagem por e-mail
      long_description: |
        Este emblema é concedido na primeira vez que você responder a uma postagem por e-mail :e-mail:.
    new_user_of_the_month:
      name: "Novo(a) usuário(a) do mês"
      description: Contribuições pendentes no primeiro mês
      long_description: |
        Este emblema é concedido para parabenizar dois(duas) novos(as) usuários(as) a cada mês por suas excelentes contribuições gerais, de acordo com quantas e quais pessoas curtiram suas postagens.
    enthusiast:
      name: Entusiasta
      description: Acessou durante dez dias consecutivos
      long_description: |
        Este emblema é concedido ao acessar durante dez dias consecutivos. Obrigado por ficar com a gente por mais de uma semana!
    aficionado:
      name: Aficionado(a)
      description: Acessou durante 100 dias consecutivos
      long_description: |
        Este distintivo é concedido por acessar durante 100 dias consecutivos. Isso é mais do que três meses!
    devotee:
      name: Devoto(a)
      description: Acessou 365 dias consecutivos
      long_description: |
        Este emblema é concedido por ter acessado 365 dias consecutivos. Uau, um ano inteiro!
    badge_title_metadata: "%{display_name} emblema em %{site_title}"
  admin_login:
    success: "E-mail enviado"
    errors:
      unknown_email_address: "endereço de e-mail desconhecido."
      invalid_token: "token inválido."
    email_input: "E-mail do(a) administrador(a)"
    submit_button: "Enviar e-mail"
    safe_mode: "Modo de segurança: desativa todos os temas/plugins ao fazer login"
  performance_report:
    initial_post_raw: Este tópico inclui relatórios de desempenho diários do seu site.
    initial_topic_title: Relatórios de desempenho do site
  tags:
    title: "Etiquetas"
    restricted_tag_disallowed: 'Você não pode aplicar a etiqueta "%{tag}".'
    restricted_tag_remove_disallowed: 'Você não pode remover a etiqueta "%{tag}".'
    minimum_required_tags:
      one: "Você precisa selecionar pelo menos %{count} etiqueta."
      other: "Você precisa selecionar pelo menos %{count} etiquetas."
    upload_row_too_long: "O arquivo CSV deve ter uma etiqueta por linha. Opcionalmente, a etiqueta pode ser seguida por uma vírgula e, em seguida, pelo nome do grupo de etiquetas."
    forbidden:
      invalid:
        one: "A etiqueta que você selecionou não pode ser usada"
        other: "Nenhuma das etiquetas que você selecionou pode ser usada"
      in_this_category: '"%{tag_name}" não pode ser usado nesta categoria'
      restricted_to:
        one: '"%{tag_name}" é restrito à categoria "%{category_names}"'
        other: '"%{tag_name}" é restrito às seguintes categorias: %{category_names}'
      synonym: 'Sinônimos não são permitidos. Use "%{tag_name}".'
      has_synonyms: '"%{tag_name}" não pode ser usado porque tem sinônimos.'
      restricted_tags_cannot_be_used_in_category:
        one: 'A etiqueta "%{tags}" não pode ser usada na categoria "%{category}". Remova.'
        other: 'As seguintes etiquetas não podem ser usadas na categoria "%{category}": %{tags}. Remova.'
      category_does_not_allow_tags:
        one: 'A categoria "%{category}" não permite o uso da etiqueta "%{tags}". Remova.'
        other: 'A categoria "%{category}" não permite o uso das etiquetas "%{tags}". Remova.'
    required_tags_from_group:
      one: "Você deve incluir pelo menos %{count} etiqueta %{tag_group_name}. As etiquetas deste grupo são: %{tags}."
      other: "Você deve incluir pelo menos %{count} etiquetas %{tag_group_name}. As etiquetas deste grupo são: %{tags}."
    limited_to_one_tag_from_group: "As etiquetas %{tags} não podem ser usadas simultaneamente. Inclua apenas uma delas."
    invalid_target_tag: "não pode ser um sinônimo de um sinônimo"
    synonyms_exist: "não é permitido, pois existem sinônimos"
    user_not_permitted: "Você não tem permissão para adicionar etiquetas a tópicos"
  rss_by_tag: "Tópicos etiquetados com %{tag}"
  finish_installation:
    congratulations: "Parabéns, você instalou o Discourse!"
    register:
      button: "Cadastrar"
      title: "Cadastrar conta de administrador(a)"
      help: "Registre uma nova conta para começar."
      no_emails: "Infelizmente, nenhum e-mail de administrador(a) foi definido durante a configuração, portanto a finalização da configuração pode ser difícil. Adicione o e-mail ao arquivo de configuração ou <a href='https://meta.discourse.org/t/create-admin-account-from-console/17274'>crie uma conta de administrador(a) a partir do console</a>."
    confirm_email:
      title: "Confirme seu e-mail"
      message: "<p>Enviamos um e-mail de ativação para <b>%{email}</b>. Por favor, siga as instruções no e-mail para ativar sua conta.</p><p>Se não chegar, verifique sua pasta de spam e <a href='https://meta.discourse.org/t/troubleshooting-email-on-a-new-discourse-install/16326'>se o e-mail foi configurado corretamente</a>.</p>"
    resend_email:
      title: "Enviar novamente e-mail de ativação"
      message: "<p>Reenviamos o e-mail de confirmação para <b>%{email}</b>"
  safe_mode:
    title: "Entrar no modo de segurança"
    description: "O modo de sergurança permite testar seu site sem carregar temas ou personalizações de plugin do cliente. As personalizações de plugin do servidor permanecem ativadas."
    no_themes: "Desabilitar temas e componentes"
    no_unofficial_plugins: "Desativar personalizações de plugin do cliente não oficiais"
    no_plugins: "Desativar todas as personalizações de plugin do cliente"
    deprecation_error_description: "Para verificar a compatibilidade com as próximas atualizações do Discourse, você pode fazer com que algum conteúdo obsoleto de Javascript cause um erro:"
    deprecation_error_label: Faça com que conteúdos obsoletos de Javascript causem um erro
    enter: "Entrar no modo de segurança"
    must_select: "Você deve selecionar pelo menos uma opção para entrar no modo de segurança."
  wizard:
    title: "Configuração do Discourse"
    step:
      introduction:
        title: "Sobre seu site"
        description: "Elas serão mostrados no seu login e em quaisquer páginas públicas. Você sempre pode alterá-las mais tarde."
        fields:
          title:
            label: "Nome da comunidade"
            placeholder: "Hangout de Jane"
          site_description:
            label: "Descreva sua comunidade em uma frase curta."
            placeholder: "Um lugar para Jane e seus amigos discutirem coisas legais."
          default_locale:
            label: "Idioma"
      privacy:
        title: "Acesso para membros"
        fields:
          login_required:
            label: "Visibilidade"
            description: "Sua comunidade é pública ou privada?"
            choices:
              public:
                label: "Público(a)"
              private:
                label: "Privado(a)"
          invite_only:
            label: "Cadastro"
            description: "Como os membros podem participar desta comunidade?"
            choices:
              sign_up:
                label: "Cadastrar-se"
              invite_only:
                label: "Apenas convites"
          must_approve_users:
            description: "Deseja aprovar contas para membros?"
            choices:
              "no":
                label: "Não, os membros novos poderão participar imediatamente"
              "yes":
                label: "Sim, os membros novos deverão ser aprovados por moderadores(as)"
          chat_enabled:
            placeholder: "Ativar chat"
            extra_description: "Interaja com seus membros em tempo real"
      ready:
        title: "Seu site está pronto!"
        description: "É isso! Você fez o básico para configurar sua comunidade. Agora você pode entrar, dar uma olhada, escrever um tópico de boas-vindas e enviar convites!<br><br>Divirta-se!"
      styling:
        title: "Aspecto e estilo"
        fields:
          color_scheme:
            label: "Paleta de cores"
          body_font:
            label: "Fonte do corpo"
          site_font:
            label: "Fonte"
          heading_font:
            label: "Fonte do cabeçalho"
          styling_preview:
            label: "Pré-visualização"
          homepage_style:
            label: "Estilo da página inicial"
            choices:
              latest:
                label: "Últimos"
                description: "Exibe os tópicos ativos mais recentes em todas as categorias, ajudando os membros a acompanhar as discussões do interesse deles"
              hot:
                label: "Em alta"
                description: "Revela os tópicos mais populares ao combinar as popularidades recente e geral e mostra o que os membros estão falando em sua comunidade no momento"
              categories_and_latest_topics:
                label: "Categorias e tópicos mais recentes"
                description: "Combina os tópicos recentemente ativos em todas as categorias com uma lista de categorias, descrição e total de tópicos"
              categories_boxes:
                label: "Caixas de categoria"
                description: "Exibe as categorias e suas descrições em uma grade, ideal para que os membros tenham uma visão geral das subcomunidades do site"
      branding:
        title: "Logotipo do site"
        fields:
          logo:
            label: "Logotipo principal"
            description: "Tamanho recomendado: 600 x 200"
          logo_small:
            label: "Logotipo quadrado"
            description: "Tamanho recomendado: 512 x 512. Também usado como favicon e ícone do aplicativo da tela inicial do celular."
      corporate:
        title: "Sua organização"
        description: "As informações a seguir serão usadas nas suas páginas Termos de Serviço e Sobre. Você pode ignorar se não houver empresa."
        fields:
          company_name:
            label: "Nome da empresa"
            placeholder: "Acme Organization"
          governing_law:
            label: "Lei aplicável"
            placeholder: "Lei da Califórnia"
          contact_url:
            label: "Página web"
            placeholder: "https://www.example.com/contact-us"
          city_for_disputes:
            label: "Cidade para disputas"
            placeholder: "São Francisco, Califórnia"
          site_contact:
            label: "Mensagens automatizadas"
            description: "Todas as mensagens pessoais automáticas do Discourse serão enviadas a partir deste(a) usuário(a), como avisos de sinalizadores e de conclusão de cópia de segurança."
          contact_email:
            label: "Ponto de contato"
            placeholder: "exemplo@user.com"
            description: "Endereço de e-mail do contato principal responsável por este site. Usado para notificações críticas e listado também na sua página <a href='%{base_path}/about' target='_blank'>/about</a> para assuntos urgentes."
      invites:
        title: "Convidar equipe"
        description: "Você está quase pronto(as)! Vamos convidar algumas pessoas para ajudar a <a href='https://blog.discourse.org/2014/08/building-a-discourse-community/' target='blank'>\ndivulgar as suas discussões</a> com tópicos e respostas interessantes para iniciar sua comunidade."
        disabled: "Como as entradas com conta foram desativadas, não é possível enviar convites para ninguém. Prossiga para o próximo passo."
      finished:
        title: "Seu Discourse está pronto!"
        description: |
          <p>Se quiser alterar esta configurações, <b>execute este instalador quando quiser</b>, ou acesse <a href='%{base_path}/admin' target='_blank'>sua seção de administrador(a)</a>, perto do ícone de chave inglesa no menu do site.</p>
          <p>É fácil personalizar o seu Discourse ainda mais usando este sistema de temática poderoso. Por exemplo: confira os <a href="https://meta.discourse.org/c/theme/61/l/top" target="_blank">melhores temas e componentes</a> em <a href="https://meta.discourse.org/" target="_blank">meta.discourse.org</a>.</p>
          <p>Divirta-se e boa sorte <a href='https://blog.discourse.org/2014/08/building-a-discourse-community/' target='_blank'>construindo a sua nova comunidade!</a></p>
  search_logs:
    graph_title: "Contagem de pesquisa"
  onebox:
    discourse:
      user_joined_community: "Juntou-se em %{date}"
    gitlab:
      truncated_file: "Este arquivo está truncado."
      show_original: "exibir original"
    github:
      binary_file: "Este arquivo é binário."
      truncated_file: "Este arquivo está truncado."
      show_original: "exibir original"
      requires_iframe: "O visualizador requer iframe."
      committed: "confirmado"
      more_than_three_files: "Há mais de três aquivos."
      opened: "abertos"
      closed: "fechados"
      commit_by: "Confirmação por"
      comment_by: "Comentário de"
      review_by: "Revisão por"
      pr_summary: "%{commits} confirma %{changed_files} arquivos alterados com %{additions} adições e %{deletions} exclusões"
      no_description: "Contribua para o desenvolvimento do %{repo} ao criar uma conta no GitHub."
  discourse_push_notifications:
    popup:
      mentioned: 'Você foi mencionado(a) por %{username} em "%{topic}" - %{site_title}'
      group_mentioned: 'Você foi mencionado(a) por %{username} em "%{topic}" - %{site_title}'
      quoted: 'Você foi citado(a) por %{username} em "%{topic}" - %{site_title}'
      replied: '%{username} respondeu em "%{topic}" - %{site_title}'
      posted: '%{username} postou em "%{topic}" - %{site_title}'
      private_message: '%{username} enviou uma mensagem pessoal em "%{topic}" - %{site_title}'
      linked: '%{username} vinculou sua postagem em "%{topic}" - %{site_title}'
      watching_first_post: '%{username} criou um novo tópico "%{topic}" - %{site_title}'
      confirm_title: "Notificações ativadas - %{site_title}"
      confirm_body: "Tudo pronto! As notificações foram ativadas."
      custom: "Notificação de %{username} em %{site_title}"
  staff_action_logs:
    json_too_long: "Valores não registrados, os limites de tamanho da coluna foram excedidos"
    not_found: "não encontrado(a)"
    unknown: "desconhecido(a)"
    user_merged: "%{username} foi mesclado(a) nesta conta"
    user_delete_self: "Autoexcluído(a) de %{url}"
    webhook_deactivation_reason: "Seu webhook foi desativado automaticamente. Recebemos várias respostas de falha de status HTTP \"%{status}\"."
    api_key:
      automatic_revoked:
        one: "Revogado(a) automaticamente, última atividade há mais de %{count} dia"
        other: "Revogado(a) automaticamente, última atividade há mais de %{count} dias"
      automatic_revoked_max_life:
        one: "Revogado(a) automaticamente, criado(a) há mais de %{count} dia"
        other: "Revogado(a) automaticamente, criado(a) há mais de %{count} dias"
      revoked: Regovado(a)
      restored: Restaurado(a)
    bulk_user_delete: "excluído(a) numa operação de exclusão em massa"
  reviewables:
    already_handled: "Obrigado, mas já analisamos esta postagem e determinamos que não precisa ser sinalizada novamente."
    already_handled_and_user_not_exist: "Obrigado, mas alguém já revisou e esse(a) usuário(a) não existe mais."
    priorities:
      low: "Baixo(a)"
      medium: "Médio(a)"
      high: "Alto(a)"
    sensitivity:
      disabled: "Desativado(a)"
      low: "Baixo(a)"
      medium: "Médio(a)"
      high: "Alto(a)"
    must_claim: "Você precisa reivindicar itens antes de agir."
    user_claimed: "Este item foi reivindicado por outro(a) usuário(a)."
    missing_version: "Você precisa informar um parâmetro de versão"
    conflict: "Houve um conflito de atualização impedindo de fazer isso."
    reasons:
      post_count: "As primeiras postagens de todos os(as) usuários(as) devem ser aprovadas pela equipe. Acesse %{link}."
      trust_level: "Usuários(as) com níveis de confiança baixos precisam ter respostas aprovadas pela equipe. Veja %{link}."
      group: "Usuários(as) que não estiverem nos grupos especificados devem ter as respostas aprovadas pela equipe. Confira %{link}."
      new_topics_unless_trust_level: "Usuários(as) com níveis de confiança baixos precisam ter tópicos aprovados pela equipe. Veja %{link}."
      fast_typer: "O(a) novo(a) usuário(a) digitou sua primeira postagem desconfiadamente rápido, há suspeita de comportamento de robô ou remetente de spam. Veja %{link}."
      auto_silence_regex: "Novo(a) usuário(a) cuja primeira postagem correspponde à configuração %{link}."
      watched_word: "Esta postagem incluiu uma palavra acompanhada. Confira %{link}."
      staged: "Novos tópicos e postagens para usuários encenados(as) precisam ser aprovados pela equipe. Veja %{link}."
      category: "Postagens nesta categoria exigem aprovação manual pela equipe. Veja %{link}."
      must_approve_users: "Todos(as) novos(as) usuários(as) devem ser aprovados pela equipe. Veja %{link}."
      invite_only: "Todos os(as) novos(as) usuários(as) devem ser convidados(as). Veja %{link}."
      email_auth_res_enqueue: "Este e-mail falhou na verificação DMARC, é altamente provável que o remetente não é quem parece ser. Confira os cabeçalhos de e-mail não processados para obter mais informações."
      email_spam: "Este e-mail foi sinalizado como spam pelo cabeçalho definido em %{link}."
      suspect_user: "Este(a) novo(a) usuário(a) inseriu informações de perfil sem ler nenhum tópico ou postagem, o que sugere que possa ser remetente de spam. Veja %{link}."
      contains_media: "Esta postagem inclui mídia incorporada. Veja %{link}."
      queued_by_staff: "Um membro da equipe acha que esta postagem precisa de revisão. Permanecerá oculta até que isso seja feito."
      links:
        watched_word: lista de palavras acompanhadas
        category: configurações de categoria
    actions:
      agree:
        title: "Sim"
      agree_and_keep:
        title: "Manter postagem"
        description: "Concorde com o sinalizador, mas mantenha a postagem inalterada."
      agree_and_keep_hidden:
        title: "Manter postagem oculta"
        description: "Concordar com o sinalizador e manter a postagem oculta."
      agree_and_suspend:
        title: "Suspender usuário(a)"
        description: "Concorde com o sinalizador e suspenda o(a) usuário(a)."
      agree_and_silence:
        title: "Silenciar usuário(a)"
        description: "Concorde com o sinalizador e silencie o(a) usuário(a)."
      agree_and_restore:
        title: "Restaurar postagem"
        description: "Restaure a postagem para que todos os(as) usuários(as) possam ver."
      agree_and_hide:
        title: "Ocultar postagem"
        description: "Aceite a sinalização, oculte esta publicação e envie automaticamente ao(à) usuário(a) uma mensagem solicitando edição."
      agree_and_edit:
        title: "Concordar e editar postagem"
        description: "Concorde com o sinalizador e abra uma janela do compositor para editar a postagem."
      delete_single:
        title: "Excluir"
      delete:
        title: "Excluir…"
      delete_and_ignore:
        title: "Ignorar sinalizador e excluir postagem"
        description: "Ignore o sinalizador removendo da fila e exclua a postagem. Se for a primeira postagem, exclua o tópico também. "
      delete_and_ignore_replies:
        title: "Ignorar sinalizadores, excluir postagem e respostas"
        description: "Ignore o sinalizador removendo da fila e exclua a postagem e todas as suas respostas. Se for a primeira postagem, exclua o tópico também"
        confirm: "Você tem certeza de que deseja excluir as respostas desta postagem também?"
      delete_and_agree:
        title: "Excluir postagem"
        description: "Aceite o sinalizador e exclua esta postagem. Se for a primeira postagem, exclua o tópico também."
      delete_and_agree_replies:
        title: "Excluir a postagem e respostas"
        description: "Aceite o sinalizador e exclua esta postagem e todas as suas respostas. Se for a primeira postagem, exclua o tópico também."
        confirm: "Você tem certeza de que deseja excluir as respostas desta postagem também?"
      disagree_and_restore:
        title: "Não, restaurar postagem"
        description: "Restaure a postagem para que todos os(as) usuários(as) possam ver."
      disagree:
        title: "Não"
      discard_post:
        title: "Descartar postagem"
      revise_and_reject_post:
        title: "Revisar postagem..."
      ignore:
        title: "Ignorar"
      ignore_and_do_nothing:
        title: "Não fazer nada"
        description: "Ignore o sinalizador removendo da fila sem realizar nenhuma ação. Postagens ocultas permanecerão ocultas e serão manipuladas por ferramentas automáticas."
      approve:
        title: "Aprovar"
      approve_post:
        title: "Aprovar postagem"
        confirm_closed: "Este tópico está fechado. Gostaria de criar a postagem mesmo assim?"
      reject_post:
        title: "Rejeitar postagem"
      approve_user:
        title: "Aprovar usuário(a)"
      reject_user:
        title: "Excluir usuário(a)…"
        delete:
          title: "Excluir usuário(a)"
          description: "O(a) usuário(a) será excluído(a) do fórum."
        block:
          title: "Excluir e bloquear usuário(a)"
          description: "O(a) usuário(a) será excluído(a) e bloquearemos seu endereço IP e de e-mail."
      reject:
        title: "Rejeitar"
        bundle_title: "Rejeitar…"
      reject_and_suspend:
        title: "Rejeitar e suspender usuário(a)"
      reject_and_silence:
        title: "Rejeitar e silenciar usuário(a)"
      reject_and_delete:
        title: "Rejeitar e excluir a postagem"
      reject_and_keep_deleted:
        title: "Manter a postagem excluída"
      approve_and_restore:
        title: "Aprovar e restaurar postagem"
      delete_user:
        reason: "Excluído(a) via fila de revisão"
  email_style:
    html_missing_placeholder: "O modelo HTML deve incluir %{placeholder}"
  notification_level:
    ignore_error: "Desculpe, não é possível ignorar esse(a) usuário(a)."
    mute_error: "Desculpe, não é possível silenciar esse(a) usuário(a)."
    error: "Desculpe, você não pode alterar o nível de notificação para esse usuário."
    invalid_value: '"%{value}" não é um nível de notificação válido.'
  discord:
    not_in_allowed_guild: "Falha na autenticação. Você não é um membro de uma organização permitida do Discord."
  old_keys_reminder:
    title: "Lembrar credenciais antigas"
    body: |
      Olá! Esta é um lembrete de segurança anual rotineiro da sua instância do Discourse.

      Como cortesia, gostaríamos de avisar que as seguintes credenciais usadas na sua instância do Discourse não foram atualizadas há mais de dois anos:

      %{keys}

      Nenhuma ação é necessária por enquanto. Contudo, renovar as credenciais todos os anos é considerada uma boa prática de segurança.
  create_linked_topic:
    topic_title_with_sequence:
      one: "%{topic_title} (parte %{count})"
      other: "%{topic_title} (parte %{count})"
    post_raw: "Continuando a discussContinuing the discussion from %{parent_url}.\n\nPrevious discussions:\n\n%{previous_topics}"
    small_action_post_raw: "Continue a discussão em %{new_title}."
  fallback_username: "usuário(a)"
  user_status:
    errors:
      ends_at_should_be_greater_than_set_at: "ends_at deve ser maior que set_at"
  webhooks:
    payload_url:
      blocked_or_internal: "A URL da Carga não poderá ser usada porque se refere a um IP interno ou bloqueado"
      unsafe: "A URL da carga útil não poderá ser usada porque não é segura"
  form_templates:
    errors:
      invalid_yaml: "não é uma string YAML válida"
      invalid_type: "contém um tipo de modelo inválido: %{type} (os tipos válidos são: %{valid_types})"
      missing_type: "está faltando o tipo do campo"
      missing_id: "falta a id do campo"
      duplicate_ids: "tem ids duplicadas"
      reserved_id: "tem chave reservada como id: %{id}"
      unsafe_description: "tem uma descrição HTML não segura"
  activemodel:
    errors:
      <<: *errors<|MERGE_RESOLUTION|>--- conflicted
+++ resolved
@@ -1887,11 +1887,7 @@
     google_oauth2_client_secret: "Segredo de cliente do seu app Google."
     google_oauth2_prompt: "Uma lista opcional delimitada por espaço de valores de linhas que especifica se o servidor de autorização solicita ao(à) usuário(a) reautenticação e consentimento. Acesse <a href='https://developers.google.com/identity/protocols/OpenIDConnect#prompt' target='_blank'>https://developers.google.com/identity/protocols/OpenIDConnect#prompt</a> para consultar os valores possíveis."
     google_oauth2_hd: "Um domínio opcional hospedado pelo Google Apps ao qual a entrada com conta será limitada. Acesse <a href='https://developers.google.com/identity/protocols/OpenIDConnect#hd-param' target='_blank'>https://developers.google.com/identity/protocols/OpenIDConnect#hd-param</a> para obter mais detalhes."
-<<<<<<< HEAD
-    google_oauth2_hd_groups: "(experimental) Recupere os grupos do Google dos(as) usuários(as) no domínio ou autenticação hospedada. Grupos do Google recuperados podem ser usados para conceder associação automática ao grupo do Discourse (veja as configurações do grupo). Para obter mais informações, consulte: https://meta.discourse.org/t/226850"
-=======
     google_oauth2_hd_groups: "Recupere os grupos do Google dos(as) usuários(as) no domínio ou autenticação hospedada. Grupos do Google recuperados podem ser usados para conceder associação automática ao grupo do Discourse (veja as configurações do grupo). Para obter mais informações, consulte: https://meta.discourse.org/t/226850"
->>>>>>> 76e7f12a
     google_oauth2_hd_groups_service_account_admin_email: "Um endereço de e-mail pertencente a uma conta de administrador do Google Workspace. Será usado com as credenciais da conta de serviço para buscar informações do grupo."
     google_oauth2_hd_groups_service_account_json: "Informações de chave formatadas em JSON para a Conta de Serviço. Serão usadas para buscar informações do grupo."
     google_oauth2_verbose_logging: "Registre diagnósticos detalhados relacionados a Google OAuth2 em <a href='%{base_path}/logs' target='_blank'>/logs</a>"
