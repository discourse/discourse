--- conflicted
+++ resolved
@@ -2106,13 +2106,6 @@
     suggest_weekends_in_date_pickers: "Inclua fins de semana (sábado e domingo) nas sugestões do seletor de datas (desative isso se você usar o Discourse apenas durante a semana, de segunda a sexta)."
     splash_screen: "Exibe uma tela de carregamento temporária enquanto os ativos do site são carregados"
     navigation_menu: "Determine qual menu de navegação usar. A barra lateral e a navegação no cabeçalho podem ser personalizadas pelos usuários. A opção legada está disponível para compatibilidade com versões anteriores."
-<<<<<<< HEAD
-    default_sidebar_categories: "As categorias selecionadas serão exibidas abaixo da seção de Categorias do Painel Lateral por padrão."
-    default_sidebar_tags: "As etiquetas selecionadas serão exibidas na seção de Etiquetas da barra lateral por padrão."
-    enable_new_user_profile_nav_groups: "EXPERIMENTAL: os usuários dos grupos selecionados verão o novo menu de navegação do perfil de usuário"
-    enable_experimental_topic_timeline_groups: "EXPERIMENTAL: os usuários dos grupos selecionados verão a nova linha do tempo do tópico"
-=======
->>>>>>> 3d554aa1
     enable_experimental_hashtag_autocomplete: "EXPERIMENTAL: Use o novo sistema de complementação automática #hashtag para categorias e etiquetas que renderiza o item selecionado de maneira diferente e que tem melhorado a busca"
     errors:
       invalid_css_color: "Cor inválida. Digite o nome da cor ou valor hexadecimal."
@@ -3852,178 +3845,6 @@
       Sim, burocracia é chata, mas precisamos nos proteger &ndash; e, consequentemente, proteger a sua pessoa e seus dados&ndash; contra ataques hostis. Os nossos [Termos de Serviço](%{base_path}/tos) descrevem o seu (e o nosso) comportamento e os direitos referentes a conteúdo, privacidade e legislação. Para usar este serviço, você precisa concordar em obedecer aos nossos [TOS](%{base_path}/tos).
   tos_topic:
     title: "Termos de Serviço"
-    body: |
-      Esses termos regem o uso do fórum da Internet em <%{base_url}>. Para usar o fórum, você precisa concordar com estes termos junto com %{company_name}, a empresa que administra o fórum.
-
-      A empresa pode oferecer outros produtos e serviços, sob diferentes condições. Estes termos se aplicam apenas ao uso do fórum.
-
-      Ir para:
-
-      - [Termos importantes](#heading--important-terms)
-      - [Sua permissão para usar o fórum](#heading--permission)
-      - [Condições de uso do fórum](#heading--conditions)
-      - [Uso aceitável](#heading--acceptable-use)
-      - [Padrões de conteúdo](#heading--content-standards)
-      - [Execução](#heading--enforcement)
-      - [Sua conta](#heading--your-account)
-      - [Seu conteúdo](#heading--your-content)
-      - [Sua responsabilidade](#heading--responsibility)
-      - [Isenções de responsabilidade](#heading--disclaimers)
-      - [Limites de responsabilidade](#heading--liability)
-      - [Feedback](#heading--feedback)
-      - [Rescisão](#heading--termination)
-      - [Disputas](#heading--disputes)
-      - [Termos gerais](#heading--general)
-      - [Contato](#heading--contact)
-      - [Alterações](#heading--changes)
-
-      <h2 id="heading--important-terms"><a href="#heading--important-terms">Termos importantes</a></h2>
-
-      ***Esses termos incluem várias disposições importantes que afetam seus direitos e responsabilidades, tais como isenções de responsabilidade em [Isenções de responsabilidade](#heading--disclaimers), os limites da responsabilidade da empresa perante você em [Limites de responsabilidade](#heading--liability), sua concordância em cobrir a empresa por danos causados pelo uso indevido do fórum em [Sua responsabilidade](#heading--responsibility) e um acordo para arbitrar disputas em [Disputas](#heading--disputes).***
-
-      <h2 id="heading--permission"><a href="#heading--permission">Sua permissão para usar o fórum</a></h2>
-
-      Sujeito a estes termos, a empresa lhe dá permissão para usar o fórum. Todos precisam concordar com estes termos para usar o fórum.
-
-      <h2 id="heading--conditions"><a href="#heading--conditions">Condições de uso do fórum</a></h2>
-
-      Sua permissão para usar o fórum está sujeita às seguintes condições:
-
-      1. Você deve ter pelo menos treze anos de idade.
-
-      2. Você não pode mais usar o fórum se a empresa entrar em contato diretamente com você para dizer que não pode.
-
-      3. Você deve usar o fórum de acordo com os [Padrões de conteúdo](#heading--content-standards) e [Uso aceitável](#heading--acceptable-use).
-
-      <h2 id="heading--acceptable-use"><a href="#heading--acceptable-use">Uso aceitável</a></h2>
-
-      1. Você não pode infringir a lei usando o fórum.
-
-      2. Você não pode usar ou tentar usar a conta de outra pessoa no fórum sem sua permissão expressa.
-
-      3. Você não pode comprar, vender ou trocar nomes de usuário ou outros identificadores exclusivos no fórum.
-
-      4. Você não pode enviar anúncios, correntes ou outras solicitações através do fórum, ou usar o fórum para coletar endereços ou outros dados pessoais para listas de mala direta ou bancos de dados comerciais.
-
-      5. Você não pode automatizar o acesso ao fórum ou monitorar o fórum, como usar um web crawler, plug-in ou add-on do navegador ou outro programa de computador que não seja um navegador web. Você pode rastrear o fórum para indexá-lo para um mecanismo de pesquisa disponível publicamente, se você tiver um.
-
-      6. Você não pode usar o fórum para enviar e-mail para listas de distribuição, grupos de notícias ou aliases de e-mail de grupo.
-
-      7. Você não pode insinuar falsamente que é afiliado ou endossado pela empresa.
-
-      8. Você não pode criar hiperlinks para imagens ou outro conteúdo que não seja hipertexto no fórum em outras páginas web.
-
-      9. Você não pode remover nenhuma marca que mostre a propriedade dos materiais baixados do fórum.
-
-      10. Você não pode mostrar nenhuma parte do fórum em outros sites com "<iframe>".
-
-      11. Você não pode desativar, evitar ou contornar quaisquer restrições de segurança ou de acesso do fórum.
-
-      12. Você não pode sobrecarregar a infraestrutura do fórum com um volume excessivo de solicitações ou solicitações projetadas para impor uma carga excessiva aos sistemas de informação subjacentes ao fórum.
-
-      13. Você não pode se passar por outras pessoas através do fórum.
-
-      14. Você não pode incentivar ou ajudar nenhuma pessoa a violar estes termos.
-
-      <h2 id="heading--content-standards"><a href="#heading--content-standards">Padrões de conteúdo</a></h2>
-
-      1. Você não pode enviar conteúdo para o fórum que seja ilegal, ofensivo ou prejudicial a terceiros. Isto inclui conteúdo que seja assédio, conduta imprópria, abusiva ou odiosa.
-
-      2. Você não pode enviar conteúdo para o fórum que viole a lei, infrinja os direitos de propriedade intelectual de qualquer pessoa, viole a privacidade de alguém ou viole acordos que você tenha com terceiros.
-
-      3. Você não pode enviar conteúdo para o fórum contendo código de computador malicioso, como vírus de computador ou spyware.
-
-      4. Você não pode enviar conteúdo para o fórum como um mero espaço reservado, para manter um endereço específico, nome de usuário ou outro identificador exclusivo.
-
-      5. Você não pode usar o fórum para divulgar informações que você não tem o direito de divulgar, como informações confidenciais ou pessoais de outras pessoas.
-
-      <h2 id="heading--enforcement"><a href="#heading--enforcement">Execução</a></h2>
-
-      A empresa pode investigar e processar violações desses termos em toda a sua extensão legal. A empresa pode notificar e cooperar com as autoridades responsáveis pela aplicação da lei no processo de violações da lei e destes termos.
-
-      A empresa se reserva o direito de alterar, redigir e excluir o conteúdo do fórum por qualquer motivo. Se você acredita que alguém enviou conteúdo ao fórum em violação a estes termos, entre em contato conosco imediatamente.
-
-      <h2 id="heading--your-account"><a href="#heading--your-account">Sua conta</a></h2>
-
-      Você deve criar e fazer login em uma conta para usar alguns recursos do fórum.
-
-      Para criar uma conta, você deve fornecer algumas informações sobre você. Se você criar uma conta, você concorda em fornecer, no mínimo, um endereço de e-mail válido e manter esse endereço atualizado. Você pode encerrar sua conta a qualquer momento enviando um e-mail para <%{contact_email}>.
-
-      Você concorda em assumir a responsabilidade por quaisquer ações tomadas usando sua conta, autorizadas por você ou não, até que você encerre sua conta ou notifique a empresa de que sua conta foi comprometida. Você concorda em notificar a empresa imediatamente se suspeitar que sua conta foi comprometida. Você concorda em selecionar uma senha segura para sua conta e mantê-la em segredo.
-
-      A empresa pode restringir, suspender ou fechar sua conta no fórum de acordo com sua política para lidar com solicitações de remoção relacionadas a direitos autorais ou se a empresa acreditar razoavelmente que você violou alguma regra nestes termos.
-
-      <h2 id="heading--your-content"><a href="#heading--your-content">Seu conteúdo</a></h2>
-
-      Nada nestes termos concede à empresa quaisquer direitos de propriedade intelectual que você compartilhe com o fórum, como informações de sua conta, postagens ou outro conteúdo que você enviar ao fórum. Nada nestes termos lhe confere quaisquer direitos de propriedade sobre a propriedade intelectual da empresa.
-
-      Entre você e a empresa, você permanece o único responsável pelo conteúdo que enviar ao fórum. Você concorda em não insinuar erroneamente que o conteúdo que você envia ao fórum é patrocinado ou aprovado pela empresa. Estes termos não obrigam a empresa a armazenar, manter ou fornecer cópias do conteúdo que você enviar e alterá-lo, de acordo com estes termos.
-
-      O conteúdo que você envia para o fórum pertence a você, e você decide que permissão dar a outras pessoas para seu uso. Mas, no mínimo, você autoriza a empresa a fornecer conteúdo que você envia ao fórum para outros usuários do fórum. Essa licença especial permite que a empresa copie, publique e analise o conteúdo que você enviar ao fórum.
-
-      Quando o conteúdo que você envia é removido do fórum, seja por você ou pela empresa, a licença especial da empresa termina quando a última cópia desaparece dos backups, caches e outros sistemas da empresa. Outras licenças que você aplica ao conteúdo enviado, como licenças Creative Commons, podem continuar depois que seu conteúdo for removido. Essas licenças podem conferir a terceiros, ou à própria empresa, o direito de compartilhar seu conteúdo por meio do fórum novamente.
-
-      Outros que receberem o conteúdo que você envia ao fórum podem violar os termos sob os quais você licencia seu conteúdo. Você concorda que a empresa não será responsável perante você por essas violações ou suas consequências.
-
-      <h2 id="heading--responsibility"><a href="#heading--responsibility">Sua responsabilidade</a></h2>
-
-      Você concorda em indenizar a empresa de reivindicações legais de terceiros relacionadas à sua violação destes termos, ou violação destes termos por outros usando sua conta no fórum. Tanto você como a empresa concordam em notificar a outra parte sobre quaisquer reivindicações legais pelas quais você possa ter que indenizar a empresa o mais rápido possível. Se a empresa deixar de notificar você imediatamente sobre uma reclamação legal, você não terá que indenizar a empresa por danos contra os quais poderia ter se defendido ou mitigado com notificação imediata. Você concorda em permitir que a empresa controle a investigação, defesa e liquidação de reclamações legais pelas quais você teria que indenizar a empresa e cooperar com esses esforços. A empresa concorda em não aceitar qualquer acordo que admita a sua culpa ou que lhe imponha obrigações sem a sua concordância prévia.
-
-      <h2 id="heading--disclaimers"><a href="#heading--disclaimers">Isenções de responsabilidade</a></h2>
-
-      ***Você aceita todos os riscos de usar o fórum e o conteúdo do fórum. Na medida em que a lei permite, a empresa e seus fornecedores disponibilizam o fórum tal como está, sem qualquer tipo de garantia.***
-
-      O fórum pode criar hiperlinks e integrar fóruns e serviços administrados por terceiros. A empresa não oferece nenhuma garantia sobre os serviços executados por terceiros ou sobre o conteúdo que eles possam fornecer. O uso de serviços executados por terceiros pode ser regido por outros termos entre você e o serviço em execução.
-
-      <h2 id="heading--liability"><a href="#heading--liability">Limites de responsabilidade</a></h2>
-
-      ***Nem a empresa nem seus fornecedores serão responsáveis perante você por danos de quebra de contrato que seus funcionários não poderiam ter razoavelmente previsto quando você concordou com estes termos.***
-
-      ***Na medida em que a lei permitir, a responsabilidade total perante você por reivindicações de qualquer tipo relacionadas ao fórum ou ao conteúdo do fórum será limitada a US$ 50.***
-
-      <h2 id="heading--feedback"><a href="#heading--feedback">Feedback</a></h2>
-
-      A empresa aprecia seu feedback e sugestões para o fórum. Consulte a seção Contato abaixo para saber como entrar em contato conosco.
-
-      Você concorda que a empresa terá a liberdade para agir com base nos comentários e sugestões que você fornecer e que a empresa não terá que notificá-lo de que seu feedback foi usado, obter sua permissão para usá-lo ou pagar por ele. Você concorda em não enviar feedback ou sugestões que acredite serem confidenciais ou proprietárias, para você ou para outros.
-
-      <h2 id="heading--termination"><a href="#heading--termination">Rescisão</a></h2>
-
-      Você ou a empresa podem rescindir o contrato escrito nestes termos a qualquer momento. Quando nosso contrato terminar, sua permissão para usar o fórum também terminará.
-
-      As seguintes cláusulas sobrevivem ao término de nosso contrato: [Seu conteúdo](#heading--your-content), [Feedback](#heading--feedback), [Sua responsabilidade](#heading--responsibility), [Isenções de responsabilidade](#heading--disclaimers), [Limites de responsabilidade](#heading--liability) e [Termos gerais](#heading--general).
-
-      <h2 id="heading--disputes"><a href="#heading--disputes">Disputas</a></h2>
-
-      %{governing_law} regerá qualquer disputa relacionada a estes termos ou ao seu uso do fórum.
-
-      Você e a empresa concordam em buscar liminares relacionadas a estes termos apenas em tribunal estadual ou federal em %{city_for_disputes}. Nem você nem a empresa deverão se opor à jurisdição, foro ou local nesses tribunais.
-
-      ***Exceto para buscar uma liminar ou para reivindicações sob a Lei de Fraude e Abuso de Computadores (CFAA), você e a empresa resolverão qualquer disputa vinculando a arbitragem da American Arbitration Association (AAA). A arbitragem seguirá as Regras de Arbitragem Comercial e os Procedimentos Complementares da AAA para Disputas Relacionadas com o Consumidor. A arbitragem ocorrerá em %{city_for_disputes}. Você resolverá qualquer disputa como indivíduo, e não como parte de uma ação coletiva ou outro processo representativo, seja como demandante ou membro da classe. Nenhum árbitro consolidará qualquer disputa com qualquer outra arbitragem sem a permissão da empresa.***
-
-      Qualquer sentença arbitral incluirá os custos da arbitragem, honorários advocatícios razoáveis e custos razoáveis para testemunhas. Você e a empresa podem entrar com sentenças arbitrais em qualquer tribunal com jurisdição.
-
-      <h2 id="heading--general"><a href="#heading--general">Termos gerais</a></h2>
-
-      Se uma disposição destes termos for inexequível da forma como escrita, mas puder ser alterada para torná-la exequível, essa disposição deverá ser modificada na medida mínima necessária para torná-la exequível. Caso contrário, essa disposição deverá ser removida.
-
-      Você não pode ceder seu contrato com a empresa. A empresa pode ceder o seu contrato a qualquer afiliada da empresa, qualquer outra empresa que obtenha o controle da empresa ou qualquer outra empresa que compre ativos da empresa relacionados ao fórum. Qualquer tentativa de cessão contra estes termos não terá efeito legal.
-
-      Nem o exercício de qualquer direito sob este Contrato, nem a renúncia de qualquer violação deste Contrato, renunciam a qualquer outra violação deste Contrato.
-
-      Estes termos incorporam todos os termos do acordo entre você e a empresa, sobre o uso do fórum. Estes termos substituem inteiramente quaisquer outros acordos sobre o uso do fórum, por escrito ou não.
-
-      <h2 id="heading--contact"><a href="#heading--contact">Contato</a></h2>
-
-      Você poderá notificar a empresa sob estes termos e enviar perguntas para a empresa, através de <%{contact_email}>.
-
-      A empresa poderá notificá-lo sob estes termos usando o endereço de e-mail que você forneceu para sua conta no fórum ou postando uma mensagem na página inicial do fórum ou na página de sua conta.
-
-      <h2 id="heading--changes"><a href="#heading--changes">Alterações</a></h2>
-
-      A empresa atualizou estes termos pela última vez em 12 de julho de 2018 e poderá atualizá-los novamente. A empresa publicará todas as atualizações no fórum. Para atualizações que contenham mudanças substanciais, a empresa concorda em enviar um e-mail para você, se você tiver criado uma conta e fornecido um endereço de e-mail válido. A empresa também poderá anunciar atualizações com mensagens especiais ou alertas no fórum.
-
-      Depois de receber uma notificação sobre uma atualização desses termos, você precisa concordar com os novos termos para continuar usando o fórum.
   privacy_topic:
     title: "Política de Privacidade"
   badges:
