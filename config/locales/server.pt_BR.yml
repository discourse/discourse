# WARNING: Never edit this file.
# It will be overwritten when translations are pulled from Crowdin.
#
# To work with us on translations, join this project:
# https://translate.discourse.org/

pt_BR:
  dates:
    short_date_no_year: "D de MMM"
    short_date: "D de MMM de YYYY"
    long_date: "D de MMMM de YYYY, h:mma"
  datetime_formats: &datetime_formats
    formats:
      short: "%d/%m/%Y"
      short_no_year: "%B %-d"
      date_only: "%-d de %B de %Y"
      long: "%B %-d, %Y, %l:%M%P"
      no_day: "%B de %Y"
      calendar_ics: "%Y%m%dT%H%M%SZ"
  date:
    month_names:
    -
    - Janeiro
    - Fevereiro
    - Março
    - Abril
    - Maio
    - Junho
    - Julho
    - Agosto
    - Setembro
    - Outubro
    - Novembro
    - Dezembro
    <<: *datetime_formats
  time:
    am: "am"
    pm: "pm"
    <<: *datetime_formats
  title: "Discourse"
  topics: "Tópicos"
  posts: "postagens"
  views: "visualizações"
  loading: "Carregando"
  powered_by_html: 'Desenvolvido por <a href="https://www.discourse.org">Discourse</a>, melhor visualizado com o JavaScript ativado'
  sign_up: "Cadastrar-se"
  log_in: "Entrar"
  submit: "Enviar"
  purge_reason: "Automaticamente excluída por ser uma conta abandonada, desativada"
  disable_remote_images_download_reason: "O download de imagens remotas foi desativado porque não havia espaço suficiente disponível em disco."
  anonymous: "Anônimo(a)"
  remove_posts_deleted_by_author: "Excluído(a) pelo autor(a)"
  redirect_warning: "Não foi possível confirmar se o link selecionado foi postado no fórum. Se deseja continuar mesmo assim, selecione o link abaixo."
  on_another_topic: "Em outro tópico"
  topic_category_changed: "De %{from} para %{to}"
  topic_tag_changed:
    added_and_removed: "Adicionou %{added} e removeu %{removed}"
    added: "Adicionou %{added}"
    removed: "Removeu %{removed}"
  inline_oneboxer:
    topic_page_title_post_number: "#%{post_number}"
    topic_page_title_post_number_by_user: "#%{post_number} de %{username}"
  components:
    enabled_filter: "Ativado(a)"
    disabled_filter: "Desativado(a)"
    updates_available_filter: "Atualizações disponíveis"
  theme_settings:
    errors:
      json_value:
        too_large: "excedeu o tamanho máximo de %{max_size} bytes."
  themes:
    bad_color_scheme: "Não é possível atualizar o tema, paleta de cores inválida"
    other_error: "Ocorreu um erro ao atualizar o tema"
    ember_selector_error: "Desculpe, usar #ember ou . seletores .ember-view CSS não é permitido, porque esses nomes são gerados dinamicamente durante a execução e mudarão ao longo do tempo, podendo resultar em um CSS quebrado. Tente um seletor diferente."
    import_error:
      generic: Ocorreu um erro ao importar esse tema
      upload: "Erro ao enviar um arquivo: %{name}. %{errors}"
      about_json: "Erro ao importar: about.json não existe ou é inválido. Tem certeza de que é um tema do Discourse?"
      about_json_too_big: "Erro ao importar: o arquivo about.json é maior do que o limite de %{limit}."
      about_json_values: "about.json contém valores inválidos: %{errors}"
      modifier_values: "os modificadores de about.json contêm valores inválidos: %{errors}"
      asset_too_big: "O ativo %{filename} é maior do que o limite de %{limit}"
      theme_too_big: "O tema é maior do que o limite de %{limit}"
      git: "Erro ao clonar o repositório git, o acesso foi negado ou o repositório não foi encontrado"
      git_ref_not_found: "Não é possível conseguir a referência GIT: %{ref}"
      git_unsupported_scheme: "Não foi possíve clonar repositório git: esquema incompatível"
      unpack_failed: "Falha ao descompactar o arquivo"
      file_too_big: "O arquivo não compactado é muito grande."
      unknown_file_type: "O arquivo que você enviou não parece ser um tema válido do Discourse."
      not_allowed_theme: "\"%{repo}\" não está na lista de temas permitidos (confira a configuração global \"allowed_theme_repos\")."
      ssh_key_gone: "Você esperou muito tempo para instalar o tema e a chave SSH expirou. Tente novamente."
      too_many_files: "A quantidade de arquivos (%{count}) no tema ultrapassou a quantidade máxima de arquivos permitida (%{limit})"
      migrations:
        invalid_filename: "Nome de arquivo inválido para o arquivo de migração: %{filename}. Os nomes de arquivo devem começar com quatro dígitos, seguidos de hífen e um nome que contenha apenas caracteres alfanuméricos com hífens."
        name_too_long:
          one: "O nome da migração é longo demais. Não deve ultrapassar %{count} caractere."
          other: "O nome da migração é longo demais. Não deve ultrapassar %{count} caracteres."
        too_many_pending_migrations: "Há muitas migrações pendentes neste tema. Os temas não têm permissão para introduzir mais de 100 migrações numa única atualização"
        out_of_sequence: "A migração \"%{name}\" está fora da sequência. A última migração deste tema tinha o número de versão %{current}, que é mais recente do que a nova migração"
        syntax_error: "Falha ao executar a migração \"%{name}\" porque há um erro de sintaxe: %{error}"
        exceeded_memory_limit: "A migração \"%{name}\" falhou porque excedeu o limite de memória"
        timed_out: "O tempo da migração \"%{name}\" expirou"
        no_exported_function: "A migração \"%{name}\" não exporta uma função para realizar a migração"
        default_export_not_a_function: "A migração \"%{name}\" tem uma exportação padrão que não é uma função. A exportação padrão deve ser a função que realiza a migração"
        no_returned_value: "A migração \"%{name}\" não retornou nenhum valor (ou retornou nulo ou indefinido). Deve retornar um objeto de Mapa"
        wrong_return_type: "A migração \"%{name}\" retornou um tipo de dado desconhecido. Deve retornar um objeto de Mapa"
        runtime_error: "Ocorreu o seguinte erro de tempo de execução na migração \"%{name}\": %{error}"
        unknown_setting_returned_by_migration: "As migrações \"%{name}\" retornaram a configuração \"%{setting_name}\", que não foi declarada no arquivo settings.yml do tema"
    errors:
      component_no_user_selectable: "Componentes do tema não podem ser selecionados pelo(a) usuário(a)"
      component_no_default: "Componentes do tema não podem ser o tema padrão"
      component_no_color_scheme: "Componentes do tema não podem ter paletas de cores"
      no_multilevels_components: "Temas com temas filhos não podem ser temas filhos"
      optimized_link: Links otimizados de imagem são temporários e não devem ser incluídos no código-fonte do tema.
    settings_errors:
      invalid_yaml: "O YAML informado é inválido."
      data_type_inclusion: "A configuração do tipo \"%{name}\" não é compatível. Os tipos compatíveis são \"integer\", \"bool\", \"list\", \"enum\" e \"upload\""
      name_too_long: "Esta é uma configuração com um nome muito longo. O comprimento máximo é de 255"
      default_value_missing: "A configuração \"%{name}\" não tem valor padrão."
      default_not_match_type: "O tipo de valor padrão da configuração \"%{name}\" não corresponde ao tipo de configuração."
      default_value_not_valid: "O valor padrão da configuração \"%{name}\" não é válido. %{error_messages}"
      enum_value_not_valid: "O valor selecionado não é uma das opções de enumeração."
      number_value_not_valid_min_max: "O valor deve estar entre %{min} e %{max}."
      number_value_not_valid_min: "O valor deve ser maior ou igual a %{min}."
      number_value_not_valid_max: "O valor deve ser menor ou igual a %{max}."
      string_value_not_valid_min_max: "O valor deve estar entre %{min} e %{max} caracteres."
      string_value_not_valid_min:
        one: "O valor deve ter pelo menos %{count} caractere."
        other: "O valor deve ter pelo menos %{count} caracteres."
      string_value_not_valid_max:
        one: "O valor deve ter no máximo %{count} caractere."
        other: "O valor deve ter no máximo %{count} caracteres."
      objects:
        humanize_required: "A propriedade no Ponteiro JSON \"%{property_json_pointer}\" deve estar presente."
        required: "precisa constar"
        humanize_invalid_type: "A propriedade no Ponteiro JSON \"%{property_json_pointer}\" deve ser do tipo %{type}."
        invalid_type: "%{type} não é um tipo válido"
        humanize_not_valid_string_value: "A propriedade no Ponteiro JSON \"%{property_json_pointer}\" deve ser uma string."
        not_valid_string_value: "deve ser uma string"
        humanize_not_valid_integer_value: "A propriedade no Ponteiro JSON \"%{property_json_pointer}\" deve ser um inteiro."
        not_valid_integer_value: "deve ser um inteiro"
        humanize_not_valid_float_value: "A propriedade no Ponteiro JSON \"%{property_json_pointer}\" deve ser do tipo flutuante."
        not_valid_float_value: "deve ser do tipo flutuante"
        humanize_not_valid_boolean_value: "A propriedade no Ponteiro JSON \"%{property_json_pointer}\" deve ser do tipo booleano."
        not_valid_boolean_value: "deve ser do tipo booleano"
        humanize_not_valid_enum_value: "A propriedade no Ponteiro JSON \"%{property_json_pointer}\" deve ser uma opção de %{choices}."
        not_valid_enum_value: "deve ser uma opção de %{choices}"
        humanize_not_valid_categories_value: "A propriedade no Ponteiro JSON \"%{property_json_pointer}\" deve ser uma matriz de ids de categoria válidos."
        not_valid_categories_value: "deve ser uma matriz de ids de categoria válidos"
        humanize_categories_value_not_valid_min:
          one: "A propriedade no Ponteiro JSON \"%{property_json_pointer}\" deve ter pelo menos %{count} id de categoria."
          other: "A propriedade no Ponteiro JSON \"%{property_json_pointer}\" deve ter pelo menos %{count} ids de categoria."
        categories_value_not_valid_min:
          one: "deve ter pelo menos %{count} id de categoria"
          other: "deve ter pelo menos %{count} ids de categoria"
        humanize_categories_value_not_valid_max:
          one: "A propriedade no Ponteiro JSON \"%{property_json_pointer}\" deve ter no máximo %{count} id de categoria."
          other: "A propriedade no Ponteiro JSON \"%{property_json_pointer}\" deve ter no máximo %{count} ids de categoria."
        categories_value_not_valid_max:
          one: "deve ter no máximo %{count} id de categoria"
          other: "deve ter no máximo %{count} ids de categoria"
        humanize_not_valid_topic_value: "A propriedade no Ponteiro JSON \"%{property_json_pointer}\" deve ser um id de tópico flutuante."
        not_valid_topic_value: "deve ser um id de tópico válido"
        humanize_not_valid_post_value: "A propriedade no Ponteiro JSON \"%{property_json_pointer}\" deve ser um id de postagem flutuante."
        not_valid_post_value: "deve ser um id de postagem válido"
        humanize_not_valid_groups_value: "A propriedade no Ponteiro JSON \"%{property_json_pointer}\" deve ser uma matriz de ids de grupo válidos."
        not_valid_groups_value: "deve ser uma matriz de ids de grupo válidos"
        humanize_groups_value_not_valid_min:
          one: "A propriedade no Ponteiro JSON \"%{property_json_pointer}\" deve ter pelo menos %{count} id de grupo."
          other: "A propriedade no Ponteiro JSON \"%{property_json_pointer}\" deve ter pelo menos %{count} ids de grupo."
        groups_value_not_valid_min:
          one: "deve ter pelo menos %{count} id de grupo"
          other: "deve ter pelo menos %{count} ids de grupo"
        humanize_groups_value_not_valid_max:
          one: "A propriedade no Ponteiro JSON \"%{property_json_pointer}\" deve ter no máximo %{count} id de grupo."
          other: "A propriedade no Ponteiro JSON \"%{property_json_pointer}\" deve ter no máximo %{count} ids de grupo."
        groups_value_not_valid_max:
          one: "deve ter no máximo %{count} id de grupo"
          other: "deve ter no máximo %{count} ids de grupo"
        humanize_not_valid_tags_value: "A propriedade no Ponteiro JSON \"%{property_json_pointer}\" deve ser uma matriz de nomes de etiqueta válidos."
        not_valid_tags_value: "deve ser uma matriz de nomes de etiqueta válidos"
        humanize_tags_value_not_valid_min:
          one: "A propriedade no Ponteiro JSON \"%{property_json_pointer}\" deve ter pelo menos %{count} nome de etiqueta."
          other: "A propriedade no Ponteiro JSON \"%{property_json_pointer}\" deve ter pelo menos %{count} nomes de etiquetas."
        tags_value_not_valid_min:
          one: "deve ter pelo menos %{count} nome de etiqueta"
          other: "deve ter pelo menos %{count} nomes de etiqueta"
        humanize_tags_value_not_valid_max:
          one: "A propriedade no Ponteiro JSON \"%{property_json_pointer}\" deve ter no máximo %{count} nome de etiqueta."
          other: "A propriedade no Ponteiro JSON \"%{property_json_pointer}\" deve ter no máximo %{count} nomes de etiqueta."
        tags_value_not_valid_max:
          one: "deve ter no máximo %{count} nome de etiqueta"
          other: "deve ter no máximo %{count} nomes de etiqueta"
        humanize_not_valid_upload_value: "A propriedade no Ponteiro JSON \"%{property_json_pointer}\" deve ser um id de envio flutuante."
        not_valid_upload_value: "deve ser um id de envio válido"
        humanize_string_value_not_valid_min:
          one: "A propriedade no Ponteiro JSON \"%{property_json_pointer}\" deve ter pelo menos %{count} caractere."
          other: "A propriedade no Ponteiro JSON \"%{property_json_pointer}\" deve ter pelo menos %{count} caracteres."
        string_value_not_valid_min:
          one: "deve ser pelo menos %{count} caractere"
          other: "deve ser pelo menos %{count} caracteres"
        humanize_string_value_not_valid_max:
          one: "A propriedade no Ponteiro JSON \"%{property_json_pointer}\" deve ter no máximo %{count} caractere."
          other: "A propriedade no Ponteiro JSON \"%{property_json_pointer}\" deve ter no máximo %{count} caracteres."
        string_value_not_valid_max:
          one: "deve ser no máximo %{count} caractere"
          other: "deve ser no máximo %{count} caracteres"
        humanize_number_value_not_valid_min: "A propriedade no Ponteiro JSON \"%{property_json_pointer}\" deve ser maior ou igual a %{min}."
        number_value_not_valid_min: "deve ser maior ou igual a %{min}"
        humanize_number_value_not_valid_max: "A propriedade no Ponteiro JSON \"%{property_json_pointer}\" deve ser menor ou igual a %{max}."
        number_value_not_valid_max: "Deve ser menor ou igual a %{max}"
        humanize_string_value_not_valid_url: "A propriedade no Ponteiro JSON \"%{property_json_pointer}\" deve ser uma URL válida."
        string_value_not_valid_url: "deve ser uma URL válida"
    locale_errors:
      top_level_locale: "A chave de nível superior em um arquivo local deve corresponder ao nome do local"
      invalid_yaml: "Tradução YAML inválida"
  emails:
    incoming:
      default_subject: "Este tópico precisa de um título"
      show_trimmed_content: "Exibir conteúdo abreviado"
      maximum_staged_user_per_email_reached: "A quantidade máxima de usuários(as) encenados(as) criados(as) por e-mail foi atingida."
      no_subject: "(sem assunto)"
      no_body: "(sem corpo)"
      attachments: "(anexos)"
      missing_attachment: "(Falta o anexo %{filename})"
      continuing_old_discussion:
        one: "Continue a discussão em [%{title}](%{url}), porque foi criada há mais de %{count} dia."
        other: "Continue a discussão em [%{title}](%{url}), porque foi criada há mais de %{count} dias."
      errors:
        empty_email_error: "Ocorre quando o e-mail não processado recebido estiver em branco."
        no_message_id_error: "Ocorre quando o e-mail não tem cabeçalho \"Message-Id\"."
        auto_generated_email_error: "Ocorre quando o cabeçalho \"precedência\" estiver definido como: lista, lixo eletrônico, em massa ou resposta automática, ou quando outro cabeçalho contiver: enviado automaticamente, respondido automaticamente ou gerado automaticamente."
        no_body_detected_error: "Ocorre quando não for possível extrair o corpo e não houver anexos."
        no_sender_detected_error: "Ocorre quando não for possível encontrar um endereço de e-mail válido no cabeçalho De."
        from_reply_by_address_error: "Ocorre quando o cabeçalho De corresponder à resposta por endereço de e-mail."
        inactive_user_error: "Ocorre quando o(a) remetente não está ativo(a)."
        silenced_user_error: "Ocorre quando o(a) remetente for silenciado(a)."
        bad_destination_address: "Ocorre quando nenhum dos endereços de e-mail nos campos Para/Cc/Cco tiver correspondido ao endereço do e-mail recebido."
        strangers_not_allowed_error: "Ocorre quando um(a) usuário(a) tiver tentado criar um novo tópico em uma categoria da qual não é membro."
        insufficient_trust_level_error: "Ocorre quando um(a) usuário(a) tenta criar um novo tópico em uma categoria para a qual não tem o nível de confiança necessário."
        reply_user_not_matching_error: "Ocorre quando uma resposta chegou de um endereço de e-mail diferente do qual a notificação foi enviada."
        topic_not_found_error: "Ocorre quando uma resposta foi recebida, mas o tópico relacionado foi excluído."
        topic_closed_error: "Ocorre quando uma resposta foi recebida, mas o tópico relacionado foi fechado."
        bounced_email_error: "O e-mail é um relatório de e-mails devolvido."
        screened_email_error: "Ocorre quando o endereço de e-mail do remetente já foi filtrado."
        unsubscribe_not_allowed: "Ocorre quando não é permitido cancelar a associação por e-mail para este(a) usuário(a)"
        email_not_allowed: "Acontece quando o endereço de e-mail não está na lista de permissões ou está na lista de proibições."
      unrecognized_error: "Erro desconhecido"
    secure_uploads_placeholder: "Redigido: este site tem mídias seguras ativadas, acesse o tópico ou clique em Visualizar Mídias para exibir as mídias anexas."
    view_redacted_media: "Exibir mídias"
  errors: &errors
    format: ! "%{attribute} %{message}"
    format_with_full_message: "<b>%{attribute}</b>: %{message}"
    messages:
      too_long_validation:
        one: "está limitado para %{count} caractere. Você digitou %{length}."
        other: "está limitado para %{count} caracteres. Você digitou %{length}."
      invalid_boolean: "Boleano inválido."
      taken: "já está sendo usado(a)"
      accepted: tem que ser aceito(a)
      blank: não pode estar em branco
      present: deve estar em branco
      confirmation: ! "não corresponde a %{attribute}"
      empty: não pode estar vazio(a)
      equal_to: deve ser igual a %{count}
      even: precisa ser par
      exclusion: está reservado(a)
      greater_than: precisar ser maior que %{count}
      greater_than_or_equal_to: precisa ser maior ou igual a %{count}
      has_already_been_used: "já está sendo usado(a)"
      inclusion: não está incluso(a) na lista
      invalid: é inválido(a)
      is_invalid: "não faz muito sentido. É uma frase completa?"
      is_invalid_meaningful: "parece confuso, a maioria das palavras contém a mesma repetida?"
      is_invalid_unpretentious: "parece confuso, uma ou mais palavras são muito grandes?"
      is_invalid_quiet: "parece confuso, você quis digitar tudo em MAIÚSCULO?"
      invalid_timezone: "'%{tz}' não é um fuso horário válido"
      contains_censored_words: "contém as seguintes palavras censuradas: %{censored_words}"
      less_than: precisa ser menor que %{count}
      less_than_or_equal_to: deve ser menor ou igual a %{count}
      not_a_number: não é um número
      not_an_integer: deve ser um inteiro
      odd: deve ser ímpar
      record_invalid: ! "Falha ao validar: %{errors}"
      max_emojis: "não pode ter mais que %{max_emojis_count} emojis"
      emojis_disabled: "Não pode ter emoji"
      ip_address_already_screened: "já está incluso(a) em uma regra existente"
      restrict_dependent_destroy:
        one: "Não é possível excluir o registro porque existe um registro dependente %{record}"
        other: "Não é possível excluir o registro porque existem registros dependentes %{record}"
      too_long:
        one: é muito longo (no máximo %{count} caractere)
        other: é muito longo (no máximo %{count} caracteres)
      too_short:
        one: é muito curto (no mínimo %{count} caractere)
        other: é muito curto (no mínimo %{count} caracteres)
      wrong_length:
        one: tem o tamanho errado (precisa ter %{count} caractere)
        other: tem o tamanho errado (precisa ter %{count} caracteres)
      other_than: "precisa ser diferente de %{count}"
      auth_overrides_username: "O nome do(a) usuário(a) precisa ser atualizado no provedor de autenticação porque a configuração \"auth_overrides_username\" está ativada."
      required: "deve existir"
    template:
      body: ! "Houve problemas com os seguintes campos:"
      header:
        one: "%{count} erro impediu este %{model} de ser salvo"
        other: ! "%{count} erros impediram este %{model} de ser salvo"
    embed:
      load_from_remote: "Ocorreu um erro ao carregar esta postagem."
    site_settings:
      invalid_site_setting: "Não existe nenhuma configuração chamada '%{name}'"
      invalid_category_id: "Você especificou uma categoria que não existe"
      site_setting_is_hidden: "Você não tem permissão para alterar configurações ocultas"
      site_setting_is_unconfigurable: "Você não tem permissão para alterar configurações que não podem ser definidas"
      invalid_choice:
        one: "'%{name}' é uma opção inválida."
        other: "'%{name}' são opções inválidas."
      default_categories_already_selected: "Você não pode selecionar uma categoria usada em outra lista."
      default_tags_already_selected: "Você não pode selecionar uma etiqueta usada em outra lista."
      s3_upload_bucket_is_required: "Você não pode ativar envios para o S3, a não ser que tenha informado o \"s3_upload_bucket\"."
      enable_s3_uploads_is_required: "Você não pode ativar o inventário para o S3, a não ser que tenha ativado os envios para o S3."
      page_publishing_requirements: "A publicação da página não pode ser ativada se houver envios seguros ativados."
      s3_backup_requires_s3_settings: "Você não pode usar o S3 como local de backup, a não ser que você tenha informado o \"%{setting_name}\"."
      s3_bucket_reused: "Você não pode usar o mesmo bucket para \"s3_upload_bucket\" e \"s3_backup_bucke\"'. Escolha um bucket diferente ou use um caminho diferente para cada bucket."
      secure_uploads_requirements: "Envios S3 e ACLs S3 devem ser ativados antes dos envios seguros."
      s3_use_acls_requirements: "Você deve ter ACLs S3 ativadas quando os envios seguros estiverem ativados."
      share_quote_facebook_requirements: "É preciso definir uma id do app Facebook para permitir o compartilhamento de citação para Facebook."
      second_factor_cannot_be_enforced_with_disabled_local_login: "Você não pode impor a 2FA se a autenticação local estiver desativada."
      second_factor_cannot_be_enforced_with_discourse_connect_enabled: "Não é possível aplicar 2FA se o DiscourseConnect estiver ativado."
      local_login_cannot_be_disabled_if_second_factor_enforced: "Não é possível desativar a entrada com conta em modo local se o 2FA estiver aplicado. Desative o 2FA aplicado antes de desativar entradas com conta em modo local."
      cannot_enable_s3_uploads_when_s3_enabled_globally: "Não possível ativar envios S3 porque os envios S3 já estão ativados globalmente, e ativar este nível do site pode causar problemas críticos com os envios."
      cors_origins_should_not_have_trailing_slash: "Você não deve adicionar a barra à direita (/) às origens CORS."
      slow_down_crawler_user_agent_must_be_at_least_3_characters: "Agentes de usuário(a) devem ter pelo menos três caracteres para evitar limitação de taxa de usuários(as) legítimos(as) sem querer."
      slow_down_crawler_user_agent_cannot_be_popular_browsers: "Não é possível adicionar nenhum dos valores a seguir à configuração: %{values}."
      strip_image_metadata_cannot_be_disabled_if_composer_media_optimization_image_enabled: "Você não pode desativar a remoção de metadados de imagem se 'a imagem de otimização de mídia do compositor habilitada' estiver ativada. Desative a 'imagem de otimização de mídia do compositor ativada' antes de desativar a remoção dos metadados da imagem."
      twitter_summary_large_image_no_svg: "Imagens de resumo do Twitter usadas para metadados twitter:image não podem ser uma imagem .svg."
    conflicting_google_user_id: 'A ID da conta Google para esta conta foi alterada. A intervenção da equipe é necessária por razões de segurança. Entre em contato com a equipe e direcione para <br><a href="https://meta.discourse.org/t/76575">https://meta.discourse.org/t/76575</a>'
    onebox:
      invalid_address: "Desculpe, não foi possível gerar uma pré-visualização desta página, porque o servidor \"%{hostname}\" não pôde ser encontrado. Em vez da pré-visualização, apenas um link aparecerá na sua postagem. :cry:"
      error_response: "Desculpe, não foi possível gerar uma pré-visualização desta página, porque o servidor retornou um código de erro %{status_code}. Em vez de uma pré-visualização, apenas um link aparecerá na sua postagem. :cry:"
      missing_data:
        one: "Desculpe, não foi possível gerar uma pré-visualização desta página, porque a etiqueta OEmbed/OpenGraph não foi encontrada: %{missing_attributes}"
        other: "Desculpe, não foi possível gerar uma pré-visualização desta página, porque as etiquetas OEmbed/OpenGraph não foram encontradas: %{missing_attributes}"
  word_connector:
    comma: ", "
  custom_fields:
    validations:
      max_items: "O número máximo de campos personalizados para esta entidade atingiu (%{max_items_number})"
      max_value_length: "O tamanho máximo de um valor de campo personalizado atingiu (%{max_value_length})"
  invite:
    expired: "Seu token de convite expirou. Entre em <a href='%{base_url}/about'>contato com a equipe</a>."
    not_found: "Seu token de convite é inválido. Entre em <a href='%{base_url}/about'>contato com a equipe</a>."
    not_found_json: "Seu token de convite é inválido. Entre em contato com a equipe."
    not_matching_email: "O seu endereço de e-mail e o endereço de e-mail associado com o token de convite não são iguais. Entre em contato com a equipe."
    not_found_template: |
      <p>O seu convite <a href="%{base_url}">%{site_name}</a> já foi resgatado.</p>

      <p>Se você se lembrar da sua senha, <a href="%{base_url}/login">entre com a sua conta</a>.</p>

      <p>Caso contrário, <a href="%{base_url}/password-reset">redefina a senha</a>.</p>
    not_found_template_link: |
      <p>Este convite para <a href="%{base_url}">%{site_name}</a> não pode ser mais resgatado. Peça que enviem outro convite.</p>
    existing_user_cannot_redeem: "Este convite não poderá ser resgatado. Peça outro convite a quem enviou."
    existing_user_already_redemeed: "Você já resgatou este link de convite."
    user_exists: "Não há necessidade de convidar <b>%{email}</b>, visto que já têm uma conta!"
    invite_exists: "Você já convidou <b>%{email}</b>"
    invalid_email: "%{email}' não é um endereço de e-mail válido."
    generic_error_response: "Houve um problema com sua requisição"
    rate_limit:
      one: "Você já enviou %{count} convite no último dia, aguarde %{time_left} antes de tentar novamente."
      other: "Você já enviou %{count} convites no último dia, aguarde %{time_left} antes de tentar novamente."
    confirm_email: "<p>Você está quase pronto(a)! Enviamos um e-mail de ativação para o seu endereço de e-mail. Siga as instruções no e-mail para ativar sua conta.</p><p>Caso contrário, verifique sua pasta de spam.</p>"
    disabled_errors:
      discourse_connect_enabled: "Convites estão desativados porque o DiscourseConnect está ativado."
      invalid_access: "Você não tem permissão para visualizar o recurso pedido."
    requires_groups: "O convite não foi salvo porque o tópico especificado está inacessível. Adicione um dos seguintes grupos: %{groups}."
    max_invite_emails_limit_exceeded: "Ocorreu uma falha no pedido porque a quantidade de e-mails excedeu o máximo (%{max})."
    domain_not_allowed: "Seu e-mail não pode ser usado para resgatar este convite."
    domain_not_allowed_admin: "Este domínio não pode user usado para convites"
    max_redemptions_allowed_one: "para convites por e-mail, deve ser 1."
    redemption_count_less_than_max: "deve ser menor que %{max_redemptions_allowed}."
    email_xor_domain: "Campos de e-mail e domínio não são permitidos ao mesmo tempo"
    existing_user_success: "Link do convite resgatado com sucesso"
  bulk_invite:
    file_should_be_csv: "O arquivo atualizado deve ter o formato csv."
    max_rows: "Os primeiros %{max_bulk_invites} convites foram enviados. Tente dividir o arquivo em partes menores."
    error: "Houve um erro ao tentar enviar este arquivo. Tente novamente mais tarde."
  invite_link:
    email_taken: "Este e-mail já está em uso. Se você já tiver uma conta, entre com ela ou redefina a senha."
    max_redemptions_limit: "deve estar entre 2 e %{max_limit}."
  topic_invite:
    failed_to_invite: "O(a) usuário(a) não pode ser convidado(a) para este tópico sem uma associação de grupo em um dos seguintes grupos: %{group_names}."
    not_pm: "Você só pode convidar para mensagens privadas."
    user_exists: "Desculpe, este(a) usuário(a) já foi convidado(a). Você pode convidar um(a) usuário(a) para um tópico apenas uma vez."
    muted_topic: "Desculpe, este(a) usuário(a) silenciou este tópico."
    receiver_does_not_allow_pm: "Desculpe, esse usuário não permite que você envie mensagens privadas."
    sender_does_not_allow_pm: "Desculpe, você não permite que o(a) usuário(a) envie mensagens privadas."
    user_cannot_see_topic: "%{username} não pode visualizar o tópico."
  backup:
    operation_already_running: "Uma operação está sendo executada. Não é possível iniciar um novo trabalho agora."
    backup_file_should_be_tar_gz: "O arquivo de backup deve ser um arquivo .tar.gz."
    not_enough_space_on_disk: "Não há espaço suficiente no disco para enviar este backup."
    invalid_filename: "O nome do arquivo de backup contém caracteres inválidos. Os caracteres válidos são a-z 0-9 . - _."
    file_exists: "O arquivo que você está tentando enviar já existe."
  invalid_params: "Você forneceu parâmetros inválidos para o pedido %{message}"
  not_logged_in: "Você precisa entrar com sua conta para fazer isto."
  not_found: "A URL ou recurso pedido não pôde ser encontrada."
  invalid_access: "Você não tem permissão para ver o recurso pedido."
  authenticator_not_found: "O método de autenticação não existe ou foi desativado."
  authenticator_no_connect: "Este provedor de autenticação não permite conexão com uma conta de forum que já existe."
  invalid_api_credentials: "Você não tem permissão para visualizar o recurso pedido. O nome do(a) usuário(a) ou a chave da API é inválida."
  provider_not_enabled: "Você não tem permissão para visualizar o recurso pedido. O provedor de autenticação não está ativado."
  provider_not_found: "Você não tem permissão para visualizar o recurso pedido. O provedor de autenticação não existe."
  read_only_mode_enabled: "O site está em modo somente leitura. As interações estão desativadas."
  invalid_grant_badge_reason_link: "Não é permitido ter um link do Discourse externo ou inválido no motivo do emblema"
  email_template_cant_be_modified: "Este modelo de e-mail não pode ser alterado"
  invalid_whisper_access: "Os sussurros não estão ativados ou você não tem acesso para criar postagens de sussurro"
  not_in_group:
    title_topic: "Você precisa pedir associação ao grupo \"%{group}\" para ver este tópico."
    title_category: "Você precisa pedir associação ao grupo \"%{group}\" para ver esta categoria."
    request_membership: "Pedir para se associar"
    join_group: "Participar do grupo"
  deleted_topic: "Ops! Este tópico foi excluído e não está mais disponível."
  delete_topic_failed: "Ocorreu um erro ao excluir este tópico. Entre em contato com o(a) administrador(a) do site."
  reading_time: "Tempo de leitura"
  likes: "Curtidas"
  action_already_performed: "Ops! Você já realizou esta ação. Poderia tentar atualizar a página?"
  too_many_replies:
    one: "Lamentamos, mas usuários(as) novos(as) estão temporariamente limitados(as) a %{count} resposta no mesmo tópico."
    other: "Lamentamos, mas usuários(as) novos(as) estão temporariamente limitados(as) a %{count} respostas no mesmo tópico."
  max_consecutive_replies:
    one: "Nenhuma resposta consecutiva é permitida. Edite sua resposta anterior ou aguarde alguém responder."
    other: "Não são permitidas mais de %{count} respostas consecutivas. Edite sua resposta anterior ou aguarde alguém responder."
  embed:
    start_discussion: "Começar discussão"
    continue: "Continuar discussão"
    error: "Erro na incorporação"
    referer: "Referencial:"
    error_topics: "A configuração do site \"lista de tópicos incorporados\" foi ativada"
    mismatch: "O referencial não foi enviado ou não correspondeu a nenhum dos seguintes hosts:"
    no_hosts: "Nenhum host foi configurado para incorporação."
    configure: "Configurar incorporação"
    more_replies:
      one: "%{count} resposta a mais"
      other: "%{count} respostas a mais"
    loading: "Carregando discussão…"
    permalink: "Permalink"
    imported_from: "Este é um tópico de discussão auxiliar para a entrada original em %{link}"
    in_reply_to: "▶ %{username}"
    replies:
      one: "%{count} resposta"
      other: "%{count} respostas"
    likes:
      one: "%{count} curtida"
      other: "%{count} curtidas"
    last_reply: "Última resposta"
    created: "Criado(a)"
    new_topic: "Criar um novo tópico"
  no_mentions_allowed: "Desculpe, você não pode mencionar outros(as) usuários(as)."
  too_many_mentions:
    one: "Desculpe, você pode mencionar apenas um(a) usuário(a) em uma postagem."
    other: "Desculpe, você pode mencionar apenas %{count} usuários(as) em uma postagem."
  no_mentions_allowed_newuser: "Desculpe, usuários(as) novos(as) não podem mencionar outros(as) usuários(as)."
  too_many_mentions_newuser:
    one: "Desculpe, usuários(as) novos(as) podem mencionar apenas um(a) usuário(as) em uma postagem."
    other: "Desculpe, usuários(as) novos(as) podem mencionar apenas %{count} usuários(as) em uma postagem."
  no_embedded_media_allowed_group: "Desculpe, não é possível incorporar itens de mídia nesta postagem."
  no_embedded_media_allowed: "Desculpe, novos(as) usuários(as) não podem incorporar itens de mídia em postagens."
  too_many_embedded_media:
    one: "Desculpe, novos(as) usuários(as) só podem inserir um item de mídia incorporado em uma postagem."
    other: "Desculpe, novos(as) usuários(as) só podem inserir %{count} item de mídia incorporado em uma postagem."
  no_attachments_allowed: "Desculpe, novos(as) usuários(as) não podem inserir anexos nas postagens."
  too_many_attachments:
    one: "Desculpe, novos(as) usuários(as) podem inserir apenas %{count} anexo em uma postagem."
    other: "Desculpe, novos(as) usuários(as) podem inserir apenas %{count} anexos em uma postagem."
  no_links_allowed: "Desculpe, usuários(as) novos(as) não podem inserir links nas postagens."
  links_require_trust: "Desculpe, você não pode incluir links em suas postagens."
  too_many_links:
    one: "Desculpe, usuários(as) novos(as) podem inserir apenas %{count} link em uma postagem."
    other: "Desculpe, usuários(as) novos(as) podem inserir apenas %{count} links em uma postagem."
  contains_blocked_word: "Desculpe, você não pode publicar a palavra '%{word}'; não é permitido."
  contains_blocked_words: "Desculpe, você não pode publicar isso. Não permitido: %{words}."
  spamming_host: "Desculpe, você não pode postar um link para esse host."
  user_is_suspended: "Usuários(as) suspensos(as) não têm permissão para postar."
  topic_not_found: "Ocorreu um erro. Talvez este tópico tenha sido fechado ou removido enquanto você estava visualizando."
  not_accepting_pms: "Desculpe, %{username} não está aceitando mensagens no momento."
  max_pm_recipients: "Desculpe, você pode enviar uma mensagem para no máximo %{recipients_limit} destinatários."
  pm_reached_recipients_limit: "Desculpe, você não pode ter mais de %{recipients_limit} destinatários em uma mensagem."
  removed_direct_reply_full_quotes: "Citação removida automaticamente de toda a postagem anterior."
  watched_words_auto_tag: "Tópico etiquetado automaticamente"
  create_pm_on_existing_topic: "Desculpe, você não pode criar uma MP em um tópico existente."
  slow_mode_enabled: "Este tópico está no modo lento."
  just_posted_that: "é muito parecido com a sua postagem recente"
  invalid_characters: "contém caracteres inválidos"
  is_invalid: "não faz muito sentido. É uma frase completa?"
  next_page: "próxima página →"
  prev_page: "← página anterior"
  show_post_in_topic: "exibir postagem no tópico"
  page_num: "Página %{num}"
  crawler_content_hidden: "Conteúdo HTML omitido porque você não acessou ou está usando um dispositivo móvel moderno."
  home_title: "Início"
  topics_in_category: "Tópicos na categoria \"%{category}\""
  rss_posts_in_topic: "RSS feed de \"%{topic}\""
  rss_topics_in_category: "RSS feed dos tópicos da categoria \"%{category}\""
  rss_num_posts:
    one: "%{count} postagem"
    other: "%{count} postagens"
  rss_num_participants:
    one: "%{count} participante"
    other: "%{count} participantes"
  read_full_topic: "Ler tópico completo"
  private_message_abbrev: "Msg"
  rss_description:
    hot: "Tópicos em alta"
    latest: "Últimos tópicos"
    top: "Tópicos principais"
    top_all: "Todos os tópicos principais"
    top_yearly: "Tópicos principais anuais"
    top_quarterly: "Tópicos principais trimestrais"
    top_monthly: "Tópicos principais mensais"
    top_weekly: "Tópicos principais semanais"
    top_daily: "Tópicos principais diários"
    posts: "Últimas postagens"
    private_posts: "Últimas mensagens pessoais"
    group_posts: "Últimas postagens de %{group_name}"
    group_mentions: "Últimas citações de %{group_name}"
    user_posts: "Últimas postagens de @%{username}"
    user_topics: "Últimos tópicos de @%{username}"
    tag: "Tópicos com etiqueta"
    badge: "%{display_name} emblema em %{site_title}"
  too_late_to_edit: "Esta postagem foi criada há muito tempo. Ela não pode mais ser editada ou excluída."
  edit_conflict: "Esta postagem foi editada por outro(a) usuário(a) e suas alterações não podem mais ser salvas."
  revert_version_same: "A versão atual é a mesma versão para a qual você está tentando reverter."
  reverted_to_version: "reverteu para a versão #%{version}"
  cannot_edit_on_slow_mode: "Este tópico está no modo lento. Para incentivar discussões reflexivas e selecionadas. Não é permitido editar postagens antigas deste tópico no modo lento."
  excerpt_image: "imagem"
  bookmarks:
    errors:
      already_bookmarked_post: "Você não pode adicionar a mesma postagem aos favoritos duas vezes."
      already_bookmarked: "Você não pode favoritar o(a) mesmo(a) %{type} duas vezes."
      too_many: "Desculpe, não é possível adicionar mais de %{limit} favoritos, acesse <a href='%{user_bookmarks_url}'>%{user_bookmarks_url}</a> para remover alguns."
      cannot_set_past_reminder: "Você não pode definir um lembrete de favorito em uma data passada."
      cannot_set_reminder_in_distant_future: "Você não pode definir um lembrete de favorito mais de dez anos posteriormente."
      time_must_be_provided: "Uma hora deve ser informada para todos os lembretes."
      for_topic_must_use_first_post: "Você só pode usar a primeira postagem para adicionar o tópico aos favoritos."
      bookmarkable_id_type_required: "O nome e o tipo do registro para favoritar são obrigatórios."
      invalid_bookmarkable: "Um %{type} não pode ser favoritado."
    reminders:
      at_desktop: "Da próxima vez que estiver em meu desktop"
      later_today: "Hoje mais tarde"
      next_business_day: "Próximo dia útil"
      tomorrow: "Amanhã"
      next_week: "Próxima semana"
      next_month: "Próximo mês"
      custom: "Data e hora personalizadas"
  groups:
    success:
      bulk_add:
        one: "%{count} usuário(a) foi adicionado(a) ao grupo."
        other: "%{count} usuários(as) foram adicionados(as) ao grupo."
    errors:
      grant_trust_level_not_valid: "\"%{trust_level}\" não é um nível de confiança válido."
      can_not_modify_automatic: "Você não pode modificar um grupo automático"
      member_already_exist:
        one: "\"%{username}\" já é membro deste grupo."
        other: "Os seguintes usuários(as) já são membros deste grupo:%{username}"
      invalid_domain: "\"%{domain}\" não é um domínio válido."
      invalid_incoming_email: "\"%{email}\" não é um endereço de e-mail válido."
      email_already_used_in_group: "\"%{email}\" já foi utilizado pelo grupo \"%{group_name}\"."
      email_already_used_in_category: "\"%{email}\" já foi utilizado pela categoria \"%{category_name}\"."
      cant_allow_membership_requests: "Você não pode permitir pedidos de associação para um grupo sem proprietário(a)."
      already_requested_membership: "Você já pediu associação para este grupo."
      adding_too_many_users:
        one: "No máximo %{count} usuário(a) pode ser adicionado(a) uma vez"
        other: "No máximo %{count} usuários(as) podem ser adicionados(as) uma vez"
      usernames_or_emails_required: "Nomes de usuário(a) ou e-mails devem estar presentes"
      no_invites_with_discourse_connect: "É possível convidar apenas usuários(as) registrados(as) quando o DiscourseConnect estiver ativado"
      no_invites_without_local_logins: "É possível convidar apenas usuários(as) registrados(as) quando entradas de conta em modo local estiver destivado"
    default_names:
      everyone: "todos(as)"
      admins: "administração"
      moderators: "moderadores(as)"
      staff: "equipe"
      trust_level_0: "nivel_de_confianca_0"
      trust_level_1: "nivel_de_confianca_1"
      trust_level_2: "nivel_de_confianca_2"
      trust_level_3: "nivel_de_confianca_3"
      trust_level_4: "nivel_de_confianca_4"
    request_membership_pm:
      title: "Pedido de associação para @%{group_name}"
    request_accepted_pm:
      body: |
        Seu pedido para entrar no @%{group_name} foi aceito e agora você é um membro.
  education:
    until_posts:
      one: "%{count} postagem"
      other: "%{count} postagens"
    "new-topic": |
      Boas-vindas ao %{site_name} &mdash; **obrigado por iniciar uma nova conversa!**

      - O título parece interessante se você ler em voz alta? É um bom resumo?

      - Quem estaria interessado(a) nisto? Por que é relevante? Que tipo de respostas você quer?

      - Inclua as palavras mais usadas no seu tópico para que outros(as) possam *encontrá-lo*. Para agrupar seu tópico com outros relacionados, selecione uma categoria (ou etiqueta).

      Para saber mais, [veja as diretrizes da comunidade](%{base_path}/guidelines). Este painel só irá aparecer para seu primeiro %{education_posts_text}.
    "new-reply": |
      Boas-vindas ao %{site_name} &mdash; ** obrigado por contribuir! **

      - Seja gentil com os outros membros da comunidade.

      - Sua resposta melhora a conversa?

      - Crítica construtiva é bem-vinda, mas critique *ideias*, não pessoas.

      Para saber mais, [consulte nossas diretrizes da comunidade](%{base_path}/guidelines). Este painel aparecerá apenas para seu primeiro %{education_posts_text}.
    avatar: |
      ### Que tal usar uma imagem para a sua conta?

      Você tem postado alguns tópicos e respostas, mas sua foto de perfil não é tão especial quanto você, é apenas uma letra.

      Já pensou em **[visitar seu perfil de usuário(a)](%{profile_path})** e enviar uma foto que representa você?

      É mais fácil manter discussões e encontrar pessoas interessantes durante as conversas quando todos têm uma foto de perfil única!
    sequential_replies: |
      ### Considere responder a várias postagens de uma só vez

      Em vez de responder a um tópico várias vezes em sequência, considere fazer uma única resposta que inclua citações de postagens anteriores ou referencie alguém usando @name.

      Você pode editar sua resposta anterior para adicionar uma citação selecionando um texto e clicando no botão <b>responder citação</b> que aparecerá.

      Fica mais fácil para todos(as) lerem tópicos com poucas respostas e muitas informações em vez de muitas respostas individuais e curtas.
    dominating_topic: Você postou muito neste tópico! Considere dar a outras pessoas a oportunidade de responder e realizar discussões aqui também.
    get_a_room:
      one: Você respondeu a %{reply_username} vez, sabia que poderia ter enviado uma mensagem pessoal em vez de fazer isso?
      other: Você respondeu a %{reply_username} %{count} vezes, sabia que poderia ter enviado uma mensagem pessoal em vez de fazer isso?
    dont_feed_the_trolls: Esta postagem já foi sinalizada para a atenção da moderação. Tem certeza de que deseja responder? Respostas a conteúdo inadequado costumam incentivar mais comportamento inadequado.
    too_many_replies: |
      ### Você atingiu o limite de respostas para este tópico

      Sentimos muito, mas novos(as) usuários(as) são temporariamente limitados a %{newuser_max_replies_per_topic} respostas no mesmo tópico.

      Em vez de adicionar outra resposta, considere editar suas respostas anteriores, ou acesse outros tópicos.
    reviving_old_topic: |
      ### Reviver este tópico?

      A última resposta para esse tópico foi **%{time_ago}**. Sua resposta promoverá o tópico para o topo da sua lista e notificará qualquer pessoa que estava envolvida na conversa.

      Tem certeza de que deseja continuar esta conversa antiga?
  activerecord:
    attributes:
      category:
        name: "Nome da categoria"
      topic:
        title: "Título"
        featured_link: "Link em destaque"
        category_id: "Categoria"
      post:
        raw: "Corpo"
      user_profile:
        bio_raw: "Sobre mim"
      user:
        password: "Senha"
    errors:
      models:
        topic:
          attributes:
            base:
              warning_requires_pm: "Você só pode anexar avisos a mensagens pessoais."
              too_many_users: "Você só pode enviar avisos para um(a) usuário(a) de cada vez."
              cant_send_pm: "Desculpe, você não pode enviar uma mensagem pessoal para esse(a) usuário(a)."
              no_user_selected: "Você deve escolher um(a) usuário(a) válido(a)."
              reply_by_email_disabled: "Respostas por e-mail foram desativadas."
              send_to_email_disabled: "Desculpe, você não pode enviar mensagens pessoais por e-mail."
              target_user_not_found: "Um(a) dos(as) usuários(as) para quem você está enviando esta mensagem não foi encontrado(a)."
              unable_to_update: "Houve um erro ao atualizar esse tópico."
              unable_to_tag: "Houve um erro ao etiquetar o tópico."
              unable_to_unlist: "Desculpe, você não pode criar um tópico não listado."
            featured_link:
              invalid: "é inválida. A URL deve conter http:// ou https://."
        user:
          attributes:
            password:
              common: "é uma das 10.000 senhas mais comuns. Use uma senha mais segura."
              same_as_username: "é igual o seu nome do(a) usuário(a). Use uma senha mais segura."
              same_as_email: "é igual o seu e-mail. Use uma senha mais segura."
              same_as_current: "é igual à sua senha atual."
              same_as_previous: "é igual à sua senha anterior."
              same_as_name: "é igual ao seu nome."
              unique_characters: "tem muitos caracteres repetidos. Use uma senha mais segura."
            username:
              same_as_password: "é igual à sua senha."
            name:
              same_as_password: "é igual à sua senha."
            ip_address:
              blocked: "Novos registros não são permitidos a partir do seu endereço de IP."
              max_new_accounts_per_registration_ip: "Novos registros não são permitidos a partir do seu endereço de IP (quantidade máxima alcançada). Entre em contato com um membro da equipe."
        user_profile:
          attributes:
            featured_topic_id:
              invalid: "Este tópico não pode ser apresentado no seu perfil."
        user_email:
          attributes:
            user_id:
              reassigning_primary_email: "A reatribuição de um e-mail primário a outro(a) usuário(a) não é permitida."
        color_scheme_color:
          attributes:
            hex:
              invalid: "Não é uma cor válida"
        post_reply:
          base:
            different_topic: "A postagem e a resposta devem pertencer ao mesmo tópico."
        web_hook:
          attributes:
            payload_url:
              invalid: "URL inválida. A URL deve conter http:// ou https://. Não é permitido ter espaço em branco."
        custom_emoji:
          attributes:
            name:
              taken: já está em uso por outro emoji
        topic_timer:
          attributes:
            execute_at:
              in_the_past: "deve estar no futuro."
            duration_minutes:
              cannot_be_zero: "deve ser maior que 0."
              exceeds_maximum: "não pode ter mais de 20 anos."
        translation_overrides:
          attributes:
            value:
              invalid_interpolation_keys:
                one: "A seguinte chave de interpolação é inválida: %{keys}"
                other: "As seguintes chaves de interpolação são inválidas: %{keys}"
        watched_word:
          attributes:
            word:
              too_many: "Muitas palavras para esta ação"
            base:
              invalid_url: "A URL de substituição não é válida"
              invalid_tag_list: "A lista de etiquetas de substituição é inválida"
              invalid_html: "O HTML pode ser usado apenas para substituição"
        sidebar_section_link:
          attributes:
            linkable_type:
              invalid: "não é válido"
      <<: *errors
  uncategorized_category_name: "Sem categoria"
  general_category_name: "Geral"
  general_category_description: "Crie aqui tópicos que não se encaixam em nenhuma outra categoria existente."
  meta_category_name: "Feedback do site"
  meta_category_description: "Discussão sobre este site, sua organização, funcionamento e maneiras de melhorá-lo."
  staff_category_name: "Equipe"
  staff_category_description: "Categoria particular para discussões da equipe. Tópicos só são visíveis para administradores(as) e moderadores(as)."
  discourse_welcome_topic:
    title: "Boas-vindas ao %{site_title}! :wave:"
    body: |
      Estamos felizes que você se juntou à nossa comunidade.

      %{site_info_quote}

      Confira alguma coisas que você pode fazer para começar:

      :speaking_head: **Apresente-se** adicionando sua imagem e informações sobre si e seus interesses ao [seu perfil](%{base_path}/my/preferences/account). O que você gostaria que perguntassem a você?

      :open_book: **Conheça a comunidade** [navegando pelas discussões](%{base_path}/latest) que já estão acontecendo. Quando você achar uma postagem interessante, informativa ou divertida, use o :heart: para mostrar que gostou ou apoia!

      :handshake: **Contribua** comentando, compartilhando seu próprio ponto de vista, fazendo perguntas ou comentando na discussão. Antes de responder ou começar tópicos novos, consulte as [Diretrizes da Comunidade](%{base_path}/faq).

      > Se precisar de ajuda ou tiver alguma sugestão, pergunte em %{feedback_category} ou [fale com a administração](%{base_path}/about) quando quiser.
  admin_quick_start_title: "Guia de Administração: primeiros passos"
  topic_view_stats:
    invalid_date: "A data tem um formato inválido, use DD-MM-AAAA"
  category:
    topic_prefix: "Sobre a categoria %{category} "
    replace_paragraph: "(Substitua este primeiro parágrafo por uma breve descrição da sua nova categoria. Esta orientação aparecerá na área de seleção da categoria, então tente mantê-la com menos de 200 caracteres.)"
    post_template: "%{replace_paragraph}\n\nUse os parágrafos a seguir para uma descrição mais longa, ou para estabelecer as instruções ou regras da categoria:\n\n- Por que as pessoas devem usar esta categoria? Para que serve?\n\n- Como exatamente é diferente das outras categorias que já existem?\n\n- O que os tópicos desta categoria devem conter em geral?\n\n- Precisamos desta categoria? Podemos mesclá-la com outra categoria ou subcategoria?\n"
    errors:
      not_found: "Categoria não encontrada!"
      uncategorized_parent: "Não categorizados não podem ter uma categoria pai"
      self_parent: "A subcategoria pai não pode ser ela mesma"
      depth: "Você não pode aninhar uma subcategoria sob uma outra"
      invalid_email_in: "\"%{email}\" não é um endereço de e-mail válido."
      email_already_used_in_group: "\"%{email}\" já é utilizado pelo grupo \"%{group_name}\"."
      email_already_used_in_category: "\"%{email}\" já é utilizado pela categoria \"%{category_name}\"."
      description_incomplete: "A postagem da descrição da categoria deve ter pelo menos um parágrafo."
      permission_conflict: "Qualquer grupo que tenha permissão para acessar uma subcategoria também deve ter permissão para acessar a categoria pai. Os grupos a seguir têm acesso a uma das subcategorias, mas não têm acesso à categoria pai: %{group_names}."
      disallowed_topic_tags: "Este tópico tem etiquetas não permitidas por esta categoria: \"%{tags}\""
      disallowed_tags_generic: "Este tópico tem etiquetas não permitidas."
      slug_contains_non_ascii_chars: "contém caracteres não-ascii"
      is_already_in_use: "já está em uso"
      move_topic_to_category_disallowed: "Você não pode mover este tópico para uma categoria em que você não tem permissão para criar novos tópicos."
    cannot_delete:
      uncategorized: "Esta categoria é especial. É concebida como uma área de espera para tópicos sem categoria e não pode ser excluída."
      has_subcategories: "Não é possível excluir essa categoria porque tem subcategorias."
      topic_exists:
        one: "Não é possível excluir esta categoria porque tem %{count} tópico. O tópico mais antigo é%{topic_link}."
        other: "Não é possível excluir esta categoria porque tem %{count} tópicos. O tópico mais antigo é %{topic_link}."
      topic_exists_no_oldest: "Não é possível excluir esta categoria porque contagem de tópicos é de %{count}."
    uncategorized_description: "Tópicos que não precisam de uma categoria ou que não se encaixam em nenhuma outra categoria existente."
  trust_levels:
    admin: "Administrador(a)"
    staff: "Equipe"
    change_failed_explanation: "Você tentou rebaixar %{user_name} para \"%{new_trust_level}\". No entanto, o seu nível de confiança já é \"%{current_trust_level}\". %{user_name} permanecerá em \"%{current_trust_level}\". Se você deseja rebaixar um(a) usuário(a), bloqueie o nível de confiança antes."
  post:
    image_placeholder:
      broken: "Esta imagem está danificada"
      blocked_hotlinked_title: "Imagem hospedada em outro site. Clique para abrir em uma nova guia."
      blocked_hotlinked: "Imagem Externa"
    media_placeholder:
      blocked_hotlinked_title: "Mídia hospedada em outro site. Clique para abrir em uma nova guia."
      blocked_hotlinked: "Mídia Externa"
    hidden_bidi_character: "Caracteres de controle bidirecionais podem alterar a ordem de renderização do texto. Isso pode ser usado para ocultar códigos maliciosos."
    has_likes:
      one: "%{count} curtida"
      other: "%{count} curtidas"
    cannot_permanently_delete:
      many_posts: "Este tópico tem postagens não removidas. Elas devem ser excluídas permanentemente antes de excluir permanentemente o tópico."
      wait_or_different_admin: "Você deve aguardar %{time_left} antes de excluir permanentemente esta postagem ou um membro diferente da administração precisa fazer isso."
  rate_limiter:
    slow_down: "Você executou esta ação muitas vezes. Tente novamente mais tarde."
    too_many_requests: "Você já executou esta ação muitas vezes. Espere%{time_left} antes de tentar novamente."
    by_type:
      first_day_replies_per_day: "Agradecemos o seu entusiasmo, continue assim! Dito isso, para a segurança da nossa comunidade, você alcançou a quantidade máxima de respostas que um(a) novo(a) usuário(a) pode criar no primeiro dia. Aguarde %{time_left} e você poderá criar mais respostas."
      first_day_topics_per_day: "Agradecemos o seu entusiasmo! Dito isso, para a segurança da nossa comunidade, você alcançou a quantidade máxima de tópicos que um(a) novo(a) usuário(a) pode criar no primeiro dia. Aguarde %{time_left} e você poderá criar mais tópicos."
      create_topic: "Você está criando tópicos muito rápido. Aguarde %{time_left} antes de tentar novamente."
      create_post: "Você está respondendo muito rápido. Aguarde %{time_left} antes de tentar novamente."
      delete_post: "Você está excluindo as postagens muito rápido. Aguarde %{time_left} antes de tentar novamente."
      public_group_membership: "Você está entrando/saindo de grupos com frequência. Aguarde %{time_left} antes de tentar novamente."
      topics_per_day: "Você alcançou a quantidade máxima de novos tópicos permitidos por dia. Crie mais tópicos novos em %{time_left}."
      pms_per_day: "Você alcançou a quantidade máxima de mensagens novas permitidas por dia. Crie mais mensagens novas em %{time_left}."
      create_like: "Uau! Você tem compartilhado muito amor! Você atingiu o número máximo de curtidas em um período de 24 horas. Mas, à medida que ganha níveis de confiança, você ganha mais curtidas diárias. Você poderá curtir as postagens novamente em %{time_left}."
      create_bookmark: "Você alcançou a quantidade máxima de favoritos por dia. Crie mais favoritos em %{time_left}."
      edit_post: "Você alcançou a quantidade máxima de edições por dia. Envie mais edições em %{time_left}."
      live_post_counts: "Você está pedindo contagens de postagens em tempo real muito rápido. Espere %{time_left} antes de tentar novamente."
      unsubscribe_via_email: "Você atingiu o número máximo de cancelamentos de associação por e-mail. Espere %{time_left} antes de tentar novamente."
      topic_invitations_per_day: "Você alcançou a quantidade máxima de convites para tópicos. Envie mais convites em %{time_left}."
    hours:
      one: "%{count} hora"
      other: "%{count} horas"
    minutes:
      one: "%{count} minuto"
      other: "%{count} minutos"
    seconds:
      one: "%{count} segundo"
      other: "%{count} segundos"
    short_time: "alguns segundos"
  datetime:
    distance_in_words:
      half_a_minute: "< 1 m"
      less_than_x_seconds:
        one: "< %{count} s"
        other: "< %{count} s"
      x_seconds:
        one: "%{count} s"
        other: "%{count} s"
      less_than_x_minutes:
        one: "< %{count} m"
        other: "< %{count} m"
      x_minutes:
        one: "%{count} m"
        other: "%{count} m"
      about_x_hours:
        one: "%{count} h"
        other: "%{count} h"
      x_days:
        one: "%{count} d"
        other: "%{count} d"
      about_x_months:
        one: "%{count} mês"
        other: "%{count} meses"
      x_months:
        one: "%{count} mês"
        other: "%{count} meses"
      about_x_years:
        one: "%{count} ano"
        other: "%{count} anos"
      over_x_years:
        one: "> %{count} ano"
        other: "> %{count} anos"
      almost_x_years:
        one: "%{count} ano"
        other: "%{count} anos"
    distance_in_words_verbose:
      half_a_minute: "agora mesmo"
      less_than_x_seconds: "agora mesmo"
      x_seconds:
        one: "%{count} segundo atrás"
        other: "%{count} segundos atrás"
      less_than_x_minutes:
        one: "menos de %{count} minuto atrás"
        other: "menos de %{count} minutos atrás"
      x_minutes:
        one: "%{count} minuto atrás"
        other: "%{count} minutos atrás"
      about_x_hours:
        one: "%{count} hora atrás"
        other: "%{count} horas atrás"
      x_days:
        one: "%{count} dia atrás"
        other: "%{count} dias atrás"
      about_x_months:
        one: "há cerca de %{count} mês"
        other: "há cerca de %{count} meses"
      x_months:
        one: "%{count} mês atrás"
        other: "%{count} meses atrás"
      about_x_years:
        one: "há cerca de %{count} ano"
        other: "há cerca de %{count} anos"
      over_x_years:
        one: "há mais de %{count} ano"
        other: "há mais de %{count} anos"
      almost_x_years:
        one: "há quase %{count} ano"
        other: "há quase %{count} anos"
  password_reset:
    no_token: 'Ops! O link que você usou não funciona mais. Agora você poderá <a href="%{base_url}/login">Log In</a>. Se tiver esquecido sua senha, você poderá <a href="%{base_url}/password-reset">pedir um link</a> para redefini-la.'
    title: "Redefinir senha"
    success: "Sua senha foi modificada com êxito e você já entrou com a sua conta."
    success_unapproved: "Senha modificada com êxito."
  email_login:
    invalid_token: 'Ops! O link que você usou não funciona mais. Agora você poderá <a href="%{base_url}/login">fazer login</a>. Se tiver esquecido sua senha, você poderá <a href="%{base_url}/password-reset">pedir um link</a> para redefini-la.'
    title: "E-mail para entrar"
  user_auth_tokens:
    browser:
      chrome: "Google Chrome"
      discoursehub: "Aplicativo DiscourseHub"
      edge: "Microsoft Edge"
      firefox: "Firefox"
      ie: "Internet Explorer"
      opera: "Opera"
      safari: "Safari"
      unknown: "navegador desconhecido"
    device:
      android: "Dispositivo Android"
      chromebook: "Chrome OS"
      ipad: "iPad"
      iphone: "iPhone"
      ipod: "iPod"
      linux: "Computador GNU/Linux"
      mac: "Mac"
      mobile: "Dispositivo móvel"
      windows: "Computador Windows"
      unknown: "dispositivo desconhecido"
    os:
      android: "Android"
      chromeos: "Chrome OS"
      ios: "iOS"
      linux: "Linux"
      macos: "macOS"
      windows: "Microsoft Windows"
      unknown: "sistema operacional desconhecido"
  change_email:
    error: "Ocorreu um erro ao alterar o seu endereço de email. Talvez o endereço já esteja em uso?"
    doesnt_exist: "Esse endereço de e-mail não está associado à sua conta."
    error_staged: "Ocorreu um erro ao alterar o seu endereço de e-mail. O endereço já está usado por outro(a) usuário(a) encenado(a)."
    already_done: "Desculpe, este link de confirmação não é mais válido. Talvez o seu e-mail já tenha sido alterado?"
    confirm: "Confirmar"
    max_secondary_emails_error: "Você alcançou o limite máximo de e-mails secundários."
  associated_accounts:
    revoke_failed: "Falha ao revogar sua conta com %{provider_name}."
    connected: "(conectado(a))"
  activation:
    action: "Clique aqui para ativar sua conta"
    already_done: "Desculpe, este link de confirmação não é mais válido. Talvez a sua conta já esteja ativa?"
    please_continue: "Sua conta já foi confirmada. Você vai ser redirecionado(a) para a página inicial."
    continue_button: "Continuar para %{site_name}"
    welcome_to: "Boas-vindas ao %{site_name}!"
    approval_required: "Um(a) moderador(a) precisa aprovar a sua conta para que você possa acessar este fórum. Você receberá um e-mail quando for aprovada!"
    missing_session: "Não foi possível detectar se sua conta foi criada. Verifique se os cookies do navegador estão ativados."
    activated: "Desculpe, esta conta já foi ativada."
    admin_confirm:
      title: "Confirmar conta de administrador(a)"
      description: "Tem certeza de que deseja que <b>%{target_username} (%{target_email})</b> seja administrador(a)?"
      grant: "Conceder acesso de administrador(a)"
      complete: "<b>%{target_username}</b> agora é administrador(a)."
      back_to: "Retornar para %{title}"
  reviewable_score_types:
    needs_approval:
      title: "Aprovação necessária"
  post_action_types:
    off_topic:
      title: "Desvio de tópico"
      description: "Esta postagem não é relevante para a discussão atual conforme definida pelo título e primeira postagem. Deveria ser movida para outro local."
      short_description: "Isto não é relevante para a discussão"
    spam:
      title: "Spam"
      description: "Esta postagem é um anúncio ou vandalismo. Não é útil ou relevante para o tópico atual."
      short_description: "Isto é uma propaganda ou vandalismo"
      email_title: '"%{title}" foi sinalizado como spam'
      email_body: "%{link}\n\n%{message}"
    inappropriate:
      title: "Inapropriado(a)"
      description: 'Esta postagem contém conteúdo que uma pessoa sensata consideraria ofensivo, abusivo, conduta odiosa ou uma violação das <a href="%{base_path}/guidelines">nossas diretrizes da comunidade</a>.'
      short_description: 'Uma violação das <a href="%{base_path}/guidelines">diretrizes da nossa comunidade</a>'
    illegal:
      title: "Ilegal"
      description: "Esta postagem requer atenção da equipe porque acredito que tenha conteúdo ilegal."
      short_description: "Isto é ilegal"
      email_title: 'Uma postagem em "%{title}" requer a atenção da equipe'
      email_body: "%{link}\n\n%{message}"
    notify_user:
      title: "Enviar uma mensagem para @%{username}"
      description: "Quero falar com esta pessoa direto e pessoalmente sobre a sua postagem."
      short_description: "Quero falar com esta pessoa direto e pessoalmente sobre a sua postagem."
      email_title: 'Sua postagem "%{title}"'
      email_body: "%{link}\n\n%{message}"
    notify_moderators:
      title: "Outro(a)"
      description: "Esta postagem requer atenção da equipe por outra razão não listada acima."
      short_description: "Requer atenção da equipe por outro motivo"
      email_title: 'Uma postagem em "%{title}" requer a atenção da equipe'
      email_body: "%{link}\n\n%{message}"
    bookmark:
      title: "Adicionar aos favoritos"
      description: "Adicionar esta postagem aos favoritos"
      short_description: "Adicionar esta postagem aos favoritos"
    like:
      title: "Curtir"
      description: "Curtir esta postagem"
      short_description: "Curtir esta postagem"
  draft:
    sequence_conflict_error:
      title: "erro no rascunho"
      description: "O rascunho está sendo editado em outra janela. Recarregue esta página."
    too_many_drafts:
      title: "Excesso de rascunhos."
      description: "Você atingiu a quantidade máxima de rascunhos permitida. Exclua alguns [rascunhos](%{base_url}/my/activity/drafts) e tente novamente."
  draft_backup:
    pm_title: "Rascunhos de backup de tópicos em andamento"
    pm_body: "Tópico contendo rascunhos salvos"
  user_activity:
    no_log_search_queries: "Os registros de consultas de pesquisa foram desativados (um(a) administrador(a) pode ativá-las nas configurações do site)."
  email_settings:
    pop3_authentication_error: "Ocorreu um problema com as credenciais POP3 informadas, verifique o nome do(a) usuário(a) e a senha e tente novamente."
    imap_authentication_error: "Ocorreu um problema com as credenciais IMAP informadas, verifique o nome do(a) usuário(a) e a senha e tente novamente."
    imap_no_response_error: "Ocorreu um erro ao se comunicar com o servidor IMAP. %{message}"
    smtp_authentication_error: "Ocorreu um problema com as credenciais SMTP informadas, verifique o nome do(a) usuário(a) e a senha e tente novamente. %{message}"
    smtp_server_busy_error: "O servidor SMTP está ocupado neste momento, tente novamente mais tarde."
    smtp_unhandled_error: "Ocorreu um erro sem tratamento ao se comunicar com o servidor SMTP. %{message}"
    imap_unhandled_error: "Ocorreu um erro sem tratamento ao se comunicar com o servidor IMAP. %{message}"
    connection_error: "Ocorreu um problema ao se conectar com o servidor, verifique o nome e a porta do servidor e tente novamente."
    timeout_error: "O tempo de conexão com o servidor se esgotou, verifique a porta e o nome do servidor e tente novamente."
    unhandled_error: "Erro sem tratamento ao testar as configurações do e-mail. %{message}"
  webauthn:
    validation:
      invalid_type_error: "O tipo de webauthn informado era inválido. Os tipos válidos são webauthn.get e webauthn.create."
      challenge_mismatch_error: "O desafio fornecido não corresponde ao desafio gerado pelo servidor de autenticação."
      invalid_origin_error: "A origem do pedido de autenticação não corresponde à origem do servidor."
      malformed_attestation_error: "Ocorreu um erro ao decodificar os dados de atestado."
      invalid_relying_party_id_error: "A ID da parte confiável do pedido de autenticação não corresponde à ID da parte confiável do servidor."
      user_presence_error: "Requer a presença do(a) usuário(a)."
      user_verification_error: "É preciso verificar o(a) usuário(a)."
      unsupported_public_key_algorithm_error: "O algoritmo de chave pública fornecido não é compatível com o servidor."
      unsupported_attestation_format_error: "O formato de atestado não é compatível com o servidor."
      credential_id_in_use_error: "A ID de credencial fornecida já está sendo usada."
      public_key_error: "A verificação de chave pública da credencial falhou."
      ownership_error: "A chave de segurança não pertence ao(à) usuário(a)."
      not_found_error: "Não foi possível encontrar uma chave de segurança com a ID de credencial fornecida."
      unknown_cose_algorithm_error: "O algoritmo usado para a chave de segurança não foi reconhecido."
      malformed_public_key_credential_error: "A chave pública fornecida é inválida."
  topic_flag_types:
    spam:
      title: "Spam"
      description: "Este tópico é um anúncio. Não é útil ou relevante para este site, mas tem fins promocionais."
      long_form: "sinalizado(a) como spam"
      short_description: "Isto é um anúncio"
    inappropriate:
      title: "Inapropriado(a)"
      description: 'Este tópico contém conteúdo que uma pessoa sensata consideraria ofensivo, abusivo, conduta odiosa ou uma violação das <a href="%{base_path}/guidelines">nossas diretrizes da comunidade</a>.'
      long_form: "sinalizado(a) como inapropriado(a)"
      short_description: 'Uma violação das <a href="%{base_path}/guidelines">nossas diretrizes da comunidade</a>'
    notify_moderators:
      title: "Algo mais"
      description: 'Este tópico requer a atenção total da equipe com base nas <a href="%{base_path}/guidelines">diretrizes</a>, nos <a href="%{tos_url}">Termos de Uso</a> ou em outro motivo não listado antes.'
      long_form: "sinalizado(a) para atenção da moderação"
      short_description: "Requer atenção da equipe por outro motivo"
      email_title: 'O tópico "%{title}" requer atenção do(a) moderador(a)'
      email_body: "%{link}\n\n%{message}"
    illegal:
      title: "Ilegal"
      description: "Este tópico requer atenção da equipe porque acredito que tenha conteúdo ilegal."
      short_description: "Isto é ilegal"
      email_title: 'Uma postagem em "%{title}" requer a atenção da equipe'
      email_body: "%{link}\n\n%{message}"
  flagging:
    you_must_edit: '<p>Sua postagem foi sinalizada pela comunidade. <a href="%{path}">Veja suas mensagens</a>.</p>'
    user_must_edit: "<p>Esta postagem foi sinalizada pela comunidade e está oculta temporariamente.</p>"
  ignored:
    hidden_content: "<p>Conteúdo ignorado</p>"
  archetypes:
    regular:
      title: "Tópico regular"
    banner:
      title: "Tópico de banner"
      message:
        make: "Este tópico é agora um banner. Ele aparecerá no topo de todas as páginas até que seja descartado pelo(a) usuário(a)."
        remove: "Este tópico não é mais um banner. Ele deixará de aparecer no topo de todas as páginas."
  unsubscribed:
    title: "Preferências de e-mail atualizadas!"
    description: "As preferências de e-mail de <b>%{email}</b> foram atualizadas. Para alterar suas configurações de e-mail, <a href='%{url}'>acesse suas preferências de usuário(a)</a>."
    topic_description: "Para se associar novamente em %{link}, use o controle de notificações na parte inferior ou no canto direito do tópico."
    private_topic_description: "Para se associar novamente, use o controle de notificações na parte inferior ou à direita do tópico."
  uploads:
    marked_insecure_from_theme_component_reason: "envio usado no componente de tema"
  unsubscribe:
    title: "Cancelar associação"
    stop_watching_topic: "Parar de acompanhar este tópico, %{link}"
    mute_topic: "Silenciar todas as notificações para este tópico, %{link} "
    unwatch_category: "Parar de acompanhar todos os tópicos na categoria %{category}"
    mailing_list_mode: "Desativar o modo lista de endereçamento"
    all: "Não enviar e-mail de %{sitename}"
    different_user_description: "No momento, você está entrou como um(a) usuário(a) diferente daquele(a) para quem mandamos o e-mail. Saia ou entre no modo anônimo(a) de seu navegador e tente novamente."
    not_found_description: "Desculpe, não foi possível encontrar essa assinatura. Talvez o link no seu e-mail seja muito antigo e tenha expirado."
    user_not_found_description: "Desculpe, não foi possível encontrar um usuário para esta assinatura. Você provavelmente está tentando cancelar a assinatura de uma conta que não existe mais."
    log_out: "Sair"
    submit: "Salvar preferências"
    digest_frequency:
      title: "Você está recebendo e-mails de resumo %{frequency}"
      never_title: "Você não está recebendo e-mail de resumo"
      select_title: "Definir a frequência de e-mails de resumo para:"
      never: "nunca"
      every_30_minutes: "a cada 30 minutos"
      every_hour: "a cada hora"
      daily: "a cada dia"
      weekly: "a cada semana"
      every_month: "a cada mês"
      every_six_months: "a cada seis meses"
  user_api_key:
    title: "Autorizar acesso ao aplicativo"
    authorize: "Autorizar"
    read: "ler"
    read_write: "ler/escrever"
    description: '"%{application_name}" está pedindo o seguinte acesso à sua conta:'
    instructions: 'Acabamos de gerar uma nova chave de API de usuário(a) para você usar com "%{application_name}", cole a seguinte chave em seu aplicativo:'
    otp_description: 'Você gostaria de permitir que "%{application_name}" acesse este site?'
    otp_confirmation:
      confirm_title: Continuar para %{site_name}
      logging_in_as: Entrando como %{username}
      confirm_button: Terminar de entrar
    no_trust_level: "Desculpe, você não tem o nível de confiança necessário para acessar a API de usuário(a)."
    generic_error: "Desculpe, não foi possível emitir as chaves de API de usuário(a). Esse recurso pode ter sido desativado pelo(a) administrador(a) do site."
    scopes:
      message_bus: "Atualizações em tempo real"
      notifications: "Ler e limpar as notificações"
      push: "Notificações por push para serviços externos"
      session_info: "Ler as informações de seção do(a) usuário(a)"
      read: "Ler tudo"
      write: "Escrever tudo"
      one_time_password: "Criar um token de acesso único com a conta"
      bookmarks_calendar: "Ler lembretes de favorito"
      user_status: "Ler e atualizar status do usuário"
    invalid_public_key: "Desculpe, a chave pública é inválida."
    invalid_auth_redirect: "Desculpe, este host auth_redirect não é permitido."
    invalid_token: "Token ausente, inválido ou expirado."
  flags:
    errors:
      already_handled: "O sinalizador já foi tratado"
      wrong_move: "O sinalizador não pode ser removido"
      system: "Não é possível atualizar nem excluir o sinalizador de sistema."
      used: "Não é possível atualizar nem excluir o sinalizador porque já foi usado"
  reports:
    default:
      labels:
        count: Contagem
        percent: Porcento
        day: Dia
    post_edits:
      title: "Postar edições"
      labels:
        edited_at: Data
        post: Postar
        editor: Editor
        author: Autor(a)
        edit_reason: Motivo
      description: "Número de novas edições de postagens."
    user_flagging_ratio:
      title: "Taxa de sinalização do(a) usuário(a)"
      labels:
        user: Usuário(a)
        agreed_flags: Sinalizadores acordados
        disagreed_flags: Sinalizadores não acordados
        ignored_flags: Sinalizadores ignorados
        score: Nota
      description: "Lista de usuários(as) ordenados(as) por taxa de resposta da equipe às suas sinalizações (de acordada a não acordada)."
    moderators_activity:
      title: "Atividade de moderação"
      labels:
        moderator: Moderador(a)
        flag_count: sinalizadores revisados
        time_read: Leitura do tempo
        topic_count: Tópicos criados
        post_count: Postagens criadas
        pm_count: MPs criadas
        revision_count: Revisões
      description: Lista de atividades de moderadores, inclusive sinalizadores revisados, tempo de leitura, tópicos criados, postagens criadas, mensagens pessoais criadas e revisões.
    flags_status:
      title: "Status do sinalizador"
      values:
        agreed: Acordado(a)
        disagreed: Não acordado(a)
        deferred: Diferido(a)
        no_action: Sem ação
      labels:
        flag: Tipo
        assigned: Atribuído(a)
        poster: Autor(a) da postagem
        flagger: Criador(a) do sinalizador
        time_to_resolution: Hora de resolução
      description: "Lista de status dos sinalizadores, incluindo o tipo de sinalizador, autor(a) da postagem, criador(a) do sinalizador e hora da resolução."
    visits:
      title: "Acessos do(a) usuário(a)"
      xaxis: "Dia"
      yaxis: "Quantidade de acessos"
      description: "Quantidade de acessos de usuários(as) que entraram com a conta"
    signups:
      title: "Cadastros"
      xaxis: "Dia"
      yaxis: "Quantidade de cadastros"
      description: "Novos cadastros de conta para este período."
    new_contributors:
      title: "Novos(as) contribuidores(as)"
      xaxis: "Dia"
      yaxis: "Quantidade de novos(as) colaboradores(as)"
      description: "Quantidade de usuários(as) que fizeram sua primeira postagem durante este período."
    trust_level_growth:
      title: "Crescimento de nível de confiança"
      xaxis:
        tl1_reached: "Alcançou TL1"
        tl2_reached: "Alcançou TL2"
        tl3_reached: "Alcançou TL3"
        tl4_reached: "Alcançou TL4"
      yaxis: "Dia"
      description: "Quantidade de usuários(as) que aumentaram seu nível de confiança neste período."
    consolidated_page_views:
      title: "Visualizações de página consolidadas"
      xaxis:
        page_view_crawler: "Rastreadores"
        page_view_anon: "Usuários(as) anônimos(as)"
        page_view_logged_in: "Usuários(as) que entraram com a conta"
      yaxis: "Dia"
      description: "Visualizações de página para usuários(as) que entraram com a conta, usuários(as) anônimos(as) e rastreadores."
      labels:
        post: Postar
        editor: Editor
        author: Autor(a)
        edit_reason: Motivo
    consolidated_api_requests:
      title: "Pedidos de API consolidados"
      xaxis:
        api: "API"
        user_api: "API de usuário(a)"
      yaxis: "Dia"
      description: "Pedidos de API para chaves de API regulares e chaves de API do usuário."
    consolidated_page_views_browser_detection:
      title: "Visualizações de página consolidadas com detecção no navegador (experimental)"
      xaxis:
        page_view_anon_browser: "Navegador anônimo"
        page_view_logged_in_browser: "Navegador de acesso"
        page_view_crawler: "Rastreador conhecido"
        page_view_other: "Outras visualizações de página"
      yaxis: "Dia"
      description: "Visualizações de página para usuários(as) que entraram com a conta, usuários(as) anônimos(as), rastreadores conhecidos e muito mais. Este relatório experimental garante que as solicitações logged-in/anon são provenientes de navegadores reais antes de serem consideradas."
    dau_by_mau:
      title: "DAU/MAU"
      xaxis: "Dia"
      yaxis: "DAU/MAU"
      description: "Quantidade de membros que entraram com a conta no último dia dividida pela quantidade de membros que entraram com a conta no último mês. Retorna uma % que indica a \"adesão\" à comunidade. Tente alcançar >20%."
    daily_engaged_users:
      title: "Usuários(as) envolvidos(as) diariamente"
      xaxis: "Dia"
      yaxis: "Usuários(as) envolvidos(as)"
      description: "Quantidade de usuários(as) que curtiram ou postaram no último dia."
    profile_views:
      title: "Visualizações de perfil de usuário(a)"
      xaxis: "Dia"
      yaxis: "Quantidade de perfis de usuários(as) visualizados"
      description: "Total de novas visualizações de perfis de usuário(a)."
    topics:
      title: "Tópicos"
      xaxis: "Dia"
      yaxis: "Quantidade de tópicos novos"
      description: "Novos tópicos criados durante este período."
    posts:
      title: "Postagens"
      xaxis: "Dia"
      yaxis: "Quantidade de postagens novas"
      description: "Novas postagens criadas durante este período"
    likes:
      title: "Curtidas"
      xaxis: "Dia"
      yaxis: "Quantidade de novas curtidas"
      description: "Quantidade de novas curtidas."
    flags:
      title: "Sinalizadores"
      xaxis: "Dia"
      yaxis: "Quantidade de sinalizadores"
      description: "Quantidade de novos sinalizadores."
    bookmarks:
      title: "Favoritos"
      xaxis: "Dia"
      yaxis: "Quantidade de novos favoritos"
      description: "Quantidade de novos tópicos e postagens adicionadas aos favoritos."
    users_by_trust_level:
      title: "Usuários(as) por nível de confiança"
      xaxis: "Nível de confiança"
      yaxis: "Número de usuários(as)"
      labels:
        level: Nível
      description: "Quantidade de usuários(as) agrupados(as) por nível de confiança."
      description_link: "https://blog.discourse.org/2018/06/understanding-discourse-trust-levels/"
    users_by_type:
      title: "Usuários(as) por tipo"
      xaxis: "Tipo"
      yaxis: "Quantidade de usuários(as)"
      labels:
        type: Tipo
      xaxis_labels:
        admin: Administrador(a)
        moderator: Moderador(a)
        suspended: Suspenso(a)
        silenced: Silenciado(a)
      description: "Quantidade de usuários(as) agrupados(as) por administrador(a), moderador(a), suspensos(as) e silenciados(as)."
    trending_search:
      title: Termos de pesquisa em alta
      labels:
        term: Termo
        searches: Pesquisas
        click_through: CTR
      description: "Termos de pesquisa mais acessador com suas taxas de cliques."
    emails:
      title: "E-mails enviados"
      xaxis: "Dia"
      yaxis: "Quantidade de e-mails"
      description: "Quantidade de e-mails novos enviados."
    user_to_user_private_messages:
      title: "usuário para usuário (excluindo respostas)"
      xaxis: "Dia"
      yaxis: "Quantidade de mensagens"
      description: "Quantidade de mensagens pessoais recém-iniciadas."
    user_to_user_private_messages_with_replies:
      title: "usuário para usuário (com respostas)"
      xaxis: "Dia"
      yaxis: "Quantidade de mensagens"
      description: "Quantidade de todas as novas mensagens e respostas pessoais."
    system_private_messages:
      title: "Sistema"
      xaxis: "Dia"
      yaxis: "Quantidade de mensagens"
      description: "Quantidade de mensagens pessoais enviadas automaticamente pelo sistema."
    moderator_warning_private_messages:
      title: "Alerta ao(à) moderador(a)"
      xaxis: "Dia"
      yaxis: "Quantidade de mensagens"
      description: "Quantidade de avisos enviados por mensagens pessoais pelos(as) moderadores(as)."
    notify_moderators_private_messages:
      title: "Notificar moderadores(as)"
      xaxis: "Dia"
      yaxis: "Quantidade de mensagens"
      description: "Quantidade de vezes que os moderadores foram notificados em particular por um sinalizador."
    notify_user_private_messages:
      title: "Notificar usuário(a)"
      xaxis: "Dia"
      yaxis: "Quantidade de mensagens"
      description: "Quantidade de vezes que os(as) usuários(as) foram notificados(as) em particular por um sinalizador."
    top_referrers:
      title: "Melhores referenciadores"
      xaxis: "Usuário(a)"
      num_clicks: "Cliques"
      num_topics: "Tópicos"
      labels:
        user: "Usuário(a)"
        num_clicks: "Cliques"
        num_topics: "Tópicos"
      description: "Usuários(as) listados(as) pela quantidade de cliques nos links que eles compartilharam."
    top_traffic_sources:
      title: "Melhores fontes de tráfego"
      xaxis: "Domínio"
      num_clicks: "Cliques"
      num_topics: "Tópicos"
      num_users: "Usuários(as)"
      labels:
        domain: Domínio
        num_clicks: Cliques
        num_topics: Tópicos
      description: "Fontes externas que mais se vincularam a este site."
    top_referred_topics:
      title: "Melhores tópicos referenciados"
      labels:
        num_clicks: "Cliques"
        topic: "Tópico"
      description: "Tópicos que mais receberam cliques de fontes externas."
    page_view_anon_reqs:
      title: "Anônimo(a)"
      xaxis: "Dia"
      yaxis: "Visualizações anônimas"
      description: "Quantidade de novas visualizações de página por visitantes que não entraram com uma conta."
    page_view_logged_in_reqs:
      title: "Entrou"
      xaxis: "Dia"
      yaxis: "Visualizações de página com conta conectada"
      description: "Quantidade de novas visualizações de página de usuários que entraram com a conta."
    page_view_crawler_reqs:
      title: "Visualizações de página por rastreador da web"
      xaxis: "Dia"
      yaxis: "Visualizações de página por rastreador da web"
      description: "Total de visualizações de página por rastreador da web ao longo do tempo."
    page_view_total_reqs:
      title: "Visualizações de página"
      xaxis: "Dia"
      yaxis: "Visualizações de página totais"
      description: "Quantidade de novas visualizações de página de todos os visitantes."
    page_view_logged_in_mobile_reqs:
      title: "Visualizações de página com conta conectada"
      xaxis: "Dia"
      yaxis: "Visualizações de página com conta conectada em dispositivos móveis"
      description: "Quantidade de novas visualizações de página de usuários(as) em dispositivos móveis, que entraram com uma conta."
    page_view_anon_mobile_reqs:
      title: "Visualizações de página anônimas"
      xaxis: "Dia"
      yaxis: "Visualizações de página anônimas em dispositivos móveis"
      description: "Quantidade de novas visualizações de páginas de visitantes em um dispositivo móvel, que não entraram com a conta."
    page_view_anon_browser_reqs:
      title: "Visualizações de navegador anônimo"
      xaxis: "Dia"
      yaxis: "Visualizações de navegador anônimo"
      description: "Quantidade de visualizações de página realizadas por visitantes anônimos(as) através de navegadores reais."
    page_view_logged_in_browser_reqs:
      title: "Visualizações de página de navegador com conta conectada"
      xaxis: "Dia"
      yaxis: "Visualizações de página de navegador com conta conectada"
      description: "Quantidade de visualizações de página realizadas por visitantes que entraram com a conta através de navegadores reais."
    http_background_reqs:
      title: "Plano de fundo"
      xaxis: "Dia"
      yaxis: "Pedidos utilizados para monitoramento e atualização em tempo real"
    http_2xx_reqs:
      title: "Status 2xx (OK)"
      xaxis: "Dia"
      yaxis: "Pedidos bem-sucedidos (Status 2xx)"
    http_3xx_reqs:
      title: "HTTP 3xx (Redirecionamento)"
      xaxis: "Dia"
      yaxis: "Pedidos de redirecionamento (Status 3xx)"
    http_4xx_reqs:
      title: "HTTP 4xx (Erro de cliente)"
      xaxis: "Dia"
      yaxis: "Erros de cliente (Status 4xx)"
    http_5xx_reqs:
      title: "HTTP 5xx (Erro de servidor)"
      xaxis: "Dia"
      yaxis: "Erros de servidor (Status 5xx)"
    http_total_reqs:
      title: "Total"
      xaxis: "Dia"
      yaxis: "Pedidos totais"
    time_to_first_response:
      title: "Tempo para primeira resposta"
      xaxis: "Dia"
      yaxis: "Tempo médio (horas)"
      description: "Tempo médio (em horas) da primeira resposta a novos tópicos."
    topics_with_no_response:
      title: "Tópicos sem resposta"
      xaxis: "Dia"
      yaxis: "Total"
      description: "Quantidade de novos tópicos criados que não receberam uma resposta."
    mobile_visits:
      title: "Acessos de usuários(as) (móveis)"
      xaxis: "Dia"
      yaxis: "Quantidade de acessos"
      description: "Quantidade de usuários(as) exclusivos(as) que entraram com a conta a partir de um dispositivo móvel."
    web_crawlers:
      title: "Agentes de usuários(as) de rastreadores da web"
      labels:
        user_agent: "Agente de usuário(a)"
        page_views: "Visualizações de página"
      description: "Lista de agentes de usuários(a) de rastreadores da web, classificados por visualizações de página."
    web_hook_events_daily_aggregate:
      title: "Eventos de webhook"
      xaxis: "Dia"
      yaxis: "Quantidade de eventos"
      description: "Quantidade de eventos de webhook acionados e a duração média deles."
    suspicious_logins:
      title: "Entradas com conta suspeitas"
      labels:
        user: Usuário(a)
        client_ip: IP do(a) cliente
        location: Localização
        browser: Navegador
        device: Dispositivo
        os: Sistema operacional
        login_time: Hora do login
      description: "Detalhes de novas entradas com conta que diferem de forma suspeita das anteriores."
    staff_logins:
      title: "Entradas com conta de administrador(a)"
      labels:
        user: Usuário(a)
        location: Localização
        login_at: Entrada com conta em
      description: "Lista de hora de entradas com conta de administrador(a) com as localizações."
    top_uploads:
      title: "Envios principais"
      labels:
        filename: Nome do arquivo
        extension: Extensão
        author: Autor(a)
        filesize: Tamanho do arquivo
      description: "Listar todos os envios por extensão, tamanho do arquivo e autor(a)."
    top_ignored_users:
      title: "Principais usuários(as) ignorados(as)/silenciados(as)"
      labels:
        ignored_user: Usuário(a) ignorado(a)
        ignores_count: Contagem de ações de ignorar
        mutes_count: Contagem de ações de silenciar
      description: "Usuários(as) que foram silenciados(as) e/ou ignorados(as) por muitos outros(as) usuários(as)."
    top_users_by_likes_received:
      title: "Melhores usuários(as) por curtidas recebidas"
      labels:
        user: Usuário(a)
        qtt_like: Curtidas recebidas
      description: "Melhores dez usuários(as) que receberram curtidas."
    top_users_by_likes_received_from_inferior_trust_level:
      title: "Melhores usuários(as) por curtidas recebidas de usuário(a) com nível de confiança mais baixo"
      labels:
        user: Usuário(a)
        trust_level: Nível de confiança
        qtt_like: Curtidas recebidas
      description: "Melhores 10 usuários(as) em um nível de confiança mais alto que receberam curtidas de pessoas em um nível de confiança mais baixo."
    top_users_by_likes_received_from_a_variety_of_people:
      title: "Melhores usuários(as) por curtidas recebidas de várias pessoas"
      labels:
        user: Usuário(a)
        qtt_like: Curtidas recebidas
      description: "Melhores dez usuários(as) que receberam curtidas de uma ampla variedade de pessoas."
    topic_view_stats:
      title: "Estatísticas de visualização de tópicos"
      labels:
        topic: Tópico
        logged_in_views: Entrou
        anon_views: Anônimo(a)
        total_views: Total
      description: "Os 100 tópicos mais visualizados em um intervalo de datas, combinados com visualizações anônimas e com acesso pela conta. É possível filtrar por categoria."
  dashboard:
    problem:
      twitter_login: 'Parece que não é possível fazer login pelo X no momento. Confira seus dados nas <a href="%{base_path}/admin/site_settings/category/login?filter=twitter">configurações do site</a>.'
      group_email_credentials: 'Houve um problema nas credenciais do e-mail do grupo <a href="%{base_path}/g/%{group_name}/manage/email">%{group_full_name}</a>. Nenhum e-mail será enviado a partir da caixa de entrada do grupo até este problema ser resolvido. %{error}'
      rails_env: "Seu servidor está rodando no modo %{env}."
      host_names: "O arquivo config/database.yml está usando hostname do localhost padrão. Modifique para usar o hostname do seu site."
      sidekiq: 'O Sidekiq não está em execução. Muitas tarefas, como envio de e-mails, são executadas de forma assíncrona pelo Sidekiq. Verifique se pelo menos um processo sidekiq está em execução. <a href="https://github.com/mperham/sidekiq" target="_blank">Aprenda sobre Sidekiq aqui</a>.'
      queue_size: "A quantidade de processos na fila é de %{queue_size}, o que é um número alto. Isso pode indicar um problema com os processos do Sidekiq, ou pode ser necessário adicionar mais trabalhadores do Sidekiq."
      ram: "Seu servidor está rodando com menos de 1 GB de memória total. Pelo menos 1 GB é a quantidade de memória recomendada."
      google_oauth2_config: 'O servidor está configurado para permitir o cadastro e entrada com conta do Google OAuth2 (enable_google_oauth2_logins), mas o ID de cliente e os valores de segredo de cliente não estão definidos. Vá para <a href="%{base_path}/admin/site_settings">as configurações do site</a> e atualize as configurações. <a href="https://meta.discourse.org/t/configuring-google-login-for-discourse/15858" target="_blank">Veja este guia para saber mais</a>.'
      facebook_config: 'O servidor está configurado para permitir o cadastro e entrada com a conta do Facebook (enable_facebook_logins), mas os valores de id do aplicativo e os valores de segredo dele não foram definidos. Vá para <a href="%{base_path}/admin/site_settings">as configurações do site</a> e atualize as configurações. <a href="https://meta.discourse.org/t/configuring-facebook-login-for-discourse/13394" target="_blank">Veja este guia para saber mais</a>.'
      twitter_config: 'O servidor está configurado para permitir o cadastro e entrada com a conta do Twitter (enable_twitter_logins), mas a chave e os valores de segredo não foram definidos. Vá para <a href="%{base_path}/admin/site_settings">as configurações do site</a> e atualize as configurações. <a href="https://meta.discourse.org/t/configuring-twitter-login-for-discourse/13395" target="_blank">Veja este guia para saber mais</a>.'
      github_config: 'O servidor está configurado para permitir o cadastro e entrada com conta do GitHub (enable_github_logins), mas a ID de cliente e os valores de segredo de cliente não estão definidos. Vá para <a href="%{base_path}/admin/site_settings">as configurações do site</a> e atualize as configurações. <a href="https://meta.discourse.org/t/configuring-github-login-for-discourse/13745" target="_blank">Consulte este guia para saber mais</a>.'
      s3_upload_config: 'O servidor está configurado para enviar arquivos para o S3, mas pelo menos uma das seguintes configurações não está definida: s3_access_key_id, s3_secret_access_key, s3_use_iam_profile ou s3_upload_bucket. Acesse <a href="%{base_path}/admin/site_settings">as configurações do site</a> e atualize as configurações. <a href="https://meta.discourse.org/t/how-to-set-up-image-uploads-to-s3/7229" target="_blank">Consulte "Como configurar envio de imagens para o S3?" para saber mais</a>.'
      s3_backup_config: 'O servidor está configurado para enviar backup para o S3, mas pelo menos uma das seguintes configurações não está definida: s3_access_key_id, s3_secret_access_key, s3_use_iam_profile ou s3_backup_bucket. Acesse <a href="%{base_path}/admin/site_settings">as configurações do site</a> e atualize as configurações. <a href="https://meta.discourse.org/t/how-to-set-up-image-uploads-to-s3/7229" target="_blank">Consulte "Como configurar envio de imagens para o S3?" para saber mais</a>.'
      s3_cdn: 'O servidor está configurado para enviar arquivos para S3, mas não há nenhum S3 CDN configurado. Isso pode ocasionar custos S3 elevados e queda de desempenho no site. <a href="https://meta.discourse.org/t/-/148916" target="_blank">Veja "Usando armazenamento de objeto para envios" para saber mais</a>.'
      image_magick: 'O servidor está configurado para criar miniaturas de imagens grandes, mas o ImageMagick não está instalado. Instale o ImageMagick usando seu gerenciador de pacotes favorito ou <a href="https://www.imagemagick.org/script/download.php" target="_blank">baixe a versão mais recente</a>.'
      failing_emails: 'Existem tarefas de e-mail %{num_failed_jobs} que falharam. Verifique seu app.yml e se as configurações do servidor de e-mail estão corretas. <a href="%{base_path}/sidekiq/retries" target="_blank">Veja os trabalhos com falha no Sidekiq</a>.'
      subfolder_ends_in_slash: "Sua configuração de subdiretórios está incorreta. DISCOURSE_RELATIVE_URL_ROOT termina com uma barra."
      translation_overrides: "Algumas das suas substituições de tradução estão desatualizadas. Consulte suas <a href='%{base_path}/admin/customize/site_texts?outdated=true'>personalizações de texto</a>."
      email_polling_errored_recently:
        one: "A sondagem do e-mail gerou um erro nas últimas 24 horas. Consulte <a href='%{base_path}/logs' target='_blank'>os registros</a> para obter mais detalhes."
        other: "A sondagem do e-mail gerou %{count} erros nas últimas 24 horas. Consulte <a href='%{base_path}/logs' target='_blank'>os registros</a> para obter mais detalhes."
      missing_mailgun_api_key: "O servidor está configurado para enviar e-mails pelo Mailgun, mas você não informou a chave de API usada para verificar as mensagens do webhook."
      bad_favicon_url: "O favicon está falhando ao carregar. Verifique sua configuração de favicon nas <a href='%{base_path}/admin/site_settings'>configurações do site</a> ."
      poll_pop3_timeout: "A conexão com o servidor POP3 está atingindo o tempo limite. Verifique suas <a href='%{base_path}/admin/site_settings/category/email'>configurações de POP3</a> e selecione um provedor de serviço."
      poll_pop3_auth_error: "A conexão com o servidor POP3 está falhando com um erro de autenticação. Verifique suas <a href='%{base_path}/admin/site_settings/category/email'>configurações de POP3</a>."
      force_https: "Seu site está usando SSL. Mas \"<a href='%{base_path}/admin/site_settings/category/all_results?filter=force_https'>force_https</a>\" ainda não está ativado nas configurações dele."
      out_of_date_themes: "Atualizações estão disponíveis para os seguintes temas: %{themes_list}"
      unreachable_themes: "Não foi possível verificar se há atualizações para os seguintes temas: %{themes_list}"
      watched_words: "A expressão regular para %{action} palavras monitoradas é inválida. Verifique as <a href='%{base_path}/admin/customize/watched_words'>configurações das Palavras Monitoradas</a> ou desative a configuração do site 'expressões regulares de palavras assistidas'."
      google_analytics_version: "Atualmente, seu Discourse está usando o Google Analytics 3, que não será mais compatível depois de julho de 2023. <a href='https://meta.discourse.org/t/260498'>Atualize para o Google Analytics 4</a> agora para continuar recebendo informações e análises valiosas para o desempenho do seu site."
      category_style_deprecated: "Atualmente seu Discourse está usando um estilo de categoria obsoleto que será removido antes da versão beta final do Discourse 3.2. Consulte <a href='https://meta.discourse.org/t/282441'>Movendo para uma configuraçao de site de estilo de categoria único</a> para obter instruções de como manter o estilo de categoria selecionado."
      maxmind_db_configuration: 'O servidor foi configurado para usar os bancos de dados MaxMind para consultas reversas de IP. Entretanto, não foi configurado um ID de conta MaxMind, o que pode causar falhas no download dos bancos de dados MaxMind futuramente. <a href="https://meta.discourse.org/t/configure-maxmind-for-reverse-ip-lookups/173941" target="_blank">Leia este guia para saber mais</a>.'
    back_from_logster_text: "Voltar para o site"
  site_settings:
    allow_bulk_invite: "Permitir convites em massa com o uso de um arquivo CSV"
    disabled: "desativado(a)"
    display_local_time_in_user_card: "Exiba a hora local baseada no fuso horário(a) do usuário(a) quando seu cartão de usuário(a) estiver disponível."
    censored_words: "Palavras que serão substituídas automaticamente por &#9632;&#9632;&#9632;&#9632;"
    delete_old_hidden_posts: "Exclua automaticamente todas as postagens ocultas que permanecerem ocultas por mais de 30 dias."
    default_locale: "O idioma padrão desta instância do Discourse. Você pode substituir o texto das categorias e tópicos gerados pelo sistema em <a href='%{base_path}/admin/customize/site_texts' target='_blank'>Personalizar/texto</a>."
    allow_user_locale: "Permitir que os(as) usuários(as) escolham suas próprias preferências de idioma da interface"
    set_locale_from_accept_language_header: "definir idioma de interface para usuários(as) anônimos(as) no cabeçalhos de idioma do seu navegador"
    support_mixed_text_direction: "É compatível com direções de texto mescladas da esquerda para a direita e da direita para a esquerda."
    min_post_length: "Tamanho mínimo permitido de postagem, em caracteres, (exceto mensagens pessoais)"
    min_first_post_length: "Tamanho mínimo permitido de primeira postagem (corpo do tópico) (exceto mensagens pessoais)"
    min_personal_message_post_length: "O tamanho mínimo de postagem permitido para mensagens, em caracteres, (respostas e primeira postagem)"
    max_post_length: "Tamanho máximo permitido de postagem em caracteres"
    topic_featured_link_enabled: "Permite que os(as) usuários(as) associem o link de um recurso ao tópico dele(a). Quando essa funcionalidade estiver ativada, você poderá anexar um link em destaque ao tópico, que é visivel publicamente e pode ser editado se o(a) usuário(a) tiver permissões suficientes. O link de recurso melhora a clareza do tópico fornecendo conteúdo adicional."
    show_topic_featured_link_in_digest: "Exiba o link do tópico em destaque no e-mail de resumo."
    min_topic_views_for_delete_confirm: "Quantidade mínima de visualizações que um tópico deve ter para que um pop-up de confirmação seja exibido ao ser excluído"
    min_topic_title_length: "Tamanho mínimo permitido para o título do tópico em caracteres"
    max_topic_title_length: "Tamanho máximo permitido para o título do tópico em caracteres"
    min_personal_message_title_length: "Tamanho mínimo permitido para o título de uma mensagem em caracteres"
    max_emojis_in_title: "Quantidade máxima de emojis permitida no título de um tópico. Se o valor definido for zero, não será possível usar emojis nos títulos dos tópicos."
    min_search_term_length: "Tamanho mínimo válido para termo de pesquisa em caracteres"
    search_tokenize_chinese: "Forçar pesquisa para tokenizar chinês mesmo em sites não chineses"
    search_tokenize_japanese: "Forçar a pesquisa para tokenizar japonês mesmo em sites não japoneses"
    search_prefer_recent_posts: "Se as pesquisas no seu fórum estiverem lentas, essa opção tenta indexar as postagens mais recentes primeiro"
    search_recent_posts_size: "Quantidade de postagens recentes para serem mantidas no índice"
    log_search_queries: "Registrar consultas de pesquisa realizadas pelos(as) usuários(as)"
    search_query_log_max_size: "Quantidade máxima de consultas de pesquisa para serem mantidas"
    search_query_log_max_retention_days: "Quantidade máxima de tempo para manter as consultas de pesquisa, em dias."
    search_ignore_accents: "Acentos não serão considerados em consultas de pesquisa se esta configuração estiver ativada, assim os(as) usuários(as) poderão encontrar resultados mesmo se não inserirem os acentos corretos."
    search_default_sort_order: "A ordem de classificação padrão para pesquisa em toda a página"
    category_search_priority_low_weight: "Peso aplicado à classificação para baixa prioridade de pesquisa de categoria."
    category_search_priority_high_weight: "Peso aplicado à classificação para alta prioridade de pesquisa de categoria."
    default_composer_category: "A categoria usada para preencher previamente o menu suspenso de categorias ao criar um novo tópico."
    allow_uncategorized_topics: "Permitir criação de tópicos sem categoria. AVISO: se existe algum tópico sem categoria, você deve movê-los para uma categoria antes de desativar esta opção."
    allow_duplicate_topic_titles: "Permitir tópicos com títulos duplicados e idênticos."
    allow_duplicate_topic_titles_category: "Permita tópicos com títulos duplicados e idênticos se a categoria for diferente. É preciso desativar allow_duplicate_topic_titles."
    unique_posts_mins: "Com quantos minutos de antecedência um(a) usuário(a) pode criar uma postagem com o mesmo conteúdo outra vez"
    educate_until_posts: "Quando o(a) usuário(a) começa a digitar suas primeiras (n) postagens novas, exiba o pop-up com o painel instrutivo do novo(a) usuário(a) no compositor."
    title: "O nome deste site. Visível para todos os visitantes, incluindo usuários anônimos."
    site_description: "Descreva este site em uma frase. Visível para todos os visitantes, incluindo usuários anônimos."
    short_site_description: "Breve descrição em poucas palavras. Visível para todos os visitantes, incluindo usuários anônimos."
    contact_email: "Endereço de e-mail do contato principal responsável por este site. É usado para notificações críticas e também na página <a href='%{base_path}/about' target='_blank'>/about</a> para assuntos urgentes. Visível para usuários anônimos em sites públicos."
    contact_url: "URL de contato para este site. Quando presente, substitui o endereço de e-mail em <a href='%{base_path}/about' target='_blank'>/about</a> e fica visível para usuários anônimos em sites públicos."
    crawl_images: "Recupere imagens de URLs remotas para inserir as dimensões corretas de largura e altura."
    download_remote_images_to_local: "Converta imagens remotas (hotlinked) em locais baixando-as. Isso preserva o conteúdo mesmo que estas sejam removidas do site remoto no futuro."
    download_remote_images_threshold: "Espaço mínimo necessário em disco para baixar em modo local imagens remotas (em %)"
    disabled_image_download_domains: "Imagens remotas hospedadas nestes domínios nunca serão baixadas. Lista delimitada por barras verticais."
    block_hotlinked_media: "Impedir que os usuários introduzam mídia remota (hotlinked) em suas publicações. A mídia remota que não for baixada via 'download_remote_images_to_local' será substituída por um link de espaço reservado."
    block_hotlinked_media_exceptions: "Uma lista de URLs de base, isentos da configuração block_hotlinked_media. Inclua o protocolo (por exemplo, https://example.com)."
    editing_grace_period: "Durante (n) segundos após a publicação, as edições não criarão uma nova versão no histórico da postagem."
    editing_grace_period_max_diff: "Quantidade máxima de alterações de caracteres permitidas no período de carência de edição. Se houver mais alterações, armazene outra revisão de postagem (nível de confiança 0 e 1)"
    editing_grace_period_max_diff_high_trust: "Quantidade máxima de alterações de caracteres permitidas no período de carência de edição. Se houver mais alterações, armazene outra revisão de postagem (nível de confiança 2 e maior)"
    staff_edit_locks_post: "As postagens não poderão ser editadas se forem editadas por membros da equipe"
    post_edit_time_limit: "O autor(a) tl0 ou tl1 pode editar sua postagem durante (n) minutos após postar. Defina como 0 permanentemente."
    tl2_post_edit_time_limit: "O autor(a) tl2+ pode editar sua postagem durante (n) minutos após postar. Defina como 0 permanentemente."
    edit_history_visible_to_public: "Permitir que todos(as) vejam as versões anteriores de uma postagem editada. Ao desativar, somente membros da equipe podem ver o histórico de alterações."
    delete_removed_posts_after: "Postagens removidas pelo(a) autor(a) serão excluídas automaticamente após (n) horas. Se o valor definido for 0, as postagens serão excluídas imediatamente."
    notify_users_after_responses_deleted_on_flagged_post: "Quando uma postagem for sinalizada e depois removida, todos(as) os(as) usuários(as) que responderam à publicação e tiveram suas respostas removidas receberão notificações."
    max_image_width: "Largura máxima da miniatura das imagens em uma postagem. As imagens com uma largura maior serão redimensionadas e encaixadas em um lightbox."
    max_image_height: "Altura máxima da miniatura das imagens em uma postagem. As imagens com uma altura maior serão redimensionadas e encaixadas em um lightbox."
    responsive_post_image_sizes: "Redimensione as imagens de pré-visualização do lightbox para permitir telas com DPI alto com as seguintes proporções de pixels. Remova todos os valores para desativar imagens responsivas."
    fixed_category_positions: "Se for selecionado, você será capaz de organizar as categorias em uma ordem fixa. Caso contrário, as categorias serão listadas em ordem de atividade."
    fixed_category_positions_on_create: "Se for selecionado, a ordenação das categorias será mantida no formulário de criação de tópico (requer fixed_category_positions)."
    add_rel_nofollow_to_user_content: 'Adicione nofollow a todo conteúdo incluído pelo(a) usuário(a), exceto links internos (incluindo domínios pai). Para que as mudanças sejam aplicadas, é necessário rodar "rake posts:rebake"'
    exclude_rel_nofollow_domains: "Uma lista de domínios em que o nofollow não deve ser adicionado aos links. example.com também permitirá sub.example.com automaticamente. No mínimo, você deve adicionar o domínio deste site para ajudar os rastreadores da web a encontrar todo o conteúdo. Se outras partes do seu site estiverem em outros domínios, adicione-as também."
    max_form_template_title_length: "Tamanho máximo para formar títulos de modelo."
    max_form_template_content_length: "Tamanho máximo para formar títulos de conteúdo."
    post_excerpt_maxlength: "Tamanho máximo de caracteres para o resumo/trecho de uma postagem."
    topic_excerpt_maxlength: "O tamanho máximo do trecho/resumo de um tópico, gerado a partir da primeira postagem em um tópico."
    default_subcategory_on_read_only_category: "Ativa o botão \"Novo tópico\" e seleciona uma subcategoria padrão para postar nas categorias em que o(a) usuário(a) não tem permissão para criar um novo tópico."
    show_pinned_excerpt_mobile: "Mostre trecho de tópicos fixados na visualização para dispositivos móveis."
    show_pinned_excerpt_desktop: "Mostrar trecho de tópicos fixados na visualização para desktop."
    post_onebox_maxlength: "Tamanho máximo para uma postagem do Discourse no Onebox."
    blocked_onebox_domains: "Uma lista de domínios que nunca serão \"oneboxed\", por exemplo, wikipedia.org\n(símbolos coringas como \"*\" e \"?\" não são suportados)"
    block_onebox_on_redirect: "Evite Onebox para URLs que levam a uma página de redirecionamento. Essa configuração impede a criácão de um cartão visual (Onebox) para qualquer URL que redireciona para um destino diferente, assegurando a prioridade de URLs diretas e sem redirecionamento para o Onebox."
    allowed_inline_onebox_domains: "Uma lista de domínios que serão colocados em miniatura no Onebox se forem vinculados sem um título"
    enable_inline_onebox_on_all_domains: "Ignore a configuração do site allowed_inline_onebox_domains site e permita inclusões de Onebox em todos os domínios."
    force_custom_user_agent_hosts: "Hosts para os quais usar um agente do(a) usuário(a) do Onebox em todos os pedidos. (Especialmente útil para hosts que limitam acesso do agente do(a) usuário(a).)"
    max_oneboxes_per_post: "Defina a quantidade máxima de Oneboxes que podem ser inclusos em uma única postagem. Oneboxes oferecem uma pré-visualização do conteúdo vinculado nela."
    facebook_app_access_token: "Um token gerado do seu segredo e ID do app Facebook. Usado para gerar Oneboxes do Instagram."
    github_onebox_access_tokens: "Mapeamento de uma organização do GitHub ou usuário(a) para um token de acesso do GitHub usado na geração de Oneboxes do GitHub para reposições privadas, confirmações, solicitações de pull, problemas e conteúdo de arquivos. Sem isso, apenas URLs públicas do GitHub URLs serão adicionadas ao Onebox."
    logo: "A imagem do logotipo no canto superior à esquerda do seu site. Use uma imagem retangular larga com 120 de altura e proporção maior que 3:1. Se for deixada em branco, o texto do título do site será exibido."
    logo_small: "A pequena imagem do logotipo no canto superior à esquerda do site, exibida ao rolar para baixo. Use uma imagem quadrada de 120×120. Se for deixada em branco, um glifo de página inicial será exibido."
    digest_logo: "A imagem do logotipo alternativo usada na parte superior do resumo de e-mail do seu site. Use uma imagem retangular larga. Não use uma imagem SVG. Se for deixada em branco, a imagem da configuração \"logotipo\" será usada."
    mobile_logo: "O logotipo usado na versão do seu site para dispositivos móveis. Use uma imagem retangular larga com 120 de altura e proporção maior que 3:1. Se for deixada em branco, a imagem da configuração \"logotipo\" será usada."
    logo_dark: "Esquema escuro alternativo para a configuração do site \"logotipo\"."
    logo_small_dark: "Esquema escuro alternativo para a configuração do site \"logotipo pequeno\"."
    mobile_logo_dark: "Esquema escuro alternativo para a configuração do site \"logotipo para dispositivo móvel\"."
    large_icon: "Imagem usada como base para outros ícones de metadados. Idealmente, deve ser maior que 512x512. Se for deixada em branco, logo_small será usado."
    manifest_icon: "Imagem usada como logotipo/splash no Android. Será redimensionada automaticamente para 512×512. Se for deixada em branco, large_icon será usado."
    manifest_screenshots: "Capturas de tela que mostram os recursos e funcionalidades da sua instância na sua página de alerta de instalação. Todas as imagens devem ser envios locais e devem ter as mesmas dimensões."
    favicon: "Um favicon para o seu site, consulte <a href='https://en.wikipedia.org/wiki/Favicon' target='_blank'>https://en.wikipedia.org/wiki/Favicon</a>. Para funcionar corretamente em um CDN, precisa ser um png, que será redimensionado para 32x32. Se for deixado em branco, large_icon será usado."
    apple_touch_icon: "Ícone usado para dispositivos Apple touch. Não é recomendado usar um fundo transparente. Será automaticamente redimensionado para 180x180. Se for deixado em branco, large_icon será usado."
    opengraph_image: "Imagem opengraph padrão, usada quando a página não tiver outra imagem adequada. Se for deixada em branco, large_icon será usado."
    twitter_summary_large_image: "Cartão do Twitter 'resumo de imagem grande' (deve ter pelo menos 280 de largura e pelo menos 150 de altura, não pode ser .svg). Se for deixado em branco, os metadados comuns do cartão são gerados usando o opengraph_image, desde que também não sejam um .svg."
    notification_email: "O endereço de e-mail utilizado ao enviar e-mails do sistema. O domínio especificado deve ter registros SPF, DKIM e PTR devidamente configurados para que os e-mails funcionem corretamente."
    email_custom_headers: "Uma lista delimitada por barras de cabeçalhos de e-mail personalizados"
    email_subject: "Formato de assunto personalizável para e-mails padrão. Acesse <a href='https://meta.discourse.org/t/customize-subject-format-for-standard-emails/20801' target='_blank'>https://meta.discourse.org/t/customize-subject-format-for-standard-emails/20801</a>"
    detailed_404: "Fornece mais detalhes aos(às) usuários(as) sobre o motivo de não poderem acessar um tópico específico. Observação: isso não é tão seguro porque os(as) usuários(as) saberão se uma URL estiver vinculada a um tópico válido."
    enforce_second_factor: "Exija que os(as) usuários(as) ativem autenticação de dois fatores antes de acessarem a IU do Discourse. Esta configuração não afeta a autenticação por API ou \"DiscourseConnect provider\". Se enforce_second_factor_on_external_auth estiver ativado, os(as) usuários(as) não poderão fazer login com provedores de autenticação externos após a configuração da autenticação de dois fatores."
    enforce_second_factor_on_external_auth: "Exija que os(as) usuários(as) ativem autenticação de dois fatores todas as vezes. Quando ativada, esta funcionalidade impede o acesso com métodos de autenticação externos, como plugins de redes sociais, se houver autenticação de dois fatores ativada. Quando desativada, os(as) usuários(as) precisam apenas confirmar a autenticação de dois fatores ao acessarem com nome de usuário(a) e senha. Confira também a configuração \"enforce_second_factor\"."
    force_https: "Obrigue seu site a usar apenas HTTPS. AVISO: NÃO ative até ter verificado se o HTTPS está totalmente configurado e funcionando em todos os lugares! Você verificou se seu CDN, todas as entradas com conta de rede social e logotipos e dependências externas também são compatíveis com HTTPS?"
    summary_score_threshold: "A pontuação mínima requerida para uma postagem ser incluída em \"Resumir este tópico\" "
    summary_posts_required: "Quantidade mínima de postagens em um tópico antes de ativar \"Resumir este tópico\". As alterações desta configuração serão aplicadas de forma retroativa dentro de uma semana."
    summary_likes_required: "Quantidade mínima de curtidas em um tópico antes de ativar \"Resumir este tópico\". As alterações desta configuração serão aplicadas de forma retroativa dentro de uma semana."
    summary_percent_filter: "Quando um(a) usuário(a) clicar em \"Resuma este tópico\", exiba as % melhores postagens"
    summary_max_results: "Quantidade máxima de postagens retornadas por \"Resumir este tópico\""
    summary_timeline_button: "Exibir um botão \"Resumir\" na linha do tempo"
    summarization_strategy: "Formas adicionais para resumir o conteúdo registrado pelos plugins"
    custom_summarization_allowed_groups: "Grupos com permissão para resumir conteúdos usando a \"summarization_strategy\"."
    enable_personal_messages: "PRETERIDO, use a configuração \"grupos habilitados para mensagens pessoais\". Permitir que usuários de nível de confiança 1 (configurável por meio de confiança mínima para enviar mensagens) criem e respondam a mensagens. Observe que a equipe sempre pode enviar mensagens, não importa como."
    personal_message_enabled_groups: "Permita que os(as) usuários(as) nestes grupos CRIEM mensagens pessoais. IMPORTANTE: 1) Todos os(as) usuários(as) podem RESPONDER a mensagens. 2) Administradores(as) e moderadores(as) podem CRIAR mensagens para qualquer usuário(a). 3) Os grupos de nível de confiança incluem níveis mais altos; escolha trust_level_1 para permitir TL1, TL2, TL3, TL4, mas não permitir TL0. 4) Esta configuração é substituída pelas configurações de interação de grupo para a troca de mensagens de grupos específicos."
    enable_system_message_replies: "Permite que os(as) usuários(as) respondam às mensagens do sistema, mesmo se as mensagens pessoais estiverem desativadas"
    enable_chunked_encoding: "Ative respostas de codificação em bloco no servidor. Esse recurso funciona na maioria das configurações, mas alguns proxies podem ser armazenados em buffer, atrasando as respostas"
    long_polling_base_url: "URL de base utilizada para \"sondagem longa\" (auando um CDN for configurado, verifique se essa configuração é a padrão). Por exemplo: http://origin.site.com"
    polling_interval: "Frequência com que clientes devem entrar com a conta, em milisegundos, quando não fizerem sondagem longa"
    anon_polling_interval: "Frequência com que clientes anônimos(as) podem sondar o servidor em milisegundos"
    background_polling_interval: "Frequência com que clientes devem sondar o servidor em milisegundos (com a janela em segundo plano)"
    hide_post_sensitivity: "A probabilidade de uma postagem sinalizada ser oculta"
    silence_new_user_sensitivity: "A probabilidade de um(a) novo(a) usuário(a) ser silenciado(a) com base em sinalizadores de spam"
    auto_close_topic_sensitivity: "A probabilidade de um tópico sinalizado ser automaticamente fechado"
    cooldown_minutes_after_hiding_posts: "Quantidade de minutos que um(a) usuário(a) deve esperar antes de poder editar uma postagem oculta devido a sinalizadores da comunidade."
    max_topics_in_first_day: "Quantidade máxima de tópicos que um(a) usuário(a) pode criar dentro de 24 horas após a criação de sua primeira postagem"
    max_replies_in_first_day: "A quantidade máxima de respostas que um(a) usuário(a) tem permissão para criar dentro de 24 horas após a criação de sua primeira postagem. "
    tl2_additional_likes_per_day_multiplier: "Aumentar o limite de curtidas por dia para tl2 (membros) ao multiplicar por este número"
    tl3_additional_likes_per_day_multiplier: "Aumentar o limite de curtidas por dia para tl3 (regular) ao multiplicar por este número"
    tl4_additional_likes_per_day_multiplier: "Aumentar o limite de curtidas por dia para tl4 (líder) ao multiplicar por este número"
    tl2_additional_edits_per_day_multiplier: "Aumente o limite de edições por dia para tl2 (membro) ao multiplicar por este número"
    tl3_additional_edits_per_day_multiplier: "Aumentar o limite de edições por dia para tl3 (regular) ao multiplicar por este número"
    tl4_additional_edits_per_day_multiplier: "Aumentar o limite de edições por dia para tl4 (líder) ao multiplicar por este número"
    tl2_additional_flags_per_day_multiplier: "Aumente o limite de etiquetas por dia para tl2 (membro) ao multiplicar por este número"
    tl3_additional_flags_per_day_multiplier: "Aumente o limite de edições por dia para tl3 (regular) ao multiplicar por este número"
    tl4_additional_flags_per_day_multiplier: "Aumente o limite de etiquetas por dia para tl4 (líder) ao multiplicar por este número"
    num_users_to_silence_new_user: "Se as postagens de um(a) novo(a) usuário(a) excederem a configuração hide_post_sensitivity e tiverem sinalizadores de spam de usuários(as) diferentes, oculte todas as postagens deles(as) e impeça as seguintes. 0 para desabilitar."
    num_tl3_flags_to_silence_new_user: "Se as postagens do(a) novo(a) usuário(a) obtiverem muitos sinalizadores de num_tl3_users_to_silence_new_user usuários(as) diferentes do nível de confiança 3, oculte todos as publicações e evite postagens futuras. 0 para desativar."
    num_tl3_users_to_silence_new_user: "Se as postagens de um(a) novo(a) usuário(a) receberem num_tl3_flags_to_silence_new_user sinalizador(es) de usuários(as) de nível de confiança 3, oculte todas as suas postagens e evite postagens futuras. 0 para desativar."
    notify_mods_when_user_silenced: "Se um(a) usuário(a) for silenciado(a) automaticamente, envie uma mensagem para todos(as) os(as) moderadores(as)."
    flag_sockpuppets: "Se um(a) novo(a) usuário(a) responder a um tópico a partir do mesmo endereço IP do(a) usuário(a) que o iniciou, marque ambas as suas postagens como possível spam."
    traditional_markdown_linebreaks: "Use quebras de linhas tradicionais em Markdown, que requerem dois espaços à direita para uma quebra de linha."
    enable_markdown_typographer: "Use as regras de tipografia para melhorar a legibilidade do texto: substitua as aspas normais por \"aspas curvas\"; (tm) por símbolos; \"--\" por travessão --; etc."
    enable_markdown_linkify: "Tratar como link automaticamente textos parecidos com links: www.example.com e https://example.com serão vinculados automaticamente"
    markdown_linkify_tlds: "Lista de domínios de nível superior que são tratados automaticamente como links"
    markdown_typographer_quotation_marks: "Lista de pares de substituição de aspas simples e duplas"
    post_undo_action_window_mins: "Quantidade de minutos permitidos para que os(as) usuários(as desfaçam ações recentes em uma postagem (curtir, sinalizar, etc.)."
    must_approve_users: "A equipe deve aprovar novas contas de usuários(as) antes de receberem permissão para acessar o site."
    invite_code: "O(a) deve digitar este código para poder cadastrar a conta, é ignorado quando vazio (diferencia maiúsculas de minúsculas)"
    approve_suspect_users: "Adicione usuários(as) suspeitos(as) à fila de revisão. Usuários(as) suspeitos(as) inseriram um site/biografia, mas não têm atividade de leitura."
    review_every_post: "Envie as postagens novas para a fila de revisão para serem moderadas. As postagens ainda são publicadas imediatamente e ficam visíveis para todos(as) os(as) usuários(as). AVISO: não é recomendável para sites de tráfego elevado devido ao possível volume de postagens que precisem de revisão."
    pending_users_reminder_delay_minutes: "Notifique os moderadores se novos(as) usuários(as) estiverem aguardando aprovação por mais de alguns minutos. Defina como -1 para desativar as notificações."
    persistent_sessions: "Os(as) usuários(as) permanecerão com a conta conectada ao fechar o navegador"
    maximum_session_age: "O(a) usuário(a) permanecerá com a conta conectada durante n horas desde o último acesso"
    ga_version: "A versão do Google Universal Analytics para usar: v3 (analytics.js), v4 (gtag)"
    ga_universal_tracking_code: "ID do código de monitoramento do Google Universal Analytics, por exemplo: UA-12345678-9; consulte <a href='https://google.com/analytics' target='_blank'>https://google.com/analytics</a>"
    ga_universal_domain_name: "O nome de domínio do Google Universal Analytics, por exemplo: mysite.com; consulte <a href='https://google.com/analytics' target='_blank'>https://google.com/analytics</a>"
    ga_universal_auto_link_domains: "Ative o monitoramento de domínio cruzado do Google Universal Analytics. Os links de saída para estes domínios conterão a ID de cliente. Consulte <a href='https://support.google.com/analytics/answer/1034342?hl=pt-BR' target='_blank'>Guia de acompanhamento de vários domínios do Google.</a>"
    gtm_container_id: "A id de contêiner do Google Tag Manager, ex.: GTM-ABCD12E. <br/>Observação: para usar o GTM quando a Política de Segurança de Conteúdo (CSP) estiver ativada, consulte a documentação na Meta: <a href='https://meta.discourse.org/t/use-nonces-in-google-tag-manager-scripts/188296' target='_blank'>Use nonces em scripts do Google Tag Manager</a>."
    enable_escaped_fragments: "Voltar para a API do Google Ajax-Crawling se um webcrawler não for encontrado. Consulte <a href='https://developers.google.com/webmasters/ajax-crawling/docs/learn-more' target='_blank'>https://developers.google.com/webmasters/ajax-crawling/docs/learn-more</a>"
    moderators_manage_categories_and_groups: "Permitir que moderadores criem e gerenciem grupos e categorias"
    moderators_change_post_ownership: "Permitirem que moderadores(as) alterem a propriedade da postagem"
    cors_origins: "Origens permitidas para pedidos de origem cruzada (CORS). Cada origem deve incluir http:// ou https://. A variável de ambiente DISCOURSE_ENABLE_CORS deve ser definida como verdadeira para ativar CORS."
    use_admin_ip_allowlist: "Administradores(as) só podem entrar com a conta se estiverem na lista de IPs filtrados (Administração > Registros > IPs filtrados)."
    blocked_ip_blocks: "Uma lista de blocos de IP privados que nunca devem ser rastreados pelo Discourse"
    allowed_internal_hosts: "Uma lista de hosts internos que podem ser rastreados com segurança pelo Discourse para uma caixa e outros fins"
    allowed_onebox_iframes: "Uma lista de domínios do iframe src permitidos via incorporações do Onebox. \"*\" permitirão todos os mecanismos padrão do Onebox."
    allowed_iframes: "Uma lista de prefixos de domínio iframe src que o Discourse pode permitir com segurança em postagens"
    allowed_crawler_user_agents: "Agentes de usuário(a) de rastreadores da web que devem ter permissão para acessar o site. AVISO! ESTA CONFIGURAÇÃO NEGARÁ ACESSO A TODOS OS RASTREADORES NÃO LISTADOS AQUI!"
    blocked_crawler_user_agents: "Palavra sem diferenciação de maiúsculas e minúsculas na linha do agente do(a) usuário(a) que identifica os rastreadores da web que não devem ter permissão para acessar o site. Não se aplica se a lista de permissões estiver definida."
    slow_down_crawler_user_agents: 'Agentes de usuário(a) de rastreadores da web que devem ter a taxa limitada conforme a configuração "reduzir taxa de rastreador". Cada valor dever ter pelo menos três caracteres.'
    slow_down_crawler_rate: "Se slow_down_crawler_user_agents for especificado, essa taxa será aplicada a todos os rastreadores (quantidade de segundos de atraso entre os pedidos)"
    content_security_policy: "Ative Política de Segurança de Conteúdo (CSP). A CSP é uma camada adicional de segurança que ajuda a impedir certos tipos de ataque, incluindo Cross Site Scripting (XSS) e injeção de dados."
    content_security_policy_report_only: "Ativar Content-Security-Policy-Report-Only (CSP)"
    content_security_policy_collect_reports: "Ativar a coleta de relatórios de violação de CSP em /csp_reports"
    content_security_policy_frame_ancestors: "Restrinja quem incorpora este site em iframes via CSP. Controle os hosts permitidos em <a href='%{base_path}/admin/customize/embedding'>Incorporação</a>"
    content_security_policy_script_src: "Fontes de scripts adicionais na lista de permissões. O host e CDN atual estão inclusos por padrão. Consulte <a href='https://meta.discourse.org/t/mitigate-xss-attacks-with-content-security-policy/104243' target='_blank'>Mitigue ataques XSS com a política de segurança de conteúdo.</a> (CSP). Outras fontes de hosts são ignoradas, pois a dinâmica estrita está ativada."
    invalidate_inactive_admin_email_after_days: "As contas de administrador(a) que não acessaram o site nesta quantidade de dias precisarão validar novamente seu endereço de e-mail antes de entrarem com a conta. Defina como 0 para desativar."
    include_secure_categories_in_tag_counts: "Ao ativar, a contagem de tópicos para uma etiqueta incluirá tópicos em categorias restritas de leitura para todos(as) os(as) usuários(as). Quando desativado, os(as) usuários(as) normais verão apenas uma contagem de tópicos para uma etiqueta em que todos os tópicos estão em categorias públicas."
    display_personal_messages_tag_counts: "Ao ativar, será exibida a contagem de mensagens pessoais com uma determinada etiqueta."
    top_menu: "Determine os itens e a ordem em que aparecem na navegação da página inicial."
    post_menu: "Determine os itens e a ordem em que aparecem no menu de postagem."
    post_menu_hidden_items: "Os items de menu para ocultar por padrão no menu de postagem, a menos que cliquem em uma elipse de expansão."
    share_links: "Determine quais itens aparecem na caixa de diálogo de compartilhamento e em qual ordem."
    allow_username_in_share_links: "Permitir que nomes de usuário sejam incluídos em links de compartilhamento. Isso é útil para recompensar emblemas com base em visitantes únicos."
    site_contact_username: "Um nome de usuário(a) válido da equipe do qual enviar todas as mensagens automáticas. Se for deixado em branco, a conta padrão do sistema será utilizada."
    site_contact_group_name: "Um nome de grupo válido para ser convidado para todas as mensagens automáticas."
    send_welcome_message: "Envie aos(às) novos(as) usuários(as) uma mensagem de boas-vindas com um guia de início rápido."
    send_tl1_welcome_message: "Envie aos(às) novos(as) usuários(as) do nível de confiança 1 uma mensagem de boas-vindas."
    send_tl2_promotion_message: "Envie a usuários(as) de nível de confiança 2 uma mensagem sobre promoção."
    suppress_reply_directly_below: "Não exiba a contagem de respostas expansível em um postagem quando há apenas uma única resposta direto abaixo desta postagem."
    suppress_reply_directly_above: "Não exiba a \"em resposta a\" expansível em uma postagem quando há apenas uma única resposta direto acima desta postagem."
    remove_full_quote: "Remover cotação automaticamente se (a) aparecer no início de uma postagem, (b) for de uma postagem inteira e (c) for da postagem imediatamente anterior. Para mais detalhes, consulte <a href='https://meta.discourse.org/t/removal-of-full-quotes-from-direct-replies/106857' target='_blank'>Remoção de citações completas de respostas diretas</a>"
    suppress_reply_when_quoting: "Não exiba a \"em resposta a\" expansível em uma postagem quando a postagem citar a resposta."
    max_reply_history: "Quantidade máxima de respostas para expandir ao expandir \"em resposta a\""
    topics_per_period_in_top_summary: "Quantidade de melhores tópicos exibidos no resumo de melhores tópicos padrão."
    topics_per_period_in_top_page: "Quantidade de melhores tópicos exibidos nos melhores tópicos de \"Exibir mais\" expandido."
    redirect_users_to_top_page: "Redirecione automaticamente usuários(as) novos(as) e ausentes há muito tempo para a melhor página."
    top_page_default_timeframe: "O período padrão da página superior para usuários(as) anônimos(as) (ajustado automaticamente para usuários(as) que entraram com sua conta com base no último acesso)."
    moderators_view_emails: "Permitir que moderadores(as) visualizem endereços de e-mail."
    prioritize_username_in_ux: "Mostrar primeiro o nome de usuário(a) na página do(a) usuário(a), cartão de usuário(a) e postagens (ao desativar, o nome será mostrado primeiro)"
    enable_rich_text_paste: "Ative a conversão automática de HTML para Markdown ao colar texto no compositor. (Experimental)"
    send_old_credential_reminder_days: "Lembrar credenciais antigas após dias"
    email_token_valid_hours: "Tokens de Esqueceu a senha/ativar conta são válidos por (n) h."
    enable_badges: "Ative o sistema de emblemas, que é uma forma de gamificação para incentivar ações positivas de usuários(as). Veja <a href='https://meta.discourse.org/t/what-are-badges/32540' _target='blank'>O que são emblemas?</a> no Discourse Meta para obter mais informações."
    max_favorite_badges: "Quantidade máxima de emblemas que o(a) usuário(a) pode selecionar"
    whispers_allowed_groups: "Permitir comunicação privada dentro de tópicos para membros de grupos especificados."
    hidden_post_visible_groups: "Permita que membros destes grupos visualizem postagens ocultas. Usuários(as) da equipe sempre podem ser postagens ocultas."
    allow_index_in_robots_txt: "Especifique em robots.txt que este site tem permissão para ser indexado por mecanismos de busca da web. Em casos excepcionais, é possível <a href='%{base_path}/admin/customize/robots'>substituir robots.txt</a>."
    blocked_email_domains: "Uma lista de domínios de e-mail determinada por barras com que os usuários não têm permissão para registrar contas. Os subdomínios são tratados para os domínios específicos. Os símbolos-curinga * e ? não são compatíveis. Exemplo: mailinator.com|trashmail.net"
    allowed_email_domains: "Uma lista de domínios de e-mail determinada por barras com que os usuários DEVEM registrar contas. Os subdomínios são tratados para os domínios específicos. Os símbolos-curinga * e ? não são compatíveis. AVISO: usuários(as) com domínios de e-mail que não sejam os listados aqui não são permitidos(as)!"
    normalize_emails: "Verifique se o e-mail normalizado é único. E-mails normalizados removem todos os pontos do nome do(a) usuário(a) e tudo entre os símbolos + e @."
    auto_approve_email_domains: "Usuários(as) com endereços de e-mail desta lista de domínios serão aprovados automaticamente. Subdomínios são tratados automaticamente para os domínios específicos. Os símbolos-curinga * e ? não são compatíveis."
    hide_email_address_taken: "Não informe ao(as) usuários(as) que uma conta existe com um determinado endereço de e-mail durante o cadastro ou processo de recuperação de senha. Exija o e-mail completo para solicitações de \"senha esquecida\"."
    log_out_strict: "Ao sair com a conta, sair de TODAS as sessões do(a) usuário(a) em todos os dispositivos"
    version_checks: "Procurar na central do Discourse por atualizações de versão e exibir mensagens de nova versão no painel de controle <a href='%{base_path}/admin' target='_blank'>/admin</a>"
    new_version_emails: "Enviar um email para o endereço contact_email quando uma nova versão do Discourse estiver disponível."
    include_in_discourse_discover: "Dê permissão para o CDCK, Inc. (“Discourse”) colocar esta comunidade na <a href='https://discover.discourse.org' target='_blank'>página de descoberta</a> e em materiais de marketing do Discourse. Ao fazer isso, você irá compartilhar os dados necessários para que seu site seja incluso no serviço. Observação: a promoção de comunidades depende apenas do Discourse."
    invite_expiry_days: "Por quantos dias as chaves de convite são válidas"
    invite_only: "Todos os(as) novos(as) usuários(as) precisam ser convidados(as) explicitamente por usuários(as) de confiança ou pela equipe. O cadastro público está desativado."
    login_required: "Exija autenticação para ler o conteúdo deste site, desative o acesso anônimo."
    min_username_length: "Tamanho mínimo do nome do(a) usuário(a) em caracteres. AVISO: se algum usuário(a) ou grupo existente tiver nomes menores do que esse, seu site irá apresentar falhas!"
    max_username_length: "Tamanho máximo de nome do(a) usuário(a) em caracteres. VISO: se algum usuário(a) ou grupo existente tiver nomes maiores do que esse, seu site irá apresentar falhas!"
    unicode_usernames: "Permita nomes de usuários(a) e grupos contenham letras e números Unicode."
    allowed_unicode_username_characters: "Expressão regular para permitir apenas alguns caracteres Unicode dentro de nomes de usuários(as). As letras e os números ASCII sempre serão permitidos e não precisam ser incluídos na lista de permissões."
    reserved_usernames: "Nomes de usuário(a) para os quais o cadastro não é permitido. O símbolo curinga * pode ser usado para corresponder a qualquer caractere zero ou mais vezes."
    min_password_length: "Define o menor número de caracteres necessários para senhas de usuário(a) no site. Um valor muito baixo pode comprometer a segurança, facilitando para pessoas ou serviços não autorizados as adivinharem. Já um valor muito alto pode tornar mais difícil para os(as) usuários(as) as lembrarem."
    min_admin_password_length: "Especifique o tamanho mínimo da senha para usuários(as) Administradores(as). Assim, todas as senhas de administrador(a) terão um tamanho mínimo, aumentando a segurança. Esta configuração é fundamental para proteger as contas de Administrador(a) de acessos não autorizados."
    password_unique_characters: "Quantidade mínima de caracteres únicos que uma senha deve ter."
    block_common_passwords: "Não permita senhas que estiverem entre as 10.000 senhas mais comuns."
    auth_skip_create_confirm: Ao criar uma conta por um autenticador externo, pule o pop-up de criação de conta. É recomendável usar junto com auth_overrides_email, auth_overrides_username e auth_overrides_name.
    auth_immediately: "Redirecione automaticamente para o sistema de entrada com conta externo sem a interação do(a) usuário(a). Isso se aplica apenas quando login_required for verdadeiro e houver apenas um método de autenticação externo"
    enable_discourse_connect: "Ativar a criação de conta via DiscourseConnect (anteriormente \"Discourse SS\") (ALERTA: OS ENDEREÇOS DE E-MAL DOS(AS) USUÁRIOS(AS) *DEVEM* SER VALIDADOS PELO SITE EXTERNO!)"
    verbose_discourse_connect_logging: "Registrar diagnósticos detalhados relacionados ao DiscourseConnec em <a href='%{base_path}/logs' target='_blank'>/logs</a>"
    enable_discourse_connect_provider: "Implementar o protocolo de provedor do DiscourseConnect (anteriormente \"Discourse SSO\") no ponto de extremidade /session/sso_provider, requer que o discourse_connect_provider_secrets seja definido"
    discourse_connect_url: "A URL do ponto de extremidade DiscourseConnect (deve incluir http:// ou https:// e não uma barra)"
    discourse_connect_secret: "Linha secreta usada para autenticar com criptografia as informações do DiscourseConnect, verifique se tem mais de dez caracteres"
    discourse_connect_provider_secrets: "Uma lista de pares de segredos de domínio que usam o Discourse. Verifique se o segredo do DiscourseConnect tem pelo menos dez caracteres. O símbolo de curinga * pode ser usado para fazer correspondência com domínios ou partes deles (por exemplo: *.example.com)."
    discourse_connect_overrides_bio: "Sobrescreve a biografia do(a) usuário(a) e o(a) impede de mudá-la."
    discourse_connect_overrides_groups: "Sincronize todos os membros do grupo manual com grupos especificados no atributo dos grupos (ATENÇÃO: se você não especificar grupos, todos os membros do grupo manual serão removidos para o(a) usuário(a))"
    auth_overrides_email: "Substitui o e-mail local pelo e-mail de algum site externo a cada vez que entrar com a conta, além de impedir alterações locais. Isso se aplica a todos os provedores de autenticação (AVISO: podem ocorrer diferenças devido à normalização de e-mails locais)"
    auth_overrides_username: "Substitui o nome do(a) usuário(a) local pelo nome do(a) usuário(a) de algum site externo a cada vez que entrar com a conta, além de impedir alterações locais. Isso se aplica a todos os provedores de autenticação (AVISO: podem ocorrer diferenças devido ao tamanho/requisitos do nome do(a) usuário(a))"
    auth_overrides_name: "Substitui o nome completo local pelo nome completo de algum site externo a cada vez que entrar com a conta, além de impedir alterações locais. Isso se aplica a todos os provedores de autenticação."
    discourse_connect_overrides_avatar: "Substitui o avatar do(a) usuário(a) pelo valor do conteúdo do DiscourseConnect. Se for ativado, os(as) usuários(as) não terão permissão para enviar avatares no Discourse."
    discourse_connect_overrides_location: "Substitui a localização do(a) usuário(a) pelo valor do conteúdo do DiscourseConnect e impede alterações locais."
    discourse_connect_overrides_website: "Substitui o site do(a) usuário(a) pelo valor do conteúdo do DiscourseConnect e impede alterações locais."
    discourse_connect_overrides_profile_background: "Substitui o plano de fundo do perfil do(a) usuário(a) pelo valor do conteúdo do DiscourseConnect."
    discourse_connect_overrides_card_background: "Substitui o plano de fundo do cartão de usuário(a) pelo valor do conteúdo do DiscourseConnect."
    discourse_connect_not_approved_url: "Redireciona contas não aprovadas do DiscourseConnect para esta URL"
    discourse_connect_allowed_redirect_domains: "Restrito aos domínios parareturn_paths provenientes de DiscourseConnect (por padrão, o caminho de retorno não deve ser o site atual). Use * para permitir qualquer domínio para o caminho de retorno. Curingas de subdomínio (`*.foobar.com`) não são permitidos."
    enable_local_logins: "Ative contas baseadas em entrada com senha e usuário(a) local. ALERTA: se estiver desativado, talvez não seja possível entrar com a conta caso você não tenha configurado pelo menos um método de entrada alternativo."
    enable_local_logins_via_email: "Permita que os(as) usuários(as) solicitem um link para entrar com um clique para ser enviado por e-mail."
    allow_new_registrations: "Permita cadastro de novos(as) usuários(as). Desmarque isso para evitar que qualquer pessoa crie uma nova conta."
    enable_signup_cta: "Exiba um aviso aos(as) usuários(as) anônimos(as) que voltaram ao solicitar que criem uma conta."
    enable_google_oauth2_logins: "Ative a autenticação do Google Oauth2. Este é o método de autenticação que atualmente é compatível com o Google. Requer chave e segredo. Consulte <a href='https://meta.discourse.org/t/15858' target='_blank'>Configuração para entrar com a conta Google no Discourse</a>."
    google_oauth2_client_id: "O ID de cliente único fornecido pelo seu aplicativo do Google, usado para o processo de autenticação."
    google_oauth2_client_secret: "Segredo de cliente do seu app Google."
    google_oauth2_prompt: "Uma lista opcional delimitada por espaço de valores de linhas que especifica se o servidor de autorização solicita ao(à) usuário(a) reautenticação e consentimento. Acesse <a href='https://developers.google.com/identity/protocols/OpenIDConnect#prompt' target='_blank'>https://developers.google.com/identity/protocols/OpenIDConnect#prompt</a> para consultar os valores possíveis."
    google_oauth2_hd: "Um domínio opcional hospedado pelo Google Apps ao qual a entrada com conta será limitada. Acesse <a href='https://developers.google.com/identity/protocols/OpenIDConnect#hd-param' target='_blank'>https://developers.google.com/identity/protocols/OpenIDConnect#hd-param</a> para obter mais detalhes."
    google_oauth2_hd_groups: "(experimental) Recupere os grupos do Google dos(as) usuários(as) no domínio ou autenticação hospedada. Grupos do Google recuperados podem ser usados para conceder associação automática ao grupo do Discourse. Para mais informações, consulte: https://meta.discourse.org/t/226850"
    google_oauth2_hd_groups_service_account_admin_email: "Um endereço de e-mail pertencente a uma conta de administrador do Google Workspace. Será usado com as credenciais da conta de serviço para buscar informações do grupo."
    google_oauth2_hd_groups_service_account_json: "Informações de chave formatadas em JSON para a Conta de Serviço. Serão usadas para buscar informações do grupo."
    enable_twitter_logins: "Ative a autenticação do Twitter, requer twitter_consumer_key e twitter_consumer_secret. Acesse <a href='https://meta.discourse.org/t/13395' target='_blank'>Configurando a entrada com conta Twitter (e muitas inserções) para o Discourse</a>."
    twitter_consumer_key: "Chave do(a) consumidor(a) para autenticação do Twitter, registrada em <a href='https://developer.twitter.com/apps' target='_blank'>https://developer.twitter.com/apps</a>"
    twitter_consumer_secret: "Segredo do(a) consumidor(a) para autenticação do Twitter, registrado em <a href='https://developer.twitter.com/apps' target='_blank'>https://developer.twitter.com/apps</a>"
    enable_facebook_logins: "Ative a autenticação do Facebook, requer facebook_app_id e facebook_app_secret. Consulte <a href='https://meta.discourse.org/t/13394' target='_blank'>Configurando a entrada com conta do Facebook para o Discourse</a>."
    facebook_app_id: "ID do app para compartilhamento e autenticaçao do Facebook, registrado em <a href='https://developers.facebook.com/apps/' target='_blank'>https://developers.facebook.com/apps</a>"
    facebook_app_secret: "Segredo do aplicativo para autenticação do Facebook, registrado em <a href='https://developers.facebook.com/apps/' target='_blank'>https://developers.facebook.com/apps</a>"
    enable_github_logins: "Ative a autenticação do GitHub, requer github_client_id and github_client_secret. Consulte <a href='https://meta.discourse.org/t/13745' target='_blank'>Configurando a entrada com conta do GitHub para o Discourse</a>."
    github_client_id: "ID de cliente para autenticação do GitHub, registrado em <a href='https://github.com/settings/developers/' target='_blank'>https://github.com/settings/developers</a>"
    github_client_secret: "Segredo do cliente para autenticação do GitHub, registrado em <a href='https://github.com/settings/developers/' target='_blank'>https://github.com/settings/developers</a>"
    enable_discord_logins: "Permitir que os(as) usuários(as) façam autenticação via Discord?"
    discord_client_id: 'ID de cliente Discord (precisa de um? acesse <a href="https://discordapp.com/developers/applications/me">o portal do desenvolvedor Discord</a>)'
<<<<<<< HEAD
    discord_secret: "Chave secreta do Discord"
=======
    discord_secret: "A chave de segredo de cliente do Discord usada para autenticar e ativar recursos do Discord relacionados ao site, como acesso pelo Discord. Necessária para comunicação segura com a API do Discord, esta chave secreta corresponde ao aplicativo do Discord criado para o site."
>>>>>>> f4cbf025
    discord_trusted_guilds: 'Permita que apenas membros destas guildas do Discord entrem com a conta via Discord. Use a ID numérica para a guilda. Para obter mais informações, confira as instruções <a href="https://meta.discourse.org/t/configuring-discord-login-for-discourse/127129">aqui</a>. Deixe em branco para permitir qualquer guilda.'
    enable_linkedin_oidc_logins: "Ative a autenticação por LinkedIn, requer linkedin_client_id e linkedin_client_secret."
    linkedin_oidc_client_id: "ID de cliente para autenticação do LinkedIn, registrado em <a href='https://www.linkedin.com/developers/apps' target='_blank'>https://www.linkedin.com/developers/apps</a>"
    linkedin_oidc_client_secret: "Segredo de cliente para autenticação do LinkedIn, registrado em <a href='https://www.linkedin.com/developers/apps' target='_blank'>https://www.linkedin.com/developers/apps</a>"
    enable_backups: "Permitir que administradores(as) criem backups do fórum"
    allow_restore: "Dar permissão para restauração, que pode substituir TODOS os dados do site! Mantenha desativado a menos que planeje restaurar um backup"
    maximum_backups: "A quantidade máxima de backups para manter. Backups mais antigos são excluídos automaticamente"
    remove_older_backups: "Remova backups mais antigos do que a quantidade especificada de dias. Deixe em branco para desativar."
    automatic_backups_enabled: "Realizar backups automáticos, como definido na frequência de backup"
    backup_frequency: "Especifica o intervalo, em dias, no qual são criadas cópias de segurança automáticas do site. Se definido como 7, por exemplo, uma nova cópia de segurança será gerada a cada semana. A ativação desta configuração é dispensável com \"automatic_backups_enabled\"."
    s3_backup_bucket: "O bucket remoto para realizar backups. AVISO: verifique se é um bucket privado."
    s3_endpoint: "O ponto de extremindade pode ser modificado para fazer backup em um serviço compatível com S3, como DigitalOcean Spaces ou Minio. AVISO: deixe em branco se estiver usando o AWS S3."
    s3_configure_tombstone_policy: "Ative a política de exclusão automática para envios de marca de exclusão. IMPORTANTE: Se for desativado, nenhum espaço será recuperado depois que os envios forem excluídos."
    s3_disable_cleanup: "Evite remover backups antigos do S3 quando houver mais backups do que o máximo permitido."
    s3_use_acls: "O AWS não recomenda utilizar ACLs em buckets S3. Se você estiver seguindo essa recomendação, desmarque esta opção. Isto deve estar ativado se você estiver usando envios seguros."
    enable_direct_s3_uploads: "Permite envio em várias partes para o Amazon S3, confira https://meta.discourse.org/t/a-new-era-for-file-uploads-in-discourse/210469 para obter mais detalhes."
    backup_time_of_day: "Hora do dia, em UTC, em que o backup deve ocorrer."
    backup_with_uploads: "Inclua envios nos backups programados. Desative para copiar apenas a base de dados."
    backup_location: "O local para armazenar cópias de segurança. IMPORTANTE: S3 requer credenciais válidas S3 inseridas nas configurações de Arquivos. Ao alterar de Local para S3, é preciso executar a tarefa rake \"s3:ensure_cors_rules\"."
    backup_gzip_compression_level_for_uploads: "Nível de compactação Gzip usado para compactar envios."
    include_thumbnails_in_backups: "Incluir miniaturas geradas em backups. Desativar isto tornará os backups menores, mas exigirá o reprocessamento de todas as postagens após a restauração."
    active_user_rate_limit_secs: "Frequencia de atualização do campo \"última vez visto em\", em segundos."
    verbose_localization: "Exibir dicas estendidas de localização na IU"
    previous_visit_timeout_hours: "Tempo de duração do acesso antes de ser considerado \"última visita', em horas."
    top_topics_formula_log_views_multiplier: "valor do multiplicador de visualizações com conta conectada (n) na fórmula dos melhores tópicos: \"log(views_count) * (n) + op_likes_count * 0.5 + LEAST(likes_count/posts_count, 3) + 10 + log(posts_count)\""
    top_topics_formula_first_post_likes_multiplier: "valor do multiplicador de curtidas da primeira postagem (n) na fórmula dos melhores tópicos: \"log(views_count) * 2 + op_likes_count * (n) + LEAST(likes_count / posts_count, 3) + 10 + log(posts_count)\""
    top_topics_formula_least_likes_per_post_multiplier: "valor do multiplicador da menor quantidade de curtidas por postagem (n) na fórmula de melhores tópicos: \"log(views_count) * 2 + op_likes_count * 0.5 + LEAST(likes_count / posts_count, (n)) + 10 + log(posts_count)\""
    enable_safe_mode: "Permitir que os(as) usuários(as) insiram o modo de segurança para depurar plugins."
    rate_limit_create_topic: "Após criar um tópico, os(as) usuários(as) devem aguardar (n) segundos antes de criar um outro tópico."
    rate_limit_create_post: "Após postar, os(as) usuários(as) devem aguardar (n) segundos antes de criar outra postagem."
    rate_limit_new_user_create_post: "Após postar, novos(as) usuários(as) devem aguardar (n) segundos antes de criar outra postagem."
    max_likes_per_day: "Quantidade máxima de curtidas por usuário(a) a cada dia."
    max_flags_per_day: "Quantidade máxima de sinalizadores por usuário(a) a cada dia."
    max_bookmarks_per_day: "Quantidade máxima de favoritos por usuário(a) a cada dia."
    max_edits_per_day: "Quantidade máxima de edições que o(a) usuário(a) pode fazer a cada dia."
    max_topics_per_day: "Quantidade máxima de postagens que um(a) usuário(a) pode criar a cada dia."
    max_personal_messages_per_day: "Quantidade máxima de novos tópicos de mensagens pessoais que um(a) usuário(a) pode criar a cada dia."
    max_invites_per_day: "Quantidade máxima de convites que um(a) usuário(a) pode enviar por dia."
    max_topic_invitations_per_day: "Quantidade máxima de convites para tópicos que um(a) usuário(a) pode enviar por dia."
    max_topic_invitations_per_minute: "Quantidade máxima de convites para tópicos que alguém pode enviar por dia."
    max_logins_per_ip_per_hour: "Quantidade máxima de entradas com a conta permitidas por endereço IP a cada hora"
    max_logins_per_ip_per_minute: "Quantidade máxima de entradas com a conta permitidas por endereço IP a cada minuto"
    max_post_deletions_per_minute: "Quantidade máxima de postagens que um(a) usuário(a) pode excluir por minuto. Defina como 0 para desativar exclusões de postagens."
    max_post_deletions_per_day: "Quantidade máxima de postagens que um(a) usuário(a) pode excluir por dia. Defina como 0 para desativar exclusões de postagens."
    invite_link_max_redemptions_limit: "A quantidade máxima de resgates de links de convite não pode exceder este valor."
    invite_link_max_redemptions_limit_users: "A quantidade máxima de resgates de links de convite gerados por usuário(a) não pode exceder este valor."
    alert_admins_if_errors_per_minute: "Quantidade de erros por minuto para acionar um alerta à administração. Um valor igual a 0 desativa esse recurso. OBSERVAÇÃO: requer reinicialização."
    alert_admins_if_errors_per_hour: "Quantidade de erros por hora para acionar um alerta à administração. Um valor igual a 0 desativa esse recurso. OBSERVAÇÃO: requer reinicialização."
    categories_topics: "Quantidade de tópicos para exibir na página /categorias. Se definido como 0, será realizada uma tentativa de encontrar um valor para manter as duas colunas simétricas (tópicos e categorias)."
    suggested_topics: "Quantidade de tópicos sugeridos exibidos no final de um tópico."
    limit_suggested_to_category: "Exiba apenas tópicos da categoria atual nos tópicos sugeridos."
    suggested_topics_max_days_old: "Tópicos sugeridos não devem ter mais de n dia(s)."
    suggested_topics_unread_max_days_old: "Os tópicos não lidos sugeridos não devem ter mais de n dia(s)."
    clean_up_uploads: "Remover envios órfãos sem referência para evitar hospedagem ilegal. AVISO: você pode querer fazer um backup do seu diretório /uploads antes de ativar esta configuração."
    clean_orphan_uploads_grace_period_hours: "Carência (em horas) antes de um envio órfão ser removido."
    purge_deleted_uploads_grace_period_days: "Carência (em dias) antes de um envio excluído ser apagado."
    purge_unactivated_users_grace_period_days: "Período de carência (em dias) antes que um(a) usuário(a) que não tenha ativado sua conta seja excluído(a). Defina como 0 para nunca eliminar usuários(as) não ativados(as)."
    enable_s3_uploads: "Colocar envios no armazenamento do Amazon S3. IMPORTANTE: requer credenciais válidas da S3 (A ID da chave de acesso e a chave de acesso secreta)."
    s3_use_iam_profile: 'Use um <a href="https://docs.aws.amazon.com/IAM/latest/UserGuide/id_roles_use_switch-role-ec2_instance-profiles.html">perfil de instância AWS EC2</a> para conceder acesso ao bucket S3. OBSERVAÇÃO: ativar isso requer que o Discourse esteja sendo executado em uma instância EC2 apropriadamente configurada e sobrescreve as configurações "ID da chave de acesso S3" e "chave de acesso secreta S3".'
    s3_upload_bucket: "Nome do bucket do Amazon S3 para o qual os arquivos serão enviados. AVISO: precisa ser em maiúsculo, sem pontos e não sublinhado."
    s3_access_key_id: "A ID da chave de acesso do Amazon S3 que será usada para enviar imagens, anexos e backups."
    s3_secret_access_key: "A chave de acesso secreta do Amazon S3 que será usada para enviar imagens, anexos e backups."
    s3_region: "O nome da região do Amazon S3 que será usado para enviar imagens e backups."
    s3_cdn_url: "A URL do CDN para usar para todos ativos do s3 (por exemplo: https://cdn.algumlugar.com). AVISO: depois de mudar esta configuração, você deve reconverter todas postagens antigas."
    s3_use_cdn_url_for_all_uploads: "Use CDN URL para todos os arquivos carregados para s3 em vez de apenas para imagens."
    avatar_sizes: "Lista de tamanhos de avatares gerados automaticamente."
    external_system_avatars_enabled: "Permite o uso de um serviço externo para gerar avatares de sistema. Quando esta configuração estiver ativada, em vez de serem gerados no sistema do Discourse, os avatares de usuários(as) são gerados e fornecidos por um serviço externo definido pela configuração \"external_system_avatars_url\"."
    external_system_avatars_url: "URL do sistema externo do serviço de avatares. Substituições permitidas são {username} {first_letter} {color} {size}"
    external_emoji_url: "URL do serviço externo para imagens de emoji. Deixe em branco para desativar."
    use_site_small_logo_as_system_avatar: "Use o logotipo pequeno do site em vez do avatar do(a) usuário(a) do sistema. Requer que o logo esteja presente."
    restrict_letter_avatar_colors: "Uma lista de valores de cor hexadecimais de 6 dígitos para serem usados no plano de fundo do avatar da letra."
    enable_listing_suspended_users_on_search: "Ative usuários(as) regulares para encontrar usuários(as) suspensos(as)."
    selectable_avatars_mode: "Permitir que os usuários selecionem um avatar da lista selectable_avatars e limitem os envios de avatares personalizados ao nível de confiança selecionado."
    selectable_avatars: "Especifique uma coleção de avatares na qual os(as) usuários(as) podem selecionar a imagem do perfil. A imagem escolhida será exibida durante a criação do perfil do(a) usuário(a) ou ao atualizar o avatar do perfil."
    allow_all_attachments_for_group_messages: "Permitir todos os anexos de e-mail para mensagens de grupo."
    png_to_jpg_quality: "Qualidade do arquivo JPG convertido (1 é a qualidade mais baixa, 99 é a melhor qualidade, 100 para desativar)."
    recompress_original_jpg_quality: "Qualidade dos arquivos de imagem carregados (1 é a qualidade mais baixa, 99 é a melhor, 100 desativa)."
    image_preview_jpg_quality: "Qualidade dos arquivos de imagem redimensionados (1 é a qualidade mais baixa, 99 é a melhor, 100 desativa)."
    allow_staff_to_upload_any_file_in_pm: "Permita que membros da equipe enviem de arquivos em MP."
    strip_image_metadata: "Ative esta configuração para remover todas as informações adicionais das imagens enviadas para o site, inclusive dados, como modelo da câmera, localização, data de criação etc. Pode ser útil para fins de privacidade, pois impede que usuários(as) compartilhem informações confidenciais sem querer."
    composer_media_optimization_image_enabled: "Ativa otimização de mídias do lado do cliente para arquivos de imagem carregados."
    composer_media_optimization_image_bytes_optimization_threshold: "Tamanho mínimo de imagem para acionar a otimização do lado do cliente"
    composer_media_optimization_image_resize_dimensions_threshold: "Largura de imagem mínima para acionar o redimensionamento do lado do cliente"
    composer_media_optimization_image_resize_width_target: "Imagens com larguas maiores do que \"composer_media_optimization_image_dimensions_resize_threshold\" serão redimensionadas para esta largura. Deve ser >= do que \"composer_media_optimization_image_dimensions_resize_threshold\"."
    composer_media_optimization_image_encode_quality: "Qualidade de codificação de JPG usada no processo de recodificação."
    min_ratio_to_crop: "Taxa usada para cortar imagens altas. Digite o resultado da largura/altura."
    simultaneous_uploads: "Quantidade máxima de arquivos que podem ser arrastados e soltos no compositor"
    default_invitee_trust_level: "Nível de confiança (0-4) padrão para usuários(as) convidados(as)."
    default_trust_level: "Nível de confiança (0-4) para todos(as) os novos(as) usuários(as). CUIDADO! Alterar essa configuração irá causar sérios riscos de spam."
    tl1_requires_topics_entered: "Quantos tópicos um(a) usuário(a) novo(a) deve entrar antes de ser promovido(a) ao nível de confiança 1."
    tl1_requires_read_posts: "Quantas postagens um(a) usuário(a) novo(a) deve ler antes de ser promovido(a) ao nível de confiança 1."
    tl1_requires_time_spent_mins: "Por quantos minutos um(a) usuário(a) novo(a) deve ler postagens antes de ser promovido(a) ao nível de confiança 1."
    tl2_requires_topics_entered: "Quantos tópicos um(a) usuário(a) deve inserir antes de ser promovido(a) ao nível de confiança 2."
    tl2_requires_read_posts: "Quantas postagens um(a) usuário(a) deve ler antes de ser promovido(a) ao nível de confiança 2."
    tl2_requires_time_spent_mins: "Por quantos minutos um(a) usuário(a) deve ler postagens antes de ser promovido(a) ao nível de confiança 2."
    tl2_requires_days_visited: "Por quantos dias um(a) usuário(a) deve acessar o site antes de ser promovido(a) ao nível de confiança 2."
    tl2_requires_likes_received: "Quantas curtidas um(a) usuário(a) deve receber antes de ser promovido(a) ao nível de confiança 2."
    tl2_requires_likes_given: "Quantas curtidas um(a) usuário(a) deve dar antes de ser promovido(a) a(a) nível de confiança 2."
    tl2_requires_topic_reply_count: "A quantos tópicos um usuário(a) deve responder antes de ser promovido(a) ao nível de confiança 2."
    tl3_time_period: "Período de tempo (em dias) requerido para o nível de confiança 3"
    tl3_requires_days_visited: "Quantidade mínima de dias durante os quais um(a) usuário(a) precisa ter acessado o site nos últimos (tl3 período de tempo) dias para se qualificar para ser promovido(a) ao nível de confiança 3. Defina um período de tempo maior do que tl3 para desativar as promoções para tl3. (0 ou superior)"
    tl3_requires_topics_replied_to: "Quantidade mínima de tópicos aos quais um(a) usuário(a) precisa ter respondido nos últimos (tl3 período de tempo) dias para se qualificar para ser promovido(a) ao nível de confiança 3. (0 ou superior)"
    tl3_requires_topics_viewed: "A porcentagem de tópicos criados nos últimos (tl3 período de tempo) dias que um usuário precisa ter visualizado para se qualificar para ser promovido(a) ao nível de confiança 3. (0 a 100)"
    tl3_requires_topics_viewed_cap: "A quantidade máxima necessária de tópicos visualizados nos últimos (tl3 período de tempo) dias."
    tl3_requires_posts_read: "A porcentagem de postagens criadas nos últimos (tl3 período de tempo) dias que um usuário precisa ter visualizado para se qualificar para ser promovido(a) ao nível de confiança 3. (0 a 100)"
    tl3_requires_posts_read_cap: "A quantidade máxima necessária de postagens visualizadas nos últimos (tl3 período de tempo) dias."
    tl3_requires_topics_viewed_all_time: "A quantidade mínima total de tópicos que o(a) usuário(a) precisa ter visualizado para se qualificar para o nível de confiança 3."
    tl3_requires_posts_read_all_time: "A quantidade mínima total de postagens que o(a) usuário(a) precisa ler para se qualificar para o nível de confiança 3."
    tl3_requires_max_flagged: "O(a) usuário(a) não deve ter mais de x postagens sinalizadas por x usuários(as) diferentes nos últimos (tl3 período de tempo) dias para se qualificar para ser promovido(a) ao nível de confiança 3. x é o valor dessa configuração. (0 ou superior)"
    tl3_promotion_min_duration: "A quantidade mínima de dias que uma promoção ao nível 3 dura antes que um(a) usuário(a) possa ser rebaixado(a) novamente ao nível de confiança 2."
    tl3_requires_likes_given: "A quantidade mínima de curtidas que devem ser dadas nos últimos dias (período de tempo do tl3) para se qualificar para a promoção ao nível de confiança 3."
    tl3_requires_likes_received: "A quantidade mínima de curtidas que devem ser recebidas nos últimos dias (período de tempo do tl3) para se qualificar para a promoção ao nível de confiança 3."
    tl3_links_no_follow: "Não remover rel=nofollow de links postados por usuários(as) do nível de confiança 3."
    tl4_delete_posts_and_topics: "Permita que usuários(as) TL4 excluam postagens e tópicos criados por outros(as) usuários(as). Usuários(as) TL4 também poderão ver postagens e tópicos excluídos."
    delete_all_posts_and_topics_allowed_groups: "Grupos com permissão para excluir postagens e tópicos criados por outros(as) usuários(as). Esses grupos também podem ver as postagens e tópicos excluídos."
    edit_all_topic_groups: "Permita que usuários(as) deste grupo editem categorias, etiquetas e títulos de tópicos de outros(as) usuários(as)"
    edit_all_post_groups: "Permitir que usuários(as) deste grupo editem postagens de outros(as) usuários(as)"
    min_trust_to_create_topic: "O nível de confiança mínimo necessário para criar um novo tópico."
    create_topic_allowed_groups: "Grupos com permissão para criar tópicos novos. Administradores(as) e moderadores(as) sempre podem criar tópicos."
    allow_flagging_staff: "Se ativado(a), os(as) usuários(as) podem sinalizar postagens de contas de equipe."
    min_trust_to_edit_wiki_post: "O nível de confiança mínimo necessário para editar uma postagem marcada como wiki."
    edit_wiki_post_allowed_groups: "Grupos com permissão para editar postagens marcadas como wiki. Administradores(as) e moderadores(as) sempre podem editar postagens marcadas como wiki."
    min_trust_to_edit_post: "O nível mínimo de confiança necessário para editar postagens."
    edit_post_allowed_groups: "Grupos com permissão para editar postagens. Administradores(as) e moderadores(as) sempre podem editar postagens."
    min_trust_to_allow_self_wiki: "O nível de confiança mínimo necessário para criar o próprio wiki do(a) usuário(a)."
    self_wiki_allowed_groups: "Permita que os(as) usuários(as) nestes grupos criem um wiki de suas próprias postagens. Administradores(as) e moderadores(as) sempre podem criar wiki de suas próprias postagens."
    min_trust_to_send_messages: "PRETERIDO, use a configuração \"grupos ativados para mensagens pessoais\". O nível mínimo de confiança necessário para criar novas mensagens pessoais."
    min_trust_to_send_email_messages: "O nível mínimo de confiança necessário para enviar mensagens pessoais via e-mail."
    send_email_messages_allowed_groups: "Grupos com permissão para enviar mensagens pessoais via e-mail. Administradores(as) e moderadores(as) sempre podem enviar mensagens pessoais por e-mail."
    min_trust_to_flag_posts: "O nível de confiança mínimo necessário para sinalizar postagens"
    flag_post_allowed_groups: "Grupos com permissão para sinalizar postagens. Administradores(as) e moderadores(as) sempre podem sinalizar postagens."
    min_trust_to_post_links: "O nível de confiança mínimo necessário para incluir links em postagens"
    post_links_allowed_groups: "Grupos com permissão para incluir links em postagens. Administradores(as) e moderadores(as) sempre podem postar links."
    min_trust_to_post_embedded_media: "O nível de confiança mínimo necessário para incorporar itens de mídia em uma postagem"
    embedded_media_post_allowed_groups: "Os(as) usuários(as) destes grupos têm permissão para incorporar itens de mídia na postagem. Administradores(as) e moderadores(as) sempre podem fazer isso."
    min_trust_level_to_allow_profile_background: "O nível de confiança mínimo necessário para enviar um plano de fundo para perfil"
    profile_background_allowed_groups: "Grupos com permissão para enviar um plano de fundo de perfil. Administradores(as) e moderadores(as) sempre podem fazer isso."
    min_trust_level_to_allow_user_card_background: "O nível de confiança mínimo necessário para enviar um plano de fundo para cartão de usuário(a)"
    user_card_background_allowed_groups: "Grupos com permissão para enviar um plano de fundo para o cartão de usuário(a). Administradores(as) e moderadores(as) sempre podem fazer isso."
    min_trust_level_to_allow_invite: "O nível de confiança mínimo necessário para convidar usuários(as)"
    invite_allowed_groups: "Grupos com permissão para convidar usuários(as). Administradores(as) e moderadores(as) sempre podem convidar usuários(as)."
    min_trust_level_to_allow_ignore: "O nível de confiança mínimo necessário para ignorar usuários(as)"
    ignore_allowed_groups: "Grupos com permissão para ignorar outros(as) usuários(as). Administradores(as) e moderadores(as) sempre podem ignorar usuários(as)."
    allowed_link_domains: "Domínios aos quais os(as) usuários(as) podem vincular, mesmo que não tenham o nível de confiança apropriado para postar links"
    newuser_max_links: "Quantos links um(a) usuário(a) novo(a) pode adicionar a uma postagem."
    newuser_max_embedded_media: "Quantidade de itens de mídia incorporados que um(a) novo(a) usuário(a) pode adicionar a uma postagem."
    newuser_max_attachments: "Quantos arquivos anexos um(a) usuário(a) novo(a) pode adicionar a uma postagem."
    newuser_max_mentions_per_post: "Quantidade máxima de notificações @nome que um(a) usuário(a) novo(a) pode usar em uma postagem."
    newuser_max_replies_per_topic: "Quantidade máxima de respostas que um(a) usuário(a) novo(a) pode fazer em um único tópico até que alguém os responda."
    max_mentions_per_post: "Quantidade máxima de notificações de @nome que alguém pode usar em uma postagem."
    max_users_notified_per_group_mention: "Quantidade máxima de usuários(as) que podem receber uma notificação se um grupo for mencionado (se o limite for atingido, nenhuma notificação será gerada)"
    enable_mentions: "Permite que os(as) usuários(as) adicionem etiquetas ou se referenciem em suas postagens usando o símbolo \"@\"."
    here_mention: "Nome usado para @mention para permitir que usuários privilegiados notifiquem até 'max_here_mention' pessoas que participam do tópico. Não deve ser um nome de usuário existente."
    max_here_mentioned: "Número máximo de pessoas mencionadas por @here."
    min_trust_level_for_here_mention: "O nível de confiança mínimo permitido mencioar @here."
    here_mention_allowed_groups: "Grupos com permissão para mencionar @here. Administradores(as) e moderadores(as) sempre podem mencionar @here."
    create_thumbnails: "Criar miniaturas e imagens lightbox que são muito grandes para caber em uma postagem."
    email_time_window_mins: "Aguarde (n) minutos antes de enviar e-mails de notificação para dar aos(à) usuários(as) uma chance de editar e finalizar suas postagens."
    personal_email_time_window_seconds: "Aguarde (n) segundos antes de enviar e-mails de notificação de mensagem pessoal para dar aos(às) usuários(as) uma chance de editar e finalizar suas mensagens."
    email_posts_context: "Quantidade de respostas prévias para incluir como contexto em e-mails de notificação."
    flush_timings_secs: "Frequência com que os dados de tempo são descarregados no servidor, em segundos."
    title_max_word_length: "Tamanho máximo em caracteres de uma palavra permitida no título de um tópico."
    title_min_entropy: "A entropia mínima (caracteres únicos e em idioma diferente do inglês contam mais) necessária para o título de um tópico."
    body_min_entropy: "A entropia mínima (caracteres únicos e em idioma diferente do inglês contam mais) necessária para o corpo de uma postagem."
    allow_uppercase_posts: "Permita toda as letras maiúsculas no título de um tópico ou no corpo de uma postagem."
    max_consecutive_replies: "Quantidade de postagens em sequência que o(a) usuário(a) pode fazer em um tópico antes de ser impedido(a) de adicionar outra resposta. Este limite não se aplica ao proprietário(a) do tópico, equipe do site ou moderação de categoria."
    enable_filtered_replies_view: 'o botão "(n) respostas" recolhe todas as outras postagens e exibe apenas a postagem atual e suas respostas.'
    title_fancy_entities: "Converter caracteres ASCII comuns para criar entidades HTML em títulos de tópicos, consulte SmartyPants <a href='https://daringfireball.net/projects/smartypants/' target='_blank'>https://daringfireball.net/projects/smartypants/</a>"
    min_title_similar_length: "O tamanho mínimo de um título antes que seja verificado para tópicos semelhantes."
    desktop_category_page_style: "Esta configuração determina o layout do visual da página /categories no desktop. Inclui várias opções, como exibição de subcategorias com tópicos em destaque, exibição dos tópicos mais recentes ou apresentação dos melhores tópicos. O estilo escolhido influencia na maneira como os(as) usuários(as) interagem e acessam as categorias no site."
    category_colors: "Uma lista de valores hexadecimais de cor permitidos para categorias."
    default_dark_mode_color_scheme_id: "O esquema de cores usado no modo escuro."
    dark_mode_none: "Nenhum"
    max_image_size_kb: "O tamanho de envio de imagem máximo. Deve ser configurado em nginx (client_max_body_size)/apache ou proxy também. Imagens maiores do que esta e menores do que client_max_body_size serão redimensionadas para o tamanho do envio."
    max_attachment_size_kb: "O tamanho máximo de envio de arquivos anexos. Precisa ser configurado no nginx (client_max_body_size)/apache ou proxy também."
    authorized_extensions: "Lista de extensões de arquivo permitidas para envio"
    authorized_extensions_for_staff: "Uma lista de extensões de arquivo permitidas para enviar aos(às) usuários(as) da equipe, além da lista definida na configuração do site \"authorized_extensions\"."
    theme_authorized_extensions: "Lista de extensões de arquivo permitidas para envios de tema"
    max_similar_results: "Quantidade de tópicos semelhantes para exibir acima do editor ao compor um novo tópico. A comparação é baseada no título e no corpo."
    max_image_megapixels: "A quantidade máxima de megapixels permitidos para uma imagem. Imagens com uma quantidade maior de megapixels serão recusadas."
    title_prettify: "Evite erros comuns em títulos, incluindo tecla caps lock ligada, primeira letra minúscula, excesso de ! e ?, pontos extras no final, etc."
    title_remove_extraneous_space: "Remova os espaços em branco iniciais à frente da pontuação final."
    automatic_topic_heat_values: 'Atualize automaticamente as configurações "volume de visualizações do tópico" e "volume de curtidas de postagens no tópico" com base na atividade do site.'
    topic_views_heat_low: "Após uma quantidade de visualizações, o campo de visualizações é levemente realçado."
    topic_views_heat_medium: "Após esta quantidade de visualizações, o campo de visualizações é moderadamente realçado."
    topic_views_heat_high: "Após esta quantidade de visualizações, o campo de visualizações é fortemente realçado."
    cold_age_days_low: "Após esta quantidade de dias de conversa, a última atividade é suavemente escurecida."
    cold_age_days_medium: "Após esta quantidade de dias de conversa, a última atividade é moderadamente escurecida."
    cold_age_days_high: "Após esta quantidade de dias de conversa, a última atividade é fortemente escurecida."
    history_hours_low: "Uma postagem editada dentro deste período de horas tem o indicador de edição levemente realçado."
    history_hours_medium: "Uma postagem editada dentro deste período de horas tem o indicador de edição moderadamente realçado."
    history_hours_high: "Uma postagem editada dentro deste período de horas tem o indicador de edição fortemente realçado."
    topic_post_like_heat_low: "Após as curtidas: a taxa de postagem excede esta proporção, o campo de contagem de postagens é levemente realçado."
    topic_post_like_heat_medium: "Após as curtidas: a taxa de postagem excede esta proporção, o campo de contagem de postagens é moderadamente realçado."
    topic_post_like_heat_high: "Após as curtidas: a taxa de postagem excede esta proporção, o campo de contagem de postagens é fortemente realçado."
    faq_url: "Se tiver um FAQ hospedado em outro local que você queira usar, informe a URL completa aqui."
    tos_url: "Se tiver um documento dos Termos de Serviço hospedado em algum outro local que você queira usar, informe a URL completa aqui."
    privacy_policy_url: "Se tiver um documento de Política de Privacidade hospedado em algum outro local que você queira usar, informe a URL completa aqui."
    log_anonymizer_details: "Se os dados de um(a) usuário(a) devem ser mantidos no log após serem anonimizados."
    newuser_spam_host_threshold: "Quantidade de vezes que um(a) novo(a) usuário(a) pode postar um link para o mesmo host em suas postagens \"newuser_spam_host_threshold\" antes de ser considerado spam."
    allowed_spam_host_domains: "Uma lista de domínios excluídos do teste de spam. Usuários(as) novos(as) nunca serão restringidos(as) de criar postagens com links para esses domínios."
    staff_like_weight: "Peso dado às curtidas da equipe (curtidas de membros fora da equipe têm o peso de 1)."
    topic_view_duration_hours: "Conte uma nova visualização de tópico uma vez por IP/usuário(a) a cada N horas"
    user_profile_view_duration_hours: "Conte uma nova visualização de perfil de usuário(a) uma vez por IP/usuário(a) a cada N horas"
    levenshtein_distance_spammer_emails: "Ao fazer correspondência de e-mails de remetentes de spam, o tamanho da diferença de caracteres que ainda causará uma correspondência aproximada."
    max_new_accounts_per_registration_ip: "Se já houver (n) contas com o nível de confiança 0 deste IP (e nenhum for membro da equipe ou tiver NC2 ou mais alto), pare de aceitar novas assinaturas desse IP. Defina para 0 para desativar o limite."
    min_ban_entries_for_roll_up: "Ao clicar no botão Combinar, uma entrada de banimento de subrede será criada se houver ao menos (N) entradas."
    max_age_unmatched_emails: "Excluir entradas de e-mails filtrados sem correspondência após (N) dias."
    max_age_unmatched_ips: "Excluir entradas de IPs filtrados sem correspondência após (N) dias."
    num_flaggers_to_close_topic: "Quantidade mínima de usuários(as) sinalizadores únicos(as) exigidos para que um tópico seja automaticamente pausado por intervenção"
    num_hours_to_close_topic: "Quantidade de horas para pausar um tópico para intervenção."
    auto_respond_to_flag_actions: "Ative resposta automática ao remover sinalizador."
    min_first_post_typing_time: "Quantidade mínima de tempo, em milissegundos, que o(a) usuário(a) deve passar digitando durante a primeira postagem. Se o limite não for atingido, a postagem entrará automaticamente na fila de aprovação necessária. Defina como 0 para desativar (não recomendado)"
    auto_silence_fast_typers_on_first_post: "Silenciar automaticamente usuários(as) que não atendem a min_first_post_typing_time"
    auto_silence_fast_typers_max_trust_level: "Nível máximo de confiança para silenciar automaticamente usuários(as) que digitam rápido"
    auto_silence_first_post_regex: "Regex sem diferenciação de maiúsculas ou minúsculas que, caso em caso de aprovação, farão que a primeira postagem de um(a) usuário(a) seja silenciada e enviada para a fila de aprovação. Por exemplo: raging|a[bc]a silenciará todas as postagens contendo raging ou aba, ou aca, imediatamente. Isso se aplica apenas à primeira postagem. PRETERIDO: use Silenciar palavras acompanhadas."
    reviewable_claiming: "O conteúdo revisável precisa ser reivindicado antes que possa ser aplicado?"
    reviewable_default_topics: "Mostrar conteúdo revisável agrupado por tópico por padrão"
    reviewable_default_visibility: "Não mostrar itens revisáveis, a menos que atendam a esta prioridade"
    reviewable_low_priority_threshold: "O filtro de prioridade oculta itens revisáveis que não atendem a esta pontuação a menos que o filtro \"(qualquer)\" seja usado."
    high_trust_flaggers_auto_hide_posts: "Novas postagens de usuários(as) são ocultas automaticamente após serem sinalizadas como spam por um(a) usuário(a) TL3+"
    cooldown_hours_until_reflag: "Quantidade de tempo que os(as) usuários(as) terão que aguardar até poderem sinalizar postagem outra vez"
    slow_mode_prevents_editing: "O \"modo lento\" evita a edição após editing_grace_period?"
    reply_by_email_enabled: "Ative o recurso que permite aos(às) usuários(as) responderem a tópicos direto por e-mail, em vez de exigir que acessem o site com a conta. Confira <a href='https://meta.discourse.org/t/set-up-reply-by-email-with-pop3-polling/14003' target='_blank'>o guia no Meta</a> para obter mais informações."
    reply_by_email_address: "Modelo de resposta por e-mail, por exemplo: %%{reply_key}@reply.example.com or replies+%%{reply_key}@example.com"
    alternative_reply_by_email_addresses: "Lista de modelos alternativos para responder por e-mail a endereços de e-mail recebidos. Por exemplo:%%{reply_key}@reply.example.com|replies+%%{reply_key}@example.com"
    incoming_email_prefer_html: "Use HTML em vez de texto para e-mail recebido."
    strip_incoming_email_lines: "Remova os espaços em branco iniciais e finais de cada linha de e-mails recebidos."
    disable_emails: "Evite que o Discourse envie qualquer tipo de e-mail. Selecione \"sim\" para desativar os e-mails de todos(as) os(as) usuários(as). Selecione \"não pertence à equipe\" para desativar os e-mails apenas para usuários(as) que não fizerem parte da equipe."
    strip_images_from_short_emails: "Tirar imagens de e-mails cujo tamanho seja menor que 2.800 bytes"
    short_email_length: "Defina o tamanho máximo, em bytes, para que um e-mail seja classificado como \"curto\" para compactação de imagem. Se o tamanho do e-mail não exceder esta configuração, as imagens no e-mail (como avatar e emojis) serão removidas."
    display_name_on_email_from: "Exibir nomes completos no e-mail dos campos"
    unsubscribe_via_email: "Permitir que os(as) usuários(as) cancelem a inscrição destes e-mails enviando um e-mail com \"cancelamento de inscrição\" no assunto ou no corpo"
    unsubscribe_via_email_footer: "Anexar um cancelamento de inscrição via e-mail mailto: link ao o rodapé dos e-mails enviados"
    delete_email_logs_after_days: "Exclua registros de e-mail após (n) dias. 0 para manter indefinidamente"
    disallow_reply_by_email_after_days: "Não permitir resposta por e-mail após (N) dias. 0 para manter indefinidamente"
    max_emails_per_day_per_user: "Quantidade máxima de e-mails para enviar a usuários(as) por dia. 0 para desativar o limite"
    enable_staged_users: "Crie automaticamente usuários(as) encenados(as) ao processar os e-mails recebidos."
    maximum_staged_users_per_email: "Quantidade máxima de usuários(as) encenados(as) criados(as) ao processar um e-mail recebido."
    maximum_recipients_per_new_group_email: "Bloquear e-mails recebidos com muitos destinatários."
    auto_generated_allowlist: "Lista de endereços de e-mail que não serão verificados em busca de conteúdo gerado automaticamente. Por exemplo: foo@bar.com|discourse@bar.com"
    block_auto_generated_emails: "Bloqueie os e-mails recebidos identificados como gerados automaticamente."
    ignore_by_title: "Ignore os e-mails recebidos com base no título."
    mailgun_api_key: "A chave da API secreta do Mailgun é usada para verificar as mensagens do webhook."
    sendgrid_verification_key: "Chave de verificação Sendgrid usada para verificar mensagens de webhook."
    mailjet_webhook_token: "Token usado para verificar o payload do webhook. Deve ser passado como parâmetro de consulta 't' do webhook, por exemplo: https://example.com/webhook/mailjet?t=supersecret"
    mandrill_authentication_key: "Chave de autenticação Mandrill usada para verificar mensagens de webhook."
    postmark_webhook_token: "Token usado para verificar o payload do webhook. Deve ser passado como parâmetro de consulta 't' do webhook, por exemplo: https://example.com/webhook/postmark?t=supersecret"
    sparkpost_webhook_token: "Token usado para verificar o payload do webhook. Deve ser passado como parâmetro de consulta 't' do webhook, por exemplo: https://example.com/webhook/sparkpost?t=supersecret"
    soft_bounce_score: "Pontuação de rejeição adicionada ao(à) usuário(a) quando ocorre uma devolução temporária."
    hard_bounce_score: "Pontuação de rejeição adicionada ao(à) usuário(a) quando ocorre uma devolução permanente."
    bounce_score_threshold: "Pontuação máxima de devolução antes de pararmos de enviar um email a um(a) usuário(a)."
    reset_bounce_score_after_days: "Redefinir automaticamente a pontuação de devolução após X dias."
    blocked_attachment_content_types: "Lista de palavras-chave usadas para adicionar anexos à lista de bloqueio com base no tipo de conteúdo."
    blocked_attachment_filenames: "Lista de palavras-chave usadas para adicionar anexos à lista de bloqueio com base no nome do arquivo."
    forwarded_emails_behaviour: "Como tratar um e-mail encaminhado para o Discourse"
    always_show_trimmed_content: "Sempre exiba a parte cortada dos e-mails recebidos. AVISO: pode revelar endereços de e-mail."
    trim_incoming_emails: "Cortar parte dos e-mails recebidos que não são relevantes."
    private_email: "Não inclua o conteúdo de postagens ou tópicos no título ou corpo do e-mail. OBSERVAÇÃO: também desativa e-mails de compilação."
    email_total_attachment_size_limit_kb: "Tamanho máximo total dos arquivos anexados aos e-mails enviados. Defina como 0 para desativar o envio de anexos."
    post_excerpts_in_emails: "Nos e-mails de notificação, sempre enviar trechos em vez de postagens completas"
    raw_email_max_length: "Quantidade de caracteres que devem ser armazenados para e-mails recebidos."
    raw_rejected_email_max_length: "Quantidade de caracteres que devem ser armazenados para e-mails rejeitados."
    delete_rejected_email_after_days: "Exclua rascunhos recusado anteriores a (n) dias."
    require_change_email_confirmation: "Solicite que os usuários que não fazem parte da equipe confirmem o endereço de e-mail antigo antes de alterá-lo. Não se aplica aos usuários da equipe, eles sempre precisam confirmar seu endereço de e-mail antigo."
    manual_polling_enabled: "Envie e-mails usando a API para respostas via e-mail."
    pop3_polling_enabled: "Ative enquetes de POP3 para receber respostas de e-mails. Após a ativação, o sistema irá verificar uma caixa de mensagens POP3 específica para os e-mails e tratá-los como respostas a tópicos. Confira o <a href='https://meta.discourse.org/t/set-up-reply-by-email-with-pop3-polling/14003' target='_blank'>guia sobre o Meta</a> para obter mais informações."
    pop3_polling_ssl: "Use SSL ao conectar-se com o servidor POP3. (Recomendado)"
    pop3_polling_openssl_verify: "Verifique o certificado do servidor TLS (Padrão: ativado)"
    pop3_polling_period_mins: "O período, em minutos, para verificar a conta de POP3 para o e-mail. OBSERVAÇÃO: é necessário reiniciar."
    pop3_polling_port: "A porta do servidor POP3 para sondar por e-mail."
    pop3_polling_host: "O host do servidor POP3 para sondar por e-mail."
    pop3_polling_username: "O nome do(a) usuário(a) da conta POP3 para sondar por e-mail."
    pop3_polling_password: "A senha da conta POP3 para sondar por e-mail."
    pop3_polling_delete_from_server: "Apagar e-mails do servidor. OBSERVAÇÃO: Se você desativar isso, será preciso limpar manualmente sua caixa de entrada"
    log_mail_processing_failures: "Registrar todas as falhas de processamento de e-mail em <a href='%{base_path}/logs' target='_blank'>/logs</a>"
    email_in: "Permita que os usuários publiquem novos tópicos por e-mail. Depois de ativar esta configuração, você poderá configurar os endereços de e-mail recebidos para grupos e categorias."
    email_in_min_trust: "O nível de confiança mínimo que um(a) usuário(a) precisa ter para ter permissão para postar novos tópicos via e-mail."
    email_in_allowed_groups: "Grupos com permissão para postar tópicos novos via e-mail. Administradores(as) e moderadores(as) sempre podem postar tópicos novos por e-mail."
    email_in_authserv_id: "O identificador do serviço realizando verificações de autenticação em e-mails recebidos. Confira <a href='https://meta.discourse.org/t/134358'>https://meta.discourse.org/t/134358</a> para obter instruções de como configurar isso."
    email_in_spam_header: "Seleciona o cabeçalho de um e-mail específico e o usa para identificar spam. Esta opção pode ser X-Spam-Flag, X-Spam-Status, ou X-SES-Spam-Verdict, e o e-mail recebe a etiqueta de spam de acordo com o valor do cabeçalho. Por exemplo, se a configuraçao escolhida for X-Spam-Flag, um e-mail com esse valor de cabeçalho definido como \"YES\" seria classificado como spam."
    enable_imap: "Ative IMAP para sincronizar mensagens de grupo."
    enable_imap_write: "Ative sincronização de dois fatores IMAP. Se desativado, desativa todas as operações de escrita para contas IMAP."
    enable_imap_idle: "Use o mecanismo IMAP IDLE para aguardar novos e-mails."
    enable_smtp: "Ative SMTP para enviar notificações de mensagens de grupo."
    imap_polling_period_mins: "O período em minutos entre a conferência de contas IMAP para e-mails."
    imap_polling_old_emails: "A quantidade máxima de e-mails antigos (processados) a serem enviados sempre que uma caixa IMAP for sondada (0 para todos)."
    imap_polling_new_emails: "A quantidade máxima de e-mails novos (não processados) a serem enviados sempre que uma caixa IMAP for sondada."
    imap_batch_import_email: "A quantidade mínima de novos e-mails que acionam o modo de importação (desativa alertas de postagem)."
    email_prefix: "A [label] usada no assunto dos e-mails. Por padrão, será \"título\" se não for configurada."
    email_site_title: "O título do site usado como o remetente dos e-mails do site. Por padrão, será \"título' se não for configurado. Caso seu \"título\" contenha caracteres não permitidos em linhas do remetente de e-mails, utilize esta configuração."
    find_related_post_with_key: "Use somente a \"chave de resposta\" para encontrar a postagem respondida. AVISO: desativar isso permite a representação do usuário(a) com base no endereço de e-mail."
    minimum_topics_similar: "Quantos tópicos devem existir antes que tópicos semelhantes sejam apresentados ao compor novos tópicos."
    relative_date_duration: "Quantidade de dias após postar em que as datas de postagem serão exibidas como relativas (7 d) em vez de absolutas (20 de fev.)."
    delete_user_max_post_age: "Não permitir a exclusão de usuários(as) cuja primeira postagem seja mais antiga do que (x) dias."
    delete_all_posts_max: "Quantidade máxima de postagens que podem ser excluídas de uma vez com o botão Remover todas as postages. Se um(a) usuário(a) tiver mais postagens do que essa quantidade, elas não poderão ser excluídas(as) de uma vez e o(a) usuário(a) não poderá ser excluído(a)."
    delete_user_self_max_post_count: "A quantidade máxima de postagens que um(a) usuário(a) pode ter ao permitir a exclusão da conta de autoatendimento. Defina como 1 para desativar a exclusão da conta do serviço."
    username_change_period: "A quantidade máxima de dias após o registro em que as contas podem alterar seu nome do(a) usuário(a) (0 para não permitir a mudança de nome do(a) usuário(a))."
    email_editable: "Permita que os(as) usuários(as) alterem o seu endereço de e-mail após o cadastro."
    logout_redirect: "Local para o qual redirecionar o navegador após sair (por exemplo: https://example.com/logout)"
    allow_uploaded_avatars: "Permita que os(as) usuários(as) enviem fotos de perfil personalizadas."
    uploaded_avatars_allowed_groups: "Especifique grupos com permissão para enviar imagens de perfil personalizadas."
    default_avatars: "URLs para avatares que serão usados por padrão para novos(as) usuários(as) até que sejam alterados."
    automatically_download_gravatars: "Baixar Gravatars dos(as) usuários(as) ao criar conta ou alterar e-mail."
    digest_topics: "A quantidade máxima de tópicos mais acessados para exibir no resumo de e-mail."
    digest_posts: "A quantidade máxima de postagens mais acessadas para exibir no resumo de e-mail."
    digest_other_topics: "A quantidade máxima de tópicos para exibir na seção \"Novidades nos tópicos e categorias que você segue\" do resumo de e-mail."
    digest_min_excerpt_length: "Trecho de postagem mínimo no resumo de e-mail, em caracteres."
    suppress_digest_email_after_days: "Bloqueie e-mails de resumo para usuários(as) não vistos(as) no site por mais de (n) dias."
    digest_suppress_categories: "Bloqueie estas categorias dos e-mails de resumo."
    digest_suppress_tags: "Bloqueie estas etiquetas dos e-mails de resumo."
    disable_digest_emails: "Desativa e-mails resumidos para os(as) usuários(as) no site. Todos(as) os(as) usuários(as) param de receber e-mails com tópicos populares em destaque e demais conteúdos resumidos do seu site."
    apply_custom_styles_to_digest: "Modelo de e-mail personalizado e css aplicados ao resumo de e-mails."
    email_accent_bg_color: "A cor de destaque para usar como plano de fundo de alguns elementos em e-mails HTML. Digite o nome de uma cor (\"vermelho\") ou valor hexadecimal (\"# FF0000\")."
    email_accent_fg_color: "A cor do texto renderizado na cor de fundo de e-mail em e-mails HTML. Digite o nome de uma cor (\"branco\") ou valor hexadecimal (\"#FFFFFF\")."
    email_link_color: "A cor dos links em e-mails HTML. Digite o nome de uma cor (\"azul\") ou valor hexadecimal (\"#0000FF\")."
    detect_custom_avatars: "Verifique ou não se os(as) usuários(as) enviaram imagens de perfil personalizadas."
    max_daily_gravatar_crawls: "Quantidade máxima de vezes que o Discourse irá acessar o Gravatar para obter avatares personalizados em um dia"
    public_user_custom_fields: "Uma lista de campos personalizados do(a) usuário(a) que podem ser recuperados com a API."
    staff_user_custom_fields: "Uma lista de campos personalizados do(a) usuário(a) que podem ser recuperados para membros da equipe com a API."
    enable_user_directory: "Fornecer um diretório de usuários(as) para navegar"
    enable_group_directory: "Fornecer um diretório de grupos para navegação"
    enable_category_group_moderation: "Permitir que grupos moderem conteúdo em categorias específicas"
    group_in_subject: "Definir %%{optional_pm} no assunto do e-mail como o nome do primeiro grupo em PM, consulte: <a href='https://meta.discourse.org/t/customize-specific-email-templates/88323' target='_blank'>Personalizar formato de assunto para e-mails padrão</a>"
    allow_anonymous_posting: "Ative a opção para os(as) usuários(as) trocarem para o modo anônimo para postagem. Após a ativação, eles(as) podem escolher ocultar suas identidades ao criar postagens ou tópicos através do site. Consulte também \"allow_anonymous_likes\"."
    allow_anonymous_likes: "Ative esta configuração para permitir que os(as) usuários(as) que estiverem navegando no seu site anonimamente curtam as postagens. Após a ativação, os(as) usuários(as) podem escolher ocultar suas identidades ao curtir postagens ou tópicos através do site. Consulte também \"allow_anonymous_posting\"."
    anonymous_posting_min_trust_level: "Nível de confiança mínimo necessário para ativar mensagens anônimas"
    anonymous_posting_allowed_groups: "Grupos com permissão para ativar postagens anônimas"
    anonymous_account_duration_minutes: "Para proteger o anonimato, crie uma conta anônima a cada N minutos para cada usuário(a). Exemplo: se for configurado para 600, assim que passar 600 minutos a partir da última postagen E o(a) usuário(a) trocar para anônimo(a), uma nova conta anônima será criada."
    hide_user_profiles_from_public: "Desative cartões de usuário(a), perfis de usuário(a) e diretório do(a) usuário(a) para usuários(as) anônimos(as)."
    allow_users_to_hide_profile: "Permitir que usuários ocultem seu perfil e presença"
    hide_user_activity_tab: "Oculte a aba de atividades nos perfis de usuários(as), exceto para o(a) Administrador(a) e você mesmo(a)."
    delete_associated_accounts_on_password_reset: "Exclua a conta associada ao(à) usuário(a) quando este(a) alterar a senha."
    allow_featured_topic_on_user_profiles: "Permitir que usuários apresentem o link de um tópico em seu cartão de usuário(a) e perfil."
    show_inactive_accounts: "Permitir que usuários(as) conectados(as) naveguem em perfis de contas inativas."
    hide_suspension_reasons: "Não exiba razões de suspensão publicamente nos perfis de usuário(a)."
    log_personal_messages_views: "Registre visualizações de mensagens pessoais do(a) administrador(a) para outros(as) usuários(as)/grupos."
    ignored_users_count_message_threshold: "Notifique moderadores(as) se um(a) usuário(a) específico(a) for ignorado(a) por muitos(as) outros(as) usuários(as)."
    ignored_users_message_gap_days: "Quanto tempo esperar antes de notificar novamente moderadores(as) sobre um(a) usuário(a) que foi ignorado(a) por muitos(as) outros(as)."
    clean_up_inactive_users_after_days: "Quantidade de dias antes de um(a) usuário(a) inativo(a) (nível de confiança 0 sem nenhuma postagem) ser removido(a). Para desativar a limpeza, defina para 0."
    clean_up_unused_staged_users_after_days: "Quantidade de dias antes de um(a) usuário(a) encenado(a) não usado(a) (sem nenhuma postagem) ser removido(a). Para desativar a limpeza, defina para 0."
    user_selected_primary_groups: "Permitir que os(as) usuários(as) definam seu próprio grupo primário"
    max_notifications_per_user: "Quantidade máxima de notificações por usuário(a). Se esse número for excedido, as notificações antigas serão excluídas. Aplicado semanalmente."
    allowed_user_website_domains: "O site do(a) usuário(a) será verificado em comparação a estes domínios. Lista delimitada por barras."
    allow_profile_backgrounds: "Permita que os(as) usuários(as) enviem planos de fundo do perfil."
    sequential_replies_threshold: "Quantidade de postagens que um(a) usuário(a) precisa fazer em uma linha de um tópico antes de ser lembrado(a) de muitas respostas em sequência."
    get_a_room_threshold: "Quantidade de postagens que um(a) usuário(a) precisa fazer para a mesma pessoa no mesmo tópico antes de ser avisado(a)."
    dont_feed_the_trolls_threshold: "Número de sinalizadores de outros(as) usuários(as) antes de serem avisados(as)."
    enable_mobile_theme: "Os dispositivos móveis usam um tema compatível com dispositivos móveis, com a possibilidade de mudar para o site completo. Desative isso se quiser usar um estilo personalizado totalmente responsivo."
    dominating_topic_minimum_percent: "Percentual de postagens que um(a) usuário(a) precisa fazer em um tópico antes de ser relembrado(a) de ser excessivamente dominante em um tópico."
    disable_avatar_education_message: "Desative mensagem de instrução para mudar de avatar."
    pm_warn_user_last_seen_months_ago: "Ao criar uma nova PM, avise aos usuários quando o destinatário de destino não foi visto há mais de n meses."
    suppress_uncategorized_badge: "Não exiba o emblema para assuntos não categorizados em listas de tópicos."
    header_dropdown_category_count: "Quantidade de categorias que podem ser exibidas no menu suspenso do cabeçalho."
    permalink_normalizations: "Aplique o seguinte regex antes de combinar permalinks, por exemplo: /(topic.*)\\?.*/\\1 irá retirar as linhas de consulta das rotas de tópicos. O formato é regex + string use \\ 1 etc. para acessar capturas"
    global_notice: "Exibir um aviso global em banner URGENTE, EMERGENCIAL e que não pode ser fechado para todos os visitantes, deixe em branco para ocultá-lo (permitido por HTML)."
    disable_system_edit_notifications: "Desative a edição de notificações do(a) usuário(a) do sistema quando \"download_remote_images_to_local\" estiver ativado."
    disable_category_edit_notifications: "Desative as notificações para edições de categorias de tópico, inclusive tópicos que foram \"publicados\" (ex.: rascunhos compartilhados)."
    disable_tags_edit_notifications: "Desative as notificações para edições de etiquetas de tópico, inclusive tópicos que foram \"publicados\" (ex.: rascunhos compartilhados)."
    notification_consolidation_threshold: "Quantidade de notificações de pedidos de associação ou curtidas recebidas antes que as notificações sejam agrupadas. Defina como 0 para desativar."
    likes_notification_consolidation_window_mins: "Duração em minutos durante a qual as notificações curtidas são agrupadas em uma notificação única após alcançar o limite. É possível configurar o limite acessando \"SiteSetting.notification_consolidation_threshold\"."
    linked_notification_consolidation_window_mins: "Duração, em minutos, pela qual as notificações vinculadas são agrupadas em uma notificação única após alcançar o limite. É possível configurar o limite acessando \"SiteSetting.notification_consolidation_threshold\"."
    automatically_unpin_topics: "Desafixe automaticamente os tópicos quando o(a) usuário(a) atinge à parte inferior."
    read_time_word_count: "Contagem de palavras por minuto para calcular o tempo estimado de leitura."
    topic_page_title_includes_category: "Página do tópico <a href='https://developer.mozilla.org/en-US/docs/Web/HTML/Element/title' target='_blank'>etiqueta do título</a> inclui o nome da categoria."
    native_app_install_banner_ios: "Exibe o banner do aplicativo DiscourseHub em dispositivos iOS para usuários(as) básicos(as) (nível de confiança 1) e superior."
    native_app_install_banner_android: "Exibe o banner do aplicativo DiscourseHub em dispositivos Android para usuários(as) básicos(as) (nível de confiança 1) e superior."
    app_association_android: "Conteúdos do ponto de extremidade <a href='%{base_path}/.well-known/assetlinks.json'>.well-known/assetlinks.json</a>, usado para a API Digital Asset Links, do Google."
    app_association_ios: "Conteúdo do ponto de extremidade <a href='%{base_path}/apple-app-site-association'>apple-app-site-association</a>, usado par criar links universais entre este site e apps para iOS."
    share_anonymized_statistics: "Ative o compartilhamento de estatísticas de uso anônimas com o CDCK, Inc. (“Discourse”). Quando esta configuração estiver ativada, os dados relacionados ao uso do site são coletados e compartilhados de forma anônima, garantindo que nenhuma informação pessoal será revelada."
    enable_powered_by_discourse: "Exiba o link “Desenvolvido por Discourse” para o discourse.org no fundo da maioria das páginas."
    auto_handle_queued_age: "Trate automaticamente os registros que estão aguardando revisão há vários dias. Sinalizadores serão ignorados. Postagens na fila e usuários serão rejeitados. Defina como 0 para desativar esse recurso."
    penalty_step_hours: "Penalidades padrão por silenciar ou suspender usuários(as). A primeira ofensa é padronizada para o primeiro valor, a segunda ofensa para o segundo valor, etc."
    penalty_include_post_message: "Incluir automaticamente a mensagem de postagem ofensiva no modelo de mensagem de e-mail ao silenciar ou suspender um(a) usuário(a)"
    svg_icon_subset: "Adicione mais ícones FontAwesome 5 que você gostaria de incluir em seus ativos. Use o prefixo \"fa-\" para ícones consolidados, \"far-\" para ícones regulares e \"fab-\" para ícones de marca."
    max_prints_per_hour_per_user: "Quantidade máxima de impressões de páginas (defina como 0 para desativar impressão)"
    full_name_required: "O nome completo é um campo obrigatório do perfil do(a) usuário(a)."
    enable_names: "Mostrar o nome completo do(a) usuário(a) em seu perfil, cartão de usuário(a) e e-mails. Desative para ocultar o nome completo em todos os lugares."
    display_name_on_posts: "Exibir o nome completo do(a) usuário(a) em suas postagens, além de seu(sua) @username."
    show_time_gap_days: "Se duas postagens forem feitas com tantos dias de intervalo, mostre o intervalo de tempo no tópico."
    short_progress_text_threshold: "Após a quantidade de mensagens em um tópico ultrapassar este número, a barra de progresso exibirá apenas o número da postagem atual. Se você alterar a largura da barra de progresso, talvez seja necessário alterar este valor."
    default_code_lang: "Realce de sintaxe em linguagem de programação padrão aplicado a blocos de código de Markdown (auto, text, ruby, python etc.). Esse valor também deve estar presente na configuração do site \"linguagens realçadas\"."
    warn_reviving_old_topic_age: "Quando alguém começa a responder a um tópico anterior a esta quantidade de dias, um aviso será exibido. Desative ao definir como 0."
    autohighlight_all_code: "Aplique o realce de sintaxe em blocos &lt;code&gt; criados em HTML, mesmo se o idioma não tiver sido especificado. Para configurar blocos de código criados em HTML, use a configuração \"default code lang\"."
    highlighted_languages: "Regras de destaque de sintaxe incluídas. (Atenção: incluir muitos idiomas pode afetar o desempenho) consulte: <a href='https://highlightjs.org/static/demo/' target='_blank'>https://highlightjs.org/static/demo</a> para ver uma demonstração"
    show_copy_button_on_codeblocks: "Adicione um botão ao Codeblocks para copiar conteúdo do bloco para a área de transferência do(a) usuário(a)."
    embed_any_origin: "Permita um conteúdo incorporado, seja qual for a origem. Isso é necessário para apps móveis com HTML estático."
    embed_topics_list: "Ative a incorporação de listas de tópicos no formato HTML. Esta configuração permite incorporar listas de tópicos do seu fórum em outros sites de forma apropriada e amigável."
    embed_set_canonical_url: "Defina a URL canônica de tópicos incorporados para a URL do conteúdo incorporado."
    embed_truncate: "Reduza o tamanho do conteúdo das postagens que foram incorporadas de fontes externas. Com esta configuração, apenas a parte inicial do conteúdo é exibida quando uma postagem de uma URL externa for incorporada no seu site. Se você preferir exibir o conteúdo completo de postagens externas, desative esta configuração."
    embed_unlisted: "Tópicos incorporados serão removidos da lista até um(a) usuário(a) responder."
    import_embed_unlisted: "Tópicos incorporados importados serão removidos da lista até um(a) usuário(a) responder (mesmo quando a configuração `embed unlisted` do site estiver desmarcada)."
    embed_support_markdown: "Compatível com formatação de Markdown para postagens incorporadas."
    allowed_embed_selectors: "Uma lista de elementos CSS separados por vírgula permitidos em incorporações."
    allowed_href_schemes: "Esquemas permitidos em links, além de http e https."
    embed_post_limit: "Quantidade máxima de postagens para incorporar."
    embed_username_required: "O nome do(a) usuário(a) para criação do tópico é obrigatório."
    notify_about_reviewable_item_after: "Se houver itens revisáveis que não foram tratados depois de muitas horas, envie uma mensagem pessoal para os(as) moderadores(as). Defina como 0 para desativar."
    delete_drafts_older_than_n_days: "Exclua rascunhos que não foram alterardos em mais de (n) dias."
    delete_merged_stub_topics_after_days: "Quantidade de dias para aguardar antes de excluir automaticamente tópicos de stub totalmente mesclados. Defina para 0 para nunca excluir tópicos de stub."
    bootstrap_mode_min_users: "Quantidade mínima de usuários(as) necessários(as) para desativar o modo de inicialização e remover o botão Começar (defina como 0 para desativar, pode levar até 24 horas)"
    prevent_anons_from_downloading_files: "Impeça que usuários(as) anônimos(as) baixem anexos."
    secure_uploads: 'Limita acesso a TODOS os envios (imagens, vídeo, áudio, texto, pdfs, zips e muito mais). Se “É necessário entrar com a conta” estiver ativado, apenas usuários(as) que entraram com a conta podem acessar os envios. Caso contrário, o acesso será limitado apenas a envios de mídias em mensagens e categorias privadas. AVISO: esta configuração é complexa e requer conhecimento de administração. Para mais detalhes, consulte <a target="_blank" href="https://meta.discourse.org/t/-/140017">o tópico de envios seguros em Meta</a>.'
    secure_uploads_allow_embed_images_in_emails: "Permite incorporação de imagens seguras que geralmente seriam escritas em e-mails, caso o tamanho seja menor do que a configuração 'tamanho máx. de imagem de envio incorporada no e-mail, em KB\"."
    secure_uploads_max_email_embed_image_size_kb: "A redução de tamanho para imagens seguras que serão incorporadas nos e-mails se a configuração 'Permissão de incorporação de envios seguros no e-mail'. Caso não esteja ativada, esta configuração não terá efeito."
    slug_generation_method: "Escolha um método para geração de slug. \"Codificado\" irá gerar linhas com \"%\". 'Nenhum\" irá desativar a geração de slugs."
    enable_emoji: "Ative a exibição e uso de emojis na sua instância do Discourse. Quando desativado, os emojis não serão renderizados e os(as) usuários(as) não poderão acessá-los nem usá-los em campos de texto."
    enable_emoji_shortcuts: "Texto com carinhas comuns como :): p :( será convertido em emojis"
    emoji_set: "Selecione seu estilo preferido de emoji. Diferentes conjuntos de emojis oferecem visuais exclusivos para os emojis exibidos no site."
    emoji_autocomplete_min_chars: "Quantidade mínima de caracteres necessários para acionar o pop-up de emoji de preenchimento automático"
    enable_inline_emoji_translation: "Permite a tradução de emojis em linha (sem qualquer espaço ou pontuação antes)"
    emoji_deny_list: "Estes emojis não estarão disponíveis para uso nos menus ou shortcodes."
    approve_post_count: "A quantidade de postagens de um(a) usuário(a) novo(a) ou básico(a) que devem ser aprovadas"
    approve_unless_trust_level: "Postagens criadas por usuários(as) abaixo deste nível de confiança devem ser aprovadas"
<<<<<<< HEAD
    approve_new_topics_unless_trust_level: "Novos tópicos criados por usuários(as) abaixo deste nível de confiança devem ser aprovados"
=======
    approve_unless_allowed_groups: "Postagens criadas pelos(as) usuários(as) que não fazem parte deste grupo devem ser aprovadas. As postagens criadas por administradores(as) e moderadores(as) sempre são aprovadas."
    approve_new_topics_unless_trust_level: "Novos tópicos criados por usuários(as) abaixo deste nível de confiança devem ser aprovados"
    approve_new_topics_unless_allowed_groups: "Tópicos novos criados pelos(as) usuários(as) que não fazem parte deste grupo devem ser aprovados. Os tópicos criados por administradores(as) e moderadores(as) sempre são aprovados."
>>>>>>> f4cbf025
    approve_unless_staged: "Novos tópicos e postagens criados por usuários(as) encenados(as) devem ser aprovados"
    notify_about_queued_posts_after: "Se houver postagens que estão aguardando revisão por muitas horas, envie uma notificação a todos(as) os(as) moderadores(as). Defina como 0 para desativar essas notificações."
    reviewable_revision_reasons: "A lista de motivos que podem ser selecionados ao recusar uma postagem revisável na fila com uma revisão. Sempre há disponível uma opção alternativa para inserir um motivo personalizado."
    auto_close_messages_post_count: "Quantidade máxima de postagens permitidas em uma mensagem antes de ser automaticamente fechada (0 para desativar)"
    auto_close_topics_post_count: "Quantidade máxima de postagens permitidas em um tópico antes de ser automaticamente fechado (0 para desativar)"
    auto_close_topics_create_linked_topic: "Crie um novo tópico relacionado quando um tópico é fechado automaticamente com base na configuração \"fechar automaticamente a contagem de postagens\""
    code_formatting_style: "O botão de código no compositor será este estilo de formatação de código por padrão"
    max_allowed_message_recipients: "Quantidade máxima de destinatários permitidos em uma mensagem."
    disable_watched_word_checking_in_user_fields: "desabilitar verificação de palavras monitoradas nos campos de usuário(a)"
<<<<<<< HEAD
    watched_words_regular_expressions: "Palavras acompanhadas são expressões regulares."
=======
    watched_words_regular_expressions: "Permite o uso de expressões regulares para filtrar palavras. Após a ativação, este recurso agrupa palavras sensíveis com distinção entre maiúsculas e minúsculas. Em seguida, compila todas as palavras selecionadas e forma uma única expressão regular, adicionando limites de palavra para as palavras monitoradas mais comuns. Consequentemente, este método de filtragem baseado em expressões regulares adiciona uma camada extra de controle sobre a moderação do conteúdo através da compatibilidade com padrões de palavras mais sofisticados. Com esta configuração, também é possível substituir facilmente o texto original pela opção escolhida."
>>>>>>> f4cbf025
    enable_diffhtml_preview: "Recurso experimental que usa diffHTML para sincronizar pré-visualização em vez de outra renderização total"
    enable_fast_edit: "Adiciona um botão ao menu de seleção de postagem para editar um pequeno conteúdo embutido de seleção."
    enable_quote_copy: "Adiciona um botão ao menu de seleção de postagem para copiar a seleção para a área de transferência como citação de Markdown."
    old_post_notice_days: "A quantidade de dias para o aviso de uma postagem ser considerado antigo. O visual varia em relação a avisos mais recentes no site."
    new_user_notice_tl: "Nível de confiança mínimo necessário para ver novos avisos de postagem do(a) usuário(a)."
    returning_user_notice_tl: "Nível de confiança mínimo necessário para ver os avisos de postagem do(a) usuário(a) retornando."
    returning_users_days: "Quantos dias devem passar antes que um(a) usuário(a) seja considerado(a) retornando."
    review_media_unless_trust_level: "A equipe revisará postagens de usuários com níveis de confiança menores caso contenham mídias incorporadas."
    skip_review_media_groups: "As postagens dos(as) usuários(as) que estiverem em qualquer um destes grupos serão enviadas para a equipe revisar se tiverem mídia incorporada. As postagens criadas por administradores(as) e moderadores(as) sempre são permitidas."
    blur_tl0_flagged_posts_media: "Desfoque imagens de postagens sinalizadas para ocultar conteúdos possivelmente nocivos."
    enable_page_publishing: "Permita que membros da equipe publiquem tópicos para novas URLs com seu próprio estilo."
    show_published_pages_login_required: "Usuários(as) anônimos(as) podem ser páginas publicadas mesmo quando for necessário entrar com a conta."
    skip_auto_delete_reply_likes: "Ao excluir automaticamente respostas antigas, pular exclusão de postagens com esta quantidade de curtidas ou mais."
    default_email_digest_frequency: "Frequência com que os(as) usuários(as) recebem e-mails de resumo por padrão."
    default_include_tl0_in_digests: "Inclua postagens de novos(as) usuários(as) em e-mails de resumo por padrão. Os(as) usuários(as) podem mudar isso em suas preferências."
    default_email_level: "Defina nível de notificação de e-mail padrão para tópicos regulares."
    default_email_messages_level: "Defina o nível de notificação por e-mail padrão quando alguém envia uma mensagem ao(à) usuário(a)."
    default_email_mailing_list_mode: "Envie um e-mail a cada nova postagem por padrão."
    default_email_mailing_list_mode_frequency: "Os(as) usuários(as) que ativam o modo lista de endereçamento receberão e-mails com frequência por padrão."
    disable_mailing_list_mode: "Impedir que usuários(as) ativem o modo lista de endereçamento (evita o envio de e-mails de lista de endereçamento.)"
    default_email_previous_replies: "Inclua respostas anteriores em e-mails por padrão."
    default_email_in_reply_to: "Inclua trecho de resposta de postagem em e-mails por padrão."
    default_hide_profile_and_presence: "Oculte o perfil público do(a) usuário(a) e recursos de presença por padrão."
    default_other_new_topic_duration_minutes: "Condição padrão global para a qual um tópico é considerado novo."
    default_other_auto_track_topics_after_msecs: "Tempo padrão global antes de um tópico ser monitorado automaticamente."
    default_other_notification_level_when_replying: "Nível de notificação padrão global quando o(a) usuário(a) responde a um tópico."
    default_other_external_links_in_new_tab: "Abra links externos em uma nova aba por padrão."
    default_other_enable_quoting: "Ative a citação de resposta para texto realçado por padrão."
    default_other_enable_defer: "Ative a funcionalidade de adiar tópico por padrão."
    default_other_dynamic_favicon: "Mostre contagem de tópicos novos/atualizados no ícone do navegador por padrão."
    default_other_skip_new_user_tips: "Pule emblemas e dicas de integração de novo(a) usuário(a)."
    default_other_like_notification_frequency: "Define a frequência com a qual os(as) usuários(as) recebem notificações para curtidas por padrão. Os(as) usuários(as) que não tiverem personalizado as configurações de notificação terão este comportamento por padrão."
    default_topics_automatic_unpin: "Desvincule tópicos automaticamente quando o(a) usuário(a) alcançar a parte inferior por padrão."
    default_categories_watching: "Lista de categorias que são acompanhadas por padrão."
    default_categories_tracking: "Lista de categorias que são monitoradas por padrão."
    default_categories_muted: "Lista de categorias que são silenciadas por padrão."
    default_categories_watching_first_post: "Lista de categorias nas quais a primeira postagem em cada novo tópico será acompanhada por padrão."
    default_categories_normal: "Lista de categorias que não foram silenciadas por padrão. É útil quando a configuração do site \"mute_all_categories_by_default\" estiver ativada."
    mute_all_categories_by_default: "Defina o nível de notificação padrão de todas as categorias para silenciado(a). É preciso que os(as) usuários(as) aceitem que suas categorias sejam exibidas nas páginas \"mais recentes\" e \"categorias\". Se quiser modificar os padrões para usuários(as) anônimos(as), defina as configurações \"default_categories_\"."
    default_tags_watching: "Lista de etiquetas que são acompanhadas por padrão."
    default_tags_tracking: "Lista de etiquetas que são monitoradas por padrão."
    default_tags_muted: "Lista de etiquetas que são silenciadas por padrão."
    default_tags_watching_first_post: "Lista de etiquetas nas quais a primeira postagem em cada novo tópico será acompanhada por padrão."
    default_text_size: "Especifica o tamanho de fonte padrão para todos os elementos de texto no site. O tamanho pode ser ajustado por cada usuário(a) conforme a preferência."
    default_title_count_mode: "Selecione o modo padrão para a contagem de títulos de página exibidos no site. Aplica-se a todas as páginas, a menos que seja substituída individualmente."
    enable_offline_indicator: "Exibir uma mensagem para os usuários quando detectar que não há conexão de rede"
    default_sidebar_link_to_filtered_list: "Faça links do menu de navegação apontarem para lista filtrada por padrão."
    default_sidebar_show_count_of_new_items: "Faça os links do menu de navegação mostrar a contagem de novos itens em vez de emblemas por padrão."
    default_sidebar_switch_panel_position: "A posição do botão na barra lateral para trocar para o chat"
    retain_web_hook_events_period_days: "Quantidade de dias para manter registros de eventos de webhook."
    retain_web_hook_events_aggregate_days: "Quantidade de dias para manter registros de eventos de webhook agregados."
    retry_web_hook_events: "Repita automaticamente os eventos com falha do webhook quatro vezes. Os intervalos de tempo entre as tentativas são de 1, 5, 25 e 125 minutos."
    revoke_api_keys_unused_days: "A quantidade de dias desde que a chave de API foi usada pela última vez antes de ser revogada automaticamente (0 para nunca)"
    revoke_api_keys_maxlife_days: "A quantidade de dias antes de uma chave de API ser revogada automaticamente (0 para nunca)"
    allow_user_api_key_scopes: "Lista de escopos permitidos para chaves de API do(a) usuário(a)"
    min_trust_level_for_user_api_key: |
      Nível de confiança necessário para geração de chaves de API do(a) usuário(a).<br>
      <b>AVISO</b>: alterar o nível de confiança impedirá que os(as) usuários(as) com um nível de confiança inferior façam login via Discourse Hub
    user_api_key_allowed_groups: |
      Associação de grupo necessária para geração de chaves de API do(a) usuário(a).<br>
      <b>AVISO</b>: alterar o nível de confiança impedirá que os(as) usuários(as) com um nível de confiança inferior façam login via Discourse Hub<br>
       Administradores(as) e moderadores(as) sempre podem criar chaves de API.
    allowed_user_api_auth_redirects: "URL permitida para o redirecionamento de autenticação das chaves de API do(a) usuário(a). O símbolo curinga * pode ser usado para corresponder a qualquer parte dele (por exemplo, www.example.com/*)."
    allowed_user_api_push_urls: "URLs permitidas para push de servidor para API do(a) usuário(a)"
    revoke_user_api_keys_unused_days: "A quantidade de dias desde que a chave de API do(a) usuário(a) foi usada pela última vez antes de ser revogada automaticamente (0 para nunca)"
    revoke_user_api_keys_maxlife_days: "A quantidade de dias antes de uma chave de API do(a) usuário(a) ser revogada automaticamente (0 para nunca)"
    tagging_enabled: "Ativar etiquetas em tópicos? Confira o <a href='https://meta.discourse.org/t/admin-guide-to-tags-in-discourse/121041'>Guia de administrador(a) sobre etiquetas no Meta</a> para obter mais informações."
    min_trust_to_create_tag: "O nível de confiança mínimo necessário para criar uma etiqueta."
    create_tag_allowed_groups: "Grupos com permissão para criar etiquetas novas. Administradores(as) e moderadores(as) sempre podem criar etiquetas."
    max_tags_per_topic: "As etiquetas máximas que podem ser aplicadas a um tópico."
    enable_max_tags_per_email_subject: "Use max_tags_per_email_subject ao gerar o assunto de um e-mail"
    max_tags_per_email_subject: "O máximo de etiquetas que podem estar no assunto de um e-mail"
    max_tag_length: "A quantidade máxima de caracteres que podem ser usados ​​em uma etiqueta."
    max_tag_search_results: "Ao pesquisar etiquetas, a quantidade máxima de resultados a serem exibidos."
    max_tags_in_filter_list: "Quantidade máxima de etiquetas para mostrar no menu suspenso do filtro. As etiquetas mais usadas serão exibidas."
    tags_sort_alphabetically: "Exiba as etiquetas em ordem alfabética. O padrão é mostrar em ordem de popularidade."
    tags_listed_by_group: "Listar etiquetas por grupo de etiquetas na <a href='%{base_path}/tags' target='_blank'>página de etiquetas</a>."
    tag_style: "Defina a aparência dos emblemas de etiqueta no site. Com esta configuração, você pode personalizar a representação visual das etiquetas em todas as áreas do site, aumentando a consistência do layout e a acessibilidade do(a) usuário(a)."
    pm_tags_allowed_for_groups: "Permitir que os membros dos grupos incluídos adicionem etiqueta em qualquer mensagem pessoal"
    min_trust_level_to_tag_topics: "Nível de confiança mínimo necessário para etiquetar tópicos"
    tag_topic_allowed_groups: "Grupos com permissão para adicionar etiquetas a tópicos. Administradores(as) e moderadores(as) sempre podem adicionar etiquetas a tópicos."
    suppress_overlapping_tags_in_list: "Se as etiquetas corresponderem a palavras exatas em títulos de tópicos, não mostrar a etiqueta"
    remove_muted_tags_from_latest: "Não mostrar tópicos etiquetados apenas com etiquetas silenciadas na lista de tópicos mais recentes."
    force_lowercase_tags: "Obrigar todas as novas etiquetas a ficar totalmente em minúsculas."
    create_post_for_category_and_tag_changes: "Criar uma pequena postagem de ação quando mudar a categoria ou etiquetas de um tópico"
    automatically_clean_unused_tags: "Exclua automaticamente etiquetas que não estão sendo utilizadas em tópicos ou mensagens privadas todos os dias."
    watched_precedence_over_muted: "Quero receber notificações sobre tópicos em categorias ou etiquetas que estou acompanhando que também pertencem a alguém que eu silenciei"
    company_name: "O nome da sua empresa ou organização. Se ficar vazio, não serão fornecidos Termos de Serviço nem Aviso de Privacidade clichês."
    governing_law: "Especifique a jurisdição que rege os aspectos legais do site, inclusive os Termos de Serviço e a Política de Privacidade. Geralmente é o país onde a empresa que opera o site está registrada ou faz negócios"
    city_for_disputes: "Especifique a cidade que será usada como jurisdição para a resolução de disputas relacionadas ao uso deste fórum. Geralmente essa informação está inclusa nos documentos legais, como os Termos de Serviço do fórum."
    shared_drafts_category: "Ative o recurso Rascunhos compartilhados ao designar uma categoria para rascunhos de tópicos. Os tópicos nesta categoria serão bloqueados das listas de tópicos para usuários da equipe."
    shared_drafts_min_trust_level: "Permita que os(as) usuários(as) visualizem e editem os Rascunhos compartilhados."
    shared_drafts_allowed_groups: "Permita que os(as) usuários(as) destes grupos visualizem e editem os Rascunhos compartilhados."
    push_notifications_prompt: "Exiba ao(à) usuário(a) um banner de consentimento para notificações por push. Esta configuração aciona uma janela que solicita aos(às) usuários(as) permissão para o envio de notificações por push. É exibida apenas se as notificações por push não estiverem habilitadas, forem compatíveis com o dispositivo do(a) usuário(a) e este(a) tiver feito uma postagem ou estiver usando um Progressive Web App (PWA). A janela não será exibida novamente se o(a) usuário(a) já a tiver fechado ou concedido/negado permissão."
    push_notifications_icon: "O ícone do emblema que é exibido no canto de notificações. É recomendável um PNG monocromático de 96×96."
    enable_desktop_push_notifications: "Ative notificações por push para a interface do desktop. Com este recurso, o site envia alertas em tempo real direto para seu desktop, aumentando o engajamento e garantindo que os(as) usuários(as) estão sempre por dentro de tudo. Mas este recurso é eficiente apenas se o navegador tiver suporte para notificações por push."
    push_notification_time_window_mins: "Aguarde (n) minutos antes de enviar a notificação push. Ajuda a evitar que notificações push sejam enviadas para um usuário online ativo."
    base_font: "Fonte básica para usar nos textos mais importantes do site. É possível substituir os temas pela propriedade personalizada de CSS \"--font-family\"."
    heading_font: "Fonte para usar nos cabeçalhos do site. É possível substituir os temas pela propriedade personalizada de CSS \"--heading-font-family\"."
    enable_sitemap: "Gerar um mapa para o seu site e incluí-lo no arquivo robots.txt."
    sitemap_page_size: "Número de URLs a serem incluídas em cada página de mapa do site. Máx: 50.000"
    enable_user_status: "(experimental) Permitir que os usuários definam uma mensagem de status personalizada (emoji + descrição)."
    enable_user_tips: "Ativar novas dicas de usuário que descrevem os principais recursos para os(as) usuários(as)"
    short_title: "O título abreviado será usado na tela inicial do(a) usuário(a), no inicializador ou em outros locais com espaço limitado. Deveria ser limitado a 12 caracteres."
    dashboard_hidden_reports: "Permita que relatórios específicos sejam ocultos no painel de controle."
    dashboard_visible_tabs: "Escolha quais abas do painel de controle estão visíveis."
    dashboard_general_tab_activity_metrics: "Escolha relatórios para serem exibidos como métricas de atividade na aba geral."
    gravatar_name: "Especifique o nome do provedor de serviço do Gravatar. Geralmente, o nome é usado para identificar a origem dos avatares do Gravatar no site."
    gravatar_base_url: "Especifique a URL para acessar a API do provedor do Gravatar. Esta configuração é fundamental para converter endereços de e-mail em URLs do Gravatar onde as imagens de avatares estão armazenadas."
    gravatar_login_url: "URL relacionada a \"gravatar_base_url\", que permite ao(à) usuário(a) entrar com a conta no serviço Gravatar."
    share_quote_buttons: "Determine quais e em que ordem os itens são exibidos na citação compartilhando widget."
    share_quote_visibility: "Determine quando exibir botões de compartilhamento de citações: nunca, apenas para usuários(as) anônimos(as) ou todos(as) os(as) usuários(as). "
    create_revision_on_bulk_topic_moves: "Crie revisão para as primeiras postagens quando os tópicos forem movidos em massa para uma nova categoria."
    allow_changing_staged_user_tracking: "Permitir a alteração das preferências de notificação de etiquetas e categoria do(a) usuário(a) por parte de um(a) usuário(a) administrador(a)."
    use_email_for_username_and_name_suggestions: "Use a primeira parte dos endereços de e-mail para sugestões de nome de usuário e nome. Observe que isso facilita que o público adivinhe os endereços de e-mail completos dos usuários (porque uma grande proporção de pessoas compartilha serviços comuns como `gmail.com`)."
    use_name_for_username_suggestions: "Use o nome completo de um usuário ao sugerir nomes de usuário."
    suggest_weekends_in_date_pickers: "Inclua fins de semana (sábado e domingo) nas sugestões do seletor de datas (desative isso se você usar o Discourse apenas durante a semana, de segunda a sexta)."
    splash_screen: "Exibe uma tela de carregamento temporária enquanto os ativos do site são carregados"
    navigation_menu: "Especifique a barra lateral ou menu suspenso do cabeçalho como o menu principal de navegação do seu site. É recomendável a barra lateral."
    default_navigation_menu_categories: "As categorias selecionadas serão exibidas abaixo da seção de Categorias do Menu de Navegação por padrão."
    default_navigation_menu_tags: "As etiquetas selecionadas serão exibidas na seção Etiquetas do Menu de Navegação por padrão."
    experimental_new_new_view_groups: 'EXPERIMENTAL: ative uma nova lista de tópicos que combina tópicos novos e não lidos e faz o link "Tudo", localizado na barra lateral, apontar para ela.'
    enable_custom_sidebar_sections: "EXPERIMENTAL: ative seções personalizadas da barra lateral"
    experimental_topics_filter: "EXPERIMENTAL: ative a rota do filtro de tópicos experimentais em /filter"
    enable_experimental_lightbox: "EXPERIMENTAL: substitua a lightbox da imagem padrão pelo design renovado."
    enable_experimental_bookmark_redesign_groups: "EXPERIMENTAL: Exibir um menu de acesso rápido para os favoritos em postagens e um novo modal reprojetado"
    glimmer_header_mode: "Controle se a nova implementação de cabeçalho \"glimmer\" será usada. O padrão é \"auto\", que será habilitado automaticamente quando seus plugins e temas estiverem prontos. https://meta.discourse.org/t/296544"
    experimental_glimmer_topic_list_groups: "EXPERIMENTAL: Ative a implementação da nova lista de tópicos \"glimme\". Esta implementação ainda está em desenvolvimento e não se destina a uso para fins de produção. Não a use para desenvolver temas/plugins até que seja finalizada e anunciada."
    experimental_form_templates: "EXPERIMENTAL: ative o recurso de modelo de formulário. <b>Quando ativado,</b> gerencie os modelos em <a href='%{base_path}/admin/customize/form-templates'>Personalizar/Modelos</a>."
<<<<<<< HEAD
    admin_sidebar_enabled_groups: "EXPERIMENTAL: ative a navegação da barra lateral da IU da administração para grupos específicos, que substitui os botões de navegação da administração superiores."
=======
    admin_sidebar_enabled_groups: "Ative a navegação pela barra lateral da IU da administração para grupos específicos, o que substitui os botões de navegação da administração superiores."
>>>>>>> f4cbf025
    lazy_load_categories_groups: "EXPERIMENTAL: Carregue informações de forma ociosa apenas para os(as) usuários(as) destes grupos. Melhora o desempenho em sites com várias categorias."
    page_loading_indicator: "Configure o indicador de carregamento mostrado durante as navegações da página no Discourse. O \"Controle giratório\" é um indicador de página completo. O \"Controle deslizante\" mostra uma barra estreita no topo da tela."
    show_user_menu_avatars: "Mostrar avatadores de usuário(a) no menu do(a) usuário(a)"
    view_raw_email_allowed_groups: "Grupos que podem visualizar o conteúdo do e-mail não processado de uma postagem se tiver sido criada por um e-mail recebido. Inclui cabeçalhos de e-mail e outras informações técnicas."
    experimental_flags_admin_page_enabled_groups: "EXPERIMENTAL: Remova o link de sinalizadores de moderação na barra lateral de administradores(as)."
    errors:
      invalid_css_color: "Cor inválida. Digite o nome da cor ou valor hexadecimal."
      invalid_email: "Endereço de e-mail inválido"
      invalid_username: "Não há nenhum(a) usuário(a) com este nome de usuário(a)."
      valid_username: "Há um(a) usuário(a) com este nome de usuário(a)."
      invalid_group: "Não há nenhum grupo com este nome."
      invalid_integer_min_max: "O valor deve estar entre %{min} e %{max}."
      invalid_integer_min: "O valor deve ser %{min} ou maior."
      invalid_integer_max: "O valor não pode ser maior que %{max}."
      invalid_integer: "O valor deve ser um inteiro."
      regex_mismatch: "O valor não está de acordo com o formato exigido."
      must_include_latest: "O menu superior deve incluir a aba \"últimos\"."
      invalid_string: "Valor inválido."
      invalid_string_min_max: "Precisa estar entre %{min} e %{max} caracteres."
      invalid_string_min:
        one: "Deve ter no mínimo %{count} caractere."
        other: "Deve ter no mínimo %{count} caracteres."
      invalid_string_max:
        one: "Não pode ter mais de %{count} caractere."
        other: "Não pode ter mais de %{count} caracteres."
      invalid_json: "JSON inválido."
      invalid_reply_by_email_address: "O valor deve conter \"%{reply_key}\" e ser diferente do e-mail de notificação."
      invalid_alternative_reply_by_email_addresses: "Todos os valores devem conter \"%{reply_key}\" e ser diferente do e-mail de notificação."
      invalid_domain_hostname: "Não deve incluir os caracteres * ou ?."
      invalid_csp_script_src: "O valor deve ser 'unsafe-eval' ou 'wasm-unsafe-eval', ou estar no formulário '<hash algorithm>-<base64 value>', no qual os algoritmos de hash incompatíveis são sha256, sha384 ou sha512. Utilize aspas únicas ao digitar os valores."
      pop3_polling_host_is_empty: "Você deve definir um \"host de pesquisa POP3\"' antes de ativar a consulta POP3."
      pop3_polling_username_is_empty: "Você deve definir um \"nome de usuário(as) de pesquisa POP3\" antes de ativar a sondagem POP3."
      pop3_polling_password_is_empty: "Você deve definir uma \"senha de sondagem POP3\" antes de ativar a sondagem POP3."
      pop3_polling_authentication_failed: "A autenticação POP3 falhou. Verifique suas credenciais POP3."
      reply_by_email_address_is_empty: "Você deve definir uma \"resposta por endereço de e-mail\" antes de ativar a resposta por e-mail."
      email_polling_disabled: "Você deve ativar a enquete POP3 ou manual, ou ter uma enquete personalizada ativada antes de ativar uma resposta por e-mail."
      user_locale_not_enabled: "Você deve primeiro ativar \"permitir localidade do(a) usuário(a)\" antes de ativar esta configuração."
      at_least_one_group_required: "Você precisa especificar pelo menos um grupo para esta configuração."
      invalid_regex: "Regex não é inválida ou permitida."
      invalid_regex_with_message: "A regex '%{regex}' tem um erro: %{message}"
      email_editable_enabled: "Você deve desativar o \"e-mail editável\" antes de ativar esta configuração."
      staged_users_disabled: "Primeiro você deve ativar os \"usuários(as) encenados(as)\" antes de ativar esta configuração."
      reply_by_email_disabled: "Você deve ativar \"responder por e-mail\" antes de ativar esta configuração primeiro."
      discourse_connect_url_is_empty: "É preciso definir uma \"url de conexão do Discourse\" antes de ativar esta configuração."
      enable_local_logins_disabled: "Você deve ativar \"ativar entradas com e-mail em modo local\" antes de ativar esta configuração."
      min_username_length_exists: "Você não pode definir o tamanho mínimo do nome do(a) usuário(a) acima do nome do(a) usuário(a) mais curto (%{username})."
      min_username_length_range: "Você não pode definir o mínimo acima do máximo."
      max_username_length_exists: "Você não pode definir o tamanho máximo do nome do(a) usuário(a) abaixo do nome do(a) usuário(a) mais longo (%{username})."
      max_username_length_range: "Você não pode definir o máximo abaixo do mínimo."
      invalid_hex_value: "Os valores de cor precisam ser códigos hexadecimais de seis dígitos."
      empty_selectable_avatars: "É preciso enviar pelo menos dois avatares selecionáveis antes de ativar esta configuração."
      category_search_priority:
        low_weight_invalid: "Não é possível definir a largura como um valor maior ou igual a 1."
        high_weight_invalid: "Não é possível definir uma altura menor ou igual a 1."
      allowed_unicode_usernames:
        regex_invalid: "A expressão regular é inválida: %{error}"
        leading_trailing_slash: "A expressão regular não deve começar e terminar com uma barra."
      unicode_usernames_avatars: "Os avatares internos do sistema não são compatíveis com nomes de usuário(as) Unicode."
      list_value_count:
        one: "A lista deve conter exatamente %{count} valor."
        other: "A lista deve conter exatamente %{count} valores."
      markdown_linkify_tlds: "Você não pode incluir um valor de '*'."
      google_oauth2_hd_groups: "Você deve configurar \"google oauth2 hd\" antes de ativar esta configuração."
      linkedin_oidc_credentials: "Você deve configurar as credenciais do LinkedIn OIDC ('linkedin_oidc_client_id' and 'linkedin_oidc_client_secret') antes de habilitar esta configuração."
      search_tokenize_chinese_enabled: "Você deve desativar o 'search_tokenize_chinese' antes de ativar esta configuração."
      search_tokenize_japanese_enabled: "Você deve desativar o 'search_tokenize_japanese' antes de ativar esta configuração."
      discourse_connect_cannot_be_enabled_if_second_factor_enforced: "Você não pode ativar o DiscourseConnect se o 2FA for aplicado."
      delete_rejected_email_after_days: "Esta configuração não pode ser inferior à configuração delete_email_logs_after_days ou superior a %{max}"
      invalid_uncategorized_category_setting: 'A categoria "Não categorizado" não pode ser selecionada se "permitir tópicos não categorizados" não estiver ativado.'
      invalid_search_ranking_weights: "O valor é inválido para a configuração do site search_ranking_weights. Exemplo: '{0.1,0.2,0.3,1.0}'. Observe que o valor máximo para cada peso é 1,0."
    keywords:
      anonymous_posting_allowed_groups: "anonymous_posting_min_trust_level"
      here_mention_allowed_groups: "min_trust_level_for_here_mention"
      shared_drafts_allowed_groups: "shared_drafts_min_trust_level"
      approve_unless_allowed_groups: "approve_unless_trust_level"
      approve_new_topics_unless_allowed_groups: "approve_new_topics_unless_trust_level"
      email_in_allowed_groups: "email_in_min_trust"
      edit_wiki_post_allowed_groups: "min_trust_to_edit_wiki_post"
      uploaded_avatars_allowed_groups: "allow_uploaded_avatars"
      create_topic_allowed_groups: "min_trust_to_create_topic"
      edit_post_allowed_groups: "min_trust_to_edit_post"
      flag_post_allowed_groups: "min_trust_to_flag_posts"
      delete_all_posts_and_topics_allowed_groups: "tl4_delete_posts_and_topics"
      user_card_background_allowed_groups: "min_trust_level_to_allow_user_card_background"
      invite_allowed_groups: "min_trust_level_to_allow_invite"
      ignore_allowed_groups: "min_trust_level_to_allow_ignore"
      self_wiki_allowed_groups: "min_trust_to_allow_self_wiki"
      create_tag_allowed_groups: "min_trust_to_create_tag"
      send_email_messages_allowed_groups: "min_trust_to_send_email_messages"
      skip_review_media_groups: "review_media_unless_trust_level"
      embedded_media_allowed_groups: "min_trust_to_post_embedded_media"
      post_links_allowed_groups: "min_trust_to_post_links"
      user_api_key_allowed_groups: "min_trust_level_for_user_api_key"
      tag_topic_allowed_groups: "min_trust_level_to_tag_topics"
<<<<<<< HEAD
=======
      profile_background_allowed_groups: "min_trust_level_to_allow_profile_background"
      clean_up_inactive_users_after_days:
      - "desativado(a)"
      - "inativo(a)"
      - "desativado(a)"
      purge_unactivated_users_grace_period_days:
      - "desativado(a)"
      - "inativo(a)"
      - "desativado(a)"
      navigation_menu:
      - "barra lateral"
      - "menu suspenso de cabeçalho"
>>>>>>> f4cbf025
    placeholder:
      discourse_connect_provider_secrets:
        key: "www.exemplo.com.br"
        value: "Segredo do DiscourseConnect"
  search:
    extreme_load_error: "O site está recebendo uma quantidade de acessos enorme, a pesquisa está desativada, tente novamente mais tarde"
    within_post: "#%{post_number} de %{username}"
    types:
      category: "Categorias"
      topic: "Resultados"
      user: "Usuários(as)"
    results_page: "Pesquisar resultados para \"%{term}\""
    audio: "[audio]"
    video: "[video]"
  discourse_connect:
    login_error: "Erro ao entrar com conta"
    not_found: "Sua conta não pôde ser encontrada. Entre em contato com o(a) administrador(a) do site."
    account_not_approved: "Sua conta está aguardando aprovação. Você receberá uma notificação por e-mail quando for aprovada."
    unknown_error: "Há um problema com sua conta. Entre em contato com o(a) administrador(a) do site."
    timeout_expired: "A entrada com a sua conta expirou, entrar novamente."
    no_email: "Nenhum endereço de e-mail foi informado. Entre em contato com o(a) administrador(a) do site."
    blank_id_error: "O \"external_id\" é obrigatório, mas estava vazio"
    email_error: "Não foi possível registrar uma conta com o endereço de e-mail <b>%{email}</b>. Entre em contato com o(a) administrador(a) do site."
    missing_secret: "Falha na autenticação devido ao segredo ausente. Entre em contato com os(as) administradores(as) do site para solucionar este problema."
    invite_redeem_failed: "Falha ao resgatar convite. Entre em contato com o(a) administrador(a) do site."
    invalid_parameter_value: "Falha na autenticação, valor inválido para o parâmetro \"%{param}\". Entre em contato com os(as) administradores(as) do site para solucionar o problema."
    payload_parse_error: "Falha na autenticação (a carga não é um Base64 válido). Fale com o(a) administrador(a) do site"
    signature_error: "Falha na autenticação (assinatura incorreta). Fale com o(a) administrador(a) do site"
  original_poster: "Autor(a) original"
  most_recent_poster: "Autor(a) mais recente"
  frequent_poster: "Autor(a) frequente"
  poster_description_joiner: ", "
  redirected_to_top_reasons:
    new_user: "Boas-vindas à nossa comunidade! Confira os nossos tópicos mais acessados recentemente."
    not_seen_in_a_month: "Boas-vindas outra vez! Faz tempo desde o seu último acesso. Confira os principais tópicos mais acessados desde a sua última visita."
  merge_posts:
    edit_reason:
      one: "Uma postagem foi mesclada por %{username}"
      other: "%{count} postagens foram mescladas por %{username}"
    errors:
      different_topics: "Postagens que pertencem a tópicos diferentes não podem ser mescladas."
      different_users: "Postagens que pertencem a usuários(as) diferentes não podem ser mescladas."
      max_post_length: "Não é possível mesclar postagens porque o tamanho das postagens mescladas é maior do que o permitido."
  move_posts:
    new_topic_moderator_post:
      one: "Uma postagem foi dividida em um novo tópico: %{topic_link}"
      other: "%{count} postagens foram divididas em um novo tópico: %{topic_link}"
    new_message_moderator_post:
      one: "Uma postagem foi dividida em uma nova mensagem: %{topic_link}"
      other: "%{count} postagens foram divididas em uma nova mensagem: %{topic_link}"
    existing_topic_moderator_post:
      one: "Uma postagem foi mesclada em um tópico existente: %{topic_link}"
      other: "%{count} postagens foram mescladas em um tópico existente: %{topic_link}"
    existing_message_moderator_post:
      one: "Uma postagem foi mesclada em uma mensagem existente: %{topic_link}"
      other: "%{count} postagens foram mescladas em uma mensagem existente: %{topic_link}"
  change_owner:
    post_revision_text: "Propriedade transferida"
  publish_page:
    slug_errors:
      blank: "não pode estar em branco"
      unavailable: "não está disponível"
      invalid: "contém caracteres inválidos"
  topic_statuses:
    autoclosed_message_max_posts:
      one: "Esta mensagem foi fechada automaticamente depois de atingir o limite máximo de %{count} resposta."
      other: "Esta mensagem foi fechada automaticamente após atingir o limite máximo de %{count} respostas."
    autoclosed_topic_max_posts:
      one: "Este tópico foi fechado automaticamente depois de atingir o limite máximo de %{count} resposta."
      other: "Este tópico foi fechado automaticamente após atingir o limite máximo de%{count} respostas."
    autoclosed_enabled_days:
      one: "Este tópico foi automaticamente fechado após %{count} dia. Novas respostas não são mais permitidas."
      other: "Este tópico foi automaticamente fechado após %{count} dias. Novas respostas não são mais permitidas."
    autoclosed_enabled_hours:
      one: "Este tópico foi fechado automaticamente após %{count} hora. Novas respostas não são mais permitidas."
      other: "Este tópico foi fechado automaticamente após %{count} horas. Novas respostas não são mais permitidas."
    autoclosed_enabled_minutes:
      one: "Este tópico foi fechado automaticamente após %{count} minuto. Novas respostas não são mais permitidas."
      other: "Este tópico foi fechado automaticamente após %{count} minutos. Novas respostas não são mais permitidas."
    autoclosed_enabled_lastpost_days:
      one: "Este tópico foi fechado automaticamente %{count} dia depois da última resposta. Novas respostas não são mais permitidas."
      other: "Este tópico foi fechado automaticamente %{count} dias depois da última resposta. Novas respostas não são mais permitidas."
    autoclosed_enabled_lastpost_hours:
      one: "Este tópico foi fechado automaticamente %{count} hora depois da última resposta. Novas respostas não são mais permitidas."
      other: "Este tópico foi fechado automaticamente %{count} horas depois da última resposta. Novas respostas não são mais permitidas."
    autoclosed_enabled_lastpost_minutes:
      one: "Este tópico foi fechado automaticamente após %{count} minuto após a última resposta. Novas respostas não são mais permitidas."
      other: "Este tópico foi fechado automaticamente após %{count} minutos depois da última resposta. Novas respostas não são mais permitidas."
    autoclosed_disabled_days:
      one: "Este tópico foi aberto automaticamente após %{count} dia."
      other: "Este tópico foi aberto automaticamente após %{count} dias."
    autoclosed_disabled_hours:
      one: "Este tópico foi aberto automaticamente após %{count} hora."
      other: "Este tópico foi aberto automaticamente após %{count} horas."
    autoclosed_disabled_minutes:
      one: "Este tópico foi aberto automaticamente após %{count} minuto."
      other: "Este tópico foi aberto automaticamente após%{count} minutos."
    autoclosed_disabled_lastpost_days:
      one: "Este tópico foi aberto automaticamente %{count} dia após a última resposta."
      other: "Este tópico foi aberto automaticamente %{count} dias após a última resposta."
    autoclosed_disabled_lastpost_hours:
      one: "Este tópico foi aberto automaticamente %{count} hora após a última resposta."
      other: "Este tópico foi aberto automaticamente %{count} horas após a última resposta."
    autoclosed_disabled_lastpost_minutes:
      one: "Este tópico foi aberto automaticamente %{count} minuto após a última resposta."
      other: "Este tópico foi aberto automaticamente %{count} minutos após a última resposta."
    autoclosed_disabled: "Este tópico está aberto agora. Novas respostas são permitidas."
    autoclosed_disabled_lastpost: "Este tópico está aberto agora. Novas respostas são permitidas."
    auto_deleted_by_timer: "Excluído automaticamente pelo temporizador."
  login:
    invalid_second_factor_method: "O método de autenticação de dois fatores selecionado é inválido."
    not_enabled_second_factor_method: "O método de autenticação de dois fatores selecionado não foi ativado para sua conta."
    security_key_description: "Quando você tiver sua chave física de segurança preparada, pressione o botão Autenticar com chave de segurança abaixo."
    security_key_alternative: "Tentar de outra forma"
    security_key_authenticate: "Autenticar com chave de segurança"
    security_key_not_allowed_error: "O processo de autenticação de chave de segurança atingiu o limite de tempo ou foi cancelado."
    security_key_no_matching_credential_error: "Nenhuma credencial correspondente pôde ser encontrada na chave de segurança fornecida."
    security_key_support_missing_error: "Seu dispositivo ou navegador atual não é compatível com o uso de chaves de segurança. Use um método diferente."
    security_key_invalid: "Ocorreu um erro ao validar a chave de segurança."
    not_approved: "Sua conta ainda não foi aprovada. Você será notificado(a) por e-mail quando tudo estiver pronto para entrar."
    incorrect_username_email_or_password: "Usuário(a), e-mail ou senha incorreta"
    incorrect_password: "senha incorreta"
    incorrect_password_or_passkey: "Passkey ou senha incorreta"
    wait_approval: "Obrigado por criar uma conta. Você será notificado(a) por e-mail quando a sua conta for aprovada."
    active: "A sua conta está ativa e pronta."
    activate_email: "<p>Você está quase pronto(a)! Enviamos um e-mail de ativação para <b>%{email}</b>. Siga as instruções no e-mail para ativar sua conta.</p><p>Se não chegar, verifique sua pasta de spam."
    not_activated: "Ainda não é possível entrar com a conta. Enviamos um e-mail de ativação. Siga as instruções no e*mail para ativar a sua conta."
    not_allowed_from_ip_address: "Você não pode entrar como %{username} a partir deste endereço IP."
    admin_not_allowed_from_ip_address: "Você não pode entrar como administrador(a) a partir deste endereço IP."
    reset_not_allowed_from_ip_address: "Não é possível solicitar uma redefinição de senha a partir deste endereço IP."
    suspended: "Você não pode entrar até %{date}."
    suspended_with_reason: "Conta suspensa até %{date}: %{reason}"
    suspended_with_reason_forever: "Conta suspensa: %{reason}"
    errors: "%{errors}"
    not_available: "Não disponível. Tentar %{suggestion}?"
    something_already_taken: "Algo deu errado, talvez o nome do(a) usuário(a) ou o e-mail já tenham sido cadastrados. Tente o link Esqueci minha senha."
    omniauth_error:
      generic: "Desculpe, houve um erro ao autorizar sua conta. Tente novamente."
      csrf_detected: "A autorização demorou muito ou você mudou de navegador. Tente novamente."
      request_error: "Ocorreu um erro ao iniciar a autorização. Tente novamente."
      invalid_iat: "Não foi possível verificar o token de autorização devido a diferenças no relógio do servidor. Tente novamente."
    omniauth_error_unknown: "Algo deu errado ao processar seu login, por favor tente novamente."
    omniauth_confirm_title: "Entrar com a conta usando %{provider}"
    omniauth_confirm_button: "Continuar"
    authenticator_error_no_valid_email: "Não é autorizado nenhum endereço de e-mail associado a %{account}. Você pode precisar configurar sua conta com um endereço de e-mail diferente."
    new_registrations_disabled: "Não é permitido cadastrar novas contas por enquanto."
    password_too_long: "Senhas são limitadas a 200 caracteres."
    email_too_long: "O e-mail informado é muito longo. Os endereços de e-mail não devem ter mais de 254 caracteres, e nomes de domínio devem ter no máximo 253 caracteres."
    wrong_invite_code: "O código de convite inserido estava incorreto."
    reserved_username: "Este nome de usuário(a) não é permitido."
    missing_user_field: "Você não completou todos campos de usuário(a) obrigatórios"
    auth_complete: "A autenticação está completa."
    click_to_continue: "Clique aqui para continuar."
    already_logged_in: "Desculpe! Este convite foi elaborado para usuários(as) novos(as), que ainda nao têm uma conta ativa."
    second_factor_title: "Autenticação de dois fatores"
    second_factor_description: "Insira o código de autenticação necessário no seu aplicativo:"
    second_factor_backup_description: "Insira um dos seus códigos de backup:"
    second_factor_backup_title: "Código de backup de dois fatores"
    invalid_second_factor_code: "Código de autenticação inválido. Cada código só pode ser usado uma vez."
    invalid_security_key: "Chave de segurança inválida."
    missing_second_factor_name: "Informe um nome."
    missing_second_factor_code: "Informe um código."
    too_many_authenticators: "Desculpe, você não pode ter mais de 50 autenticadores. Remova algum e tente novamente."
    too_many_security_keys: "Desculpe, você não pode ter mais de 50 chaves de segurança. Remova alguma e tente novamente."
    second_factor_toggle:
      totp: "Usar um aplicativo autenticador ou chave de segurança"
      backup_code: "Usar um código de backup"
  second_factor_auth:
    challenge_not_found: "Não foi possível encontrar um desafio 2FA na sua sessão atual."
    challenge_expired: "Muito tempo se passou desde que o desafio 2FA foi encenado e não é mais válido. Tente novamente."
    challenge_not_completed: "Você não concluiu o desafio 2FA para realizar esta ação. Complete o desafio 2FA e tente novamente."
    actions:
      grant_admin:
        description: "Para medidas de segurança adicionais, você precisa confirmar seu 2FA antes que %{username} receba acesso de administrador."
      discourse_connect_provider:
        description: "%{hostname} solicitou que você confirme seu 2FA. Você será redirecionado(a) de volta ao site assim que confirmar seu 2FA."
  admin:
    email:
      sent_test: "enviou!"
    user:
      merge_user:
        updating_username: "Atualizando nome do(a) usuário(a)…"
        changing_post_ownership: "Alterando propriedade da postagem…"
        merging_given_daily_likes: "Mesclando curtidas diárias…"
        merging_post_timings: "Mesclando tempos de postagem…"
        merging_user_visits: "Mesclando acessos do(a) usuário(a)…"
        updating_site_settings: "Atualizando configurações do site…"
        updating_user_stats: "Atualizando estatísticas do(a) usuário(a)…"
        merging_user_attributes: "Mesclando atributos do(a) usuário(a)…"
        merging_user_associated_accounts: "Mesclando contas associadas de usuário(a)…"
        updating_user_ids: "Atualizando ids de usuário(a)…"
        deleting_source_user: "Excluindo usuário de origem…"
  user:
    deactivated: "Desativado(a) por causa de muitos e-mails devolvidos para \"%{email}\"."
    deactivated_by_staff: "Desativado pela equipe"
    deactivated_by_inactivity:
      one: "Desativado automaticamente após %{count} dia de inatividade"
      other: "Desativado automaticamente após %{count} dias de inatividade"
    activated_by_staff: "Ativado pela equipe"
    new_user_typed_too_fast: "O(a) novo(a) usuário(a) digitou muito rápido"
    content_matches_auto_silence_regex: "O conteúdo corresponde ao regex silenciado automaticamente"
    username:
      short:
        one: "deve ter no mínimo %{count} caractere"
        other: "deve ter no mínimo %{count} caracteres"
      long:
        one: "não pode ter mais de %{count} caractere"
        other: "não pode ter mais de %{count} caracteres"
      too_long: "é muito longo"
      characters: "deve incluir apenas números, letras, traços, pontos e sublinhados"
      unique: "tem que ser único"
      blank: "tem que ser preenchido"
      must_begin_with_alphanumeric_or_underscore: "deve começar com uma letra, número ou um sublinhado"
      must_end_with_alphanumeric: "deve terminar com uma letra ou número"
      must_not_contain_two_special_chars_in_seq: "não deve conter uma sequência de dois ou mais caracteres especiais (.-_)"
      must_not_end_with_confusing_suffix: "não deve terminar com um sufixo confuso como .json ou .png etc."
    email:
      blank: "não pode estar em branco."
      invalid: "é inválido(a)."
      not_allowed: "este provedor de e-mail não é permitido. Utilize outro endereço de e-mail."
      blocked: "não é permitido."
      revoked: "Não enviará e-mails para \"%{email}\" até %{date}."
      does_not_exist: "N/D"
    website:
      domain_not_allowed: "O site é inválido. Os domínios permitidos são: %{domains}"
    auto_rejected: "Rejeitado automaticamente devido à idade. Veja a configuração do site auto_handle_queued_age."
    destroy_reasons:
      unused_staged_user: "Usuário(a) encenado(a) sem uso"
      fixed_primary_email: "E-mail principal fixo para usuário(a) encenado(a)"
      same_ip_address: "Mesmo endereço IP (%{ip_address}) como outros(as) usuários(as)"
      inactive_user: "Usuário(a) inativo(a)"
      reviewable_reject_auto: "Tratamento automático de revisáveis na fila"
      reviewable_reject: "Usuário(a) revisável rejeitado(a)"
    email_in_spam_header: "O primeiro e-mail do usuário foi sinalizado como spam"
    already_silenced: "O(a) usuário(a) já foi silenciado(a) por %{staff}%{time_ago}."
    already_suspended: "O(a) usuário(a) já foi suspenso(a) por %{staff}%{time_ago}."
    cannot_delete_has_posts:
      one: "O(a) usuário(a) %{username} tem %{count} postagem em um tópico público ou mensagem pessoal, de forma que não pode ser excluído(a)."
      other: "O(a) usuário(a) %{username} tem %{count} postagens em um tópico público ou mensagem pessoal, de forma que não pode ser excluído(a)."
  unsubscribe_mailer:
    title: "Cancelar inscrição do remetente"
    subject_template: "Confirme que você não deseja mais receber atualizações por e-mail de %{site_title}"
    text_body_template: |
      Alguém (possivelmente você? solicitou que não fossem mais enviadas atualizações de %{site_domain_name} por e-mail para este endereço.
      Se você deseja confirmar isto, clique no link:

      %{confirm_unsubscribe_link}

      Se você deseja continuar recebendo atualizações por e-mail, ignore esta mensagem.
  invite_mailer:
    title: "Convidar remetente"
    subject_template: "%{inviter_name} convidou para \"%{topic_title}\" no%{site_domain_name}"
    text_body_template: |
      %{inviter_name} convidou para uma discussão

      > **%{topic_title}**
      >
      > %{topic_excerpt}

      em

      > %{site_title} -- %{site_description}

      Caso tenha interesse, clique no link abaixo:

      %{invite_link}
  custom_invite_mailer:
    title: "convite de remetente personalizado"
    subject_template: "%{inviter_name} convidou para \"%{topic_title}\" em %{site_domain_name}"
    text_body_template: |
      %{inviter_name} convidou para uma discussão

      > **%{topic_title}**
      >
      > %{topic_excerpt}

      em

      > %{site_title} -- %{site_description}

      Com esta nota

      > %{user_custom_message}

      Caso tenha interesse, clique no link abaixo:

      %{invite_link}
  invite_forum_mailer:
    title: "Convidar remetente do fórum"
    subject_template: "%{inviter_name} convidou para participar de %{site_domain_name}"
    text_body_template: |
      %{inviter_name} convidou para participar

      > **%{site_title}**
      >
      > %{site_description}

      Se tiver interesse, clique no link abaixo:

      %{invite_link}
  custom_invite_forum_mailer:
    title: "Convite personalizado de remetente do fórum"
    subject_template: "%{inviter_name} convidou para se participar de %{site_domain_name}"
    text_body_template: |
      %{inviter_name} convidou para participar

      > **%{site_title}**
      >
      > %{site_description}

      com essa mensagem

      > %{user_custom_message}

      Se tiver interesse, clique no link abaixo:

      %{invite_link}
  invite_password_instructions:
    title: "Instruções da senha do convite"
    subject_template: "Defina uma senha para a sua conta %{site_name}"
    text_body_template: |
      Obrigado por aceitar o convite para %{site_name}. Boas-vindas!

      Clique neste link para escolher uma senha:
      %{base_url}/u/password-reset/%{email_token}

      (Se o link acima expirou, escolha "Esqueci minha senha" quando entrar com sua conta no seu endereço de e-mail)
  download_backup_mailer:
    title: "Baixe o mensageiro de backup"
    subject_template: "[%{email_prefix}] Baixando o backup do site"
    text_body_template: |
      Aqui está o [download de backup do site](%{backup_file_path}) que você solicitou.

      Enviamos este link de download para o seu e-mail validado por razões de segurança.

      (Caso não tenha solicitado este download, você deveria estar seriamente preocupado(a). Alguém tem acesso de administrador(a) ao seu site.)
    no_token: |
      Desculpe, este link de download de backup já foi usado ou expirou.
  admin_confirmation_mailer:
    title: "Confirmação do(a) administrador(a)"
    subject_template: "[%{email_prefix}] Confirmar nova conta de administrador(a)"
    text_body_template: |
      Confirme que você deseja adicionar **%{target_username} (%{target_email})** como administrador(a) do seu fórum.

      [Confirmar conta de administrador(a)](%{admin_confirm_url})
  test_mailer:
    title: "Testar mensageiro"
    subject_template: "[%{email_prefix}] Teste de entrega de e-mail"
    text_body_template: |
      Este é um e-mail de teste de

      [**%{base_url}**][0]

      Esperamos que você tenha recebido este teste de entrega de e-mail!

      Confira esta [lista de verificação versátil para verificar a configuração de entrega de e-mail][1].

      Boa sorte,

      Seus amigos do [Discourse](https://www.discourse.org)

      [0]: %{base_url}
      [1]: https://meta.discourse.org/t/email-delivery-configuration-checklist/209839
  new_version_mailer:
    title: "Nova versão do mensageiro"
    subject_template: "[%{email_prefix}] Nova versão do Discourse, atualização disponível"
    text_body_template: |
      Viva! Uma nova versão do [Discourse](https://www.discourse.org) está disponível!

      Seu versão: %{installed_version}
      Nova versão: **%{new_version}**

      - Atualize com facilidade usando a nossa **[atualização no navegador em um clique](%{base_url}/admin/update)**

      - Confira as novidades nas [notas da versão](https://meta.discourse.org/tag/release-notes) ou veja o [registro de alterações não processados GitHub](https://github.com/discourse/discourse/commits/main)

      - Acesse [meta.discourse.org](https://meta.discourse.org) para obter novidades, discussões e suporte para o Discourse
  new_version_mailer_with_notes:
    title: "Nova versão do mensageiro com notas"
    subject_template: "[%{email_prefix}] atualização disponível"
    text_body_template: |
      Viva! Uma nova versão do [Discourse](https://www.discourse.org) está disponível!

      Seu versão: %{installed_version}
      Nova versão: **%{new_version}**

      - Atualize com facilidade usando a nossa **[atualização no navegador em um clique](%{base_url}/admin/update)**

      - Confira as novidades nas [notas da versão](https://meta.discourse.org/tag/release-notes) ou veja o [registro de alterações não processados GitHub](https://github.com/discourse/discourse/commits/main)

      - Acesse [meta.discourse.org](https://meta.discourse.org) para obter novidades, discussões e suporte para o Discourse

      ### Notas da versão

      %{notes}
  flag_reasons:
    off_topic: "Sua postagem foi sinalizada como **desvio de tópico**. A comunidade acha que não é compatível com o tópico conforme definida no título e na primeira postagem."
    inappropriate: "Sua postagem foi sinalizada como **não apropriada**: A comunidade acha que é ofensiva, abusiva, conduta odiosa ou uma violação das [nossas diretrizes da comunidade](%{base_path}/guidelines)."
    illegal: "Sua postagem foi sinalizada como **ilegal**: a comunidade acha que talvez ela viole a lei."
    spam: "Sua postagem foi sinalizada como **spam**. A comunidade acha que é um anúncio, algo que de natureza excessivamente promocional em vez de ser útil ou relevante ao tópico como esperado."
    notify_moderators: "Sua postagem foi sinalizada como **para a atenção do(a) moderador(a)**. A comunidade acha quea algo na postagem exige intervenção manual por um membro da equipe."
    responder:
      off_topic: "A postagem foi sinalizada como **desvio de tópico**. A comunidade acha que não é compatível com o tópico conforme definida no título e na primeira postagem."
      inappropriate: "A postagem foi sinalizada como **não apropriada**: A comunidade acha que é ofensiva, abusiva, conduta odiosa ou uma violação das [nossas diretrizes da comunidade](%{base_path}/guidelines)."
      spam: "A postagem foi sinalizada como **spam**. A comunidade acha que é um anúncio, algo de natureza excessivamente promocional em vez de ser útil ou relevante ao tópico como esperado."
      notify_moderators: "A postagem foi sinalizada como **para a atenção do(a) moderador(a)**. A comunidade acha que algo na postagem exige intervenção manual por um membro da equipe."
  flags_dispositions:
    agreed: "Obrigado por nos avisar. Concordamos que há um problema, estamos analisando."
    agreed_and_deleted: "Obrigado por nos avisar. Concordamos que há um problema, e removemos a postagem."
    disagreed: "Obrigado por nos avisar. Estamos analisando."
    ignored: "Obrigado por nos avisar. Estamos analisando."
    ignored_and_deleted: "Obrigado por nos avisar. Removemos a postagem."
  temporarily_closed_due_to_flags:
    one: "Este tópico está temporariamente fechado por pelo menos %{count} hora devido a um grande número de sinalizadores da comunidade."
    other: "Este tópico está temporariamente fechado por pelo menos %{count} horas devido a um grande número de sinalizadores da comunidade."
  system_messages:
    reviewables_reminder:
      subject_template: "Há itens na fila de revisão que precisam ser revistos"
      text_body_template:
        one: "%{mentions} itens foram enviados durante %{count} hora atrás. [Revise-os](%{base_url}/review)."
        other: "%{mentions} itens foram enviados durante %{count} horas atrás. [Revise-os](%{base_url}/review)."
    private_topic_title: "Tópico #%{id}"
    contents_hidden: "Acesse a postagem para ver o seu conteúdo."
    post_hidden:
      title: "Postagem oculta"
      subject_template: "Post oculto pelos sinalizadores da comunidade"
      text_body_template: |
        Olá, esta é uma mensagem automática de %{site_name} para informar que sua postagem foi oculta.

        <%{base_url}%{url}>

        %{flag_reason}

        Esta postagem foi oculta devido às sinalizações da comunidade. Portanto, considere como você pode alterar sua postagem para atender aos seus comentários. **Você pode editar sua postagem após %{edit_delay} minutos e ela será automaticamente exibida.**

        No entanto, se a postagem for oculta pela comunidade outra vez, permanecerá assim até ser tratada pela equipe.

        Para obter mais orientações, consulte nossas [diretrizes da comunidade](%{base_url}/guidelines).
    reviewable_queued_post_revise_and_reject:
      title: "Comentários sobre sua postagem"
      subject_template: "Comentários sobre sua postagem em %{topic_title}"
      text_body_template: |
        Olá, %{username},

        Revisamos sua postagem em [%{topic_title}](%{topic_url}) e temos um comentário para você.

        Motivo: %{reason}

        Comentário: %{feedback}

        Você pode editar sua postagem original abaixo e enviá-la novamente para fazer as alterações sugeridas, ou responder a esta mensagem se tiver alguma dúvida.

        --------

        %{original_post}

        --------

        Atenciosamente,
        Moderadores do %{site_name}
    reviewable_queued_post_revise_and_reject_new_topic:
      title: "Comentários sobre seu tópico"
      subject_template: 'Comentário sobre o novo tópico chamado "%{topic_title}"'
      text_body_template: |
        Olá, %{username},

        Revisamos seu novo tópico chamado "%{topic_title}" e temos um comentário para você.

        Motivo: %{reason}

        Comentário: %{feedback}

        Você pode editar a postagem original do seu tópico abaixo e enviá-la novamente para fazer as alterações sugeridas, ou responder a esta mensagem se tiver alguma dúvida.

        --------

        %{original_post}

        --------

        Atenciosamente,
        Moderadores do %{site_name}
    post_hidden_again:
      title: "Postagem oculta novamente"
      subject_template: "Postagem oculta por sinalizadores da comunidade, a equipe foi notificada"
      text_body_template: |
        Olá, esta é uma mensagem automática de %{site_name} para informar que sua postagem foi oculta outra vez.

        <%{base_url}%{url}>

        %{flag_reason}

        A comunidade sinalizou esta postagem e agora está oculta. **Como a postagem foi oculta mais de uma vez, ela permanecerá assim até ser tratada por um membro da equipe.**

        Para obter mais orientações, consulte nossas [diretrizes da comunidade](%{base_url}/guidelines).
    queued_by_staff:
      title: "A postagem requer aprovação"
      subject_template: "Postagem oculta pela equipe, aguardando aprovaçao"
      text_body_template: |
        Olá,

        Esta é uma mensagem automática de %{site_name} para avisar que sua postagem foi oculta.

        <%{base_url}%{url}>

        Sua postagem permanecerá oculta até a revisão de um membro da equipe.

        Para mais informações, consulte as nossas [diretrizes da comunidade](%{base_url}/guidelines).
    flags_disagreed:
      title: "Postagem sinalizada restaurada pela equipe"
      subject_template: "Postagem sinalizada restaurada pela equipe"
      text_body_template: |
        Olá,

        Esta é uma mensagem automática de %{site_name} para informar que [sua postagem](%{base_url}%{url}) foi restaurada.

        Esta postagem foi sinalizada pela comunidade e um membro da equipe optou por restaurá-la.

        [details="Clique para expandir a postagem restaurada"]
        ``` markdown
        %{flagged_post_raw_content}
        ```
        [/details]
    flags_agreed_and_post_deleted:
      title: "Postagem sinalizada removida pela equipe"
      subject_template: "Postagem sinalizada removida pela equipe"
      text_body_template: |
        Olá,

        Esta é uma mensagem automática de %{site_name} para informar que a [sua postagem](%{base_url}%{url}) foi removida.

        %{flag_reason}

        Esta postagem foi sinalizada pela comunidade e um membro da equipe optou por removê-la.


        ``` markdown
        %{flagged_post_raw_content}
        ```

        Leia novamente as nossas [diretrizes da comunidade](%{base_url}/guidelines) para obter informações.
    flags_agreed_and_post_deleted_for_responders:
      title: "Resposta removida da postagem sinalizada pela equipe"
      subject_template: "Resposta removida da postagem sinalizada pela equipe"
      text_body_template: |
        Olá,

        Esta é uma mensagem automática de %{site_name} para avisar que uma [post](%{base_url}%{url}) à qual você respondeu foi removida.

        %{flag_reason}

        Esta postagem foi sinalizada pela comunidade e um membro da equipe decidiu removê-la.

        ``` limitação
        %{flagged_post_raw_content}
        ```

        Ao que você respondeu

        ``` limitação
        %{flagged_post_response_raw_content}
        ```

        Para obter mais informações sobre o motivo da remoção, revise as nossas [diretrizes da comunidade](%{base_url}/guidelines).
    usage_tips:
      text_body_template: |
        Para obter algumas dicas rápidas sobre como começar como um(a) novo(a) usuário(a), [confira esta postagem no blog](https://blog.discourse.org/2016/12/discourse-new-user-tips-and-tricks/).

        Enquanto você participa, saberemos mais sobre você e as limitações temporárias de novo(a) usuário(a) serão suspensas. Ao longo do tempo, você ganhará [níveis de confiança](https://blog.discourse.org/20/20/entrevista-conhecimento-disco-trustes-levels/) que incluem capacidades especiais para nos ajudar a administrar a nossa comunidade.
    welcome_user:
      title: "Boas-vindas, usuário(a)"
      subject_template: "Boas-vindas ao %{site_name}!"
      text_body_template: |
        Obrigado por participar de %{site_name}, boas-vindas!

        %{new_user_tips}

        Acreditamos em [comportamento comunitário saudável](%{base_url}/guidelines) em todos os momentos.

        Aproveite sua visita!
    welcome_tl1_user:
      title: "Boas-vindas, usuário(a) TL1"
      subject_template: "Obrigado pela visita"
      text_body_template: |
        Olá, tudo bem? Você está lendo bastante os tópicos da comunidade, o que é fantástico. Por isso, você foi promovido(a) a um [nível de confiança!](https://blog.discourse.org/2018/06/understanding-discourse-trust-levels/) mais alto.

        Estamos muito felizes com a sua visita e adoraríamos saber mais sobre você. Tire um momento para [preencher seu perfil](%{base_url}/my/preferences/profile) ou sinta-se à vontade para [iniciar um novo tópico](%{base_url}/categories).
    welcome_staff:
      title: "Equipe de boas-vindas"
      subject_template: "Parabéns, você recebeu o status %{role}!"
      text_body_template: |
        Você recebeu o status %{role} por um membro da equipe.

        Na função de %{role}, você já tem acesso à <a href='%{base_url}/admin' target='_blank'>interface do(a) usuário(a)</a>.

        Grandes poderes trazem grandes responsabilidades. Se você estiver agindo como moderador pela primeira vez, consulte o [Guia de Moderação](https://meta.discourse.org/t/discourse-moderation-guide/63116).
    welcome_invite:
      title: "Convite de boas-vindas"
      subject_template: "Boas-vindas ao %{site_name}!"
      text_body_template: |
        Obrigado por aceitar o seu convite para %{site_name}, boas-vindas!

        - Criamos esta nova conta **%{username}** para você. Altere seu nome ou senha acessando [seu perfil de usuário] [prefs].

        - Quando entrar com sua conta, ** use o mesmo endereço de e-mail do seu convite original **. Caso contrário, não poderemos saber que é você!

        %{new_user_tips}

        Acreditamos em [comportamento comunitário saudável](%{base_url}/diretrizes) em todos os momentos.

        Aproveite sua estadia!

        [prefs]: %{user_preferences_url}
    tl2_promotion_message:
      subject_template: "Parabéns pela sua promoção de nível de confiança!"
      text_body_template: |
        Promovemos você para outro [nível de confiança](https://blog.discourse.org/2018/06/understanding-discourse-trust-levels/)!

        Alcançar o nível de confiança 2 significa que você leu e participou ativamente o suficiente para ser um membro desta comunidade.

        Como um usuário experiente, você pode apreciar [esta lista de dicas e truques úteis](https://blog.discourse.org/2016/12/discourse-new-user-tips-and-tricks/).

        Convidamos você a continuar participando – gostamos de ter você por perto.
    backup_succeeded:
      title: "Backup realizado com êxito"
      subject_template: "Backup concluído com êxito"
      text_body_template: |
        O backup foi bem-sucedido.

        Acesse a seção [administrador(a) > backup](%{base_url}/admin/backups) para baixar o seu novo backup.

        Aqui está o registro:


        %{logs}
    backup_failed:
      title: "Falha ao fazer backup"
      subject_template: "Falha ao fazer backup"
      text_body_template: |
        O backup falhou.

        Aqui está o registro:


        %{logs}
    restore_succeeded:
      title: "Restauração realizada"
      subject_template: "Restauração concluída com sucesso"
      text_body_template: |
        A restauração foi realizada.

        Aqui está o registro:

        %{logs}
    restore_failed:
      title: "A restauração falhou"
      subject_template: "A restauração falhou"
      text_body_template: |
        A restauração falhou.

        Aqui está o registro:


        %{logs}
    bulk_invite_succeeded:
      title: "Convites em massa realizados"
      subject_template: "Seus convites foram enviados com êxito."
      text_body_template: |
        Seu arquivo de convite de usuário(a) em massa foi processado, %{sent} convites enviados, %{skipped} ignorado(s) e %{warnings} aviso(s).

        Convites ignorados para e-mails:

        ``` texto
        %{skipped_emails}
        ```

        ``` texto
        %{logs}
        ```
    bulk_invite_failed:
      title: "Os convites em massa falharam"
      subject_template: "Seus convites em massa não foram enviados, entre em contato com os(as) moderadores(as)."
      text_body_template: |
        Seu arquivo de convite de usuário(a) em massa foi processado, %{sent} convites enviados, %{skipped} ignorado(s), %{warnings} aviso(s) e %{failed} erro(s).

        Convites ignorados para e-mails:

        ``` texto
        %{skipped_emails}
        ```

        Convites fracassados para e-mails:

        ``` text
        %{failed_emails}
        ```

        Confira o registro:

        ``` texto
        %{logs}
        ```
    user_added_to_group_as_owner:
      title: "Adicionado ao grupo como proprietário(a)"
      subject_template: "Você foi adicionado(a) como um(a) dos(as) proprietários(as) do grupo %{group_name}"
      text_body_template: |
        Você foi adicionado(a) como um(a) dos(as) proprietários(as) do grupo [%{group_name}](%{base_url}%{group_path}).
    user_added_to_group_as_member:
      title: "Adicionado ao grupo como membro"
      subject_template: "Você foi adicionado(a) como membro do grupo %{group_name}"
      text_body_template: |
        Você foi adicionado(a) como membro do grupo [%{group_name}](%{base_url}%{group_path}).
    csv_export_succeeded:
      title: "A exportação CSV foi bem-sucedida"
      subject_template: "[%{export_title}] exportação de dados concluída"
      text_body_template: |
        Seus dados foram exportados! :dvd:

        %{download_link}

        O link de download acima permanecerá válido por 48 horas.

        Os dados foram compactados em um arquivo .zip. Caso não seja extraído ao abrir, use a ferramenta recomendada aqui: https://www.7-zip.org/
    csv_export_failed:
      title: "Falha na exportação de CSV"
      subject_template: "A exportação de dados falhou"
      text_body_template: "Desculpe, mas sua exportação de dados falhou. Verifique os registros ou [entre em contato com um membro da equipe](%{base_url}/about)."
    email_reject_insufficient_trust_level:
      title: "E-mail rejeitado, nível de confiança insuficiente"
      subject_template: "[%{email_prefix}] Problema no email, nível de confiança insuficiente"
      text_body_template: |
        Desculpe, mas sua mensagem de e-mail para %{destination} (com o título de %{former_title}) não funcionou.

        Sua conta não tem o nível de confiança necessário para postar novos tópicos para este endereço de e-mail. Se acha que é um erro, [entre em contato com um membro da equipe](%{base_url}/about).
    email_reject_user_not_found:
      title: "Email rejeitado, usuário(a) não encontrado(a)"
      subject_template: "[%{email_prefix}] Problema no e-mail: usuário(a) não encontrado(a)"
      text_body_template: |
        Desculpe, mas sua mensagem de e-mail para %{destination} (com o titulo de %{former_title}) não funcionou.

        Sua resposta foi enviada de um endereço de e-mail desconhecido. Tente enviar por outro endereço de e-mail, ou [entre em contato com um membro da equipe](%{base_url}/about).
    email_reject_screened_email:
      title: "E-mail rejeitado, e-mail filtrado"
      subject_template: "[%{email_prefix}] Problema no e-mail, e-mail bloqueado"
      text_body_template: |
        Desculpe, mas sua mensagem de e-mail %{destination} (com o título de %{former_title}) não funcionou.

        Sua resposta foi enviada de um endereço de e-mail bloqueado. Tente enviar de um outro endereço de e-mail, ou [entre em contato com um membro da equipe](%{base_url}/about).
    email_reject_not_allowed_email:
      title: "E-mail rejeitado, e-mail não permitido"
      subject_template: "[%{email_prefix}] Problema no e-mail, e-mail bloqueado"
      text_body_template: |
        Desculpe, mas sua mensagem de e-mail %{destination} (com o título de %{former_title}) não funcionou.

        Sua resposta foi enviada de um endereço de e-mail bloqueado. Tente enviar de um outro endereço de e-mail, ou [entre em contato com um membro da equipe](%{base_url}/about).
    email_reject_inactive_user:
      title: "E-mail rejeitado, usuário(a) inativo(a)"
      subject_template: "[%{email_prefix}] Problema no e-mail, usuário(a) inativo(a)"
      text_body_template: |
        Desculpe, mas sua mensagem de e-mail para %{destination} (com o título de %{former_title}) não funcionou.

        Sua conta associada a este endereço de e-mail não está ativada. Ative sua conta antes de enviar e-mails.
    email_reject_silenced_user:
      title: "E-mail rejeitado, usuário(a) silenciado(a)"
      subject_template: "[%{email_prefix}] Problema no e-mail, usuário(a) silenciado(a)"
      text_body_template: |
        Desculpe, mas sua mensagem de e-mail para %{destination} (com o título de %{former_title}) não funcionou.

        Sua conta associada a este endereço de e-mail foi silenciada.
    email_reject_reply_user_not_matching:
      title: "E-mail rejeitado, usuário não correspondente"
      subject_template: "[%{email_prefix}] Problema no e-mail, endereço de resposta inesperado"
      text_body_template: |
        Desculpe, mas sua mensagem de e-mail %{destination} (com o título de %{former_title}) não funcionou.

        Sua resposta foi enviada de um endereço de e-mail diferente do esperado, por isso não temos certeza se é a mesma pessoa. Tente enviar de outro endereço de e-mail, ou [entre em contato com um membro da equipe](%{base_url}/about).
    email_reject_empty:
      title: "E-mail rejeitado, vazio"
      subject_template: "[%{email_prefix}] Problema no e-mail, sem conteúdo"
      text_body_template: |
        Desculpe, mas sua mensagem de e-mail para %{destination} (intitulada %{former_title}) não funcionou.

        Não foi possível conteúdo na resposta no seu e-mail.

        Se você está recebendo isso e você incluiu uma resposta, tente novamente com uma formatação mais simples.
    email_reject_parsing:
      title: "E-mail rejeitado em análise"
      subject_template: "[%{email_prefix}] Problema no e-mai, conteúdo não reconhecido"
      text_body_template: |
        Desculpe, mas sua mensagem de e-mail para %{destination} (com o título de %{former_title}) não funcionou.

        Não pudemos encontrar seu resposta no e-mail. **Verifique se sua resposta está no topo do e-mail**, não foi possível processar respostas em linha.
    email_reject_invalid_access:
      title: "E-mail rejeitado, acesso inválido"
      subject_template: "[%{email_prefix}] Problema no e-mail, acesso inválido"
      text_body_template: |
        Desculpe, mas sua mensagem de e-mail para %{destination} (com o título de %{former_title}) não funcionou.

        Sua conta não tem os privilégios para postar novos tópicos nesta categoria. Se você acha que isso é um erro, [entre em contato com um membro da equipe](%{base_url}/about).
    email_reject_strangers_not_allowed:
      title: "E-mail rejeitado, estranhos(as) não permitidos(as)"
      subject_template: "[%{email_prefix}] Problema no e-mail, acesso inválido"
      text_body_template: |
        Desculpe, mas sua mensagem de e-mail para %{destination} (com o título de  %{former_title}) não funcionou.

        A categoria para a qual você enviou este e-mail permite somente respostas de usuários(as) com contas válidas e endereços de e-mail conhecidos. Se você acha que isso é um erro, [entre em contato com um membro da equipe](%{base_url}/about).
    email_reject_invalid_post:
      title: "E-mail rejeitado, postagem inválida"
      subject_template: "[%{email_prefix}] Problema no e-mail, erro na postagem"
      text_body_template: |
        Desculpe, mas sua mensagem de e-mail para %{destination} (com o título de %{former_title}) não funcionou.

        Algumas causas possíveis são: formatação complexa, mensagem muito grande, mensagem muito pequena. Tente novamente, ou poste pelo site se isso continuar.
    email_reject_invalid_post_specified:
      title: "E-mail rejeitado, postagem inválida especificada"
      subject_template: "[%{email_prefix}] Problema no e-mail, erro na postagem"
      text_body_template: |
        Desculpe, mas sua mensagem de e-mail para%{destination} (com o título de %{former_title}) não funcionou.

        Motivo:

        %{post_error}

        Se você puder corrigir o problema, tente novamente.
      date_invalid: "Nenhuma data de criação para postagem foi encontrada. Falta data no e-mail: cabeçalho?"
    email_reject_post_too_short:
      title: "Rejeição de e-mail, postagem muito curta"
      subject_template: "[%{email_prefix}] Problema no e-mail, postagem muito curta"
      text_body_template: |
        Desculpe, mas a sua mensagem de e-mail para %{destination} (com o título de %{former_title}) não funcionou.

        Para promover conversas mais complexas, respostas muito curtas não são permitidas. Você pode responder com pelo menos %{count} caracteres? Como alternativa, também é possível curtir uma postagem por e-mail respondendo com "+1".
    email_reject_invalid_post_action:
      title: "E-mail rejeitado por postagem de ação inválida"
      subject_template: "[%{email_prefix}] Problema no e-mail, ação de postagem inválida"
      text_body_template: |
        Desculpe, mas sua mensagem de e-mail para %{destination} (com o título de %{former_title}) não funcionou.
        A ação de postagem não foi reconhecida. Tente novamente, ou poste pelo site se isso continuar.
    email_reject_reply_key:
      title: "E-mail rejeitado por chave de resposta"
      subject_template: "[%{email_prefix}] Problema no e-mail, chave de resposta desconhecida"
      text_body_template: |
        Desculpe, mas sua mensagem de e-mail para %{destination} (com o título de %{former_title}) não funcionou.

        A chave de resposta no e-mail é inválida ou desconhecida, por isso não podemos descobrir ao que este e-mail está respondendo. [Entre em contato com um membro da equipe](%{base_url}/about).
    email_reject_bad_destination_address:
      title: "E-mail rejeitado por endereço de destino inválido"
      subject_template: "[%{email_prefix}] Problema no e-mail, desconhecido para: endereço"
      text_body_template: |
        Desculpe, mas a sua mensagem de e-mail para %{destination} (com o título de %{former_title}) não funcionou.

        Verifique os itens a seguir:

          - Você usa mais de um endereço de e-mail? Respondeu de um endereço de e-mail diferente? É preciso usar o mesmo endereço de e-mail ao responder.

          - Seu software utilizou o endereço de "Responder para:" ao responder? Infelizmente alguns softwares de e-mail enviam respostas para o endereço em "De:", o que não funciona.

          - O cabeçalho da ID da mensagem foi alterada no e-mail? A ID da mensagem não pode ser alterada e deve ser consistente.

        Precisa de mais ajuda? Fale conosco acessando as informações de contato em %{base_url}/about
    email_reject_old_destination:
      title: "E-mail rejeitado por destino antigo"
      subject_template: "[%{email_prefix}] Problema no e-mail, você está tentando responder a uma notificação antiga"
      text_body_template: |
        Desculpe, mas a sua mensagem de e-mail para %{destination} (com o título de %{former_title}) não funcionou.

        Só aceitamos respostas às notificações originais por %{number_of_days} dias. [Acesse o tópico](%{short_url}) para continuar a conversa.
    email_reject_topic_not_found:
      title: "E-mail rejeitado por tópico não encontrado"
      subject_template: "[%{email_prefix}] Problema no e-mail, tópico não encontrado"
      text_body_template: |
        Desculpe, mas sua mensagem de e-mail para %{destination} (com o título de %{former_title}) não funcionou.

        O tópico para o qual você está respondendo não existe mais, pode ter sido excluído. Se você acha que isso é um erro, [entre em contato com um membro da equipe](%{base_url}/about).
    email_reject_topic_closed:
      title: "E-mail rejeitado por tópico fechado"
      subject_template: "[%{email_prefix}] Problema no e-mail, tópico fechado"
      text_body_template: |
        Desculpe, mas sua mensagem de e-mail para%{destination} (com o título de %{former_title}) não funcionou.

        O tópico ao o qual você está respondendo está fechado por enquanto e não aceita mais respostas. Se você acha que isso é um erro, [entre em contato com um membro da equipe](%{base_url}/about).
    email_reject_auto_generated:
      title: "E-mail rejeitado, gerado automaticamente"
      subject_template: "[%{email_prefix}] Problema no e-mail, resposta gerada automaticamente"
      text_body_template: |
        Desculpe, mas sua mensagem de e-mail para %{destination} (com o título de %{former_title}) não funcionou.

        Seu e-mail foi marcado como "gerado automaticamente", o que significa que foi criado automaticamente por um computador em vez de ser digitado por um ser humano. Não podemos aceitar esses tipos de e-mails. Se você acha que isso é um erro, [entre em contato com um membro da equipe](%{base_url}/about).
    email_reject_unrecognized_error:
      title: "E-mail rejeitado, erro não reconhecido"
      subject_template: "[%{email_prefix}] Problema no e-mail, erro não reconhecido"
      text_body_template: |
        Desculpe, mas sua mensagem de e-mail para %{destination} (com o título de %{former_title}) não funcionou.

        Ocorreu um erro não reconhecido ao processar seu e-mail e ele não foi publicado. Você deve tentar novamente ou [entrar em contato com um membro da equipe](%{base_url}/about).
    email_reject_attachment:
      title: "Anexo do e-mail rejeitado"
      subject_template: "[%{email_prefix}] Problema no e-mail, anexo rejeitado"
      text_body_template: |
        Infelizmente alguns anexos em sua mensagem de e-mail para %{destination} (com o título de %{former_title}) foram rejeitados.

        Detalhes:
        %{rejected_errors}

        Se você acha que isto é um erro, [entre em contato um membro da equipe](%{base_url}/about).
    email_reject_reply_not_allowed:
      title: "Rejeição de e-mail, resposta não permitida"
      subject_template: "[%{email_prefix}] Problema no e-mail, resposta não permitida"
      text_body_template: |
        Desculpe, mas sua mensagem de e-mail para %{destination} (com o título de %{former_title}) não funcionou.

        Você não tem permissão para responder ao tópico. Se acha que é um erro, [entre em contato com um membro da equipe](%{base_url}/about).
    email_reject_reply_to_digest:
      title: "Rejeição de e-mail, resposta para resumo"
      subject_template: "[%{email_prefix}] Problema no e-mail, resposta para resumo"
      text_body_template: |
        Desculpe, mas sua mensagem de e-mail para %{destination} (com o título de %{former_title}) não funcionou.

        Você respondeu ao e-mail de resumo, o que não é permitido.

        Se acha que é um erro, [entre em contato com um membro da equipe](%{base_url}/about).
    email_reject_too_many_recipients:
      title: "O e-mail rejeita excesso de destinatários"
      subject_template: "[%{email_prefix}] Problema no e-mail -- muitos destinatários"
      text_body_template: |
        Desculpe, mas a sua mensagem de e-mail para %{destination} (intitulada %{former_title}) não funcionou.

        Você tentou enviar e-mail para mais de %{max_recipients_count} pessoas e nosso sistema marcou automaticamente seu e-mail como spam.

        Se você acredita que isso é um erro, [entre em contato com um membro da equipe](%{base_url}/about).
    email_error_notification:
      title: "Notificação de erro por e-mail"
      subject_template: "[%{email_prefix}] Problema no e-mail, erro de autenticação do POP"
      text_body_template: |
        Infelizmente houve um erro de autenticação ao sondar e-mails do servidor POP.

        Verifique se as credenciais POP foram configuradas corretamente nas [configurações do site](%{base_url}/admin/site_settings/category/email).

        Se houver uma interface do(a) usuário(a) da web para a conta de e-mail POP, pode ser necessário entrar com a conta na web e verificar suas configurações lá.
    email_revoked:
      title: "E-mail revogado"
      subject_template: "Seu endereço de e-mail está correto?"
      text_body_template: |
        Desculpe, mas estamos com problemas para entrar em contato com você por e-mail. Os últimos e-mails que enviamos retornaram como impossíveis de serem entregues.

        Verifique se o [seu endereço de e-mail](%{base_url}/my/preferences/email) é válido e está funcionando. Você também pode adicionar nosso endereço de e-mail à sua lista de contatos para melhorar a capacidade de entrega.
    email_bounced: |
      A mensagem para %{email} retornou.

      ### Detalhes

      ``` texto
      %{raw}
      ```
    ignored_users_summary:
      title: "Usuários(as) ignorado(as) excederam o limite"
      subject_template: "Um(a) usuário(a) está sendo ignorado(a) por muitos outros(as) usuários(as)"
      text_body_template: |
        Olá, esta é uma mensagem automática de %{site_name} para informar que @%{username} foi ignorado(a) por %{ignores_threshold} usuários(as). Isso pode indicar que um problema está ocorrendo em sua comunidade.

        Você pode querer [revisar postagens recentes](%{base_url}/u/%{username}/summary) desse(a) usuário(a) e possivelmente outros(as) usuários(as) no [relatório de usuários(as) ignorados(as) e silenciados(as)](%{base_url}/admin/reports/top_ignored_users).

        Para obter mais orientações, consulte nossas [diretrizes da comunidade](%{base_url}/guidelines).
    too_many_spam_flags:
      title: "Muitas sinalizadores de spam"
      subject_template: "Nova conta em espera"
      text_body_template: |
        Olá,

        Esta é uma mensagem automática de %{site_name} para informar que suas postagens estão temporariamente ocultas porque foram sinalizadas pela comunidade.

        Como medida de precaução, sua nova conta foi silenciada e não será possível criar respostas ou tópicos até que um membro da equipe possa revisá-la. Pedimos desculpas pelo inconveniente.

        Para obter mais orientações, consulte nossas [diretrizes da comunidade](%{base_url}/guidelines).
    too_many_tl3_flags:
      title: "Muitos sinalizadores TL3"
      subject_template: "Nova conta em espera"
      text_body_template: |
        Olá,

        Esta é uma mensagem automática de %{site_name} para informar que sua conta foi colocada em espera devido a uma grande quantidade de sinalizadores da comunidade.

        Como medida de precaução, sua nova conta foi silenciada para impedir a criação de novas respostas ou tópicos até que um membro da equipe possa revisá-la. Pedimos desculpas pelo inconveniente.

        Para obter mais orientações, consulte nossas [diretrizes da comunidade](%{base_url}/diretrizes).
    silenced_by_staff:
      title: "Silenciado(a) pela equipe"
      subject_template: "Conta temporariamente em espera"
      text_body_template: |
        Olá,

        Esta é uma mensagem automática de %{site_name} para informar que sua conta foi temporariamente suspensa como medida de precaução.

        Continue a navegar, mas não será possível responder ou criar tópicos até que um [membro da equipe](%{base_url}/sobre) analise suas postagens mais recentes. Pedimos desculpas pelo inconveniente.

        Para obter mais orientações, consulte nossas [diretrizes da comunidade](%{base_url}/diretrizes).
    user_automatically_silenced:
      title: "Usuário(a) silenciado(a) automaticamente"
      subject_template: "O(a) novo(a) usuário(a) %{username} silenciado(a) devido aos sinalizadores da comunidade"
      text_body_template: |
        Esta é uma mensagem automática.

        O(a) novo(a) usuário(a) [%{username}](%{user_url}) foi silenciado(a) automaticamente porque usuários(as) sinalizaram as postagens de %{username}.

        [Revise os sinalizadores](%{base_url}/admin/flags). Se o(a) usuário(a) %{username} tiver sido silenciado(a) por engano, clique no botão de ativar som do(a) usuário(a) na [página de administração do(a) usuário(a)](%{user_url}).

        Este limite pode ser alterado nas configurações do site "silence_new_user".
    spam_post_blocked:
      title: "Postagem de spam bloqueada"
      subject_template: "Postagens de novo(a) usuário(a )%{username} bloqueadas devido a links repetidos"
      text_body_template: |
        Está é uma mensagem automática.

        O(a) novo(a) usuário(a) [%{username}](%{user_url}) tentou criar várias postagens com links para %{domains}, mas elas foram bloqueadas para evitar spam. O(a) usuário(a) ainda pode criar novas postagens sem links para %{domains}.

        [Verifique o(a) usuário(a)](%{user_url}).

        Isto pode ser modificado nas configurações do site "newuser_spam_host_threshold" e "white_listed_spam_host_domains". Considere adicionar %{domains} à lista de permissões caso precisem ser isentos.
    unsilenced:
      title: "Som ativado"
      subject_template: "A conta não está mais em espera"
      text_body_template: |
        Olá,

        Esta é uma mensagem automática de %{site_name} para que você saiba que sua conta não está mais em espera após a revisão da equipe.

        Agora você pode criar novas respostas e tópicos novamente. Agradecemos sua paciência.
    pending_users_reminder:
      title: "Lembrete de usuários(as) pendentes"
      subject_template:
        one: "%{count} usuário(a) aguardando aprovação"
        other: "%{count} usuários(as) aguardando aprovação"
      text_body_template: |
        Há novas contas de usuários esperando para serem aprovadas (ou rejeitadas) antes de poderem acessar este fórum.

        [Revise-as](%{base_url}/review).
    download_remote_images_disabled:
      title: "Desativar download de imagens remotas"
      subject_template: "Desativar download de imagens remotas em andamento"
      text_body_template: "A configuração \"download_remote_images_to_local\" está desativada porque o limite de espaço no disco configurado em \"download_remote_images_threshold\" foi alcançado."
    new_user_of_the_month:
      title: "Você é um(a) novo(a) usuário(a) do mês!"
      subject_template: "Você é um(a) novo(a) usuário(a) do mês!"
      text_body_template: |
        Parabéns, você ganhou o prêmio **Novo(a) usuário(a) do mês de %{month_year}**. :trophy:

        Este prêmio é concedido apenas a dois usuários(as) novos(as) por mês e ficará permanentemente visível na [página de emblemas].(%{url}).

        Você logo se tornou um(a) integrante valioso(a) da nossa comunidade. Obrigado por se cadastrar e manter o excelente trabalho!
    queued_posts_reminder:
      title: "Lembrete de postagens na fila"
      subject_template:
        one: "%{count} postagem aguardando revisão"
        other: "%{count} postagens aguardando revisão"
      text_body_template: |
        Olá,

        Algumas postagens de novos(as) usuários(as) foram removidas pela moderação e estão aguardando revisão. [Aprove-as ou rejeite-as aqui](%{base_url}/review?type=ReviewableQueuedPost).
  unsubscribe_link: |
    Para cancelar a subscrição destes e-mails, [clique aqui](%{unsubscribe_url}).
  unsubscribe_link_and_mail: |
    Para cancelar a inscrição destes e-mails, [clique aqui](%{unsubscribe_url}).
  unsubscribe_mailing_list: |
    Você está recebendo isso porque ativou o modo lista de endereçamento.

    Para cancelar a inscrição destes e-mails, [clique aqui](%{unsubscribe_url}).
  subject_re: "Re:"
  subject_pm: "[PM]"
  email_from: "%{user_name} via %{site_name}"
  email_from_without_site: "%{group_name}"
  user_notifications:
    previous_discussion: "Respostas anteriores"
    reached_limit:
      one: "Atenção: enviamos no máximo %{count} e-mail diário. Verifique no site para ver os que podem não ter sido enviados."
      other: "Atenção: enviamos no máximo %{count} e-mails diários. Verifique no site para ver os que podem não ter sido enviados. PS: obrigado pelos acessos!"
    in_reply_to: "Em resposta a"
    reply_by_email: "[Acesse o tópico](%{base_url}%{url}) ou responda a este e-mail para responder."
    reply_by_email_pm: "[Acesse a mensagem](%{base_url}%{url}) ou responda a este e-mail para responder a %{participants}."
    only_reply_by_email: "Responda a este email para responder."
    only_reply_by_email_pm: "Responda a este e-mail para responder a %{participants}."
    visit_link_to_respond: "[Acesse o tópico](%{base_url}%{url}) para responder."
    visit_link_to_respond_pm: "[Acesser a mensagem](%{base_url}%{url}) para responder a %{participants}."
    reply_above_line: "## Responda acima desta linha. ##"
    posted_by: "Postado por %{username} em %{post_date}"
    pm_participants: "Participantes: %{participants}"
    more_pm_participants:
      one: "%{participants} e %{count} outro"
      other: "%{participants} e %{count} outros"
    invited_group_to_private_message_body: |
      %{username} convidou @%{group_name} para uma mensagem

      > **[%{topic_title}](%{topic_url})**
      >
      > %{topic_excerpt}

      em

      > %{site_title} - %{site_description}

      Para participar da mensagem, clique no link abaixo:

      %{topic_url}
    invited_to_private_message_body: |
      %{username} convidou para uma mensagem

      > **[%{topic_title}](%{topic_url})**
      >
      > %{topic_excerpt}

      em

      > %{site_title} - %{site_description}

      Para participar da mensagem, clique no link abaixo:

      %{topic_url}
    invited_to_topic_body: |
      %{username} convidou para uma discussão

      > **[%{topic_title}](%{topic_url})**
      >
      > %{topic_excerpt}

      em

      > %{site_title} -- %{site_description}

      Para participar da discussão, clique no link abaixo:

      %{topic_url}
    user_invited_to_private_message_pm_group:
      title: "Grupo convidado(a) por usuário(a) para MP"
      subject_template: "[%{email_prefix}] %{username} convidou @%{group_name} para a mensagem \"%{topic_title}\""
      text_body_template: |
        %{header_instructions}

        %{message}

        %{respond_instructions}
    user_invited_to_private_message_pm:
      title: "Usuário(a) convidado(a) para MP"
      subject_template: "[%{email_prefix}] %{username} convidou para uma mensagem \"%{topic_title}\""
      text_body_template: |
        %{header_instructions}

        %{message}

        %{respond_instructions}
    user_invited_to_private_message_pm_staged:
      title: "Usuário(a) convidado(a) para MP encenado(a)"
      subject_template: "[%{email_prefix}] %{username} convidou você para uma mensagem \"%{topic_title}\""
      text_body_template: |
        %{header_instructions}

        %{message}

        %{respond_instructions}
    user_invited_to_topic:
      title: "Usuário(a) convidado(a) para o tópico"
      subject_template: "[%{email_prefix}] %{username} convidou para \"%{topic_title}\""
      text_body_template: |
        %{header_instructions}

        %{message}

        %{respond_instructions}
    user_replied:
      title: "Respondido(a) pelo usuário(a)"
      subject_template: "[%{email_prefix}] %{topic_title}"
      text_body_template: |
        %{header_instructions}

        %{message}

        %{context}

        %{respond_instructions}
    user_replied_pm:
      title: "PM respondida pelo(a) usuário(a)"
      subject_template: "[%{email_prefix}] [PM] %{topic_title}"
      text_body_template: |
        %{header_instructions}

        %{message}

        %{context}

        %{respond_instructions}
    user_quoted:
      title: "Citações do(a) usuário(a)"
      subject_template: "[%{email_prefix}] %{topic_title}"
      text_body_template: |
        %{header_instructions}

        %{message}

        %{context}

        %{respond_instructions}
    user_linked:
      title: "Usuário(a) vinculado(a)"
      subject_template: "[%{email_prefix}] %{topic_title}"
      text_body_template: |
        %{header_instructions}

        %{message}

        %{context}

        %{respond_instructions}
    user_mentioned:
      title: "Usuário(a) mencionado(a)"
      subject_template: "[%{email_prefix}] %{topic_title}"
      text_body_template: |
        %{header_instructions}

        %{message}

        %{context}

        %{respond_instructions}
    user_mentioned_pm:
      title: "MP mencionada pelo(a) usuário(a)"
      subject_template: "[%{email_prefix}] [MP] %{topic_title}"
      text_body_template: |
        %{header_instructions}

        %{message}

        %{context}

        %{respond_instructions}
    user_group_mentioned:
      title: "Grupo de usuários(as) mencionado"
      subject_template: "[%{email_prefix}] %{topic_title}"
      text_body_template: |
        %{header_instructions}

        %{message}

        %{context}

        %{respond_instructions}
    user_group_mentioned_pm:
      title: "PM mencionada por grupo de usuários(as)"
      subject_template: "[%{email_prefix}] [PM] %{topic_title}"
      text_body_template: |
        %{header_instructions}

        %{message}

        %{context}

        %{respond_instructions}
    user_group_mentioned_pm_group:
      title: "PM mencionada por grupo de usuários(as)"
      subject_template: "[%{email_prefix}] [PM] %{topic_title}"
      text_body_template: |
        %{header_instructions}

        %{message}

        %{context}

        %{respond_instructions}
    user_posted:
      title: "Postado(a) pelo(a) usuário(a)"
      subject_template: "[%{email_prefix}] %{topic_title}"
      text_body_template: |
        %{header_instructions}

        %{message}

        %{context}

        %{respond_instructions}
    user_watching_category_or_tag:
      title: "Categoria ou etiqueta de acompanhamento do usuário"
      subject_template: "[%{email_prefix}] %{topic_title}"
      text_body_template: |
        %{header_instructions}

        %{message}

        %{context}

        %{respond_instructions}
    user_watching_first_post:
      title: "Usuário(a) acompanhando a primeira postagem"
      subject_template: "[%{email_prefix}] %{topic_title}"
      text_body_template: |
        %{header_instructions}

        %{message}

        %{context}

        %{respond_instructions}
    user_posted_pm:
      title: "MP postada pelo(a) usuário(a)"
      subject_template: "[%{email_prefix}] [MP] %{topic_title}"
      text_body_template: |
        %{header_instructions}

        %{message}

        %{context}

        %{respond_instructions}
    user_posted_pm_staged:
      title: "MP postada por usuário(a) encenado(a)"
      subject_template: "%{optional_re}%{topic_title}"
      text_body_template: |2

        %{message}
    account_suspended:
      title: "Conta suspensa"
      subject_template: "[%{email_prefix}] A sua conta foi suspensa"
      text_body_template: |
        Você foi suspenso(a) do fórum até %{suspended_till}.

        Motivo: %{reason}
    account_suspended_forever:
      title: "Conta suspensa"
      subject_template: "%{email_prefix}, sua conta foi suspensa"
      text_body_template: |
        Sua conta foi suspensa do fórum.

        Motivo: %{reason}
    account_silenced:
      title: "Conta silenciada"
      subject_template: "[%{email_prefix}] Sua conta foi silenciada"
      text_body_template: |
        Você foi silenciado(a) do fórum até %{silenced_till}.

        Motivo: %{reason}
    account_silenced_forever:
      title: "Conta silenciada"
      subject_template: "%{email_prefix}, sua conta foi silenciada"
      text_body_template: |
        Sua conta foi silenciada do fórum.

        Motivo: %{reason}
    account_exists:
      title: "esta conta já existe"
      subject_template: "[%{email_prefix}] esta conta já existe"
      text_body_template: |
        Você acabou de tentar criar uma conta em %{site_name}, ou tentou alterar o e-mail de uma conta para %{email}. No entanto, já existe uma conta para %{email}.

        Se você esqueceu sua senha, [redefina agora](%{base_url}/password-reset).

        Se você não tiver tentado criar uma conta para %{email} ou alterar seu endereço de e-mail, não se preocupe. Você pode ignorar essa mensagem com segurança.

        Se você tiver alguma dúvida, [entre em contato com nossa equipe prestativa](%{base_url}/sobre).
    account_second_factor_disabled:
      title: "Autenticação de dois fatores desativada"
      subject_template: "[%{email_prefix}] Autenticação de dois fatores desativada"
      text_body_template: |
        A autenticação de dois fatores foi desativada na sua conta em %{site_name}. Agora você pode entrar com a conta somente usando a senha. Não é mais necessário um código de autenticação adicional.

        Se você não tiver optado por desativar a autenticação de dois fatores, alguém pode ter comprometido sua conta.

        Se você tiver alguma dúvida, [entre em contato com nossa equipe prestativa](%{base_url}/sobre).
    digest:
      why: "Um breve resumo de %{site_link} desde %{since}"
      since_last_visit: "Desde a sua última visita"
      new_topics: "Novos tópicos"
      unread_notifications: "Notificações não lidas"
      unread_high_priority: "Notificações de alta prioridade não lidas"
      liked_received: "Curtidas recebidas"
      new_users: "Usuários(as) novos(as)"
      popular_topics: "Tópicos mais acessados"
      join_the_discussion: "Leia mais"
      popular_posts: "Publicações mais acessadas"
      more_new: "Novo para você"
      subject_template: "[%{email_prefix}] Resumo"
      unsubscribe: "Este resumo foi enviado de %{site_link}, já que faz tempo que não nos vemos. Mude %{email_preferences_link} ou%{unsubscribe_link} para cancelar a inscrição."
      your_email_settings: "suas configurações de e-mail"
      click_here: "clique aqui"
      from: "%{site_name}"
      preheader: "Um breve resumo desde %{since}"
    forgot_password:
      title: "Esqueci a senha"
      subject_template: "[%{email_prefix}] Redefinição de senha"
      text_body_template: |
        Alguém pediu para redefinir sua senha [%{site_name}](%{base_url}).

        Caso não tenha sido você, ignore este e-mail.

        Clique no link a seguir para escolher uma nova senha:
        %{base_url}/u/password-reset/%{email_token}
    email_login:
      title: "Entrar com sua conta pelo link"
      subject_template: "[%{email_prefix}] Entre com sua conta pelo link"
      text_body_template: |
        Aqui está o seu link para entrar em [%{site_name}](%{base_url}).

        Caso não tenha solicitado este link, ignore este e-mail.

        Clique no link a seguir para entrar com a conta:
        %{base_url}/session/email-login/%{email_token}
    set_password:
      title: "Configurar senha"
      subject_template: "[%{email_prefix}] Configurar senha"
      text_body_template: |
        Alguém pediu para adicionar uma senha à sua conta em [%{site_name}](%{base_url}). Como alternativa, você pode entrar com a conta qualquer serviço on-line compatível (Google, Facebook, etc.) associado a esse endereço de e-mail validado.

        Caso não tenha feito esta solicitação, ignore este e-mail.

        Clique no link a seguir para entrar com a conta:
        %{base_url}/u/password-reset/%{email_token}
    admin_login:
      title: "Entrar com conta de administrador(a)"
      subject_template: "[%{email_prefix}] Entrar com conta"
      text_body_template: |
        Alguém pediu para entrar com a sua conta em [%{site_name}](%{base_url}).

        Caso não tenha feito este pedido, ignore este e-mail.

        Clique no link a seguir para entrar com a conta:
        %{base_url}/session/email-login/%{email_token}
    account_created:
      title: "Conta criada"
      subject_template: "[%{email_prefix}] Sua nova conta"
      text_body_template: |
        Uma nova conta foi criada para você em%{site_name}

        Clique no link a seguir para escolher uma senha para sua nova conta:
        %{base_url}/u/password-reset/%{email_token}
    confirm_new_email:
      title: "Confirmar novo e-mail"
      subject_template: "[%{email_prefix}] Confirme seu novo endereço de e-mail"
      text_body_template: |
        Confirme o seu novo endereço de e-mail para %{site_name} ao clicar no link a seguir:

        %{base_url}/u/confirm-new-email/%{email_token}

        Caso não tenha solicitado esta alteração, entre em contato com um(a) [administrador(a) do site](%{base_url}/about).
    confirm_new_email_via_admin:
      title: "Confirmar novo e-mail"
      subject_template: "[%{email_prefix}] Confirme seu novo endereço de e-mail"
      text_body_template: |
        Confirme o seu novo endereço de e-mail para %{site_name} ao clicar no link a seguir:

        %{base_url}/u/confirm-new-email/%{email_token}

        Esta alteração foi solicitada pelo(a) administrador(a) do site.

        Caso não tenha solicitado esta alteração, entre em contato com um(a) [administrador(a) do site](%{base_url}/about).
    confirm_old_email:
      title: "Confirmar antigo e-mail"
      subject_template: "[%{email_prefix}] Confirme seu endereço de e-mail atual"
      text_body_template: "Antes de podermos alterar seu endereço de e-mail, precisamos confirmar que você \ncontrola a conta de e-mail atual. Depois de concluir esta etapa, solicitaremos que você \nconfirme o novo endereço de e-mail.\n\nConfirme seu endereço de e-mail atual para %{site_name} clicando no seguinte link: \n\n%{base_url}/u/confirm-old-email/%{email_token}\n"
    confirm_old_email_add:
      title: "Confirmar antigo e-mail (adicionar)"
      subject_template: "[%{email_prefix}] Confirme seu endereço de e-mail atual"
      text_body_template: "Antes de podermos adicionar um novo endereço de e-mail, precisamos confirmar que você \ncontrola a conta de e-mail atual. Depois de concluir esta etapa, solicitaremos que você \nconfirme o novo endereço de e-mail.\n\nConfirme seu endereço de e-mail atual para %{site_name} clicando no seguinte link: \n\n%{base_url}/u/confirm-old-email/%{email_token}\n"
    notify_old_email:
      title: "Notificar e-mail antigo"
      subject_template: "[%{email_prefix}] Seu endereço de e-mail foi alterado"
      text_body_template: |
        Esta é uma mensagem automática para avisar que seu endereço de e-mail para
        %{site_name} foi modificado. Caso tenha sido um erro, entre em contato
        com um(a) administrador(a) do site.

        Seu endereço de e-mail foi modificado para:

        %{new_email}
    notify_old_email_add:
      title: "Notificar e-mail antigo (adicionar)"
      subject_template: "[%{email_prefix}] Um novo endereço de e-mail foi adicionado"
      text_body_template: |
        Esta é uma mensagem automática para avisar que um endereço de e-mail para
        %{site_name} foi adicionado. Caso tenha sido um erro, entre em contato
        com um(a) administrador(a) do site.

        Seu endereço de e-mail foi modificado para:

        %{new_email}
    signup_after_approval:
      title: "Inscrição após aprovação"
      subject_template: "Você foi aprovado(a) no %{site_name}!"
      text_body_template: |
        Boas-vindas ao %{site_name}!

        Um membro da equipe aprovou sua conta em %{site_name}.

        Agora você pode acessar sua nova conta entrando em:
        %{base_url}

        Se não for possível clicar no link acima, tente copiar e colar na barra de endereço do seu navegador.

        %{new_user_tips}

        Acreditamos em [comportamento comunitário saudável](%{base_url}/diretrizes) em todos os momentos.

        Aproveite sua visita!
    signup_after_reject:
      title: "Criar conta após rejeição"
      subject_template: "Você foi rejeitado(a) em %{site_name}"
      text_body_template: |
        Um membro da equipe rejeitou a sua conta em %{site_name}.

        %{reject_reason}
    signup:
      title: "Criar conta"
      subject_template: "[%{email_prefix}] Confirme sua nova conta"
      text_body_template: |
        Boas-vindas ao %{site_name}!

        Clique no link a seguir para confirmar e ativar sua nova conta:
        %{base_url}/u/activate-account/%{email_token}

        Se não for possível clicar no link acima, tente copiar e colar na barra de endereço do seu navegador.
    activation_reminder:
      title: "Lembrete de ativação"
      subject_template: "[%{email_prefix}] Lembrete para confirmar sua conta"
      text_body_template: |
        Boas-vindas ao %{site_name}!

        Este é um lembrete para ativar sua conta.

        Clique no link a seguir para confirmar e ativar sua nova conta:
        %{base_url}/u/activate-account/%{email_token}

        Se não for possível clicar no link acima, tente copiar e colar na barra de endereço do seu navegador.
    suspicious_login:
      title: "Alerta de nova entrada com conta"
      subject_template: "[%{site_name}] Nova entrada com conta em %{location}"
      text_body_template: |
        Olá,

        Notamos que a sua conta foi usada para entrar em um dispositivo ou local que você não costuma usar. Foi você?

         - Localização: %{location} (%{client_ip})
         - Navegador: %{browser}
         - Dispositivo: %{device} -- %{os}

        Se tiver sido você, ótimo! Não há mais nada que precise ser feito.
        Caso contrário, [revise suas sessões existentes](%{base_url}/my/preferences/security) e considere alterar sua senha.
    post_approved:
      title: "Sua postagem foi aprovada"
      subject_template: "[%{site_name}] Sua postagem foi aprovada"
      text_body_template: |
        Olá,

        Esta é uma mensagem automática de %{site_name} para avisar que [sua postagem](%{base_url}%{post_url}) foi aprovada.
  page_forbidden:
    title: "Ops! Essa página é privada."
  site_setting_missing: "O site %{name} precisa ser configurado."
  page_not_found:
    page_title: "Página não encontrada"
    title: "Oops! Essa página não existe ou é privada."
    popular_topics: "Mais acessados(as)"
    recent_topics: "Recente"
    see_more: "Mais"
    search_title: "Pesquisar neste site"
    search_button: "Pesquisar"
  offline:
    title: "Não é possível carregar o aplicativo"
    offline_page_message: "Parece que você está off-line! Verifique sua conexão de rede e tente novamente."
  login_required:
    welcome_message: "# [Boas-vindas ao %{title}](#welcome)"
  upload:
    edit_reason: "cópias locais de imagens baixadas"
    unauthorized: "Desculpe, o arquivo que você está tentando enviar não é autorizado (extensões autorizadas: %{authorized_extensions})."
    pasted_image_filename: "Imagem colada"
    store_failure: "Falha ao arquivar o envio #%{upload_id} do(a) usuário(a) #%{user_id}."
    file_missing: "Desculpe, você deve fornecer um arquivo para upload."
    empty: "Desculpe, mas o arquivo que você forneceu está vazio."
    failed: "Desculpe, houve uma falha no seu envio. Tente novamente."
    png_to_jpg_conversion_failure_message: "Ocorreu um erro ao converter PNG em JPG."
    optimize_failure_message: "Ocorreu um erro ao otimizar a imagem enviada."
    download_failure: "Falha ao baixar o arquivo do provedor externo."
    size_mismatch_failure: "O tamanho do arquivo enviado para S3 não corresponde ao tamanho pretendido do envio externo. %{additional_detail}"
    create_multipart_failure: "Falha ao criar envio com partes múltiplas no armazenamento externo."
    abort_multipart_failure: "Falha ao anular envio com partes múltiplas no armazenamento externo."
    complete_multipart_failure: "Falha ao concluir envio com partes múltiplas no armazenamento externo."
    external_upload_not_found: "O envio não foi encontrado no armazenamento externo. %{additional_detail}"
    checksum_mismatch_failure: "A soma de verificação do arquivo enviado não corresponde. O conteúdo do arquivo pode ter sido alterado no envio. Tente novamente."
    cannot_promote_failure: "Este envio não pode ser concluído, talvez já tenha sido concluído ou fracassado anteriormente."
    size_zero_failure: "Desculpe, parece que algo deu errado, o arquivo que você está tentando enviar tem 0 bytes. Tente novamente."
    attachments:
      too_large: "Desculpe, o arquivo que você está tentando enviar é muito grande (o tamanho máximo é de %{max_size_kb} KB)."
      too_large_humanized: "Desculpe, o arquivo que você está tentando enviar é muito grande (o tamanho máximo é de %{max_size})."
    images:
      too_large: "Desculpe, a imagem que você está tentando enviar é muito grande (o tamanho máximo é de %{max_size_kb} KB). Redimensione e tente novamente."
      too_large_humanized: "Desculpe, a imagem que você está tentando enviar é muito grande (o tamanho máximo é de %{max_size}). Redimensione e tente novamente."
      larger_than_x_megapixels: "Desculpe, a imagem que você está tentando enviar é muito grande (a dimensão máxima é %{max_image_megapixels} megapixels). Redimensione e tente novamente."
      size_not_found: "Desculpe, mas não foi possível determinar o tamanho da imagem. O arquivo de imagem pode estar corrompido."
    placeholders:
      too_large: "(imagem maior do que %{max_size_kb} KB)"
      too_large_humanized: "(imagem maior do que %{max_size})"
  avatar:
    missing: "Desculpe! Não foi possível encontrar nenhum avatar associado a esse endereço de email. Você pode tentar novamente?"
  flag_reason:
    sockpuppet: "Um(a) novo(a) usuário(a) criou um tópico, e um outro(a) novo(a) usuário(a) no mesmo endereço IP (%{ip_address}) respondeu. Veja a configuração <a href='%{base_path}/admin/site_settings/category/spam'>`flag_sockpuppets`</a> do site."
    spam_hosts: "Este(a) novo(a) usuário(a) tentou criar várias postagens com links para o mesmo domínio. Todas as postagens deste(a) usuário(a) que incluam links devem ser revisadas. Veja a configuração do site <a href='%{base_path}/admin/site_settings/category/spam'>`newuser_spam_host_threshold`</a>."
  skipped_email_log:
    exceeded_emails_limit: "Excedido(s) max_emails_per_day_per_user"
    exceeded_bounces_limit: "Excedido(s) bounce_score_threshold"
    mailing_list_no_echo_mode: "Notificações da lista de endereçamento desativadas para as próprias postagens do(a) usuário(a)"
    user_email_no_user: "Não foi possível encontrar usuário(a) com a ID %{user_id}"
    user_email_post_not_found: "Não foi possível encontrar postagem com a ID %{post_id}"
    user_email_anonymous_user: "O(a) usuário(a) é anônimo(a)"
    user_email_user_suspended_not_pm: "O(a) usuário(a) foi suspenso(a), não é uma mensagem"
    user_email_seen_recently: "O(a) usuário(a) acessou recentemente"
    user_email_notification_already_read: "A notificação sobre o assunto deste e-mail já foi lida"
    user_email_notification_topic_nil: "post.topic é nulo"
    user_email_post_user_deleted: "O(a) usuário(a) da postagem foi excluído(a)."
    user_email_post_deleted: "a postagem foi excluído(a) pelo autor(a)"
    user_email_user_suspended: "o(a) usuário(a) foi suspenso(a)"
    user_email_already_read: "o(a) usuário(a) já leu esta postagem"
    user_email_access_denied: "o(a) usuário(a) não tem permissão para ver esta postagem"
    user_email_no_email: "Nenhum e-mail associado com a id de usuário(a) %{user_id}"
    sender_message_blank: "mensagem está em branco"
    sender_message_to_blank: "message.to está em branco"
    sender_text_part_body_blank: "text_part.body está em branco"
    sender_body_blank: "o corpo está em branco"
    sender_post_deleted: "a postagem foi excluída"
    sender_message_to_invalid: "o destinatário tem o endereço de e-mail inválido"
    sender_topic_deleted: "o tópico foi excluído"
    group_smtp_post_deleted: "a postagem foi excluída"
    group_smtp_topic_deleted: "o tópico foi excluído"
    group_smtp_disabled_for_group: "o smtp foi desativado para o grupo"
  color_schemes:
    base_theme_name: "Base"
    light: "Claro"
    dark: "Escuro"
    neutral: "Neutro"
    grey_amber: "Âmbar cinzento"
    shades_of_blue: "Tons de azul"
    latte: "Latte"
    summer: "Verão"
    dark_rose: "Rosa-escuro"
    wcag: "WCAG claro"
    wcag_theme_name: "WCAG claro"
    dracula: "Drácula"
    dracula_theme_name: "Drácula"
    solarized_light: "Cor clara solarizada"
    solarized_light_theme_name: "Cor clara solarizada"
    solarized_dark: "Cor escura solarizada"
    solarized_dark_theme_name: "Cor escura solarizada"
    wcag_dark: "WCAG escuro"
    wcag_dark_theme_name: "WCAG escuro"
    default_theme_name: "Padrão"
    light_theme_name: "Claro"
    dark_theme_name: "Escuro"
    neutral_theme_name: "Neutro"
    grey_amber_theme_name: "Âmbar cinzento"
    shades_of_blue_theme_name: "Tons de azul"
    latte_theme_name: "Latte"
    summer_theme_name: "Verão"
    dark_rose_theme_name: "Rosa-escuro"
  edit_this_page: "Editar esta página"
  csv_export:
    boolean_yes: "Sim"
    boolean_no: "Não"
    rate_limit_error: "Postagens podem ser baixadas somente uma vez por dia, tente novamente amanhã."
  static_topic_first_reply: |
    Altere o primeiro post desse tópico para mudar seu conteúdo na página de %{page_name}
  guidelines_topic:
    title: "Perguntas frequentes/diretrizes"
    guidelines_title: "Diretrizes"
    body: |
      <a name="civilized"></a>

      ## [Este é um espaço civilizado para discussões públicas](#civilizado)

      Trate este fórum de discussão com o mesmo respeito que você teria por um parque público. Nós também somos uma comunidade compartilhada &mdash; um local para compartilhar habilidades, conhecimento e interesses através de diálogo constante.

      Estas regras não são rígidas nem complicadas. São diretrizes para auxiliar no julgamento humano das questões da nossa comunidade e promover um espaço tranquilo e gentil para realizar discussões públicas civilizadas.

      <a name="improve"></a>

      ## [Melhore a discussão](#melhorar)

      Ajude-nos a transformar nossa comunidade em um ótimo local para discussão acrescentando algo positivo para o assunto, por menor que seja. Se não tiver certeza de que a postagem contribui de forma positiva para a conversa, pense melhor no que você quer dizer e tente novamente mais tarde

      Uma maneira de melhorar a discussão é conferindo as que já estão em andamento. Dedique um tempo navegando nos tópicos ou começando o seu próprio para aumentar sua chance de conhecer mais gente com interesses parecidos com os seus.

      Os tópicos discutidos aqui são importantes para nós, por isso queremos que você aja como se também fossem para você.

      <a name="agreeable"></a>

      ## [Seja agradável, mesmo quando discordar](#agreeable)

      Talvez você tenha uma resposta que discorde de alguém. Não tem problema. Mas lembre-se de criticar ideias, não pessoas. Evite:

      * Referência direta ao nome
      * Ataques "Ad hominem"
      * Resposta ao tom da postagem em vez do conteúdo
      * Contradição automática

      Em vez disso, ofereça ideias bem elaboradas para ajudar na conversa.

      <a name="participate"></a>

      ## [Sua participação importa](#participate)

      As conversas que temos aqui definem o tom para quem está chegando. Ajude-nos a influenciar o futuro da comunidade escolhendo participar de discussões que tornam este fórum um lugar interessante para frequentar &mdash; e evitando aquelas que não fazem isso.

      O Discourse oferece ferramentas que capacitam a comunidade a identificar de forma coletiva as melhores (e as piores) contribuições: favoritos, curtidas, sinalizadores, edições, acompanhamento, silenciamento e assim por diante. Use-as para melhorar a sua experiência e a de todos(as) também.

      Vamos tornar nossa comunidade melhor do que antes.

      <a name="flag-problems"></a>

      ## [Viu um problema? Sinalize](#flag-problems)

      Os(as) moderatores(as) têm autoridade especial, são os(as) responsáveis pelo fórum. E você também. Com a sua ajuda, eles(as) podem servir como facilitadores da comunidade, em vez de zeladores ou agentes da lei.

      Ao ver alguém se comportando mal, não responda. As respostas servem apenas como reconhecimento, o que incentiva esse tipo de atitude, consome energia e desperdiça o tempo das pessoas. Basta sinalizar. Se houver sinalizadores suficientes, uma medida será tomada, de forma automática ou através da intervenção do(a) moderador(a).

      Para manter nossa comunidade, os(as) moderadores(as) se reservam o direito de remover conteúdos e contas de usuário(a) por qualquer motivo, a qualquer momento. Eles(as) não preveem o que será postado e, junto com os(as) usuários(as), não se responsabilizam pelo contéudo postado pela comunidade.

      <a name="be-civil"></a>

      ## [Sempre tenha cortesia](#be-civil)

      Nada prejudica mais uma conversa saudável do que a grosseria:

      * Seja cortês. Não poste nada que uma pessoa sensata consideraria conteúdo ofensivo, abusivo ou discurso de ódio.
      * Poste coisas saudáveis. Não poste nada obceno ou sexualmente explícito.
      * Mantenha o respeito. Não perturbe nem assedie ninguém, se passe por alguém ou exponha informações particulares de alguma pessoa.
      * Respeite nosso fórum. Não poste spams ou o vandalize de alguma maneira.

      Esses termos não são definitivos nem têm definições precisas &mdash; evite até mesmo o menor sinal de alguma dessas coisas. Se não tiver certeza, pergunte a si mesmo(a) como você iria se sentir se a sua postagem estivesse na página principal de um site de notícias importante.

      Este fórum é público, e as discussões são indexadas por mecanismos de busca. Mantenha as imagens, links e linguagem seguros para sua família e seus amigos.

      <a name="keep-tidy"></a>

      ## [Tenha organização](#keep-tidy)

      Faça um esforço para manter tudo no lugar certo, assim poderemos passar mais tempo discutindo do que arrumando as coisas. Então:

      * Não inicie um tópico na categoria errada, leia as definições das categorias.
      * Não poste novamente a mesma coisa em mais de um tópico.
      * Não poste respostas sem contéudo.
      * Não desvie o tópico mudando de assunto no meio da discussão.
      * Não assine suas postagens &mdash; todas as postagens já vêm com as informações do seu perfil.

      Em vez de postar “+1” or “Concordo”, use o botão Curtir. Em vez de mudar radicalmente o rumo do tópico, use Responder como Tópico vinculado.

      <a name="stealing"></a>

      ## [Poste apenas suas próprias ideias](#roubo)

      É proibido postar sem permissão qualquer conteúdo digital que pertence a outra pessoa. Você não pode postar descrições, links ou métodos que ensinem a roubar propriedade intelectual (software, video, audio, images), ou violem a lei.

      <a name="power"></a>

      ## [Desenvolvido por você](#power)

      Este site é operado pela [nossa equipe de moderadores(as) sempre prestativa](%{base_path}/about) e *você*, a comunidade. Se você tiver mais alguma dúvida sobre como as coisas devem funcionar por aqui, abra um novo tópico em %{feedback_category} para discutirmos o assunto! Se houver algum problema crítico ou urgente que não pode ser resolvido com um sinalizador ou metatópico, [fale com os(as) moderadores(as)](%{base_path}/about).
  tos_topic:
    title: "Termos de Serviço"
    body: |
      <h2 id="heading--change-me"><a href="#heading--change-me">Minhas alterações</a></h2>

      Administrador(a) do fórum, confira abaixo um exemplo de modelo inicial para a política de privacidade que precisa ser personalizada para atender às necessidades do seu site.

      Por enquanto, estes termos não regulamentam o uso do fórum da internet em <%{base_url}>, mas talvez isso aconteça um dia. Nesse caso, para usar o fórum, você deve combinar estes termos com %{company_name}, a empresa responsável pelo fórum.

      A empresa poderá oferecer outros produtos e serviços sob termos diferentes. Estes termos se aplicam apenas ao uso do fórum.

      Ir para:

      - [Termos importantes](#heading--important-terms)
      - [Sua permissão para usar o fórum](#heading--permission)
      - [Condições para usar o fórum](#heading--conditions)
      - [Uso aceitável](#heading--acceptable-use)
      - [Normas de conteúdo](#heading--content-standards)
      - [Aplicação](#heading--enforcement)
      - [Sua conta](#heading--your-account)
      - [Seu conteúdo](#heading--your-content)
      - [Sua responsabilidade](#heading--responsibility)
      - [Isenção de responsabilidade](#heading--disclaimers)
      - [Limites de obrigações](#heading--liability)
      - [Comentários](#heading--feedback)
      - [Encerramento](#heading--termination)
      - [Litígios](#heading--disputes)
      - [Termos gerais](#heading--general)
      - [Contato](#heading--contact)
      - [Alterações](#heading--changes)

      <h2 id="heading--important-terms"><a href="#heading--important-terms">Termos importantes</a></h2>

      ***Estes termos incluem várias provisões importantes que afetam seus direitos e responsabilidades, como isenção de responsabilidade em [Isenção de responsabilidade ](#heading--disclaimers), limites das obrigações da empresa para com você em [Limites de obrigações](#heading--liability), sua aceitação em arcar com os custos da empresa causados por má utilização do fórum por parte de você em [Responsabilidade pelo seu uso](#heading--responsibility) e aceitação da arbitração de disputas em [Litígios](#heading--disputes).***

      <h2 id="heading--permission"><a href="#heading--permission">Sua permissão para usar o fórum</a></h2>

      Submetida a estes termos, a empresa concede permissão para usar o fórum. Todos e todas precisam aceitar estes termos para usar o fórum.

      <h2 id="heading--conditions"><a href="#heading--conditions">Condições de uso do fórum</a></h2>

      Sua permissão para usar o fórum está sujeita às condições as seguir:

      1. Você precisa ter pelo menos 13 anos de idade.

      2. Você não poderá mais usar o fórum em caso de contato direto da empresa dizendo que não pode.

      3. Você deverá usar o fórum de acordo com o [Uso aceitável](#heading--acceptable-use) e [Padrões de conteúdo](#heading--content-standards).

      <h2 id="heading--acceptable-use"><a href="#heading--acceptable-use">Uso aceitável</a></h2>

      1. Você não poderá infringir a lei através do fórum.

      2. Você não poderá usar ou tentar usar a conta de outro(a) usuário(a) no fórum sem consentimento específico.

      3. Você não poderá comprar, vender ou negociar em nome de outros(as) usuários(as), ou outros identificadores únicos no fórum.

      4. Você não poderá enviar anúncios, correntes de e-mail ou outras solicitações através do fórum, ou usar o fórum para coletar endereços ou outros dados pessoas para bancos de dados ou listas de endereçamento comerciais.

      5. Você não poderá automatizar o acesso ao fórum, ou monitorá-lo, através de recursos como rastejador da web, complemento ou plugin de navegador, ou outro programa de computador que não seja navegador web. Você pode percorrer o fórum para indexá-lo para um mecanismo de busca com publicidade disponível, se estiver executando um.

      6. Você não poderá usar o fórum para enviar listas de distribuição de e-mail, grupos de notícias ou pseudônimos de e-mail de grupo.

      7. Você não poderá implicar falsamente que tem afiliação ou endosso da empresa.

      8. Você não poderá criar hyperlink para imagens ou outro conteúdo que não seja hypertext no fórum, em outras páginas da web.

      9. Você não poderá remover marcas que mostram posse legal de materiais baixados no fórum.

      10. Você não poderá mostrar qualquer parte do fórum em outros sites com "<iframe>".

      11. Você não poderá desativar, evitar ou burlar qualquer medida de segurança ou restrição de acesso do fórum.

      12. You sobrecarregar a infraestrutura do fórum com um volume excessivo de solicitações, ou solicitações destinadas a impor uma carga não razoável nos sistemas de informações sujeitos ao fórum.

      13. Você não poderá se passar por outras pessoas através do fórum.

      14. Você não poderá incentivar ou ajudar ninguém a violar estes termos.

      <h2 id="heading--content-standards"><a href="#heading--content-standards">Normas de conteúdo</a></h2>

      1. Você não pode enviar ao fórum conteúdo ilegal, ofensivo ou prejudicial de alguma forma, inclusive conteúdo abusivo, inapropriado ou relacionado a ódio ou assédio.

      2. Você não poderá enviar ao fórum conteúdo que viole a lei, infrinja quaisquer direitos de propriedade intelectual, viole a privacidade de alguém ou desrespeite os acordos que você estiver com outras pessoas.

      3. Você não poderá enviar ao fórum conteúdo com código de computação malicioso, como vírus ou spyware.

      4. Você não poderá enviar ao fórum conteúdo como espaço reservado para manter um endereço específico, nome de usuário ou outro identificador exclusivo.

      5. Você não poderá usar o fórum para revelar informações que você não tem direito de revelar, como dados pessoais e confidenciais de outras pessoas.

      <h2 id="heading--enforcement"><a href="#heading--enforcement">Aplicação</a></h2>

      A empresa poderá investigar e processar violações destes termos utilizando todas as medidas aplicáveis pela lei. A empresa poderá notificar e cooperar com autoridades legais no processo de violações da lei e desses termos.

      A empresa se reserva o direito de alterar, redigir e excluir conteúdo no fórum por qualquer motivo. Se você acreditar que alguém enviou ao fórum conteúdo que viole esses termos, [fale conosco imediatamente](#heading--contact).

      <h2 id="heading--your-account"><a href="#heading--your-account">Sua conta</a></h2>

      Você deverá criar e fazer login com usa conta para usar alguns recursos do fórum.

      Para criar uma conta, forneça informações sobre você. Se criar uma conta, você precisa enviar pelo menos um endereço de e-mail válido e mantê-lo atualizado. Entre em contato enviando um e-mail para <%{contact_email}> se quiser encerrar sua conta.

      Você aceita se responsabilizar por todas as ações realizadas através da sua conta, com sua autorização ou não, até o encerramento da conta ou notificação à empresa de que sua conta foi comprometida. Você aceita notificar a empresa imediatamente se suspeitar de que sua conta foi comprometida. Você aceita escolher uma senha segura e mantê-la secreta.

      A empresa poderá restringir, suspender ou encerrar sua conta no fórum de acordo com sua política de manipulação de solicitações de encerramento relacionadas a direitos autorais, ou se a empresa acreditar que você violou qualquer regra destes termos.

      <h2 id="heading--your-content"><a href="#heading--your-content">Seu conteúdo</a></h2>

      Nada nestes termos dá à empresa direitos de propriedade em qualquer propriedade intelectual que você compartilhar no fórum, como informações da conta, postagens, ou outro conteúdo enviado ao fórum. Estes termos também não concedem direitos de posse em relação à propriedade intelectual da empresa.

      Entre você e a empresa, apenas você terá responsabilidade sobre o conteúdo enviado ao fórum. Você aceita não implicar erroneamente que o conteúdo enviado ao fórum é patrocinado ou aprovado pela empresa. Estes termos não obrigam a empresa a armazenar, manter ou fornecer cópias do conteúdo enviado, bem como alterá-lo, conforme estes termos.

      O conteúdo enviado ao fórum pertence a você, e você decide quais permissões conceder às outras pessoas. Pelo menos, você licencia a empresa a fornecer ao outros(as) usuários(as) o conteúdo que você enviou ao fórum. Essa licença especial permite que a empresa copie, publique e analise o conteúdo enviado ao fórum.

      Quando o conteúdo enviado for removido do fórum, por você ou pela empresa, a licença especial da empresa é encerrada quando a última cópia desaparecer das cópias de segurança da empresa, caches e outros sistemas. Outras licenças aplicadas ao contéudo que você enviar, como licenças da [Creative Commons](https://creativecommons.org), poderão permanecer após a remoção do conteúdo. Essas licenças devem dar às outras pessoas, ou à própria empresa, o direito de compartilhar seu conteúdo pelo fórum novamente.

      As outras pessoas que receberem conteúdo enviado por você ao fórum poderão violar os termos sob os quais seu conteúdo é licenciado. Você aceita que a empresa não terá nenhuma obrigação com você em relação a essas violações e suas consequências.

      <h2 id="heading--responsibility"><a href="#heading--responsibility">Sua responsabilidade</a></h2>

      Você aceita indenizar a empresa por ações judiciais de outros(as) relacionadas às violações destes termos por parte sua, ou por parte de outras pessoas através da sua conta no fórum. Você e a empresa aceitam notificar a contraparte sobre qualquer ação judicial pela qual você deverá indenizar a empresa o quanto antes. Se a empresa não notificar imediatamente sobre uma ação judicial, você não deverá indenizar a empresa por danos contra os quais você poderia ter se defendido ou mitigado sem aviso prévio. Você aceita permitir que a empresa controle a investigação, defesa e resolução de ações judiciais pelas quais você deve indenizar a empresa, além de cooperar com esses esforços. A empresa concorda em não aceitar qualquer resolução que admite culpa por você ou impõe obrigações sem o seu consentimento prévio.

      <h2 id="heading--disclaimers"><a href="#heading--disclaimers">Isenção de responsabilidade</a></h2>

      ***Você aceita todos os riscos de usar o fórum e o conteúdo do fórum. Dentro do limites da lei, a empresa e seus fornecedores oferecem o fórum como se encontra, sem nenhuma garantia.***

      O fórum poderá criar hyperlink e integrar fóruns e serviços de terceiros. A empresa não oferece nenhuma garantia sobre esses serviços ou o conteúdo que eles fornecem. O uso dos serviços de terceiros poderá ser administrador por termos diferentes entre você e o respectivo serviço.

      <h2 id="heading--liability"><a href="#heading--liability">Limites de obrigação</a></h2>

      ***Nem a empresa nem os fornecedores terão qualquer obrigação para com você relacionada a danos causados por violações de contrato não previstas pelas equipes deles quando você aceitou estes termos.***

      ***Dentro dos limites da lei, as obrigações totais de qualquer tipo para com você relacionada ao fórum ou o conteúdo serão limitadas a $50.***

      <h2 id="heading--feedback"><a href="#heading--feedback">Comentários</a></h2>

      A empresa receberá seus comentários e sugestões para o fórum. Consulte a seção [Contato](#heading--contact) abaixo para saber como entrar em contato conosco.

      Você aceita que a empresa agirá livremente com base nos comentários e sugestões que você enviar, a empresa não precisará notificar de que o comentário foi usado, obter permissão usa ou pagar por isso. Você aceita não enviar comentários ou sugestões consideradas confidenciais ou propriedade sua ou de outras pessoas.

      <h2 id="heading--termination"><a href="#heading--termination">Encerramento</a></h2>

      Você ou a empresa podem encerrar o acordo escrito nestes termos a qualquer momento. Após o encerramento do acordo, sua permissão para usar o fórum também será encerrada.

      As provisões a seguir permanecem após o fim do acordo: [Seu conteúdo](#heading--your-content), [Comentários](#heading--feedback), [Sua responsabilidade](#heading--responsibility), [Isenção de responsabilidade](#heading--disclaimers), [Limites de obrigações](#heading--liability), and [Termos gerais](#heading--general).

      <h2 id="heading--disputes"><a href="#heading--disputes">Litígios</a></h2>

      %{governing_law} administrará qualquer litígio relacionado a estes termos do seu uso do fórum.

      Você e a empresa concordam em buscar medidas liminares relacionadas a estes termos apenas em tribunais federais ou estaduais em %{city_for_disputes}. Nem você nem a empresa farão objeção à jurisdição, fórum ou local nesses tribunais.

      ***Além de buscar medidas liminares ou ações sob a Lei Fraude e Abuso de Computador, você e a empresa solucionarão qualquer litígio sob as orientações da American Arbitration Association. A arbitração seguirá as Commercial Arbitration Rules and Supplementary Procedures for Consumer Related Disputes da AAA. A arbitração acontecerá em %{city_for_disputes}. Você resolverá qualquer litígio como indivíduo, não como parte de ação de classe ou outro procedimento representativo, como requerente ou membro de classe. Nenhum árbitro consolidará qualquer litígio sem a permissão da empresa.***

      Qualquer compensação de arbitração incluirá custos da arbitração, taxas de advocacia razoáveis e custos razoáveis para testemunhas. Você e a empresa poderão solicitar compensações de arbitração em qualquer tribunal com jurisdição.

      <h2 id="heading--general"><a href="#heading--general">Termos gerais</a></h2>

      Se a provisão destes termos não forem aplicáveis conforme o escrito, mas puderem ser alterados para aplicabilidade, essa provisão deverá ser alterada o mínimo possível para essa finalidade. Caso contrário, a provisão deverá ser removida.

      Você não poderá atribuir seu acordo com a empresa. A empresa poderá atribuir seu acordo a qualquer uma de suas afiliadas, outra empresa que obtiver controle sobre a empresa, ou empresa que comprar ativos da empresa relacionada ao fórum. Qualquer tentativa de atribuição que viole estes termos não terá efeito legal.

      Nem o exercício de qualquer direito sob este Acordo nem a desistência de qualquer violação deste Acordo causarão a desistência de qualquer violação deste Acordo.

      Estes termos incluem todos os termos do acordo entre você e a empresa sobre o uso do fórum. Estes termos substituem totalmente qualquer outro termo relacionado ao seu uso do fórum, escrito ou não.

      <h2 id="heading--contact"><a href="#heading--contact">Contato</a></h2>

      Você poderá notificar a empresa sobre estes termos, além de enviar perguntas à empresa, em <%{contact_email}>.

      A empresa poderá notificar sob estes termos através do endereço de e-mail fornecido para a sua conta no fórum, ou através da publicação de uma mensagem na página inicial do fórum ou na página da sua conta.

      <h2 id="heading--changes"><a href="#heading--changes">Alterações</a></h2>

      Estes termos foram atualizados pela empresa pela última vez em [INSIRA A DATA DE ATUALIZAÇÃO MAIS RECENTE AQUI] e poderão ser atualizados novamente. A empresa publicará todas as atualizações no fórum. Para atualizações que contenham alterações consideráveis, a empresa concorda em enviá-las por e-mail, se você tiver criado uma conta e fornecido um endereço válido. A empresa também poderá anunciar atualizações com mensagens especiais ou alertas no fórum.

      Após receber notificação de uma atualização destes termos, você deverá aceitar os novos termos para continuar usando o fórum.
  privacy_topic:
    title: "Política de Privacidade"
    body: |
      ## [Administração do fórum, confira abaixo um exemplo de modelo inicial de política de privacidade que deverá ser personalizada para o seu site.

      <a name="collect"></a>

      ## [Quais informações são coletadas?](#collect)

      Coletamos suas informações ao se registrar no nosso site e ao participar do fórum através da leitura, escrita e avaliação do conteúdo compartilhado aqui.

      Ao se registrar no nosso site, poderá ser solicitado que você insira seu nome e endereço de e-mail. No entanto, é possível entrar no site sem se registrar. Seu endereço de e-mail será verificado por um e-mail que contém um link exclusivo. Ao acessar o link, sabemos que você controla o endereço de e-mail.

      Após o registro e alguma publicação, registramos o endereço de IP de origem da postagem. Também podemos manter registros de servidores, que incluem endereços de IP de todas as solicitações feitas para o nosso servidor.

      <a name="use"></a>

      ## [Para que suas informações são usadas?](#use)

      As informações coletadas de você podem ser usadas de uma das maneiras a seguir:

      * Para personalizar sua experiência &mdash; suas informações ajudam a compreender melhor suas necessidades individuais.
      * Para melhorar nosso site &mdash; nos esforçamos constantemente para melhorar as ofertas do nosso site com base nas informações recebidas.
      * Para melhorar nosso serviço ao cliente &mdash; suas informações nos ajudam a responder com mais eficiência suas solicitações de serviço ao cliente e necessidades de suporte.
      * Para enviar e-mails periódicos &mdash; o endereço de e-mail fornecido pode ser usado para enviarmos informações a você, notificações solicitadas sobre mudanças de tópicos ou respostas ao seu nome do usuário, responder a consultas e/ou outras dúvidas e solicitações.

      <a name="protect"></a>

      ## [Como protegemos suas informações?](#protect)

      Implementamos uma variedade de medidas de segurança para manter a segurança das suas informações ao entrar, enviar ou acessar suas informações pessoais.

      <a name="data-retention"></a>

      ## [Qual é a política de retenção de dados?](#data-retention)

      Faremos todo o esforço possível para:

      * Manter registros de servidor que contêm o endereço IP de todas as solicitações feitas para este servidor por no máximo [QUANTIDADE DE DIAS] dias.

      <a name="cookies"></a>

      ## [Usamos cookies?](#cookies)

      Sim. Cookies são pequenos arquivos que um site ou seu fornecedor de serviço transferem para o disco rígido do seu computador através do navegador (mediante permissão). Esses cookies permitem que o site reconheça seu navegador e, se você tiver uma conta registrada, o associe a ela.

      Usamos cookies para compreender e salvar suas preferências para os próximos acessos e compilar um conjunto de dados sobre a interação e tráfego do site, para oferecermos experiências e ferramentas melhores no site futuramente. Podemos contratar terceirizados para nos ajudar a compreender melhor quem visita o nosso site. Esses fornecedores de serviço não têm permissão para usar as informações coletadas no nosso nome, exceto para nos ajudar a conduzir e melhorar nossos negócios.

      <a name="disclose"></a>

      ## [Revelamos informações a terceirizados externos?](#disclose)

      Não vendemos, negociamos ou transferimos, de qualquer forma, suas informações pessoais identificáveis a terceiros externos. Isso não inclui terceiros confiáveis que nos ajudam a operar nossos site ou fornecer serviços a você, desde que eles aceitem manter as informações confidenciais. Também podemos enviar suas informações quando considerarmos apropriado para cumprir a lei, aplicar as políticas do nosso site ou proteger direitos, propriedade ou segurança nossa ou de outros. No entanto, informações não identificáveis pessoalmente dos visitantes podem ser enviadas a terceiros para fins de propaganda, anúncios, entre outros.

      <a name="third-party"></a>

      ## [Links de terceiros](#third-party)

      Algumas vezes, à nossa escolha, podemos incluir produtos ou serviços no nosso site. Esses sites de terceiros têm políticas de privacidade separadas e independentes. Por isso, não nos responsabilizamos pelo conteúdo e atividades desses sites vinculados. Mesmo assim, buscamos defender a integridade do nosso site e recebemos comentários sobre esses sites.

      <a name="coppa"></a>

      ## [Conformidade com a Children's Online Privacy Protection Act](#coppa)

      Nosso site, produtos e serviços são direcionados para pessoas com pelo menos 13 anos de idade. Se o servidor estiver nos EUA e você ainda não tiver 13 anos, conforme os requisitos da COPPA ([Children's Online Privacy Protection Act](https://en.wikipedia.org/wiki/Children%27s_Online_Privacy_Protection_Act)), não use este site.

      <a name="online"></a>

      ## [Política de privacidade on-line apenas](#online)

      Esta política de privacidade se aplica apenas às informações coletadas através do site e não às coletadas off-line.

      <a name="consent"></a>

      ## [Seu consentimento](#consent)

      Ao usar nosso site, você aceita a respectiva política de privacidade.

      <a name="changes"></a>

      ## [Alterações na política de privacidade](#changes)

      Se decidirmos alterar nossa política de privacidade, publicaremos as alterações nesta página.

      Este documento é CC-BY-SA. A atualização mais recente é de [INSIRA A DATA DA ATUALIZAÇÃO MAIS RECENTE AQUI].
  badges:
    mass_award:
      errors:
        invalid_csv: Encontramos um erro na linha %{line_number}. Confirme se o CSV possui um e-mail por linha.
        too_many_csv_entries:
          one: Muitas entradas para o arquivo CSV. Forneça um arquivo CSV com no máximo %{count} entrada.
          other: Muitas entradas para o arquivo CSV. Forneça um arquivo CSV com no máximo %{count} entradas.
        badge_disabled: Ative o emblema %{badge_name} primeiro.
        cant_grant_multiple_times: Não é possível conceder o emblema %{badge_name} várias vezes a um único(a) usuário(a)
    editor:
      name: Editor(a)
      description: Primeira edição de postagem
      long_description: |
        Este emblema é concedido na primeira vez que você edita uma de suas postagens. Embora não possa editar suas postagens depois de muito tempo, incentivamos a edição. Você pode melhorar a formatação, corrigir pequenos erros ou adicionar alguma coisa que tenha esquecido quando postou pela primeira vez. Faça edições para tornar suas postagens ainda melhores!
    wiki_editor:
      name: Editor de Wiki
      description: Primeira edição de wiki
      long_description: |
        Este emblema é concedido na primeira vez que você edita uma postagem wiki.
    basic_user:
      name: Básico
      description: <a href="https://blog.discourse.org/2018/06/understanding-discourse-trust-levels/">Concedido</a> uso de todas as funções essenciais da comunidade
      long_description: |
        Este emblema é concedido quando você atinge o nível de confiança 1. Obrigado por acompanhar o fórum e ler alguns tópicos para aprender o que é a nossa comunidade. As restrições de novo(a) usuário(a) foram removidas. Você recebeu todos os recursos essenciais, como mensagens pessoais, sinalizadores, edição de wiki e capacidade de postar várias imagens e links.
    member:
      name: Membro
      description: <a href="https://blog.discourse.org/2018/06/understanding-discourse-trust-levels/">Concedido</a> uso de convites, mensagens de grupo, mais curtidas
      long_description: |
        Este emblema é concedido quando você atinge o nível de confiança 2. Obrigado por participar durante semanas para se juntar à nossa comunidade. Agora você pode enviar convites pela sua página de usuário(a) ou tópicos individuais, criar mensagens pessoais de grupo e ter mais curtidas por dia.
    regular:
      name: Regular
      description: <a href="https://blog.discourse.org/2018/06/understanding-discourse-trust-levels/">Concedido(s)</a> recategorizar, renomear, links seguidos, wiki, mais curtidas
      long_description: |
        Este emblema é concedido quando você atinge o nível de confiança 3. Obrigado por ser uma parte constante de nossa comunidade há meses. Agora você é um dos leitores(as) mais ativos(as) e um(a) colaborador(a) confiável que torna a nossa comunidade excelente. Já é possível recategorizar e renomear tópicos, utilizar os sinalizadores de spam mais eficientes, acessar uma área de descanso privada e também aproveitar muito mais curtidas por dia.
    leader:
      name: Líder
      description: <a href="https://blog.discourse.org/2018/06/understanding-discourse-trust-levels/">Concedido(s)</a> editar globalmente, fixar, fechar, arquivar, dividir e mesclar, mais curtidas
      long_description: |
        Este emblema é concedido ao alcançar o nível de confiança 4. Você é um(a) líder desta comunidade, conforme selecionado(a) pela equipe, e dá um exemplo positivo para o restante dos integrantes com suas ações e palavras. Você pode editar todas as postagens e realizar ações típicas de moderador de tópicos, como fixar, fechar, retirar de listagem, arquivar, dividir e mesclar.
    welcome:
      name: Boas-vindas
      description: Recebeu uma curtida
      long_description: |
        Este emblema é concedido quando você recebe sua primeira curtida em uma postagem. Parabéns, você postou algo que sua comunidade achou interessante, legal ou útil!
    autobiographer:
      name: Autobiógrafo
      description: Preencheu informações de <a href="%{base_uri}/my/preferences/profile">Perfil</a>
      long_description: |
        Este emblema é concedido por preencher <a href="%{base_uri}/my/preferences/profile">seu perfil de usuário(a)</a> e selecionar uma foto de perfil. Permitir que saibam um pouco mais sobre quem você é e sobre os seus interesses contribui para uma comunidade melhor e mais conectada. Junte-se a nós!
    anniversary:
      name: Aniversário
      description: Membro ativo por um ano, postou ao menos uma vez
      long_description: |
        Este emblema é concedido quando você é membro por um ano com pelo menos uma postagem neste ano. Obrigado por ficar e contribuir para a nossa comunidade. Nosso trabalho não seria possível sem você.
    nice_post:
      name: Resposta interessante
      description: Recebeu dez curtidas em uma resposta
      long_description: |
        Este emblema é concedido quando sua resposta recebe dez curtidas. Sua resposta causou uma boa impressão na comunidade e ajudou a levar a conversa adiante.
    good_post:
      name: Resposta boa
      description: Recebeu 25 curtidas em uma resposta
      long_description: |
        Este emblema é concedido quando sua resposta recebe 25 curtidas. Sua resposta foi excepcional e tornou a conversa muito mais interessante.
    great_post:
      name: Resposta excelente
      description: Recebeu 50 curtidas em uma resposta
      long_description: |
        Este emblema é concedido quando sua resposta recebe 50 curtidas. Uau! Sua resposta foi inspiradora, fascinante, hilária ou perspicaz, e a comunidade adorou!
    nice_topic:
      name: Tópico Interessante
      description: Recebeu 10 curtidas em um tópico
      long_description: |
        Este emblema é concedido quando seu tópico recebe 10 curtidas. Você começou uma conversa interessante que a comunidade gostou.
    good_topic:
      name: Bom tópico
      description: Recebeu 25 curtidas em um tópico
      long_description: |
        Este emblema é concedido quando seu tópico recebe 25 curtidas. Você começou uma conversa eletrizante que movimentou a comunidade.
    great_topic:
      name: Tópico excelente
      description: Recebeu 50 curtidas em um tópico
      long_description: |
        Este emblema é concedido quando seu tópico recebe 50 curtidas. Você começou uma conversa fascinante e a comunidade amou a discussão toda a discussão que gerou!
    nice_share:
      name: Compartilhamento interessante
      description: Compartilhou uma postagem com 25 visitantes exclusivos
      long_description: |
        Este emblema é concedido por ter compartilhado um link que foi clicado por 25 visitantes externos. Obrigado por divulgar nossas discussões e esta comunidade.
    good_share:
      name: Compartilhamento bom
      description: Compartilhou uma postagem com 300 visitantes exclusivos
      long_description: |
        Este emblema é concedido por compartilhar um link que foi clicado por 300 visitantes externos. Bom trabalho! Você mostrou uma ótima discussão para várias pessoas novas e ajudou a comunidade a crescer.
    great_share:
      name: Compartilhamento excelente
      description: Compartilhou uma postagem com 1.000 visitantes exclusivos
      long_description: |
        Este emblema é concedido por compartilhar um link que foi clicado por 1.000 visitantes externos. Uau! Você promoveu uma discussão interessante para um grande público novo e ajudou a nossa comunidade crescer em grande escala!
    first_like:
      name: Primeira curtida
      description: Curtiu uma postagem
      long_description: |
        Este emblema é concedido na primeira vez que você curtir uma postagem usando o botão :heart:. Curtir postagens é uma ótima maneira de mostrar aos outros membros da comunidade que o que postaram era interessante, útil, legal ou divertido. Compartilhe o amor!
    first_flag:
      name: Primeiro sinalizador
      description: Sinalizou uma postagem
      long_description: |
        Este emblema é concedido na primeira vez que você sinaliza uma postagem. Sinalizar é uma forma de ajudar a manter este local agradável para todos. Se você perceber qualquer postagem que exija atenção de moderadores(as) por qualquer motivo, não hesite em sinalizar. Se encontrar um problema, :flag_black: sinalize!
    promoter:
      name: Promotor(a)
      description: Convidou um(a) usuário(a)
      long_description: |
        Este emblema é concedido quando você convida alguém para participar da comunidade pelo botão de convite na sua página de usuário(a) ou na parte inferior de um tópico. Convidar amigos(as) que possam ter interesse em discussões específicas é uma ótima maneira de apresentar novas pessoas à nossa comunidade. Muito obrigado!
    campaigner:
      name: Ativista
      description: Convidou três usuários(as) básicos(as)
      long_description: |
        Este emblema é concedido quando você tiver convidado três pessoas que, posteriormente, passaram tempo suficiente no site para se tornarem usuários(as) básicos(as). Uma comunidade vibrante precisa de um fluxo constante de recém-chegados que participam regularmente e contribuem para as conversas.
    champion:
      name: Campeão(ã)
      description: Convidou cinco membros
      long_description: |
        Este emblema é concedido quando você tiver convidado cinco pessoas que, posteriormente, passaram tempo suficiente no site para se tornarem membros plenos. Uau! Obrigado por expandir a diversidade da nossa comunidade com novos membros!
    first_share:
      name: Primeiro compartilhamento
      description: Compartilhou uma postagem
      long_description: |
        Este emblema é concedido na primeira vez que você compartilha um link para uma resposta ou um tópico usando o botão de compartilhamento. Compartilhar links é uma ótima maneira de mostrar discussões interessantes com o resto do mundo e aumentar sua comunidade.
    first_link:
      name: Primeiro link
      description: Adicionou um link para outro tópico
      long_description: |
        Este emblema é concedido na primeira vez que você vincula outro tópico. Vincular tópicos ajuda colegas leitores(as) a encontrar conversas relacionadas interessantes, mostrando as conexões entre os tópicos. Sinta-se livre para adicionar links!
    first_quote:
      name: Primeira citação
      description: Citou uma postagem
      long_description: |
        Esse emblema é concedido na primeira vez que você citar uma postagem em uma resposta. Citar partes relevantes de postagens anteriores na sua resposta ajuda a manter as discussões conectadas e a não sair do tópico. A maneira mais fácil de citar é selecionar uma parte de uma postagem e, em seguida, pressionar qualquer botão de resposta. Cite à vontade!
    read_guidelines:
      name: Leu as regras
      description: Leia as <a href="%{base_uri}/guidelines">diretrizes da comunidade</a>
      long_description: |
        Este emblema é concedido por <a href="%{base_uri}/guidelines">ter lido as diretrizes da comunidade</a>. Seguir e compartilhar essas diretrizes simples ajuda a criar uma comunidade segura, divertida e sustentável para todos. Sempre Lembre que há outro ser humano muito parecido com você no outro lado da tela. Seja legal!
    reader:
      name: Leitor(a)
      description: Leu todas as respostas em um tópico com mais de 100 respostas
      long_description: |
        Este emblema é concedido na primeira vez que você lê um tópico longo com mais de 100 respostas. Ler uma conversa atentamente ajuda a acompanhar a discussão, entender diferentes pontos de vista, além de levar a assuntos mais interessantes. Quanto mais você lê, melhor a conversa fica. Como gostamos de dizer, leitura é fundamental! :slight_smile:
    popular_link:
      name: Link mais acessado
      description: Postou um link externo com 50 cliques
      long_description: |
        Este emblema é concedido quando um link que você compartilhou recebe 50 cliques. Obrigado por postar um link que contribuiu para a discussão!
    hot_link:
      name: Link muito acessado
      description: Postou um link externo com 300 cliques
      long_description: |
        Este emblema é concedido quando um link compartilhado recebe 300 cliques. Obrigado por postar um link fascinante que levou a conversa adiante e iluminou a discussão!
    famous_link:
      name: Link famoso
      description: Postou um link externo com 1.000 cliques
      long_description: |
        Este emblema é concedido quando um link compartilhado recebe 1.000 cliques. Uau! Você postou um link que melhorou consideravelmente a conversa adicionando detalhes, contexto e informações essenciais. Ótimo trabalho!
    appreciated:
      name: Apreciado
      description: Recebeu uma curtida em 20 postagens
      long_description: |
        Este emblema é concedido quando você recebe ao menos uma curtida em 20 postagens diferentes. A comunidade está gostando das suas contribuições para as conversas!
    respected:
      name: Respeitado(a)
      description: Recebeu 2 curtidas em 100 postagens
      long_description: |
        Este emblema é concedido quando você recebe ao menos duas curtidas em 100 postagens diferentes. A comunidade está desenvolvendo respeito por suas várias contribuições e conversas aqui.
    admired:
      name: Admirado(a)
      description: Recebeu cinco curtidas em 300 postagens
      long_description: |
        Este emblema é concedido quando você recebe pelo menos cinco curtidas em 300 postagens diferentes. Uau! A comunidade admira suas contribuições frequentes e de alta qualidade para as conversas aqui.
    out_of_love:
      name: Por amor
      description: Usou %{max_likes_per_day} curtidas no mesmo dia
      long_description: |
        Este emblema é concedido quando você usa todas as suas %{max_likes_per_day} curtidas diárias. Lembre-se de que curtir as suas postagens favoritas incentiva seus colegas da comunidade a criar ainda mais discussões de qualidade no futuro.
    higher_love:
      name: Amor maior
      description: Usou %{max_likes_per_day} curtidas no mesmo dia cinco vezes
      long_description: |
        Este emblema é concedido quando você usa todas as suas %{max_likes_per_day} curtidas diárias durante cinco dias. Obrigado por dedicar um tempo para incentivar ativamente as melhores conversas todos os dias!
    crazy_in_love:
      name: Apaixonado(a)
      description: Usou %{max_likes_per_day} curtidas no mesmo dia 20 vezes
      long_description: |
        Este emblema é concedido quando você usa todas as suas %{max_likes_per_day} curtidas diárias durante 20 dias. Uau! Você é um exemplo para incentivar os membros da comunidade!
    thank_you:
      name: Obrigado
      description: Teve 20 postagens curtidas e curtiu dez postagens
      long_description: |
        Este emblema é concedido quando você tem 20 postagens curtidas e dá 10 curtidas ou mais em troca. Quando alguém curte suas postagens, você dedica tempo para curtir o que os(as) outros(as) estão postando também.
    gives_back:
      name: Retribuidor(a)
      description: Curtiu 100 postagens e teve 100 postagens curtidas
      long_description: |
        Este emblema é concedido quando você tem 100 postagens curtidas e dá 100 curtidas ou mais em troca. Obrigado por passar para frente!
    empathetic:
      name: Empático(a)
      description: Curtiu 1.000 mensagens e recebeu 500 curtidas
      long_description: |
        Este emblema é concedido quando você tem 500 postagens e recebe 1.000 curtidas ou mais em troca. Uau! Você é um modelo de generosidade e apreciação mútua :two_hearts:.
    first_emoji:
      name: Primeiro emoji
      description: Utilizou um emoji em uma postagem
      long_description: |
        Este emblema é concedido na primeira vez que você adicionar um Emoji à sua postagem :thumbsup:. Emojis permitem que você transmita emoção em suas postagens, de felicidade :smiley: até tristeza :anguished:, raiva :angry: e todo o resto :sunglasses:. Basta digitar um : (dois pontos) ou pressionar o botão de emoji na barra de ferramentas do editor para selecionar uma das centenas de opções :ok_hand:
    first_mention:
      name: Primeira menção
      description: Mencionou um(a) usuário(a) em uma postagem
      long_description: |
        Este emblema é concedido na primeira vez em que você menciona o @nome_de_usuário de alguém na sua postagem. Cada menção gera uma notificação para essa pessoa, para que saiba sobre sua postagem. Basta começar a digitar @ (arroba) para mencionar qualquer usuário(a) ou, se permitido, um grupo. É uma maneira conveniente de chamar a atenção de outros(as) usuários(as) para algo.
    first_onebox:
      name: Primeiro Onebox
      description: Postou um link que foi acrescentado ao Onebox
      long_description: |
        Este emblema é concedido na primeira vez em que você publica um link em uma linha sozinho, que é automaticamente expandido para um Onebox com um resumo, título e (quando disponível) imagem.
    first_reply_by_email:
      name: Primeira resposta por e-mail
      description: Respondeu a uma postagem por e-mail
      long_description: |
        Este emblema é concedido na primeira vez que você responder a uma postagem por e-mail :e-mail:.
    new_user_of_the_month:
      name: "Novo(a) usuário(a) do mês"
      description: Contribuições pendentes no primeiro mês
      long_description: |
        Este emblema é concedido para parabenizar dois(duas) novos(as) usuários(as) a cada mês por suas excelentes contribuições gerais, de acordo com quantas e quais pessoas curtiram suas postagens.
    enthusiast:
      name: Entusiasta
      description: Acessou durante dez dias consecutivos
      long_description: |
        Este emblema é concedido ao acessar durante dez dias consecutivos. Obrigado por ficar com a gente por mais de uma semana!
    aficionado:
      name: Aficionado(a)
      description: Acessou durante 100 dias consecutivos
      long_description: |
        Este distintivo é concedido por acessar durante 100 dias consecutivos. Isso é mais do que três meses!
    devotee:
      name: Devoto(a)
      description: Acessou 365 dias consecutivos
      long_description: |
        Este emblema é concedido por ter acessado 365 dias consecutivos. Uau, um ano inteiro!
    badge_title_metadata: "%{display_name} emblema em %{site_title}"
  admin_login:
    success: "E-mail enviado"
    errors:
      unknown_email_address: "endereço de e-mail desconhecido."
      invalid_token: "token inválido."
    email_input: "E-mail do(a) administrador(a)"
    submit_button: "Enviar e-mail"
    safe_mode: "Modo de segurança: desativa todos os temas/plugins ao fazer login"
  performance_report:
    initial_post_raw: Este tópico inclui relatórios de desempenho diários do seu site.
    initial_topic_title: Relatórios de desempenho do site
  tags:
    title: "Etiquetas"
    restricted_tag_disallowed: 'Você não pode aplicar a etiqueta "%{tag}".'
    restricted_tag_remove_disallowed: 'Você não pode remover a etiqueta "%{tag}".'
    minimum_required_tags:
      one: "Você precisa selecionar pelo menos %{count} etiqueta."
      other: "Você precisa selecionar pelo menos %{count} etiquetas."
    upload_row_too_long: "O arquivo CSV deve ter uma etiqueta por linha. Opcionalmente, a etiqueta pode ser seguida por uma vírgula e, em seguida, pelo nome do grupo de etiquetas."
    forbidden:
      invalid:
        one: "A etiqueta que você selecionou não pode ser usada"
        other: "Nenhuma das etiquetas que você selecionou pode ser usada"
      in_this_category: '"%{tag_name}" não pode ser usado nesta categoria'
      restricted_to:
        one: '"%{tag_name}" é restrito à categoria "%{category_names}"'
        other: '"%{tag_name}" é restrito às seguintes categorias: %{category_names}'
      synonym: 'Sinônimos não são permitidos. Use "%{tag_name}".'
      has_synonyms: '"%{tag_name}" não pode ser usado porque tem sinônimos.'
      restricted_tags_cannot_be_used_in_category:
        one: 'A etiqueta "%{tags}" não pode ser usada na categoria "%{category}". Remova.'
        other: 'As seguintes etiquetas não podem ser usadas na categoria "%{category}": %{tags}. Remova.'
      category_does_not_allow_tags:
        one: 'A categoria "%{category}" não permite o uso da etiqueta "%{tags}". Remova.'
        other: 'A categoria "%{category}" não permite o uso das etiquetas "%{tags}". Remova.'
    required_tags_from_group:
      one: "Você deve incluir pelo menos %{count} etiqueta %{tag_group_name}. As etiquetas deste grupo são: %{tags}."
      other: "Você deve incluir pelo menos %{count} etiquetas %{tag_group_name}. As etiquetas deste grupo são: %{tags}."
    limited_to_one_tag_from_group: "As etiquetas %{tags} não podem ser usadas simultaneamente. Inclua apenas uma delas."
    invalid_target_tag: "não pode ser um sinônimo de um sinônimo"
    synonyms_exist: "não é permitido, pois existem sinônimos"
    user_not_permitted: "Você não tem permissão para adicionar etiquetas a tópicos"
  rss_by_tag: "Tópicos etiquetados com %{tag}"
  finish_installation:
    congratulations: "Parabéns, você instalou o Discourse!"
    register:
      button: "Cadastrar"
      title: "Cadastrar conta de administrador(a)"
      help: "Registre uma nova conta para começar."
      no_emails: "Infelizmente, nenhum e-mail de administrador(a) foi definido durante a configuração, portanto a finalização da configuração pode ser difícil. Adicione o e-mail ao arquivo de configuração ou <a href='https://meta.discourse.org/t/create-admin-account-from-console/17274'>crie uma conta de administrador(a) a partir do console</a>."
    confirm_email:
      title: "Confirme seu e-mail"
      message: "<p>Enviamos um e-mail de ativação para <b>%{email}</b>. Por favor, siga as instruções no e-mail para ativar sua conta.</p><p>Se não chegar, verifique sua pasta de spam e <a href='https://meta.discourse.org/t/troubleshooting-email-on-a-new-discourse-install/16326'>se o e-mail foi configurado corretamente</a>.</p>"
    resend_email:
      title: "Enviar novamente e-mail de ativação"
      message: "<p>Reenviamos o e-mail de confirmação para <b>%{email}</b>"
  safe_mode:
    title: "Entrar no modo de segurança"
    description: "O modo de sergurança permite testar seu site sem carregar temas ou personalizações de plugin do cliente. As personalizações de plugin do servidor permanecem ativadas."
    no_themes: "Desabilitar temas e componentes"
    no_unofficial_plugins: "Desativar personalizações de plugin do cliente não oficiais"
    no_plugins: "Desativar todas as personalizações de plugin do cliente"
    deprecation_error_description: "Para verificar a compatibilidade com as próximas atualizações do Discourse, você pode fazer com que algum conteúdo obsoleto de Javascript cause um erro:"
    deprecation_error_label: Faça com que conteúdos obsoletos de Javascript causem um erro
    enter: "Entrar no modo de segurança"
    must_select: "Você deve selecionar pelo menos uma opção para entrar no modo de segurança."
  wizard:
    title: "Configuração do Discourse"
    step:
      introduction:
        title: "Sobre seu site"
        description: "Elas serão mostrados no seu login e em quaisquer páginas públicas. Você sempre pode alterá-las mais tarde."
        fields:
          title:
            label: "Nome da comunidade"
            placeholder: "Hangout de Jane"
          site_description:
            label: "Descreva sua comunidade em uma frase curta."
            placeholder: "Um lugar para Jane e seus amigos discutirem coisas legais."
          default_locale:
            label: "Idioma"
      privacy:
        title: "Acesso para membros"
        fields:
          login_required:
            label: "Visibilidade"
            description: "Sua comunidade é pública ou privada?"
            choices:
              public:
                label: "Público(a)"
              private:
                label: "Privado(a)"
          invite_only:
            label: "Cadastro"
            description: "Como os membros podem participar desta comunidade?"
            choices:
              sign_up:
                label: "Cadastrar-se"
              invite_only:
                label: "Apenas convites"
          must_approve_users:
            description: "Deseja aprovar contas para membros?"
            choices:
              "no":
                label: "Não, os membros novos poderão participar imediatamente"
              "yes":
                label: "Sim, os membros novos deverão ser aprovados por moderadores(as)"
          chat_enabled:
            placeholder: "Ativar chat"
            extra_description: "Interaja com seus membros em tempo real"
      ready:
        title: "Seu site está pronto!"
        description: "É isso! Você fez o básico para configurar sua comunidade. Agora você pode entrar, dar uma olhada, escrever um tópico de boas-vindas e enviar convites!<br><br>Divirta-se!"
      styling:
        title: "Aspecto e estilo"
        fields:
          color_scheme:
            label: "Esquema de cores"
          body_font:
            label: "Fonte do corpo"
          heading_font:
            label: "Fonte do cabeçalho"
          styling_preview:
            label: "Pré-visualização"
          homepage_style:
            label: "Estilo da página inicial"
            choices:
              latest:
                label: "Tópicos mais recentes"
              categories_only:
                label: "Apenas categorias"
              categories_with_featured_topics:
                label: "Categorias com tópicos em destaque"
              categories_and_latest_topics:
                label: "Categorias e últimos tópicos"
              categories_and_latest_topics_created_date:
                label: "Categorias e Tópicos Mais Recentes (ordenar por data de criação do tópico)"
              categories_and_top_topics:
                label: "Categorias e melhores tópicos"
              categories_boxes:
                label: "Caixas de Categorias"
              categories_boxes_with_topics:
                label: "Caixas de Categorias com Tópicos"
              subcategories_with_featured_topics:
                label: "Subcategorias com tópicos em destaque"
      branding:
        title: "Logotipo do site"
        fields:
          logo:
            label: "Logotipo principal"
            description: "Tamanho recomendado: 600 x 200"
          logo_small:
            label: "Logotipo quadrado"
            description: "Tamanho recomendado: 512 x 512. Também usado como favicon e ícone do aplicativo da tela inicial do celular."
      corporate:
        title: "Sua organização"
        description: "As informações a seguir serão usadas nas suas páginas Termos de Serviço e Sobre. Você pode ignorar se não houver empresa."
        fields:
          company_name:
            label: "Nome da empresa"
            placeholder: "Acme Organization"
          governing_law:
            label: "Lei aplicável"
            placeholder: "Lei da Califórnia"
          contact_url:
            label: "Página web"
            placeholder: "https://www.example.com/contact-us"
          city_for_disputes:
            label: "Cidade para disputas"
            placeholder: "São Francisco, Califórnia"
          site_contact:
            label: "Mensagens automatizadas"
            description: "Todas as mensagens pessoais automáticas do Discourse serão enviadas a partir deste(a) usuário(a), como avisos de sinalizadores e de conclusão de cópia de segurança."
          contact_email:
            label: "Ponto de contato"
            placeholder: "exemplo@user.com"
            description: "Endereço de e-mail do contato principal responsável por este site. Usado para notificações críticas e listado também na sua página <a href='%{base_path}/about' target='_blank'>/about</a> para assuntos urgentes."
      invites:
        title: "Convidar equipe"
        description: "Você está quase pronto(as)! Vamos convidar algumas pessoas para ajudar a <a href='https://blog.discourse.org/2014/08/building-a-discourse-community/' target='blank'>\ndivulgar as suas discussões</a> com tópicos e respostas interessantes para iniciar sua comunidade."
        disabled: "Como as entradas com conta foram desativadas, não é possível enviar convites para ninguém. Prossiga para o próximo passo."
      finished:
        title: "Seu Discourse está pronto!"
        description: |
          <p>Se quiser alterar esta configurações, <b>execute este instalador quando quiser</b>, ou acesse <a href='%{base_path}/admin' target='_blank'>sua seção de administrador(a)</a>, perto do ícone de chave inglesa no menu do site.</p>
          <p>É fácil personalizar o seu Discourse ainda mais usando este sistema de temática poderoso. Por exemplo: confira os <a href="https://meta.discourse.org/c/theme/61/l/top" target="_blank">melhores temas e componentes</a> em <a href="https://meta.discourse.org/" target="_blank">meta.discourse.org</a>.</p>
          <p>Divirta-se e boa sorte <a href='https://blog.discourse.org/2014/08/building-a-discourse-community/' target='_blank'>construindo a sua nova comunidade!</a></p>
  search_logs:
    graph_title: "Contagem de pesquisa"
  onebox:
    discourse:
      user_joined_community: "Juntou-se em %{date}"
    gitlab:
      truncated_file: "Este arquivo está truncado."
      show_original: "exibir original"
    github:
      binary_file: "Este arquivo é binário."
      truncated_file: "Este arquivo está truncado."
      show_original: "exibir original"
      requires_iframe: "O visualizador requer iframe."
      committed: "confirmado"
      more_than_three_files: "Há mais de três aquivos."
      opened: "abertos"
      closed: "fechados"
      commit_by: "Confirmação por"
      comment_by: "Comentário de"
      review_by: "Revisão por"
      pr_summary: "%{commits} confirma %{changed_files} arquivos alterados com %{additions} adições e %{deletions} exclusões"
<<<<<<< HEAD
=======
      no_description: "Contribua para o desenvolvimento do %{repo} ao criar uma conta no GitHub."
>>>>>>> f4cbf025
  discourse_push_notifications:
    popup:
      mentioned: 'Você foi mencionado(a) por %{username} em "%{topic}" - %{site_title}'
      group_mentioned: 'Você foi mencionado(a) por %{username} em "%{topic}" - %{site_title}'
      quoted: 'Você foi citado(a) por %{username} em "%{topic}" - %{site_title}'
      replied: '%{username} respondeu em "%{topic}" - %{site_title}'
      posted: '%{username} postou em "%{topic}" - %{site_title}'
      private_message: '%{username} enviou uma mensagem privada em "%{topic}" - %{site_title}'
      linked: '%{username} vinculou sua postagem em "%{topic}" - %{site_title}'
      watching_first_post: '%{username} criou um novo tópico "%{topic}" - %{site_title}'
      confirm_title: "Notificações ativadas - %{site_title}"
      confirm_body: "Tudo pronto! As notificações foram ativadas."
      custom: "Notificação de %{username} em %{site_title}"
  staff_action_logs:
    json_too_long: "Valores não registrados, os limites de tamanho da coluna foram excedidos"
    not_found: "não encontrado(a)"
    unknown: "desconhecido(a)"
    user_merged: "%{username} foi mesclado(a) nesta conta"
    user_delete_self: "Autoexcluído(a) de %{url}"
    webhook_deactivation_reason: "Seu webhook foi desativado automaticamente. Recebemos várias respostas de falha de status HTTP \"%{status}\"."
    api_key:
      automatic_revoked:
        one: "Revogado(a) automaticamente, última atividade há mais de %{count} dia"
        other: "Revogado(a) automaticamente, última atividade há mais de %{count} dias"
      automatic_revoked_max_life:
        one: "Revogado(a) automaticamente, criado(a) há mais de %{count} dia"
        other: "Revogado(a) automaticamente, criado(a) há mais de %{count} dias"
      revoked: Regovado(a)
      restored: Restaurado(a)
  reviewables:
    already_handled: "Obrigado, mas já analisamos esta postagem e determinamos que não precisa ser sinalizada novamente."
    already_handled_and_user_not_exist: "Obrigado, mas alguém já revisou e esse(a) usuário(a) não existe mais."
    priorities:
      low: "Baixo(a)"
      medium: "Médio(a)"
      high: "Alto(a)"
    sensitivity:
      disabled: "Desativado(a)"
      low: "Baixo(a)"
      medium: "Médio(a)"
      high: "Alto(a)"
    must_claim: "Você precisa reivindicar itens antes de agir."
    user_claimed: "Este item foi reivindicado por outro(a) usuário(a)."
    missing_version: "Você precisa informar um parâmetro de versão"
    conflict: "Houve um conflito de atualização impedindo de fazer isso."
    reasons:
      post_count: "As primeiras postagens de todos os(as) usuários(as) devem ser aprovadas pela equipe. Acesse %{link}."
      trust_level: "Usuários(as) com níveis de confiança baixos precisam ter respostas aprovadas pela equipe. Veja %{link}."
      group: "Usuários(as) que não estiverem nos grupos especificados devem ter as respostas aprovadas pela equipe. Confira %{link}."
      new_topics_unless_trust_level: "Usuários(as) com níveis de confiança baixos precisam ter tópicos aprovados pela equipe. Veja %{link}."
      fast_typer: "O(a) novo(a) usuário(a) digitou sua primeira postagem desconfiadamente rápido, há suspeita de comportamento de robô ou remetente de spam. Veja %{link}."
      auto_silence_regex: "Novo(a) usuário(a) cuja primeira postagem correspponde à configuração %{link}."
      watched_word: "Esta postagem incluiu uma palavra acompanhada. Confira %{link}."
      staged: "Novos tópicos e postagens para usuários encenados(as) precisam ser aprovados pela equipe. Veja %{link}."
      category: "Postagens nesta categoria exigem aprovação manual pela equipe. Veja %{link}."
      must_approve_users: "Todos(as) novos(as) usuários(as) devem ser aprovados pela equipe. Veja %{link}."
      invite_only: "Todos os(as) novos(as) usuários(as) devem ser convidados(as). Veja %{link}."
      email_auth_res_enqueue: "Este e-mail falhou na verificação DMARC, é altamente provável que o remetente não é quem parece ser. Confira os cabeçalhos de e-mail não processados para obter mais informações."
      email_spam: "Este e-mail foi sinalizado como spam pelo cabeçalho definido em %{link}."
      suspect_user: "Este(a) novo(a) usuário(a) inseriu informações de perfil sem ler nenhum tópico ou postagem, o que sugere que possa ser remetente de spam. Veja %{link}."
      contains_media: "Esta postagem inclui mídia incorporada. Veja %{link}."
      queued_by_staff: "Um membro da equipe acha que esta postagem precisa de revisão. Permanecerá oculta até que isso seja feito."
      links:
        watched_word: lista de palavras acompanhadas
        category: configurações de categoria
    actions:
      agree:
        title: "Sim"
      agree_and_keep:
        title: "Manter postagem"
        description: "Concorde com o sinalizador, mas mantenha a postagem inalterada."
      agree_and_keep_hidden:
        title: "Manter postagem oculta"
        description: "Concordar com o sinalizador e manter a postagem oculta."
      agree_and_suspend:
        title: "Suspender usuário(a)"
        description: "Concorde com o sinalizador e suspenda o(a) usuário(a)."
      agree_and_silence:
        title: "Silenciar usuário(a)"
        description: "Concorde com o sinalizador e silencie o(a) usuário(a)."
      agree_and_restore:
        title: "Restaurar postagem"
        description: "Restaure a postagem para que todos os(as) usuários(as) possam ver."
      agree_and_hide:
        title: "Ocultar postagem"
        description: "Aceite a sinalização, oculte esta publicação e envie automaticamente ao(à) usuário(a) uma mensagem solicitando edição."
      agree_and_edit:
        title: "Concordar e editar postagem"
        description: "Concorde com o sinalizador e abra uma janela do compositor para editar a postagem."
      delete_single:
        title: "Excluir"
      delete:
        title: "Excluir…"
      delete_and_ignore:
        title: "Ignorar sinalizador e excluir postagem"
        description: "Ignore o sinalizador removendo da fila e exclua a postagem. Se for a primeira postagem, exclua o tópico também. "
      delete_and_ignore_replies:
        title: "Ignorar sinalizadores, excluir postagem e respostas"
        description: "Ignore o sinalizador removendo da fila e exclua a postagem e todas as suas respostas. Se for a primeira postagem, exclua o tópico também"
        confirm: "Você tem certeza de que deseja excluir as respostas desta postagem também?"
      delete_and_agree:
        title: "Excluir postagem"
        description: "Aceite o sinalizador e exclua esta postagem. Se for a primeira postagem, exclua o tópico também."
      delete_and_agree_replies:
        title: "Excluir a postagem e respostas"
        description: "Aceite o sinalizador e exclua esta postagem e todas as suas respostas. Se for a primeira postagem, exclua o tópico também."
        confirm: "Você tem certeza de que deseja excluir as respostas desta postagem também?"
      disagree_and_restore:
        title: "Não, restaurar postagem"
        description: "Restaure a postagem para que todos os(as) usuários(as) possam ver."
      disagree:
        title: "Não"
      discard_post:
        title: "Descartar postagem"
      revise_and_reject_post:
        title: "Revisar postagem..."
      ignore:
        title: "Ignorar"
      ignore_and_do_nothing:
        title: "Não fazer nada"
        description: "Ignore o sinalizador removendo da fila sem realizar nenhuma ação. Postagens ocultas permanecerão ocultas e serão manipuladas por ferramentas automáticas."
      approve:
        title: "Aprovar"
      approve_post:
        title: "Aprovar postagem"
        confirm_closed: "Este tópico está fechado. Gostaria de criar a postagem mesmo assim?"
      reject_post:
        title: "Rejeitar postagem"
      approve_user:
        title: "Aprovar usuário(a)"
      reject_user:
        title: "Excluir usuário(a)…"
        delete:
          title: "Excluir usuário(a)"
          description: "O(a) usuário(a) será excluído(a) do fórum."
        block:
          title: "Excluir e bloquear usuário(a)"
          description: "O(a) usuário(a) será excluído(a) e bloquearemos seu endereço IP e de e-mail."
      reject:
        title: "Rejeitar"
        bundle_title: "Rejeitar…"
      reject_and_suspend:
        title: "Rejeitar e suspender usuário(a)"
      reject_and_silence:
        title: "Rejeitar e silenciar usuário(a)"
      reject_and_delete:
        title: "Rejeitar e excluir a postagem"
      reject_and_keep_deleted:
        title: "Manter a postagem excluída"
      approve_and_restore:
        title: "Aprovar e restaurar postagem"
      delete_user:
        reason: "Excluído(a) via fila de revisão"
  email_style:
    html_missing_placeholder: "O modelo HTML deve incluir %{placeholder}"
  notification_level:
    ignore_error: "Desculpe, não é possível ignorar esse(a) usuário(a)."
    mute_error: "Desculpe, não é possível silenciar esse(a) usuário(a)."
    error: "Desculpe, você não pode alterar o nível de notificação para esse usuário."
    invalid_value: '"%{value}" não é um nível de notificação válido.'
  discord:
    not_in_allowed_guild: "Falha na autenticação. Você não é um membro de uma organização permitida do Discord."
  old_keys_reminder:
    title: "Lembrar credenciais antigas"
    body: |
      Olá! Esta é um lembrete de segurança anual rotineiro da sua instância do Discourse.

      Como cortesia, gostaríamos de avisar que as seguintes credenciais usadas na sua instância do Discourse não foram atualizadas há mais de dois anos:

      %{keys}

      Nenhuma ação é necessária por enquanto. Contudo, renovar as credenciais todos os anos é considerada uma boa prática de segurança.
  create_linked_topic:
    topic_title_with_sequence:
      one: "%{topic_title} (parte %{count})"
      other: "%{topic_title} (parte %{count})"
    post_raw: "Continuando a discussContinuing the discussion from %{parent_url}.\n\nPrevious discussions:\n\n%{previous_topics}"
    small_action_post_raw: "Continue a discussão em %{new_title}."
  fallback_username: "usuário(a)"
  user_status:
    errors:
      ends_at_should_be_greater_than_set_at: "ends_at deve ser maior que set_at"
  webhooks:
    payload_url:
      blocked_or_internal: "A URL da Carga não poderá ser usada porque se refere a um IP interno ou bloqueado"
      unsafe: "A URL da carga útil não poderá ser usada porque não é segura"
  form_templates:
    errors:
      invalid_yaml: "não é uma string YAML válida"
      invalid_type: "contém um tipo de modelo inválido: %{type} (os tipos válidos são: %{valid_types})"
      missing_type: "está faltando o tipo do campo"
      missing_id: "falta a id do campo"
      duplicate_ids: "tem ids duplicadas"
      reserved_id: "tem chave reservada como id: %{id}"
      unsafe_description: "tem uma descrição HTML não segura"
  activemodel:
    errors:
      <<: *errors<|MERGE_RESOLUTION|>--- conflicted
+++ resolved
@@ -1847,11 +1847,7 @@
     github_client_secret: "Segredo do cliente para autenticação do GitHub, registrado em <a href='https://github.com/settings/developers/' target='_blank'>https://github.com/settings/developers</a>"
     enable_discord_logins: "Permitir que os(as) usuários(as) façam autenticação via Discord?"
     discord_client_id: 'ID de cliente Discord (precisa de um? acesse <a href="https://discordapp.com/developers/applications/me">o portal do desenvolvedor Discord</a>)'
-<<<<<<< HEAD
-    discord_secret: "Chave secreta do Discord"
-=======
     discord_secret: "A chave de segredo de cliente do Discord usada para autenticar e ativar recursos do Discord relacionados ao site, como acesso pelo Discord. Necessária para comunicação segura com a API do Discord, esta chave secreta corresponde ao aplicativo do Discord criado para o site."
->>>>>>> f4cbf025
     discord_trusted_guilds: 'Permita que apenas membros destas guildas do Discord entrem com a conta via Discord. Use a ID numérica para a guilda. Para obter mais informações, confira as instruções <a href="https://meta.discourse.org/t/configuring-discord-login-for-discourse/127129">aqui</a>. Deixe em branco para permitir qualquer guilda.'
     enable_linkedin_oidc_logins: "Ative a autenticação por LinkedIn, requer linkedin_client_id e linkedin_client_secret."
     linkedin_oidc_client_id: "ID de cliente para autenticação do LinkedIn, registrado em <a href='https://www.linkedin.com/developers/apps' target='_blank'>https://www.linkedin.com/developers/apps</a>"
@@ -2266,13 +2262,9 @@
     emoji_deny_list: "Estes emojis não estarão disponíveis para uso nos menus ou shortcodes."
     approve_post_count: "A quantidade de postagens de um(a) usuário(a) novo(a) ou básico(a) que devem ser aprovadas"
     approve_unless_trust_level: "Postagens criadas por usuários(as) abaixo deste nível de confiança devem ser aprovadas"
-<<<<<<< HEAD
-    approve_new_topics_unless_trust_level: "Novos tópicos criados por usuários(as) abaixo deste nível de confiança devem ser aprovados"
-=======
     approve_unless_allowed_groups: "Postagens criadas pelos(as) usuários(as) que não fazem parte deste grupo devem ser aprovadas. As postagens criadas por administradores(as) e moderadores(as) sempre são aprovadas."
     approve_new_topics_unless_trust_level: "Novos tópicos criados por usuários(as) abaixo deste nível de confiança devem ser aprovados"
     approve_new_topics_unless_allowed_groups: "Tópicos novos criados pelos(as) usuários(as) que não fazem parte deste grupo devem ser aprovados. Os tópicos criados por administradores(as) e moderadores(as) sempre são aprovados."
->>>>>>> f4cbf025
     approve_unless_staged: "Novos tópicos e postagens criados por usuários(as) encenados(as) devem ser aprovados"
     notify_about_queued_posts_after: "Se houver postagens que estão aguardando revisão por muitas horas, envie uma notificação a todos(as) os(as) moderadores(as). Defina como 0 para desativar essas notificações."
     reviewable_revision_reasons: "A lista de motivos que podem ser selecionados ao recusar uma postagem revisável na fila com uma revisão. Sempre há disponível uma opção alternativa para inserir um motivo personalizado."
@@ -2282,11 +2274,7 @@
     code_formatting_style: "O botão de código no compositor será este estilo de formatação de código por padrão"
     max_allowed_message_recipients: "Quantidade máxima de destinatários permitidos em uma mensagem."
     disable_watched_word_checking_in_user_fields: "desabilitar verificação de palavras monitoradas nos campos de usuário(a)"
-<<<<<<< HEAD
-    watched_words_regular_expressions: "Palavras acompanhadas são expressões regulares."
-=======
     watched_words_regular_expressions: "Permite o uso de expressões regulares para filtrar palavras. Após a ativação, este recurso agrupa palavras sensíveis com distinção entre maiúsculas e minúsculas. Em seguida, compila todas as palavras selecionadas e forma uma única expressão regular, adicionando limites de palavra para as palavras monitoradas mais comuns. Consequentemente, este método de filtragem baseado em expressões regulares adiciona uma camada extra de controle sobre a moderação do conteúdo através da compatibilidade com padrões de palavras mais sofisticados. Com esta configuração, também é possível substituir facilmente o texto original pela opção escolhida."
->>>>>>> f4cbf025
     enable_diffhtml_preview: "Recurso experimental que usa diffHTML para sincronizar pré-visualização em vez de outra renderização total"
     enable_fast_edit: "Adiciona um botão ao menu de seleção de postagem para editar um pequeno conteúdo embutido de seleção."
     enable_quote_copy: "Adiciona um botão ao menu de seleção de postagem para copiar a seleção para a área de transferência como citação de Markdown."
@@ -2416,11 +2404,7 @@
     glimmer_header_mode: "Controle se a nova implementação de cabeçalho \"glimmer\" será usada. O padrão é \"auto\", que será habilitado automaticamente quando seus plugins e temas estiverem prontos. https://meta.discourse.org/t/296544"
     experimental_glimmer_topic_list_groups: "EXPERIMENTAL: Ative a implementação da nova lista de tópicos \"glimme\". Esta implementação ainda está em desenvolvimento e não se destina a uso para fins de produção. Não a use para desenvolver temas/plugins até que seja finalizada e anunciada."
     experimental_form_templates: "EXPERIMENTAL: ative o recurso de modelo de formulário. <b>Quando ativado,</b> gerencie os modelos em <a href='%{base_path}/admin/customize/form-templates'>Personalizar/Modelos</a>."
-<<<<<<< HEAD
-    admin_sidebar_enabled_groups: "EXPERIMENTAL: ative a navegação da barra lateral da IU da administração para grupos específicos, que substitui os botões de navegação da administração superiores."
-=======
     admin_sidebar_enabled_groups: "Ative a navegação pela barra lateral da IU da administração para grupos específicos, o que substitui os botões de navegação da administração superiores."
->>>>>>> f4cbf025
     lazy_load_categories_groups: "EXPERIMENTAL: Carregue informações de forma ociosa apenas para os(as) usuários(as) destes grupos. Melhora o desempenho em sites com várias categorias."
     page_loading_indicator: "Configure o indicador de carregamento mostrado durante as navegações da página no Discourse. O \"Controle giratório\" é um indicador de página completo. O \"Controle deslizante\" mostra uma barra estreita no topo da tela."
     show_user_menu_avatars: "Mostrar avatadores de usuário(a) no menu do(a) usuário(a)"
@@ -2515,8 +2499,6 @@
       post_links_allowed_groups: "min_trust_to_post_links"
       user_api_key_allowed_groups: "min_trust_level_for_user_api_key"
       tag_topic_allowed_groups: "min_trust_level_to_tag_topics"
-<<<<<<< HEAD
-=======
       profile_background_allowed_groups: "min_trust_level_to_allow_profile_background"
       clean_up_inactive_users_after_days:
       - "desativado(a)"
@@ -2529,7 +2511,6 @@
       navigation_menu:
       - "barra lateral"
       - "menu suspenso de cabeçalho"
->>>>>>> f4cbf025
     placeholder:
       discourse_connect_provider_secrets:
         key: "www.exemplo.com.br"
@@ -5007,10 +4988,7 @@
       comment_by: "Comentário de"
       review_by: "Revisão por"
       pr_summary: "%{commits} confirma %{changed_files} arquivos alterados com %{additions} adições e %{deletions} exclusões"
-<<<<<<< HEAD
-=======
       no_description: "Contribua para o desenvolvimento do %{repo} ao criar uma conta no GitHub."
->>>>>>> f4cbf025
   discourse_push_notifications:
     popup:
       mentioned: 'Você foi mencionado(a) por %{username} em "%{topic}" - %{site_title}'
