# encoding: utf-8
#
# Never edit this file. It will be overwritten when translations are pulled from Transifex.
#
# To work with us on translations, join this project:
# https://www.transifex.com/projects/p/discourse-org/

bs_BA:
  js:
    number:
      format:
        separator: "."
        delimiter: ","
      human:
        storage_units:
          format: '%n %u'
          units:
            byte:
              one: Bajt
              few: Bajta
              other: Bajta
            gb: GB
            kb: KB
            mb: MB
            tb: TB
      short:
        thousands: "{{number}} hiljada"
        millions: "{{number}} miliona"
    dates:
      time: "h:mm a"
      timeline_date: "MMM YYYY"
      long_no_year: "MMM D h:mm a"
      long_no_year_no_time: "MMM D"
      full_no_year_no_time: "MMMM Do"
      long_with_year: "MMM D, YYYY h:mm a"
      long_with_year_no_time: "MMM D, YYYY"
      full_with_year_no_time: "Do.MMMM.YYYY."
      long_date_with_year: "MMM D, 'YY LT"
      long_date_without_year: "MMM D, LT"
      long_date_with_year_without_time: "MMM D, 'YY"
      long_date_without_year_with_linebreak: "MMM D <br/>LT"
      long_date_with_year_with_linebreak: "MMM D, 'YY <br/>LT"
      wrap_ago: "%{date} prije"
      tiny:
        half_a_minute: "< 1m"
        less_than_x_seconds:
          one: "< 1 sekunda"
          few: "< %{count} sekundi"
          other: "< %{count} sekundi"
        x_seconds:
<<<<<<< HEAD
          few: '%{count} sekundi'
          one: 1 sekunda
          other: '%{count} sekundi'
        less_than_x_minutes:
          few: < %{count}minute
          one: < 1minute
          other: < %{count}minuta
        x_minutes:
          few: minuta
          one: minutu
          other: '%{count} minuta'
        about_x_hours:
          few: '%{count}sata'
          one: 1 sat
          other: '%{count}sati'
        x_days:
          few: '%{count}dana'
          one: 1 dan
          other: '%{count}dana'
        x_months:
          few: '%{count}mjeseca'
          one: 1 mjesec
          other: '%{count}mjeseci'
        about_x_years:
          few: '%{count}godine'
          one: 1 godina
          other: '%{count}godina'
        over_x_years:
          few: '> %{count}godine'
          one: '> 1 godinu'
          other: '> %{count}godina'
        almost_x_years:
          few: '%{count}godine'
          one: 1 godina
          other: '%{count}godina'
=======
          one: "1 sekunda"
          few: "%{count} sekundi"
          other: "%{count} sekundi"
        less_than_x_minutes:
          one: "< 1minute"
          few: "< %{count}minute"
          other: "< %{count}minuta"
        x_minutes:
          one: "minutu"
          few: "minuta"
          other: "%{count} minuta"
        about_x_hours:
          one: "1 sat"
          few: "%{count}sata"
          other: "%{count}sati"
        x_days:
          one: "1 dan"
          few: "%{count}dana"
          other: "%{count}dana"
        x_months:
          one: "1 mjesec"
          few: "%{count}mjeseca"
          other: "%{count}mjeseci"
        about_x_years:
          one: "1 godina"
          few: "%{count}godine"
          other: "%{count}godina"
        over_x_years:
          one: "> 1 godinu"
          few: "> %{count}godine"
          other: "> %{count}godina"
        almost_x_years:
          one: "1 godina"
          few: "%{count}godine"
          other: "%{count}godina"
>>>>>>> e64402cb
        date_month: "MMM D"
        date_year: "MMM 'YY"
      medium:
        x_minutes:
          one: "1 minuta"
          few: "Par minuta"
          other: "%{count} minuta"
        x_hours:
          one: "1 sahat"
          few: "Par sahati"
          other: "%{count} sati"
        x_days:
          one: "1 dan"
          few: "Par dana"
          other: "%{count} dana"
        date_year: "MMM D, 'YY"
      medium_with_ago:
        x_minutes:
          one: "Prije 1 minutu"
          few: "Prije par minuta"
          other: "%{count} minuta prije"
        x_hours:
          one: "Prije 1 sahat "
          few: "Prije par sahati"
          other: "%{count} sati prije"
        x_days:
          one: "prije 1 dan "
          few: "Prije par dana "
          other: "%{count} dana prije"
      later:
        x_days:
          one: "Prije 1 dan"
          few: "Prije par dana"
          other: "%{count} dana prije"
        x_months:
<<<<<<< HEAD
          few: Prije par mjeseci
          one: Prije 1 mjesec
          other: prije %{count} mjeseci
        x_years:
          few: Prije par godina
          one: Prije 1 godinu
          other: prije %{count} godine/a
=======
          one: "Prije 1 mjesec"
          few: "Prije par mjeseci"
          other: "prije %{count} mjeseci"
        x_years:
          one: "Prije 1 godinu"
          few: "Prije par godina"
          other: "prije %{count} godine/a"
>>>>>>> e64402cb
      previous_month: 'Prošli mjesec'
      next_month: 'Sljedeći mjesec'
      placeholder: datum
    share:
      topic: 'podijeli link ka ovoj temi'
      post: 'podijeli link ka ovom postu #%{postNumber}'
      close: 'zatvori'
      twitter: 'podijeli link na Twitteru'
      facebook: 'podijeli link na Facebook-u'
      google+: 'podijeli link na Google+'
      email: 'pošalji ovaj link na email'
    action_codes:
      public_topic: "postavio ovu temu kao javno %{when}"
      private_topic: "postavio ovu temu kao privatno %{when}"
      split_topic: "razdvoji ovu temu %{when}"
      invited_user: "pozvan %{who} %{when}"
      invited_group: "pozvan %{who} %{when}"
      user_left: "%{who} je izašao iz ovog razgovora u %{when}"
      removed_user: "uklonjen %{who} %{when}"
      removed_group: "ukloljen %{who} %{when}"
      autoclosed:
        enabled: 'zatvoren %{when}'
        disabled: 'otvoren %{when}'
      closed:
        enabled: 'zatvoren %{when}'
        disabled: 'otvoren %{when}'
      archived:
        enabled: 'arhiviran %{when}'
        disabled: 'dearhiviran %{when}'
      pinned:
        enabled: 'zakačen %{when}'
        disabled: 'otkačen %{when}'
      pinned_globally:
        enabled: 'zakačen globalno %{when}'
        disabled: 'otkačen %{when}'
      visible:
        enabled: 'izlistan %{when}'
        disabled: 'sklonjen %{when}'
      banner:
        enabled: 'postavi kao zastavicu %{when}. Pojavljivat će se na vrhu svake stranice sve dok je korisnik ne zatvori.'
        disabled: 'odkloni zastavicu %{when}.Neće se više prikazivati na vrhu svake stranice.'
    topic_admin_menu: "admin opcije teme"
    wizard_required: "Dobrodošli na vaš novi Discourse! Odpočnimo sa <a href='%{url}' data-auto-route='true'>čarobnjakom za postavke</a> ✨"
    emails_are_disabled: "Sve odlazeće email poruke su globalno onemogućene od strane administratora. Ni jedna notifikacija bilo koje vrste neće biti poslana."
    bootstrap_mode_enabled: "Kako bi olakšali lansiranje vaše nove web stranice, trenutačno ste u \"bootstrap\" načinu rada. Svim novim korisnicima će se dodjeljivati nivo povjerenja 1 i imati uključen dnevni izvještaj dešavanja na forumu preko email-a. Ovo će se automatski isključiti nakon što %{min_users} korisnika prijavi račun na forumu."
    bootstrap_mode_disabled: "Bootstrap način rada će biti isključen u toku 24 sata."
    themes:
      default_description: "Uobičajen"
    s3:
      regions:
        ap_northeast_1: "Azija Pacifik (Tokio)"
        ap_northeast_2: "Azija Pacifik (Seul)"
        ap_south_1: "Azija Pacifik (Mumai)"
        ap_southeast_1: "Azija Pacifik (Singapur)"
        ap_southeast_2: "Azija Pacifik (Sidnej)"
        cn_north_1: "Kina (Peking)"
        eu_central_1: "EU (Frankfurt)"
        eu_west_1: "EU (Irska)"
        eu_west_2: "EU (London)"
        sa_east_1: "Južna Amerika (Sao Paulo)"
        us_east_1: "SAD Istok (Sjeverna Virdžinija)"
        us_east_2: "SAD Istok (Ohio)"
        us_gov_west_1: "AWS GovCloud (US)"
        us_west_1: "SAD Zapad (Sjeverna Kalifornija)"
        us_west_2: "SAD Zapad (Oregon)"
    edit: 'izmjeni naslov i kategoriju ove teme'
    not_implemented: "Nažalost ta funkcionalnost nije još implementirana!"
    no_value: "Ne"
    yes_value: "Da"
    submit: "Potvrdi"
    generic_error: "Uff, došlo je do greške."
    generic_error_with_reason: "Došlo je do greške: %{error}"
    sign_up: "Kreiraj Nalog"
    log_in: "Uloguj se"
    age: "Godište"
    joined: "Registrovan"
    admin_title: "Admin"
    flags_title: "Prijave"
    show_more: "prikaži još"
    show_help: "opcije"
    links: "Linkovi"
    links_lowercase:
<<<<<<< HEAD
      few: Link
      one: Link
      other: linkovi
=======
      one: "Link"
      few: "Link"
      other: "linkovi"
>>>>>>> e64402cb
    faq: "Česta pitanja"
    guidelines: "Smjernice"
    privacy_policy: "Izjava o privatnosti"
    privacy: "Privatnost"
<<<<<<< HEAD
    terms_of_service: "Uslovi korištenja"
=======
    tos: "Uslovi korištenja"
>>>>>>> e64402cb
    mobile_view: "Mobilni zaslon"
    desktop_view: "Standardni zaslon"
    you: "Vi"
    or: "ili"
    now: "upravo sada"
    read_more: 'pročitaj više'
    more: "Više"
    less: "Manje"
    never: "nikada"
    every_30_minutes: "svakih 30 minuta"
    every_hour: "svaki sat"
    daily: "dnevno"
    weekly: "sedmično"
    every_two_weeks: "svake dvije sedmice"
    every_three_days: "Svaka 3 dana"
    max_of_count: "maksimalno {{count}}"
    alternation: "ili"
    character_count:
      one: "{{count}} karakter"
      few: "{{count}} karaktera"
      other: "{{count}} karaktera"
    suggested_topics:
      title: "Preporučene teme"
      pm_title: "Preporučene Poruke"
    about:
      simple_title: "O Nama"
      title: "O Nama %{title}"
      stats: "Statistika sajta"
      our_admins: "Naši administratori"
      our_moderators: "Naši moderatori"
      stat:
        all_time: "Ukupno vrijeme"
        last_7_days: "Zadnjih 7"
        last_30_days: "Zadnjih 30"
      like_count: "Sviđanja"
      topic_count: "Tema"
      post_count: "Objava"
      user_count: "Korisnici"
      active_user_count: "Aktivnih korisnika"
      contact: "Kontaktirajte nas"
      contact_info: "U slučaju da forum ne radi, molimo kontaktirajte nas na %{contact_info}."
    bookmarked:
      title: "Zabilješka"
      clear_bookmarks: "Očisti oznaku zabilješke"
      help:
        bookmark: "Klikni kako bi dodao zabilješku na prvu objavu u temi"
        unbookmark: "Klikni da ukloniš sve zabilješke iz ove teme"
    bookmarks:
      not_logged_in: "nažalost, morate biti ulogovani kako bi ste dodali oznaku zabilješke"
      created: "zabilježili ste ovu stranicu"
      not_bookmarked: "pročitali ste objavu; kliknite kako bi ste je zabilježili"
      last_read: "ovo je zadnja objava koju ste pročitali; kliknite kako bi ste je zabilježili"
      remove: "Ukloni zabilješku"
      confirm_clear: "Jeste li sigurni da želite očistiti sve zabilješke iz ove kategorije?"
    topic_count_latest:
<<<<<<< HEAD
      few: Pogledaj {{count}} nove ili ažurirane teme
      one: Pogledaj {{count}} novu ili ažuriranu temu
      other: Pogledaj {{count}} nove ili ažurirane tema
    topic_count_unread:
      few: Pogledaj {{count}} nepročitane teme
      one: Pogledaj {{count}} nepročitanu temu
      other: Pogledaj {{count}} nepročitanih tema
    topic_count_new:
      few: Pogledaj {{count}} nove teme
      one: Pogledaj {{count}} novu temu
      other: Pogledaj {{count}} novih tema
=======
      one: "Pogledaj {{count}} novu ili ažuriranu temu"
      few: "Pogledaj {{count}} nove ili ažurirane teme"
      other: "Pogledaj {{count}} nove ili ažurirane tema"
    topic_count_unread:
      one: "Pogledaj {{count}} nepročitanu temu"
      few: "Pogledaj {{count}} nepročitane teme"
      other: "Pogledaj {{count}} nepročitanih tema"
    topic_count_new:
      one: "Pogledaj {{count}} novu temu"
      few: "Pogledaj {{count}} nove teme"
      other: "Pogledaj {{count}} novih tema"
>>>>>>> e64402cb
    preview: "pregledaj"
    cancel: "otkaži"
    save: "Spremiti promjene"
    saving: "Spremam..."
    saved: "Spremljeno!"
    upload: "Učitaj"
    uploading: "Učitava se..."
    uploading_filename: "Učitavam {{filename}}..."
    uploaded: "Učitano!"
    pasting: "Lijepim..."
    enable: "Omogući"
    disable: "Onemogući"
    continue: "Nastavi"
    undo: "Vrati nazad"
    revert: "Vrati naprijed"
    failed: "Neuspješno"
    switch_to_anon: "Uđi u privatni način rada"
    switch_from_anon: "Izađi iz privatnog načina rada"
    banner:
      close: "Odkaži ovu zastavicu."
      edit: "Uredite ovu zastavicu >>"
    choose_topic:
      none_found: "Nema tema."
      title:
        search: "Traži temu prema naslovu, url-u ili id-u:"
        placeholder: "ovdje unesite naslov teme"
    queue:
      topic: "Tema:"
      approve: 'Odobri'
      reject: 'Odbij'
      delete_user: 'Izbriši korisnika'
      title: "Potrebno odobrenje"
      none: "Nema postova za provjeru."
      edit: "Uredi"
      cancel: "Odustani"
      view_pending: "Vidi postove na čekanju"
      has_pending_posts:
        one: "Ova tema ima <b>1</b> post koji čeka odobrenje"
        few: "Ova tema ima <b>{{count}}</b> postova koji čekaju odobrenje"
        other: "Ova tema ima <b>{{count}}</b> postova koji čekaju odobrenje"
      confirm: "Sačuvaj promjene"
      delete_prompt: "Da li ste sigurni da želite da izbrišete <b>%{username}</b> nalog? Ovo će ukloniti svaku objavu tog naloga, te blokirati korisnikovu email adresu kao i njegov IP."
      approval:
        title: "Post treba odobrenje"
        description: "Primili smo Vaš novi post ali on treba biti odobren od strane moderatora prije nego bude javno dostupan. Molimo za strpljenje."
        pending_posts:
          one: "Imate <strong>1</strong> post na čekanju."
          few: "Imate <strong>{{count}}</strong> postova na čekanju."
          other: "Imate <strong>{{count}}</strong> postova na čekanju."
        ok: "OK"
    user_action:
      user_posted_topic: "<a href='{{userUrl}}'>{{user}}</a> je objavio/la <a href='{{topicUrl}}'>temu</a>"
      you_posted_topic: "<a href='{{userUrl}}'>Vi</a> ste objavili <a href='{{topicUrl}}'>temu</a>"
      user_replied_to_post: "<a href='{{userUrl}}'>{{user}}</a> je odgovorio/la na objavu <a href='{{postUrl}}'>{{post_number}}</a>"
      you_replied_to_post: "<a href='{{userUrl}}'>Vi</a> ste odgovorili na objavu <a href='{{postUrl}}'>{{post_number}}</a>"
      user_replied_to_topic: "<a href='{{userUrl}}'>{{user}}</a> je odgovorio/la na <a href='{{topicUrl}}'>temu</a>"
      you_replied_to_topic: "<a href='{{userUrl}}'>You</a> replied to <a href='{{topicUrl}}'>the topic</a>"
      user_mentioned_user: "<a href='{{user1Url}}'>{{user}}</a> je spomenuo/la <a href='{{user2Url}}'>{{another_user}}</a>"
      user_mentioned_you: "7<a href='{{user1Url}}'>{{user}}</a> je spomenuo/la<a href='{{user2Url}}'>vas</a>"
      you_mentioned_user: "<a href='{{user1Url}}'>Vi</a> ste spomenuli <a href='{{user2Url}}'>{{another_user}}</a>"
      posted_by_user: "Objavio <a href='{{userUrl}}'>{{user}}</a>"
      posted_by_you: "Objavili<a href='{{userUrl}}'>vi</a>"
      sent_by_user: "Poslao <a href='{{userUrl}}'>{{user}}</a>"
      sent_by_you: "Poslali <a href='{{userUrl}}'>vi</a>"
    directory:
      filter_name: "filtiraj korisnike"
      title: "Korisnici"
      likes_given: "Dato"
      likes_received: "Primljeno"
      topics_entered: "Pregledano"
      topics_entered_long: "Pregledano tema"
      time_read: "Pročitano puta"
      topic_count: "Teme"
      topic_count_long: "Kreirano temi"
      post_count: "Replike"
      post_count_long: "Odgovoreno"
      no_results: "Bez rezultata pretrage."
      days_visited: "Posjete"
      days_visited_long: "Broj dana posjete"
      posts_read: "Čitaj"
      posts_read_long: "Pročitano postova"
      total_rows:
        one: "%{count} korisnik"
        few: "%{count} korisnika"
        other: "%{count} korisnika"
    group_histories:
      actions:
        change_group_setting: "Promjeni grupne postavke"
        add_user_to_group: "Dodaj korisnika"
        remove_user_from_group: "Ukloni korisnika"
        make_user_group_owner: "Napravi vlasnika"
        remove_user_as_group_owner: "Ukloni vlasnika"
    groups:
      add_members:
        title: "Dodaj članove"
        description: "Uredi članove ove grupe"
        usernames: "Korisnička imena"
      manage:
        title: 'Uredi'
        name: 'Ime'
        full_name: 'Puno ime'
        add_members: "Dodaj članove"
        delete_member_confirm: "Ukloni '%{username}' iz grupe '%{group}'?"
        profile:
          title: Profil
        interaction:
          title: Interakcija
          posting: Objavljivanje
          notification: Obavijest
        membership:
          title: Članstvo
          access: Pristup
        logs:
          title: "Dnevnički zapisi"
          when: "Kad"
          action: "Djelo"
          acting_user: "Djelatni korisnik"
          target_user: "Ciljani korisnik"
          subject: "Naslov"
          details: "Detalji"
          from: "Od"
          to: "Ka"
      public_admission: "Omogući korisnicima da se mogu slobodno učlaniti u grupu (zahtjeva da grupa bude javno otvorena)"
      public_exit: "Omogući korisnicima da mogu slobodno napustiti grupu"
      empty:
        posts: "Ne postoje postovi člana ove grupe."
        members: "Nema članova u grupi."
        mentions: "Nema spominjanja u grupi."
        messages: "Nema novih poruka za ovu grupu."
        topics: "Nema novih tema od strane članova ove grupe."
        logs: "Nema novih logova za ovu grupu."
      add: "Dodaj"
      join: "Učlani se"
      leave: "Napusti"
      request: "Zatraži"
      message: "Poruka"
      allow_membership_requests: "Omogući korisnicima da mogu slati vlasnicima grupa zahtjeve za učlanjenje "
      membership_request_template: "Prilagođeni memorandum kao priložak koji se prikazuje korisnicima prilikom slanja zahtjeva za učlanjenje"
      membership_request:
        submit: "Poslati zahtjev "
        title: "Zahtjev za učlanjenje u @%{group_name}"
        reason: "Dadnite do znanja vlasnicima grupe zašto baš vi pripadate ovoj grupi"
      membership: "Članstvo"
      name: "Ime"
      group_name: "Ime grupe"
      user_count: "Korisnici"
      bio: "O grupi"
      selector_placeholder: "unesi korisničko ime"
      owner: "vlasnik"
      index:
        title: "Grupe"
        all: "Sve grupe"
        empty: "Vidljive grupe još ne postoje."
        filter: "Filtriraj prema tipu grupe"
        owner_groups: "Grupe koje sam ja vlasnik"
        close_groups: "Zatvorene grupe"
        automatic_groups: "Automatske grupe"
        automatic: "Automatsko"
        closed: "Zatvoreno"
        public: "Javno"
        private: "Privatno"
        public_groups: "Javne grupe"
        automatic_group: Automatske grupe
        close_group: Zatvorene grupe
        my_groups: "Moje grupe"
        group_type: "Tip grupe"
        is_group_user: "Član"
        is_group_owner: "Vlasnik"
      title:
<<<<<<< HEAD
        few: Grupe
        one: Grupa
        other: Grupa
=======
        one: "Grupa"
        few: "Grupe"
        other: "Grupa"
>>>>>>> e64402cb
      activity: "Aktivnost"
      members:
        title: "Članovi"
        filter_placeholder_admin: "korisničko ime ili email"
        filter_placeholder: "korisničko ime"
        remove_member: "Ukloni člana"
        remove_member_description: "Ukloni <b>%{username}</b> iz ove grupe"
        make_owner: "Napravi vlasnikom"
        make_owner_description: "Napravi<b>%{username}</b> vlasnikom ove grupe"
        remove_owner: "Ukloni kao vlasnika"
        remove_owner_description: "Ukloni <b>%{username}</b> kao vlasnika ove grupe"
        owner: "Vlasnik"
      topics: "Teme"
      posts: "Postovi"
      mentions: "Spomenuto"
      messages: "Poruke"
      notification_level: "Uobičajen nivo obavještenja za grupne poruke"
      alias_levels:
        mentionable: "Ko može @spomenuti ovu grupu?"
        messageable: "Ko može slati poruke ovoj grupi?"
        nobody: "Niko"
        only_admins: "Samo admini"
        mods_and_admins: "Samo moderatori i Admini"
        members_mods_and_admins: "Samo članovi grupe, moderatori i admini"
        everyone: "Svatko"
      notifications:
        watching:
          title: "Posmatram"
          description: "Dobit ćete obavijest za svaki naredni post u svakoj narednoj poruci, i broj novih odgovora će biti prikazan."
        watching_first_post:
          title: "Pratiti prve objave"
          description: "Bit će te obavješteni samo o prvim objavama u svakoj novoj temi ove grupe."
        tracking:
          title: "Praćenje"
          description: "Bićete obaviješteni ukoliko neko spomene vaše @ime ili nešto što je naslovljeno za vas, i broj novih odgovora će biti prikazan."
        regular:
          title: "Normalno"
          description: "Bićete obaviješteni ukoliko neko spomene vaše @ime ili nešto što je naslovljeno za vas"
        muted:
          title: "Utišano"
          description: "Nećete biti obaviješteni zbog nove teme unutar ove grupe."
      flair_url: "Slika Avatara sposobnosti"
      flair_url_placeholder: "(Opciono) URL slike ili Font Awesome class"
      flair_bg_color: "Boja pozadine Slike Avatara sposobnosti"
      flair_bg_color_placeholder: "(Opciono) Hex broj boje"
      flair_color: "Boja Avatara sposobnosti"
      flair_color_placeholder: "(Opciono) Hex broj boje"
      flair_preview_icon: "Preview ikona"
      flair_preview_image: "Preview slika"
    user_action_groups:
      "1": "Dati Lajkovi"
      "2": "Dobijeni Lajkovi"
      "3": "Sačuvano"
      "4": "Teme"
      "5": "Postovi"
      "6": "Odgovori"
      "7": "Spemenute"
      "9": "Citirane"
      "11": "Izmjenjene"
      "12": "Poslato"
      "13": "Inbox"
      "14": "Na čekanju."
    categories:
      all: "Sve kategorije"
      all_subcategories: "sve u %{categoryName}"
      no_subcategory: "nijedna"
      category: "Kategorija"
      category_list: "Prikaži listu kategorija"
      reorder:
        title: "Preuredi kategorije"
        title_long: "Reorganizuj listu kategorija"
        save: "Sačuvaj pozicije"
        apply_all: "Snimi"
        position: "Pozicija"
      posts: "Odgovori"
      topics: "Teme"
      latest: "Najnovije"
      latest_by: "zadnje od"
      toggle_ordering: "toggle ordering control"
      subcategories: "Podkategorije"
      topic_sentence:
<<<<<<< HEAD
        few: '%{count} teme'
        one: 1 tema
        other: '%{count} tema'
      topic_stat_sentence:
        few: '%{count} nove teme u zadnjih %{unit}.'
        one: '%{count} nova tema u zadnjih %{unit}.'
        other: '%{count} novih tema u zadnjih %{unit}.'
=======
        one: "1 tema"
        few: "%{count} teme"
        other: "%{count} tema"
      topic_stat_sentence:
        one: "%{count} nova tema u zadnjih %{unit}."
        few: "%{count} nove teme u zadnjih %{unit}."
        other: "%{count} novih tema u zadnjih %{unit}."
>>>>>>> e64402cb
    ip_lookup:
      title: forenzika IP adrese
      hostname: Hostname
      location: Lokacija
      location_not_found: (unknown)
      organisation: Organizacija
      phone: Telefon
      other_accounts: "Ostali računi sa ovom IP adresom"
      delete_other_accounts: "Izbriši %{count}"
      username: "korisničko ime"
      trust_level: "NP"
      read_time: "vrijeme čitanja"
      topics_entered: "pogledano tema"
      post_count: "# postova"
      confirm_delete_other_accounts: "Jeste sigurni da želite da izbrišete ove račune?"
      powered_by: "powered by <a href='https://ipinfo.io'>ipinfo.io</a>"
    user_fields:
      none: "(odaberi opciju)"
    user:
      said: "{{username}}:"
      profile: "Profil"
      mute: "Mutiraj"
      edit: "Uredi Postavke"
      download_archive:
        button_text: "Preuzmi sve"
        confirm: "Da li ste sigurni da želite preuzeti svoju objavu?"
        success: "Preuzimanje je započeto, bit će te obavješteni porukom kada proces bude završen."
        rate_limit_error: "Objava može biti preuzeta samo jedanput na dan, molimo vas da pokušate sutra ponovo."
      new_private_message: "Nova poruka"
      private_message: "Privatne Poruke"
      private_messages: "Poruke"
      activity_stream: "Aktivnost"
      preferences: "Postavke"
      expand_profile: "Proširi"
      collapse_profile: "Spusti"
      bookmarks: "Zabilješke"
      bio: "O Meni"
      invited_by: "Pozvan od"
      trust_level: "Nivo povjerenja"
      notifications: "Obaviještenja"
      statistics: "Statistika"
      desktop_notifications:
        label: "Uživo obavjesti"
        not_supported: "Obavjesti nisu podržane na ovom web pregledniku."
        perm_default: "Upali obavjesti"
        perm_denied_btn: "Zabranjen pristup"
        perm_denied_expl: "Odbili ste dozvolu za slanje notifikacija. Omogućite ih kroz postavke vašeg pretraživača."
        disable: "Isključi obavjesti"
        enable: "Uključi obavijesti"
        each_browser_note: "Napomena: Ovu opciju morate promjeniti na svakom pregledniku."
        consent_prompt: "Da li želite uživo obavjesti kada neko odgovori na vaše objave? "
      dismiss: 'Odpusti'
      dismiss_notifications: "Odpusti sve"
      dismiss_notifications_tooltip: "Markiraj sve nepročitane obavijesti kao pročitane"
      first_notification: "Vaša prva obavijest! Selektirajte je kako bi započeli."
      disable_jump_reply: "Ne skači na moju objavu na dnu nakon što odgovorim na nečiju"
      dynamic_favicon: "Pokaži broj novih / ažuriranih tema u ikoni na web pregledniku"
      theme_default_on_all_devices: "Postavi ovu temu kao moju uobičajenu temu na svim mojim uređajima"
      allow_private_messages: "Dozvoli drugim korisnicima da mi mogu slati privatne poruke"
      external_links_in_new_tab: "Otvori sve eksterne linkove u novom tab-u"
      enable_quoting: "Uključi \"citiran odgovor\" za označen tekst"
      change: "promjeni"
      moderator: "{{user}} je moderator"
      admin: "{{user}} je admin"
      moderator_tooltip: "Ovaj korisnik je moderator"
      admin_tooltip: "Ovaj korisnik je admin"
      silenced_tooltip: "Ovaj korisnik je ušutkan"
      suspended_notice: "Ovaj korisnike je suspendovan sve do {{date}}."
      suspended_permanently: "Ovaj korisnik je suspendovan."
      suspended_reason: "Razlog: "
      github_profile: "Github"
      email_activity_summary: "Sažetak aktivnosti"
      mailing_list_mode:
        label: "Mejling lista - način rada"
        enabled: "Uključite način rada Mejling lista"
        instructions: |
          Ova Postavka nadvladava postavku Sažetak aktivnosti.<br />
          Isključene teme (Muted topics) i kategorije nisu uključeni u ovim e-mailovima.
        individual: "Šalji e-mail za svaku novu objavu"
        individual_no_echo: "Šalji e-mail za svaki novu objavu izuzev vlastite"
        many_per_day: "Pošalji mi e-mail za svaku novu objavu (od prilike {{dailyEmailEstimate}} puta po danu)"
        few_per_day: "Pošalji mi e-mail za svaku novu objavu (od prilike 2 puta po danu)"
        warning: "Mejling lista način rada je uključen. Postavke email obavjesti su prepravljene."
      tag_settings: "Tagovi"
      watched_tags: "Gledano"
      watched_tags_instructions: "Automatski će te gledati sve teme sa ovim tagom. Bit će te obavješteni o svim novim objavama i temama, i također broj novih objava će biti prikazan pored teme."
      tracked_tags: "Praćeno"
      tracked_tags_instructions: "Automatski će te pratiti sve teme sa ovim tagovima. Broj novih objava će se pojaviti pored teme."
      muted_tags: "Utišan"
      muted_tags_instructions: "Nećete biti obavješteni o novim temama sa ovim tagom, i neće biti prikazani u listi Novije."
      watched_categories: "Motren"
      watched_categories_instructions: "Automatski će te gledati sve teme u ovim kategorijama. Bit će te obavješteni o svim novim objavama i temama, i također broj novih objava će biti prikazan pored teme."
      tracked_categories: "Praćen"
      tracked_categories_instructions: "Automatski će te pratiti sve teme u ovim kategorijama. Broj novih objava će se pojaviti pored teme."
      watched_first_post_categories: "Prva objava"
      watched_first_post_categories_instructions: "Bit će te obavješteni samo o prvim objavama u svakoj novoj temi u ovim kategorijama."
      watched_first_post_tags: "Prva objava"
      watched_first_post_tags_instructions: "Bit će te obavješteni o prvoj objavi u svakoj novoj temi sa ovim tagovima."
      muted_categories: "Utišan"
      muted_categories_instructions: "Nećete biti obavješteni o bilo čemu što se odnosi na nove teme u ovim kategorijama, i neće biti prikazani u listi Novije."
      no_category_access: "Kao moderator imate ograničen pristup kategoriji, sačuvati je isključeno."
      delete_account: "Izbriši moj račun"
      delete_account_confirm: "Da li ste sigurni da želite zauvijek izbrisati vas račun? Ova radnja je kasnije nepovratna!"
      deleted_yourself: "Vaš račun je uspješno izbrisan."
      delete_yourself_not_allowed: "Molimo da kontaktirate vlasnike web stranice ukoliko želite da izbrišete vaš račun."
      unread_message_count: "Poruke"
      admin_delete: "Izbriši"
      users: "Korisnici"
      muted_users: "Utišani"
      muted_users_instructions: "Odbij sve notifikacije od ovih korisnika."
      muted_topics_link: "Prikaži utišane teme"
      watched_topics_link: "Prikaži gledane teme"
      tracked_topics_link: "Prikaži praćene teme"
      automatically_unpin_topics: "Automatski otkači temu kada dođem do dna"
      apps: "Aplikacije"
      revoke_access: "Oduzmi pristup"
      undo_revoke_access: "Poništi oduzeti pristup"
      api_approved: "Odobreno:"
      theme: "Izgled"
      home: "Uobičajena početna stranica"
      staged: "Priređen"
      staff_counters:
        flags_given: "pomoćne prijave"
        flagged_posts: "prijavljene objave"
        deleted_posts: "izbrisane objave"
        suspensions: "suspenzije"
        warnings_received: "upozorenja"
      messages:
        all: "Sve"
        inbox: "Inbox"
        sent: "Poslano"
        archive: "Arhiva"
        groups: "Moje grupe"
        bulk_select: "Izaberi poruke"
        move_to_inbox: "Idi u inbox"
        move_to_archive: "Arhiva"
        failed_to_move: "Greška u pomjeranju označenih poruka (vjerovatni mrežni problemi)"
        select_all: "Izaberi sve"
        tags: "Oznake"
      preferences_nav:
        account: "Račun"
        profile: "Profil"
        emails: "Email-i"
        notifications: "Obavijesti"
        categories: "Kategorije"
        tags: "Oznake"
        interface: "Sučelje"
        apps: "Aplikacije"
      change_password:
        success: "(email poslat)"
        in_progress: "(šaljem email)"
        error: "(greška)"
        action: "Pošalji Email za resetovanje šifre"
        set_password: "Namjesti šifru"
        choose_new: "Izaberite novu šifru"
        choose: "Izaberite šifru"
      second_factor:
        title: "Two Factor Authentication"
        disable: "Isključi two factor authentication"
        enable: "Uključi <a href>two factor authentication</a> za pojačanu sigurnost korisničkih računa"
        confirm_password_description: "Molimo vas da potvrdite šifru kako bi nastavili"
        label: "Šifra"
        enable_description: |
          Skeniraj ovaj QR kod u podržanoj aplikaciji (<a href="https://play.google.com/store/apps/details?id=com.google.android.apps.authenticator2" target="_blank">Android</a> – <a href="https://itunes.apple.com/us/app/google-authenticator/id388497605?mt=8" target="_blank">iOS</a> – <a href="https://www.microsoft.com/en-us/store/p/authenticator/9wzdncrfj3rj" target='_blank'>Windows Phone</a>) a potom unesite kod za ovjeru.
        disable_description: "Molimo da uneste kod za ovjeru autentičnosti sa vaše aplikacije"
        show_key_description: "Unesi manuelno"
        extended_description: |
          Two factor authentication (dvofaktorska ovjera autentičnosti) dodaje ekstra nivo sigurnosti vašem korisničkom računu tako što zahtjeva i jednokratni "token" (bon) pored vaše šifre. Bonovi se mogu generisati na  <a href="https://play.google.com/store/apps/details?id=com.google.android.apps.authenticator2" target='_blank'>Android</a>, <a href="https://itunes.apple.com/us/app/google-authenticator/id388497605?mt=8">iOS</a>, i <a href="https://www.microsoft.com/en-us/store/p/authenticator/9wzdncrfj3rj" target='_blank'>Windows Phone</a> uređajima.
        oauth_enabled_warning: "Imajte na umu da će ulogovanje korištenjem socijalnih mreža biti isključeno u momentu kad uključite two factor authentication (dvofaktorsku ovjeru autentičnosti) na vašem korisničkom računu."
      change_about:
        title: "Promjeni O meni"
        error: "Desila se greška prilikom promjene."
      change_username:
        title: "Change Username"
<<<<<<< HEAD
        confirm: "Ukoliko promijenite vaše korisničko ime, sva dosadašnja citiranja u vašim objavama te @ime spomeni će biti ugašeni/sa vašim eventualno novim nickom razdvojeni. Da li ste APSOLUTNO SIGURNI da to želite učiniti?"
=======
>>>>>>> e64402cb
        taken: "Nažalost, to korisničko ime je zauzeto."
        invalid: "To korisničko ime nije validno. Mora sadržavati samo brojeve i slova"
      change_email:
        title: "Promijeni Email"
        taken: "Nažalost, taj email nije dostupan."
        error: "Desila se greška pri promjeni vašeg email-a. Možda se ta email adresa kod nas već koristi?"
        success: "Poslali smo email na datu email adresu. Molimo vas da tamo slijedite instrukcije za potvrdu aktivacije."
        success_staff: "Poslali smo email na vašu trenutnu email adresu. Molimo vas da tamo slijedite instrukcije za potvrdu aktivacije."
      change_avatar:
        title: "Promjeni sliku"
        gravatar: "<a href='//gravatar.com/emails' target='_blank'>Gravatar</a>, baziran na"
        gravatar_title: "Promjenite vaš avatar na Gravatar web stranici."
        gravatar_failed: "Neuspješno učitavanje Gravatar-a. Postoji li uopšte Gravatar povezan na vašu email adresu?"
        refresh_gravatar_title: "Osvježi Gravatar"
        letter_based: "Avatar dodjeljen od sistema"
        uploaded_avatar: "Vaša slika"
        uploaded_avatar_empty: "Dodajte vašu sliku"
        upload_title: "Učitajte vašu sliku sa uređaja"
        upload_picture: "Učitavanje slike"
        image_is_not_a_square: "Upozorenje: morali smo izrezat vašu sliku; nije bila kvadratnog oblika."
<<<<<<< HEAD
        cache_notice: "Uspješno ste promjenili sliku profila, možda potraje njeno prikazivanje zbog keš-a web preglednika"
=======
>>>>>>> e64402cb
      change_profile_background:
        title: "Pozadina profila"
        instructions: "Pozadinske slike profila će biti centrirane i imati širinu od 850px."
      change_card_background:
        title: "Pozadina Korisničke kartice"
        instructions: "Pozadinske slike će biti centrirane i imati standard širinu od 590 pixela."
      email:
        title: "Email"
        instructions: "nikad prikazano javno"
        ok: "Izgleda dobro. Poslat ćemo email sa potvrdom."
        invalid: "Molimo vas da unesete validnu email adresu."
        authenticated: "Vaš email je ovjeren od strane {{provider}}."
        frequency_immediately: "Slati ćemo vam e-mail obavijesti odmah na novo, ukoliko niste pročitali sadržaj koji smo vam prvobitno e-mailom poslali."
        frequency:
<<<<<<< HEAD
          few: Poslaćemo vam email samo u slučaju da vas nismo vidjeli u zadnje{{count}} minute.
          one: Poslaćemo vam email samo u slučaju da vas nismo vidjeli u zadnjoj minuti.
          other: Poslaćemo vam email samo u slučaju da vas nismo vidjeli u zadnjih {{count}} minuta.
=======
          one: "Poslaćemo vam email samo u slučaju da vas nismo vidjeli u zadnjoj minuti."
          few: "Poslaćemo vam email samo u slučaju da vas nismo vidjeli u zadnje{{count}} minute."
          other: "Poslaćemo vam email samo u slučaju da vas nismo vidjeli u zadnjih {{count}} minuta."
>>>>>>> e64402cb
      name:
        title: "Ime"
        instructions: "vaše puno ime (opciono)"
        instructions_required: "Vaše puno ime"
        too_short: "Vaše ime je prekratko."
        ok: "Vaše ime izgleda ok."
      username:
        title: "Nadimak"
        instructions: "unikatno, bez tipke praznog prostora, kratko"
        short_instructions: "Ljudi vas mogu spomenuti preko @{{username}}."
        available: "Vaš nadimak je dostupan."
        not_available: "Nije dostupan. Pokušaj {{suggestion}}?"
        not_available_no_suggestion: "Nedostupno"
        too_short: "Vaše korisničko ime je prekratako."
        too_long: "Vaše korisničko ime je predugačko."
        checking: "Provjeravamo dostupnost..."
        prefilled: "Email je već u upotrebi kod ovog korisničkog imena"
      locale:
        title: "Jezik sučelja"
        instructions: "Jezik sučelja korisnika. Stupit će na snagu čim osvježite web stranicu."
        default: "(default)"
        any: "bilo koji"
      password_confirmation:
        title: "Ponovite šifru"
      last_posted: "Posljednja objava"
      last_emailed: "Posljednji mejlovan"
      last_seen: "Viđen"
      created: "Registrovan"
      log_out: "Izloguj se"
      location: "Lokacija"
      website: "Sajt"
      email_settings: "Email"
      like_notification_frequency:
        title: "Obavijesti ukoliko se nekome sviđa"
        always: "Uvijek"
        first_time_and_daily: "Prvi put kada je objava lajkana i svaki dan"
        first_time: "Prvi put kada je objava lajkana"
        never: "Nikad"
      email_previous_replies:
        title: "Uključi predhodne odgovore na objave u dnu e-maila"
        unless_emailed: "ukoliko nije već poslano"
        always: "uvijek"
        never: "nikad"
      email_digests:
        title: "Kada forum ne posjećujem, pošaljite mi e-mail sa Sažetkom popularnih tema i odgovora"
        every_30_minutes: "svakih 30. min"
        every_hour: "po satu"
        daily: "dnevno"
        every_three_days: "svaka tri dana"
        weekly: "nedeljno"
        every_two_weeks: "svake dvije sedmice"
      include_tl0_in_digests: "Uključi i sadržaj od strane novih korisnika u e-mail Sažetku"
      email_in_reply_to: "Uključi odlomake sa odgovorenih objava u e-mailovima"
      email_direct: "Pošalji mi email kada me neko citira, odgovori na moju objavu, spomene moje korisničko @ime ili pozove me u neku temu"
      email_private_messages: "Pošalji mi email kada mi neko pošalje privatnu poruku"
      email_always: "Pošalji mi e-mail obavijesti čak iako sam trenutno aktivan na forumu"
      other_settings: "Ostalo"
      categories_settings: "Kategorije"
      new_topic_duration:
        label: "Posmatraj teme kao nove ukoliko"
        not_viewed: "nisam ih još pogledao"
        last_here: "su kreirane od trenutka zadnje posjete"
        after_1_day: "su kreirane u zadnjem danu"
        after_2_days: "su kreirane u zadnja dva dana"
        after_1_week: "su kreirane u zadnjoj sedmici"
        after_2_weeks: "kreirano u zadnje dvije sedmice"
      auto_track_topics: "Automatski prati teme koje pogledam"
      auto_track_options:
        never: "nikad"
        immediately: "odmah"
        after_30_seconds: "svakih 30. sekundi"
        after_1_minute: "poslije 1 minute"
        after_2_minutes: "poslije 2 minute"
        after_3_minutes: "poslije 3 minute"
        after_4_minutes: "poslije 4 minute"
        after_5_minutes: "poslije 5 minuta"
        after_10_minutes: "poslije 10 minuta"
      notification_level_when_replying: "Kada objavim objavu u temi, postavi tu temu u"
      invited:
        search: "kucaj da potražiš pozivnice..."
        title: "Pozivnice"
        user: "Pozvan korisnik"
        sent: "Poslano"
        none: "Nema pozivnica za prikazati"
        truncated:
<<<<<<< HEAD
          few: Prikaz prvih {{count}} pozivnica.
          one: Prikaz prve pozivnice.
          other: Prikaz prvih {{count}} pozivnica.
=======
          one: "Prikaz prve pozivnice."
          few: "Prikaz prvih {{count}} pozivnica."
          other: "Prikaz prvih {{count}} pozivnica."
>>>>>>> e64402cb
        redeemed: "Iskorištene pozivnice"
        redeemed_tab: "Iskorišteno"
        redeemed_tab_with_count: "Iskorišteno ({{count}})"
        redeemed_at: "Iskorišteno"
        pending: "Pozivnice na čekanju"
        pending_tab: "Na čekanju"
        pending_tab_with_count: "Na čekanju ({{count}})"
        topics_entered: "Tema pregledano"
        posts_read_count: "Objava pregledano"
        expired: "Ova pozivnica je istekla."
        rescind: "Ukloni"
        rescinded: "Pozivnica uklonjena"
        rescind_all: "Ukloni sve pozivnice"
        rescinded_all: "Sve pozivnice su uklonjene!"
        rescind_all_confirm: "Da li ste sigurni da želite ukloniti sve pozivnice?"
        reinvite: "Pošalji ponovno pozivnicu"
        reinvite_all: "Pošalji ponovno sve pozivnice"
        reinvite_all_confirm: "Da li ste sigurni da želite poslati ponovno sve pozivnice?"
        reinvited: "Pozivnica ponovo poslata"
        reinvited_all: "Sve pozivnice su ponovo poslate!"
        time_read: "Vrijeme čitanja"
        days_visited: "Dani posjete"
        account_age_days: "Starost korisničkog računa u danima"
        create: "Pošalji Pozivnicu"
        generate_link: "Kopiraj link za pozivnicu"
        link_generated: "Link pozivnice je uspješno generisan!"
        valid_for: "Link pozvinice je validan jedino za ovu e-mail adresu: %{email}"
        bulk_invite:
          none: "Niste još uvijek nikoga pozvali. Šaljite individualne pozivnice, ili šaljite ka više osoba od jednom <a href='https://meta.discourse.org/t/send-bulk-invites/16468'>učitavanjem liste iz CSV fajla</a>."
          text: "Masovno pozovi koristeći fajl"
          success: "Fajl je uspješno učitan, dobit će te ukratko obavijest o progresu."
          error: "Oprostite, vaš fajl bi trebao biti u CSV formatu."
      password:
        title: "Šifra"
        too_short: "Vaša šifra je prekratka."
        common: "Vaša šifra je previše obična."
        same_as_username: "Vaš pasword je isti kao vaše korisničko ime."
        same_as_email: "Vaš pasword je isti kao vaš email."
        ok: "Vaša šifra izgleda uredu."
        instructions: "minimalno %{count} karaktera"
      summary:
        title: "Sumirano"
        stats: "Statistike"
        time_read: "vrijeme čitanja"
        recent_time_read: "nedavno vrijeme čitanja"
        topic_count:
<<<<<<< HEAD
          few: teme kreirane
          one: tema kreirana
          other: tema kreirano
        post_count:
          few: objave kreirane
          one: objava kreirana
          other: objava kreirano
        likes_given:
          few: date
          one: dat
          other: dato
        likes_received:
          few: primljene
          one: primljen
          other: primljeno
        days_visited:
          few: dana posjećeno
          one: dan posjećeno
          other: dana posjećeno
        topics_entered:
          few: tema pregledane
          one: tema pregledana
          other: tema pregledano
        posts_read:
          few: objave pročitane
          one: objava pročitana
          other: objava pročitano
        bookmark_count:
          few: zabilješke
          one: zabilješka
          other: zabilješke
=======
          one: "tema kreirana"
          few: "teme kreirane"
          other: "tema kreirano"
        post_count:
          one: "objava kreirana"
          few: "objave kreirane"
          other: "objava kreirano"
        likes_given:
          one: "dat"
          few: "date"
          other: "dato"
        likes_received:
          one: "primljen"
          few: "primljene"
          other: "primljeno"
        days_visited:
          one: "dan posjećeno"
          few: "dana posjećeno"
          other: "dana posjećeno"
        topics_entered:
          one: "tema pregledana"
          few: "tema pregledane"
          other: "tema pregledano"
        posts_read:
          one: "objava pročitana"
          few: "objave pročitane"
          other: "objava pročitano"
        bookmark_count:
          one: "zabilješka"
          few: "zabilješke"
          other: "zabilješke"
>>>>>>> e64402cb
        top_replies: "Top odgovori"
        no_replies: "Bez odgovora."
        more_replies: "Još odgovora"
        top_topics: "Top Teme"
        no_topics: "Nema temi još"
        more_topics: "Još tema"
        top_badges: "Top bedževi"
        no_badges: "Nema još bedževa."
        more_badges: "Još bedževa"
        top_links: "Top linkovi"
        no_links: "Nema još linkova."
        most_liked_by: "Primljen lajk"
        most_liked_users: "Podijeljen lajk"
        most_replied_to_users: "Najviše odgovoreno ka"
        no_likes: "Još uvijek nema lajkova."
<<<<<<< HEAD
      associated_accounts: "Ulogovanje"
=======
>>>>>>> e64402cb
      ip_address:
        title: "Zadnja IP Adresa"
      registration_ip_address:
        title: "IP Adresa prilikom registracije"
      avatar:
        title: "Profilna slika"
        header_title: "profil, poruke, zabilješke i preference."
      title:
        title: "Naslov"
        none: "(ništa)"
      filters:
        all: "Sve"
      stream:
        posted_by: "Objavljeno od"
        sent_by: "Poslato od"
        private_message: "poruka"
        the_topic: "tema"
    loading: "Učitava se..."
    errors:
      prev_page: "dok pokušava da učita"
      reasons:
        network: "Network Greška"
        server: "Server Greška"
        forbidden: "Pristup Nedostupan"
        unknown: "Greška"
        not_found: "Stranica nije pronađena"
      desc:
        network: "Molimo vas da provjerite vašu konekciju."
        network_fixed: "Izgleda da je konekcija uredu."
        server: "Error code: {{status}}"
        forbidden: "Niste ovlašteni da to pogledate."
        not_found: "Ups, aplikacija je pokušala učitati URL koji ne postoji."
        unknown: "Nešto je krenulo pogrešno."
      buttons:
        back: "Idi nazad"
        again: "Pokušaj ponovo"
        fixed: "Učitaj stranicu"
    close: "Zatvori"
    assets_changed_confirm: "Ovaj sajt je upravo unaprijeđen. Osvježiti odmah stranicu za novu verziju?"
    logout: "Izlogovani ste."
    refresh: "Osvježi"
    read_only_mode:
      enabled: "Ovaj sajt je u read only mod-u: Dozvoljeno je čitati. Možete nastaviti sa pregledom, ali odgovaranje na objave, lajkanje i ostale akcije su isključene za sada."
      login_disabled: "Ulogovanje je isključeno jer je sajt u read only načinu rada."
      logout_disabled: "Odjava je isključena sve dok je sajt u read only tj. samo čitanje je dozvoljeno načinu rada."
    too_few_topics_and_posts_notice: "Odpočnimo <a href='http://blog.discourse.org/2014/08/building-a-discourse-community/'>sa diskusijom!</a> Trenutno postoje <strong>%{currentTopics} / %{requiredTopics}</strong> teme i <strong>%{currentPosts} / %{requiredPosts}</strong> objave. Novi posjetioci trebaju par novih diskusija za čitanje i shodne reakcije."
    too_few_topics_notice: "Odpočnimo <a href='http://blog.discourse.org/2014/08/building-a-discourse-community/'>sa diskusijom!</a> Trenutno postoje <strong>%{currentTopics} / %{requiredTopics}</strong> teme. Novi posjetioci trebaju par novih diskusija za čitanje i shodne reakcije."
    too_few_posts_notice: "Odpočnimo <a href='http://blog.discourse.org/2014/08/building-a-discourse-community/'>sa diskusijom!</a> Trenutno postoje <strong>%{currentPosts} / %{requiredPosts}</strong> objave. Novi posjetioci trebaju par novih diskusija za čitanje i shodne reakcije."
    logs_error_rate_notice:
      reached: "<b>%{relativeAge}</b> – <a href='%{url}' target='_blank'>%{rate}</a> dosegnut postavljeni limit sajta od %{siteSettingRate}."
      exceeded: "<b>%{relativeAge}</b> – <a href='%{url}' target='_blank'>%{rate}</a> prelazi postavljeni limit sajta od %{siteSettingRate}."
      rate:
<<<<<<< HEAD
        few: '%{count} greške/%{duration}'
        one: 1 greška/%{duration}
        other: '%{count} greške/%{duration}'
=======
        one: "1 greška/%{duration}"
        few: "%{count} greške/%{duration}"
        other: "%{count} greške/%{duration}"
>>>>>>> e64402cb
    learn_more: "saznaj više..."
    all_time: 'ukupno'
    all_time_desc: 'ukupno kreiranih tema'
    year: 'godina'
    year_desc: 'teme kreirane u zadnjih 365 dana'
    month: 'mjesec'
    month_desc: 'teme kreirane u zadnjih 30 dana'
    week: 'nedelja'
    week_desc: 'teme kreirane u zadnjih 7 dana'
    day: 'dan'
    first_post: Prva objava
    mute: Utišaj
    unmute: Normalno
    last_post: Objavljeno
    time_read: Učitaj
    time_read_recently: '%{time_read} skoro'
    time_read_tooltip: '%{time_read} ukupno vrijeme čitanja'
    time_read_recently_tooltip: '%{time_read} ukupno vrijeme čitanja (%{recent_time_read} u zadnjih 60 dana)'
    last_reply_lowercase: zadnji odgovor
    replies_lowercase:
<<<<<<< HEAD
      few: odgovora
      one: odgovor
=======
      one: odgovor
      few: odgovora
>>>>>>> e64402cb
      other: odgovora
    signup_cta:
      sign_up: "Registruj se"
      hide_session: "Podsjeti me sutra"
      hide_forever: "ne hvala"
      hidden_for_session: "Uredu, pitati ću vas ovo opet sutra. Također u svako doba možete koristiti 'Loguj se' kako bi napravili račun."
<<<<<<< HEAD
      intro: "Hej tamo! :heart_eyes: Izgleda da uživaš u ovoj diskusiji, ali još uvijek nemaš prijavljen račun."
      value_prop: "Kada jednom osnujete račun, mi u njemu pamtimo sve ono što ste do sada čitali, tako da uvijek kada se vratite na vaš račun, čekat će vas obilježene nepročitane teme, tačno tamo gdje ste prvobitno stali. Također pomoću njega dobijate i obavijesti, ovdje i preko redovnog e-maila, kad god su nove objave objavljene. I ovdje možete lajkati objave kako bi ste svijetu udijelili svoju velikodušnu ljubav. :heartbeat:"
=======
>>>>>>> e64402cb
    summary:
      enabled_description: "Trenutno gledate sažetak ove teme: objave koje drugi članovi smatraju kao najinteresantnije."
      description: "Trenutno postoji <b>{{replyCount}}</b> odgovora."
      description_time: "Trenutno postoje <b>{{replyCount}}</b> odgovora sa procijenjenim vremenom čitanja od <b>{{readingTime}} minuta</b>."
      enable: 'Napravi sažetak ove teme'
      disable: 'Prikaži sve objave'
    deleted_filter:
      enabled_description: "Ova tema sadrži obrisane objave, vidljive za administratore dok su za ostale korisnike skrivene."
      disabled_description: "Obrisane objave u temi su prikazane."
      enable: "Sakrij obrisane objave"
      disable: "Prikaži obrisane objave"
    private_message_info:
      title: "Privatna poruka"
<<<<<<< HEAD
      invite: "Pozovi druge..."
=======
>>>>>>> e64402cb
      leave_message: "Da li zaista želite da napustite ovu poruku?"
      remove_allowed_user: "Da li zaista želite da uklonite {{name}} sa ove privatne poruke?"
      remove_allowed_group: "Da li zaista želite da uklonite {{name}} sa ove poruke?"
    email: 'Email'
    username: 'Ime'
    last_seen: 'Viđen'
    created: 'Kreiran'
    created_lowercase: 'kreiran'
    trust_level: 'Nivo povjerenja'
    search_hint: 'ime'
    create_account:
      disclaimer: "Registracijom, vi se slažete sa <a href='{{privacy_link}}'>policom o privatnosti</a> i <a href='{{tos_link}}'>uslovima korištenja</a>."
      title: "Kreiraj korisnički račun"
      failed: "Nešto je krenulo pogrešno, možda je ovaj email već iskorišten za registraciju, pokušajte sa Zaboravio šifru linkom"
    forgot_password:
      title: "Resetuj šifru"
      action: "Zaboravio šifru"
      invite: "Upišite vaš email ili korisničko ime i mi ćemo vam poslati link za resetovanje šifre."
      reset: "Resetuj Šifru"
      complete_username: "Ako se vaš nalog podudara sa korisnikom <b>%{username}</b>, uskoro ćete primiti email koji će vam objasniti kako da resetujete vašu šifru."
      complete_email: "Ako se vaš nalog podudara sa <b>%{email}</b>, uskoro ćete primiti email koji će vam objasniti kako da resetujete vašu šifru."
      complete_username_found: "Našli smo nalog koji odgovara korisniku <b>%{username}</b>, uskoro ćete primiti email koji će vam objasniti kako da resetujete vašu šifru."
      complete_email_found: "Našli smo nalog koji odgovara email-u <b>%{email}</b>, uskoro ćete primiti email koji će vam objasniti kako da resetujete vašu šifru."
      complete_username_not_found: "Nema naloga sa korisničkim imenom <b>%{username}</b>"
      complete_email_not_found: "Nema naloga sa email-om <b>%{email}</b>"
      help: "Email još ne stiže? Prvo provjerite vaš spam folder u email pregledniku.<p>Niste sigurni koji email ste koristili? Unesite email adresu i mi ćemo vas obavjestiti da li ista postoji kod nas.</p><p>Ukoliko nemate više pristup vašoj email kojom ste registrovali korisnički račun, molimo vas da se obratite <a href='/about'>našim administratorima za pomoć.</a></p>"
      button_ok: "OK"
      button_help: "Pomoć"
    email_login:
      link_label: "Pošalji mi mejlom moj login link"
      button_label: "pomoću email-a"
      complete_username: "Ukoliko korisnički račun se podudara sa <b>%{username}</b>, trebali bi uskoro dobiti email sa linkom za ulogovanje."
      complete_email: "Ukoliko korisnički račun se podudara sa <b>%{email}</b>, trebali bi uskoro dobiti email sa linkom za ulogovanje."
      complete_username_found: "Pronašli smo korisnički račun koji se podudara sa <b>%{username}</b>, trebali bi uskoro dobiti email sa linkom za ulogovanje."
      complete_email_found: "Pronašli smo korisnički račun koji se podudara sa <b>%{email}</b>, trebali bi uskoro dobiti email sa linkom za ulogovanje."
      complete_username_not_found: "Ne postoji korisnički račun koji se podudara sa <b>%{username}</b>"
      complete_email_not_found: "Ne postoji korisnički račun koji se podudara sa <b>%{email}</b>"
    login:
      title: "Uloguj se"
      username: "Korisnik"
      password: "Šifra"
      second_factor_title: "Two Factor Authentication"
      second_factor_description: "Molimo da unesete kod za ovjeru autentičnosti sa vaše aplikacije:"
      email_placeholder: "email ili korisnik"
      caps_lock_warning: "Uključena su vam velika slova"
      error: "Nepoznata greška"
      rate_limit: "Molimo vas pričekajte prije ponovnog logovanja."
      blank_username: "Molimo vas da unesete vaš email ili ime korisničkog računa."
      blank_username_or_password: "Molimo vas da unesete vaš email ili ime korisničkog računa, i šifru."
      reset_password: 'Resetuj Šifru'
      logging_in: "Ulogujem se..."
      or: "Or"
      authenticating: "Autorizacija..."
      awaiting_activation: "Vaš korisnički račun čeka aktivaciju, koristite Zaboravio šifru link kako bi dobili novi email sa aktivacijkim linkom."
      awaiting_approval: "Vaš korisnički račun nije još uvijek odobren od strane administratora. Dobiti ćete email kada bude zvanično aktiviran."
      requires_invite: "Žalimo, pristup ka forumu imaju samo članovi koji su primili pozivnicu."
      not_activated: "Još uvijek se ne možete ulogovati. Prethodno smo vam poslali email za aktivaciju korisničkog računa na email <b>{{sentTo}}</b>. Molimo da tamo pratite instrukcije za aktivaciju vašeg računa."
      not_allowed_from_ip_address: "Nije moguće se ulogovati sa te IP adrese."
      admin_not_allowed_from_ip_address: "Ne možete se logirati kao admin sa te IP adrese."
      resend_activation_email: "Kliknite ovdje kako bi poslali ponovo email za aktivaciju korisničkog računa."
      omniauth_disallow_totp: "Vaš račun ima aktiviran two factor authentication (dvofaktorsku ovjeru autentičnosti). Molimo da se ulogujete korištenjem šifre (password)."
      resend_title: "Pošalji ponovo email aktivacije"
      change_email: "Promijeni email adresu"
      provide_new_email: "Unesite novu adresu i mi ćemo vam ponovo poslati email potvrde"
      submit_new_email: "Ažuriraj email adresu"
      sent_activation_email_again: "We sent another activation email to you at <b>{{currentEmail}}</b>. It might take a few minutes for it to arrive; be sure to check your spam folder."
      to_continue: "Molimo vas ulogujte se"
      preferences: "Morate biti ulogovani kako bi mjenjali vaše postavke"
      forgot: "Ne sjećam se svojih detalja korisničkog imena"
      not_approved: "Vaš korisnički račun nije još uvijek odobren od strane administratora. Dobiti ćete email kada  dobijete mogućnost da se ulogirate."
<<<<<<< HEAD
      google:
        title: "koristeći Google"
        message: "Prijava preko Google-a (osigurajte da pop up blokeri budu isključeni)"
=======
>>>>>>> e64402cb
      google_oauth2:
        title: "koristeći Google"
        message: "Prijava preko Google-a (osigurajte da pop up blokeri budu isključeni)"
      twitter:
        title: "koristeći Twitter"
        message: "Prijava preko Twitter-a (osigurajte da pop up blokeri budu isključeni)"
      instagram:
        title: "koristeći Instagram"
        message: "Prijava preko Instagrama (osigurajte da pop up blokeri budu isključeni)"
      facebook:
        title: "koristeći Facebook"
        message: "Prijava preko Facebook-a (osigurajte da pop up blokeri budu isključeni)"
      yahoo:
        title: "koristeći Yahoo"
        message: "Prijava preko Yahoo-a (osigurajte da pop up blokeri budu isključeni)"
      github:
        title: "koristeći GitHub"
        message: "Prijava preko GitHub-a (osigurajte da pop up blokeri budu isključeni)"
    invites:
      accept_title: "Pozivnica"
      welcome_to: "Dobrodošli na %{site_name}!"
      invited_by: "Pozvani ste od:"
      social_login_available: "Bit ćete također u mogućnosti da se registrujete pomoću sistema ulogovanja od bilo koje socijalne mreže koristeći taj email."
      your_email: "Email vašeg korisničkog računa je <b>%{email}</b>."
      accept_invite: "Prihvati pozivnicu"
      success: "Vaš račun je napravljen i sada ste prijavljeni."
      name_label: "Ime"
      password_label: "Postavi šifru"
      optional_description: "(opciono)"
    password_reset:
      continue: "Nastavi ka %{site_name}"
    emoji_set:
      apple_international: "Apple/International"
      google: "Google"
      twitter: "Twitter"
      emoji_one: "Emoji One"
      win10: "Win10"
      google_classic: "Google Classic"
      facebook_messenger: "Facebook Messenger"
    category_page_style:
      categories_only: "Samo kategorije"
      categories_with_featured_topics: "Kategorije sa Izdvojenim temama"
      categories_and_latest_topics: "Kategorije i Novije teme"
      categories_and_top_topics: "Kategorije i Top teme"
    shortcut_modifier_key:
      shift: 'Shift'
      ctrl: 'Ctrl'
      alt: 'Alt'
    conditional_loading_section:
      loading: Obrađuje...
    select_kit:
      default_header_text: Označava...
      no_content: Nije pronađen traženi pojam
      filter_placeholder: Pretraga...
      create: "Kreiraj: '{{content}}'"
      max_content_reached:
<<<<<<< HEAD
        few: Možete označiti samo {{count}} predmeta.
        one: Možete označiti samo {{count}} predmet.
        other: Možete označiti samo {{count}} predmeta.
      min_content_not_reached:
        few: Označi bar {{count}} predmeta.
        one: Označi bar {{count}} predmet.
        other: Označi bar {{count}} predmeta.
=======
        one: "Možete označiti samo {{count}} predmet."
        few: "Možete označiti samo {{count}} predmeta."
        other: "Možete označiti samo {{count}} predmeta."
      min_content_not_reached:
        one: "Označi bar {{count}} predmet."
        few: "Označi bar {{count}} predmeta."
        other: "Označi bar {{count}} predmeta."
>>>>>>> e64402cb
    emoji_picker:
      filter_placeholder: Pretraži emotikone
      people: Osobe
      nature: Priroda
      food: Hrana
      activity: Aktivnosti
      travel: Putovanje
      objects: Objekti
      celebration: Veselje
      custom: Sopstveni emotikoni
      recent: Skoro korišteno
      default_tone: Bez tona
      light_tone: Svijetli ton
      medium_light_tone: Srednje svijetli ton
      medium_tone: Srednji ton
      medium_dark_tone: Srednje tamni ton
      dark_tone: Tamni ton
    shared_drafts:
      title: "Dijeljene skice"
      notice: "Ova tema je vidljiva onima koji mogu da vide <b>{{category}}</b> kategoriju."
      destination_category: "Kategorija destinacije"
      publish: "Objavi dijeljenu skicu"
      confirm_publish: "Da li ste sigurni da želite objaviti ovu skicu?"
      publishing: "Objavljujem temu..."
    composer:
      emoji: "Emotikoni :)"
      more_emoji: "više..."
      options: "Opcije"
      whisper: "šapat"
      unlist: "nelistan"
      blockquote_text: "Citiranje"
      add_warning: "Ovo je zvanično upozorenje."
      toggle_whisper: " Prekidač za Šapat"
      toggle_unlisted: "Prekidač za Listan"
      posting_not_on_topic: "Na koju temu želite da odgovorite?"
      saving_draft_tip: "čuvam..."
      saved_draft_tip: "sačuvano"
      saved_local_draft_tip: "sačuvano lokalno"
      similar_topics: "Tvoja tema je slična..."
      drafts_offline: "skicirano lokalno"
      group_mentioned_limit: "<b>Pažnja!</b> Spomenuli ste <a href='{{group_link}}'>{{group}}</a>, međutim ova grupa ima više članova nego što je administrator postavio granicu na spominjanje od maximalno {{max}} korisnika. Stoga niko neće biti obavješten. "
      group_mentioned:
<<<<<<< HEAD
        few: Spominjući {{group}}, obavijestiti će te <a href='{{group_link}}'>{{count}} korisnika</a> – da li ste sigurni?
        one: Spominjući {{group}}, obavijestiti će te {{count}} korisnika – da li ste sigurni?
        other: Spominjući {{group}}, obavijestiti će te <a href='{{group_link}}'>{{count}} korisnika</a> – da li ste sigurni?
=======
        one: "Spominjući {{group}}, obavijestiti će te {{count}} korisnika – da li ste sigurni?"
        few: "Spominjući {{group}}, obavijestiti će te <a href='{{group_link}}'>{{count}} korisnika</a> – da li ste sigurni?"
        other: "Spominjući {{group}}, obavijestiti će te <a href='{{group_link}}'>{{count}} korisnika</a> – da li ste sigurni?"
>>>>>>> e64402cb
      cannot_see_mention:
        category: "Spomenuli ste {{username}} ali isti neće biti obavješteni zbog toga što nemaju pristup ovoj kategoriji. Morate ih dodati u Grupu koja ima pristup ka ovoj kategoriji."
        private: "Spomenuli ste {{username}} ali isti neće biti obaviješteni zbog toga što nisu u mogućnosti da vide ovu personalnu poruku. Morate ih prvobitno pozvati u ovu PP tj. Personalnu poruku."
      duplicate_link: "Izgleda da vaš link ka <b>{{domain}}</b> je već objavljen u temi od strane <b>@{{username}}</b> u<a href='{{post_url}}'>odgovoru prije {{ago}}</a> – da li ste sigurni da želite link objaviti ponovno?"
      error:
        title_missing: "Naslov je obavezan"
        title_too_short: "Naslov mora biti najmanje {{min}} karaktera"
        title_too_long: "Naslov ne može biti više od {{max}} karaktera"
        post_missing: "Odgovor ne može biti prazan"
        post_length: "Odgovor mora biti najmanje {{min}} karaktera"
        try_like: 'Jeste li probali <i class="fa fa-heart"></i> dugme?'
        category_missing: "Morate odabrati kategoriju"
        tags_missing: "Morate odabrati najmanje {{count}} oznaka"
      save_edit: "Sačuvaj izmjene"
      reply_original: "Odgovori na Originalnu temu"
      reply_here: "Odgovori Ovdje"
      reply: "Odgovori"
      cancel: "Otkaži"
      create_topic: "Započni Temu"
      create_pm: "Kreiraj Privatnu Poruku"
      create_whisper: "Šapat"
      create_shared_draft: "Kreiraj dijeljenu skicu"
      edit_shared_draft: "Izmijeni dijeljenu skicu"
      title: "Ili pritisni Ctrl+Enter"
      users_placeholder: "Dodaj člana"
      title_placeholder: "O čemu je ova diskusija u jednoj rečenici?"
      title_or_link_placeholder: "Ukucajte naziv, ili zalijepite link ovdje"
      edit_reason_placeholder: "zašto pravite izmjenu?"
      show_edit_reason: "(dodaj razlog izmjene)"
      topic_featured_link_placeholder: "Unesite link prikazan sa nazivom"
      remove_featured_link: "Odstranite link sa teme."
      reply_placeholder: "Ovdje kucate vaš tekst. Koristite Markdown, BBcode ili HTML kako bi formatirali isti. Povucite ili zaljepite slike."
      reply_placeholder_no_images: "Ovdje kucate tekst odgovor-a. Koristite Markdown, BBCode, ili HTML za formatiranje teksta."
      reply_placeholder_choose_category: "Morate izabrati kategoriju prije nego što počnete kucati tekst."
      view_new_post: "Pogledaj svoj novi post."
      saving: "Spašavam"
      saved: "Sačuvano!"
      saved_draft: "Imate sačuvan post. Kliknite ovdje da nastavite sa izmjenama"
      uploading: "Uplodujem..."
      show_preview: 'pokaži pregled &raquo;'
      hide_preview: '&laquo; sakri pregled'
      quote_post_title: "Citiraj cjeli post"
      bold_label: "B"
      bold_title: "Bold"
      bold_text: "bold tekst"
      italic_label: "I"
      italic_title: "Ukošen"
      italic_text: "ukošen tekst"
      link_title: "Link"
      link_description: "ubaci opis linka"
      link_dialog_title: "Unesi Link"
      link_optional_text: "naslov neobavezan"
      link_url_placeholder: "http://example.com"
      quote_title: "Blok Citat"
      quote_text: "Citat u bloku"
      code_title: "Formatiran Tekst"
      code_text: "indent preformatted text by 4 spaces"
      paste_code_text: "ukucaj ili zalijepi kod ovdje"
      upload_title: "Učitavanje"
      upload_description: "unesi opis učitanog"
      olist_title: "Numerisana lista"
      ulist_title: "Obična lista"
      list_item: "Listaj predmet"
      toggle_direction: "Prekidač smijera"
      help: "Pomoć za Markdown"
      collapse: "smanji panel za sastavljanje teksta"
      abandon: "zatvori panel za sastav teksta i odkaži skicu teksta"
      modal_ok: "OK"
      modal_cancel: "Otkaži"
      cant_send_pm: "Neuspješno, ne možete slati poruke ka %{username}."
      yourself_confirm:
        title: "Da li ste zaboravili da dodate primaoca?"
        body: "Trenutno ova poruka biješe poslana samo vama!"
      admin_options_title: "Opcione postavke za ovu temu"
      composer_actions:
        reply_to_post:
          label: "Odgovori na objavu %{postNumber} od %{postUsername}"
          desc: Odgovori na ciljani post
        reply_as_new_topic:
          label: Odgovori kao linkana tema
          desc: Kreiraj novu temu linkanu na ovu temu
        reply_as_private_message:
          label: Nova poruka
          desc: Kreiraj novu personalnu poruku
        reply_to_topic:
          label: Odgovori na temu
          desc: "Odgovori na temu, ne ciljajući na neku posebnu objavu"
        toggle_whisper:
          label: Uključi Šapat
          desc: Šapati su vidljivi samo administratorima
        create_topic:
          label: "Nova tema"
        shared_draft:
          label: "Dijeljena skica"
          desc: "Skiciraj temu koja će biti vidljiva samo administratorima"
    notifications:
      tooltip:
        regular:
<<<<<<< HEAD
          few: '{{count}} nepregledane obavijesti'
          one: 1 nepregledana obavijest
          other: '{{count}} nepregledanih obavijesti'
        message:
          few: '{{count}} nepročitane poruke'
          one: 1 nepročitana poruka
          other: '{{count}} nepročitanih poruka'
=======
          one: "1 nepregledana obavijest"
          few: "{{count}} nepregledane obavijesti"
          other: "{{count}} nepregledanih obavijesti"
        message:
          one: "1 nepročitana poruka"
          few: "{{count}} nepročitane poruke"
          other: "{{count}} nepročitanih poruka"
>>>>>>> e64402cb
      title: "obaviještenja na spomenuto @ime, odgovori na vaše teme i postove, privatne poruke, itd"
      none: "Nemate obavijesti trenutno."
      empty: "Nema obavještenja."
      more: "pogledaj starija obaviještenja"
      total_flagged: "ukupno prijavljenih objava"
      mentioned: "<span>{{username}}</span> {{description}}"
      group_mentioned: "<span>{{username}}</span> {{description}}"
      quoted: "<span>{{username}}</span> {{description}}"
      replied: "<span>{{username}}</span> {{description}}"
      posted: "<span>{{username}}</span> {{description}}"
      edited: "<span>{{username}}</span> {{description}}"
      liked: "<span>{{username}}</span> {{description}}"
      liked_2: "<span>{{username}}, {{username2}}</span> {{description}}"
      liked_many:
<<<<<<< HEAD
        few: <span>{{username}}, {{username2}} i ostalih {{count}}</span> {{description}}
        one: <span>{{username}}, {{username2}} and 1 ostali</span> {{description}}
        other: <span>{{username}}, {{username2}} i ostalih {{count}} </span> {{description}}
=======
        one: "<span>{{username}}, {{username2}} and 1 ostali</span> {{description}}"
        few: "<span>{{username}}, {{username2}} i ostalih {{count}}</span> {{description}}"
        other: "<span>{{username}}, {{username2}} i ostalih {{count}} </span> {{description}}"
>>>>>>> e64402cb
      private_message: "<span>{{username}}</span> {{description}}"
      invited_to_private_message: "<p><span>{{username}}</span> {{description}}"
      invited_to_topic: "<span>{{username}}</span> {{description}}"
      invitee_accepted: "<span>{{username}}</span> je prihvatio vašu pozivnicu"
      moved_post: "<span>{{username}}</span> je pomjerio {{description}}"
      linked: "<span>{{username}}</span> {{description}}"
      granted_badge: "Zasluženo '{{description}}'"
      topic_reminder: "<span>{{username}}</span> {{description}}"
      watching_first_post: "<span>Nova tema</span> {{description}}"
      group_message_summary:
<<<<<<< HEAD
        few: '{{count}} poruke u vašem {{group_name}} sandučiću'
        one: '{{count}} poruka u vašem {{group_name}} sandučiću'
        other: '{{count}} poruka u vašem {{group_name}} sandučiću'
=======
        one: "{{count}} poruka u vašem {{group_name}} sandučiću"
        few: "{{count}} poruke u vašem {{group_name}} sandučiću"
        other: "{{count}} poruka u vašem {{group_name}} sandučiću"
>>>>>>> e64402cb
      popup:
        mentioned: '{{username}} vas je spomenuo/la u "{{topic}}" - {{site_title}}'
        group_mentioned: '{{username}} vas je spomenuo/la u "{{topic}}" - {{site_title}}'
        quoted: '{{username}} vas je citirao/la u "{{topic}}" - {{site_title}}'
        replied: '{{username}} vam je odgovorio/la u "{{topic}}" - {{site_title}}'
        posted: '{{username}} je objavio/la "{{topic}}" - {{site_title}}'
        private_message: '{{username}} vam je poslao/la poruku u "{{topic}}" - {{site_title}}'
        linked: '{{username}} je linkao/la vašu objavu "{{topic}}" - {{site_title}}'
        confirm_title: 'Obavijesti uključene - %{site_title}'
        confirm_body: 'Uspješno! Obavijesti su sada uključene.'
    upload_selector:
      title: "Dodaj sliku"
      title_with_attachments: "Dodaj sliku ili fajl"
      from_my_computer: "Sa mog uređaja"
      from_the_web: "Sa neta"
      remote_tip: "link do slike http://primjer.com/slika.jpg"
      remote_tip_with_attachments: "link ka slici ili datoteci {{authorized_extensions}}"
      local_tip: "Izaberi slike sa svog uređaja"
      local_tip_with_attachments: "izaberite slike ili fajlove sa vašeg uređaja {{authorized_extensions}}"
      hint: "(možete i mišom prenijeti vaše slike direktno iz vašeg foldera ovdje)"
      hint_for_supported_browsers: "također možete povući i ispustiti ili zalijepiti slike u editor teksta"
      uploading: "Učitavam"
      select_file: "Izaberi fajl"
      image_link: "link do vaše slike će pokazivati"
      default_image_alt_text: slika
    search:
      sort_by: "Sortiraj po"
      relevance: "Bitnost"
      latest_post: "Zadnja objava"
      latest_topic: "Zadnja tema"
      most_viewed: "Najviše pregledano"
      most_liked: "Najviše lajkan"
      select_all: "Izaberi sve"
      clear_all: "Očisti sve"
      too_short: "Vaš termin za pretragu je prekratak."
      result_count:
<<<<<<< HEAD
        few: <span>{{count}}{{plus}} resultata za</span><span class='term'>{{term}}</span>
        one: <span>1 rezultat za</span><span class='term'>{{term}}</span>
        other: <span>{{count}}{{plus}} rezultata za</span><span class='term'>{{term}}</span>
=======
        one: "<span>1 rezultat za</span><span class='term'>{{term}}</span>"
        few: "<span>{{count}}{{plus}} resultata za</span><span class='term'>{{term}}</span>"
        other: "<span>{{count}}{{plus}} rezultata za</span><span class='term'>{{term}}</span>"
>>>>>>> e64402cb
      title: "traži teme, postove, članove ili kategorije"
      full_page_title: "pretraži teme ili objave"
      no_results: "Nema rezultata."
      no_more_results: "Nema rezultata pretrage."
      searching: "Potražujem..."
      post_format: "#{{post_number}} od {{username}}"
      results_page: "Pretraži za termin '{{term}}'"
      more_results: "Postoji više rezultata. Molimo vas da suzite kriterij za pretragu."
      cant_find: "Ne možete naći ono što tražite?"
      start_new_topic: "Možda da započnete novu temu?"
      or_search_google: "Ili umjesto toga probaj pretražiti pomoću Google-a:"
      search_google: "Probaj umjesto toga pretražiti pomoću Google-a:"
      search_google_button: "Google"
      search_google_title: "Pretraži ovaj sajt"
      context:
        user: "Traži postove od @{{username}}"
        category: "Traži #{{category}} kategoriju"
        topic: "Pretraži ovu temu"
        private_messages: "Pretraži poruke"
      advanced:
        title: Napredna tražilica
        posted_by:
          label: Objavljeno od
        in_category:
          label: Kategorisano
        in_group:
          label: U grupi
        with_badge:
          label: Sa bedžom
        with_tags:
          label: Označen
        filters:
          label: Izbaci samo teme/objave...
          title: Podudaranje u naslovu samo
          likes: Moje lajkovane objave
          posted: Moje objave
          watching: Posmatrane
          tracking: Praćene
          private: U mojim porukama
          bookmarks: Zabilježene
          first: su friške prve objave
          pinned: su zakačene
          unpinned: nisu zakačene
          seen: Pročitane
          unseen: Nepročitane
          wiki: su wiki
          images: uključujući slike
          all_tags: Sve gore navedene oznake
        statuses:
          label: Gdje teme
          open: su otvorene
          closed: su zatvorene
          archived: su arhivirane
          noreplies: imaju nula odgovora
          single_user: sadrži jednog korisnika
        post:
          count:
            label: Minimalan broj objava
          time:
            label: Objavljeno
            before: prije
            after: poslije
    hamburger_menu: "idi ka drugoj temi, listi ili kategoriji"
    new_item: "novo"
    go_back: 'go back'
    not_logged_in_user: 'user page with summary of current activity and preferences'
    current_user: 'go to your user page'
    topics:
      new_messages_marker: "zadnja posjeta"
      bulk:
        select_all: "Označi sve"
        clear_all: "Očisti sve"
        unlist_topics: "Skini teme sa liste"
        relist_topics: "Listaj teme"
        reset_read: "Reset Read"
        delete: "Delete Topics"
        dismiss: "Odbaci"
        dismiss_read: "Odbaci sve nepročitane"
        dismiss_button: "Odbaci..."
        dismiss_tooltip: "Odbaci samo nove objave ili stopiraj praćenje tema"
        also_dismiss_topics: "Prestani pratiti ove teme tako da se ubuduće za mene nikad ne prikazuju kao nepročitane "
        dismiss_new: "Odpusti Nove"
        toggle: "preklopi masovno označavanje tema"
        actions: "Masovno odrađene akcije"
        change_category: "Postavi kategoriju"
        close_topics: "Zatvori teme"
        archive_topics: "Arhiviraj teme"
        notification_level: "Obavijesti"
        choose_new_category: "Izaberi novu kategoriju za temu:"
        selected:
<<<<<<< HEAD
          few: Označili ste <b>{{count}}</b> teme.
          one: Označili ste <b>1</b> temu.
          other: Označili ste <b>{{count}}</b> teme.
=======
          one: "Označili ste <b>1</b> temu."
          few: "Označili ste <b>{{count}}</b> teme."
          other: "Označili ste <b>{{count}}</b> teme."
>>>>>>> e64402cb
        change_tags: "Zamijeni oznake"
        append_tags: "Pripoji oznake"
        choose_new_tags: "Odaberi nove tagove za ove teme:"
        choose_append_tags: "Odaberi nove oznake kako bi pripojili ovim temama:"
        changed_tags: "Tagovi ovih tema su izmijenjeni."
      none:
        unread: "Nemate više nepročitanih tema."
        new: "Nemate više novih tema."
        read: "Niste pročitali nijednu temu."
        posted: "Niste odgovorili ni na jednu temu."
        latest: "Nema više novih tema. To je tužno."
        hot: "Nema popularnih tema."
        bookmarks: "Nemate još bookmark-iranih tema."
        category: "Nema više tema u {{category}}."
        top: "Nema više popularnih tema."
        search: "Nema rezultata pretrage"
        educate:
          new: '<p>Vaše nove teme se ovdje pojavljuju.</p><p>Načelno, teme se smatraju novim i prikazivat će<span class="badge new-topic badge-notification" style="vertical-align:middle;line-height:inherit;">nova</span> indikator u slučaju da su objavljena u zadnja 2 dana.</p><p>Posjetite svoje <a href="%{userPrefsUrl}">postavke</a> ukoliko želite da to izmijenite.</p>'
          unread: '<p>Vaše nepročitane teme se ovdje pojavljuju.</p><p>Načelno, teme su smatrane nepročitanim i prikazivat će brojač nepročitanih poruka<span class="badge new-posts badge-notification">1</span> ukoliko ste:</p><ul><li>Kreirali temu</li><li>Odgovorili na temu</li><li>Čitali temu duže od 4 minuta</li></ul><p>Ili ako ste explicitno označili temu za Praćenje ili Posmatrane preko kontrole obavještenja na dnu svake od tema.</p><p>Posjetite vaše <a href="%{userPrefsUrl}">postavke</a> ukoliko želite da to izmijenite.</p>'
      bottom:
        latest: "Nema više novih tema."
        hot: "Nema više popularnih tema."
        posted: "There are no more posted topics."
        read: "Nema više pročitanih tema."
        new: "Nema više novih tema."
        unread: "Nema više nepročitanih tema."
        category: "Nema više tema na kategoriji {{category}}."
        top: "Nema više popularnih tema."
        bookmarks: "Nema više bookmark-ovanih tema."
        search: "Nema više rezultata pretrage."
    topic:
      filter_to:
<<<<<<< HEAD
        few: '{{count}} objave u temi'
        one: 1 objava u temi
        other: '{{count}} objava u temi'
=======
        one: "1 objava u temi"
        few: "{{count}} objave u temi"
        other: "{{count}} objava u temi"
>>>>>>> e64402cb
      create: 'Započni Temu'
      create_long: 'Započni novu Temu'
      open_draft: "Otvori skicu"
      private_message: 'Započni privatnu konverzaciju'
      archive_message:
        help: 'Premjesti poruke u vašu arhivu'
        title: 'Arhiva'
      move_to_inbox:
        title: 'Premjesti u Sanduče'
        help: 'Premjesti poruke nazad u Sanduče'
      edit_message:
        help: 'Izmijeni prvu objavu ove poruke'
        title: 'Izmijeni poruku'
      list: 'Teme'
      new: 'nova tema'
      unread: 'nepročitana'
      new_topics:
<<<<<<< HEAD
        few: '{{count}} nove teme'
        one: 1 nova tema
        other: '{{count}} nove teme'
      unread_topics:
        few: '{{count}} nepročitane teme'
        one: 1 nepročitana tema
=======
        one: '1 nova tema'
        few: '{{count}} nove teme'
        other: '{{count}} nove teme'
      unread_topics:
        one: '1 nepročitana tema'
        few: '{{count}} nepročitane teme'
>>>>>>> e64402cb
        other: '{{count}} nepročitane teme'
      title: 'Tema'
      invalid_access:
        title: "Tema je privatna"
        description: "Nažalost, trenutno nemate pristup toj temi!"
        login_required: "Morate se ulogovati kako bi vidjeli tu temu."
      server_error:
        title: "Učitavanje teme nije uspjelo"
        description: "Nažalost, nismo u mogućnosti učitati tu temu, moguće zbog problema sa konekcijom. Molimo da pokušate ponovo. Ako je problem i dalje prisutan, a nije do konekcije onda molimo vas da nam to prijavite."
      not_found:
        title: "Tema nije pronađena"
        description: "Nažalost, nismo pronašli tu temu. Možda je uklonjena od strane moderatora?"
      total_unread_posts:
<<<<<<< HEAD
        few: imate {{count}} nepročitane objave u ovoj temi
        one: imate 1 nepročitanu objavu u ovoj temi
        other: imate {{count}} nepročitanih objava u ovoj temi
      unread_posts:
        few: imate {{count}} nepročitane stare objave u ovoj temi
        one: imate 1 nepročitanu staru objavu u ovoj temi
        other: imate {{count}} nepročitane stare objave u ovoj temi
      new_posts:
        few: imate {{count}} nove objave u ovoj temi od trenutka vaše zadnje posjete
        one: imate 1 novu objavu u ovoj temi od trenutka vaše zadnje posjete
        other: imate {{count}} nove objave u ovoj temi od trenutka vaše zadnje posjete
      likes:
        few: postoji {{count}} sviđanja u ovoj temi
        one: postoji 1 sviđanje u ovoj temi
        other: postoji {{count}} sviđanja u ovoj temi
=======
        one: "imate 1 nepročitanu objavu u ovoj temi"
        few: "imate {{count}} nepročitane objave u ovoj temi"
        other: "imate {{count}} nepročitanih objava u ovoj temi"
      unread_posts:
        one: "imate 1 nepročitanu staru objavu u ovoj temi"
        few: "imate {{count}} nepročitane stare objave u ovoj temi"
        other: "imate {{count}} nepročitane stare objave u ovoj temi"
      new_posts:
        one: "imate 1 novu objavu u ovoj temi od trenutka vaše zadnje posjete"
        few: "imate {{count}} nove objave u ovoj temi od trenutka vaše zadnje posjete"
        other: "imate {{count}} nove objave u ovoj temi od trenutka vaše zadnje posjete"
      likes:
        one: "postoji 1 sviđanje u ovoj temi"
        few: "postoji {{count}} sviđanja u ovoj temi"
        other: "postoji {{count}} sviđanja u ovoj temi"
>>>>>>> e64402cb
      back_to_list: "Vrati se na Listu Tema"
      options: "Opcije Teme"
      show_links: "pokaži linkove unutar ove teme"
      toggle_information: "uključi detalje teme"
      read_more_in_category: "Želite da pročitate još? Pogledajte druge teme u kategoriji {{catLink}} ili {{latestLink}}."
      read_more: "Želite da pročitate još? {{catLink}} ili {{latestLink}}."
      read_more_MF: "There { UNREAD, plural, =0 {} one { is <a href='/unread'>1 unread</a> } other { are <a href='/unread'># unread</a> } } { NEW, plural, =0 {} one { {BOTH, select, true{and } false {is } other{}} <a href='/new'>1 new</a> topic} other { {BOTH, select, true{and } false {are } other{}} <a href='/new'># new</a> topics} } remaining, or {CATEGORY, select, true {browse other topics in {catLink}} false {{latestLink}} other {}}"
      browse_all_categories: Pogledajte sve Kategorije
      view_latest_topics: pogledaj posljednje teme
      suggest_create_topic: "Zašto ne kreirati novu temu?"
      jump_reply_up: jump to earlier reply
      jump_reply_down: jump to later reply
      deleted: "Ova tema je obrisana"
      topic_status_update:
        title: "Trajanje teme"
        save: "Postavi trajanje"
        num_of_hours: "Broj sati:"
        remove: "Ukloni tajmer"
        publish_to: "Objavi u:"
        when: "Kada:"
        public_timer_types: Trajanje tema
        private_timer_types: Trajanje tema korisnika
      auto_update_input:
        none: "Označi vremenski period"
        later_today: "Kasnije danas"
        tomorrow: "Sutra"
        later_this_week: "Kasnije ove sedmice"
        this_weekend: "Ovog vikenda"
        next_week: "Sljedeće sedmice"
        two_weeks: "Dvije sedmice"
        next_month: "Sljedeći mjesec"
        three_months: "Tri mjeseca"
        six_months: "Šest mjeseci"
        one_year: "Godina"
        forever: "Zauvijek"
        pick_date_and_time: "Odaberi datum i vrijeme"
        set_based_on_last_post: "Zatvori koristeći za bazu zadnju objavu"
      publish_to_category:
        title: "Vremenski organizuj objavljivanje"
      temp_open:
        title: "Privremeno otvori"
      auto_reopen:
        title: "Automatski otvori temu"
      temp_close:
        title: "Privremeno zatvori"
      auto_close:
        title: "Automatski zatvori temu"
        label: "Sati do automatskog zatvaranja teme:"
        error: "Molim unesite ispravnu vrijednost."
        based_on_last_post: "Ne zatvaraj temu sve dok zadnja objava u temi nije barem ovoliko stara."
      auto_delete:
        title: "Automatski izbriši temu"
      reminder:
        title: "Podsjeti me"
      status_update_notice:
        auto_open: "Ova tema će biti automatski otvorena za %{timeLeft}"
        auto_close: "Ova tema će biti automatski zatvorena za %{timeLeft}"
        auto_publish_to_category: "Ova tema će biti objavljena u <a href=%{categoryUrl}>#%{categoryName}</a> za %{timeLeft}."
        auto_close_based_on_last_post: "Ova tema će se biti zatvorena %{duration} nakon zadnjeg odgovora."
        auto_delete: "Ova tema će biti automatski izbrisana za %{timeLeft}"
        auto_reminder: "Bit će te obaviješteni o ovoj temi za %{timeLeft}"
      auto_close_title: 'Auto-Close Settings'
      auto_close_immediate:
<<<<<<< HEAD
        few: Zanja objava u ovoj temi je već sati %{count} stara, stoga će tema biti odmah zatvorena.
        one: Zanja objava u ovoj temi je već 1 sat stara, stoga će tema biti odmah zatvorena.
        other: Zanja objava u ovoj temi je već %{count} sati stara, stoga će tema biti odmah zatvorena.
=======
        one: "Zanja objava u ovoj temi je već 1 sat stara, stoga će tema biti odmah zatvorena."
        few: "Zanja objava u ovoj temi je već sati %{count} stara, stoga će tema biti odmah zatvorena."
        other: "Zanja objava u ovoj temi je već %{count} sati stara, stoga će tema biti odmah zatvorena."
>>>>>>> e64402cb
      timeline:
        back: "Nazad"
        back_description: "Vratite se nazad na vašu zadnju nepročitanu objavu"
        replies_short: "%{current} / %{total}"
      progress:
        title: progres teme
        go_top: "vrh"
        go_bottom: "dno"
        go: "idi"
        jump_bottom: "skoči na zadnju objavu"
        jump_prompt: "skoči na..."
        jump_prompt_of: "od %{count} objava"
        jump_prompt_long: "Na koju objavu želite skočiti?"
        jump_bottom_with_number: "skoči na post %{post_number}"
        total: ukupan broj
        current: trenutni post
      notifications:
        title: izmijenite učestalost dobijanja obavještenja o ovoj temi
        reasons:
          mailing_list_mode: "Imate uključenu mail listu, stoga će te biti obavještavani o odgovorima na ovu temu preko e-maila."
          "3_10": 'Dobijat će te obavijesti jer pratite tag na ovoj temi.'
          "3_6": 'Dobijat ćete notifikacije zato što motrite ovu temu.'
          "3_5": 'Dobijat ćete notifikacije zato što motrite temu automatski.'
          "3_2": 'Dobijat ćete notifikacije zato što pratite ovu temu.'
          "3_1": 'Dobijat ćete notifikacije zato što ste kreirali ovu temu.'
          "3": 'Dobijat ćete notifikacije zato što motrite ovu temu.'
          "2_8": 'Vidjeti će te broj novih odgovora jer pratite ovu kategoriju.'
          "2_4": 'Vidjeti će te broj novih odgovora jer ste objavili odgovor na ovu temu.'
          "2_2": 'Vidjeti će te broj novih odgovora jer pratite ovu temu.'
          "2": 'Vidjeti će te broj novih odgovora jer ste <a href="/u/{{username}}/preferences">čitali ovu temu</a>.'
          "1_2": 'Dobiti ćete notifikaciju kada neko spomene tvoje @name ili odgovori na tvoj post.'
          "1": 'Dobiti ćete notifikaciju kada neko spomene tvoje @name ili odgovori na tvoj post.'
          "0_7": 'Ignorišete sve notifikacije u ovoj kategoriji.'
          "0_2": 'Ignorišete sve notifikacije u ovoj temi.'
          "0": 'Ignorišete sve notifikacije u ovoj temi.'
        watching_pm:
          title: "Motrenje"
          description: "Bit ćete obavješteni o svakom novom odgovoru u ovoj poruci, te će biti prikazan broj novih odgovora."
        watching:
          title: "Motrenje"
          description: "Bit će te obavješteni o svakom novom odgovoru na ovu temu, te će biti prikazan broj novih odgovora."
        tracking_pm:
          title: "Praćenje"
          description: "Broj novih odgovora će biti prikazan za ovu poruku. Bit će te obavješteni ukoliko neko pomene vaše @ime ili vam odgovori na poruku."
        tracking:
          title: "Praćenje"
          description: "Broj novih odgovora će biti prikazan za ovu temu. Bit će te obavješteni ukoliko neko pomene vaše @ime ili vam odgovori na temu."
        regular:
          title: "Regularan"
          description: "Dobiti ćete notifikaciju kada neko spomene tvoje @name ili odgovori na tvoj post."
        regular_pm:
          title: "Regularan"
          description: "Dobiti ćete notifikaciju kada neko spomene tvoje @name ili odgovori na tvoj post."
        muted_pm:
          title: "Mutirano"
          description: "You will never be notified of anything about this private message."
        muted:
          title: "Mutirano"
          description: "Nećete biti nikad obavješteni o bilo čemu sa ove teme, i neće biti prikazana u Novije"
      actions:
        recover: "Un-Delete Topic"
        delete: "Delete Topic"
        open: "Open Topic"
        close: "Close Topic"
        multi_select: "Select Posts"
        timed_update: "Postavi trajanje teme...."
        pin: "Pin Topic"
        unpin: "Un-Pin Topic"
        unarchive: "Unarchive Topic"
        archive: "Archive Topic"
        invisible: "Make Unlisted"
        visible: "Make Listed"
        reset_read: "Reset Read Data"
        make_public: "Napiši temu javno"
        make_private: "Napravi personalnu poruku"
      feature:
        pin: "Prikači temu"
        unpin: "Otkači temu"
        pin_globally: "Okači temu globalno"
        make_banner: "Banner tema"
        remove_banner: "Odstrani Banner temu"
      reply:
        title: 'Odgovori'
        help: 'započni odgovor na ovu temu'
      clear_pin:
        title: "Clear pin"
        help: "Clear the pinned status of this topic so it no longer appears at the top of your topic list"
      share:
        title: 'Sheruj'
        help: 'podjeli link do ove teme'
      print:
        title: 'Print'
        help: 'Otvori printersku verziju ove teme'
      flag_topic:
        title: 'Prijava'
        help: 'anonimno prijavi ovu temu ili pošalji privatnu notifikaciju'
        success_message: 'Uspješno ste prijavili ovu temu.'
      feature_topic:
        title: "Istakni ovu temu."
        pin: "Postavi ovu temu da se pojavljuje na vrhu {{categoryLink}} kategorije sve dok"
        confirm_pin: "Već imate {{count}} okačenih tema. Previše okačenih tema može praviti teret za nove i anonimne korisnike. Da li ste sigurni da želite okačiti još jednu temu u ovoj kategoriji?"
        unpin: "Uklonite ovu temu sa vrha {{categoryLink}} kategorije."
        unpin_until: "Uklonite ovu temu sa vrha {{categoryLink}} kategorije ili sačekajte do <strong>%{until}</strong>."
        pin_note: "Korisnici mogu sami individualno za sebe odkloniti okačku sa teme."
        pin_validation: "Potreban je datum kako bi okačili ovu temu."
        not_pinned: "Nema okačenih tema u {{categoryLink}}."
        already_pinned:
<<<<<<< HEAD
          few: 'Teme trenutno zakačene u {{categoryLink}}: {{count}}'
          one: 'Tema trenutno zakačena u {{categoryLink}}: <strong class=''badge badge-notification unread''>1</strong>'
          other: Tema trenutno zakačenih u {{categoryLink}}: <strong class='badge badge-notification unread'>{{count}}</strong>
=======
          one: "Tema trenutno zakačena u {{categoryLink}}: <strong class='badge badge-notification unread'>1</strong>"
          few: "Teme trenutno zakačene u {{categoryLink}}: {{count}}"
          other: "Tema trenutno zakačenih u {{categoryLink}}: <strong class='badge badge-notification unread'>{{count}}</strong>"
>>>>>>> e64402cb
        pin_globally: "Postavi ovu temu da se prikazuje na vrhu svih lista tema sve do"
        confirm_pin_globally: "Već imate {{count}} globalno okačene teme. Previše okačenih tema mogu praviti teret za nove i anonimne korisnike. Da li ste sigurni da želite okačiti još jednu temu u ovoj kategoriji?"
        unpin_globally: "Uklonite ovu temu sa vrha svih lista tema."
        unpin_globally_until: "Odklonite ovu temu sa vrha svih lista tema ili sačekajte do  <strong>%{until}</strong>."
        global_pin_note: "Korisnici mogu sami individualno za sebe ukloniti okačku sa teme."
        not_pinned_globally: "Nema tema okačenih globalno."
        already_pinned_globally:
<<<<<<< HEAD
          few: 'Teme trenutno zakačene globalno: <strong class=''badge badge-notification unread''>{{count}} </strong>'
          one: 'Tema trenutno zakačena globalno: <strong class=''badge badge-notification unread''>1</strong>'
          other: 'Tema trenutno zakačeno globalno: <strong class=''badge badge-notification unread''> {{count}} </strong>'
=======
          one: "Tema trenutno zakačena globalno: <strong class='badge badge-notification unread'>1</strong>"
          few: "Teme trenutno zakačene globalno: <strong class='badge badge-notification unread'>{{count}} </strong>"
          other: "Tema trenutno zakačeno globalno: <strong class='badge badge-notification unread'> {{count}} </strong>"
>>>>>>> e64402cb
        make_banner: "Postavi ovu temu kao banner koji se pojavljuje na vrhu svih stranica."
        remove_banner: "Uklonite banner koji se pojavljuje u vrhu svih stranica."
        banner_note: "Korisnici mogu odkloniti banner tako što će ga zatvoriti. U svakom momentu samo jedna tema može biti postavljena za banner."
        no_banner_exists: "Nema banner tema."
        banner_exists: "Trenutno <strong class='badge badge-notification unread'>postoji</strong> banner tema."
      inviting: "Inviting..."
      automatically_add_to_groups: "Ova pozivnica uključuje također i pristup ka sljedećim grupama:"
      invite_private:
        title: 'Invite to Private Message'
        email_or_username: "Invitee's Email or Username"
        email_or_username_placeholder: "email address or username"
        action: "Invite"
        success: "We've invited that user to participate in this private message."
        success_group: "Pozvali ste čitavu tu grupu da učestvuje u raspavi u ovoj poruci."
        error: "Sorry, there was an error inviting that user."
        group_name: "group name"
      controls: "Kontrole teme"
      invite_reply:
        title: 'Pozivnica'
        username_placeholder: "korisničko ime"
        action: 'Email pozivnica'
        help: 'pošalji pozivnicu svojim prijateljima tako da i oni mogu odgovoriti na ovu temu. Bey registracije.'
        to_forum: "We'll send a brief email allowing your friend to immediately join by clicking a link, no login required."
        sso_enabled: "Unesite korisničko ime osobe koju želite da pozovete u ovu temu."
        to_topic_blank: "Unesite korisničko ime ili e-mail adresu osobe koju želite da pozovete u ovu temu."
        to_topic_email: "Unijeli ste e-mail adresu. Poslat ćemo e-mailom pozivnicu koja će omogućiti vašem prijatelju da odmah odgovori na ovu temu."
        to_topic_username: "Unijeli ste korisničko ime. Na isto ćemo poslati obavještenje sa linkom pozivnice na ovu temu."
        to_username: "Unesite korisničko ime osobe koju želite pozvati. Poslati ćemo obavještenje sa linkom pozivnice na ovu temu."
        email_placeholder: 'name@example.com'
        success_email: "Poslali smo e-mailom pozivnicu ka <b>{{emailOrUsername}}</b>. Obavjestiti ćemo vas kada pozivnica bude iskorištena. Provjerite tab pozivnica na vašoj profilnoj stranici kako bi ste upratili sve vaše pozivnice."
        success_username: "Pozvali smo tog korisnika da prisustvuje u ovoj temi."
        error: "Sorry, we couldn't invite that person. Perhaps they are already a user?"
        success_existing_email: "Korisnik sa emailom <b>{{emailOrUsername}}</b> već postoji. Pozvali smo tog korisnika da se pridruži u raspravi na ovu temu."
      login_reply: 'Uloguj se da odgovoriš'
      filters:
        n_posts:
<<<<<<< HEAD
          few: '{{count}} objave'
          one: 1 objava
          other: '{{count}} objava'
=======
          one: "1 objava"
          few: "{{count}} objave"
          other: "{{count}} objava"
>>>>>>> e64402cb
        cancel: "Show all posts in this topic again."
      split_topic:
        title: "Move to New Topic"
        action: "move to new topic"
        topic_name: "Ime Nove Teme"
        error: "There was an error moving posts to the new topic."
        instructions:
<<<<<<< HEAD
          few: Kreirati će te novu temu i popuniti je sa <b>{{count}}</b> objave koje ste označili.
          one: Kreirati će te novu temu i popuniti je sa objavom koju ste označili.
          other: Kreirati će te novu temu i popuniti je sa <b>{{count}}</b> objava koje ste označili.
=======
          one: "Kreirati će te novu temu i popuniti je sa objavom koju ste označili."
          few: "Kreirati će te novu temu i popuniti je sa <b>{{count}}</b> objave koje ste označili."
          other: "Kreirati će te novu temu i popuniti je sa <b>{{count}}</b> objava koje ste označili."
>>>>>>> e64402cb
      merge_topic:
        title: "Move to Existing Topic"
        action: "move to existing topic"
        error: "There was an error moving posts into that topic."
        instructions:
<<<<<<< HEAD
          few: Molimo da odaberete temu u koju će te pomjeriti <b>{{count}}</b> objave.
          one: Molimo da odaberete temu u koju će te pomjeriti tu objavu.
          other: Molimo da odaberete temu u koju će te pomjeriti <b>{{count}}</b> objava.
=======
          one: "Molimo da odaberete temu u koju će te pomjeriti tu objavu."
          few: "Molimo da odaberete temu u koju će te pomjeriti <b>{{count}}</b> objave."
          other: "Molimo da odaberete temu u koju će te pomjeriti <b>{{count}}</b> objava."
>>>>>>> e64402cb
      merge_posts:
        title: "Spoji izabrane postove"
        action: "spoji izabrane postove"
        error: "Desila se greška prilikom spajanja označenih objava."
      change_owner:
        title: "Change Owner of Posts"
        action: "change ownership"
        error: "There was an error changing the ownership of the posts."
        label: "New Owner of Posts"
        placeholder: "username of new owner"
        instructions:
<<<<<<< HEAD
          few: Molimo da odaberete novog vlasnika za {{count}} objave od starog korisnika <b>{{old_user}}</b>.
          one: Molimo da odaberete novog vlasnika objave od starog korisnika <b>{{old_user}}</b>.
          other: Molimo da odaberete novog vlasnika za {{count}} objava od starog korisnika <b>{{old_user}}</b>.
=======
          one: "Molimo da odaberete novog vlasnika objave od starog korisnika <b>{{old_user}}</b>."
          few: "Molimo da odaberete novog vlasnika za {{count}} objave od starog korisnika <b>{{old_user}}</b>."
          other: "Molimo da odaberete novog vlasnika za {{count}} objava od starog korisnika <b>{{old_user}}</b>."
>>>>>>> e64402cb
        instructions_warn: "Imajte na umu da bilo koje obavijesti o ovoj objavi neće biti proslijeđene novom korisniku retroaktivno (naknadno). "
      change_timestamp:
        title: "Promijeni vremensku zabilješku..."
        action: "izmijeni vrijeme"
        invalid_timestamp: "Vrijeme ne može biti u budućnosti."
        error: "Došlo je do greške prilikom izmjene vremena teme."
        instructions: "Molimo da odaberete novu vremensku zabilješku teme. Objave u temi će biti ažurirane kako bi imale istu vremensku razliku."
      multi_select:
        select: 'select'
        selected: 'selected ({{count}})'
        select_post:
          label: 'označi'
          title: 'Dodaj objavu u označeno'
        selected_post:
          label: 'označeno'
          title: 'Klikni kako bi odstranio objavu iz označenog'
        select_replies:
          label: 'označi +odgovore'
          title: 'Odaberi objavu i sve njene odgovore'
        select_below:
          label: 'označi +ispod'
          title: 'Odaberi objavu i sve ispod nje'
        delete: delete selected
        cancel: cancel selecting
        select_all: select all
        deselect_all: deselect all
        description:
<<<<<<< HEAD
          few: Označili ste <b>{{count}}</b>objave.
          one: Označili ste <b>1</b> objavu.
          other: Označili ste <b>{{count}}</b> objava.
=======
          one: Označili ste <b>1</b> objavu.
          few: "Označili ste <b>{{count}}</b>objave."
          other: "Označili ste <b>{{count}}</b> objava."
>>>>>>> e64402cb
    post:
      quote_reply: "Citat"
      edit: "<i class='fa fa-pencil'></i> {{link}} {{replyAvatar}} {{username}}"
      edit_reason: "Razlog: "
      post_number: "post {{number}}"
      wiki_last_edited_on: "wiki zanji put izmijenjen"
      last_edited_on: "post last edited on"
      reply_as_new_topic: "Odgovori kroz novu povezanu Temu"
      reply_as_new_private_message: "Odgovori kao nova poruka istim primaocima"
      continue_discussion: "Nastavak diskusije od teme {{postLink}}:"
      follow_quote: "idi na citiran post"
      show_full: "Pogledaj Cijeli Post"
      show_hidden: 'Pogledaj sakriven sadržaj.'
      deleted_by_author:
<<<<<<< HEAD
        few: (objava povučena od strane autora, bit će automatski izbrisana za %{count} sata ukoliko u međuvremenu na nju nije stavljena opomena)
        one: (objava povučena od strane autora, bit će automatski izbrisana za %{count} sat ukoliko u međuvremenu na nju nije stavljena opomena)
        other: (objava povučena od strane autora, bit će automatski izbrisana za %{count} sati ukoliko u međuvremenu na nju nije stavljena prijava)
=======
        one: "(objava povučena od strane autora, bit će automatski izbrisana za %{count} sat ukoliko u međuvremenu na nju nije stavljena opomena)"
        few: "(objava povučena od strane autora, bit će automatski izbrisana za %{count} sata ukoliko u međuvremenu na nju nije stavljena opomena)"
        other: "(objava povučena od strane autora, bit će automatski izbrisana za %{count} sati ukoliko u međuvremenu na nju nije stavljena prijava)"
>>>>>>> e64402cb
      collapse: "spusti"
      expand_collapse: "digni/spusti"
      locked: "administrator je zaključao ovu objavu za nove izmjene"
      gap:
<<<<<<< HEAD
        few: pogledaj {{count}} skrivena odgovora
        one: pogledaj 1 skriven odgovor
        other: pogledaj {{count}} skrivenih odgovora
      unread: "Post je nepročitan"
      has_replies:
        few: '{{count}} Odgovora'
        one: '{{count}} Odgovor'
        other: '{{count}} Odgovora'
      has_likes:
        few: '{{count}} Sviđanja'
        one: '{{count}} Sviđanje'
        other: '{{count}} Sviđanja'
      has_likes_title:
        few: '{{count}} osoba se sviđa ova objava'
        one: 1 osobi se sviđa ova objava
        other: '{{count}} osoba se sviđa ova objava'
      has_likes_title_only_you: "sviđa vam se ova objava"
      has_likes_title_you:
        few: vama i još {{count}} ostale osobe vam se sviđa ova objava
        one: vama i još 1 osobi vam se sviđa ova objava
        other: vama i još {{count}} ostalih osoba vam se sviđa ova objava
=======
        one: "pogledaj 1 skriven odgovor"
        few: "pogledaj {{count}} skrivena odgovora"
        other: "pogledaj {{count}} skrivenih odgovora"
      unread: "Post je nepročitan"
      has_replies:
        one: "{{count}} Odgovor"
        few: "{{count}} Odgovora"
        other: "{{count}} Odgovora"
      has_likes:
        one: "{{count}} Sviđanje"
        few: "{{count}} Sviđanja"
        other: "{{count}} Sviđanja"
      has_likes_title:
        one: "1 osobi se sviđa ova objava"
        few: "{{count}} osoba se sviđa ova objava"
        other: "{{count}} osoba se sviđa ova objava"
      has_likes_title_only_you: "sviđa vam se ova objava"
      has_likes_title_you:
        one: "vama i još 1 osobi vam se sviđa ova objava"
        few: "vama i još {{count}} ostale osobe vam se sviđa ova objava"
        other: "vama i još {{count}} ostalih osoba vam se sviđa ova objava"
>>>>>>> e64402cb
      errors:
        create: "Sorry, there was an error creating your post. Please try again."
        edit: "Sorry, there was an error editing your post. Please try again."
        upload: "Sorry, there was an error uploading that file. Please try again."
        file_too_large: "Nažalost, taj fajl je prevelik (maksimalna veličina je {{max_size_kb}} kilobajta). Alternativno možete vaš preveliki fajl spremiti na neki od cloud sharing servisa, a potom ovdje objaviti link do tog fajla?"
        too_many_uploads: "Sorry, you can only upload one file at a time."
        too_many_dragged_and_dropped_files: "Žao nam je, možete dizati samo 10 slika odjednom."
        upload_not_authorized: "Nažalost, fajl koji pokušavate da učitate nije dozvoljen za učitavanje (dozvoljene ekstenzije su: {{authorized_extensions}})."
        image_upload_not_allowed_for_new_user: "Sorry, new users can not upload images."
        attachment_upload_not_allowed_for_new_user: "Sorry, new users can not upload attachments."
        attachment_download_requires_login: "Sorry, you need to be logged in to download attachments."
      abandon:
        confirm: "Da li ste sigurni da želite otkazati vaš post?"
        no_value: "Ne, sačuvaj"
        yes_value: "Da, otkaži"
      via_email: "this post arrived via email"
      via_auto_generated_email: "ova objava je došla preko automatski generisanog email-a"
      whisper: "ova objava je privatni šapat za moderatore "
      wiki:
        about: "ova objava je wiki"
      archetypes:
        save: 'Save Options'
      few_likes_left: "Hvala što dijelite ljubav i pažnju! Imate još par puta da podijelite sviđanja za danas."
      controls:
        reply: "počni da sastavljaš odgovor na ovaj post"
        like: "lajkuj ovaj post"
        has_liked: "lajkovali ste ovaj post"
        undo_like: "otkaži lajk"
        edit: "izmjeni ovaj post"
        edit_action: "Izmijeni"
        edit_anonymous: "Sorry, but you need to be logged in to edit this post."
        flag: "anonimno prijavi ovaj post ili pošalji privatnu notifikaciju"
        delete: "obriši ovaj post"
        undelete: "povrati obrisan post"
        share: "podijeli link do ovog posta"
        more: "Još"
        delete_replies:
          confirm: "Da li želite također da obrišete i odgovore na ovu objavu?"
          direct_replies:
<<<<<<< HEAD
            few: Da, i {{count}} direktna odgovora
            one: Da, i 1 direktni odgovor
            other: Da, i {{count}} direktnih odgovora
          all_replies:
            few: Da, i sva {{count}} odgovora
            one: Da, i 1 odgovor
            other: Da, i svih {{count}} odgovora
=======
            one: "Da, i 1 direktni odgovor"
            few: "Da, i {{count}} direktna odgovora"
            other: "Da, i {{count}} direktnih odgovora"
          all_replies:
            one: "Da, i 1 odgovor"
            few: "Da, i sva {{count}} odgovora"
            other: "Da, i svih {{count}} odgovora"
>>>>>>> e64402cb
          just_the_post: "Ne, samo ovu objavu"
        admin: "post admin actions"
        wiki: "Make Wiki"
        unwiki: "Remove Wiki"
        convert_to_moderator: "Add Staff Color"
        revert_to_regular: "Remove Staff Color"
        rebake: "Rebuild HTML"
        unhide: "Unhide"
        change_owner: "Izmijeni vlasništvo"
        grant_badge: "Dodijeli bedž"
        lock_post: "Zaključaj objavu"
        lock_post_description: "spriječi objavljivača ove objave da izmijeni objavu"
        unlock_post: "Odključaj objavu"
        unlock_post_description: "dozvoli objavljivaču da izmijeni ovu objavu"
      actions:
        flag: 'Prijava'
        defer_flags:
<<<<<<< HEAD
          few: Ignoriši prijave
          one: Ignoriši prijavu
          other: Ignoriši prijave
=======
          one: "Ignoriši prijavu"
          few: "Ignoriši prijave"
          other: "Ignoriši prijave"
>>>>>>> e64402cb
        undo:
          off_topic: "Otkaži prijavu"
          spam: "Otkaži prijavu"
          inappropriate: "Otkaži prijavu"
          bookmark: "Otkaži bookmark"
          like: "Otkaži lajk"
<<<<<<< HEAD
          vote: "Otkaži glas"
=======
>>>>>>> e64402cb
        people:
          off_topic: "prijava iskakanja iz okvira teme (off-topic)"
          spam: "prijava spama"
          inappropriate: "prijava neprimjerenog"
          notify_moderators: "moderatori obavješteni"
          notify_user: "poruka poslata"
          bookmark: "ovo zabilježio"
          like: "sviđa se"
        by_you:
          off_topic: "Prijavili ste ovo kao iskakanje iz okvira teme (off-topic)"
          spam: "Prijavili ste ovo kao spam"
          inappropriate: "Prijavili ste ovo kao neprimjereno"
          notify_moderators: "Prijavili ste ovo za korigovanje od strane moderatora"
          notify_user: "You sent a private message to this user"
          bookmark: "You bookmarked this post"
          like: "Lajkovao si ovo"
<<<<<<< HEAD
          vote: "Glasao si za ovaj post"
        by_you_and_others:
          off_topic:
            few: Vi i još {{count}} ostale osobe ste prijavili ovo kao iskakanje iz okvira teme
            one: Vi i još 1 osoba ste prijavili ovo kao iskakanje iz okvira teme
            other: Vi i još {{count}} ostalih osoba ste prijavili ovo kao iskakanje iz okvira teme
          spam:
            few: Vi i još  {{count}} ostale osobe ste prijavili ovo kao spam
            one: Vi i još 1 osoba ste prijavili ovo kao spam
            other: Vi i još {{count}} ostalih osoba ste prijavili ovo kao spam
          inappropriate:
            few: Vi i još  {{count}} ostale osobe ste prijavili ovo kao neprimjereno
            one: Vi i još 1 osoba ste prijavili ovo kao neprimjereno
            other: Vi i još {{count}} ostalih osoba ste prijavili ovo kao neprimjereno
          notify_moderators:
            few: Vi i još {{count}} ostale osobe ste prijavili ovo za korigovanje od strane moderatora
            one: Vi i još 1 osoba ste prijavili ovo za korigovanje od strane moderatora
            other: Vi i još {{count}} ostalih osoba ste prijavili ovo za korigovanje od strane moderatora
        by_others:
          off_topic:
            few: '{{count}} osobe je prijavilo ovo kao iskakanje iz okvira teme'
            one: 1 osoba je prijavila ovo kao iskakanje iz okvira teme
            other: '{{count}} osoba je prijavilo ovo kao iskakanje iz okvira teme'
          spam:
            few: '{{count}} osobe je prijavilo ovo kao spam'
            one: 1 osoba je prijavila ovo kao spam
            other: '{{count}} osoba je prijavilo ovo kao spam'
          inappropriate:
            few: '{{count}} osobe je prijavilo ovo kao neprimjereno'
            one: 1 osoba je prijavila ovo kao neprimjereno
            other: '{{count}} osoba je prijavilo ovo kao neprimjereno'
          notify_moderators:
            few: '{{count}} osobe je prijavilo ovo za korigovanje od strane moderatora'
            one: 1 osoba je prijavila ovo za korigovanje od strane moderatora
            other: '{{count}} osoba je prijavilo ovo za korigovanje od strane moderatora'
=======
        by_you_and_others:
          off_topic:
            one: "Vi i još 1 osoba ste prijavili ovo kao iskakanje iz okvira teme"
            few: "Vi i još {{count}} ostale osobe ste prijavili ovo kao iskakanje iz okvira teme"
            other: "Vi i još {{count}} ostalih osoba ste prijavili ovo kao iskakanje iz okvira teme"
          spam:
            one: "Vi i još 1 osoba ste prijavili ovo kao spam"
            few: "Vi i još  {{count}} ostale osobe ste prijavili ovo kao spam"
            other: "Vi i još {{count}} ostalih osoba ste prijavili ovo kao spam"
          inappropriate:
            one: "Vi i još 1 osoba ste prijavili ovo kao neprimjereno"
            few: "Vi i još  {{count}} ostale osobe ste prijavili ovo kao neprimjereno"
            other: "Vi i još {{count}} ostalih osoba ste prijavili ovo kao neprimjereno"
          notify_moderators:
            one: "Vi i još 1 osoba ste prijavili ovo za korigovanje od strane moderatora"
            few: "Vi i još {{count}} ostale osobe ste prijavili ovo za korigovanje od strane moderatora"
            other: "Vi i još {{count}} ostalih osoba ste prijavili ovo za korigovanje od strane moderatora"
        by_others:
          off_topic:
            one: "1 osoba je prijavila ovo kao iskakanje iz okvira teme"
            few: "{{count}} osobe je prijavilo ovo kao iskakanje iz okvira teme"
            other: "{{count}} osoba je prijavilo ovo kao iskakanje iz okvira teme"
          spam:
            one: "1 osoba je prijavila ovo kao spam"
            few: "{{count}} osobe je prijavilo ovo kao spam"
            other: "{{count}} osoba je prijavilo ovo kao spam"
          inappropriate:
            one: "1 osoba je prijavila ovo kao neprimjereno"
            few: "{{count}} osobe je prijavilo ovo kao neprimjereno"
            other: "{{count}} osoba je prijavilo ovo kao neprimjereno"
          notify_moderators:
            one: "1 osoba je prijavila ovo za korigovanje od strane moderatora"
            few: "{{count}} osobe je prijavilo ovo za korigovanje od strane moderatora"
            other: "{{count}} osoba je prijavilo ovo za korigovanje od strane moderatora"
>>>>>>> e64402cb
      revisions:
        controls:
          first: "First revision"
          previous: "Previous revision"
          next: "Next revision"
          last: "Last revision"
          hide: "Hide revision"
          show: "Show revision"
        displays:
          inline:
            title: "Show the rendered output with additions and removals inline"
          side_by_side:
            title: "Show the rendered output diffs side-by-side"
          side_by_side_markdown:
            title: "Show the raw source diffs side-by-side"
    category:
      can: 'can&hellip; '
      none: '(no category)'
      edit: 'edit'
      edit_long: "Edit"
      view: 'View Topics in Category'
      general: 'General'
      settings: 'Settings'
      delete: 'Delete Category'
      create: 'Create Category'
      save: 'Save Category'
      creation_error: There has been an error during the creation of the category.
      save_error: There was an error saving the category.
      name: "Category Name"
      description: "Description"
      topic: "category topic"
      logo: "Category Logo Image"
      background_image: "Category Background Image"
      badge_colors: "Badge colors"
      background_color: "Background color"
      foreground_color: "Foreground color"
      name_placeholder: "One or two words maximum"
      color_placeholder: "Any web color"
      delete_confirm: "Are you sure you want to delete this category?"
      delete_error: "There was an error deleting the category."
      list: "List Categories"
      no_description: "Please add a description for this category."
      change_in_category_topic: "Edit Description"
      already_used: 'This color has been used by another category'
      security: "Security"
      images: "Images"
      email_in: "Custom incoming email address:"
      email_in_allow_strangers: "Accept emails from anonymous users with no accounts"
      email_in_disabled: "Posting new topics via email is disabled in the Site Settings. To enable posting new topics via email, "
      email_in_disabled_click: 'enable the "email in" setting.'
      allow_badges_label: "Allow badges to be awarded in this category"
      edit_permissions: "Edit Permissions"
      add_permission: "Add Permission"
      this_year: "this year"
      default_position: "Default Position"
      position_disabled: "Categories will be displayed in order of activity. To control the order of categories in lists, "
      position_disabled_click: 'enable the "fixed category positions" setting.'
      parent: "Parent Category"
      notifications:
        watching:
          title: "Motrenje"
        tracking:
          title: "Praćenje"
        regular:
          title: "Regularan"
          description: "Dobiti ćete notifikaciju kada neko spomene tvoje @name ili odgovori na tvoj post."
        muted:
          title: "Mutirano"
    flagging:
      title: 'Zašto prijavljujete ovaj post?'
      action: 'Prijavi objavu'
      take_action: "Poduzmi Akciju"
      notify_action: 'Privatna Poruka'
      delete_spammer: "Obriši Spamera"
      yes_delete_spammer: "Da, Obriši Spamera"
      ip_address_missing: "(N/A)"
      hidden_email_address: "(hidden)"
      submit_tooltip: "Predaj privatnu prijavu"
      take_action_tooltip: "Dosegni prag prijava radije odmah, nego čekati da se nakupi više prijava"
      cant: "Nažalost, trenutno ne možete prijaviti ovu objavu"
      custom_placeholder_notify_user: "Zašto ovaj post nalaže da kontaktirate korisnika privatno. Budite detaljni, pristojni i korektni."
      custom_placeholder_notify_moderators: "Zašto ovaj post zaslužuje pažnju moderatora. Navedite vaš razlog po mogućnosti ostavite link ako je nužno."
    flagging_topic:
      title: "Zašto privatno opominjete ovu temu?"
      action: "Prijavi temu"
      notify_action: "Privatna poruka"
    topic_map:
      title: "Pregled Teme"
    topic_statuses:
      warning:
        help: "Ovo je zvanično upozorenje."
      locked:
        help: "Ova tema je zatvorena; zvanično ne prima nove postove"
      archived:
        help: "Ova tema je arhivirana; zaleđena je i ne može biti promjenjena"
      locked_and_archived:
        help: "Ova tema je zatvorena i arhivirana; zvanično ne prima nove postove"
      unpinned:
        title: "Unpinned"
        help: "This topic is unpinned; it will display in default order"
      pinned_globally:
        title: "Zakačena Globalno"
      pinned:
        title: "Zakačena"
        help: "Ova tema je zakačena; biće na vrhu svoje kategorije"
      invisible:
        help: "Ovu temu sajt ne lista među najnovijim temama. Neće biti prisutna ni među listama tema unutar kategorija. Jedini način da se dođe do ove teme je direktan link"
    posts: "Odgovori"
    posts_long: "postoji {{number}} odgovora u ovoj temi"
    posts_likes_MF: |
      This topic has {count, plural, one {1 post} other {# posts}} {ratio, select,
      low {with a high like to post ratio}
      med {with a very high like to post ratio}
      high {with an extremely high like to post ratio}
      other {}}
    original_post: "Originalni Odgovor"
    views: "Pregleda"
    replies: "Odgovora"
    activity: "Aktivnost"
    likes: "Lajkovi"
    likes_long: "postoji {{number}} lajkova u ovoj temi"
    users: "Korisnici"
    category_title: "Kategorija"
    history: "Istorija"
    changed_by: "od {{author}}"
    categories_list: "Lista Kategorija"
    filters:
      with_topics: "%{filter} teme"
      with_category: "%{filter} %{category} teme"
      latest:
        title: "Zadnje"
        help: "teme sa nedavnim postovima"
      hot:
        title: "Popularne"
        help: "selekcija popularnih tema"
      read:
        title: "Pročitane"
        help: "teme koje ste pročitali, zadnje pročitane na vrhu."
      categories:
        title: "Kategorije"
        title_in: "Kategorija - {{categoryName}}"
        help: "sve teme grupisane po kategoriji"
      unread:
        help: "teme koje trenutno pratite i motrite sa nepročitanim postovima"
      new:
        lower_title_with_count:
          one: "1 novi"
          few: "{{count}} nova"
          other: "{{count}} novih"
        lower_title: "nova"
        title: "Novo"
        title_with_count:
          one: "Novo (1)"
          few: "Novo ({{count}})"
          other: "Novo ({{count}})"
        help: "teme kreirane u zadnjih nekoliko dana"
      posted:
        title: "Moji Odgovori"
        help: "teme u kojima imate postove"
      category:
        help: "zadnje teme u {{categoryName}} kategoriji"
      top:
        title: "Popularne"
        help: "najaktivnije teme u zadnjih godinu, mjesec, sedmicu i dan"
        all:
          title: "Sve vrijeme"
        yearly:
          title: "Popularne Godišnje"
        monthly:
          title: "Popularne Mjesečno"
        weekly:
          title: "Popularne Sedmično"
        daily:
          title: "Popularne Dnevno"
        all_time: "Sve vrijeme"
        today: "Danas"
    browser_update: 'Nažalost, vaš internet browser je prestar za ovaj korišćenje ovog foruma</a>. Idite na i <a href="http://browsehappy.com">obnovite vaš browser</a>.'
    permission_types:
      full: "Kreiraj / Odgovori / Vidi"
      create_post: "Odgovori / Vidi"
      readonly: "Vidi"
    keyboard_shortcuts_help:
      title: 'Kratice tipkovnice'
      actions:
        flag: '<b>!</b> Prijavi objavu'
  admin_js:
    type_to_filter: "kucaj da sortiraš..."
    admin:
      title: 'Discourse Admin'
      moderator: 'Moderator'
      dashboard:
        title: "Dashboard"
        last_updated: "Dashboard last updated:"
        version: "Version"
        up_to_date: "You're up to date!"
        critical_available: "A critical update is available."
        updates_available: "Updates are available."
        please_upgrade: "Please upgrade!"
        no_check_performed: "A check for updates has not been performed. Ensure sidekiq is running."
        stale_data: "A check for updates has not been performed lately. Ensure sidekiq is running."
        version_check_pending: "Looks like you upgraded recently. Fantastic!"
        installed_version: "Installed"
        latest_version: "Najnovije"
        problems_found: "Pronašli smo probleme s vašom instalacijom Discoursea:"
        last_checked: "Zadnje pogledani"
        refresh_problems: "Osvježi"
        no_problems: "No problems were found."
        moderators: 'Moderators:'
        admins: 'Admins:'
        suspended: 'Suspended:'
        private_messages_short: "PP"
        private_messages_title: "Privatne Poruke"
        mobile_title: "Mobiteli"
        space_free: "{{size}} slobodno"
        uploads: "Učitavanja"
        backups: "backupovi"
        show_traffic_report: "Pokaži detaljan izvještaj prometa"
        reports:
          today: "Today"
          yesterday: "Yesterday"
          all_time: "All Time"
          7_days_ago: "7 Days Ago"
          30_days_ago: "30 Days Ago"
          all: "All"
          view_table: "View as Table"
      commits:
        latest_changes: "Latest changes: please update often!"
        by: "by"
      flags:
        title: "Prijave"
        active_posts: "Prijavljene objave"
        old_posts: "Stare prijavljene objave"
        topics: "Prijavljene teme"
        agree: "Slažem se"
        agree_title: "Potvrdi ovu prijavu kao validnu i korektnu"
        agree_flag_suspend_title: "Složij se sa prijavom i suspendiraj prijavljenog korisnika (suspend)"
        agree_flag_silence_title: "Složij se sa prijavom i utišaj prijavljenog korisnika (silence)"
        agree_flag_title: "Složij se sa prijavom ali ostavi prijavljenu objavu neizmjenjenom"
        ignore_flag_title: "Odkloni ovu prijavu; ovaj put ne zahtjeva djelovanje."
        delete: "Delete"
        delete_title: "Izbriši objavu na koju se ova prijava odnosi."
        delete_post_defer_flag: "Izbriši objavu i ignoriši prijavu"
        delete_post_defer_flag_title: "Delete post; if the first post, delete the topic"
        delete_post_agree_flag: "Izbriši objavu i Složij se sa prijavom"
        delete_post_agree_flag_title: "Delete post; if the first post, delete the topic"
        delete_flag_modal_title: "Delete and..."
        delete_spammer: "Delete Spammer"
        delete_spammer_title: "Remove the user and all posts and topics by this user."
        disagree_flag_unhide_post: "Disagree (unhide post)"
        disagree_flag_unhide_post_title: "Izbriši sve prijave na ovu objavu i postavi je ponovo vidljivom"
        disagree_flag: "Disagree"
        disagree_flag_title: "Odbaci ovu prijavu jer je nevalidna i nekorektna"
        clear_topic_flags: "Done"
        clear_topic_flags_title: "Tema je u međuvremenu ispitana i problemi su riješeni. Klikni na Riješeno kako bi uklonili prijave."
        more: "(more replies...)"
        dispositions:
          agreed: "agreed"
          disagreed: "disagreed"
        flagged_by: "Prijavio"
        resolved_by: "Resolved by"
        took_action: "Took action"
        system: "System"
        error: "Something went wrong"
        reply_message: "Odgovori"
        no_results: "Nema prijavljenih objava."
        topic_flagged: "Ova <strong>tema</strong> je prijavljena."
        visit_topic: "Visit the topic to take action"
        was_edited: "Objava je naknadno izmijenjena nakon prve prijave"
        previous_flags_count: "Ova objava je već prijavljena {{count}} puta."
        show_details: "Prikaži detalje prijave"
        flagged_topics:
          last_flagged: "Zadnje prijavljeno"
          no_results: "Nema prijavljenih tema."
      groups:
        primary: "Primary Group"
        no_primary: "(no primary group)"
        title: "Groups"
        edit: "Edit Groups"
        refresh: "Refresh"
        about: "Edit your group membership and names here"
        group_members: "Group members"
        delete: "Delete"
        delete_confirm: "Delete this group?"
        delete_failed: "Unable to delete group. If this is an automatic group, it cannot be destroyed."
      api:
        generate_master: "Generate Master API Key"
        none: "There are no active API keys right now."
        user: "User"
        title: "API"
        key: "API Key"
        generate: "Generate"
        regenerate: "Regenerate"
        revoke: "Revoke"
        confirm_regen: "Are you sure you want to replace that API Key with a new one?"
        confirm_revoke: "Are you sure you want to revoke that key?"
        info_html: "Your API key will allow you to create and update topics using JSON calls."
        all_users: "All Users"
        note_html: "Keep this key <strong>secret</strong>, all users that have it may create arbitrary posts as any user."
      web_hooks:
        flag_event:
          name: "Prijavi event"
          details: "Kada je prijava kreirana, potvrđena, odbačena ili ignorisana"
        events:
          completion: "Vrijeme završetka"
      plugins:
        title: "Pluginovi"
        installed: "Instalirani pluginovi"
        name: "Ime"
        none_installed: "Nemate instaliran niti jedan plugin"
        version: "Verzija"
        enabled: "Omogućen?"
        is_enabled: "Da"
        not_enabled: "Ne"
        change_settings: "Izmijeni postavke"
        change_settings_short: "Postavke"
        howto: "Kako instaliram pluginove?"
      backups:
        title: "Backups"
        menu:
          backups: "Backups"
          logs: "Logs"
        none: "No backup available."
        logs:
          none: "No logs yet..."
        columns:
          filename: "Filename"
          size: "Size"
        upload:
          uploading: "Uploading..."
          error: "There has been an error while uploading '{{filename}}': {{message}}"
        operations:
          is_running: "An operation is currently running..."
          failed: "The {{operation}} failed. Please check the logs."
          cancel:
            title: "Cancel the current operation"
            confirm: "Are you sure you want to cancel the current operation?"
          backup:
            title: "Create a backup"
            confirm: "Do you want to start a new backup?"
          destroy:
            title: "Remove the backup"
            confirm: "Are you sure you want to destroy this backup?"
          restore:
            is_disabled: "Restore is disabled in the site settings."
            title: "Restore the backup"
          rollback:
            title: "Rollback the database to previous working state"
      export_csv:
        success: "Export has been initiated, you will be notified shortly with progress."
        failed: "Export failed. Please check the logs."
      customize:
        title: "Customize"
        long_title: "Site Customizations"
        preview: "preview"
        save: "Save"
        new: "New"
        new_style: "New Style"
        delete: "Delete"
        about: "Modify CSS stylesheets and HTML headers on the site. Add a customization to start."
        color: "Color"
        opacity: "Opacity"
        copy: "Copy"
        colors:
          title: "Colors"
          long_title: "Color Schemes"
          new_name: "New Color Scheme"
          copy_name_prefix: "Copy of"
          delete_confirm: "Delete this color scheme?"
          undo: "undo"
          undo_title: "Undo your changes to this color since the last time it was saved."
          revert: "revert"
          revert_title: "Reset this color to Discourse's default color scheme."
          primary:
            name: 'primary'
            description: 'Most text, icons, and borders.'
          secondary:
            name: 'secondary'
            description: 'The main background color, and text color of some buttons.'
          tertiary:
            name: 'tertiary'
            description: 'Links, some buttons, notifications, and accent color.'
          quaternary:
            name: "quaternary"
            description: "Navigation links."
          header_background:
            name: "header background"
            description: "Background color of the site's header."
          header_primary:
            name: "header primary"
            description: "Text and icons in the site's header."
          highlight:
            name: 'highlight'
            description: 'The background color of highlighted elements on the page, such as posts and topics.'
          danger:
            name: 'danger'
            description: 'Highlight color for actions like deleting posts and topics.'
          success:
            name: 'success'
            description: 'Used to indicate an action was successful.'
          love:
            name: 'love'
            description: "The like button's color."
      email:
        title: "Emailovi"
        settings: "Settings"
        templates: "Predlošci"
        preview_digest: "Pregled Sajta"
        sending_test: "Sending test Email..."
        error: "<b>Greška</b> - %{server_error}"
        test_error: "There was a problem sending the test email. Please double-check your mail settings, verify that your host is not blocking mail connections, and try again."
        sent: "Sent"
        skipped: "Skipped"
        bounced: "Vraćeni"
        received: "Primljeno"
        rejected: "Odbijeni"
        sent_at: "Sent At"
        time: "Time"
        user: "User"
        email_type: "Email Type"
        to_address: "To Address"
        test_email_address: "email address to test"
        send_test: "Send Test Email"
        sent_test: "sent!"
        delivery_method: "Delivery Method"
        preview_digest_desc: "Prikaži sadržaj sažetih poruka pošte poslanih neaktivnim korisnicima."
        refresh: "Refresh"
        format: "Format"
        html: "html"
        text: "text"
        last_seen_user: "Last Seen User:"
        reply_key: "Reply Key"
        skipped_reason: "Skip Reason"
        incoming_emails:
          from_address: "Od"
          to_addresses: "Za"
          cc_addresses: "Cc"
          subject: "Naslov"
          error: "Greška"
          none: "Nema dolaznih poruka pošte."
          modal:
            title: "Detalji dolaznih poruka pošte"
            error: "Greška"
            headers: "Zaglavlja"
            subject: "Naslov"
            body: "Tijelo"
            rejection_message: "Poruka odbijenica"
          filters:
            from_placeholder: "from@example.com"
            to_placeholder: "to@example.com"
            cc_placeholder: "cc@example.com"
            subject_placeholder: "Naslov..."
            error_placeholder: "Greška"
        logs:
          none: "No logs found."
          filters:
            title: "Filter"
            user_placeholder: "username"
            address_placeholder: "name@example.com"
            type_placeholder: "digest, signup..."
            reply_key_placeholder: "reply key"
      logs:
        title: "Logs"
        action: "Action"
        created_at: "Created"
        last_match_at: "Last Matched"
        match_count: "Matches"
        ip_address: "IP"
        topic_id: "Topic ID"
        post_id: "Post ID"
        delete: 'Delete'
        edit: 'Edit'
        save: 'Save'
        screened_actions:
          block: "block"
          do_nothing: "do nothing"
        staff_actions:
          title: "Staff Actions"
          clear_filters: "Show Everything"
          staff_user: "Staff User"
          target_user: "Target User"
          subject: "Subject"
          when: "When"
          context: "Context"
          details: "Details"
          previous_value: "Previous"
          new_value: "New"
          diff: "Diff"
          show: "Show"
          modal_title: "Details"
          no_previous: "There is no previous value."
          deleted: "No new value. The record was deleted."
          actions:
            delete_user: "delete user"
            change_trust_level: "change trust level"
            change_username: "zamjeni korisničko ime"
            change_site_setting: "change site setting"
            suspend_user: "suspend user"
            unsuspend_user: "unsuspend user"
            grant_badge: "grant badge"
            revoke_badge: "revoke badge"
            check_email: "check email"
            delete_topic: "delete topic"
            delete_post: "delete post"
        screened_emails:
          title: "Screened Emails"
          description: "When someone tries to create a new account, the following email addresses will be checked and the registration will be blocked, or some other action performed."
          email: "Email Address"
          actions:
            allow: "Allow"
        screened_urls:
          title: "Screened URLs"
          description: "The URLs listed here were used in posts by users who have been identified as spammers."
          url: "URL"
          domain: "Domain"
        screened_ips:
          title: "Screened IPs"
          description: 'IP addresses that are being watched. Use "Allow" to whitelist IP addresses.'
          delete_confirm: "Are you sure you want to remove the rule for %{ip_address}?"
          actions:
            block: "Block"
            do_nothing: "Allow"
            allow_admin: "Allow Admin"
          form:
            label: "New:"
            ip_address: "IP address"
            add: "Add"
        logster:
          title: "Error Logs"
      watched_words:
        actions:
          flag: 'Prijava'
        action_descriptions:
          flag: 'Dozvoli objave koje sadrže ove riječi, ali prijavi ih kao neadekvatne kako bi ih moderatori mogli analizirati gledajući na kontekst i značenje'
      impersonate:
        title: "Impersonate"
        help: "Use this tool to impersonate a user account for debugging purposes. You will have to log out once finished."
      users:
        title: 'Users'
        create: 'Add Admin User'
        last_emailed: "Last Emailed"
        not_found: "Sorry, that username doesn't exist in our system."
        active: "Active"
        nav:
          new: "Novi"
          active: "Active"
          pending: "Pending"
          suspended: 'Suspended'
        approved: "Approved?"
        titles:
          active: 'Active Users'
          new: 'New Users'
          pending: 'Users Pending Review'
          newuser: 'Users at Trust Level 0 (New User)'
          basic: 'Users at Trust Level 1 (Basic User)'
          staff: "Zaposleni"
          admins: 'Admin Users'
          moderators: 'Moderators'
          suspended: 'Suspended Users'
        not_verified: "Not verified"
        check_email:
          title: "Reveal this user's email address"
          text: "Show"
      user:
        suspend_failed: "Something went wrong suspending this user {{error}}"
        unsuspend_failed: "Something went wrong unsuspending this user {{error}}"
        suspend_duration: "How long will the user be suspended for?"
        suspend_reason_label: "Why are you suspending? This text <b>will be visible to everyone</b> on this user's profile page, and will be shown to the user when they try to log in. Keep it short."
        suspend_reason: "Reason"
        suspended_by: "Suspended by"
        delete_all_posts: "Delete all posts"
        moderator: "Moderator?"
        admin: "Admin?"
        suspended: "Suspended?"
        show_admin_profile: "Admin"
        refresh_browsers: "Force browser refresh"
        refresh_browsers_message: "Message sent to all clients!"
        show_public_profile: "Show Public Profile"
        impersonate: 'Impersonate'
        ip_lookup: "IP Lookup"
        log_out: "Log Out"
        logged_out: "User was logged out on all devices"
        revoke_admin: 'Revoke Admin'
        grant_admin: 'Grant Admin'
        revoke_moderation: 'Revoke Moderation'
        grant_moderation: 'Grant Moderation'
        unsuspend: 'Unsuspend'
        suspend: 'Suspend'
        show_flags_received: "Prikaži primljene prijave"
        flags_received_by: "Prijave primljene od %{username}"
        flags_received_none: "Ovaj korisnik nije primio ni jednu prijavu."
        reputation: Reputation
        permissions: Permissions
        activity: Activity
        like_count: Likes Given / Received
        last_100_days: 'in the last 100 days'
        private_topics_count: Private Topics
        posts_read_count: Posts Read
        post_count: Posts Created
        topics_entered: Topics Viewed
        flags_given_count: Date prijave
        flags_received_count: Dobijene prijave
        warnings_received_count: Warnings Received
        flags_given_received_count: 'Prijave Date / Dobijene'
        approve: 'Approve'
        approved_by: "approved by"
        approve_success: "User approved and email sent with activation instructions."
        approve_bulk_success: "Success! All selected users have been approved and notified."
        time_read: "Read Time"
        delete: "Delete User"
        delete_forbidden_because_staff: "Admins and moderators can't be deleted."
        delete_confirm: "Are you SURE you want to delete this user? This is permanent!"
        delete_and_block: "Delete and <b>block</b> this email and IP address"
        delete_dont_block: "Delete only"
        deleted: "The user was deleted."
        delete_failed: "There was an error deleting that user. Make sure all posts are deleted before trying to delete the user."
        send_activation_email: "Send Activation Email"
        activation_email_sent: "An activation email has been sent."
        send_activation_email_failed: "There was a problem sending another activation email. %{error}"
        activate: "Activate Account"
        activate_failed: "There was a problem activating the user."
        deactivate_account: "Deactivate Account"
        deactivate_failed: "There was a problem deactivating the user."
        deactivate_explanation: "A deactivated user must re-validate their email."
        suspended_explanation: "A suspended user can't log in."
        trust_level_change_failed: "There was a problem changing the user's trust level."
        suspend_modal_title: "Suspend User"
        trust_level_2_users: "Trust Level 2 Users"
        trust_level_3_requirements: "Trust Level 3 Requirements"
        trust_level_locked_tip: "trust level is locked, system will not promote or demote user"
        trust_level_unlocked_tip: "trust level is unlocked, system will may promote or demote user"
        lock_trust_level: "Lock Trust Level"
        unlock_trust_level: "Unlock Trust Level"
        tl3_requirements:
          title: "Requirements for Trust Level 3"
          value_heading: "Value"
          requirement_heading: "Requirement"
          visits: "Visits"
          days: "days"
          topics_replied_to: "Topics Replied To"
          topics_viewed: "Topics Viewed"
          topics_viewed_all_time: "Topics Viewed (all time)"
          posts_read: "Posts Read"
          posts_read_all_time: "Posts Read (all time)"
          flagged_posts: "Prijavljene objave"
          flagged_by_users: "Korisnici koji su prijavili"
          likes_given: "Likes Given"
          likes_received: "Likes Received"
          likes_received_days: "Likes Received: unique days"
          likes_received_users: "Likes Received: unique users"
          qualifies: "Qualifies for trust level 3."
          does_not_qualify: "Doesn't qualify for trust level 3."
          will_be_promoted: "Will be promoted soon."
          will_be_demoted: "Will be demoted soon."
          on_grace_period: "Currently in promotion grace period, will not be demoted."
          locked_will_not_be_promoted: "Trust level locked. Will never be promoted."
          locked_will_not_be_demoted: "Trust level locked. Will never be demoted."
        sso:
          title: "Single Sign On"
          external_id: "External ID"
          external_username: "Nadimak"
          external_name: "Ime"
          external_email: "Email"
          external_avatar_url: "Avatar URL"
      user_fields:
        title: "User Fields"
        help: "Add fields that your users can fill out."
        create: "Create User Field"
        untitled: "Untitled"
        name: "Field Name"
        type: "Field Type"
        description: "Field Description"
        save: "Save"
        edit: "Edit"
        delete: "Delete"
        cancel: "Cancel"
        delete_confirm: "Are you sure you want to delete that user field?"
        required:
          title: "Required at signup?"
          enabled: "required"
          disabled: "not required"
        editable:
          title: "Editable after signup?"
          enabled: "editable"
          disabled: "not editable"
        field_types:
          text: 'Text Field'
          confirm: 'Confirmation'
      site_text:
        title: 'Text Content'
      site_settings:
        title: 'Settings'
        no_results: "No results found."
        clear_filter: "Clear"
        categories:
          all_results: 'All'
          required: 'Required'
          basic: 'Basic Setup'
          users: 'Users'
          posting: 'Posting'
          email: 'Email'
          files: 'Files'
          trust: 'Trust Levels'
          security: 'Security'
          onebox: "Onebox"
          seo: 'SEO'
          spam: 'Spam'
          rate_limits: 'Rate Limits'
          developer: 'Developer'
          embedding: "Embedding"
          legal: "Legal"
          uncategorized: 'Other'
          backups: "Backups"
          login: "Login"
      badges:
        title: Bedž
        new_badge: Novi Bedž
        new: Novo
        name: Ime
        badge: Bedž
        display_name: Prikazano Ime
        description: Opis
        badge_type: Bedž Tip
        badge_grouping: Grupa
        badge_groupings:
          modal_title: Grupiranje bedževa
        granted_by: Dat od
        granted_at: Dato na
        save: Sačuvaj
        delete: Obriši
        delete_confirm: "Are you sure you want to delete this badge?"
        revoke: Revoke
        revoke_confirm: "Are you sure you want to revoke this badge?"
        edit_badges: Edit Badges
        grant_badge: Grant Badge
        granted_badges: Granted Badges
        grant: Grant
        no_user_badges: "%{name} has not been granted any badges."
        no_badges: There are no badges that can be granted.
        allow_title: Allow badge to be used as a title
        multiple_grant: Can be granted multiple times
        listable: Show badge on the public badges page
        enabled: Enable badge
        icon: Icon
        query: Badge Query (SQL)
        target_posts: Query targets posts
        auto_revoke: Run revocation query daily
        show_posts: Show post granting badge on badge page
        trigger: Trigger
        trigger_type:
          none: "Update daily"
          post_action: "When a user acts on post"
          post_revision: "When a user edits or creates a post"
          trust_level_change: "When a user changes trust level"
          user_change: "When a user is edited or created"
        preview:
          link_text: "Preview granted badges"
          plan_text: "Preview with query plan"
          modal_title: "Badge Query Preview"
          sql_error_header: "There was an error with the query."
          error_help: "See the following links for help with badge queries."
          bad_count_warning:
            header: "WARNING!"
            text: "There are missing grant samples. This happens when the badge query returns user IDs or post IDs that do not exist. This may cause unexpected results later on - please double-check your query."
          sample: "Sample:"
          grant:
            with: "<span class=\"username\">%{username}</span>"
            with_post: "<span class=\"username\">%{username}</span> for post in %{link}"
            with_post_time: "<span class=\"username\">%{username}</span> for post in %{link} at <span class=\"time\">%{time}</span>"
            with_time: "<span class=\"username\">%{username}</span> at <span class=\"time\">%{time}</span>"
      emoji:
        add: "Dodaj novi emoji"
        name: "Ime"
        image: "Slika"
      embedding:
        edit: "uredi"
        add_host: "Dodaj host"
        embed_title_scrubber: "Regular expression korišten za čistku naslova objava"
        embed_truncate: "Skrati embedovane objave"
        embed_whitelist_selector: "CSS selector za elemente koji su dozvoljeni u embeds"
        embed_blacklist_selector: "CSS selector za elemente koji su odstranjeni sa embeds"
        embed_classname_whitelist: "Dopuštena CSS class imena"
        feed_polling_enabled: "Ubaci objave preko RSS/ATOM"
        feed_polling_url: "URL ili RSS/ATOM feed za crawl"
        save: "Sačuvaj Embedding postavke"
      permalink:
        title: "Permalink-ovi"
        url: "URL"
        topic_id: "ID teme"
        topic_title: "Tema"
        post_id: "ID objave"
        post_title: "Objava"
        category_id: "ID kategorije"
        category_title: "Kategorija"
        external_url: "Vanjski URL"
        delete_confirm: "Jeste li sigurni da želite izbrisati ovaj permalink?"
        form:
          label: "Novo:"
          add: "Dodaj"
          filter: "Pretraga (URL ili vanjski URL)"
  wizard_js:
    wizard:
      done: "Urađeno"
      back: "Prethodno"
      next: "Iduće"
      step: "%{current} od %{total}"
      upload: "Učitaj"
      uploading: "Učitavanje..."
      quit: "Možda kasnije"
      invites:
        add_user: "Dodaj"
        none_added: "Niste pozvali ni jednog admina/moderatora. Jeste li sigurni da želite nastaviti?"
        roles:
          admin: "Admin"
          moderator: "Moderator"
          regular: "Regularan korisnik"<|MERGE_RESOLUTION|>--- conflicted
+++ resolved
@@ -48,43 +48,6 @@
           few: "< %{count} sekundi"
           other: "< %{count} sekundi"
         x_seconds:
-<<<<<<< HEAD
-          few: '%{count} sekundi'
-          one: 1 sekunda
-          other: '%{count} sekundi'
-        less_than_x_minutes:
-          few: < %{count}minute
-          one: < 1minute
-          other: < %{count}minuta
-        x_minutes:
-          few: minuta
-          one: minutu
-          other: '%{count} minuta'
-        about_x_hours:
-          few: '%{count}sata'
-          one: 1 sat
-          other: '%{count}sati'
-        x_days:
-          few: '%{count}dana'
-          one: 1 dan
-          other: '%{count}dana'
-        x_months:
-          few: '%{count}mjeseca'
-          one: 1 mjesec
-          other: '%{count}mjeseci'
-        about_x_years:
-          few: '%{count}godine'
-          one: 1 godina
-          other: '%{count}godina'
-        over_x_years:
-          few: '> %{count}godine'
-          one: '> 1 godinu'
-          other: '> %{count}godina'
-        almost_x_years:
-          few: '%{count}godine'
-          one: 1 godina
-          other: '%{count}godina'
-=======
           one: "1 sekunda"
           few: "%{count} sekundi"
           other: "%{count} sekundi"
@@ -120,7 +83,6 @@
           one: "1 godina"
           few: "%{count}godine"
           other: "%{count}godina"
->>>>>>> e64402cb
         date_month: "MMM D"
         date_year: "MMM 'YY"
       medium:
@@ -156,15 +118,6 @@
           few: "Prije par dana"
           other: "%{count} dana prije"
         x_months:
-<<<<<<< HEAD
-          few: Prije par mjeseci
-          one: Prije 1 mjesec
-          other: prije %{count} mjeseci
-        x_years:
-          few: Prije par godina
-          one: Prije 1 godinu
-          other: prije %{count} godine/a
-=======
           one: "Prije 1 mjesec"
           few: "Prije par mjeseci"
           other: "prije %{count} mjeseci"
@@ -172,7 +125,6 @@
           one: "Prije 1 godinu"
           few: "Prije par godina"
           other: "prije %{count} godine/a"
->>>>>>> e64402cb
       previous_month: 'Prošli mjesec'
       next_month: 'Sljedeći mjesec'
       placeholder: datum
@@ -255,24 +207,14 @@
     show_help: "opcije"
     links: "Linkovi"
     links_lowercase:
-<<<<<<< HEAD
-      few: Link
-      one: Link
-      other: linkovi
-=======
       one: "Link"
       few: "Link"
       other: "linkovi"
->>>>>>> e64402cb
     faq: "Česta pitanja"
     guidelines: "Smjernice"
     privacy_policy: "Izjava o privatnosti"
     privacy: "Privatnost"
-<<<<<<< HEAD
-    terms_of_service: "Uslovi korištenja"
-=======
     tos: "Uslovi korištenja"
->>>>>>> e64402cb
     mobile_view: "Mobilni zaslon"
     desktop_view: "Standardni zaslon"
     you: "Vi"
@@ -328,19 +270,6 @@
       remove: "Ukloni zabilješku"
       confirm_clear: "Jeste li sigurni da želite očistiti sve zabilješke iz ove kategorije?"
     topic_count_latest:
-<<<<<<< HEAD
-      few: Pogledaj {{count}} nove ili ažurirane teme
-      one: Pogledaj {{count}} novu ili ažuriranu temu
-      other: Pogledaj {{count}} nove ili ažurirane tema
-    topic_count_unread:
-      few: Pogledaj {{count}} nepročitane teme
-      one: Pogledaj {{count}} nepročitanu temu
-      other: Pogledaj {{count}} nepročitanih tema
-    topic_count_new:
-      few: Pogledaj {{count}} nove teme
-      one: Pogledaj {{count}} novu temu
-      other: Pogledaj {{count}} novih tema
-=======
       one: "Pogledaj {{count}} novu ili ažuriranu temu"
       few: "Pogledaj {{count}} nove ili ažurirane teme"
       other: "Pogledaj {{count}} nove ili ažurirane tema"
@@ -352,7 +281,6 @@
       one: "Pogledaj {{count}} novu temu"
       few: "Pogledaj {{count}} nove teme"
       other: "Pogledaj {{count}} novih tema"
->>>>>>> e64402cb
     preview: "pregledaj"
     cancel: "otkaži"
     save: "Spremiti promjene"
@@ -522,15 +450,9 @@
         is_group_user: "Član"
         is_group_owner: "Vlasnik"
       title:
-<<<<<<< HEAD
-        few: Grupe
-        one: Grupa
-        other: Grupa
-=======
         one: "Grupa"
         few: "Grupe"
         other: "Grupa"
->>>>>>> e64402cb
       activity: "Aktivnost"
       members:
         title: "Članovi"
@@ -612,15 +534,6 @@
       toggle_ordering: "toggle ordering control"
       subcategories: "Podkategorije"
       topic_sentence:
-<<<<<<< HEAD
-        few: '%{count} teme'
-        one: 1 tema
-        other: '%{count} tema'
-      topic_stat_sentence:
-        few: '%{count} nove teme u zadnjih %{unit}.'
-        one: '%{count} nova tema u zadnjih %{unit}.'
-        other: '%{count} novih tema u zadnjih %{unit}.'
-=======
         one: "1 tema"
         few: "%{count} teme"
         other: "%{count} tema"
@@ -628,7 +541,6 @@
         one: "%{count} nova tema u zadnjih %{unit}."
         few: "%{count} nove teme u zadnjih %{unit}."
         other: "%{count} novih tema u zadnjih %{unit}."
->>>>>>> e64402cb
     ip_lookup:
       title: forenzika IP adrese
       hostname: Hostname
@@ -803,10 +715,6 @@
         error: "Desila se greška prilikom promjene."
       change_username:
         title: "Change Username"
-<<<<<<< HEAD
-        confirm: "Ukoliko promijenite vaše korisničko ime, sva dosadašnja citiranja u vašim objavama te @ime spomeni će biti ugašeni/sa vašim eventualno novim nickom razdvojeni. Da li ste APSOLUTNO SIGURNI da to želite učiniti?"
-=======
->>>>>>> e64402cb
         taken: "Nažalost, to korisničko ime je zauzeto."
         invalid: "To korisničko ime nije validno. Mora sadržavati samo brojeve i slova"
       change_email:
@@ -827,10 +735,6 @@
         upload_title: "Učitajte vašu sliku sa uređaja"
         upload_picture: "Učitavanje slike"
         image_is_not_a_square: "Upozorenje: morali smo izrezat vašu sliku; nije bila kvadratnog oblika."
-<<<<<<< HEAD
-        cache_notice: "Uspješno ste promjenili sliku profila, možda potraje njeno prikazivanje zbog keš-a web preglednika"
-=======
->>>>>>> e64402cb
       change_profile_background:
         title: "Pozadina profila"
         instructions: "Pozadinske slike profila će biti centrirane i imati širinu od 850px."
@@ -845,15 +749,9 @@
         authenticated: "Vaš email je ovjeren od strane {{provider}}."
         frequency_immediately: "Slati ćemo vam e-mail obavijesti odmah na novo, ukoliko niste pročitali sadržaj koji smo vam prvobitno e-mailom poslali."
         frequency:
-<<<<<<< HEAD
-          few: Poslaćemo vam email samo u slučaju da vas nismo vidjeli u zadnje{{count}} minute.
-          one: Poslaćemo vam email samo u slučaju da vas nismo vidjeli u zadnjoj minuti.
-          other: Poslaćemo vam email samo u slučaju da vas nismo vidjeli u zadnjih {{count}} minuta.
-=======
           one: "Poslaćemo vam email samo u slučaju da vas nismo vidjeli u zadnjoj minuti."
           few: "Poslaćemo vam email samo u slučaju da vas nismo vidjeli u zadnje{{count}} minute."
           other: "Poslaćemo vam email samo u slučaju da vas nismo vidjeli u zadnjih {{count}} minuta."
->>>>>>> e64402cb
       name:
         title: "Ime"
         instructions: "vaše puno ime (opciono)"
@@ -939,15 +837,9 @@
         sent: "Poslano"
         none: "Nema pozivnica za prikazati"
         truncated:
-<<<<<<< HEAD
-          few: Prikaz prvih {{count}} pozivnica.
-          one: Prikaz prve pozivnice.
-          other: Prikaz prvih {{count}} pozivnica.
-=======
           one: "Prikaz prve pozivnice."
           few: "Prikaz prvih {{count}} pozivnica."
           other: "Prikaz prvih {{count}} pozivnica."
->>>>>>> e64402cb
         redeemed: "Iskorištene pozivnice"
         redeemed_tab: "Iskorišteno"
         redeemed_tab_with_count: "Iskorišteno ({{count}})"
@@ -994,39 +886,6 @@
         time_read: "vrijeme čitanja"
         recent_time_read: "nedavno vrijeme čitanja"
         topic_count:
-<<<<<<< HEAD
-          few: teme kreirane
-          one: tema kreirana
-          other: tema kreirano
-        post_count:
-          few: objave kreirane
-          one: objava kreirana
-          other: objava kreirano
-        likes_given:
-          few: date
-          one: dat
-          other: dato
-        likes_received:
-          few: primljene
-          one: primljen
-          other: primljeno
-        days_visited:
-          few: dana posjećeno
-          one: dan posjećeno
-          other: dana posjećeno
-        topics_entered:
-          few: tema pregledane
-          one: tema pregledana
-          other: tema pregledano
-        posts_read:
-          few: objave pročitane
-          one: objava pročitana
-          other: objava pročitano
-        bookmark_count:
-          few: zabilješke
-          one: zabilješka
-          other: zabilješke
-=======
           one: "tema kreirana"
           few: "teme kreirane"
           other: "tema kreirano"
@@ -1058,7 +917,6 @@
           one: "zabilješka"
           few: "zabilješke"
           other: "zabilješke"
->>>>>>> e64402cb
         top_replies: "Top odgovori"
         no_replies: "Bez odgovora."
         more_replies: "Još odgovora"
@@ -1074,10 +932,6 @@
         most_liked_users: "Podijeljen lajk"
         most_replied_to_users: "Najviše odgovoreno ka"
         no_likes: "Još uvijek nema lajkova."
-<<<<<<< HEAD
-      associated_accounts: "Ulogovanje"
-=======
->>>>>>> e64402cb
       ip_address:
         title: "Zadnja IP Adresa"
       registration_ip_address:
@@ -1130,15 +984,9 @@
       reached: "<b>%{relativeAge}</b> – <a href='%{url}' target='_blank'>%{rate}</a> dosegnut postavljeni limit sajta od %{siteSettingRate}."
       exceeded: "<b>%{relativeAge}</b> – <a href='%{url}' target='_blank'>%{rate}</a> prelazi postavljeni limit sajta od %{siteSettingRate}."
       rate:
-<<<<<<< HEAD
-        few: '%{count} greške/%{duration}'
-        one: 1 greška/%{duration}
-        other: '%{count} greške/%{duration}'
-=======
         one: "1 greška/%{duration}"
         few: "%{count} greške/%{duration}"
         other: "%{count} greške/%{duration}"
->>>>>>> e64402cb
     learn_more: "saznaj više..."
     all_time: 'ukupno'
     all_time_desc: 'ukupno kreiranih tema'
@@ -1159,24 +1007,14 @@
     time_read_recently_tooltip: '%{time_read} ukupno vrijeme čitanja (%{recent_time_read} u zadnjih 60 dana)'
     last_reply_lowercase: zadnji odgovor
     replies_lowercase:
-<<<<<<< HEAD
-      few: odgovora
-      one: odgovor
-=======
       one: odgovor
       few: odgovora
->>>>>>> e64402cb
       other: odgovora
     signup_cta:
       sign_up: "Registruj se"
       hide_session: "Podsjeti me sutra"
       hide_forever: "ne hvala"
       hidden_for_session: "Uredu, pitati ću vas ovo opet sutra. Također u svako doba možete koristiti 'Loguj se' kako bi napravili račun."
-<<<<<<< HEAD
-      intro: "Hej tamo! :heart_eyes: Izgleda da uživaš u ovoj diskusiji, ali još uvijek nemaš prijavljen račun."
-      value_prop: "Kada jednom osnujete račun, mi u njemu pamtimo sve ono što ste do sada čitali, tako da uvijek kada se vratite na vaš račun, čekat će vas obilježene nepročitane teme, tačno tamo gdje ste prvobitno stali. Također pomoću njega dobijate i obavijesti, ovdje i preko redovnog e-maila, kad god su nove objave objavljene. I ovdje možete lajkati objave kako bi ste svijetu udijelili svoju velikodušnu ljubav. :heartbeat:"
-=======
->>>>>>> e64402cb
     summary:
       enabled_description: "Trenutno gledate sažetak ove teme: objave koje drugi članovi smatraju kao najinteresantnije."
       description: "Trenutno postoji <b>{{replyCount}}</b> odgovora."
@@ -1190,10 +1028,6 @@
       disable: "Prikaži obrisane objave"
     private_message_info:
       title: "Privatna poruka"
-<<<<<<< HEAD
-      invite: "Pozovi druge..."
-=======
->>>>>>> e64402cb
       leave_message: "Da li zaista želite da napustite ovu poruku?"
       remove_allowed_user: "Da li zaista želite da uklonite {{name}} sa ove privatne poruke?"
       remove_allowed_group: "Da li zaista želite da uklonite {{name}} sa ove poruke?"
@@ -1264,12 +1098,6 @@
       preferences: "Morate biti ulogovani kako bi mjenjali vaše postavke"
       forgot: "Ne sjećam se svojih detalja korisničkog imena"
       not_approved: "Vaš korisnički račun nije još uvijek odobren od strane administratora. Dobiti ćete email kada  dobijete mogućnost da se ulogirate."
-<<<<<<< HEAD
-      google:
-        title: "koristeći Google"
-        message: "Prijava preko Google-a (osigurajte da pop up blokeri budu isključeni)"
-=======
->>>>>>> e64402cb
       google_oauth2:
         title: "koristeći Google"
         message: "Prijava preko Google-a (osigurajte da pop up blokeri budu isključeni)"
@@ -1326,15 +1154,6 @@
       filter_placeholder: Pretraga...
       create: "Kreiraj: '{{content}}'"
       max_content_reached:
-<<<<<<< HEAD
-        few: Možete označiti samo {{count}} predmeta.
-        one: Možete označiti samo {{count}} predmet.
-        other: Možete označiti samo {{count}} predmeta.
-      min_content_not_reached:
-        few: Označi bar {{count}} predmeta.
-        one: Označi bar {{count}} predmet.
-        other: Označi bar {{count}} predmeta.
-=======
         one: "Možete označiti samo {{count}} predmet."
         few: "Možete označiti samo {{count}} predmeta."
         other: "Možete označiti samo {{count}} predmeta."
@@ -1342,7 +1161,6 @@
         one: "Označi bar {{count}} predmet."
         few: "Označi bar {{count}} predmeta."
         other: "Označi bar {{count}} predmeta."
->>>>>>> e64402cb
     emoji_picker:
       filter_placeholder: Pretraži emotikone
       people: Osobe
@@ -1385,15 +1203,9 @@
       drafts_offline: "skicirano lokalno"
       group_mentioned_limit: "<b>Pažnja!</b> Spomenuli ste <a href='{{group_link}}'>{{group}}</a>, međutim ova grupa ima više članova nego što je administrator postavio granicu na spominjanje od maximalno {{max}} korisnika. Stoga niko neće biti obavješten. "
       group_mentioned:
-<<<<<<< HEAD
-        few: Spominjući {{group}}, obavijestiti će te <a href='{{group_link}}'>{{count}} korisnika</a> – da li ste sigurni?
-        one: Spominjući {{group}}, obavijestiti će te {{count}} korisnika – da li ste sigurni?
-        other: Spominjući {{group}}, obavijestiti će te <a href='{{group_link}}'>{{count}} korisnika</a> – da li ste sigurni?
-=======
         one: "Spominjući {{group}}, obavijestiti će te {{count}} korisnika – da li ste sigurni?"
         few: "Spominjući {{group}}, obavijestiti će te <a href='{{group_link}}'>{{count}} korisnika</a> – da li ste sigurni?"
         other: "Spominjući {{group}}, obavijestiti će te <a href='{{group_link}}'>{{count}} korisnika</a> – da li ste sigurni?"
->>>>>>> e64402cb
       cannot_see_mention:
         category: "Spomenuli ste {{username}} ali isti neće biti obavješteni zbog toga što nemaju pristup ovoj kategoriji. Morate ih dodati u Grupu koja ima pristup ka ovoj kategoriji."
         private: "Spomenuli ste {{username}} ali isti neće biti obaviješteni zbog toga što nisu u mogućnosti da vide ovu personalnu poruku. Morate ih prvobitno pozvati u ovu PP tj. Personalnu poruku."
@@ -1492,15 +1304,6 @@
     notifications:
       tooltip:
         regular:
-<<<<<<< HEAD
-          few: '{{count}} nepregledane obavijesti'
-          one: 1 nepregledana obavijest
-          other: '{{count}} nepregledanih obavijesti'
-        message:
-          few: '{{count}} nepročitane poruke'
-          one: 1 nepročitana poruka
-          other: '{{count}} nepročitanih poruka'
-=======
           one: "1 nepregledana obavijest"
           few: "{{count}} nepregledane obavijesti"
           other: "{{count}} nepregledanih obavijesti"
@@ -1508,7 +1311,6 @@
           one: "1 nepročitana poruka"
           few: "{{count}} nepročitane poruke"
           other: "{{count}} nepročitanih poruka"
->>>>>>> e64402cb
       title: "obaviještenja na spomenuto @ime, odgovori na vaše teme i postove, privatne poruke, itd"
       none: "Nemate obavijesti trenutno."
       empty: "Nema obavještenja."
@@ -1523,15 +1325,9 @@
       liked: "<span>{{username}}</span> {{description}}"
       liked_2: "<span>{{username}}, {{username2}}</span> {{description}}"
       liked_many:
-<<<<<<< HEAD
-        few: <span>{{username}}, {{username2}} i ostalih {{count}}</span> {{description}}
-        one: <span>{{username}}, {{username2}} and 1 ostali</span> {{description}}
-        other: <span>{{username}}, {{username2}} i ostalih {{count}} </span> {{description}}
-=======
         one: "<span>{{username}}, {{username2}} and 1 ostali</span> {{description}}"
         few: "<span>{{username}}, {{username2}} i ostalih {{count}}</span> {{description}}"
         other: "<span>{{username}}, {{username2}} i ostalih {{count}} </span> {{description}}"
->>>>>>> e64402cb
       private_message: "<span>{{username}}</span> {{description}}"
       invited_to_private_message: "<p><span>{{username}}</span> {{description}}"
       invited_to_topic: "<span>{{username}}</span> {{description}}"
@@ -1542,15 +1338,9 @@
       topic_reminder: "<span>{{username}}</span> {{description}}"
       watching_first_post: "<span>Nova tema</span> {{description}}"
       group_message_summary:
-<<<<<<< HEAD
-        few: '{{count}} poruke u vašem {{group_name}} sandučiću'
-        one: '{{count}} poruka u vašem {{group_name}} sandučiću'
-        other: '{{count}} poruka u vašem {{group_name}} sandučiću'
-=======
         one: "{{count}} poruka u vašem {{group_name}} sandučiću"
         few: "{{count}} poruke u vašem {{group_name}} sandučiću"
         other: "{{count}} poruka u vašem {{group_name}} sandučiću"
->>>>>>> e64402cb
       popup:
         mentioned: '{{username}} vas je spomenuo/la u "{{topic}}" - {{site_title}}'
         group_mentioned: '{{username}} vas je spomenuo/la u "{{topic}}" - {{site_title}}'
@@ -1587,15 +1377,9 @@
       clear_all: "Očisti sve"
       too_short: "Vaš termin za pretragu je prekratak."
       result_count:
-<<<<<<< HEAD
-        few: <span>{{count}}{{plus}} resultata za</span><span class='term'>{{term}}</span>
-        one: <span>1 rezultat za</span><span class='term'>{{term}}</span>
-        other: <span>{{count}}{{plus}} rezultata za</span><span class='term'>{{term}}</span>
-=======
         one: "<span>1 rezultat za</span><span class='term'>{{term}}</span>"
         few: "<span>{{count}}{{plus}} resultata za</span><span class='term'>{{term}}</span>"
         other: "<span>{{count}}{{plus}} rezultata za</span><span class='term'>{{term}}</span>"
->>>>>>> e64402cb
       title: "traži teme, postove, članove ili kategorije"
       full_page_title: "pretraži teme ili objave"
       no_results: "Nema rezultata."
@@ -1686,15 +1470,9 @@
         notification_level: "Obavijesti"
         choose_new_category: "Izaberi novu kategoriju za temu:"
         selected:
-<<<<<<< HEAD
-          few: Označili ste <b>{{count}}</b> teme.
-          one: Označili ste <b>1</b> temu.
-          other: Označili ste <b>{{count}}</b> teme.
-=======
           one: "Označili ste <b>1</b> temu."
           few: "Označili ste <b>{{count}}</b> teme."
           other: "Označili ste <b>{{count}}</b> teme."
->>>>>>> e64402cb
         change_tags: "Zamijeni oznake"
         append_tags: "Pripoji oznake"
         choose_new_tags: "Odaberi nove tagove za ove teme:"
@@ -1727,15 +1505,9 @@
         search: "Nema više rezultata pretrage."
     topic:
       filter_to:
-<<<<<<< HEAD
-        few: '{{count}} objave u temi'
-        one: 1 objava u temi
-        other: '{{count}} objava u temi'
-=======
         one: "1 objava u temi"
         few: "{{count}} objave u temi"
         other: "{{count}} objava u temi"
->>>>>>> e64402cb
       create: 'Započni Temu'
       create_long: 'Započni novu Temu'
       open_draft: "Otvori skicu"
@@ -1753,21 +1525,12 @@
       new: 'nova tema'
       unread: 'nepročitana'
       new_topics:
-<<<<<<< HEAD
-        few: '{{count}} nove teme'
-        one: 1 nova tema
-        other: '{{count}} nove teme'
-      unread_topics:
-        few: '{{count}} nepročitane teme'
-        one: 1 nepročitana tema
-=======
         one: '1 nova tema'
         few: '{{count}} nove teme'
         other: '{{count}} nove teme'
       unread_topics:
         one: '1 nepročitana tema'
         few: '{{count}} nepročitane teme'
->>>>>>> e64402cb
         other: '{{count}} nepročitane teme'
       title: 'Tema'
       invalid_access:
@@ -1781,23 +1544,6 @@
         title: "Tema nije pronađena"
         description: "Nažalost, nismo pronašli tu temu. Možda je uklonjena od strane moderatora?"
       total_unread_posts:
-<<<<<<< HEAD
-        few: imate {{count}} nepročitane objave u ovoj temi
-        one: imate 1 nepročitanu objavu u ovoj temi
-        other: imate {{count}} nepročitanih objava u ovoj temi
-      unread_posts:
-        few: imate {{count}} nepročitane stare objave u ovoj temi
-        one: imate 1 nepročitanu staru objavu u ovoj temi
-        other: imate {{count}} nepročitane stare objave u ovoj temi
-      new_posts:
-        few: imate {{count}} nove objave u ovoj temi od trenutka vaše zadnje posjete
-        one: imate 1 novu objavu u ovoj temi od trenutka vaše zadnje posjete
-        other: imate {{count}} nove objave u ovoj temi od trenutka vaše zadnje posjete
-      likes:
-        few: postoji {{count}} sviđanja u ovoj temi
-        one: postoji 1 sviđanje u ovoj temi
-        other: postoji {{count}} sviđanja u ovoj temi
-=======
         one: "imate 1 nepročitanu objavu u ovoj temi"
         few: "imate {{count}} nepročitane objave u ovoj temi"
         other: "imate {{count}} nepročitanih objava u ovoj temi"
@@ -1813,7 +1559,6 @@
         one: "postoji 1 sviđanje u ovoj temi"
         few: "postoji {{count}} sviđanja u ovoj temi"
         other: "postoji {{count}} sviđanja u ovoj temi"
->>>>>>> e64402cb
       back_to_list: "Vrati se na Listu Tema"
       options: "Opcije Teme"
       show_links: "pokaži linkove unutar ove teme"
@@ -1877,15 +1622,9 @@
         auto_reminder: "Bit će te obaviješteni o ovoj temi za %{timeLeft}"
       auto_close_title: 'Auto-Close Settings'
       auto_close_immediate:
-<<<<<<< HEAD
-        few: Zanja objava u ovoj temi je već sati %{count} stara, stoga će tema biti odmah zatvorena.
-        one: Zanja objava u ovoj temi je već 1 sat stara, stoga će tema biti odmah zatvorena.
-        other: Zanja objava u ovoj temi je već %{count} sati stara, stoga će tema biti odmah zatvorena.
-=======
         one: "Zanja objava u ovoj temi je već 1 sat stara, stoga će tema biti odmah zatvorena."
         few: "Zanja objava u ovoj temi je već sati %{count} stara, stoga će tema biti odmah zatvorena."
         other: "Zanja objava u ovoj temi je već %{count} sati stara, stoga će tema biti odmah zatvorena."
->>>>>>> e64402cb
       timeline:
         back: "Nazad"
         back_description: "Vratite se nazad na vašu zadnju nepročitanu objavu"
@@ -1993,15 +1732,9 @@
         pin_validation: "Potreban je datum kako bi okačili ovu temu."
         not_pinned: "Nema okačenih tema u {{categoryLink}}."
         already_pinned:
-<<<<<<< HEAD
-          few: 'Teme trenutno zakačene u {{categoryLink}}: {{count}}'
-          one: 'Tema trenutno zakačena u {{categoryLink}}: <strong class=''badge badge-notification unread''>1</strong>'
-          other: Tema trenutno zakačenih u {{categoryLink}}: <strong class='badge badge-notification unread'>{{count}}</strong>
-=======
           one: "Tema trenutno zakačena u {{categoryLink}}: <strong class='badge badge-notification unread'>1</strong>"
           few: "Teme trenutno zakačene u {{categoryLink}}: {{count}}"
           other: "Tema trenutno zakačenih u {{categoryLink}}: <strong class='badge badge-notification unread'>{{count}}</strong>"
->>>>>>> e64402cb
         pin_globally: "Postavi ovu temu da se prikazuje na vrhu svih lista tema sve do"
         confirm_pin_globally: "Već imate {{count}} globalno okačene teme. Previše okačenih tema mogu praviti teret za nove i anonimne korisnike. Da li ste sigurni da želite okačiti još jednu temu u ovoj kategoriji?"
         unpin_globally: "Uklonite ovu temu sa vrha svih lista tema."
@@ -2009,15 +1742,9 @@
         global_pin_note: "Korisnici mogu sami individualno za sebe ukloniti okačku sa teme."
         not_pinned_globally: "Nema tema okačenih globalno."
         already_pinned_globally:
-<<<<<<< HEAD
-          few: 'Teme trenutno zakačene globalno: <strong class=''badge badge-notification unread''>{{count}} </strong>'
-          one: 'Tema trenutno zakačena globalno: <strong class=''badge badge-notification unread''>1</strong>'
-          other: 'Tema trenutno zakačeno globalno: <strong class=''badge badge-notification unread''> {{count}} </strong>'
-=======
           one: "Tema trenutno zakačena globalno: <strong class='badge badge-notification unread'>1</strong>"
           few: "Teme trenutno zakačene globalno: <strong class='badge badge-notification unread'>{{count}} </strong>"
           other: "Tema trenutno zakačeno globalno: <strong class='badge badge-notification unread'> {{count}} </strong>"
->>>>>>> e64402cb
         make_banner: "Postavi ovu temu kao banner koji se pojavljuje na vrhu svih stranica."
         remove_banner: "Uklonite banner koji se pojavljuje u vrhu svih stranica."
         banner_note: "Korisnici mogu odkloniti banner tako što će ga zatvoriti. U svakom momentu samo jedna tema može biti postavljena za banner."
@@ -2054,15 +1781,9 @@
       login_reply: 'Uloguj se da odgovoriš'
       filters:
         n_posts:
-<<<<<<< HEAD
-          few: '{{count}} objave'
-          one: 1 objava
-          other: '{{count}} objava'
-=======
           one: "1 objava"
           few: "{{count}} objave"
           other: "{{count}} objava"
->>>>>>> e64402cb
         cancel: "Show all posts in this topic again."
       split_topic:
         title: "Move to New Topic"
@@ -2070,29 +1791,17 @@
         topic_name: "Ime Nove Teme"
         error: "There was an error moving posts to the new topic."
         instructions:
-<<<<<<< HEAD
-          few: Kreirati će te novu temu i popuniti je sa <b>{{count}}</b> objave koje ste označili.
-          one: Kreirati će te novu temu i popuniti je sa objavom koju ste označili.
-          other: Kreirati će te novu temu i popuniti je sa <b>{{count}}</b> objava koje ste označili.
-=======
           one: "Kreirati će te novu temu i popuniti je sa objavom koju ste označili."
           few: "Kreirati će te novu temu i popuniti je sa <b>{{count}}</b> objave koje ste označili."
           other: "Kreirati će te novu temu i popuniti je sa <b>{{count}}</b> objava koje ste označili."
->>>>>>> e64402cb
       merge_topic:
         title: "Move to Existing Topic"
         action: "move to existing topic"
         error: "There was an error moving posts into that topic."
         instructions:
-<<<<<<< HEAD
-          few: Molimo da odaberete temu u koju će te pomjeriti <b>{{count}}</b> objave.
-          one: Molimo da odaberete temu u koju će te pomjeriti tu objavu.
-          other: Molimo da odaberete temu u koju će te pomjeriti <b>{{count}}</b> objava.
-=======
           one: "Molimo da odaberete temu u koju će te pomjeriti tu objavu."
           few: "Molimo da odaberete temu u koju će te pomjeriti <b>{{count}}</b> objave."
           other: "Molimo da odaberete temu u koju će te pomjeriti <b>{{count}}</b> objava."
->>>>>>> e64402cb
       merge_posts:
         title: "Spoji izabrane postove"
         action: "spoji izabrane postove"
@@ -2104,15 +1813,9 @@
         label: "New Owner of Posts"
         placeholder: "username of new owner"
         instructions:
-<<<<<<< HEAD
-          few: Molimo da odaberete novog vlasnika za {{count}} objave od starog korisnika <b>{{old_user}}</b>.
-          one: Molimo da odaberete novog vlasnika objave od starog korisnika <b>{{old_user}}</b>.
-          other: Molimo da odaberete novog vlasnika za {{count}} objava od starog korisnika <b>{{old_user}}</b>.
-=======
           one: "Molimo da odaberete novog vlasnika objave od starog korisnika <b>{{old_user}}</b>."
           few: "Molimo da odaberete novog vlasnika za {{count}} objave od starog korisnika <b>{{old_user}}</b>."
           other: "Molimo da odaberete novog vlasnika za {{count}} objava od starog korisnika <b>{{old_user}}</b>."
->>>>>>> e64402cb
         instructions_warn: "Imajte na umu da bilo koje obavijesti o ovoj objavi neće biti proslijeđene novom korisniku retroaktivno (naknadno). "
       change_timestamp:
         title: "Promijeni vremensku zabilješku..."
@@ -2140,15 +1843,9 @@
         select_all: select all
         deselect_all: deselect all
         description:
-<<<<<<< HEAD
-          few: Označili ste <b>{{count}}</b>objave.
-          one: Označili ste <b>1</b> objavu.
-          other: Označili ste <b>{{count}}</b> objava.
-=======
           one: Označili ste <b>1</b> objavu.
           few: "Označili ste <b>{{count}}</b>objave."
           other: "Označili ste <b>{{count}}</b> objava."
->>>>>>> e64402cb
     post:
       quote_reply: "Citat"
       edit: "<i class='fa fa-pencil'></i> {{link}} {{replyAvatar}} {{username}}"
@@ -2163,42 +1860,13 @@
       show_full: "Pogledaj Cijeli Post"
       show_hidden: 'Pogledaj sakriven sadržaj.'
       deleted_by_author:
-<<<<<<< HEAD
-        few: (objava povučena od strane autora, bit će automatski izbrisana za %{count} sata ukoliko u međuvremenu na nju nije stavljena opomena)
-        one: (objava povučena od strane autora, bit će automatski izbrisana za %{count} sat ukoliko u međuvremenu na nju nije stavljena opomena)
-        other: (objava povučena od strane autora, bit će automatski izbrisana za %{count} sati ukoliko u međuvremenu na nju nije stavljena prijava)
-=======
         one: "(objava povučena od strane autora, bit će automatski izbrisana za %{count} sat ukoliko u međuvremenu na nju nije stavljena opomena)"
         few: "(objava povučena od strane autora, bit će automatski izbrisana za %{count} sata ukoliko u međuvremenu na nju nije stavljena opomena)"
         other: "(objava povučena od strane autora, bit će automatski izbrisana za %{count} sati ukoliko u međuvremenu na nju nije stavljena prijava)"
->>>>>>> e64402cb
       collapse: "spusti"
       expand_collapse: "digni/spusti"
       locked: "administrator je zaključao ovu objavu za nove izmjene"
       gap:
-<<<<<<< HEAD
-        few: pogledaj {{count}} skrivena odgovora
-        one: pogledaj 1 skriven odgovor
-        other: pogledaj {{count}} skrivenih odgovora
-      unread: "Post je nepročitan"
-      has_replies:
-        few: '{{count}} Odgovora'
-        one: '{{count}} Odgovor'
-        other: '{{count}} Odgovora'
-      has_likes:
-        few: '{{count}} Sviđanja'
-        one: '{{count}} Sviđanje'
-        other: '{{count}} Sviđanja'
-      has_likes_title:
-        few: '{{count}} osoba se sviđa ova objava'
-        one: 1 osobi se sviđa ova objava
-        other: '{{count}} osoba se sviđa ova objava'
-      has_likes_title_only_you: "sviđa vam se ova objava"
-      has_likes_title_you:
-        few: vama i još {{count}} ostale osobe vam se sviđa ova objava
-        one: vama i još 1 osobi vam se sviđa ova objava
-        other: vama i još {{count}} ostalih osoba vam se sviđa ova objava
-=======
         one: "pogledaj 1 skriven odgovor"
         few: "pogledaj {{count}} skrivena odgovora"
         other: "pogledaj {{count}} skrivenih odgovora"
@@ -2220,7 +1888,6 @@
         one: "vama i još 1 osobi vam se sviđa ova objava"
         few: "vama i još {{count}} ostale osobe vam se sviđa ova objava"
         other: "vama i još {{count}} ostalih osoba vam se sviđa ova objava"
->>>>>>> e64402cb
       errors:
         create: "Sorry, there was an error creating your post. Please try again."
         edit: "Sorry, there was an error editing your post. Please try again."
@@ -2260,15 +1927,6 @@
         delete_replies:
           confirm: "Da li želite također da obrišete i odgovore na ovu objavu?"
           direct_replies:
-<<<<<<< HEAD
-            few: Da, i {{count}} direktna odgovora
-            one: Da, i 1 direktni odgovor
-            other: Da, i {{count}} direktnih odgovora
-          all_replies:
-            few: Da, i sva {{count}} odgovora
-            one: Da, i 1 odgovor
-            other: Da, i svih {{count}} odgovora
-=======
             one: "Da, i 1 direktni odgovor"
             few: "Da, i {{count}} direktna odgovora"
             other: "Da, i {{count}} direktnih odgovora"
@@ -2276,7 +1934,6 @@
             one: "Da, i 1 odgovor"
             few: "Da, i sva {{count}} odgovora"
             other: "Da, i svih {{count}} odgovora"
->>>>>>> e64402cb
           just_the_post: "Ne, samo ovu objavu"
         admin: "post admin actions"
         wiki: "Make Wiki"
@@ -2294,25 +1951,15 @@
       actions:
         flag: 'Prijava'
         defer_flags:
-<<<<<<< HEAD
-          few: Ignoriši prijave
-          one: Ignoriši prijavu
-          other: Ignoriši prijave
-=======
           one: "Ignoriši prijavu"
           few: "Ignoriši prijave"
           other: "Ignoriši prijave"
->>>>>>> e64402cb
         undo:
           off_topic: "Otkaži prijavu"
           spam: "Otkaži prijavu"
           inappropriate: "Otkaži prijavu"
           bookmark: "Otkaži bookmark"
           like: "Otkaži lajk"
-<<<<<<< HEAD
-          vote: "Otkaži glas"
-=======
->>>>>>> e64402cb
         people:
           off_topic: "prijava iskakanja iz okvira teme (off-topic)"
           spam: "prijava spama"
@@ -2329,43 +1976,6 @@
           notify_user: "You sent a private message to this user"
           bookmark: "You bookmarked this post"
           like: "Lajkovao si ovo"
-<<<<<<< HEAD
-          vote: "Glasao si za ovaj post"
-        by_you_and_others:
-          off_topic:
-            few: Vi i još {{count}} ostale osobe ste prijavili ovo kao iskakanje iz okvira teme
-            one: Vi i još 1 osoba ste prijavili ovo kao iskakanje iz okvira teme
-            other: Vi i još {{count}} ostalih osoba ste prijavili ovo kao iskakanje iz okvira teme
-          spam:
-            few: Vi i još  {{count}} ostale osobe ste prijavili ovo kao spam
-            one: Vi i još 1 osoba ste prijavili ovo kao spam
-            other: Vi i još {{count}} ostalih osoba ste prijavili ovo kao spam
-          inappropriate:
-            few: Vi i još  {{count}} ostale osobe ste prijavili ovo kao neprimjereno
-            one: Vi i još 1 osoba ste prijavili ovo kao neprimjereno
-            other: Vi i još {{count}} ostalih osoba ste prijavili ovo kao neprimjereno
-          notify_moderators:
-            few: Vi i još {{count}} ostale osobe ste prijavili ovo za korigovanje od strane moderatora
-            one: Vi i još 1 osoba ste prijavili ovo za korigovanje od strane moderatora
-            other: Vi i još {{count}} ostalih osoba ste prijavili ovo za korigovanje od strane moderatora
-        by_others:
-          off_topic:
-            few: '{{count}} osobe je prijavilo ovo kao iskakanje iz okvira teme'
-            one: 1 osoba je prijavila ovo kao iskakanje iz okvira teme
-            other: '{{count}} osoba je prijavilo ovo kao iskakanje iz okvira teme'
-          spam:
-            few: '{{count}} osobe je prijavilo ovo kao spam'
-            one: 1 osoba je prijavila ovo kao spam
-            other: '{{count}} osoba je prijavilo ovo kao spam'
-          inappropriate:
-            few: '{{count}} osobe je prijavilo ovo kao neprimjereno'
-            one: 1 osoba je prijavila ovo kao neprimjereno
-            other: '{{count}} osoba je prijavilo ovo kao neprimjereno'
-          notify_moderators:
-            few: '{{count}} osobe je prijavilo ovo za korigovanje od strane moderatora'
-            one: 1 osoba je prijavila ovo za korigovanje od strane moderatora
-            other: '{{count}} osoba je prijavilo ovo za korigovanje od strane moderatora'
-=======
         by_you_and_others:
           off_topic:
             one: "Vi i još 1 osoba ste prijavili ovo kao iskakanje iz okvira teme"
@@ -2400,7 +2010,6 @@
             one: "1 osoba je prijavila ovo za korigovanje od strane moderatora"
             few: "{{count}} osobe je prijavilo ovo za korigovanje od strane moderatora"
             other: "{{count}} osoba je prijavilo ovo za korigovanje od strane moderatora"
->>>>>>> e64402cb
       revisions:
         controls:
           first: "First revision"
