--- conflicted
+++ resolved
@@ -146,10 +146,7 @@
       url: "URL kopiëren en delen"
     word_connector:
       comma: ", "
-<<<<<<< HEAD
-=======
       last_item: "en"
->>>>>>> b2b1e721
     action_codes:
       public_topic: "Heeft dit topic %{when} openbaar gemaakt"
       open_topic: "Heeft dit %{when} omgezet naar een topic"
@@ -583,15 +580,9 @@
         all:
           title: "Alles"
       context_question:
-<<<<<<< HEAD
-        is_this_post: "Is dit bericht %{reviewable_human_score_types}?"
-        delimiter: "of"
-        something_else_wrong: "Is er iets mis met dit bericht?"
-=======
         is_this_post: "Is dit %{reviewable_type} %{reviewable_human_score_types}?"
         delimiter: "of"
         something_else_wrong: "Is er iets mis met deze %{reviewable_type}?"
->>>>>>> b2b1e721
       types:
         reviewable_flagged_post:
           title: "Gemarkeerd bericht"
@@ -608,12 +599,7 @@
           noun: "gebruiker"
         reviewable_post:
           title: "Bericht"
-<<<<<<< HEAD
-        reviewable_chat_message:
-          title: "Gemarkeerd chatbericht"
-=======
           noun: "bericht"
->>>>>>> b2b1e721
       approval:
         title: "Bericht vereist goedkeuring"
         description: "We hebben je nieuwe bericht ontvangen, maar dit moet eerst door een moderator worden goedgekeurd voordat het zichtbaar wordt. Heb geduld."
@@ -1470,8 +1456,6 @@
         success_via_admin: "We hebben een e-mail naar dat adres gestuurd. Volg de bevestigingsinstructies in de e-mail."
         success_staff: "We hebben een e-mail naar je huidige adres gestuurd. Volg de bevestigingsinstructies."
         back_to_preferences: "Terug naar voorkeuren"
-<<<<<<< HEAD
-=======
         confirm_success: "Je e-mailadres is bijgewerkt."
         confirm: "Bevestigen"
         authorizing_new:
@@ -1481,7 +1465,6 @@
           old_email: "Oud e-mailadres: %{email}"
           new_email: "Nieuw e-mailadres: %{email}"
           confirm_success: "Er is een e-mail naar je nieuwe e-mailadres gestuurd om de wijziging te bevestigen!"
->>>>>>> b2b1e721
       change_avatar:
         title: "Je profielafbeelding wijzigen"
         gravatar: "<a href='//%{gravatarBaseUrl}%{gravatarLoginUrl}' target='_blank'>%{gravatarName}</a>, gebaseerd op"
@@ -1866,11 +1849,7 @@
         title: "Welkom op je nieuwe site!"
         content: "<a href='%{admin_guide_url}'>Lees de beheerdersgids</a> om door te gaan met het bouwen van je site en community."
         content_no_url: "Lees de beheerdersgids om door te gaan met het bouwen van je site en community."
-<<<<<<< HEAD
-    loading: "Laden..."
-=======
     loading: "Laden…"
->>>>>>> b2b1e721
     errors:
       prev_page: "tijdens het laden van"
       reasons:
@@ -2701,9 +2680,6 @@
         dismiss_new_modal:
           title: "Nieuwe negeren"
           topics: "Nieuwe topics negeren"
-<<<<<<< HEAD
-          posts: "Nieuwe berichten negeren"
-=======
           posts: "Nieuwe antwoorden sluiten"
           topics_with_count:
             one: "%{count} nieuw topic sluiten"
@@ -2712,7 +2688,6 @@
             one: "%{count} nieuw antwoord sluiten"
             other: "%{count} nieuwe antwoorden sluiten"
           replies: "Nieuwe antwoorden sluiten"
->>>>>>> b2b1e721
           untrack: "Stop met het volgen van deze topics, zodat ze niet meer worden weergegeven in mijn nieuwe lijst"
         dismiss_new_with_selected:
           one: "Nieuwe negeren (%{count})"
@@ -2768,12 +2743,9 @@
         top: "Er zijn verder geen toptopics."
         bookmarks: "Er zijn verder geen topics met bladwijzers."
         filter: "Er zijn geen verdere topics."
-<<<<<<< HEAD
-=======
     topic_bulk_actions:
       close_topics:
         name: "Topics sluiten"
->>>>>>> b2b1e721
     topic:
       filter_to:
         one: "%{count} bericht in topic"
@@ -4211,11 +4183,7 @@
           delete: "Verwijderen"
           delete_confirm: "Weet je zeker dat je deze sectie wilt verwijderen?"
           reset_confirm: "Weet je zeker dat je deze sectie wilt herstellen naar de standaardinstellingen?"
-<<<<<<< HEAD
-          public: "Deze sectie openbaar en zichtbaar voor iedereen maken"
-=======
           public: "Zichtbaar voor iedereen"
->>>>>>> b2b1e721
           always_public: "Content in deze sectie is altijd openbaar"
           more_menu: "Menu Meer"
           links:
@@ -4326,10 +4294,6 @@
       errors:
         valueMissing:
           default: "Vul dit veld in."
-<<<<<<< HEAD
-          text: "Vul dit veld in."
-=======
->>>>>>> b2b1e721
           select-one: "Selecteer een item in de lijst."
           select-multiple: "Selecteer ten minste één item in de lijst."
           checkbox: "Selecteer dit vakje als je verder wilt gaan."
@@ -4343,14 +4307,6 @@
           tel: "Voer een geldig telefoonnummer in."
           text: "Voer een tekstwaarde in."
           url: "Voer een geldige URL in."
-<<<<<<< HEAD
-        tooShort: "De invoer moet %{minLength} tekens of langer zijn."
-        tooLong: "De invoer moet minder dan %{maxLength} tekens zijn."
-        rangeOverflow: "De invoer moet kleiner zijn dan %{max}."
-        rangeUnderflow: "De invoer moet groter zijn dan %{min}."
-        patternMismatch: "Zorg dat je de gevraagde notatie gebruikt."
-        badInput: "Voer een geldige invoer in."
-=======
         tooShort:
           one: "De invoer moet %{count} teken of langer zijn."
           other: "De invoer moet %{count} tekens of langer zijn."
@@ -4422,7 +4378,6 @@
           copy: "Kopiëren..."
           paste: "Plakken..."
           save: "Opslaan als..."
->>>>>>> b2b1e721
   admin_js:
     type_to_filter: "typ om te filteren…"
     admin:
@@ -4669,14 +4624,11 @@
               list: Geef de nieuwste berichten en privéberichten weer. RSS wordt ook ondersteund.
             tags:
               list: Geef tags weer.
-<<<<<<< HEAD
-=======
             tag_groups:
               list: Haal een lijst van taggroepen op.
               show: Haal één taggroep op aan de hand van de ID.
               create: Maakt een taggroep.
               update: Werkt een taggroep bij aan de hand van de ID.
->>>>>>> b2b1e721
             categories:
               list: Haal een lijst van categorieën op.
               show: Haal één categorie op aan de hand van de ID.
@@ -4805,19 +4757,8 @@
           group_name: "Likegebeurtenissen"
           post_liked: "Wanneer een gebruiker een bericht liket."
         notification_event:
-<<<<<<< HEAD
-          name: "Meldingsgebeurtenis"
-          details: "Wanneer een gebruiker een melding in diens feed ontvangt."
-        user_promoted_event:
-          name: "Door gebruiker gepromoot evenement"
-          details: "Wanneer een gebruiker wordt gepromoveerd van het ene vertrouwensniveau naar het andere."
-        user_badge_event:
-          name: "Badgegebeurtenis"
-          details: "Wanneer een badge wordt toegekend of ingetrokken."
-=======
           group_name: "Meldingsgebeurtenissen"
           notification_created: "Een gebruiker ontvangt een melding in diens feed"
->>>>>>> b2b1e721
         group_user_event:
           group_name: "Groepgebruikersgebeurtenissen"
           user_added_to_group: "Een gebruiker is toegevoegd aan een groep"
@@ -4861,7 +4802,6 @@
         enabled: "Ingeschakeld?"
         is_enabled: "J"
         not_enabled: "N"
-        change_settings: "Plug-in-instellingen"
         change_settings_short: "Instellingen"
         howto: "Hoe kan ik plug-ins installeren?"
         official: "Officiële Discourse-plug-in"
@@ -5557,11 +5497,7 @@
       form_templates:
         nav_title: "Sjablonen"
         title: "Formuliersjablonen"
-<<<<<<< HEAD
-        help: "Maak een sjabloonstructuur die kan worden gebruikt om nieuwe topics en berichten te maken."
-=======
         help: "Maak een formuliersjabloonstructuur die kan worden gebruikt om nieuwe topics te maken."
->>>>>>> b2b1e721
         new_template: "Nieuw sjabloon"
         list_table:
           headings:
@@ -5582,17 +5518,10 @@
           cancel: "Annuleren"
           name:
             label: "Sjabloonnaam"
-<<<<<<< HEAD
-            placeholder: "Voer een naam in voor dit sjabloon..."
-          template:
-            label: "Sjabloon"
-            placeholder: "Maak hier een YAML-sjabloon..."
-=======
             placeholder: "Voer een naam in voor dit sjabloon…"
           template:
             label: "Sjabloon"
             placeholder: "Maak hier een YAML-sjabloon…"
->>>>>>> b2b1e721
           preview: "Voorbeeld"
         delete_confirm: "Weet je zeker dat je dit sjabloon wilt verwijderen?"
         quick_insert_fields:
@@ -5635,10 +5564,7 @@
           title: "Voorbeeld weergeven"
         field_placeholders:
           validations: "voer hier validaties in"
-<<<<<<< HEAD
-=======
           id: "voer-hier--de-ID-in"
->>>>>>> b2b1e721
           label: "Voer hier een label in"
           placeholder: "Voer hier een tijdelijke aanduiding in"
           none_label: "Selecteer een item"
@@ -5990,10 +5916,7 @@
         show_outdated: "Alleen verouderd/ongeldig weergeven"
         locale: "Taal:"
         more_than_50_results: "Er zijn meer dan 50 resultaten. Verfijn je zoekopdracht."
-<<<<<<< HEAD
-=======
         no_results: "Geen overeenkomende siteteksten gevonden"
->>>>>>> b2b1e721
         interpolation_keys: "Beschikbare interpolatiesleutels:"
         outdated:
           title: "Deze vertaling is verouderd"
