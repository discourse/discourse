# WARNING: Never edit this file.
# It will be overwritten when translations are pulled from Crowdin.
#
# To work with us on translations, join this project:
# https://translate.discourse.org/

nl:
  js:
    number:
      format:
        separator: ","
        delimiter: "."
      human:
        storage_units:
          format: "%n %u"
          units:
            byte:
              one: Byte
              other: Bytes
            gb: GB
            kb: KB
            mb: MB
            tb: TB
      percent: "%{count}%"
      short:
        thousands: "%{number}k"
        millions: "%{number}M"
    dates:
      time: "HH.mm"
      time_short: "h.mm"
      time_with_zone: "HH.mm (z)"
      time_short_day: "ddd, HH.mm"
      timeline_date: "MMM YYYY"
      long_no_year: "D MMM, HH.mm"
      long_no_year_no_time: "D MMM"
      full_no_year_no_time: "D MMMM"
      long_with_year: "D MMM YYYY HH.mm"
      long_with_year_no_time: "D MMM YYYY"
      full_with_year_no_time: "D MMMM YYYY"
      long_date_with_year: "D MMM YYYY LT"
      long_date_without_year: "D MMM HH.mm"
      long_date_with_year_without_time: "D MMM YYYY"
      long_date_without_year_with_linebreak: "D MMM <br/>HH.mm"
      long_date_with_year_with_linebreak: "D MMM YYYY <br/>LT"
      wrap_ago: "%{date} geleden"
      wrap_on: "op %{date}"
      tiny:
        half_a_minute: "< 1 m"
        less_than_x_seconds:
          one: "< %{count} s"
          other: "< %{count} s"
        x_seconds:
          one: "%{count} s"
          other: "%{count} s"
        less_than_x_minutes:
          one: "< %{count} m"
          other: "< %{count} m"
        x_minutes:
          one: "%{count} m"
          other: "%{count} m"
        about_x_hours:
          one: "%{count} u"
          other: "%{count} u"
        x_days:
          one: "%{count} d"
          other: "%{count} d"
        x_months:
          one: "%{count} mnd"
          other: "%{count} mnd"
        about_x_years:
          one: "%{count} j"
          other: "%{count} j"
        over_x_years:
          one: "> %{count} j"
          other: "> %{count} j"
        almost_x_years:
          one: "%{count} j"
          other: "%{count} j"
        date_month: "D MMM"
        date_year: "MMM YYYY"
      medium:
        less_than_x_minutes:
          one: "minder dan %{count} min."
          other: "minder dan %{count} min."
        x_minutes:
          one: "%{count} min."
          other: "%{count} min."
        x_hours:
          one: "%{count} uur"
          other: "%{count} uur"
        about_x_hours:
          one: "ongeveer %{count} uur"
          other: "ongeveer %{count} uur"
        x_days:
          one: "%{count} dag"
          other: "%{count} dagen"
        x_months:
          one: "%{count} maand"
          other: "%{count} maanden"
        about_x_years:
          one: "ongeveer %{count} jaar"
          other: "ongeveer %{count} jaar"
        over_x_years:
          one: "meer dan %{count} jaar"
          other: "meer dan %{count} jaar"
        almost_x_years:
          one: "bijna %{count} jaar"
          other: "bijna %{count} jaar"
        date_year: "D MMM YYYY"
      medium_with_ago:
        x_minutes:
          one: "%{count} min. geleden"
          other: "%{count} min. geleden"
        x_hours:
          one: "%{count} uur geleden"
          other: "%{count} uur geleden"
        x_days:
          one: "%{count} dag geleden"
          other: "%{count} dagen geleden"
        x_months:
          one: "%{count} maand geleden"
          other: "%{count} maanden geleden"
        x_years:
          one: "%{count} jaar geleden"
          other: "%{count} jaar geleden"
      later:
        x_days:
          one: "%{count} dag later"
          other: "%{count} dagen later"
        x_months:
          one: "%{count} maand later"
          other: "%{count} maanden later"
        x_years:
          one: "%{count} jaar later"
          other: "%{count} jaar later"
      previous_month: "Vorige maand"
      next_month: "Volgende maand"
      placeholder: datum
      from_placeholder: "vanaf datum"
      to_placeholder: "tot datum"
    share:
      topic_html: 'Topic: <span class="topic-title">%{topicTitle}</span>'
      post: "bericht %{postNumber} van @%{username}"
      close: "sluiten"
      twitter: "Delen op X"
      facebook: "Delen op Facebook"
      email: "Verzenden via e-mail"
      url: "URL kopiëren en delen"
    word_connector:
      comma: ", "
      last_item: "en"
    action_codes:
      public_topic: "Heeft dit topic %{when} openbaar gemaakt"
      open_topic: "Heeft dit %{when} omgezet naar een topic"
      private_topic: "Heeft dit topic %{when} een privébericht gemaakt"
      split_topic: "Heeft dit topic %{when} gesplitst"
      invited_user: "Heeft %{who} %{when} uitgenodigd"
      invited_group: "Heeft %{who} %{when} uitgenodigd"
      user_left: "%{who} heeft zichzelf %{when} uit dit bericht verwijderd"
      removed_user: "Heeft %{who} %{when} verwijderd"
      removed_group: "Heeft %{who} %{when} verwijderd"
      autobumped: "Heeft %{when} automatisch gebumpt"
      tags_changed: "Tags bijgewerkt %{when}"
      category_changed: "Categorie bijgewerkt %{when}"
      autoclosed:
        enabled: "%{when} gesloten"
        disabled: "%{when} geopend"
      closed:
        enabled: "%{when} gesloten"
        disabled: "%{when} geopend"
      archived:
        enabled: "%{when} gearchiveerd"
        disabled: "%{when} gedearchiveerd"
      pinned:
        enabled: "%{when} vastgemaakt"
        disabled: "%{when} losgemaakt"
      pinned_globally:
        enabled: "%{when} globaal vastgemaakt"
        disabled: "%{when} Losgemaakt"
      visible:
        enabled: "%{when} zichtbaar gemaakt"
        disabled: "%{when} onzichtbaar gemaakt"
      banner:
        enabled: "Banner gemaakt op %{when}. De banner wordt weergegeven bovenaan elke pagina totdat de gebruiker deze sluit."
        disabled: "Deze banner verwijderd op %{when}. De banner wordt niet meer weergegeven bovenaan elke pagina."
      forwarded: "Heeft de bovenstaande e-mail doorgestuurd"
    topic_admin_menu: "topicacties"
    skip_to_main_content: "Overslaan naar hoofdinhoud"
    skip_user_nav: "Overslaan naar profielcontent"
    emails_are_disabled: "Alle uitgaande e-mail is uitgeschakeld door een beheerder. Er wordt geen enkele e-mailmelding gestuurd."
    emails_are_disabled_non_staff: "Uitgaande e-mail is uitgeschakeld voor niet-medewerkers."
    software_update_prompt:
      message: "We hebben deze site bijgewerkt, <span>vernieuw</span> om alles soepel te laten werken."
      dismiss: "Negeren"
    bootstrap_mode: "Aan de slag"
    back_button: "Vorige"
    themes:
      default_description: "Standaard"
      broken_theme_alert: "Je website werkt mogelijk niet, omdat het thema/onderdeel fouten bevat."
      error_caused_by: "Veroorzaakt door '%{name}'. <a target='blank' href='%{path}'>Klik hier</a> om bij te werken, opnieuw te configureren of uit te schakelen."
      only_admins: "(dit bericht wordt alleen getoond aan sitebeheerders)"
    broken_decorator_alert: "Berichten worden mogelijk niet correct weergegeven omdat een van de bewerkers van de inhoud op je site een fout heeft gemeld."
    broken_page_change_alert: "Een onPageChange-handler heeft een fout gegenereerd. Controleer de browserontwikkelaarstools voor meer informatie."
    broken_plugin_alert: "Veroorzaakt door plug-in '%{name}'"
    broken_transformer_alert: "Er is een fout opgetreden. Je site werkt mogelijk niet goed."
    critical_deprecation:
      notice: "<b>[Beheerderskennisgeving]</b> Een van je thema's of plug-ins moet worden bijgewerkt voor compatibiliteit met aankomende kernwijzigingen in Discourse."
      id: "(ID: <em>%{id}</em>)"
      linked_id: "(ID: <a href='%{url}' target='_blank'><em>%{id}</em></a>)"
      theme_source: "Geïdentificeerd thema: <a target='_blank' href='%{path}'>'%{name}'</a>."
      plugin_source: "Geïdentificeerde plug-in: '%{name}'"
    s3:
      regions:
        ap_northeast_1: "Azië Pacifisch (Tokio)"
        ap_northeast_2: "Azië Pacifisch (Seoel)"
        ap_east_1: "Azië Pacifisch (Hong Kong)"
        ap_south_1: "Azië Pacifisch (Mumbai)"
        ap_southeast_1: "Azië Pacifisch (Singapore)"
        ap_southeast_2: "Azië Pacifisch (Sydney)"
        ca_central_1: "Canada (Centraal)"
        cn_north_1: "China (Beijing)"
        cn_northwest_1: "China (Ningxia)"
        eu_central_1: "EU (Frankfurt)"
        eu_north_1: "EU (Stockholm)"
        eu_south_1: "EU (Milaan)"
        eu_west_1: "EU (Ierland)"
        eu_west_2: "EU (Londen)"
        eu_west_3: "EU (Parijs)"
        sa_east_1: "Zuid-Amerika (São Paulo)"
        us_east_1: "VS Oost (N. Virginia)"
        us_east_2: "VS Oost (Ohio)"
        us_gov_east_1: "AWS GovCloud (VS Oost)"
        us_gov_west_1: "AWS GovCloud (VS West)"
        us_west_1: "VS West (N. Californië)"
        us_west_2: "VS West (Oregon)"
    clear_input: "Invoer wissen"
    edit: "Bewerken"
    edit_topic: "bewerk de titel en categorie van dit topic"
    expand: "Uitvouwen"
    not_implemented: "Deze functie is helaas nog niet beschikbaar, sorry!"
    no_value: "Nee"
    yes_value: "Ja"
    ok_value: "OK"
    cancel_value: "Annuleren"
    submit: "Verzenden"
    delete: "Verwijderen"
    generic_error: "Sorry, er is een fout opgetreden."
    generic_error_with_reason: "Er is een fout opgetreden: %{error}"
    multiple_errors: "Meerdere fouten opgetreden: %{errors}"
    sign_up: "Registreren"
    log_in: "Aanmelden"
    age: "Leeftijd"
    joined: "Lid sinds"
    admin_title: "Beheer"
    show_more: "meer weergeven"
    show_help: "opties"
    links: "Links"
    links_lowercase:
      one: "link"
      other: "links"
    faq: "FAQ"
    guidelines: "Richtlijnen"
    privacy_policy: "Privacybeleid"
    privacy: "Privacy"
    tos: "Gebruiksvoorwaarden"
    rules: "Regels"
    conduct: "Gedragscode"
    mobile_view: "Mobiele weergave"
    desktop_view: "Desktopweergave"
    now: "zojuist"
    read_more: "meer lezen"
    more: "Meer"
    more_options: "Meer opties"
    x_more:
      one: "Nog %{count}"
      other: "Nog %{count}"
    never: "nooit"
    every_30_minutes: "elke 30 minuten"
    every_hour: "elk uur"
    daily: "dagelijks"
    weekly: "wekelijks"
    every_month: "maandelijks"
    every_six_months: "elke zes maanden"
    max_of_count:
      one: "max. %{count}"
      other: "max. %{count}"
    character_count:
      one: "%{count} teken"
      other: "%{count} tekens"
    period_chooser:
      aria_label: "Filteren op periode"
    related_messages:
      title: "Gerelateerde berichten"
      pill: "Gerelateerde berichten"
      see_all: '<a href="%{path}">alle berichten</a> van @%{username} zien…'
    suggested_topics:
      title: "Nieuwe en ongelezen topics"
      pill: "Voorgesteld"
      pm_title: "Voorgestelde berichten"
    about:
      edit: "Deze pagina bewerken"
      simple_title: "Over"
      title: "Over %{title}"
      stats: "Websitestatistieken"
      our_admins: "Onze beheerders"
      our_moderators: "Onze moderators"
      moderators: "Moderators"
      stat:
        all_time: "Altijd"
        last_day: "24 uur"
        last_7_days: "7 dagen"
        last_30_days: "30 dagen"
      like_count: "Likes"
      topic_count: "Topics"
      post_count: "Berichten"
      user_count: "Registraties"
      active_user_count: "Actieve gebruikers"
      visitor_count: "Bezoekers"
      eu_visitor_count: "Bezoekers uit de Europese Unie"
      traffic_info_footer_MF: |
        De afgelopen 6 maanden heeft deze site maandelijks content geleverd aan naar schatting { total_visitors, plural,
            one {# persoon}
          other {# personen}
        }, waarvan naar schatting { eu_visitors, plural,
            one {# persoon}
          other {# personen}
        } uit de Europese Unie.
      contact: "Contact"
      contact_info: "Neem in het geval van een kritieke kwestie of dringende vraagstukken in verband met deze website contact op via %{contact_info}."
      site_activity: "Siteactiviteit"
      view_more: "Meer weergeven"
      view_less: "Minder weergeven"
      activities:
        topics:
          one: "%{formatted_number} topic"
          other: "%{formatted_number} topics"
        posts:
          one: "%{formatted_number} bericht"
          other: "%{formatted_number} berichten"
        active_users:
          one: "%{formatted_number} actieve gebruiker"
          other: "%{formatted_number} actieve gebruikers"
        sign_ups:
          one: "%{formatted_number} registratie"
          other: "%{formatted_number} registraties"
        likes:
          one: "%{formatted_number} like"
          other: "%{formatted_number} likes"
        visitors_MF: |
          { total_count, plural,
              one {{total_formatted_number} bezoeker}
            other {{total_formatted_number} bezoekers}
          }, ongeveer { eu_count, plural,
              one {{eu_formatted_number}}
            other {{eu_formatted_number}}
          } uit de EU
        periods:
          last_7_days: "de afgelopen 7 dagen"
          today: "vandaag"
          all_time: "altijd"
      member_count:
        one: "%{formatted_number} lid"
        other: "%{formatted_number} leden"
      admin_count:
        one: "%{formatted_number} beheerder"
        other: "%{formatted_number} beheerders"
      moderator_count:
        one: "%{formatted_number} moderator"
        other: "%{formatted_number} moderators"
      report_inappropriate_content: "Als je ongepaste inhoud tegenkomt, aarzel dan niet om onze moderators en beheerders aan te spreken. Vergeet niet je aan te melden voordat je contact opneemt."
      site_age:
        less_than_one_month: "< 1 maand geleden gemaakt"
        month:
          one: "%{count} maand geleden gemaakt"
          other: "%{count} maanden geleden gemaakt"
        year:
          one: "%{count} jaar geleden gemaakt"
          other: "%{count} jaar geleden gemaakt"
    bookmarked:
      title: "Bladwijzer"
      edit_bookmark: "Bladwijzer bewerken"
      clear_bookmarks: "Bladwijzers wissen"
      help:
        bookmark: "Klik om een bladwijzer voor dit topic te maken"
        edit_bookmark: "Klik om de bladwijzer voor een bericht in dit topic te bewerken"
        edit_bookmark_for_topic: "Klik om de bladwijzer voor dit topic te bewerken"
        unbookmark: "Klik om alle bladwijzers in dit topic te verwijderen"
        unbookmark_with_reminder: "Klik om alle bladwijzers en herinneringen in dit topic te verwijderen"
    bookmarks:
      also_set_reminder: "Ook een herinnering instellen?"
      bookmarked_success: "Bladwijzer gemaakt!"
      deleted_bookmark_success: "Bladwijzer verwijderd!"
      reminder_set_success: "Herinnering ingesteld!"
      created: "Je hebt een bladwijzer voor dit bericht gemaakt. %{name}"
      created_generic: "Je hebt een bladwijzer hiervoor gemaakt. %{name}"
      create: "Bladwijzer maken"
      edit: "Bladwijzer bewerken"
      not_bookmarked: "bladwijzer maken voor dit bericht"
      remove_reminder_keep_bookmark: "Herinnering verwijderen en bladwijzer behouden"
      created_with_reminder: "Je hebt een bladwijzer voor dit bericht gemaakt met een herinnering voor %{date}. %{name}"
      created_with_reminder_generic: "Je hebt een bladwijzer hiervoor gemaakt met een herinnering voor %{date}. %{name}"
      delete: "Bladwijzer verwijderen"
      confirm_delete: "Weet je zeker dat je deze bladwijzer wilt verwijderen? De herinnering wordt ook verwijderd."
      confirm_clear: "Weet je zeker dat je alle bladwijzers van dit topic wilt verwijderen?"
      save: "Opslaan"
      no_timezone: 'Je hebt nog geen tijdzone ingesteld. Hierdoor kun je geen herinneringen instellen. Stel er een in <a href="%{basePath}/my/preferences/profile">in je profiel</a>.'
      invalid_custom_datetime: "De datum en tijd die je hebt opgegeven zijn ongeldig, probeer het opnieuw."
      list_permission_denied: "Je hebt geen toestemming om de bladwijzers van deze gebruiker te bekijken."
      no_user_bookmarks: "Je hebt geen bladwijzers voor berichten. Met bladwijzers kun je snel bepaalde berichten raadplegen."
      auto_delete_preference:
        label: "Nadat je een melding hebt ontvangen"
        never: "Bladwijzer behouden"
        when_reminder_sent: "Bladwijzer verwijderen"
        on_owner_reply: "Bladwijzer verwijderen zodra ik antwoord"
        clear_reminder: "Bladwijzer behouden en herinnering verwijderen"
        after_reminder_label: "Na je eraan herinnerd te hebben, moeten we..."
        after_reminder_checkbox: "Instellen als standaard voor alle toekomstige bladwijzerherinneringen"
      search_placeholder: "Zoek bladwijzers op naam, topictitel of berichtinhoud"
      search: "Zoeken"
      bookmark: "Bladwijzer"
      bulk:
        delete_completed: "Bladwijzers verwijderd."
        reminders_cleared: "Bladwijzerherinneringen gewist."
        toggle: "bulkselectie van bladwijzers in-/uitschakelen"
        select_all: "Alles selecteren"
        clear_all: "Alles wissen"
        selected_count:
          one: "%{count} geselecteerd"
          other: "%{count} geselecteerd"
      reminders:
        today_with_time: "vandaag om %{time}"
        tomorrow_with_time: "morgen om %{time}"
        at_time: "om %{date_time}"
        existing_reminder: "Je hebt een herinnering voor deze bladwijzer ingesteld die %{at_date_time} wordt verzonden"
    bookmark_bulk_actions:
      clear_reminders:
        name: "Herinneringen wissen"
        description:
          one: "Weet je zeker dat je de herinnering voor deze bladwijzer wilt wissen?"
          other: "Weet je zeker dat je de herinnering voor deze <b>%{count}</b> bladwijzers wil wissen?"
      delete_bookmarks:
        name: "Bladwijzer verwijderen"
        description:
          one: "Weet je zeker dat je deze bladwijzer wilt verwijderen?"
          other: "Weet je zeker dat je deze <b>%{count}</b> bladwijzers wilt verwijderen?"
    copy_codeblock:
      copied: "gekopieerd!"
      copy: "code kopiëren naar klembord"
      fullscreen: "code weergeven op volledig scherm"
      view_code: "Code weergeven"
    drafts:
      label: "Concepten"
      label_with_count: "Concepten (%{count})"
      resume: "Hervatten"
      remove: "Verwijderen"
      remove_confirmation: "Weet je zeker dat je dit concept wilt verwijderen?"
      new_topic: "Nieuw topicconcept"
      new_private_message: "Nieuw privéberichtconcept"
      abandon:
        confirm: "Je hebt al een concept openstaan. Wat wil je ermee doen?"
        yes_value: "Weggooien"
        no_value: "Bewerken hervatten"
      dropdown:
        title: "Open het menu met de nieuwste concepten"
        untitled: "Concept zonder titel"
        view_all: "alles weergeven"
        other_drafts:
          one: "+%{count} ander concept"
          other: "+%{count} andere concepten"
    topic_count_all:
      one: "%{count} nieuw topic weergeven"
      other: "%{count} nieuwe topics weergeven"
    topic_count_categories:
      one: "%{count} nieuw of bijgewerkt topic weergeven"
      other: "%{count} nieuwe of bijgewerkte topics weergeven"
    topic_count_latest:
      one: "%{count} nieuw of bijgewerkt topic weergeven"
      other: "%{count} nieuwe of bijgewerkte topics weergeven"
    topic_count_unseen:
      one: "%{count} nieuw of bijgewerkt topic weergeven"
      other: "%{count} nieuwe of bijgewerkte topics weergeven"
    topic_count_unread:
      one: "%{count} ongelezen topic weergeven"
      other: "%{count} ongelezen topics weergeven"
    topic_count_new:
      one: "%{count} nieuw topic weergeven"
      other: "%{count} nieuwe topics weergeven"
    preview: "voorbeeld"
    cancel: "annuleren"
    deleting: "Verwijderen…"
    save: "Wijzigingen opslaan"
    saving: "Opslaan…"
    saved: "Opgeslagen!"
    upload: "Uploaden"
    uploading: "Uploaden…"
    processing: "Verwerken…"
    uploading_filename: "Uploaden: %{filename}…"
    processing_filename: "Verwerken: %{filename}…"
    clipboard: "klembord"
    uploaded: "Geüpload!"
    pasting: "Plakken…"
    enable: "Inschakelen"
    disable: "Uitschakelen"
    continue: "Doorgaan"
    switch_to_anon: "Anonieme modus starten"
    switch_from_anon: "Anonieme modus verlaten"
    select_placeholder: "Selecteren…"
    none_placeholder: "Geen"
    banner:
      close: "Deze banner sluiten"
      edit: "Bewerken"
    pwa:
      install_banner: "Wil je <a href>%{title} installeren op dit apparaat?</a>"
    choose_topic:
      none_found: "Geen topics gevonden."
      title:
        search: "Zoeken naar een topic"
        placeholder: "typ hier de titel, URL of ID van het topic"
    choose_message:
      none_found: "Geen berichten gevonden."
      title:
        search: "Zoeken naar een bericht"
        placeholder: "typ hier de titel, URL of ID van het bericht"
    review:
      show_more: "Meer weergeven"
      show_less: "Minder weergeven"
      order_by: "Sorteren op"
      date_filter: "Geplaatst tussen"
      in_reply_to: "in antwoord op"
      filtered_flagged_by: "Gemarkeerd door"
      explain:
        why: "leg uit waarom dit item in de wachtrij is beland"
        title: "Beoordeelbare scores"
        formula: "Formule"
        subtotal: "Subtotaal"
        total: "Totaal"
        min_score_visibility: "Minimale score voor zichtbaarheid"
        score_to_hide: "Score voor verbergen van bericht"
        take_action_bonus:
          name: "heeft actie ondernomen"
          title: "Wanneer een medewerker ervoor kiest actie te ondernemen, ontvangt de markering een bonus."
        user_accuracy_bonus:
          name: "gebruikersnauwkeurigheid"
          title: "Gebruikers waarvan markeringen in het verleden zijn geaccordeerd ontvangen een bonus."
        trust_level_bonus:
          name: "vertrouwensniveau"
          title: "Beoordeelbare items die door gebruikers met een hoger vertrouwensniveau zijn gemaakt hebben een hogere score."
        type_bonus:
          name: "typebonus"
          title: "Aan bepaalde beoordeelbare typen kan door medewerkers een bonus worden toegekend om ze hogere prioriteit te geven."
      revise_and_reject_post:
        title: "Herzien"
        reason: "Reden"
        send_pm: "PB sturen"
        feedback: "Feedback"
        custom_reason: "Geef een duidelijke beschrijving van de reden"
        other_reason: "Anders..."
        optional: "optioneel"
      stale_help: "Dit beoordeelbare item is afgehandeld door <b>%{username}</b>."
      claim_help:
        optional: "Je kunt dit item claimen om te voorkomen dat anderen het beoordelen."
        required: "Je moet items claimen voordat je ze kunt beoordelen."
        claimed_by_you: "Je hebt dit item geclaimd en kunt het beoordelen."
        claimed_by_other: "Dit item kan alleen worden beoordeeld door <b>%{username}</b>."
      claim:
        title: "dit topic claimen"
      unclaim:
        help: "deze claim verwijderen"
      awaiting_approval: "Wacht op goedkeuring"
      delete: "Verwijderen"
      settings:
        saved: "Opgeslagen"
        save_changes: "Wijzigingen opslaan"
        title: "Instellingen"
        priorities:
          title: "Prioriteiten voor beoordeelbare items"
      moderation_history: "Moderatiegeschiedenis"
      view_all: "Alles weergeven"
      grouped_by_topic: "Gegroepeerd op topic"
      none: "Er zijn geen items om te beoordelen."
      view_pending: "wachtende weergeven"
      topic_has_pending:
        one: "Dit topic heeft <b>%{count}</b> bericht dat op goedkeuring wacht"
        other: "Dit topic heeft <b>%{count}</b> berichten die op goedkeuring wachten"
      title: "Beoordelen"
      topic: "Topic:"
      filtered_topic: "Je hebt op beoordeelbare inhoud in één topic gefilterd."
      filtered_user: "Gebruiker"
      filtered_reviewed_by: "Beoordeeld door"
      show_all_topics: "alle topics weergeven"
      deleted_post: "(bericht verwijderd)"
      deleted_user: "(gebruiker verwijderd)"
      user:
        bio: "Bio"
        website: "Website"
        username: "Gebruikersnaam"
        email: "E-mailadres"
        name: "Naam"
        fields: "Velden"
        reject_reason: "Reden"
      user_percentage:
        summary:
          one: "%{agreed}, %{disagreed}, %{ignored} (van laatste markering)"
          other: "%{agreed}, %{disagreed}, %{ignored} (van laatste %{count} markeringen)"
        agreed:
          one: "%{count}% akkoord"
          other: "%{count}% akkoord"
        disagreed:
          one: "%{count}% niet akkoord"
          other: "%{count}% niet akkoord"
        ignored:
          one: "%{count}% genegeerd"
          other: "%{count}% genegeerd"
      topics:
        topic: "Topic"
        reviewable_count: "Aantal"
        reported_by: "Gemeld door"
        deleted: "[Topic verwijderd]"
        original: "(oorspronkelijk topic)"
        details: "details"
        unique_users:
          one: "%{count} gebruiker"
          other: "%{count} gebruikers"
      replies:
        one: "%{count} antwoord"
        other: "%{count} antwoorden"
      edit: "Bewerken"
      save: "Opslaan"
      cancel: "Annuleren"
      new_topic: "Door dit item goed te keuren, wordt eeen nieuw topic gemaakt"
      filters:
        all_categories: "(alle categorieën)"
        type:
          title: "Type"
          all: "(alle typen)"
        minimum_score: "Minimale score:"
        refresh: "Vernieuwen"
        status: "Status"
        category: "Categorie"
        score_type:
          title: "Reden"
          all: "(alle redenen)"
        orders:
          score: "Score"
          score_asc: "Score (omgekeerd)"
          created_at: "Gemaakt op"
          created_at_asc: "Gemaakt op (omgekeerd)"
        priority:
          title: "Minimale prioriteit"
          any: "(alle)"
          low: "Laag"
          medium: "Middel"
          high: "Hoog"
      conversation:
        view_full: "volledige conversatie weergeven"
      scores:
        about: "Deze score wordt berekend op basis van het vertrouwen van de melder, de nauwkeurigheid van diens eerdere markeringen en de prioriteit van het item dat wordt gemeld."
        score: "Score"
        date: "Rapportdatum"
        type: "Reden"
        status: "Status"
        submitted_by: "Gemeld door"
        reviewed_by: "Beoordeeld door"
        reviewed_timestamp: "Beoordelingsdatum"
      statuses:
        pending:
          title: "Wachtend"
        approved:
          title: "Goedgekeurd"
        approved_flag:
          title: "Markering goedgekeurd"
        approved_user:
          title: "Gebruiker goedgekeurd"
        approved_post:
          title: "Bericht goedgekeurd"
        rejected:
          title: "Geweigerd"
        rejected_flag:
          title: "Markering afgekeurd"
        rejected_user:
          title: "Gebruiker afgekeurd"
        rejected_post:
          title: "Bericht afgekeurd"
        ignored:
          title: "Markering genegeerd"
        deleted:
          title: "Topic of bericht verwijderd"
        reviewed:
          title: "Alle beoordeelde"
        all:
          title: "Alles"
      context_question:
        is_this_post: "Is dit %{reviewable_type} %{reviewable_human_score_types}?"
        delimiter: "of"
        something_else_wrong: "Is er iets mis met deze %{reviewable_type}?"
      types:
        reviewable_flagged_post:
          title: "Gemarkeerd bericht"
          flagged_by: "Gemarkeerd door"
          noun: "bericht"
        reviewable_queued_topic:
          title: "Topic in wachtrij"
          noun: "topic"
        reviewable_queued_post:
          title: "Bericht in wachtrij"
          noun: "bericht"
        reviewable_user:
          title: "Gebruiker"
          noun: "gebruiker"
        reviewable_post:
          title: "Bericht"
          noun: "bericht"
      approval:
        title: "Bericht vereist goedkeuring"
        description: "We hebben je nieuwe bericht ontvangen, maar dit moet eerst door een moderator worden goedgekeurd voordat het zichtbaar wordt. Heb geduld."
        pending_posts:
          one: "Je hebt <strong>%{count}</strong> wachtend bericht."
          other: "Je hebt <strong>%{count}</strong> wachtende berichten."
        ok: "OK"
      example_username: "gebruikersnaam"
      reject_reason:
        title: "Waarom wijs je deze gebruiker af?"
        send_email: "Afwijzings-e-mail verzenden"
    relative_time_picker:
      minutes:
        one: "minuut"
        other: "minuten"
      hours:
        one: "uur"
        other: "uur"
      days:
        one: "dag"
        other: "dagen"
      months:
        one: "maand"
        other: "maanden"
      years:
        one: "jaar"
        other: "jaar"
      relative: "Relatief"
    time_shortcut:
      now: "Nu"
      in_one_hour: "Over een uur"
      in_two_hours: "Over twee uur"
      later_today: "Later vandaag"
      two_days: "Twee dagen"
      three_days: "Over drie dagen"
      next_business_day: "Volgende werkdag"
      tomorrow: "Morgen"
      post_local_date: "Datum in bericht"
      later_this_week: "Later deze week"
      this_weekend: "Dit weekend"
      start_of_next_business_week: "Maandag"
      start_of_next_business_week_alt: "Volgende maandag"
      next_week: "Volgende week"
      two_weeks: "Twee weken"
      next_month: "Volgende maand"
      two_months: "Twee maanden"
      three_months: "Drie maanden"
      four_months: "Vier maanden"
      six_months: "Zes maanden"
      one_year: "Eén jaar"
      forever: "Voor altijd"
      relative: "Relatieve tijd"
      none: "Niet nodig"
      never: "Nooit"
      last_custom: "Laatste aangepaste datumtijd"
      custom: "Aangepaste datum en tijd"
      more_options: "Meer opties…"
      select_timeframe: "Selecteer een tijdsbestek"
    user_action:
      user_posted_topic: "<a href='%{userUrl}'>%{user}</a> heeft <a href='%{topicUrl}'>het topic</a> geplaatst"
      you_posted_topic: "<a href='%{userUrl}'>U</a> hebt <a href='%{topicUrl}'>het topic</a> geplaatst"
      user_replied_to_post: "<a href='%{userUrl}'>%{user}</a> heeft geantwoord op <a href='%{postUrl}'>%{post_number}</a>"
      you_replied_to_post: "<a href='%{userUrl}'>U</a> hebt geantwoord op <a href='%{postUrl}'>%{post_number}</a>"
      user_replied_to_topic: "<a href='%{userUrl}'>%{user}</a> heeft geantwoord op <a href='%{topicUrl}'>het topic</a>"
      you_replied_to_topic: "<a href='%{userUrl}'>U</a> hebt geantwoord op <a href='%{topicUrl}'>het topic</a>"
      user_mentioned_user: "<a href='%{user1Url}'>%{user}</a> heeft <a href='%{user2Url}'>%{another_user}</a> genoemd"
      user_mentioned_you: "<a href='%{user1Url}'>%{user}</a> heeft <a href='%{user2Url}'>u</a> genoemd"
      you_mentioned_user: "<a href='%{user1Url}'>U</a> hebt <a href='%{user2Url}'>%{another_user}</a> genoemd"
      posted_by_user: "Geplaatst door <a href='%{userUrl}'>%{user}</a>"
      posted_by_you: "Geplaatst door <a href='%{userUrl}'>u</a>"
      sent_by_user: "Verzonden door <a href='%{userUrl}'>%{user}</a>"
      sent_by_you: "Verzonden door <a href='%{userUrl}'>u</a>"
    directory:
      username: "Gebruikersnaam"
      filter_name: "filteren op gebruikersnaam"
      title: "Gebruikers"
      likes_given: "Gegeven"
      likes_received: "Ontvangen"
      topics_entered: "Bekeken"
      topics_entered_long: "Bekeken topics"
      time_read: "Tijd gelezen"
      topic_count: "Topics"
      topic_count_long: "Topics gemaakt"
      post_count: "Antwoorden"
      post_count_long: "Antwoorden geplaatst"
      no_results:
        body: "Hier wordt een lijst van communityleden weergegeven die hun activiteit weergeven. Op dit moment is de lijst leeg omdat je community nog gloednieuw is!"
        extra_body: "Beheerders en moderators kunnen gebruikers bekijken en beheren in <a href='%{basePath}/admin/users/'>Gebruikersbeheer</a>."
      no_results_with_search: "Geen resultaten gevonden."
      days_visited: "Bezoeken"
      days_visited_long: "Dagen bezocht"
      posts_read: "Gelezen"
      posts_read_long: "Gelezen berichten"
      last_updated: "Laatst bijgewerkt:"
      total_rows:
        one: "%{count} gebruiker"
        other: "%{count} gebruikers"
      edit_columns:
        title: "Mapkolommen bewerken"
        save: "Opslaan"
        reset_to_default: "Resetten"
      group:
        all: "alle groepen"
      sort:
        label: "Sorteren op %{criteria}"
    group_histories:
      actions:
        change_group_setting: "Groepsinstelling wijzigen"
        add_user_to_group: "Gebruiker toevoegen"
        remove_user_from_group: "Gebruiker verwijderen"
        make_user_group_owner: "Eigenaar maken"
        remove_user_as_group_owner: "Eigenaar intrekken"
    groups:
      member_added: "Toegevoegd"
      member_requested: "Verzocht op"
      add_members:
        title: "Gebruikers toevoegen aan %{group_name}"
        description: "Voer een lijst in met gebruikers die je wilt uitnodigen voor de groep of plak hier een door komma's gescheiden lijst:"
        usernames_placeholder: "gebruikersnamen"
        usernames_or_emails_placeholder: "gebruikersnamen of e-mailadressen"
        notify_users: "Gebruikers een melding sturen"
        set_owner: "Stel gebruikers in als eigenaar van deze groep"
      requests:
        title: "Verzoeken"
        reason: "Reden"
        accept: "Accepteren"
        accepted: "geaccepteerd"
        deny: "Weigeren"
        denied: "geweigerd"
        undone: "verzoek ongedaan gemaakt"
        handle: "lidmaatschapsverzoek behandelen"
        undo: "Ongedaan maken"
      manage:
        title: "Beheren"
        name: "Naam"
        full_name: "Volledige naam"
        add_members: "Gebruikers toevoegen"
        invite_members: "Uitnodigen"
        delete_member_confirm: "'%{username}' verwijderen uit de groep '%{group}'?"
        profile:
          title: Profiel
        interaction:
          title: Interactie
          posting: Plaatsen
          notification: Melding
        email:
          title: "E-mailadres"
          status: "%{old_emails} / %{total_emails} e-mails gesynchroniseerd via IMAP."
          enable_smtp: "SMTP inschakelen"
          enable_imap: "IMAP inschakelen"
          test_settings: "Instellingen testen"
          save_settings: "Instellingen opslaan"
          last_updated: "Laatst bijgewerkt:"
          last_updated_by: "door"
          settings_required: "Alle instellingen zijn vereist, vul alle velden in voordat je valideert."
          smtp_settings_valid: "SMTP-instellingen geldig."
          smtp_title: "SMTP"
          smtp_instructions: "Als je SMTP inschakelt voor de groep, worden alle uitgaande e-mails die worden verzonden vanuit de groepsinbox verzonden via de SMTP-instellingen die hier zijn opgegeven, in plaats van de e-mailserver die is geconfigureerd voor andere e-mails die door je forum worden verzonden."
          imap_title: "IMAP"
          imap_additional_settings: "Aanvullende instellingen"
          imap_instructions: 'Wanneer je IMAP inschakelt voor de groep, worden e-mails gesynchroniseerd tussen de groepsinbox en de opgegeven IMAP-server en -mailbox. SMTP moet zijn ingeschakeld met geldige en geteste inloggegevens voordat IMAP kan worden ingeschakeld. De gebruikersnaam en het wachtwoord voor e-mail die worden gebruikt voor SMTP, worden gebruikt voor IMAP. Zie voor meer informatie de <a target="_blank" href="https://meta.discourse.org/t/imap-support-for-group-inboxes/160588">functieaankondiging op Discourse Meta</a>.'
          imap_alpha_warning: "Waarschuwing: dit is een functie in alfafase. Alleen Gmail wordt officieel ondersteund. Gebruik op eigen risico!"
          imap_settings_valid: "IMAP-instellingen geldig."
          smtp_disable_confirm: "Als je SMTP uitschakelt, worden alle SMTP- en IMAP-instellingen gereset en wordt de bijbehorende functionaliteit uitgeschakeld. Weet je zeker dat je door wilt gaan?"
          imap_disable_confirm: "Als je IMAP uitschakelt, worden alle IMAP-instellingen gereset en wordt de bijbehorende functionaliteit uitgeschakeld. Weet je zeker dat je door wilt gaan?"
          imap_mailbox_not_selected: "Je moet een mailbox selecteren voor deze IMAP-configuratie, anders worden er geen mailboxen gesynchroniseerd!"
          prefill:
            title: "Vooraf invullen met instellingen voor:"
            gmail: "Gmail"
            outlook: "Outlook.com"
            office365: "Microsoft 365"
          ssl_modes:
            none: "Geen"
            ssl_tls: "SSL/TLS"
            starttls: "STARTTLS"
          credentials:
            title: "Aanmeldgegevens"
            smtp_server: "SMTP-server"
            smtp_port: "SMTP-poort"
            smtp_ssl_mode: "SSL-modus"
            imap_server: "IMAP-server"
            imap_port: "IMAP-poort"
            imap_ssl: "SSL gebruiken voor IMAP"
            username: "Gebruikersnaam"
            password: "Wachtwoord"
          settings:
            title: "Instellingen"
            allow_unknown_sender_topic_replies: "Sta topicantwoorden van onbekende afzenders toe."
            allow_unknown_sender_topic_replies_hint: "Staat onbekende afzenders toe om te antwoorden op groepstopics. Als dit niet is ingeschakeld leiden antwoorden van e-mailadressen die niet voor het topic zijn uitgenodigd tot een nieuw topic."
            from_alias: "Van-alias"
            from_alias_hint: "Alias om te gebruiken als het van-adres bij het verzenden van groeps-SMTP-e-mails. Let op: dit wordt mogelijk niet door alle e-mailproviders ondersteund, raadpleeg de documentatie van je e-mailprovider."
          mailboxes:
            synchronized: "Gesynchroniseerde mailbox"
            none_found: "Geen mailboxen gevonden op dit e-mailaccount."
            disabled: "Uitgeschakeld"
        membership:
          title: Lidmaatschap
          access: Toegang
        categories:
          title: Categorieën
          long_title: "Standaardmeldingen voor categorieën"
          description: "Wanneer gebruikers aan deze groep worden toegevoegd, worden hun instellingen voor categoriemeldingen ingesteld op deze standaardwaarden. Daarna kunnen ze deze wijzigen."
          watched_categories_instructions: "Observeer automatisch alle topics in deze categorieën. Groepsleden ontvangen meldingen bij alle nieuwe berichten en topics en het aantal nieuwe berichten wordt weergegeven naast het topic."
          tracked_categories_instructions: "Volg automatisch alle topics in deze categorieën. Het aantal nieuwe berichten wordt weergegeven naast het topic."
          watching_first_post_categories_instructions: "Gebruikers ontvangen een melding bij het eerste bericht in elk nieuw topic in deze categorieën."
          regular_categories_instructions: "Als deze categorieën zijn gedempt, wordt het dempen opgeheven voor groepsleden. Gebruikers ontvangen een melding als ze worden genoemd of als iemand erop antwoordt."
          muted_categories_instructions: "Gebruikers ontvangen geen enkele melding over nieuwe topics en berichten in deze categorieën en deze worden niet weergegeven op de pagina's Categorieën of Nieuwste."
        tags:
          title: Tags
          long_title: "Standaardmeldingen voor tags"
          description: "Wanneer gebruikers aan deze groep worden toegevoegd, worden hun instellingen voor tagmeldingen ingesteld op deze standaardwaarden. Daarna kunnen ze deze wijzigen."
          watched_tags_instructions: "Observeer automatisch alle topics met deze tags. Groepsleden ontvangen meldingen bij alle nieuwe berichten en topics en het aantal nieuwe berichten wordt weergegeven naast het topic."
          tracked_tags_instructions: "Volg automatisch alle topics met deze tags. Het aantal nieuwe berichten wordt weergegeven naast het topic."
          watching_first_post_tags_instructions: "Gebruikers ontvangen een melding bij het eerste bericht in elk nieuw topic met deze tags."
          regular_tags_instructions: "Als deze tags zijn gedempt, wordt het dempen opgeheven voor groepsleden. Gebruikers ontvangen een melding als ze worden genoemd of als erop wordt geantwoord."
          muted_tags_instructions: "Gebruikers ontvangen geen meldingen over nieuwe topics met deze tags en ze worden niet weergegeven in Nieuwste."
        logs:
          title: "Logs"
          when: "Wanneer"
          action: "Actie"
          acting_user: "Uitvoerende gebruiker"
          target_user: "Doelgebruiker"
          subject: "Onderwerp"
          details: "Details"
          from: "Van"
          to: "Naar"
      permissions:
        title: "Toestemmingen"
        none: "Er zijn geen categorieën aan deze groep gekoppeld."
        description: "Leden van deze groep hebben toegang tot deze categorieën"
      public_admission: "Gebruikers toestaan de groep te verlaten (vereist openbaar zichtbare groep)"
      public_exit: "Gebruikers toestaan de groep te verlaten"
      empty:
        posts: "Er zijn geen berichten van leden van deze groep"
        members: "Er zijn geen leden in deze groep"
        requests: "Er zijn geen lidmaatschapsverzoeken voor deze groep"
        mentions: "Er zijn geen vermeldingen van deze groep"
        messages: "Er zijn geen berichten voor deze groep"
        topics: "Er zijn geen topics van leden van deze groep"
        logs: "Er zijn geen logs voor deze groep"
      add: "Toevoegen"
      join: "Deelnemen"
      leave: "Verlaten"
      request: "Verzoek"
      message: "Bericht"
      confirm_leave: "Weet je zeker dat je deze groep wilt verlaten?"
      allow_membership_requests: "Sta gebruikers toe om lidmaatschapsverzoeken naar groepseigenaren sturen (vereist een openbaar zichtbare groep)"
      membership_request_template: "Aangepaste sjabloon om aan gebruikers weer te geven bij het sturen van een lidmaatschapsverzoek"
      membership_request:
        submit: "Verzoek verzenden"
        title: "Verzoek voor deelname aan @%{group_name}"
        reason: "Laat de groepseigenaren weten waarom je in deze groep hoort"
      membership: "Lidmaatschap"
      name: "Naam"
      group_name: "Groepsnaam"
      user_count: "Gebruikers"
      bio: "Over groep"
      selector_placeholder: "voer gebruikersnaam in"
      owner: "eigenaar"
      index:
        title: "Groepen"
        all: "Alle groepen"
        empty: "Er zijn geen zichtbare groepen."
        filter: "Filteren op groepstype"
        owner_groups: "Groepen in mijn bezit"
        close_groups: "Besloten groepen"
        automatic_groups: "Automatische groepen"
        automatic: "Automatisch"
        closed: "Gesloten"
        public: "Openbaar"
        private: "Privé"
        public_groups: "Openbare groepen"
        my_groups: "Mijn groepen"
        group_type: "Groepstype"
        is_group_user: "Lid"
        is_group_owner: "Eigenaar"
        search_results: "Zoekresultaten worden hieronder weergegeven."
      title:
        one: "Groep"
        other: "Groepen"
      activity: "Activiteit"
      members:
        title: "Leden"
        filter_placeholder_admin: "gebruikersnaam of e-mailadres"
        filter_placeholder: "gebruikersnaam"
        remove_member: "Lid verwijderen"
        remove_member_description: "Verwijder <b>%{username}</b> uit deze groep"
        make_owner: "Eigenaar maken"
        make_owner_description: "Maak <b>%{username}</b> een eigenaar van deze groep"
        remove_owner: "Verwijderen als eigenaar"
        remove_owner_description: "Verwijder <b>%{username}</b> als eigenaar van deze groep"
        make_primary: "Primair maken"
        make_primary_description: "Maak dit de primaire groep voor <b>%{username}</b>"
        remove_primary: "Verwijderen als primair"
        remove_primary_description: "Verwijder deze als primaire groep voor <b>%{username}</b>"
        remove_members: "Leden verwijderen"
        remove_members_description: "Verwijder de geselecteerde gebruikers uit deze groep"
        make_owners: "Eigenaar maken"
        make_owners_description: "Maak de geselecteerde gebruikers eigenaar van deze groep"
        remove_owners: "Eigenaren verwijderen"
        remove_owners_description: "Verwijder de geselecteerde gebruikers als eigenaar van deze groep"
        make_all_primary: "Alles primair maken"
        make_all_primary_description: "Maak dit de primaire groep voor alle geselecteerde gebruikers."
        remove_all_primary: "Verwijderen als primair"
        remove_all_primary_description: "Verwijder deze groep als primair"
        status: "Status"
        owner: "Eigenaar"
        primary: "Primair"
        forbidden: "Je mag de leden niet bekijken."
        no_filter_matches: "Er komen geen leden overeen met de zoekcriteria."
      topics: "Topics"
      posts: "Berichten"
      aria_post_number: "%{title} - bericht %{postNumber}"
      mentions: "Vermeldingen"
      messages: "Berichten"
      notification_level: "Standaard meldingsniveau voor groepsberichten"
      alias_levels:
        mentionable: "Wie kan deze groep @noemen?"
        messageable: "Wie kan deze groep een bericht sturen?"
        nobody: "Niemand"
        only_admins: "Alleen beheerders"
        mods_and_admins: "Alleen moderators en beheerders"
        members_mods_and_admins: "Alleen groepsleden, moderators en beheerders"
        owners_mods_and_admins: "Alleen groepseigenaren, moderators en beheerders"
        everyone: "Iedereen"
      notifications:
        watching:
          title: "Geobserveerd"
          description: "Je ontvangt een melding bij elk nieuw bericht en het aantal nieuwe antwoorden wordt weergeven."
        watching_first_post:
          title: "Eerste bericht geobserveerd"
          description: "Je ontvangt meldingen van nieuwe berichten in deze groep, maar niet van antwoorden op de berichten."
        tracking:
          title: "Volgen"
          description: "Je ontvangt een melding als iemand je @naam noemt of een bericht van je beantwoordt en het aantal nieuwe antwoorden wordt weergeven."
        regular:
          title: "Normaal"
          description: "Je ontvangt een melding als iemand je @naam noemt of een bericht van je beantwoordt."
        muted:
          title: "Gedempt"
          description: "Je ontvangt geen meldingen over berichten in deze groep."
      flair_url: "Afbeelding voor avatarflair"
      flair_upload_description: "Gebruik vierkante afbeeldingen, niet kleiner dan 20px bij 20px."
      flair_bg_color: "Achtergrondkleur van avatarflair"
      flair_bg_color_placeholder: "(Optioneel) Hexadecimale kleurwaarde"
      flair_color: "Kleur van avatarflair"
      flair_color_placeholder: "(Optioneel) Hexadecimale kleurwaarde"
      flair_preview_icon: "Pictogramvoorbeeld"
      flair_preview_image: "Voorbeeld van afbeelding"
      flair_type:
        icon: "Selecteer een pictogram"
        image: "Upload een afbeelding"
      default_notifications:
        modal_title: "Standaard gebruikersmeldingen"
        modal_description:
          one: "Wil je deze wijziging met terugwerkende kracht toepassen? Hierdoor worden voorkeuren gewijzigd voor %{count} bestaande gebruiker."
          other: "Wil je deze wijziging met terugwerkende kracht toepassen? Hierdoor worden voorkeuren gewijzigd voor %{count} bestaande gebruikers."
        modal_yes: "Ja"
        modal_no: "Nee, wijziging alleen vanaf nu toepassen"
    user_action_groups:
      "1": "Likes"
      "2": "Likes"
      "3": "Bladwijzers"
      "4": "Topics"
      "5": "Antwoorden"
      "6": "Reacties"
      "7": "Vermeldingen"
      "9": "Citaten"
      "11": "Bewerkingen"
      "12": "Verzonden items"
      "13": "Inbox"
      "14": "Wachtend"
      "15": "Concepten"
      "17": "Links"
    categories:
      categories_label: "categorieën"
      subcategories_label: "subcategorieën"
      no_subcategories: "geen subcategorieën"
      remove_filter: "filter verwijderen"
      plus_more_count:
        one: "+ nog %{count}"
        other: "+ nog %{count}"
      view_all: "alles weergeven"
      category: "Categorie"
      category_list: "Categorieënlijst weergeven"
      reorder:
        title: "Categorieën herordenen"
        title_long: "Categorieënlijst herordenen"
        save: "Volgorde opslaan"
        apply_all: "Toepassen"
        position: "Positie"
      posts: "Berichten"
      topics: "Topics"
      latest: "Nieuwste"
      subcategories: "Subcategorieën"
      muted: "Gedempte categorieën"
      topic_sentence:
        one: "%{count} topic"
        other: "%{count} topics"
      topic_stat:
        one: "%{number} / %{unit}"
        other: "%{number} / %{unit}"
      topic_stat_unit:
        week: "week"
        month: "maand"
      topic_stat_all_time:
        one: "%{number} totaal"
        other: "%{number} totaal"
      topic_stat_sentence_week:
        one: "%{count} nieuw topic de afgelopen week."
        other: "%{count} nieuwe topics de afgelopen week."
      topic_stat_sentence_month:
        one: "%{count} nieuw topic de afgelopen maand."
        other: "%{count} nieuwe topics de afgelopen maand."
      n_more:
        one: "Categorieën (nog %{count})…"
        other: "Categorieën (nog %{count})…"
    ip_lookup:
      title: IP-adres zoeken
      hostname: Hostnaam
      location: Locatie
      location_not_found: (onbekend)
      organisation: Organisatie
      phone: Telefoonnummer
      other_accounts: "Andere accounts met dit IP-adres:"
      delete_other_accounts:
        one: "%{count} verwijderen"
        other: "%{count} verwijderen"
      username: "gebruikersnaam"
      trust_level: "vertrouwensniveau"
      read_time: "leestijd"
      topics_entered: "topics ingevoerd"
      post_count: "berichten"
      confirm_delete_other_accounts: "Weet je zeker dat je deze accounts wilt verwijderen?"
      powered_by: "met <a href='https://maxmind.com'>MaxMindDB</a>"
      copied: "gekopieerd"
    user_fields:
      none: "(selecteer een optie)"
      required: 'Voer een waarde in voor ''%{name}'''
      required_checkbox: 'Het veld "%{name}" is verplicht'
      same_as_password: "Je wachtwoord mag niet worden herhaald in andere velden"
      optional: (optioneel)
    user:
      said: "%{username}:"
      profile: "Profiel"
      profile_possessive: "Profiel van %{username}"
      account_possessive: "Account van %{name}"
      mute: "Dempen"
      edit: "Voorkeuren bewerken"
      download_archive:
        title: "Exporteer je gegevens"
        description: "Download een archief van je accountactiviteit en voorkeuren."
        button_text: "Archief opvragen"
        confirm: "Wil je echt een archief downloaden van je accountactiviteiten en voorkeuren?"
        success: "We zijn begonnen met het verzamelen van je archief, je ontvangt een bericht wanneer het proces is voltooid."
        rate_limit_error: "Accountarchieven kunnen één keer per dag worden gedownload. Probeer het morgen opnieuw."
      new_private_message: "Nieuw bericht"
      private_message: "Bericht"
      private_messages: "Berichten"
      user_notifications:
        filters:
          filter_by: "Filteren op"
          all: "Alles"
          read: "Gelezen"
          unread: "Ongelezen"
          unseen: "Ongezien"
        ignore_duration_title: "Gebruiker negeren"
        ignore_duration_username: "Gebruikersnaam"
        ignore_duration_when: "Duur:"
        ignore_duration_save: "Negeren"
        ignore_duration_note: "Houd er rekening mee dat alle negeeracties na het verlopen van de negeerduur automatisch worden verwijderd."
        ignore_duration_time_frame_required: "Selecteer een tijdsbestek"
        ignore_no_users: "Je hebt geen genegeerde gebruikers."
        ignore_option: "Genegeerd"
        ignore_option_title: "Je ontvangt geen meldingen met betrekking tot deze gebruiker en alle inhoud ervan wordt verborgen."
        add_ignored_user: "Toevoegen…"
        mute_option: "Gedempt"
        mute_option_title: "Je ontvangt geen meldingen, persoonlijke berichten of directe chatberichten van deze gebruiker."
        normal_option: "Normaal"
        normal_option_title: "Je ontvangt een melding als deze gebruiker een bericht van je beantwoordt, je citeert, of je naam noemt."
      notification_schedule:
        title: "Meldingsschema"
        label: "Aangepast meldingsschema inschakelen"
        tip: "Buiten deze tijden worden je meldingen gepauzeerd."
        midnight: "Middernacht"
        none: "Geen"
        monday: "Maandag"
        tuesday: "Dinsdag"
        wednesday: "Woensdag"
        thursday: "Donderdag"
        friday: "Vrijdag"
        saturday: "Zaterdag"
        sunday: "Zondag"
        to: "tot"
      activity_stream: "Activiteit"
      read: "Gelezen"
      read_help: "Recent gelezen topics"
      preferences:
        title: "Voorkeuren"
        profile:
          enforced_required_fields: "Je moet aanvullende informatie verstrekken voordat je deze site verder kunt gebruiken."
      feature_topic_on_profile:
        open_search: "Selecteer een nieuw topic"
        title: "Selecteer een topic"
        search_label: "Topic zoeken op titel"
        save: "Opslaan"
        clear:
          title: "Wissen"
          warning: "Weet je zeker dat je je uitgelichte topic wilt wissen?"
      use_current_timezone: "Huidige tijdzone gebruiken"
      profile_hidden: "Het openbare profiel van deze gebruiker is verborgen."
      login_to_view_profile: "Je moet je aanmelden om gebruikersprofielen te bekijken"
      inactive_user: "Deze gebruiker is niet langer actief."
      expand_profile: "Uitvouwen"
      sr_expand_profile: "Profieldetails uitvouwen"
      collapse_profile: "Samenvouwen"
      sr_collapse_profile: "Profieldetails samenvouwen"
      bookmarks: "Bladwijzers"
      bio: "Over mij"
      timezone: "Tijdzone"
      invited_by: "Uitgenodigd door"
      trust_level: "Vertrouwensniveau"
      notifications: "Meldingen"
      statistics: "Statistieken"
      desktop_notifications:
        label: "Livemeldingen"
        not_supported: "Meldingen worden niet ondersteund in deze browser. Sorry."
        perm_default: "Meldingen inschakelen"
        perm_denied_btn: "Toestemming geweigerd"
        perm_denied_expl: "Je hebt toestemming voor meldingen geweigerd. Sta meldingen toe via je browserinstellingen."
        disable: "Meldingen uitschakelen"
        enable: "Meldingen inschakelen"
        each_browser_note: "Opmerking: je moet deze instelling wijzigen in elke browser die je gebruikt. Alle meldingen worden uitgeschakeld als je meldingen onderbreekt vanuit het gebruikersmenu, ongeacht deze instelling."
        consent_prompt: "Wil je live meldingen ontvangen als mensen antwoorden op je berichten?"
      dismiss: "Negeren"
      dismiss_notifications: "Alles negeren"
      dismiss_notifications_tooltip: "Alle ongelezen meldingen markeren als gelezen"
      dismiss_bookmarks_tooltip: "Markeer alle ongelezen bladwijzerherinneringen als gelezen"
      dismiss_messages_tooltip: "Markeer alle ongelezen persoonlijke berichten als gelezen"
      no_likes_title: "Je hebt nog geen likes ontvangen"
      no_likes_body: >
        Je krijgt hier een melding wanneer iemand een van je berichten liket, zodat je kunt zien wat anderen waardevol vinden. Anderen zien hetzelfde als je hun berichten liket. <br><br> Meldingen voor likes worden nooit naar je ge-e-maild, maar je kunt instellen hoe je meldingen over likes ontvangt op de site in je <a href='%{preferencesUrl}'>meldingsvoorkeuren</a>.
      no_messages_title: "Je hebt geen berichten"
      no_messages_body: >
        Wil je een direct persoonlijk gesprek met iemand hebben, buiten de normale gespreksstroom? Stuur de persoon een bericht door diens avatar te selecteren en de %{icon} berichtknop te gebruiken.<br><br> Als je hulp nodig hebt, kun je <a href='%{aboutUrl}'>een medewerker een bericht sturen</a>.
      no_bookmarks_title: "Je hebt nog geen bladwijzers gemaakt"
      no_bookmarks_body: >
        Begin met bladwijzers voor berichten te maken met de %{icon} knop. Ze worden hier weergegeven voor eenvoudige referentie. Je kunt ook een herinnering plannen!
      no_bookmarks_search: "Geen bladwijzers gevonden met de opgegeven zoekcriteria."
      no_notifications_title: "Je hebt nog geen meldingen"
      no_notifications_body: >
        Je krijgt een bericht in dit paneel over activiteit die direct relevant voor je is, inclusief reacties op je topics en berichten, wanneer iemand je <b>@vermeldt</b> of citeert en reacties geeft op topics die je observeert. Er worden ook meldingen gestuurd naar je e-mail wanneer je je een tijdje niet hebt aangemeld. <br><br> Zoek de %{icon} om te bepalen over welke specifieke topics, categorieën en tags je meldingen wilt ontvangen. Zie je <a href='%{preferencesUrl}'>meldingsvoorkeuren</a> voor meer.
      no_other_notifications_title: "Je hebt nog geen andere meldingen"
      no_other_notifications_body: >
        Je wordt in dit paneel op de hoogte gesteld van andere soorten activiteit die relevant kunnen zijn voor je, bijvoorbeeld wanneer iemand een link naar een van je berichten plaatst of deze bewerkt.
      no_notifications_page_title: "Je hebt nog geen meldingen"
      no_notifications_page_body: >
        Je krijgt een bericht over activiteit die direct relevant voor je is, inclusief reacties op je topics en berichten, wanneer iemand je <b>@vermeldt</b> of citeert en reacties geeft op topics die je observeert. Er worden ook meldingen gestuurd naar je e-mail wanneer je je een tijdje niet hebt aangemeld. <br><br> Zoek de %{icon} om te bepalen over welke specifieke topics, categorieën en tags je meldingen wilt ontvangen. Zie je <a href='%{preferencesUrl}'>meldingsvoorkeuren</a> voor meer.
      dynamic_favicon: "Aantallen weergeven op browserpictogram"
      skip_new_user_tips:
        description: "Introductietips en badges voor nieuwe gebruikers overslaan"
      reset_seen_user_tips: "Gebruikerstips opnieuw weergeven"
      theme_default_on_all_devices: "Dit het standaardthema maken op al mijn apparaten"
      color_scheme_default_on_all_devices: "Standaard kleurenpalet instellen op al mijn apparaten"
      color_scheme: "Kleurenpalet"
      color_schemes:
        default_description: "Standaard voor thema"
        disable_dark_scheme: "Hetzelfde als normaal"
        dark_instructions: "Je kunt een voorbeeld van het kleurenpalet van de donkere modus bekijken door de donkere modus van je apparaat in te schakelen."
        undo: "Resetten"
        regular: "Normaal"
        dark: "Donkere modus"
        default_dark_scheme: "(standaard voor website)"
      dark_mode: "Donkere modus"
      dark_mode_enable: "Automatisch kleurenpalet voor donkere modus inschakelen"
      text_size_default_on_all_devices: "Dit de standaard tekstgrootte maken op al mijn apparaten"
      allow_private_messages: "Andere gebruikers mogen mij persoonlijke berichten sturen"
      external_links_in_new_tab: "Alle externe links openen op een nieuw tabblad"
      enable_quoting: "Antwoorden met citaat inschakelen voor gemarkeerde tekst"
      enable_smart_lists: "Schakel slimme lijsten in bij schrijven in de editor"
      enable_defer: "Als gelezen markeren van topics inschakelen"
      experimental_sidebar:
        enable: "Zijbalk inschakelen"
        options: "Opties"
        navigation_section: "Navigatie"
        navigation_section_instruction: "Wanneer een topiclijst in het navigatiemenu nieuwe of ongelezen items heeft…"
        link_to_filtered_list_checkbox_description: "Link naar de gefilterde lijst"
        show_count_new_items_checkbox_description: "Geef het aantal nieuwe items weer"
      change: "wijzigen"
      featured_topic: "Uitgelicht topic"
      moderator: "%{user} is een moderator"
      admin: "%{user} is een beheerder"
      moderator_tooltip: "Deze gebruiker is een moderator"
      admin_tooltip: "Deze gebruiker is een beheerder"
      silenced_tooltip: "Deze gebruiker is gedempt"
      suspended_notice: "Deze gebruiker is geschorst tot %{date}."
      suspended_permanently: "Deze gebruiker is geschorst."
      suspended_reason: "Reden: "
      github_profile: "GitHub"
      email_activity_summary: "Activiteitsamenvatting"
      mailing_list_mode:
        label: "Mailinglijstmodus"
        enabled: "Mailinglijstmodus inschakelen"
        instructions: |
          Deze instelling overschrijft de activiteitsamenvatting.<br />
          Gedempte topics en categorieën zijn niet opgenomen in deze e-mails.
        individual: "E-mail sturen voor elk nieuw bericht"
        individual_no_echo: "E-mail sturen voor elk nieuw bericht, behalve die van mezelf"
        many_per_day: "Stuur mij een e-mail voor elk nieuw bericht (ongeveer %{dailyEmailEstimate} per dag)"
        few_per_day: "Stuur mij een e-mail voor elk nieuw bericht (ongeveer 2 per dag)"
        warning: "Mailinglijstmodus ingeschakeld. E-mailmeldingsinstellingen worden genegeerd."
      tag_settings: "Tags"
      watched_tags: "Geobserveerd"
      watched_tags_instructions: "Je observeert automatisch alle nieuwe topics met deze tags. Je ontvangt meldingen bij alle nieuwe berichten en topics en het aantal nieuwe berichten wordt weergegeven naast het topic."
      tracked_tags: "Gevolgd"
      tracked_tags_instructions: "Je volgt automatisch alle topics met deze tags. Het aantal nieuwe berichten wordt weergegeven naast het topic."
      muted_tags: "Gedempt"
      muted_tags_instructions: "Je ontvangt geen meldingen over nieuwe topics met deze tags en deze worden niet weergegeven in Nieuwste."
      watched_categories: "Geobserveerd"
      watched_categories_instructions: "Je observeert automatisch alle nieuwe topics in deze categorieën. Je ontvangt meldingen bij alle nieuwe berichten en topics en het aantal nieuwe berichten wordt weergegeven naast het topic."
      tracked_categories: "Gevolgd"
      tracked_categories_instructions: "Je volgt automatisch alle topics in deze categorieën. Het aantal nieuwe berichten wordt weergegeven naast het topic."
      watched_first_post_categories: "Eerste bericht geobserveerd"
      watched_first_post_categories_instructions: "Je ontvangt een melding bij het eerste bericht in elk nieuw topic in deze categorieën."
      watched_first_post_tags: "Eerste bericht geobserveerd"
      watched_first_post_tags_instructions: "Je ontvangt een melding bij het eerste bericht in elk nieuw topic met deze tags."
      watched_precedence_over_muted: "Houd me op de hoogte van topic in categorieën of tags die ik in observeer en die ook horen bij een topic dat ik heb gedempt"
      muted_categories: "Gedempt"
      muted_categories_instructions: "Je ontvangt geen meldingen over nieuwe topics en berichten in deze categorieën en deze worden niet weergegeven op de pagina's Categorieën of Nieuwste."
      muted_categories_instructions_dont_hide: "Je ontvangt geen meldingen over nieuwe topics in deze categorieën."
      regular_categories: "Normaal"
      regular_categories_instructions: "Deze categorieën zie je in de topiclijsten 'Nieuwste’ en ‘Top’."
      no_category_access: "Als moderator heb je beperkte toegang tot categorieën, opslaan is uitgeschakeld."
      delete_account: "Mijn account verwijderen"
      delete_account_confirm: "Weet je zeker dat je je account definitief wilt verwijderen? Deze actie kan niet ongedaan worden gemaakt!"
      deleted_yourself: "Je account is verwijderd."
      delete_yourself_not_allowed: "Neem contact op met een medewerker als je wilt dat je account wordt verwijderd."
      unread_message_count: "Berichten"
      admin_delete: "Verwijderen"
      users: "Gebruikers"
      muted_users: "Gedempt"
      muted_users_instructions: "Onderdruk alle meldingen en PB's van deze gebruikers."
      allowed_pm_users: "Toegestaan"
      allowed_pm_users_instructions: "Sta alleen PB's van deze gebruikers toe."
      allow_private_messages_from_specific_users: "Alleen bepaalde gebruikers mogen mij persoonlijke berichten sturen"
      ignored_users: "Genegeerd"
      ignored_users_instructions: "Onderdruk alle berichten, meldingen en PB's van deze gebruikers."
      tracked_topics_link: "Weergeven"
      automatically_unpin_topics: "Topics automatisch losmaken als ik de onderkant bereik"
      apps: "Apps"
      revoke_access: "Toegang intrekken"
      undo_revoke_access: "Toegang intrekken ongedaan maken"
      api_approved: "Goedgekeurd:"
      api_last_used_at: "Laatst gebruikt op:"
      theme: "Thema"
      save_to_change_theme: 'Thema wordt bijgewerkt nadat je op ''%{save_text}'' klikt'
      home: "Standaard startpagina"
      staged: "Gefaseerd"
      staff_counters:
        flags_given:
          one: '<span class="%{className}">%{count}</span> nuttige markering'
          other: '<span class="%{className}">%{count}</span> nuttige markeringen'
        flagged_posts:
          one: '<span class="%{className}">%{count}</span> gemarkeerd bericht'
          other: '<span class="%{className}">%{count}</span> gemarkeerde berichten'
        deleted_posts:
          one: '<span class="%{className}">%{count}</span> verwijderd bericht'
          other: '<span class="%{className}">%{count}</span> verwijderde berichten'
        suspensions:
          one: '<span class="%{className}">%{count}</span> schorsing'
          other: '<span class="%{className}">%{count}</span> schorsingen'
        warnings_received:
          one: '<span class="%{className}">%{count}</span> waarschuwing'
          other: '<span class="%{className}">%{count}</span> waarschuwingen'
        rejected_posts:
          one: '<span class="%{className}">%{count}</span> geweigerd bericht'
          other: '<span class="%{className}">%{count}</span> geweigerde berichten'
      messages:
        all: "alle inboxen"
        inbox: "Inbox"
        personal: "Persoonlijk"
        latest: "Nieuwste"
        sent: "Verzonden"
        unread: "Ongelezen"
        unread_with_count:
          one: "Ongelezen (%{count})"
          other: "Ongelezen (%{count})"
        new: "Nieuw"
        new_with_count:
          one: "Nieuw (%{count})"
          other: "Nieuw (%{count})"
        archive: "Archief"
        groups: "Mijn groepen"
        move_to_inbox: "Verplaatsen naar inbox"
        move_to_archive: "Archiveren"
        failed_to_move: "Verplaatsen van geselecteerde berichten mislukt (mogelijk is je netwerkverbinding verbroken)"
        tags: "Tags"
        all_tags: "Alle tags"
        warnings: "Officiële waarschuwingen"
        read_more_in_group: "Wil je meer lezen? Bekijk andere berichten in %{groupLink}."
        read_more: "Wil je meer lezen? Bekijk andere berichten in <a href='%{basePath}/u/%{username}/messages'>persoonlijke berichten</a>."
        read_more_group_pm_MF: |
          { HAS_UNREAD_AND_NEW, select,
            true {
              { UNREAD, plural,
                   =0 {}
                  one {Er is <a href="{basePath}/u/{username}/messages/group/{groupName}/unread"># ongelezen</a>}
                other {Er zijn <a href="{basePath}/u/{username}/messages/group/{groupName}/unread"># ongelezen</a>}
              }
              { NEW, plural,
                   =0 {}
                  one { en <a href="{basePath}/u/{username}/messages/group/{groupName}/new"># nieuw</a> bericht resterend, of bekijk andere berichten in {groupLink}}
                other { en <a href="{basePath}/u/{username}/messages/group/{groupName}/new"># nieuwe</a> berichten resterend, of bekijk andere berichten in {groupLink}}
              }
            }
            false {
              { UNREAD, plural,
                   =0 {}
                  one {Er is <a href="{basePath}/u/{username}/messages/group/{groupName}/unread"># ongelezen</a> bericht resterend, of bekijk andere berichten in {groupLink}}
                other {Er zijn <a href="{basePath}/u/{username}/messages/group/{groupName}/unread"># ongelezen</a> berichten resterend, of bekijk andere berichten in {groupLink}}
              }
              { NEW, plural,
                   =0 {}
                  one {Er is <a href="{basePath}/u/{username}/messages/group/{groupName}/new"># nieuw</a> bericht resterend, of bekijk andere berichten in {groupLink}}
                other {Er zijn <a href="{basePath}/u/{username}/messages/group/{groupName}/new"># nieuwe</a> berichten resterend, of bekijk andere berichten in {groupLink}}
              }
            }
            other {}
          }
        read_more_personal_pm_MF: |
          { HAS_UNREAD_AND_NEW, select,
            true {
              { UNREAD, plural,
                   =0 {}
                  one {Er is <a href="{basePath}/u/{username}/messages/unread"># ongelezen</a>}
                other {Er zijn <a href="{basePath}/u/{username}/messages/unread"># ongelezen</a>}
              }
              { NEW, plural,
                   =0 {}
                  one { en <a href="{basePath}/u/{username}/messages/new"># nieuw</a> bericht resterend, of bekijk andere <a href="{basePath}/u/{username}/messages">persoonlijke berichten</a>}
                other { en <a href="{basePath}/u/{username}/messages/new"># nieuwe</a> bericht resterend, of bekijk andere <a href="{basePath}/u/{username}/messages">persoonlijke berichten</a>}
              }
            }
            false {
              { UNREAD, plural,
                   =0 {}
                  one {Er is <a href="{basePath}/u/{username}/messages/unread"># ongelezen</a> bericht resterend, of bekijk andere <a href="{basePath}/u/{username}/messages">persoonlijke berichten</a>}
                other {Er zijn <a href="{basePath}/u/{username}/messages/unread"># ongelezen</a> berichten resterend, of bekijk andere <a href="{basePath}/u/{username}/messages">persoonlijke berichten</a>}
              }
              { NEW, plural,
                   =0 {}
                  one {Er is <a href="{basePath}/u/{username}/messages/new"># nieuw</a> bericht resterend, of bekijk andere <a href="{basePath}/u/{username}/messages">persoonlijke berichten</a>}
                other {Er zijn <a href="{basePath}/u/{username}/messages/new"># nieuw</a> berichten resterend, of bekijk andere <a href="{basePath}/u/{username}/messages">persoonlijke berichten</a>}
              }
            }
            other {}
          }
      preferences_nav:
        account: "Account"
        security: "Beveiliging"
        profile: "Profiel"
        emails: "E-mails"
        notifications: "Meldingen"
        tracking: "Tracking"
        categories: "Categorieën"
        users: "Gebruikers"
        tags: "Tags"
        interface: "Interface"
        apps: "Apps"
        navigation_menu: "Navigatiemenu"
      change_password:
        success: "(e-mail verzonden)"
        in_progress: "(e-mail verzenden)"
        error: "(fout)"
        action: "E-mail voor wachtwoordherstel verzenden"
        set_password: "Wachtwoord instellen"
        choose_new: "Kies een nieuw wachtwoord"
        choose: "Kies een wachtwoord"
        verify_identity: "Verifieer je identiteit om verder te gaan."
        title: "Wachtwoord herstellen"
      second_factor_backup:
        title: "Back-upcodes voor tweeledige verificatie"
        regenerate: "Opnieuw genereren"
        disable: "Uitschakelen"
        enable: "Back-upcodes maken"
        enable_long: "Back-upcodes toevoegen"
        not_enabled: "Je hebt nog geen back-upcodes gemaakt."
        manage:
          one: "Je hebt nog <strong>%{count}</strong> back-upcode over."
          other: "Je hebt nog <strong>%{count}</strong> back-upcodes over."
        copy_to_clipboard: "Kopiëren naar klembord"
        copy_to_clipboard_error: "Fout bij kopiëren van gegevens naar klembord"
        copied_to_clipboard: "Gekopieerd naar klembord"
        download_backup_codes: "Back-upcodes downloaden"
        remaining_codes:
          one: "Je hebt nog <strong>%{count}</strong> back-upcode over."
          other: "Je hebt nog <strong>%{count}</strong> back-upcodes over."
        use: "Back-upcode gebruiken"
        enable_prerequisites: "Je moet een primaire methode voor tweeledige verificatie inschakelen voordat je back-upcodes genereert."
        codes:
          title: "Back-upcodes gegenereerd"
          description: "Elke back-upcode kan maar één keer worden gebruikt. Bewaar ze op een veilige maar toegankelijke plek."
      second_factor:
        title: "Tweeledige verificatie"
        enable: "Tweeledige verificatie beheren"
        disable_all: "Alles uitschakelen"
        name: "Naam"
        label: "Code"
        rate_limit: "Wacht even voordat je een andere verificatiecode probeert."
        enable_description: |
          Scan deze QR-code in een ondersteunde app (<a href="https://www.google.com/search?q=authenticator+apps+for+android" target="_blank">Android</a> – <a href="https://www.google.com/search?q=authenticator+apps+for+ios" target="_blank">iOS</a>) en voer je verificatiecode in.
        disable_description: "Voer de verificatiecode van je app in"
        show_key_description: "Voer handmatig in"
        short_description: |
          Bescherm je account met eenmalige beveiligingscodes of fysieke beveiligingssleutels.
        extended_description: |
          Tweeledige verificatie voegt extra beveiliging toe aan je account door naast je wachtwoord een eenmalige code te vereisen. Tokens kunnen worden gegenereerd op <a href="https://www.google.com/search?q=authenticator+apps+for+android" target='_blank'>Android</a>- en <a href="https://www.google.com/search?q=authenticator+apps+for+ios">iOS</a> -apparaten.
        oauth_enabled_warning: "Houd er rekening mee dat sociale aanmeldingen worden uitgeschakeld zodra tweeledige verificatie is ingeschakeld op je account."
        use: "Authenticator-app gebruiken"
        enforced_with_oauth_notice: "Je moet tweeledige verificatie inschakelen. Je wordt alleen gevraagd dit te gebruiken als je je aanmeldt met een wachtwoord, in plaats van externe verificatie of sociale aanmeldmethoden."
        enforced_notice: "Je moet tweeledige verificatie inschakelen voordat je deze website bezoekt."
        disable: "Uitschakelen"
        disable_confirm: "Weet je zeker dat je tweeledige verificatie wilt uitschakelen?"
        delete: "Verwijderen"
        delete_confirm_header: "Deze op tokens gebaseerde authenticators en fysieke beveiligingssleutels worden verwijderd:"
        delete_confirm_instruction: "Typ ter bevestiging <strong>%{confirm}</strong> in het vak hieronder."
        delete_single_confirm_title: "Een authenticator verwijderen"
        delete_single_confirm_message: "Je verwijdert %{name}. Je kunt deze handeling niet ongedaan maken. Als je van gedachten verandert, moet je deze authenticator opnieuw registreren."
        delete_backup_codes_confirm_title: "Back-upcodes verwijderen"
        delete_backup_codes_confirm_message: "Je verwijdert back-up codes. Je kunt deze handeling niet ongedaan maken. Als je van gedachten verandert, moet je opnieuw back-upcodes genereren."
        save: "Opslaan"
        edit: "Bewerken"
        edit_title: "Authenticator bewerken"
        edit_description: "Naam van authenticator"
        enable_security_key_description: |
          Druk wanneer je je <a href="https://www.google.com/search?q=hardware+security+key" target="_blank">hardwarebeveiligingssleutel</a> of compatibel mobiel apparaat gereed hebt op de knop Registreren hieronder.
        totp:
          title: "Op tokens gebaseerde authenticators"
          add: "Authenticator toevoegen"
          default_name: "Mijn authenticator"
          name_and_code_required_error: "Je moet een naam en de code van je authenticator-app opgeven."
        security_key:
          register: "Registreren"
          title: "Fysieke beveiligingssleutels"
          add: "Fysieke beveiligingssleutel toevoegen"
          default_name: "Hoofdbeveiligingssleutel"
          iphone_default_name: "iPhone"
          android_default_name: "Android"
          not_allowed_error: "Het registratieproces van de beveiligingssleutel had een time-out of is geannuleerd."
          already_added_error: "Je hebt deze beveiligingssleutel al geregistreerd. Je hoeft deze niet opnieuw te registreren."
          edit: "Fysieke beveiligingssleutel bewerken"
          save: "Opslaan"
          edit_description: "Naam fysieke beveiligingssleutel"
          name_required_error: "Je moet een naam voor je beveiligingssleutel opgeven."
      passkeys:
        rename_passkey: "Passkey hernoemen"
        add_passkey: "Passkey toevoegen"
        confirm_delete_passkey: "Weet je zeker dat je deze passkey wilt verwijderen?"
        passkey_successfully_created: "Gelukt! Je nieuwe passkey is gemaakt."
        rename_passkey_instructions: "Kies een passkeynaam die je gemakkelijk kunt herkennen, bijvoorbeeld de naam van je wachtwoordmanager."
        name:
          default: "Hoofdpasskey"
        save: "Opslaan"
        title: "Passkeys"
        short_description: "Passkeys zijn wachtwoordvervangers die je identiteit biometrisch valideren (bijv. touch, faceID) of via een apparaatpincode/-wachtwoord."
        added_date: "%{date} toegevoegd"
        last_used_date: "Laatst gebruikt %{date}"
        never_used: "Nooit gebruikt"
        not_allowed_error: "Er is een time-out opgetreden in het passkeyregistratieproces, het proces is geannuleerd of het is niet toegestaan."
        already_added_error: "Je hebt deze passkey al geregistreerd. Je hoeft deze niet opnieuw te registreren."
        confirm_button: "of een passkey gebruiken"
      change_about:
        title: "Over mij wijzigen"
        error: "Er is een fout opgetreden bij het wijzigen van deze waarde."
      change_username:
        title: "Gebruikersnaam wijzigen"
        confirm: "Weet je zeker dat je je gebruikersnaam wilt wijzigen?"
        taken: "Sorry, die gebruikersnaam is al in gebruik."
        invalid: "Die gebruikersnaam is ongeldig. De naam mag alleen cijfers en letters bevatten."
      add_email:
        title: "E-mailadres toevoegen"
        add: "toevoegen"
      change_email:
        title: "E-mailadres wijzigen"
        taken: "Sorry, dat e-mailadres is niet beschikbaar."
        error: "Er is een fout opgetreden bij het wijzigen van je e-mailadres. Misschien is het adres al in gebruik?"
        success: "We hebben een e-mail naar dat adres gestuurd. Volg de bevestigingsinstructies."
        success_via_admin: "We hebben een e-mail naar dat adres gestuurd. Volg de bevestigingsinstructies in de e-mail."
        success_staff: "We hebben een e-mail naar je huidige adres gestuurd. Volg de bevestigingsinstructies."
        back_to_preferences: "Terug naar voorkeuren"
        confirm_success: "Je e-mailadres is bijgewerkt."
        confirm: "Bevestigen"
        authorizing_new:
          description: "Bevestig dat je je e-mailadres wilt wijzigen naar:"
          description_add: "Bevestig dat je een alternatief e-mailadres wilt toevoegen:"
        authorizing_old:
          title: "Oud e-mailadres verifiëren"
          description: "Verifieer je oude e-mailadres om door te gaan met het wijzigen van je e-mailadres:"
          description_add: "Verifieer je bestaande e-mailadres om door te gaan met het toevoegen van een alternatief adres:"
          old_email: "Oud e-mailadres: %{email}"
          new_email: "Nieuw e-mailadres: %{email}"
          confirm_success: "Er is een e-mail naar je nieuwe e-mailadres gestuurd om de wijziging te bevestigen!"
      change_avatar:
        title: "Je profielafbeelding wijzigen"
        gravatar: "<a href='//%{gravatarBaseUrl}%{gravatarLoginUrl}' target='_blank'>%{gravatarName}</a>, gebaseerd op"
        gravatar_title: "Wijzig je avatar op de website van %{gravatarName}"
        gravatar_failed: "We konden geen %{gravatarName} vinden voor dat e-mailadres."
        refresh_gravatar_title: "Je %{gravatarName} vernieuwen"
        letter_based: "Door systeem toegekende profielafbeelding"
        uploaded_avatar: "Eigen afbeelding"
        uploaded_avatar_empty: "Voeg een eigen afbeelding toe"
        upload_title: "Upooad je afbeelding"
        image_is_not_a_square: "Waarschuwing: we hebben je afbeelding bijgesneden; de breedte en hoogte waren niet gelijk."
        logo_small: "Het kleine logo van de website. Standaard gebruikt."
        use_custom: "Of upload een eigen avatar:"
      change_profile_background:
        title: "Profielkoptekst"
        instructions: "Profielkopteksten worden gecentreerd en hebben een standaardbreedte van 1110 pixels."
      change_card_background:
        title: "Achtergrond van gebruikerskaart"
        instructions: "Achtergrondafbeeldingen worden gecentreerd en hebben een standaardbreedte van 590 pixels."
      change_featured_topic:
        title: "Uitgelicht topic"
        instructions: "Er wordt een link naar dit topic op je gebruikerskaart en profiel geplaatst."
      email:
        title: "E-mailadres"
        primary: "Primair e-mailadres"
        secondary: "Secundaire e-mailadressen"
        primary_label: "primair"
        unconfirmed_label: "onbevestigd"
        resend_label: "bevestigings-e-mail opnieuw verzenden"
        resending_label: "verzenden…"
        resent_label: "e-mail verzonden"
        update_email: "E-mailadres wijzigen"
        set_primary: "Primair e-mailadres instellen"
        destroy: "E-mailadres verwijderen"
        add_email: "Alternatief e-mailadres toevoegen"
        auth_override_instructions: "E-mailadres kan worden bijgewerkt via de verificatieprovider."
        no_secondary: "Geen secundaire e-mailadressen"
        instructions: "Nooit openbaar zichtbaar"
        admin_note: "Opmerking: een beheerder die het e-mailadres van een andere niet-beheerder wijzigt, geeft aan dat de gebruiker geen toegang meer heeft tot diens e-mailaccount, dus wordt er een e-mail voor wachtwoordherstel naar diens nieuwe adres gestuurd. Het e-mailadres van de gebruiker wordt pas gewijzigd nadat deze het proces voor wachtwoordherstel heeft voltooid."
        ok: "We sturen een e-mail ter bevestiging"
        required: "Voer een e-mailadres in"
        invalid: "Voer een geldig e-mailadres in"
        authenticated: "Je e-mailadres is geverifieerd door %{provider}"
        invite_auth_email_invalid: "Je uitnodigings-e-mail komt niet overeen met het e-mailadres dat door %{provider} is geverifieerd"
        authenticated_by_invite: "Je e-mailadres is geverifieerd door de uitnodiging"
        frequency:
          one: "We sturen alleen een e-mail als we je de afgelopen minuut niet hebben gezien."
          other: "We sturen alleen een e-mail als we je de afgelopen %{count} minuten niet hebben gezien."
      associated_accounts:
        title: "Gekoppelde accounts"
        connect: "Verbinden"
        revoke: "Intrekken"
        cancel: "Annuleren"
        not_connected: "(niet gekoppeld)"
        confirm_modal_title: "%{provider}-account koppelen"
        confirm_description:
          disconnect: "Je bestaande %{provider}-account '%{account_description}' wordt ontkoppeld."
          account_specific: "Je %{provider}-account '%{account_description}' wordt gebruikt voor verificatie."
          generic: "Je %{provider}-account wordt gebruikt voor verificatie."
      activate_account:
        action: "Klik hier om je account te activeren"
        already_done: "Sorry, deze link voor het bevestigen van je account is niet meer geldig. Misschien is je account al actief?"
        please_continue: "Je account is bevestigd; je wordt nu doorgestuurd naar de startpagina."
        continue_button: "Voltooien!"
        welcome_to: "Welkom bij %{site_name}!"
        approval_required: "Voordat je toegang hebt tot dit forum, moet een moderator je nieuwe account handmatig goedkeuren. Je ontvangt een e-mail zodra je account is goedgekeurd!"
      name:
        title: "Naam"
        title_optional: "Naam (optioneel)"
        instructions: "Je volledige naam (optioneel)"
        instructions_required: "Je volledige naam"
        required: "Voer een naam in"
        too_short: "Je naam is te kort"
        ok: "Je naam ziet er goed uit"
      username:
        title: "Gebruikersnaam"
        instructions: "Uniek, geen spaties, kort"
        short_instructions: "Mensen kunnen je vermelden als @%{username}"
        available: "Je gebruikersnaam is beschikbaar"
        not_available: "Niet beschikbaar. %{suggestion} proberen?"
        not_available_no_suggestion: "Niet beschikbaar"
        too_short: "Je gebruikersnaam is te kort"
        too_long: "Je gebruikersnaam is te lang"
        checking: "Beschikbaarheid van gebruikersnaam controleren…"
        prefilled: "E-mailadres komt overeen met deze geregistreerde gebruikersnaam"
        required: "Voer een gebruikersnaam in"
        edit: "Gebruikersnaam bewerken"
      locale:
        title: "Interfacetaal"
        instructions: "Taal van de gebruikersinterface. Deze verandert wanneer de pagina wordt vernieuwd."
        default: "(standaard)"
        any: "alle"
      homepage:
        default: "(standaard)"
      password_confirmation:
        title: "Wachtwoord opnieuw"
      invite_code:
        title: "Uitnodigingscode"
        instructions: "Accountregistratie vereist een uitnodigingscode"
      auth_tokens:
        title: "Recent gebruikte apparaten"
        short_description: "Dit is een lijst van apparaten waarop je account onlangs is aangemeld."
        details: "Details"
        log_out_all: "Alles afmelden"
        not_you: "Ben jij dit niet?"
        show_all: "Alles weergeven (%{count})"
        show_few: "Minder weergeven"
        was_this_you: "Was jij dit?"
        was_this_you_description: "Als jij het niet was, raden we je aan om je wachtwoord te wijzigen en je overal af te melden."
        browser_and_device: "%{browser} op %{device}"
        secure_account: "Mijn account beveiligen"
        latest_post: "Je hebt als laatste geplaatst…"
        device_location: '<span class="auth-token-device">%{device}</span> &ndash; <span title="IP: %{ip}">%{location}</span>'
        browser_active: '%{browser} | <span class="active">nu actief</span>'
        browser_last_seen: "%{browser} | %{date}"
      last_posted: "Laatste bericht"
      last_seen: "Gezien"
      created: "Lid sinds"
      log_out: "Afmelden"
      location: "Locatie"
      website: "Website"
      email_settings: "E-mailadres"
      hide_profile: "Mijn openbare profiel verbergen"
      enable_physical_keyboard: "Ondersteuning voor fysiek toetsenbord op iPad inschakelen"
      text_size:
        title: "Tekstgrootte"
        smallest: "Kleinst"
        smaller: "Kleiner"
        normal: "Normaal"
        larger: "Groter"
        largest: "Grootst"
      title_count_mode:
        title: "Titel van achtergrondpagina geeft aantal weer van:"
        notifications: "Nieuwe meldingen"
        contextual: "Nieuwe pagina-inhoud"
      bookmark_after_notification:
        title: "Nadat een herinneringsmelding voor een bladwijzer is verzonden:"
      like_notification_frequency:
        title: "Melding sturen bij like"
        always: "Altijd"
        first_time_and_daily: "Eerste keer dat een bericht wordt geliket en dagelijks"
        first_time: "Eerste keer dat een bericht is geliket"
        never: "Nooit"
      email_previous_replies:
        title: "Eerdere antwoorden bijvoegen onderaan e-mails"
        unless_emailed: "tenzij eerder verzonden"
        always: "altijd"
        never: "nooit"
      email_digests:
        title: "Als ik hier niet kom, stuur me dan een e-mailsamenvatting van populaire topics en antwoorden"
        every_30_minutes: "elke 30 minuten"
        every_hour: "elk uur"
        daily: "dagelijks"
        weekly: "wekelijks"
        every_month: "maandelijks"
        every_six_months: "elke zes maanden"
      email_level:
        title: "Stuur me een e-mail wanneer ik word geciteerd of beantwoord, wanneer mijn @gebruikersnaam wordt genoemd of wanneer er nieuwe activiteit is in mijn geobserveerde categorieën, tags of topics"
        always: "altijd"
        only_when_away: "alleen wanneer afwezig"
        never: "nooit"
      email_messages_level: "Stuur me een e-mail als ik een persoonlijk bericht ontvang"
      include_tl0_in_digests: "Content van nieuwe gebruikers opnemen in samenvattings-e-mails"
      email_in_reply_to: "Fragment van antwoord op bericht opnemen in e-mails"
      other_settings: "Overig"
      categories_settings: "Categorieën"
      topics_settings: "Topics"
      new_topic_duration:
        label: "Topics als nieuw beschouwen als"
        not_viewed: "ik ze nog niet heb bekeken"
        last_here: "ze sinds mijn laatste bezoek zijn gemaakt"
        after_1_day: "ze de afgelopen dag zijn gemaakt"
        after_2_days: "ze de afgelopen 2 dagen zijn gemaakt"
        after_1_week: "ze de afgelopen week zijn gemaakt"
        after_2_weeks: "ze de afgelopen 2 weken zijn gemaakt"
      auto_track_topics: "Automatisch topics volgen die ik heb bezocht"
      auto_track_options:
        never: "nooit"
        immediately: "direct"
        after_30_seconds: "na 30 seconden"
        after_1_minute: "na 1 minuut"
        after_2_minutes: "na 2 minuten"
        after_3_minutes: "na 3 minuten"
        after_4_minutes: "na 4 minuten"
        after_5_minutes: "na 5 minuten"
        after_10_minutes: "na 10 minuten"
      notification_level_when_replying:
        label: "Bij het plaatsen"
        watch_topic: "Topic observeren"
        track_topic: "Topic volgen"
        do_nothing: "Niets doen"
      topics_unread_when_closed: "Onderwerp als ongelezen beschouwen als ze gesloten zijn"
      invited:
        title: "Uitnodigingen"
        pending_tab: "wachtend"
        pending_tab_with_count: "Wachtend (%{count})"
        expired_tab: "Verlopen"
        expired_tab_with_count: "Verlopen (%{count})"
        redeemed_tab: "Verzilverd"
        redeemed_tab_with_count: "Verzilverd (%{count})"
        invited_via: "Uitnodiging"
        invited_via_link: "link %{key} (%{count} / %{max} verzilverd)"
        groups: "Groepen"
        topic: "Topic"
        sent: "Gemaakt/laatst verzonden"
        expires_at: "Verloopt"
        edit: "Bewerken"
        remove: "Verwijderen"
        copy_link: "Link ophalen"
        reinvite: "E-mail opnieuw sturen"
        reinvited: "Uitnodiging opnieuw verzonden"
        removed: "Verwijderd"
        search: "typ om uitnodigingen te zoeken…"
        user: "Uitgenodigde gebruiker"
        none: "Geen uitnodigingen om weer te geven."
        truncated:
          one: "De eerste uitnodiging wordt weergegeven."
          other: "De eerste %{count} uitnodigingen worden weergegeven."
        redeemed: "Verzilverde uitnodigingen"
        redeemed_at: "Verzilverd"
        pending: "Openstaande uitnodigingen"
        topics_entered: "Bekeken topics"
        posts_read_count: "Gelezen berichten"
        expired: "Deze uitnodiging is verlopen."
        remove_all: "Verlopen uitnodigingen verwijderen"
        removed_all: "Alle verlopen uitnodigingen verwijderd!"
        remove_all_confirm: "Weet je zeker dat je alle verlopen uitnodigingen wilt verwijderen?"
        reinvite_all: "Alle uitnodigingen opnieuw sturen"
        reinvite_all_confirm: "Weet je zeker dat je alle uitnodigingen opnieuw wilt sturen?"
        reinvited_all: "Alle uitnodigingen zijn verzonden!"
        time_read: "Leestijd"
        days_visited: "Dagen bezocht"
        account_age_days: "Accountleeftijd in dagen"
        create: "Uitnodigen"
        generate_link: "Uitnodigingslink maken"
        link_generated: "Hier is je uitnodigingslink!"
        valid_for: "De uitnodigingslink is alleen geldig voor dit e-mailadres: %{email}"
        single_user: "Uitnodigen via e-mail"
        multiple_user: "Uitnodigen via link"
        invite_link:
          title: "Uitnodigingslink"
          success: "Uitnodigingslink gegenereerd!"
          error: "Er is een fout opgetreden bij het genereren van de uitnodigingslink"
        cannot_invite_to_forum: "Je hebt geen toestemming om uitnodigingen te maken. Neem contact op met een beheerder om je toestemming te geven om uitnodigingen te maken."
        invite:
          new_title: "Leden uitnodigen"
          edit_title: "Uitnodiging bewerken"
          expires_in_time: "Verloopt over %{time}"
          expired_at_time: "Verlopen om %{time}"
          create_link_to_invite: "Maak een link die kan worden gedeeld om direct toegang te geven tot deze site."
          copy_link_and_share_it: "Kopieer de link hieronder en deel deze om direct toegang te geven tot deze site."
          copy_link: "Link kopiëren"
          link_copied: "Link gekopieerd!"
          share_link: "Deellink"
          link_validity_MF: |
            De link is geldig voor maximaal { user_count, plural,
                one {# gebruiker}
              other {# gebruikers}
            } en verloopt na { duration_days, plural,
                one {# dag}
              other {# dagen}
            }.
          edit_link_options: "Bewerk de linkopties of verzend via e-mail."
          show_advanced: "Geavanceerde opties weergeven"
          hide_advanced: "Geavanceerde opties verbergen"
          restrict: "Beperken tot"
          restrict_email: "Beperken tot e-mail"
          restrict_domain: "Beperken tot domein"
          email_or_domain_placeholder: "naam@voorbeeld.com of voorbeeld.com"
          max_redemptions_allowed: "Max. gebruiken"
          add_to_groups: "Toevoegen aan groepen"
          invite_to_topic: "Binnenkomen bij topic"
<<<<<<< HEAD
          expires_at: "Verloopt na"
          custom_message: "Optioneel persoonlijk bericht"
=======
          expires_at: "Verloopt op"
          expires_after: "Verloopt na"
          custom_message: "Aangepast bericht"
          custom_message_placeholder: "Voeg een persoonlijke noot toe aan je uitnodiging"
>>>>>>> 76e7f12a
          send_invite_email: "E-mail opslaan en verzenden"
          send_invite_email_instructions: "Beperk uitnodiging tot e-mail om een uitnodigings-e-mail te sturen"
          update_invite: "Bijwerken"
          update_invite_and_send_email: "E-mail bijwerken en verzenden"
          cancel: "Annuleren"
          create_link: "Link maken"
          create_link_and_send_email: "Link maken en e-mail verzenden"
          invite_saved_without_sending_email: "Uitnodiging opgeslagen. Kopieer de link hieronder en deel deze om direct toegang te geven tot deze site."
          invite_saved_with_sending_email: "Uitnodigings-e-mail is verzonden. Je kunt ook de link hieronder kopiëren en delen om direct toegang te geven tot deze site."
        bulk_invite:
          none: "Geen uitnodigingen om weer te geven op deze pagina."
          text: "Bulkuitnodiging"
          instructions: |
            <p>Nodig een lijst van gebruikers uit om je community snel op gang te helpen. Stel een <a href="https://nl.wikipedia.org/wiki/Kommagescheiden_bestand" target="_blank">CSV-bestand</a> op met minimaal één rij per e-mailadres van gebruikers die je wilt uitnodigen. De volgende door komma's gescheiden gegevens kunnen worden verstrekt als je mensen aan groepen wilt toevoegen of ze naar een specifiek topic wilt sturen de eerste keer dat ze zich aanmelden.</p>
            <pre>jan@pietersen.com,eerste_groepsnaam;tweede_groepsnaam,topic_id</pre>
            <p>Elk e-mailadres in je geüploade CSV-bestand ontvangt een uitnodiging die je later kunt beheren.</p>
          progress: "%{progress}% geüpload…"
          success: "Bestand geüpload. Je ontvangt een melding zodra het proces is voltooid."
          error: "Sorry, het bestand moet de CSV-indeling hebben."
      confirm_access:
        title: "Toegang bevestigen"
        incorrect_password: "Het ingevoerde wachtwoord is onjuist."
        incorrect_passkey: "Die passkey is onjuist."
        logged_in_as: "Je bent aangemeld als: "
        forgot_password: "Wachtwoord vergeten?"
        password_reset_email_sent: "E-mail voor wachtwoordherstel verzonden."
        cannot_send_password_reset_email: "Kan e-mail voor wachtwoordherstel niet verzenden."
        instructions: "Bevestig je identiteit om deze actie te voltooien."
        fine_print: "We vragen je om je identiteit te bevestigen omdat dit een potentieel gevoelige actie is. Nadat je je hebt geverifieerd, wordt je pas na een paar uur inactiviteit opnieuw gevraagd om je te verifiëren."
      password:
        title: "Wachtwoord"
        too_short:
          one: "Je wachtwoord is te kort (minimaal %{count} teken)."
          other: "Je wachtwoord is te kort (minimaal %{count} tekens)."
        common: "Dat wachtwoord wordt te vaak gebruikt."
        same_as_username: "Je wachtwoord is hetzelfde als je gebruikersnaam."
        same_as_name: "Je wachtwoord is hetzelfde als je naam."
        same_as_email: "Je wachtwoord is hetzelfde als je e-mailadres."
        ok: "Je wachtwoord ziet er goed uit."
        instructions:
          one: "Minimaal %{count} teken"
          other: "Minimaal %{count} tekens"
        required: "Voer een wachtwoord in"
        confirm: "Bevestigen"
        incorrect_password: "Het ingevoerde wachtwoord is onjuist."
      summary:
        title: "Samenvatting"
        stats: "Statistieken"
        time_read: "leestijd"
        time_read_title: "%{duration} (sinds het begin)"
        recent_time_read: "recente leestijd"
        recent_time_read_title: "%{duration} (de afgelopen 60 dagen)"
        topic_count:
          one: "topic gemaakt"
          other: "topics gemaakt"
        post_count:
          one: "bericht gemaakt"
          other: "berichten gemaakt"
        likes_given:
          one: "gegeven"
          other: "gegeven"
        likes_received:
          one: "ontvangen"
          other: "ontvangen"
        days_visited:
          one: "dag bezocht"
          other: "dagen bezocht"
        topics_entered:
          one: "topic bekeken"
          other: "topics bekeken"
        posts_read:
          one: "bericht gelezen"
          other: "berichten gelezen"
        bookmark_count:
          one: "bladwijzer"
          other: "bladwijzers"
        top_replies: "Topantwoorden"
        no_replies: "Nog geen antwoorden."
        more_replies: "Meer antwoorden"
        top_topics: "Toptopics"
        no_topics: "Nog geen topics."
        more_topics: "Meer topics"
        top_badges: "Topbadges"
        no_badges: "Nog geen badges."
        more_badges: "Meer badges"
        top_links: "Toplinks"
        no_links: "Nog geen links."
        most_liked_by: "Meest geliket door"
        most_liked_users: "Meest geliket"
        most_replied_to_users: "Meest op geantwoord"
        no_likes: "Nog geen likes."
        top_categories: "Topcategorieën"
        topics: "Topics"
        replies: "Antwoorden"
      ip_address:
        title: "Laatste IP-adres"
      registration_ip_address:
        title: "IP-adres bij registratie"
      avatar:
        title: "Profielafbeelding"
        header_title: "profiel, berichten, bladwijzers en voorkeuren"
        name_and_description: "%{name} - %{description}"
        edit: "Profielafbeelding bewerken"
      title:
        title: "Titel"
        none: "(geen)"
        instructions: "wordt weergegeven na je gebruikersnaam"
      flair:
        title: "Flair"
        none: "(geen)"
        instructions: "pictogram weergegeven naast je profielfoto"
      status:
        title: "Aangepaste status"
        not_set: "Niet ingesteld"
      primary_group:
        title: "Primaire groep"
        none: "(geen)"
      filters:
        all: "Alle"
      stream:
        posted_by: "Geplaatst door"
        sent_by: "Verzonden door"
        private_message: "bericht"
        the_topic: "het topic"
      card: "Gebruikerskaart"
      profile_link: "%{username}, profiel bezoeken"
    user_status:
      save: "Opslaan"
      set_custom_status: "Aangepaste status instellen"
      what_are_you_doing: "Wat doe je?"
      pause_notifications: "Meldingen pauzeren"
      remove_status: "Status verwijderen"
    presence_toggle:
      online: "Online"
      offline: "Offline"
      title: "Aanwezigheidsfuncties in-/uitschakelen"
    user_tips:
      button: "Begrepen!"
      skip: "Tips overslaan"
      first_notification:
        title: "Je eerste melding!"
        content: "Meldingen worden gebruikt om je op de hoogte te houden van wat er gaande is in de community."
      topic_timeline:
        title: "Topictijdlijn"
        content: "Blader snel door lange topics met behulp van de topictijdlijn."
      post_menu:
        title: "Berichtmenu"
        content: "Bekijk welke acties je nog meer kunt uitvoeren op het bericht door op de drie stippen te klikken!"
      topic_notification_levels:
        title: "Je volgt nu dit topic"
        content: "Zoek naar deze bel om je meldingsvoorkeuren voor specifieke topics of hele categorieën aan te passen."
      suggested_topics:
        title: "Blijf lezen!"
        content: "Hier zijn enkele topics waarvan we denken dat je ze misschien leuk vindt om te lezen."
    loading: "Laden…"
    errors:
      prev_page: "tijdens het laden van"
      reasons:
        network: "Netwerkfout"
        server: "Serverfout"
        forbidden: "Toegang geweigerd"
        unknown: "Fout"
        not_found: "Pagina niet gevonden"
      desc:
        network: "Controleer je verbinding."
        network_fixed: "De verbinding lijkt te zijn hersteld."
        server: "Foutcode: %{status}"
        forbidden: "Je mag dat niet bekijken."
        not_found: "Oeps, de toepassing heeft geprobeerd een URL te laden die niet bestaat."
        unknown: "Er is iets misgegaan."
      buttons:
        back: "Terug"
        again: "Opnieuw proberen"
        fixed: "Pagina laden"
    modal:
      close: "sluiten"
      dismiss_error: "Fout negeren"
    form_kit:
      reset: Resetten
      optional: optioneel
      errors_summary_title: "Dit formulier bevat fouten:"
      dirty_form: "Je hebt je wijzigingen niet verzonden! Weet je zeker dat je wilt verlaten?"
      errors:
        required: "Vereist"
        invalid_url: "Moet een geldige URL zijn"
        not_an_integer: "Moet een geheel getal zijn"
        not_accepted: "Moet geaccepteerd zijn"
        not_a_number: "Moet een getal zijn"
        too_high: "Mag maximaal %{count} zijn"
        too_low: "Moet minimaal %{count} zijn"
        too_long:
          one: "Mag maximaal %{count} teken lang zijn"
          other: "Mag maximaal %{count} tekens lang zijn"
        too_short:
          one: "Moet minimaal %{count} teken lang zijn"
          other: "Moet minimaal %{count} tekens lang zijn"
    close: "Sluiten"
    assets_changed_confirm: "Deze site heeft zojuist een software-update gekregen. Nieuwste versie downloaden?"
    logout: "Je bent afgemeld."
    refresh: "Vernieuwen"
    home: "Start"
    read_only_mode:
      enabled: "Deze website bevindt zich in de alleen-lezenmodus. Je kunt doorgaan met browsen, maar berichten beantwoorden, likes geven en andere acties zijn momenteel uitgeschakeld."
      login_disabled: "Aanmelden is uitgeschakeld zolang de website in de alleen-lezenmodus is."
      logout_disabled: "Afmelden is uitgeschakeld zolang de website zich in de alleen-lezenmodus bevindt."
    staff_writes_only_mode:
      enabled: "Deze site is in de medewerkermodus. Ga door met bekijken, maar antwoorden, liken en andere acties zijn beperkt tot medewerkers."
    logs_error_rate_notice:
      reached_hour_MF: |
        <b>{relativeAge}</b> – <a href="{url}" target="_blank">{ rate, plural,
            one {# fout/uur}
          other {# fouten/uur}
        }</a> heeft de site-instellingslimiet bereikt van {limit, plural,
            one {# fout/uur}
          other {# fouten/uur}
        }.
      reached_minute_MF: |
        <b>{relativeAge}</b> – <a href="{url}" target="_blank">{ rate, plural,
            one {# fout/minuut}
          other {# fouten/minuut}
        }</a> heeft de site-instellingslimiet bereikt van { limit, plural,
            one {# fout/minuut}
          other {# fouten/minuut}
        }.
      exceeded_hour_MF: |
        <b>{relativeAge}</b> – <a href="{url}" target="_blank">{ rate, plural,
            one {# fout/uur}
          other {# fouten/uur}
        }</a> heeft de site-instellingslimiet overschreden van { limit, plural,
            one {# fout/uur}
          other {# fouten/uur}
        }.
      exceeded_minute_MF: |
        <b>{relativeAge}</b> – <a href="{url}" target="_blank">{ rate, plural,
            one {# fout/minuut}
          other {# fouten/minuut}
        }</a> heeft de site-instellingslimiet overschreden van { limit, plural,
            one {# fout/minuut}
          other {# fouten/minuut}
        }.
    learn_more: "Meer informatie…"
    learn_more_with_link: "<a href='%{url}' target='_blank'>Meer informatie…</a>"
    mute: Dempen
    unmute: Dempen opheffen
    last_post: Geplaatst
    local_time: "Lokale tijd"
    time_read: Gelezen
    time_read_recently: "%{time_read} recent"
    time_read_tooltip: "%{time_read} totale leestijd"
    time_read_recently_tooltip: "%{time_read} totale leestijd (%{recent_time_read} de afgelopen 60 dagen)"
    last_reply_lowercase: laatste antwoord
    replies_lowercase:
      one: antwoord
      other: antwoorden
    signup_cta:
      sign_up: "Registreren"
      hide_session: "Misschien later"
      hide_forever: "nee, bedankt"
      hidden_for_session: "OK, we vragen het je morgen. Je kunt ook altijd 'Aanmelden' gebruiken om een account te maken."
      intro: "Hallo! Zo te zien heb je plezier aan de discussie, maar heb je je nog niet geregistreerd voor een account."
      value_prop: "Ben je het zat om door dezelfde berichten te scrollen? Wanneer je een account maakt, kom je altijd terug waar je was gebleven. Met een account kun je ook op de hoogte worden gehouden van nieuwe antwoorden, bladwijzers opslaan en likes gebruiken om anderen te bedanken. We kunnen allemaal samenwerken om deze community geweldig te maken. :heart:"
    offline_indicator:
      no_internet: "Geen internetverbinding."
      refresh_page: "Pagina vernieuwen"
    summary:
      in_progress: "Topic samenvatten met AI"
      summarized_on: "Samengevat met AI op %{date}"
      model_used: "Gebruikte AI: %{model}"
      outdated: "Samenvatting is verouderd"
      outdated_posts:
        one: "(%{count} bericht ontbreekt)"
        other: "(%{count} berichten ontbreken)"
      enabled_description: "Je bekijkt de topantwoorden van dit topic: de interessantste berichten volgens de community."
      description:
        one: "Er is <b>%{count}</b> antwoord."
        other: "Er zijn <b>%{count}</b> antwoorden."
      buttons:
        hide: "Samenvatting verbergen"
        generate: "Samenvatten"
        regenerate: "Opnieuw genereren"
      description_time_MF: |
        Er {replyCount, plural, one {is <b>#</b> antwoord} other {zijn <b>#</b> antwoorden}} met een geschatte leestijd van <b>{readingTime, plural, one {# minuut} other {# minuten}}</b>.
      enable: "Topantwoorden weergeven"
      disable: "Alle berichten weergeven"
      short_label: "Topantwoorden"
      show_all_label: "Alles weergeven"
      short_title: "Geef de topantwoorden van dit topic weer: de interessantste berichten volgens de community"
    deleted_filter:
      enabled_description: "Dit topic bevat verwijderde berichten, die zijn verborgen."
      disabled_description: "Verwijderde berichten in het topic worden weergegeven."
      enable: "Verwijderde berichten verbergen"
      disable: "Verwijderde berichten weergeven"
    private_message_info:
      title: "Bericht"
      invite: "Anderen uitnodigen…"
      edit: "Toevoegen of verwijderen…"
      remove: "Verwijderen…"
      add: "Toevoegen…"
      leave_message: "Weet je zeker dat je dit bericht wilt verlaten?"
      remove_allowed_user: "Weet je zeker dat je %{name} wilt verwijderen uit dit bericht?"
      remove_allowed_group: "Weet je zeker dat je %{name} wilt verwijderen uit dit bericht?"
      leave: "Verlaten"
      remove_group: "Groep verwijderen"
      remove_user: "Gebruiker verwijderen"
    email: "E-mailadres"
    username: "Gebruikersnaam"
    last_seen: "Gezien"
    created: "Gemaakt"
    created_lowercase: "gemaakt"
    trust_level: "Vertrouwensniveau"
    search_hint: "gebruikersnaam, e-mailadres of IP-adres"
    create_account:
      header_title: "Welkom!"
      disclaimer: "Door je te registreren, ga je akkoord met het <a href='%{privacy_link}' target='blank'>privacybeleid</a> en de <a href='%{tos_link}' target='blank'>gebruiksvoorwaarden</a>."
      title: "Registreren"
      failed: "Er is iets misgegaan, mogelijk is het e-mailadres al geregistreerd. Probeer de link 'Wachtwoord vergeten'."
      associate: "Heb je al een account? <a href='%{associate_link}'>Meld je aan</a> om je %{provider}-account te koppelen."
      activation_title: "Activeer je account"
      already_have_account: "Heb je al een account?"
      no_account_yet: "Heb je geen account?"
      progress_bar:
        signup: "Registreren"
        activate: "Activeren"
        approve: "Goedkeuren"
        login: "Aanmelden"
    forgot_password:
      title: "Wachtwoord herstellen"
      action: "Ik ben mijn wachtwoord vergeten"
      invite: "Voer je gebruikersnaam of e-mailadres in, dan sturen we je een e-mail om je wachtwoord te herstellen."
      invite_no_username: "Voer je e-mailadres in, dan sturen we je een e-mail om je wachtwoord te herstellen."
      email-username: "E-mailadres of gebruikersnaam"
      reset: "Wachtwoord herstellen"
      complete_username: "Als een account overeenkomt met de gebruikersnaam <b>%{username}</b>, zou je binnen enkele ogenblikken een e-mail moeten ontvangen met instructies om je wachtwoord te herstellen."
      complete_email: "Als een account overeenkomt met <b>%{email}</b>, zou je binnen enkele ogenblikken een e-mail moeten ontvangen met instructies om je wachtwoord te herstellen."
      complete_username_found: "We hebben een account gevonden dat overeenkomt met de gebruikersnaam <b>%{username}</b>. Je zou binnen enkele ogenblikken een e-mail moeten ontvangen met instructies om je wachtwoord te herstellen."
      complete_email_found: "We hebben een account gevonden dat overeenkomt met <b>%{email}</b>. Je zou binnen enkele ogenblikken een e-mail moeten ontvangen met instructies om je wachtwoord te herstellen."
      complete_username_not_found: "Geen account met de gebruikersnaam <b>%{username}</b> gevonden"
      complete_email_not_found: "Geen account met het e-mailadres <b>%{email}</b> gevonden"
      help: "Geen e-mail? Controleer eerst je spammap.<p>Weet je niet zeker welk e-mailadres je hebt gebruikt? Voer een e-mailadres in, dan laten we je weten of het bestaat hier.</p><p>Als je geen toegang meer hebt tot het e-mailadres van je account, neem dan contact op met <a href='%{basePath}/about'>onze behulpzame medewerkers</a>.</p>"
      button_ok: "OK"
      button_help: "Help"
    email_login:
      link_label: "E-mail mij een aanmeldlink"
      button_label: "met e-mailadres"
      login_link: "Wachtwoord overslaan, e-mail me een aanmeldlink"
      complete_username: "Als een account overeenkomt met <b>%{username}</b>, zou je binnen enkele ogenblikken een e-mail met een aanmeldlink moeten ontvangen."
      complete_email: "Als een account overeenkomt met <b>%{email}</b>, zou je binnen enkele ogenblikken een e-mail met een aanmeldlink moeten ontvangen."
      complete_username_found: "We hebben een account gevonden dat overeenkomt met de gebruikersnaam <b>%{username}</b>. Je zou binnen enkele ogenblikken een e-mail met een aanmeldlink moeten ontvangen."
      complete_email_found: "We hebben een account gevonden dat overeenkomt met <b>%{email}</b>. Je zou binnen enkele ogenblikken een e-mail met een aanmeldlink moeten ontvangen."
      complete_username_not_found: "Geen account met de gebruikersnaam <b>%{username}</b> gevonden"
      complete_email_not_found: "Geen account met het e-mailadres <b>%{email}</b> gevonden"
      confirm_title: Doorgaan naar %{site_name}
      logging_in_as: Aanmelden als %{email}
      confirm_button: Aanmelding voltooien
    login:
      header_title: "Welkom terug"
      title: "Aanmelden"
      username: "Gebruiker"
      password: "Wachtwoord"
      show_password: "Weergeven"
      hide_password: "Verbergen"
      show_password_title: "Wachtwoord weergeven"
      hide_password_title: "Wachtwoord verbergen"
      second_factor_title: "Tweeledige verificatie"
      second_factor_description: "Voer de verificatiecode van je app in:"
      second_factor_backup: "Aanmelden met een back-upcode"
      second_factor_backup_title: "Back-up voor tweeledige verificatie"
      second_factor_backup_description: "Voer een van je back-upcodes in:"
      second_factor: "Aanmelden met authenticator-app"
      security_key_description: "Houd je fysieke beveiligingssleutel of compatibel mobiel apparaat gereed en klik op de onderstaande knop Verifiëren met beveiligingssleutel."
      security_key_alternative: "Andere manier proberen"
      security_key_authenticate: "Verifiëren met beveiligingssleutel"
      security_key_not_allowed_error: "Het verificatieproces met beveiligingssleutel had een time-out of is geannuleerd."
      security_key_no_matching_credential_error: "Geen aanmeldingsgegevens gevonden in de opgegeven beveiligingssleutel."
      security_key_support_missing_error: "Je huidige apparaat of browser ondersteunt het gebruik van beveiligingssleutels niet. Gebruik een andere methode."
      security_key_invalid_response_error: "Het verificatieproces met de beveiligingssleutel is mislukt vanwege een ongeldig antwoord."
      passkey_security_error: "Er is een beveiligingsfout opgetreden: %{message}"
      email_placeholder: "E-mailadres / gebruikersnaam"
      caps_lock_warning: "Caps Lock is ingeschakeld"
      error: "Onbekende fout"
      cookies_error: "Het lijkt erop dat je browser geen cookies toestaat. Als je ze niet toestaat, kun je je mogelijk niet aanmelden."
      rate_limit: "Wacht voordat je je opnieuw probeert aan te melden."
      password_expired: "Wachtwoord verlopen. <a href='%{reset_url}'>Herstel je wachtwoord</a>."
      blank_username: "Voer je e-mailadres of gebruikersnaam in."
      blank_username_or_password: "Voer je e-mailadres of gebruikersnaam en je wachtwoord in."
      reset_password: "Wachtwoord herstellen"
      logging_in: "Aanmelden…"
      previous_sign_up: "Heb je al een account?"
      or: "Of"
      authenticating: "Verifiëren…"
      awaiting_activation: "Je account wacht op activering. Gebruik de link 'Wachtwoord vergeten' om een nieuwe activerings-e-mail te ontvangen."
      awaiting_approval: "Je account is nog niet goedgekeurd door een medewerker. Je ontvangt een e-mail zodra dat is gebeurd."
      requires_invite: "Sorry, dit forum is alleen toegankelijk op uitnodiging."
      not_activated: "Je kunt je nog niet aanmelden. We hebben een activerings-e-mail naar <b>%{sentTo}</b> gestuurd. Volg de instructies in de e-mail om je account te activeren."
      not_allowed_from_ip_address: "Je kunt je niet aanmelden vanaf dat IP-adres."
      admin_not_allowed_from_ip_address: "Je kunt je niet aanmelden als beheerder vanaf dat IP-adres."
      resend_activation_email: "Klik hier om de activerings-e-mail opnieuw te sturen."
      omniauth_disallow_totp: "Tweeledige verificatie is ingeschakeld voor je account. Meld je aan met je wachtwoord."
      activate_account: "Account activeren"
      resend_title: "Activerings-e-mail opnieuw sturen"
      change_email: "E-mailadres wijzigen"
      provide_new_email: "Geef een nieuw adres op, dan sturen we je bevestigings-e-mail opnieuw."
      submit_new_email: "E-mailadres bijwerken"
      sent_activation_email_again: "We hebben een nieuwe activerings-e-mail naar <b>%{currentEmail}</b> gestuurd. Het kan enkele minuten duren voordat deze aankomt. Controleer ook de spammap."
      sent_activation_email_again_generic: "We hebben een nieuwe activerings-e-mail gestuurd. Het kan enkele minuten duren voordat deze aankomt. Controleer ook de spammap."
      to_continue: "Meld je aan"
      preferences: "Je moet aangemeld zijn om je gebruikersvoorkeuren te wijzigen."
      not_approved: "Je account is nog niet goedgekeurd. Je ontvangt een melding via e-mail zodra je je kunt aanmelden."
      google_oauth2:
        name: "Google"
        title: "Aanmelden met Google"
        sr_title: "Aanmelden met Google"
      twitter:
        name: "Twitter"
        title: "Aanmelden met Twitter"
        sr_title: "Aanmelden met Twitter"
      instagram:
        name: "Instagram"
        title: "Aanmelden met Instagram"
        sr_title: "Aanmelden met Instagram"
      facebook:
        name: "Facebook"
        title: "Aanmelden met Facebook"
        sr_title: "Aanmelden met Facebook"
      github:
        name: "GitHub"
        title: "Aanmelden met GitHub"
        sr_title: "Aanmelden met GitHub"
      discord:
        name: "Discord"
        title: "Aanmelden met Discord"
        sr_title: "Aanmelden met Discord"
      linkedin_oidc:
        name: "LinkedIn"
        title: "Aanmelden met LinkedIn"
        sr_title: "Aanmelden met LinkedIn"
      passkey:
        name: "Aanmelden met een passkey"
      second_factor_toggle:
        totp: "Authenticator-app gebruiken"
        backup_code: "Back-upcode gebruiken"
        security_key: "Beveiligingssleutel gebruiken"
      no_login_methods:
        title: "Geen aanmeldmethoden"
        description: "Er zijn geen aanmeldmethoden geconfigureerd. Beheerders kunnen naar <a href='%{adminLoginPath}' target='_blank'>%{adminLoginPath}</a> gaan om de site opnieuw te configureren."
    invites:
      accept_title: "Uitnodiging"
      welcome_to: "Welkom bij %{site_name}!"
      invited_by: "Je bent uitgenodigd door:"
      social_login_available: "Je kunt je ook aanmelden met een sociale-media-account dat dat e-mailadres gebruikt."
      your_email: "Het e-mailadres van je account is <b>%{email}</b>."
      accept_invite: "Uitnodiging accepteren"
      success: "Je account is gemaakt en je bent aangemeld."
      name_label: "Naam"
      password_label: "Wachtwoord"
    password_reset:
      continue: "Doorgaan naar %{site_name}"
    emoji_set:
      apple_international: "Apple/internationaal"
      google: "Google"
      twitter: "Twitter"
      win10: "WIndows 10"
      google_classic: "Google Klassiek"
      facebook_messenger: "Facebook Messenger"
    category_page_style:
      categories_only: "Alleen categorieën"
      categories_with_featured_topics: "Categorieën met uitgelichte topics"
      categories_and_latest_topics: "Categorieën en nieuwste topics"
      categories_and_latest_topics_created_date: "Categorieën en nieuwste topics (sorteren op aanmaakdatum van topics)"
      categories_and_top_topics: "Categorieën en toptopics"
      categories_boxes: "Vakken met subcategorieën"
      categories_boxes_with_topics: "Vakken met uitgelichte topics"
      subcategories_with_featured_topics: "Subcategorieën met uitgelichte topics"
    full_name_requirement:
      required_at_signup: "Vereist"
      optional_at_signup: "Optioneel"
      hidden_at_signup: "Optioneel, verborgen bij registratie"
    shortcut_modifier_key:
      shift: "Shift"
      ctrl: "Ctrl"
      alt: "Alt"
      enter: "Enter"
    conditional_loading_section:
      loading: Laden…
    category_row:
      subcategory_count:
        one: "+%{count} subcategorie"
        other: "+%{count} subcategorieën"
      topic_count:
        one: "%{count} topic in deze categorie"
        other: "%{count} topics in deze categorie"
    select_kit:
      delete_item: "%{name} verwijderen"
      filter_by: "Filteren op: %{name}"
      select_to_filter: "Selecteer een waarde om te filteren"
      default_header_text: Selecteren…
      no_content: Geen overeenkomsten gevonden
      results_count:
        one: "%{count} resultaat"
        other: "%{count} resultaten"
      filter_placeholder: Zoeken…
      filter_placeholder_with_any: Zoeken of maken…
      create: "Maken: '%{content}'"
      max_content_reached:
        one: "Je kunt slechts %{count} item selecteren."
        other: "Je kunt slechts %{count} items selecteren."
      min_content_not_reached:
        one: "Selecteer minimaal %{count} item."
        other: "Selecteer minimaal %{count} items."
      components:
        filter_for_more: Filteren voor meer…
        categories_admin_dropdown:
          title: "Categorieën beheren"
        bulk_select_topics_dropdown:
          title: "Bulkacties"
        bulk_select_bookmarks_dropdown:
          title: "Bulkacties"
    date_time_picker:
      from: Van
      to: Aan
    file_size_input:
      error:
        size_too_large: "%{provided_file_size} is groter dan de maximaal toegestane %{max_file_size}"
        size_too_small: "%{provided_file_size} is kleiner dan de minimaal vereiste %{min_file_size}"
    emoji_picker:
      filter_placeholder: Emoji zoeken
      smileys_&_emotion: Smileys en emoji's
      people_&_body: Mensen en lichaam
      animals_&_nature: Dieren en natuur
      food_&_drink: Eten en drinken
      travel_&_places: Reizen en plaatsen
      activities: Activiteiten
      objects: Objecten
      symbols: Symbolen
      flags: Vlaggen
      recent: Recent gebruikt
      default_tone: Geen huidskleur
      light_tone: Lichte huidskleur
      medium_light_tone: Gemiddeld lichte huidskleur
      medium_tone: Gemiddelde huidskleur
      medium_dark_tone: Gemiddelde donkere huidskleur
      dark_tone: Donkere huidskleur
      default: Eigen emoji's
    shared_drafts:
      title: "Gedeelde concepten"
      notice: "Dit topic is alleen zichtbaar voor degenen die gedeelde concepten kunnen publiceren."
      destination_category: "Bestemmingscategorie"
      publish: "Gedeeld concept publiceren"
      confirm_publish: "Weet je zeker dat je dit concept wilt publiceren?"
      publishing: "Topic publiceren…"
    composer:
      emoji: "Emoji :)"
      more_emoji: "meer…"
      options: "Opties"
      whisper: "fluisteren"
      unlist: "onzichtbaar"
      add_warning: "Dit is een officiële waarschuwing."
      toggle_whisper: "Fluisteren in-/uitschakelen"
      toggle_unlisted: "Onzichtbaar in-/uitschakelen"
      insert_table: "Tabel invoegen"
      posting_not_on_topic: "Op welk topic wil je antwoorden?"
      saved_local_draft_tip: "lokaal opgeslagen"
      similar_topics: "Je topic lijkt op…"
      drafts_offline: "concepten offline"
      edit_conflict: "bewerkingsconflict"
      esc: "Esc"
      esc_label: "bericht sluiten"
      ok_proceed: "OK, doorgaan"
      group_mentioned_limit:
        one: "<b>Waarschuwing!</b> Je hebt <a href='%{group_link}'>%{group}</a> genoemd, maar deze groep heeft meer leden dan de door een beheerder geconfigureerde vermeldingslimiet van %{count} gebruiker. Niemand krijgt een melding."
        other: "<b>Waarschuwing!</b> Je hebt <a href='%{group_link}'>%{group}</a> genoemd, maar deze groep heeft meer leden dan de door een beheerder geconfigureerde vermeldingslimiet van %{count} gebruikers. Niemand krijgt een melding."
      group_mentioned:
        one: "Bij vermelding van %{group} wordt <a href='%{group_link}'>%{count} persoon</a> geïnformeerd."
        other: "Bij vermelding van %{group} worden <a href='%{group_link}'>%{count} personen</a> geïnformeerd."
      larger_group_mentioned:
        one: "Bij vermelding van %{group} wordt <a href='%{group_link}'>%{count} persoon</a> geïnformeerd. Weet je het zeker?"
        other: "Bij vermelding van %{group} worden <a href='%{group_link}'>%{count} personen</a> geïnformeerd. Weet je het zeker?"
      cannot_see_mention:
        category: "Je hebt @%{username} genoemd, maar de gebruiker ontvangt geen melding, omdat deze geen toegang heeft tot deze categorie. Je moet de gebruiker toevoegen aan een groep die toegang heeft tot deze categorie."
        private: "Je hebt @%{username} genoemd, maar de gebruiker ontvangt geen melding, omdat deze dit persoonlijke bericht niet kan zien. Je moet de gebruiker uitnodigen voor dit persoonlijke bericht."
        muted_topic: "Je hebt @%{username} genoemd, maar de gebruiker krijgt geen melding omdat deze dit onderwerp heeft gedempt."
        not_allowed: "Je hebt @%{username} genoemd, maar de gebruiker krijgt geen melding omdat deze niet is uitgenodigd voor dit topic."
      cannot_see_group_mention:
        not_mentionable: "Je kunt groep de @%{group} niet noemen."
        some_not_allowed:
          one: "Je hebt @%{group} genoemd, maar slechts %{count} lid ontvangt een melding, omdat de andere leden dit persoonlijke bericht niet kunnen zien. Je moet hen uitnodigen voor dit persoonlijke bericht."
          other: "Je hebt @%{group} genoemd, maar slechts %{count} leden ontvangen een melding, omdat de andere leden dit persoonlijke bericht niet kunnen zien. Je moet hen uitnodigen voor dit persoonlijke bericht."
        not_allowed: "Je hebt @%{group} genoemd, maar niemand ontvangt een melding, omdat ze dit persoonlijke bericht niet kunnen zien. Je moet hen uitnodigen voor dit persoonlijke bericht."
      here_mention:
        one: "Door <b>@%{here}</b>te vermelden, sta je op het punt om %{count} gebruiker te informeren. Weet je het zeker?"
        other: "Door <b>@%{here}</b>te vermelden, sta je op het punt om %{count} gebruikers te informeren. Weet je het zeker?"
      duplicate_link: "Het lijkt erop dat je link naar <b>%{domain}</b> al in het topic is geplaatst door <b>@%{username}</b> in <a href='%{post_url}'>een antwoord op %{ago}</a> – weet je zeker dat je deze opnieuw wilt plaatsen?"
      duplicate_link_same_user: "Het lijkt erop dat je al een link naar <b>%{domain}</b> in dit topic hebt geplaatst in <a href='%{post_url}'>een antwoord op %{ago}</a>. Weet je zeker dat je het nog een keer wilt plaatsen?"
      reference_topic_title: "RE: %{title}"
      error:
        title_missing: "Titel is vereist"
        title_too_short:
          one: "Titel moet minimaal %{count} teken lang zijn."
          other: "Titel moet minimaal %{count} tekens lang zijn."
        title_too_long:
          one: "Titel mag niet langer zijn dan %{count} teken"
          other: "Titel mag niet langer zijn dan %{count} tekens"
        post_missing: "Bericht mag niet leeg zijn"
        post_length:
          one: "Bericht moet minimaal %{count} teken lang zijn."
          other: "Bericht moet minimaal %{count} tekens lang zijn."
        try_like: "Heb je de knop %{heart} geprobeerd?"
        category_missing: "Je moet een categorie kiezen"
        tags_missing:
          one: "Je moet minimaal %{count} tag kiezen"
          other: "Je moet minimaal %{count} tags kiezen"
        topic_template_not_modified: "Voeg details en specifieke informatie toe aan je topic door het topicsjabloon te bewerken."
      save_edit: "Bewerking opslaan"
      overwrite_edit: "Bewerking overschrijven"
      reply: "Antwoorden"
      cancel: "Annuleren"
      create_topic: "Topic maken"
      create_pm: "Bericht sturen"
      create_whisper: "Fluisteren"
      create_shared_draft: "Gedeeld concept maken"
      edit_shared_draft: "Gedeeld concept bewerken"
      title: "Of druk op %{modifier}Enter"
      users_placeholder: "Voeg gebruikers of groepen toe"
      title_placeholder: "Waar gaat deze discussie over in één korte zin?"
      title_or_link_placeholder: "Typ de titel of plak hier een link"
      edit_reason_placeholder: "waarom bewerk je?"
      topic_featured_link_placeholder: "Voer de weergegeven link in met titel."
      remove_featured_link: "Link verwijderen uit topic."
      reply_placeholder: "Typ hier. Gebruik Markdown, BBCode of HTML voor opmaak. Sleep of plak afbeeldingen."
      reply_placeholder_no_images: "Typ hier. Gebruik Markdown, BBCode of HTML voor opmaak."
      reply_placeholder_choose_category: "Selecteer een categorie voordat je hier typt."
      view_new_post: "Bekijk je nieuwe bericht"
      saving: "Opslaan"
      saved: "Opgeslagen!"
      saved_draft: "Berichtconcept wordt uitgevoerd. Tik om te hervatten."
      uploading: "Uploaden…"
      show_preview: "voorbeeld weergeven"
      hide_preview: "voorbeeld verbergen"
      quote_post_title: "Hele bericht citeren"
      bold_label: "B"
      bold_title: "Vet"
      bold_text: "vetgedrukte tekst"
      italic_label: "I"
      italic_title: "Cursief"
      italic_text: "Cursieve tekst"
      link_title: "Hyperlink"
      link_description: "voer hier een linkbeschrijving in"
      link_dialog_title: "Hyperlink invoegen"
      link_optional_text: "optionele titel"
      link_url_placeholder: "Plak een URL of typ om topics te zoeken"
      blockquote_title: "Blokcitaat"
      blockquote_text: "Blokcitaat"
      code_title: "Vooraf opgemaakte tekst"
      code_text: "Vooraf opgemaakte tekst met 4 spaties laten inspringen"
      paste_code_text: "typ of plak hier code"
      upload_title: "Uploaden"
      upload_description: "voer hier een uploadbeschrijving in"
      olist_title: "Genummerde lijst"
      ulist_title: "Opsommingslijst"
      list_item: "Lijstitem"
      toggle_direction: "Richting omschakelen"
      help: "Hulp voor Markdown"
      collapse: "editorpaneel minimaliseren"
      open: "editorpaneel openen"
      abandon: "editor sluiten en concept verwijderen"
      enter_fullscreen: "editor openen in volledig scherm"
      exit_fullscreen: "volledig scherm verlaten"
      exit_fullscreen_prompt: "Druk op <kbd>ESC</kbd> om het volledige scherm te sluiten"
      show_toolbar: "editorwerkbalk weergeven"
      hide_toolbar: "editorwerkbalk verbergen"
      modal_ok: "OK"
      cant_send_pm: "Sorry, je kunt geen bericht naar %{username} sturen."
      create_message_error: "Er is een fout opgetreden bij het maken van het bericht. Probeer het opnieuw."
      yourself_confirm:
        title: "Ben je vergeten ontvangers toe te voegen?"
        body: "Het bericht wordt nu alleen naar jezelf gestuurd!"
      slow_mode:
        error: "Dit topic bevindt zich in de langzame modus. Je hebt recent al geplaatst; je kunt opnieuw plaatsen over %{timeLeft}."
      user_not_seen_in_a_while:
        single: "De persoon die je een bericht stuurt, <b>%{usernames}</b>, is hier al heel lang niet meer gezien – %{time_ago}. Het kan zijn dat de persoon je bericht niet ontvangt. Misschien wil je alternatieve manieren zoeken om contact op te nemen met %{usernames}."
        multiple: "De mensen die je een bericht stuurt, <b>%{usernames}</b>, zijn hier al heel lang niet meer gezien – %{time_ago}. Het kan zijn dat ze je bericht niet ontvangen. Misschien wil je alternatieve methoden zoeken om contact met hen op te nemen."
      admin_options_title: "Optionele medewerkerinstellingen voor dit topic"
      composer_actions:
        reply: Antwoorden
        draft: Concept
        edit: Bewerken
        reply_to_post:
          label: Antwoorden op een bericht van %{postUsername}
          desc: Antwoorden op een bepaald bericht
        reply_as_new_topic:
          label: Antwoorden als gekoppeld topic
          desc: Nieuw topic maken gekoppeld aan dit topic
          confirm: Je hebt een nieuw topicconcept opgeslagen, dat wordt overschreven als je een gekoppeld topic maakt.
        reply_as_new_group_message:
          label: Antwoorden als nieuw groepsbericht
          desc: Maak een nieuw bericht dat begint met dezelfde ontvangers
        reply_to_topic:
          label: Antwoorden op topic
          desc: Antwoord op het topic, niet een bepaald bericht
        toggle_whisper:
          label: Fluisteren in-/uitschakelen
          desc: Fluisterberichten zijn alleen zichtbaar voor medewerkers
        create_topic:
          label: "Nieuw topic"
          desc: Maak een nieuw topic
        shared_draft:
          label: "Gedeeld concept"
          desc: "Maak een topicconcept dat alleen zichtbaar is voor toegestane gebruikers"
        toggle_topic_bump:
          label: "Omhoog plaatsen van topic in-/uitschakelen"
          desc: "Antwoorden zonder datum van laatste antwoord te wijzigen"
      reload: "Opnieuw laden"
      ignore: "Negeren"
      image_alt_text:
        aria_label: Alternatieve tekst voor afbeelding
        title: "Beschrijving van afbeelding toevoegen"
      image_scale_button: "Afbeelding schalen naar %{percent}%"
      delete_image_button: Afbeelding verwijderen
      toggle_image_grid: Afbeeldingsraster schakelen
    notifications:
      tooltip:
        regular:
          one: "%{count} ongeziene melding"
          other: "%{count} ongeziene meldingen"
        message:
          one: "%{count} ongelezen bericht"
          other: "%{count} ongelezen berichten"
        high_priority:
          one: "%{count} ongelezen melding met hoge prioriteit"
          other: "%{count} ongelezen meldingen met hoge prioriteit"
        new_message_notification:
          one: "%{count} nieuwe berichtmelding"
          other: "%{count} nieuwe berichtmeldingen"
        new_reviewable:
          one: "%{count} nieuw beoordeelbaar item"
          other: "%{count} nieuwe beoordeelbare items"
      paused: "Meldingen gepauzeerd"
      title: "meldingen van @naamvermeldingen, antwoorden op je berichten en topics, berichten, enz."
      none: "Meldingen kunnen momenteel niet worden geladen."
      empty: "Geen meldingen gevonden."
      post_approved: "Je bericht is goedgekeurd"
      reviewable_items: "items die moeten worden beoordeeld"
      watching_first_post_label: "Nieuw topic"
      user_moved_post: "%{username} verplaatst"
      mentioned: "<span>%{username}</span> %{description}"
      group_mentioned: "<span>%{username}</span> %{description}"
      quoted: "<span>%{username}</span> %{description}"
      bookmark_reminder: "<span>%{username}</span> %{description}"
      replied: "<span>%{username}</span> %{description}"
      posted: "<span>%{username}</span> %{description}"
      watching_category_or_tag: "<span>%{username}</span> %{description}"
      edited: "<span>%{username}</span> %{description}"
      liked: "<span>%{username}</span> %{description}"
      liked_2: "<span class='double-user'>%{username}, %{username2}</span> %{description}"
      liked_many:
        one: "<span class='multi-user'>%{username} en %{count} ander</span> %{description}"
        other: "<span class='multi-user'>%{username} en %{count} anderen</span> %{description}"
      liked_by_2_users: "%{username}, %{username2}"
      liked_by_multiple_users:
        one: "%{username} en %{count} ander"
        other: "%{username} en %{count} anderen"
      liked_consolidated_description:
        one: "heeft %{count} van je berichten geliket"
        other: "heeft %{count} van je berichten geliket"
      liked_consolidated: "<span>%{username}</span> %{description}"
      linked_consolidated_description:
        one: "heeft %{count} van je berichten gelinkt"
        other: "heeft %{count} van je berichten gelinkt"
      linked_consolidated: "<span>%{username}</span> %{description}"
      private_message: "<span>%{username}</span> %{description}"
      invited_to_private_message: "<p><span>%{username}</span> %{description}"
      invited_to_topic: "<span>%{username}</span> %{description}"
      invitee_accepted: "<span>%{username}</span> heeft je uitnodiging geaccepteerd"
      invitee_accepted_your_invitation: "heeft je uitnodiging geaccepteerd"
      moved_post: "<span>%{username}</span> heeft %{description} verplaatst"
      linked: "<span>%{username}</span> %{description}"
      granted_badge: "'%{description}' verdiend"
      topic_reminder: "<span>%{username}</span> %{description}"
      watching_first_post: "<span>Nieuw topic</span> %{description}"
      membership_request_accepted: "Lidmaatschap geaccepteerd voor '%{group_name}'"
      membership_request_consolidated:
        one: "%{count} openstaand lidmaatschapsverzoek voor '%{group_name}'"
        other: "%{count} openstaande lidmaatschapsverzoeken voor '%{group_name}'"
      reaction: "<span>%{username}</span> %{description}"
      reaction_2: "<span>%{username}, %{username2}</span> %{description}"
      votes_released: "%{description} - voltooid"
      new_features: "Nieuwe functies beschikbaar!"
      admin_problems: "Nieuw advies op je websitedashboard"
      dismiss_confirmation:
        body:
          default:
            one: "Weet je het zeker? Je hebt %{count} belangrijke melding."
            other: "Weet je het zeker? Je hebt %{count} belangrijke meldingen."
          bookmarks:
            one: "Weet je het zeker? Je hebt %{count} ongelezen bladwijzerherinnering."
            other: "Weet je het zeker? Je hebt %{count} ongelezen bladwijzerherinneringen."
          messages:
            one: "Weet je het zeker? Je hebt %{count} ongelezen persoonlijk bericht."
            other: "Weet je het zeker? Je hebt %{count} ongelezen persoonlijke berichten."
        dismiss: "Negeren"
        cancel: "Annuleren"
      group_message_summary:
        one: "%{count} bericht in je inbox voor %{group_name}"
        other: "%{count} berichten in je inbox voor %{group_name}"
      popup:
        mentioned: '%{username} heeft je genoemd in ''%{topic}'' - %{site_title}'
        group_mentioned: '%{username} heeft je genoemd in ''%{topic}'' - %{site_title}'
        quoted: '%{username} heeft je geciteerd in ''%{topic}'' - %{site_title}'
        replied: '%{username} heeft op je geantwoord in ''%{topic}'' - %{site_title}'
        posted: '%{username} heeft een bericht geplaatst in ''%{topic}'' - %{site_title}'
        private_message: '%{username} heeft je een persoonlijk bericht gestuurd in ''%{topic}'' - %{site_title}'
        linked: '%{username} heeft een link naar je bericht geplaatst vanuit ''%{topic}'' - %{site_title}'
        watching_first_post: '%{username} heeft een nieuw topic gemaakt: ''%{topic}'' - %{site_title}'
        watching_category_or_tag: '%{username} heeft een bericht geplaatst in ''%{topic}'' - %{site_title}'
        confirm_title: "Meldingen ingeschakeld - %{site_title}"
        confirm_body: "Gelukt! Meldingen zijn ingeschakeld."
        custom: "Melding van %{username} op %{site_title}"
      titles:
        mentioned: "genoemd"
        replied: "nieuw antwoord"
        quoted: "geciteerd"
        edited: "bewerkt"
        liked: "nieuwe like"
        private_message: "nieuw persoonlijk bericht"
        invited_to_private_message: "uitgenodigd voor persoonlijk bericht"
        invitee_accepted: "uitnodiging geaccepteerd"
        posted: "nieuw bericht"
        watching_category_or_tag: "nieuw bericht"
        moved_post: "bericht verplaatst"
        linked: "gelinkt"
        bookmark_reminder: "bladwijzerherinnering"
        bookmark_reminder_with_name: "bladwijzerherinnering - %{name}"
        granted_badge: "badge toegekend"
        invited_to_topic: "uitgenodigd voor topic"
        group_mentioned: "groep genoemd"
        group_message_summary: "nieuwe groepsberichten"
        watching_first_post: "nieuw topic"
        topic_reminder: "topicherinnering"
        liked_consolidated: "nieuwe likes"
        linked_consolidated: "nieuwe links"
        post_approved: "bericht goedgekeurd"
        membership_request_consolidated: "nieuwe lidmaatschapsverzoeken"
        reaction: "nieuwe reactie"
        votes_released: "Stem is vrijgegeven"
        new_features: "Er zijn nieuwe Discourse-functies uitgebracht!"
        admin_problems: "nieuw advies op je websitedashboard"
    upload_selector:
      uploading: "Uploaden"
      processing: "Upload verwerken"
      select_file: "Selecteer bestand"
      default_image_alt_text: afbeelding
    search:
      sort_by: "Sorteren op"
      relevance: "Relevantie"
      latest_post: "Nieuwste bericht"
      latest_topic: "Nieuwste topic"
      most_viewed: "Meest bekeken"
      most_liked: "Meest geliket"
      select_all: "Alles selecteren"
      clear_all: "Alles wissen"
      too_short: "Je zoekterm is te kort."
      open_advanced: "Geavanceerd zoeken openen"
      clear_search: "Zoekopdracht wissen"
      sort_or_bulk_actions: "Sorteer of bulkselecteer resultaten"
      result_count:
        one: "<span>%{count} resultaat voor </span><span class='term'>%{term}</span>"
        other: "<span>%{count}%{plus} resultaten voor </span><span class='term'>%{term}</span>"
      title: "Zoeken"
      full_page_title: "Zoeken"
      results: "resultaten"
      no_results: "Geen resultaten gevonden."
      no_more_results: "Geen verdere resultaten gevonden."
      post_format: "%{post_number} van %{username}"
      results_page: "Zoekresultaten voor '%{term}'"
      more_results: "Er zijn meer resultaten. Verfijn je zoekcriteria."
      cant_find: "Kun je niet vinden wat je zoekt?"
      start_new_topic: "Misschien een nieuw topic starten?"
      or_search_google: "Of probeer in plaats daarvan te zoeken met Google:"
      search_google: "Probeer in plaats daarvan te zoeken met Google:"
      search_google_button: "Google"
      search_button: "Zoeken"
      search_term_label: "voer zoektrefwoord in"
      categories: "Categorieën"
      tags: "Tags"
      in: "in"
      in_this_topic: "in dit topic"
      in_this_topic_tooltip: "schakel naar zoeken in alle topics"
      in_messages: "in berichten"
      in_messages_tooltip: "schakel naar zoeken in reguliere topics"
      in_topics_posts: "in alle topics en berichten"
      enter_hint: "of druk op Enter"
      in_posts_by: "In berichten van @%{username}"
      browser_tip: "%{modifier} + f"
      browser_tip_description: "opnieuw om de zoekfunctie van de browser te gebruiken"
      recent: "Recente zoekopdrachten"
      clear_recent: "Recente zoekopdrachten wissen"
      type:
        default: "Topics/berichten"
        users: "Gebruikers"
        categories: "Categorieën"
        categories_and_tags: "Categorieën/tags"
      context:
        user: "Zoeken in berichten van @%{username}"
        category: "Zoeken in de categorie #%{category}"
        tag: "Zoeken in de tag #%{tag}"
        topic: "Zoeken in dit topic"
        private_messages: "Zoeken in berichten"
      tips:
        category_tag: "filtert op categorie of tag"
        author: "filtert op berichtauteur"
        in: "filtert op metagegevens (bijvoorbeeld in:titel, in:persoonlijk, in:vastgemaakt)"
        status: "filtert op topicstatus"
        full_search: "start zoeken op volledige pagina"
        full_search_key: "%{modifier} + Enter"
        me: "geeft alleen jouw berichten weer"
      advanced:
        title: Geavanceerde filters
        posted_by:
          label: Geplaatst door
          aria_label: Filteren op berichtauteur
        in_category:
          label: Gecategoriseerd
        in_group:
          label: In groep
        with_badge:
          label: Met badge
        with_tags:
          label: Getagd
          aria_label: Filteren met tags
        filters:
          label: Alleen topics/berichten weergeven…
          title: Alleen matchen in titel
          likes: die ik heb geliket
          posted: waarin ik iets heb geplaatst
          created: die ik heb gemaakt
          watching: die ik observeer
          tracking: die ik volg
          private: In mijn berichten
          bookmarks: waarvoor ik een bladwijzer heb gemaakt
          first: die het eerste bericht zijn
          pinned: die zijn vastgemaakt
          seen: die ik heb gelezen
          unseen: die ik niet heb gelezen
          wiki: die een wiki zijn
          images: die afbeeldingen bevatten
          all_tags: Alle bovenstaande tags
        statuses:
          label: Waarin topics
          open: zijn open
          closed: zijn gesloten
          public: zijn openbaar
          archived: gearchiveerd zijn
          noreplies: geen antwoorden hebben
          single_user: maar één gebruiker bevatten
        post:
          count:
            label: Berichten
          min:
            placeholder: minimum
            aria_label: filter op minimaal aantal berichten
          max:
            placeholder: maximum
            aria_label: filter op maximaal aantal berichten
          time:
            label: Geplaatst
            aria_label: Filteren op plaatsingsdatum
            before: voor
            after: na
        views:
          label: Weergaven
        min_views:
          placeholder: minimum
          aria_label: filteren op minimumaantal weergaven
        max_views:
          placeholder: maximum
          aria_label: filteren op maximumaantal weergaven
        additional_options:
          label: "Filteren op aantal berichten en topicweergaven"
    hamburger_menu: "menu"
    new_item: "nieuw"
    go_back: "terug"
    not_logged_in_user: "gebruikerspagina met samenvatting van huidige activiteit en voorkeuren"
    current_user: "naar je gebruikerspagina"
    view_all: "alle %{tab} weergeven"
    user_menu:
      generic_no_items: "Er zijn geen items in deze lijst."
      sr_menu_tabs: "Tabbladen gebruikersmenu"
      view_all_notifications: "alle meldingen weergeven"
      view_all_bookmarks: "alle bladwijzers weergeven"
      view_all_messages: "alle persoonlijke berichten weergeven"
      tabs:
        all_notifications: "Alle meldingen"
        replies: "Antwoorden"
        replies_with_unread:
          one: "Antwoorden - %{count} ongelezen antwoord"
          other: "Antwoorden - %{count} ongelezen antwoorden"
        mentions: "Vermeldingen"
        mentions_with_unread:
          one: "Vermeldingen - %{count} ongelezen vermelding"
          other: "Vermeldingen - %{count} ongelezen vermeldingen"
        likes: "Likes"
        likes_with_unread:
          one: "Likes - %{count} ongelezen like"
          other: "Likes - %{count} ongelezen likes"
        watching: "Geobserveerde topics"
        watching_with_unread:
          one: "Geobserveerde topics - %{count} ongelezen topic"
          other: "Geobserveerde topics - %{count} ongelezen topics"
        messages: "Persoonlijke berichten"
        messages_with_unread:
          one: "Persoonlijke berichten - %{count} ongelezen bericht"
          other: "Persoonlijke berichten - %{count} ongelezen berichten"
        bookmarks: "Bladwijzers"
        bookmarks_with_unread:
          one: "Bladwijzers - %{count} ongelezen bladwijzer"
          other: "Bladwijzers - %{count} ongelezen bladwijzers"
        review_queue: "Beoordelingswachtrij"
        review_queue_with_unread:
          one: "Beoordelingswachtrij - %{count} item moet worden beoordeeld"
          other: "Beoordelingswachtrij - %{count} items moeten worden beoordeeld"
        other_notifications: "Overige meldingen"
        other_notifications_with_unread:
          one: "Overige meldingen - %{count} ongelezen melding"
          other: "Overige meldingen - %{count} ongelezen meldingen"
        profile: "Profiel"
      reviewable:
        view_all: "alle beoordeelbare items weergeven"
        queue: "Wachtrij"
        deleted_user: "(verwijderde gebruiker)"
        deleted_post: "(verwijderd bericht)"
        post_number_with_topic_title: "bericht %{post_number} - %{title}"
        new_post_in_topic: "nieuw bericht in %{title}"
        user_requires_approval: "%{username} vereist goedkeuring"
        default_item: "beoordeelbaar item %{reviewable_id}"
    topics:
      new_messages_marker: "laatste bezoek"
      bulk:
        confirm: "Bevestigen"
        select_all: "Alles selecteren"
        clear_all: "Alles wissen"
        unlist_topics: "Topics onzichtbaar maken"
        relist_topics: "Topics opnieuw weergeven"
        reset_bump_dates: "Omhoogplaatsingsdatums resetten"
        defer: "Markeren als ongelezen"
        delete: "Topics verwijderen"
        dismiss: "Negeren"
        dismiss_read: "Alle ongelezen negeren"
        dismiss_read_with_selected:
          one: "%{count} ongelezen topic negeren"
          other: "%{count} ongelezen topics negeren"
        dismiss_button: "Negeren..."
        dismiss_button_with_selected:
          one: "Negeren (%{count})…"
          other: "Negeren (%{count})…"
        dismiss_tooltip: "Negeer alleen nieuwe berichten of stop het volgen van topics"
        also_dismiss_topics: "Volgen van deze topics stoppen, zodat ze nooit meer als ongelezen verschijnen voor mij"
        dismiss_new: "Nieuwe negeren"
        dismiss_new_modal:
          title: "Nieuwe negeren"
          topics: "Nieuwe topics negeren"
          posts: "Nieuwe antwoorden sluiten"
          topics_with_count:
            one: "%{count} nieuw topic sluiten"
            other: "%{count} nieuwe topics sluiten"
          replies_with_count:
            one: "%{count} nieuw antwoord sluiten"
            other: "%{count} nieuwe antwoorden sluiten"
          replies: "Nieuwe antwoorden sluiten"
          untrack: "Stop met het volgen van deze topics, zodat ze niet meer worden weergegeven in mijn nieuwe lijst"
        dismiss_new_with_selected:
          one: "Nieuwe negeren (%{count})"
          other: "Nieuwe negeren (%{count})"
        toggle: "bulkselectie van topics in-/uitschakelen"
        actions: "Bulkacties"
        change_category: "Categorie instellen..."
        close_topics: "Topics sluiten"
        archive_topics: "Topics archiveren"
        move_messages_to_inbox: "Verplaatsen naar inbox"
        archive_messages: "Verplaatsen naar archief"
        notification_level: "Meldingen…"
        change_notification_level: "Meldingsniveau wijzigen"
        choose_new_category: "Kies de nieuwe categorie voor de topics:"
        selected:
          one: "Je hebt <b>%{count}</b> topic geselecteerd."
          other: "Je hebt <b>%{count}</b> topics geselecteerd."
        selected_sole_category:
          one: "Je hebt <b>%{count}</b> topic geselecteerd uit de categorie:"
          other: "Je hebt <b>%{count}</b> topics geselecteerd uit de categorie:"
        selected_count:
          one: "%{count} geselecteerd"
          other: "%{count} geselecteerd"
        change_tags: "Tags vervangen"
        append_tags: "Tags toevoegen"
        choose_new_tags: "Kies nieuwe tags voor deze topics:"
        choose_append_tags: "Kies nieuwe tags om toe te voegen voor deze topics:"
        changed_tags: "De tags van deze topics zijn gewijzigd."
        remove_tags: "Alle tags verwijderen"
        confirm_remove_tags:
          one: "Alle tags worden verwijderd van dit topic. Weet je het zeker?"
          other: "Alle tags worden verwijderd van %{count} topics. Weet je het zeker?"
        progress:
          one: "Voortgang: <strong>%{count}</strong> topic"
          other: "Voortgang: <strong>%{count}</strong> topics"
        silent: "Voer deze actie in stilte uit."
        performing: "Bulkbewerkingen worden uitgevoerd, even geduld…"
        completed: "Bulkbewerkingen voltooid!"
      none:
        unread: "Je hebt geen ongelezen topics."
        unseen: "Je hebt geen ongeziene topics."
        new: "Je hebt geen nieuwe topics."
        read: "Je hebt nog geen topics gelezen."
        posted: "Je hebt nog geen berichten in topics geplaatst."
        latest: "Je bent helemaal bij!"
        bookmarks: "Je hebt nog geen bladwijzers voor topics gemaakt."
        category: "Er zijn geen topics in %{category}."
        top: "Er zijn geen toptopics."
        hot: "Er zijn geen veelgelezen topics."
        filter: "Er zijn geen topics."
        educate:
          new: '<p>Hier worden je nieuwe topics weergegeven. Standaard worden topics als nieuw beschouwd en wordt de indicator <span class="badge new-topic badge-notification" style="vertical-align:middle;line-height:inherit;"></span> weergegeven als ze de afgelopen 2 dagen zijn gemaakt.</p><p>Ga naar je <a href="%{userPrefsUrl}">voorkeuren</a> om dit te wijzigen.</p>'
          unread: "<p>Je ongelezen topics worden hier weergegeven.</p><p>Standaard worden topics als ongelezen beschouwd en wordt het aantal ongelezen berichten aangegeven <span class=\"badge unread-posts badge-notification\">1</span> als je:</p><ul><li>Het topic hebt gemaakt</li><li>Op het topic hebt geantwoord</li><li>Het topic langer dan 5 minuten hebt gelezen</li></ul><p>Of als je het topic expliciet hebt ingesteld op \"Gevolgd\" of \"Geobserveerd\" via de \U0001F514 in elk topic.</p><p>Ga naar je <a href=\"%{userPrefsUrl}\">voorkeuren</a> om dit te wijzigen.</p>"
          new_new: "<p>Je nieuwe topics worden hier weergegeven, evenals je ongelezen topics. Standaard worden topics beschouwd als nieuw en hebben ze de indicator <span class=\"badge new-topic badge-notification\" style=\"vertical-align:middle;line-height:inherit;\"></span> als ze de afgelopen 2 dagen zijn gemaakt. Ongelezen topics geven het aantal ongelezen berichten weer <span class=\"badge unread-posts badge-notification\">1</span> als je het topic hebt gemaakt, hebt gereageerd op het topic, het topic langer dan 5 minuten hebt gelezen of het topic expliciet hebt gevolgd of bekeken via de \U0001F514 in elk topic.</p><p>Ga naar je <a href=\"%{userPrefsUrl}\">voorkeuren</a> om dit te wijzigen.</p>"
      bottom:
        latest: "Er zijn verder geen nieuwste topics."
        posted: "Er zijn verder geen geplaatste topics."
        read: "Er zijn verder geen gelezen topics."
        new: "Er zijn verder geen nieuwe topics."
        unread: "Er zijn verder geen ongelezen topics."
        unseen: "Er zijn verder geen ongeziene topics."
        category: "Er zijn verder geen topics in %{category}."
        tag: "Er zijn verder geen topics over %{tag}."
        top: "Er zijn verder geen toptopics."
        hot: "Er zijn geen veelgelezen topics meer."
        bookmarks: "Er zijn verder geen topics met bladwijzers."
        filter: "Er zijn geen verdere topics."
    topic_bulk_actions:
      dismiss:
        name: "Sluiten"
      close_topics:
        name: "Sluiten"
        note: "Opmerking"
        optional: (optioneel)
      archive_topics:
        name: "Archiveren"
      archive_messages:
        name: "Verplaatsen naar archief"
      move_messages_to_inbox:
        name: "Verplaatsen naar inbox"
      unlist_topics:
        name: "Onzichtbaar maken"
      relist_topics:
        name: "Opnieuw zichtbaar maken"
      remove_tags:
        name: "Tags verwijderen"
      append_tags:
        name: "Tags toevoegen"
      replace_tags:
        name: "Tags vervangen"
      delete_topics:
        name: "Verwijderen"
      update_category:
        name: "Categorie bijwerken"
        description: "Kies de nieuwe categorie voor de geselecteerde topics"
      reset_bump_dates:
        name: "Omhoogplaatsingsdatums resetten"
        description: "Reset de omhoogplaatsingsdatum van het topic naar de datum van het laatst gemaakte bericht, wat de volgorde in de topicslijst beïnvloedt"
      defer:
        name: "Markeren als ongelezen"
        description: "Markeer topics als ongelezen"
      update_notifications:
        name: "Meldingen bijwerken"
        description: "Wijzig het meldingsniveau naar Kijken, Volgen, Normaal of Gedempt"
    topic:
      filter_to:
        one: "%{count} bericht in topic"
        other: "%{count} berichten in topic"
      create: "Nieuw topic"
      create_disabled_category: "Je mag geen topics maken in deze categorie"
      create_disabled_tag: "Je mag geen topics maken met deze tag"
      create_long: "Nieuw topic maken"
      open_draft: "Concept openen"
      private_message: "Bericht sturen"
      archive_message:
        help: "Bericht verplaatsen naar je archief"
        title: "Archiveren"
      move_to_inbox:
        title: "Verplaatsen naar inbox"
        help: "Bericht terug naar inbox verplaatsen"
      defer:
        help: "Topic markeren als ongelezen"
        title: "Markeren als ongelezen"
      list: "Topics"
      new: "nieuw topic"
      unread: "ongelezen"
      new_topics:
        one: "%{count} nieuw topic"
        other: "%{count} nieuwe topics"
      unread_topics:
        one: "%{count} ongelezen topic"
        other: "%{count} ongelezen topics"
      title: "Topic"
      invalid_access:
        title: "Topic is privé"
        description: "Sorry, je hebt geen toegang tot dat topic!"
        login_required: "Je moet je aanmelden om dat topic te zien."
      server_error:
        title: "Laden van topic is mislukt"
        description: "Sorry, we konden dit topic niet laden, mogelijk door een verbindingsprobleem. Probeer het opnieuw. Als het probleem zich blijft voordoen, laat het ons dan weten."
      not_found:
        title: "Topic niet gevonden"
        description: "Sorry, we konden het topic niet vinden. Misschien is het verwijderd door een moderator?"
      unread_posts:
        one: "Je hebt %{count} ongelezen bericht in dit topic"
        other: "Je hebt %{count} ongelezen berichten in dit topic"
      likes:
        one: "er is %{count} like in dit topic"
        other: "er zijn %{count} likes in dit topic"
      back_to_list: "Terug naar topiclijst"
      options: "Topicopties"
      show_links: "links binnen dit topic weergeven"
      collapse_details: "topicdetails samenvouwen"
      expand_details: "topicdetails uitvouwen"
      read_more_in_category: "Meer lezen? Blader door andere topics in %{categoryLink} of <a href='%{latestLink}'>bekijk de nieuwste topics</a>."
      read_more: "Meer lezen? <a href='%{categoryLink}'>Blader door alle categorieën</a> of <a href='%{latestLink}'>bekijk de nieuwste topics</a>."
      unread_indicator: "Laatste bericht van dit topic is nog niet gelezen door een lid gelezen."
      participant_groups: "Deelnemersgroepen"
      read_more_MF: |
        { HAS_UNREAD_AND_NEW, select,
          true {
            { UNREAD, plural,
                 =0 {}
                one {Er is <a href="{basePath}/unread"># ongelezen</a>}
              other {Er zijn <a href="{basePath}/unread"># ongelezen</a>}
            }
            { NEW, plural,
                 =0 {}
                one { en <a href="{basePath}/new"># nieuw</a> topic resterend,}
              other { en <a href="{basePath}/new"># nieuwe</a> topics resterend,}
            }
          }
          false {
            { UNREAD, plural,
                 =0 {}
                one {Er is <a href="{basePath}/unread"># ongelezen</a> topic resterend,}
              other {Er zijn <a href="{basePath}/unread"># ongelezen</a> topics resterend,}
            }
            { NEW, plural,
                 =0 {}
                one {Er is <a href="{basePath}/new"># nieuw</a> topic resterend,}
              other {Er zijn <a href="{basePath}/new"># nieuwe</a> topics resterend,}
            }
          }
          other {}
        }
        { HAS_CATEGORY, select,
          true { of blader door andere topics in {categoryLink}}
          false { of <a href="{basePath}/latest">bekijk de nieuwste topics</a>}
          other {}
        }
      created_at: "Gemaakt: %{date}"
      bumped_at: "Nieuwste: %{date}"
      browse_all_categories_latest: "<a href='%{basePath}/categories'>Blader door alle categorieën</a> of <a href='%{basePath}/latest'>bekijk de nieuwste topics</a>."
      browse_all_categories_latest_or_top: "<a href='%{basePath}/categories'>Blader door alle categorieën</a>, <a href='%{basePath}/latest'>bekijk de nieuwste topics</a> of zie de top:"
      browse_all_tags_or_latest: "<a href='%{basePath}/tags'>Blader door alle tags</a> of <a href='%{basePath}/latest'>bekijk de nieuwste topics</a>."
      suggest_create_topic: Klaar om <a href>een nieuw gesprek te beginnen?</a>
      jump_reply: "Naar oorspronkelijke locatie van bericht"
      jump_reply_aria: "Naar bericht van @%{username} op de oorspronkelijke locatie"
      jump_reply_button: "Naar bericht"
      deleted: "Het topic is verwijderd"
      slow_mode_update:
        title: "Langzame modus"
        select: "Gebruikers mogen slechts een bericht in dit topic plaatsen per:"
        description: "Om een doordachte discussie in snel bewegende of controversiële discussies te stimuleren, moeten gebruikers wachten voordat ze opnieuw een bericht in dit topic kunnen plaatsen."
        enable: "Inschakelen"
        update: "Bijwerken"
        enabled_until: "Ingeschakeld tot:"
        remove: "Uitschakelen"
        hours: "Uren:"
        minutes: "Minuten:"
        seconds: "Seconden:"
        durations:
          10_minutes: "10 minuten"
          15_minutes: "15 minuten"
          30_minutes: "30 minuten"
          45_minutes: "45 minuten"
          1_hour: "1 uur"
          2_hours: "2 uur"
          4_hours: "4 uur"
          8_hours: "8 uur"
          12_hours: "12 uur"
          24_hours: "24 uur"
          custom: "Aangepaste duur"
      slow_mode_notice:
        duration: "Wacht %{duration} tussen berichten in dit topic"
      topic_status_update:
        title: "Topictimer"
        save: "Timer instellen"
        num_of_hours: "Aantal uren:"
        num_of_days: "Aantal dagen:"
        remove: "Timer verwijderen"
        publish_to: "Publiceren in:"
        when: "Wanneer:"
        time_frame_required: "Selecteer een tijdsbestek"
        min_duration: "Duur moet langer zijn dan 0"
        max_duration: "Duur moet minder dan 20 jaar zijn"
        duration: "Duur"
      publish_to_category:
        title: "Publicatie plannen"
      temp_open:
        title: "Tijdelijk openen"
      auto_reopen:
        title: "Topic automatisch openen"
      temp_close:
        title: "Tijdelijk sluiten"
      auto_close:
        title: "Topic automatisch sluiten"
        label: "Sluit topic automatisch na:"
        error: "Voer een geldige waarde in."
        based_on_last_post: "Pas sluiten als het laatste bericht in het topic minimaal zo oud is"
      auto_close_after_last_post:
        title: "Topic automatisch sluiten na laatste bericht"
      auto_delete:
        title: "Topic automatisch verwijderen"
      auto_bump:
        title: "Topic automatisch omhoog plaatsen"
      reminder:
        title: "Herinner mij"
      auto_delete_replies:
        title: "Antwoorden automatisch verwijderen"
      status_update_notice:
        auto_open: "Dit topic wordt automatisch geopend over %{timeLeft}."
        auto_close: "Dit topic wordt automatisch gesloten over %{timeLeft}."
        auto_publish_to_category: "Dit topic wordt over %{timeLeft} gepubliceerd in <a href=%{categoryUrl}>#%{categoryName}</a>."
        auto_close_after_last_post: "Dit topic wordt %{duration} na het laatste antwoord gesloten."
        auto_delete: "Dit topic wordt automatisch verwijderd over %{timeLeft} ."
        auto_bump: "Dit topic wordt automatisch omhoog geplaatst over %{timeLeft}."
        auto_reminder: "Je wordt herinnerd aan dit topic herinnerd over %{timeLeft}."
        auto_delete_replies: "Antwoorden op dit topic worden automatisch verwijderd na %{duration}."
      auto_close_title: "Instellingen voor automatisch sluiten"
      auto_close_immediate:
        one: "Het laatste bericht in dit topic is al %{count} uur oud, dus het topic wordt meteen gesloten."
        other: "Het laatste bericht in dit topic is al %{count} uur oud, dus het topic wordt meteen gesloten."
      auto_close_momentarily:
        one: "Het laatste bericht in dit topic is al %{count} uur oud, dus het topic wordt gesloten."
        other: "Het laatste bericht in dit topic is al %{count} uur oud, dus het topic wordt gesloten."
      timeline:
        back: "Terug"
        back_description: "Ga terug naar je laatste ongelezen bericht"
        replies_short: "%{current} / %{total}"
      progress:
        title: topicvoortgang
        jump_prompt: "spring naar…"
        jump_prompt_of:
          one: "van %{count} bericht"
          other: "van %{count} berichten"
        jump_prompt_long: "Spring naar…"
        jump_prompt_to_date: "naar datum"
        jump_prompt_or: "of"
      notifications:
        title: wijzig hoe vaak je meldingen over dit topic ontvangt
        reasons:
          mailing_list_mode: "Je hebt de mailinglijstmodus ingeschakeld, dus je ontvangt meldingen over antwoorden op dit topic via e-mail."
          "3_10": "Je ontvangt meldingen omdat je een tag in dit topic observeert."
          "3_10_stale": "Je ontvangt meldingen omdat je in het verleden een tag in dit topic observeerde."
          "3_6": "Je ontvangt meldingen omdat je deze categorie observeert."
          "3_6_stale": "Je ontvangt meldingen omdat je deze categorie observeerde in het verleden."
          "3_5": "Je ontvangt meldingen omdat je dit topic automatisch observeert."
          "3_2": "Je ontvangt meldingen omdat je dit topic observeert."
          "3_1": "Je ontvangt meldingen omdat je dit topic hebt gemaakt."
          "3": "Je ontvangt meldingen omdat je dit topic observeert."
          "2_8": "Je ziet het aantal nieuwe antwoorden omdat je deze categorie volgt."
          "2_8_stale": "Je ziet het aantal nieuwe antwoorden omdat je deze categorie volgde in het verleden."
          "2_4": "Je ziet het aantal nieuwe antwoorden omdat je een antwoord in dit topic hebt geplaatst."
          "2_2": "Je ziet het aantal nieuwe antwoorden omdat je dit topic volgt."
          "2": 'Je ziet een aantal nieuwe antwoorden omdat je <a href="%{basePath}/u/%{username}/preferences/notifications">dit topic hebt gelezen</a>.'
          "1_2": "Je ontvangt een melding als iemand je @naam noemt of een bericht van je beantwoordt."
          "1": "Je ontvangt een melding als iemand je @naam noemt of een bericht van je beantwoordt."
          "0_7": "Je negeert alle meldingen in deze categorie."
          "0_2": "Je negeert alle meldingen in dit topic."
          "0": "Je negeert alle meldingen in dit topic."
        watching_pm:
          title: "Geobserveerd"
          description: "Je ontvangt een melding voor elk nieuw antwoord op dit bericht en het aantal nieuwe antwoorden wordt weergegeven."
        watching:
          title: "Geobserveerd"
          description: "Je ontvangt een melding voor elk nieuw antwoord in dit topic en het aantal nieuwe antwoorden wordt weergegeven."
        tracking_pm:
          title: "Volgen"
          description: "Het aantal nieuwe antwoorden op dit bericht wordt weergegeven. Je ontvangt een melding als iemand je @naam noemt of een bericht van je beantwoordt."
        tracking:
          title: "Volgen"
          description: "Het aantal nieuwe antwoorden op dit topic wordt weergegeven. Je ontvangt een melding als iemand je @naam noemt of een bericht van je beantwoordt."
        regular:
          title: "Normaal"
          description: "Je ontvangt een melding als iemand je @naam noemt of een bericht van je beantwoordt."
        regular_pm:
          title: "Normaal"
          description: "Je ontvangt een melding als iemand je @naam noemt of een bericht van je beantwoordt."
        muted_pm:
          title: "Gedempt"
          description: "Je ontvangt geen meldingen over dit bericht."
        muted:
          title: "Gedempt"
          description: "Je ontvangt geen meldingen over dit topic en het wordt niet weergegeven in Nieuwste."
      actions:
        title: "Acties"
        recover: "Verwijdering van topic ongedaan maken"
        delete: "Topic verwijderen"
        open: "Topic openen"
        close: "Topic sluiten"
        multi_select: "Berichten selecteren..."
        slow_mode: "Langzame modus instellen…"
        timed_update: "Topictimer instellen…"
        pin: "Topic vastmaken..."
        unpin: "Topic losmaken..."
        unarchive: "Topic dearchiveren"
        archive: "Topic archiveren"
        invisible: "Topic onzichtbaar maken"
        visible: "Topic zichtbaar maken"
        reset_read: "Leesgegevens resetten"
        make_public: "Topic openbaar maken…"
        make_private: "Persoonlijk bericht maken"
        reset_bump_date: "Omhoogplaatsingsdatum resetten"
      feature:
        pin: "Topic vastmaken"
        unpin: "Topic losmaken"
        pin_globally: "Topic globaal vastmaken"
        make_banner: "Bannertopic maken"
        remove_banner: "Bannertopic verwijderen"
      reply:
        title: "Antwoorden"
        help: "beginnen met het opstellen van een antwoord op dit topic"
      share:
        title: "Topic delen"
        extended_title: "Deel een link"
        help: "deel een link naar dit topic"
        instructions: "Deel een link naar dit topic:"
        copied: "Topiclink gekopieerd."
        restricted_groups:
          one: "Alleen zichtbaar voor leden van groep: %{groupNames}"
          other: "Alleen zichtbaar voor leden van groepen: %{groupNames}"
        invite_users: "Uitnodigen"
      print:
        title: "Afdrukken"
        help: "Open een printervriendelijke versie van dit topic"
      flag_topic:
        title: "Markeren"
        help: "geef dit topic een privémarkering om de aandacht erop te vestigen of een persoonlijk bericht erover te sturen"
        success_message: "Je hebt dit topic gemarkeerd."
      make_public:
        title: "Converteren naar openbaar topic"
        choose_category: "Kies een categorie voor het openbare topic:"
      feature_topic:
        title: "Dit topic uitlichten"
        pin: "Laat dit topic bovenaan de categorie %{categoryLink} weergeven tot"
        unpin: "Verwijder dit topic uit de top van de categorie %{categoryLink}."
        unpin_until: "Verwijder dit topic uit de top van de categorie %{categoryLink} of wacht tot <strong>%{until}</strong>."
        pin_note: "Gebruikers kunnen het topic individueel losmaken voor zichzelf."
        pin_validation: "Er is een datum vereist om dit topic vast te maken."
        not_pinned: "Er zijn geen topics vastgemaakt in %{categoryLink}."
        already_pinned:
          one: "Momenteel vastgemaakte topics in %{categoryLink}: <strong class='badge badge-notification unread'>%{count}</strong>"
          other: "Momenteel vastgemaakte topics in %{categoryLink}: <strong class='badge badge-notification unread'>%{count}</strong>"
        pin_globally: "Laat dit topic bovenaan alle topiclijsten weergeven tot"
        confirm_pin_globally:
          one: "Je hebt al %{count} globaal vastgemaakt topic. Te veel vastgemaakte topics kunnen storend zijn voor nieuwe en anonieme gebruikers. Weet je zeker dat je nog een topic globaal wilt vastmaken?"
          other: "Je hebt al %{count} globaal vastgemaakte topics. Te veel vastgemaakte topics kunnen storend zijn voor nieuwe en anonieme gebruikers. Weet je zeker dat je nog een topic globaal wilt vastmaken?"
        unpin_globally: "Verwijder dit topic uit de top van alle topiclijsten."
        unpin_globally_until: "Verwijder dit topic uit de top van alle topiclijsten of wacht tot <strong>%{until}</strong>."
        global_pin_note: "Gebruikers kunnen het topic individueel losmaken voor zichzelf."
        not_pinned_globally: "Er zijn geen globaal vastgemaakte topics."
        already_pinned_globally:
          one: "Momenteel globaal vastgemaakte topics: <strong class='badge badge-notification unread'>%{count}</strong>"
          other: "Momenteel globaal vastgemaakte topics: <strong class='badge badge-notification unread'>%{count}</strong>"
        make_banner: "Zet dit topic om in een banner die bovenaan alle pagina's wordt weergegeven."
        remove_banner: "Verwijder de banner die bovenaan alle pagina's wordt weergegeven."
        banner_note: "Gebruikers kunnen de banner negeren door deze te sluiten. Er kan maar één bannertopic tegelijk bestaan."
        no_banner_exists: "Er is geen bannertopic."
        banner_exists: "Er <strong class='badge badge-notification unread'>is</strong> momenteel een bannertopic."
      inviting: "Uitnodigen…"
      automatically_add_to_groups: "Deze uitnodiging geeft ook toegang tot de volgende groepen:"
      invite_private:
        title: "Uitnodigen voor bericht"
        email_or_username: "E-mailadres of gebruikersnaam van uitgenodigde"
        email_or_username_placeholder: "e-mailadres of gebruikersnaam"
        action: "Uitnodigen"
        success: "We hebben de gebruiker uitgenodigd om deel te nemen in dit bericht."
        success_group: "We hebben de groep uitgenodigd om deel te nemen in dit bericht."
        error: "Sorry, er is een fout opgetreden bij het uitnodigen van de gebruiker."
        not_allowed: "Sorry, die gebruiker kan niet worden uitgenodigd."
        group_name: "groepsnaam"
      controls: "Topicinstellingen"
      invite_reply:
        title: "Uitnodigen"
        username_placeholder: "gebruikersnaam"
        action: "Uitnodiging sturen"
        help: "nodig anderen uit voor dit topic via e-mail of meldingen"
        to_forum: "We sturen een korte e-mail waarmee je vriend(in) direct kan deelnemen door op een link te klikken."
        discourse_connect_enabled: "Voer de gebruikersnaam in van degene die je wilt uitnodigen voor dit topic."
        to_topic_blank: "Voer de gebruikersnaam of het e-mailadres in van degene die je wilt uitnodigen voor dit topic."
        to_topic_email: "Je hebt een e-mailadres ingevoerd. We sturen een uitnodiging via e-mail waarmee je vriend(in) direct op dit topic kan antwoorden."
        to_topic_username: "Je hebt een gebruikersnaam ingevoerd. We sturen een melding met een uitnodigingslink om aan dit topic deel te nemen."
        to_username: "Voer de gebruikersnaam in van degene die je wilt uitnodigen. We sturen een melding met een uitnodigingslink om aan dit topic deel te nemen."
        email_placeholder: "naam@voorbeeld.com"
        success_email: "We hebben een uitnodiging gestuurd naar <b>%{invitee}</b>. We laten het je weten wanneer de uitnodiging wordt ingewisseld. Controleer het tabblad Uitnodigingen op je gebruikerspagina om je uitnodigingen bij te houden."
        success_username: "We hebben de gebruiker uitgenodigd om deel te nemen in dit topic"
        error: "Sorry, we konden de persoon niet uitnodigen. Misschien is deze al uitgenodigd? (Het aantal uitnodigingen is beperkt)"
        success_existing_email: "Er bestaat al een gebruiker met het e-mailadres <b>%{emailOrUsername}</b>. We hebben deze gebruiker uitgenodigd om aan dit topic deel te nemen."
      login_reply: "Meld je aan om te antwoorden"
      filters:
        n_posts:
          one: "%{count} bericht"
          other: "%{count} berichten"
        cancel: "Filter verwijderen"
      move_to:
        title: "Verplaatsen naar"
        action: "verplaatsen naar"
        error: "Er is een fout opgetreden bij het verplaatsen van berichten."
      split_topic:
        title: "Verplaatsen naar nieuw topic"
        action: "verplaatsen naar nieuw topic"
        topic_name: "Titel van nieuw topic"
        radio_label: "Nieuw topic"
        error: "Er is een fout opgetreden bij het verplaatsen van berichten naar het nieuwe topic."
        instructions:
          one: "Je staat op het punt een nieuw topic te maken en het in te vullen met het bericht dat je hebt geselecteerd."
          other: "Je staat op het punt een nieuw topic te maken en het in te vullen met de <b>%{count}</b> berichten die je hebt geselecteerd."
      merge_topic:
        title: "Verplaatsen naar bestaand topic"
        action: "verplaatsen naar bestaand topic"
        error: "Er is een fout opgetreden bij het verplaatsen van berichten naar dat topic."
        radio_label: "Bestaand topic"
        instructions:
          one: "Kies het topic waarnaar je dat bericht wilt verplaatsen."
          other: "Kies het topic waarnaar je die <b>%{count}</b> berichten wilt verplaatsen."
        chronological_order: "chronologische volgorde behouden na samenvoegen"
      move_to_new_message:
        title: "Verplaatsen naar nieuw bericht"
        action: "verplaatsen naar nieuw bericht"
        message_title: "Titel van nieuw bericht"
        radio_label: "Nieuw bericht"
        participants: "Deelnemers"
        instructions:
          one: "Je staat op het punt een nieuw bericht te maken en het in te vullen met het bericht dat je hebt geselecteerd."
          other: "Je staat op het punt een nieuw bericht te maken en het in te vullen met de <b>%{count}</b> berichten die je hebt geselecteerd."
      move_to_existing_message:
        title: "Verplaatsen naar bestaand bericht"
        action: "verplaatsen naar bestaand bericht"
        radio_label: "Bestaand bericht"
        participants: "Deelnemers"
        instructions:
          one: "Kies het bericht waarnaar je dat bericht wilt verplaatsen."
          other: "Kies het bericht waarnaar je die <b>%{count}</b> berichten wilt verplaatsen."
      merge_posts:
        title: "Geselecteerde berichten samenvoegen"
        action: "geselecteerde berichten samenvoegen"
        error: "Er is een fout opgetreden bij het samenvoegen van de geselecteerde berichten."
      publish_page:
        title: "Pagina's publiceren"
        publish: "Publiceren"
        description: "Wanneer een topic als een pagina wordt gepubliceerd, kan de URL ervan worden gedeeld en wordt deze weergegeven met een aangepaste stijl."
        slug: "Slug"
        public: "Openbaar"
        public_description: "Mensen kunnen de pagina ook zien als het bijbehorende topic privé is."
        publish_url: "Je pagina is gepubliceerd op:"
        topic_published: "Je topic is gepubliceerd op:"
        preview_url: "Je pagina wordt gepubliceerd op:"
        invalid_slug: "Sorry, je kunt deze pagina niet publiceren."
        unpublish: "Depubliceren"
        unpublished: "Je pagina is gedepubliceerd en is niet meer toegankelijk."
        publishing_settings: "Publicatie-instellingen"
      change_owner:
        title: "Eigenaar wijzigen"
        action: "eigendom wijzigen"
        error: "Er is een fout opgetreden bij het wijzigen van het eigendom van de berichten."
        placeholder: "gebruikersnaam van nieuwe eigenaar"
        instructions:
          one: "Kies een nieuwe eigenaar voor het bericht van <b>@%{old_user}</b>"
          other: "Kies een nieuwe eigenaar voor de %{count} berichten van <b>@%{old_user}</b>"
        instructions_without_old_user:
          one: "Kies een nieuwe eigenaar voor het bericht"
          other: "Kies een nieuwe eigenaar voor de %{count} berichten"
      change_timestamp:
        title: "Tijdstempel wijzigen…"
        action: "tijdstempel wijzigen"
        invalid_timestamp: "Tijdstempel mag niet in de toekomst zijn."
        error: "Er is een fout opgetreden bij het wijzigen van het tijdstempel van het topic."
        instructions: "Kies een nieuw tijdstempel voor het topic. Berichten in het topic worden bijgewerkt, zodat het onderlinge tijdsverschil gelijk blijft."
      multi_select:
        select: "selecteren"
        selected: "geselecteerd (%{count})"
        select_post:
          label: "selecteren"
          title: "Bericht toevoegen aan selectie"
        selected_post:
          label: "geselecteerd"
          title: "Klik om bericht te verwijderen uit selectie"
        select_replies:
          label: "selecteer +antwoorden"
          title: "Bericht en alle antwoorden erop toevoegen aan selectie"
        select_below:
          label: "selecteer +hieronder"
          title: "Bericht en alle erna toevoegen aan selectie"
        delete: geselecteerde verwijderen
        cancel: selectie annuleren
        select_all: alles selecteren
        deselect_all: alles deselecteren
        description:
          one: Je hebt <b>%{count}</b> bericht geselecteerd.
          other: "Je hebt <b>%{count}</b> berichten geselecteerd."
      deleted_by_author_simple: "(topic verwijderd door auteur)"
    post_list:
      title: "Nieuwste berichten"
      empty: "Er zijn geen berichten"
      aria_post_number: "%{title} - bericht %{postNumber}"
    post:
      confirm_delete: "Weet je zeker dat je dit bericht wilt verwijderen?"
      quote_reply: "Citeren"
      quote_reply_shortcut: "Citaat (of druk op q)"
      quote_edit: "Bewerken"
      quote_edit_shortcut: "Bewerken (of druk op e)"
      quote_copy: "Citaat kopiëren"
      quote_copied_to_clibboard: "Citaat gekopieerd naar klembord"
      quote_share: "Delen"
      edit_reason: "Reden: "
      post_number: "bericht %{number}"
      ignored: "Genegeerde inhoud"
      wiki_last_edited_on: "wiki laatst bewerkt op %{dateTime}"
      last_edited_on: "bericht laatst bewerkt op %{dateTime}"
      edit_history: "berichtbewerkingsgeschiedenis"
      reply_as_new_topic: "Antwoorden als gekoppeld topic"
      reply_as_new_private_message: "Antwoorden als nieuw bericht aan dezelfde ontvangers"
      continue_discussion: "Doorgaan met de discussie van %{postLink}:"
      follow_quote: "naar het geciteerde bericht"
      show_full: "Volledige bericht weergeven"
      show_hidden: "Genegeerde inhoud weergeven."
      deleted_by_author_simple: "(bericht verwijderd door auteur)"
      collapse: "samenvouwen"
      load_more_replies: "meer antwoorden laden"
      sr_collapse_replies: "Ingesloten antwoorden samenvouwen"
      sr_load_more_replies: "Meer ingesloten antwoorden laden"
      sr_date: "Plaatsingsdatum"
      sr_expand_replies:
        one: "Dit bericht heeft %{count} antwoord"
        other: "Dit bericht heeft %{count} antwoorden"
      expand_collapse: "uitvouwen/samenvouwen"
      sr_below_embedded_posts_description: "antwoorden op bericht %{post_number}"
      sr_embedded_reply_description: "antwoord van @%{username} op bericht %{post_number}"
      locked: "een medewerker heeft dit bericht vergrendeld voor bewerking"
      gap:
        one: "%{count} verborgen antwoord weergeven"
        other: "%{count} verborgen antwoorden weergeven"
      sr_reply_to: "Antwoord op bericht %{post_number} van @%{username}"
      link_clicked:
        one: "link %{count} keer aangeklikt"
        other: "link %{count} keer aangeklikt"
      notice:
        new_user: "Dit is de eerste keer dat %{user} iets heeft geplaatst, laten we hem/haar welkom heten in onze community!"
        returning_user: "Het is al even geleden dat we %{user} hebben gezien, het laatste bericht is van %{time}."
        custom_created_by: "(toegevoegd door %{userLinkHTML})"
      unread: "Bericht is ongelezen"
      has_replies:
        one: "%{count} antwoord"
        other: "%{count} antwoorden"
      has_replies_count: "%{count}"
      unknown_user: "(onbekende/verwijderde gebruiker)"
      has_likes_title:
        one: "%{count} persoon heeft dit bericht geliket"
        other: "%{count} personen hebben dit bericht geliket"
      has_likes_title_only_you: "je hebt dit bericht geliket"
      has_likes_title_you:
        one: "jij en %{count} ander hebben dit bericht geliket"
        other: "jij en %{count} anderen hebben dit bericht geliket"
      sr_post_like_count_button:
        one: "%{count} persoon heeft dit bericht geliket. Klik om te bekijken"
        other: "%{count} persoon hebben dit bericht geliket. Klik om te bekijken"
      sr_post_read_count_button:
        one: "%{count} persoon heeft dit bericht gelezen. Klik om te bekijken"
        other: "%{count} persoon hebben dit bericht gelezen. Klik om te bekijken"
      filtered_replies_hint:
        one: "Dit bericht en 1 antwoord weergeven"
        other: "Dit bericht en %{count} antwoorden weergeven"
      filtered_replies_viewing:
        one: "%{count} antwoord weergegeven op"
        other: "%{count} antwoorden weergegeven op"
      in_reply_to: "Bovenliggend bericht laden"
      view_all_posts: "Alle berichten weergeven"
      badge_granted_tooltip: "%{username} heeft de badge '%{badge_name}' verdiend voor dit bericht!"
      errors:
        create: "Sorry, er is een fout opgetreden bij het plaatsen van je bericht. Probeer het opnieuw."
        edit: "Sorry, er is een fout opgetreden bij het bewerken van je bericht. Probeer het opnieuw."
        upload: "Er is een fout opgetreden bij het uploaden van %{file_name}. Probeer het opnieuw."
        backup_too_large: "Dat back-upbestand is te groot."
        file_too_large: "Sorry, dat bestand is te groot (maximale grootte is %{max_size_kb} KB). Misschien ku je het uploaden naar een cloudopslagdienst en dan de link plakken?"
        file_size_zero: "Sorry, het lijkt erop dat er iets is misgegaan. Het bestand dat je probeert te uploaden is 0 bytes. Probeer het opnieuw."
        file_too_large_humanized: "Sorry, dat bestand is te groot (maximale grootte is %{max_size}). Misschien ku je het uploaden naar een cloudopslagdienst en dan de link plakken?"
        too_many_uploads: "Sorry, je kunt slechts één bestand tegelijk uploaden."
        too_many_dragged_and_dropped_files:
          one: "Sorry, je kunt slechts %{count} bestand tegelijk uploaden."
          other: "Sorry, je kunt slechts %{count} bestanden tegelijk uploaden."
        upload_not_authorized: "Sorry, het bestand dat je probeert te uploaden is niet toegestaan (toegestane extensies: %{authorized_extensions})."
        no_uploads_authorized: "Sorry, er zijn geen bestanden geautoriseerd om te uploaden."
        image_upload_not_allowed_for_new_user: "Sorry, nieuwe gebruikers kunnen geen afbeeldingen uploaden."
        attachment_upload_not_allowed_for_new_user: "Sorry, nieuwe gebruikers kunnen geen bijlagen uploaden."
        attachment_download_requires_login: "Sorry, je moet aangemeld zijn om bijlagen te downloaden."
      cancel_composer:
        confirm: "Wat wil je doen met je bericht?"
        discard: "Weggooien"
        save_draft: "Concept opslaan voor later"
        keep_editing: "Blijven bewerken"
      via_email: "dit bericht is binnengekomen via e-mail"
      via_auto_generated_email: "dit bericht is binnengekomen via een automatisch gegenereerde e-mail"
      whisper: "dit bericht is alleen toegankelijk voor moderators"
      whisper_groups: "dit bericht is een privéfluistering die alleen zichtbaar is voor %{groupNames}"
      wiki:
        about: "dit bericht is een wiki"
      few_likes_left: "Bedankt voor je steun! Je kunt vandaag nog maar een paar likes uitdelen."
      controls:
        reply: "begin met opstellen van een antwoord op dit bericht"
        like_action: "Liken"
        like: "dit bericht liken"
        has_liked: "je hebt dit bericht geliket"
        read_indicator: "leden die dit bericht hebben gelezen"
        undo_like_action: "Like ongedaan maken"
        undo_like: "like ongedaan maken"
        edit: "dit bericht bewerken"
        edit_action: "Bewerken"
        edit_anonymous: "Sorry, je moet aangemeld zijn om dit bericht te bewerken."
        flag_action: "Markeren"
        flag: "geef dit bericht een privémarkering om de aandacht erop te vestigen of een persoonlijk bericht erover te sturen"
        anonymous_flag: "stuur een e-mail naar de staf om dit bericht te markeren"
        delete_action: "Bericht verwijderen"
        delete: "dit bericht verwijderen"
        undelete_action: "Verwijderen van bericht ongedaan maken"
        undelete: "dit bericht herstellen"
        share_action: "Delen"
        share: "deel een link naar dit bericht"
        copy_action: "Link kopiëren"
        copy_title: "kopieer een link naar dit bericht naar het klembord"
        link_copied: "Link gekopieerd!"
        more: "Meer"
        delete_replies:
          confirm: "Wil je ook de antwoorden op dit bericht verwijderen?"
          direct_replies:
            one: "Ja, en %{count} direct antwoord"
            other: "Ja, en %{count} directe antwoorden"
          all_replies:
            one: "Ja, en %{count} antwoord"
            other: "Ja, en alle %{count} antwoorden"
          just_the_post: "Nee, alleen dit bericht"
        admin: "berichtbeheeracties"
        admin_action: "Beheerder"
        permanently_delete: "Permanent verwijderen"
        permanently_delete_confirmation: "Weet je zeker dat je dit bericht permanent wilt verwijderen? Je kunt het niet herstellen."
        wiki: "Wiki maken"
        unwiki: "Wiki verwijderen"
        convert_to_moderator: "Medewerkerkleur toevoegen"
        revert_to_regular: "Medewerkerkleur verwijderen"
        rebake: "HTML opnieuw opbouwen"
        publish_page: "Pagina's publiceren"
        unhide: "Weergeven"
        change_owner: "Eigendom wijzigen…"
        grant_badge: "Badge toekennen…"
        lock_post: "Bericht vergrendelen"
        lock_post_description: "voorkom dat de auteur dit bericht bewerkt"
        unlock_post: "Bericht ontgrendelen"
        unlock_post_description: "sta de auteur toe dit bericht te bewerken"
        delete_topic_disallowed_modal: "Je hebt geen toestemming om dit topic te verwijderen. Als je echt wilt dat het wordt verwijderd, plaats dan een markering om een moderator erop te wijzigen en voeg de reden bij."
        delete_topic_disallowed: "je hebt geen toestemming om dit topic te verwijderen"
        delete_topic_confirm_modal:
          one: "Dit topic heeft momenteel meer dan %{count} weergave en kan een populaire zoekbestemming zijn. Weet je zeker dat je dit topic volledig wilt verwijderen, in plaats van het te bewerken om het te verbeteren?"
          other: "Dit topic heeft momenteel meer dan %{count} weergaven en kan een populaire zoekbestemming zijn. Weet je zeker dat je dit topic volledig wilt verwijderen, in plaats van het te bewerken om het te verbeteren?"
        delete_topic_confirm_modal_yes: "Ja, dit topic verwijderen"
        delete_topic_confirm_modal_no: "Nee, dit topic behouden"
        delete_topic_error: "Er is een fout opgetreden bij het verwijderen van dit topic"
        delete_topic: "topic verwijderen"
        add_post_notice: "Officiële kennisgeving toevoegen…"
        change_post_notice: "Officiële kennisgeving wijzigen…"
        delete_post_notice: "Officiële kennisgeving verwijderen"
        remove_timer: "timer verwijderen"
        edit_timer: "timer bewerken"
      actions:
        people:
          like:
            one: "heeft dit geliket"
            other: "hebben dit geliket"
          read:
            one: "heeft dit gelezen"
            other: "hebben dit gelezen"
          like_capped:
            one: "en %{count} ander heeft dit geliket"
            other: "en %{count} anderen hebben dit geliket"
          read_capped:
            one: "en %{count} ander heeft dit gelezen"
            other: "en %{count} anderen hebben dit gelezen"
          sr_post_likers_list_description: "gebruikers die dit bericht hebben geliket"
          sr_post_readers_list_description: "gebruikers die dit bericht hebben gelezen"
        by_you:
          off_topic: "Je hebt dit als off-topic gemarkeerd"
          spam: "Je hebt dit als spam gemarkeerd"
          inappropriate: "Je hebt dit als ongepast gemarkeerd"
          illegal: "Je hebt dit als illegaal gemarkeerd"
          notify_moderators: "Je hebt dit voor moderatie gemarkeerd"
          notify_user: "Je hebt een bericht naar deze gebruiker gestuurd"
          custom: "Je hebt dit topic gemarkeerd als %{custom}"
      delete:
        confirm:
          one: "Weet je zeker dat je dat bericht wilt verwijderen?"
          other: "Weet je zeker dat je die %{count} berichten wilt verwijderen?"
      merge:
        confirm:
          one: "Weet je zeker dat je deze berichten wilt samenvoegen?"
          other: "Weet je zeker dat je deze %{count} berichten wilt samenvoegen?"
      revisions:
        controls:
          first: "Eerste revisie"
          previous: "Vorige revisie"
          next: "Volgende revisie"
          last: "Laatste revisie"
          hide: "Revisie verbergen"
          show: "Revisie weergeven"
          destroy: "Revisies verwijderen"
          destroy_confirm: "Weet je zeker dat je alle revisies van dit bericht wilt verwijderen? Deze actie is permanent."
          revert: "Revisie %{revision} herstellen"
          edit_wiki: "Wiki bewerken"
          edit_post: "Bericht bewerken"
          comparing_previous_to_current_out_of_total: "<strong>%{previous}</strong> %{icon} <strong>%{current}</strong> / %{total}"
        displays:
          inline:
            title: "De gerenderde uitvoer met toevoegingen en verwijderingen inline weergeven"
            button: "HTML"
          side_by_side:
            title: "De verschillen in gerenderde uitvoer naast elkaar weergeven"
            button: "HTML"
          side_by_side_markdown:
            title: "De bronverschillen naast elkaar weergeven"
            button: "Onbewerkt"
      raw_email:
        displays:
          raw:
            title: "Het onbewerkte e-mailbericht weergeven"
            button: "Onbewerkt"
          text_part:
            title: "Geef het tekstgedeelte van het e-mailbericht weer"
            button: "Tekst"
          html_part:
            title: "Geef het HTML-gedeelte van het e-mailbericht weer"
            button: "HTML"
      bookmarks:
        create: "Bladwijzer maken"
        create_for_topic: "Bladwijzer maken voor topic"
        edit: "Bladwijzer bewerken"
        edit_for_topic: "Bladwijzer voor topic bewerken"
        updated: "Bijgewerkt"
        name: "Naam"
        name_placeholder: "Waar is deze bladwijzer voor?"
        name_input_label: "Bladwijzernaam"
        set_reminder: "Herinner mij"
        options: "Opties"
        actions:
          delete_bookmark:
            name: "Bladwijzer verwijderen"
            description: "Verwijdert de bladwijzer uit je profiel en stopt alle herinneringen voor de bladwijzer"
          edit_bookmark:
            name: "Bladwijzer bewerken"
            description: "Bewerk de bladwijzernaam of wijzig de datum en tijd van de herinnering"
          clear_bookmark_reminder:
            name: "Herinnering verwijderen"
            description: "Wis de herinneringsdatum en -tijd"
          pin_bookmark:
            name: "Bladwijzer vastmaken"
            description: "Maak de bladwijzer vast. Hierdoor wordt deze bovenaan je bladwijzerlijst weergegeven."
          unpin_bookmark:
            name: "Bladwijzer losmaken"
            description: "Maak de bladwijzer los. Deze wordt niet langer bovenaan je bladwijzerlijst weergegeven."
      filtered_replies:
        viewing_posts_by: "%{post_count} berichten weergegeven van"
        viewing_subset: "Sommige antwoorden zijn samengevouwen"
        viewing_summary: "Topantwoorden van dit topic worden weergegeven"
        post_number: "%{username}, bericht #%{post_number}"
        show_all: "Alles weergeven"
      share:
        title: "Deel bericht %{post_number}"
        instructions: "Deel een link naar dit bericht:"
    category:
      none: "(geen categorie)"
      all: "Alle categorieën"
      choose: "categorie&hellip;"
      edit: "Bewerken"
      edit_title: "Bewerk deze categorie"
      edit_dialog_title: "Bewerken: %{categoryName}"
      view: "Topics in categorie weergeven"
      back: "Terug naar categorie"
      general: "Algemeen"
      settings: "Instellingen"
      topic_template: "Sjabloon"
      tags: "Tags"
      tags_allowed_tags: "Deze tags beperken tot deze categorie:"
      tags_allowed_tag_groups: "Deze taggroepen beperken tot deze categorie:"
      tags_placeholder: "(Optioneel) lijst van toegestane tags"
      tags_tab_description: "Hierboven opgegeven tags en taggroepen zijn alleen beschikbaar in deze categorie en andere categorieën waarvoor ze ook opgegeven zijn. Ze zijn niet beschikbaar voor gebruik in andere categorieën."
      tag_groups_placeholder: "(Optioneel) lijst van toegestane taggroepen"
      manage_tag_groups_link: "Taggroepen beheren"
      allow_global_tags_label: "Ook andere tags toestaan"
      required_tag_group:
        description: "Vereisen dat nieuwe topics tags uit taggroepen hebben:"
        delete: "Verwijderen"
        add: "Vereiste taggroep toevoegen"
        placeholder: "selecteer taggroep…"
      topic_featured_link_allowed: "Uitgelichte links toestaan in deze categorie"
      delete: "Categorie verwijderen"
      create: "Nieuwe categorie"
      create_long: "Nieuwe categorie maken"
      save: "Categorie opslaan"
      slug: "Slug van categorie"
      slug_placeholder: "(Optioneel) met streepjes verbonden woorden voor URL"
      creation_error: Er is een fout opgetreden bij het maken van de categorie.
      save_error: Er is een fout opgetreden bij het opslaan van de categorie.
      name: "Categorienaam"
      description: "Beschrijving"
      logo: "Logoafbeelding van categorie"
      logo_dark: "Categorielogoafbeelding donkere modus"
      background_image: "Achtergrondafbeelding van categorie"
      background_image_dark: "Achtergrondafbeelding uit donkere categorie"
      badge_colors: "Badgekleuren"
      background_color: "Achtergrondkleur"
      foreground_color: "Voorgrondkleur"
      color_used: "Kleur in gebruik"
      predefined_colors: "Voorgedefinieerde kleuropties"
      name_placeholder: "Maximaal een of twee woorden"
      color_placeholder: "Elke webkleur"
      delete_confirm: "Weet je zeker dat je deze categorie wilt verwijderen?"
      delete_error: "Er is een fout opgetreden bij het verwijderen van de categorie."
      list: "Categorieën weergeven"
      no_description: "Voeg een beschrijving toe voor deze categorie."
      change_in_category_topic: "Beschrijving bewerken"
      already_used: "Deze kleur is al in gebruik door een andere categorie"
      security: "Beveiliging"
      security_add_group: "Groep toevoegen"
      permissions:
        group: "Groep"
        see: "Weergeven"
        reply: "Antwoorden"
        create: "Maken"
        no_groups_selected: "Er is geen toegang verleend aan groepen; deze categorie is alleen zichtbaar voor medewerkers."
        everyone_has_access: 'Deze categorie is openbaar; iedereen kan berichten zien, beantwoorden en maken. Verwijder een of meer van de verleende toestemmingen voor de groep ''iedereen'' om toestemmingen te beperken.'
        toggle_reply: "Toestemming Antwoorden in-/uitschakelen"
        toggle_full: "Toestemming Maken in-/uitschakelen"
        inherited: 'Deze toestemming is overgenomen van ''iedereen'''
      special_warning: "Waarschuwing: deze categorie is een vooraf geseede categorie, de beveiligingsinstellingen kunnen niet worden bewerkt. Als je deze categorie niet wilt gebruiken, verwijder deze dan in plaats van het doel ervan te wijzigen."
      uncategorized_security_warning: "Deze categorie is speciaal. Hij is bedoeld als wachtruimte voor topics die geen categorie hebben en kan geen beveiligingsinstellingen hebben."
      uncategorized_general_warning: 'Deze categorie is bijzonder. Hij wordt gebruikt als de standaardcategorie voor nieuwe topics waarvoor geen categorie is selecteerd. Als je dit gedrag wilt voorkomen en categorieselectie wilt afdwingen, <a href="%{settingLink}">schakel de instelling dan hier uit</a>. Als je de naam of beschrijving wilt wijzigen, ga dan naar <a href="%{customizeLink}">Aanpassen / Tekstinhoud</a>.'
      pending_permission_change_alert: "Je hebt %{group} niet toegevoegd aan deze categorie. Klik op deze knop om de groep toe te voegen."
      images: "Afbeeldingen"
      email_in: "Aangepast adres voor inkomende e-mail:"
      email_in_tooltip: "Je kunt meerdere e-mailadressen scheiden met het teken |."
      email_in_allow_strangers: "E-mails van anonieme gebruikers zonder account accepteren"
      email_in_disabled: "Het plaatsen van nieuwe topics via e-mail is uitgeschakeld. Om het plaatsen van nieuwe topics via e-mail mogelijk te maken, moet je de instelling <a href='%{setting_url}'>'e-mail in'</a> inschakelen."
      mailinglist_mirror: "Categorie weerspiegelt een mailinglijst"
      show_subcategory_list: "Lijst van subcategorieën weergeven boven topics in deze categorie"
      read_only_banner: "Bannertekst wanneer een gebruiker geen topic in deze categorie kan maken:"
      num_featured_topics: "Aantal weergegeven topics op de categoriepagina:"
      subcategory_num_featured_topics: "Aantal uitgelichte topics op pagina van bovenliggende categorie:"
      all_topics_wiki: "Nieuwe topics standaard wiki maken"
      allow_unlimited_owner_edits_on_first_post: "Onbeperkt bewerking door eigenaar toestaan voor eerste bericht"
      subcategory_list_style: "Stijl van subcategorieënlijst:"
      sort_order: "Topiclijst sorteren op:"
      default_view: "Standaard topiclijst:"
      default_top_period: "Standaard topperiode:"
      default_list_filter: "Standaard lijstfilter:"
      allow_badges_label: "Toekennen van badges in deze categorie toestaan"
      edit_permissions: "Toestemmingen bewerken"
      reviewable_by_group: "Naast medewerkers kan inhoud in deze categorie ook worden beoordeeld door:"
      review_group_name: "groepsnaam"
      require_topic_approval: "Goedkeuring van moderator vereisen voor alle nieuwe topics"
      require_reply_approval: "Goedkeuring van moderator vereisen voor alle nieuwe antwoorden"
      this_year: "dit jaar"
      position: "Positie op de categoriepagina:"
      default_position: "Standaardpositie"
      position_disabled: "Categorieën worden weergegeven op volgorde van activiteit. Schakel de instelling <a href='%{url}'>'Vaste categorieposities'</a> in om de volgorde van categorieën in lijsten te regelen."
      minimum_required_tags: "Minimale aantal tags vereist in een topic:"
      default_slow_mode: 'Schakel ''Langzame modus'' in voor nieuwe topics in deze categorie.'
      parent: "Bovenliggende categorie"
      num_auto_bump_daily: "Aantal open topics dat dagelijks automatisch omhoog wordt geplaatst:"
      auto_bump_cooldown_days: "Minimaal aantal dagen voordat hetzelfde topic opnieuw omhoog wordt plaatst:"
      navigate_to_first_post_after_read: "Naar eerste bericht nadat topics zijn gelezen"
      notifications:
        title: "meldingsniveau voor deze categorie wijzigen"
        watching:
          title: "Geobserveerd"
          description: "Je observeert automatisch alle nieuwe topics in deze categorieën. Je ontvangt meldingen bij elk nieuw bericht in elk topic en het aantal nieuwe antwoorden wordt weergegeven."
        watching_first_post:
          title: "Eerste bericht geobserveerd"
          description: "Je ontvangt meldingen over nieuwe topics in deze categorie, maar niet over antwoorden op de topics."
        tracking:
          title: "Volgen"
          description: "Je volgt automatisch alle nieuwe topics in deze categorie. Je ontvangt een melding als iemand je @naam noemt of een bericht van je beantwoordt en het aantal nieuwe antwoorden wordt weergeven."
        regular:
          title: "Normaal"
          description: "Je ontvangt een melding als iemand je @naam noemt of een bericht van je beantwoordt."
        muted:
          title: "Gedempt"
          description: "Je ontvangt geen meldingen over nieuwe topics in deze categorie en ze worden niet weergegeven in Nieuwste."
      search_priority:
        label: "Zoekprioriteit"
        options:
          normal: "Normaal"
          ignore: "Negeren"
          very_low: "Zeer laag"
          low: "Laag"
          high: "Hoog"
          very_high: "Zeer hoog"
      sort_options:
        default: "standaard"
        likes: "Likes"
        op_likes: "Likes op oorspronkelijke bericht"
        views: "Weergaven"
        posts: "Berichten"
        activity: "Activiteit"
        posters: "Auteurs"
        category: "Categorie"
        created: "Gemaakt"
      sort_ascending: "Oplopend"
      sort_descending: "Aflopend"
      subcategory_list_styles:
        rows: "Rijen"
        rows_with_featured_topics: "Rijen met uitgelichte topics"
        boxes: "Vakken"
        boxes_with_featured_topics: "Vakken met uitgelichte topics"
      settings_sections:
        general: "Algemeen"
        moderation: "Moderatie"
        appearance: "Vormgeving"
        email: "E-mailadres"
      list_filters:
        all: "alle topics"
        none: "geen subcategorieën"
      colors_disabled: "Je kunt geen kleuren selecteren omdat je categoriestijl 'none' is."
    anonymous_flagging:
      title: "Illegale content melden"
      description: "Om illegale content te melden, kun je contact opnemen met <a href='mailto:%{email}?subject=Illegal content: %{topic_title}&body=This post %{url} contains illegal content.'>%{email}</a>"
    flagging:
      title: "Bedankt voor het beschaafd houden van onze community!"
      action: "Bericht markeren"
      take_action: "Actie ondernemen…"
      take_action_options:
        default:
          title: "Bericht verbergen"
          details: "Bereik onmiddellijk de markeringsdrempel, verberg het bericht en ga akkoord met alle wachtende markeringen"
        suspend:
          title: "Gebruiker schorsen"
          details: "De markeerdrempel bereiken en de gebruiker schorsen"
        silence:
          title: "Gebruiker dempen"
          details: "De markeerdrempel bereiken en de gebruiker dempen"
      notify_action: "Bericht"
      official_warning: "Officiële waarschuwing"
      delete_spammer: "Spammer verwijderen"
      flag_for_review: "In wachtrij plaatsen voor beoordeling"
      delete_confirm_MF: |
        Je staat op het punt {POSTS, plural, one {<b>#</b> bericht} other {<b>#</b> berichten}} en {TOPICS, plural, one {<b>#</b> topic} other {<b>#</b> topics}} van deze gebruiker te verwijderen, diens account te verwijderen, registraties vanaf diens IP-adres <b>{ip_address}</b> te blokkeren en diens e-mailadres <b>{email}</b> toe te voegen aan een permanente blokkeerlijst. Weet je het zeker?
      yes_delete_spammer: "Ja, spammer verwijderen"
      ip_address_missing: "(N.v.t.)"
      hidden_email_address: "(verborgen)"
      submit_tooltip: "Stuur de privémarkering"
      take_action_tooltip: "Bereik onmiddellijk de markeringsdrempel, verberg het bericht en ga akkoord met alle wachtende markeringen"
      cant: "Sorry, je kunt dit bericht momenteel niet markeren."
      notify_staff: "Medewerkers privémelding sturen"
      formatted_name:
        off_topic: "Het is off-topic"
        inappropriate: "Het is ongepast"
        spam: "Het is spam"
        illegal: "Het is illegaal"
      custom_placeholder_notify_user: "Wees specifiek, opbouwend en altijd beleefd."
      notify_user_textarea_label: "Bericht voor de gebruiker"
      custom_placeholder_notify_moderators: "Laat ons met name weten waar je je zorgen om maakt en geef relevante links en voorbeelden waar mogelijk."
      notify_moderators_textarea_label: "Bericht voor de moderators"
      custom_placeholder_illegal: "Laat ons met name weten waarom je denkt dat deze content illegaal is en geef waar mogelijk relevante links en voorbeelden."
      confirmation_illegal: "Wat ik hierboven heb geschreven is juist en volledig."
      custom_message:
        at_least:
          one: "voer minimaal %{count} teken in"
          other: "voer minimaal %{count} tekens in"
        more:
          one: "%{count} resterend…"
          other: "%{count} resterend…"
        left:
          one: "%{count} resterend"
          other: "%{count} resterend"
    flagging_topic:
      title: "Bedankt voor het beschaafd houden van onze community!"
      action: "Topic markeren"
      notify_action: "Bericht"
    topic_map:
      title: "Topicsamenvatting"
      participants_title: "Frequente schrijvers"
      links_title: "Populaire links"
      links_shown: "meer links weergeven…"
      clicks:
        one: "%{count} klik"
        other: "%{count} klikken"
      menu_titles:
        replies: Meest gelikete antwoorden
        views: Recente weergaven
      view_explainer: Eén weergave per unieke bezoeker per 8 uur.
      no_views: Nog geen weergavestatistieken. Kom later terug.
      chart_error: Fout bij weergeven van diagram. Probeer het opnieuw.
      views: "Weergaven"
      predicted_views: "Voorspelde weergaven"
      so_far: (tot nu toe)
      read: gelezen
      minutes: min
    post_links:
      about: "meer links voor dit bericht uitvouwen"
      title:
        one: "Nog %{count}"
        other: "Nog %{count}"
    topic_statuses:
      warning:
        help: "Dit is een officiële waarschuwing."
      bookmarked:
        help: "Je hebt een bladwijzer voor dit topic gemaakt"
      locked:
        help: "Dit topic is gesloten; nieuwe antwoorden zijn niet meer mogelijk"
      archived:
        help: "Dit topic is gearchiveerd; het kan niet meer worden gewijzigd"
      locked_and_archived:
        help: "Dit topic is gesloten en gearchiveerd; nieuwe antwoorden en wijzigingen zijn niet meer mogelijk"
      unpinned:
        title: "Losgemaakt"
        help: "Dit topic is voor je losgemaakt; het wordt weergegeven in de normale volgorde"
      pinned_globally:
        title: "Globaal vastgemaakt"
        help: "Dit topic is globaal vastgemaakt; het wordt boven in Nieuwste en de categorie ervan weergegeven"
      pinned:
        title: "Vastgemaakt"
        help: "Dit topic is voor je vastgemaakt; het wordt weergegeven bovenaan de categorie"
      unlisted:
        help: "Dit topic is niet zichtbaar; het wordt niet weergegeven in topiclijsten en is alleen toegankelijk via een rechtstreekse link. %{unlistedReason}"
      personal_message:
        title: "Dit topic is een persoonlijk bericht"
        help: "Dit topic is een persoonlijk bericht"
      visibility_reasons:
        op_flag_threshold_reached: "Dit topic is automatisch onzichtbaar gemaakt, omdat het de markeringsdrempel heeft bereikt"
        op_unhidden: "Dit topic is opnieuw zichtbaar gemaakt door de auteur"
        embedded_topic: "Dit topic is opnieuw zichtbaar gemaakt, omdat het een ingesloten topic is"
        manually_unlisted: "Dit topic is handmatig onzichtbaar gemaakt door een beheerder of moderator"
        manually_relisted: "Dit topic is handmatig opnieuw zichtbaar gemaakt door een beheerder of moderator"
        bulk_action: "De zichtbaarheid van dit topic is gewijzigd vanwege een bulkactie die door een gebruiker is uitgevoerd"
    posts: "Berichten"
    pending_posts:
      label: "Wachtend"
      label_with_count: "Wachtend (%{count})"
    sr_topic_list_caption: Topicslijst, kolomkoppen met knoppen zijn sorteerbaar.
    posts_likes_MF: |
      { count, plural,
          one {# antwoord,}
        other {# antwoorden,}
      }{ ratio, select,
          low { hoog aantal likes per bericht,}
          med { zeer hoog aantal likes per bericht,}
         high { extreem hoog aantal likes per bericht,}
        other {}
      } ga naar het eerste of laatste bericht…
    posters: "Auteurs"
    latest_poster_link: "Profiel van %{username}, laatste schrijver"
    original_post: "Oorspronkelijk bericht"
    views: "Weergaven"
    views_lowercase:
      one: "weergave"
      other: "weergaven"
    replies: "Antwoorden"
    views_long:
      one: "dit topic is %{count} keer bekeken"
      other: "dit topic is %{count} keer bekeken"
    activity: "Activiteit"
    likes: "Likes"
    likes_lowercase:
      one: "like"
      other: "likes"
    users: "Gebruikers"
    users_lowercase:
      one: "gebruiker"
      other: "gebruikers"
    category_title: "Categorie"
    history_capped_revisions: "Geschiedenis, laatste 100 herzieningen"
    history: "Geschiedenis"
    raw_email:
      title: "Inkomende e-mail"
      not_available: "Niet beschikbaar!"
    categories_list: "Categorieënlijst"
    filters:
      with_topics: "%{filter} topics"
      with_category: "%{filter} topics in %{category}"
      filter:
        title: "Gefilterde resultaten voor %{filter}"
        button:
          label: "Filter"
      latest:
        title: "Nieuwste"
        title_with_count:
          one: "Nieuwste (%{count})"
          other: "Nieuwste (%{count})"
        help: "topics met recente berichten"
      read:
        title: "Gelezen"
        help: "topics die je hebt gelezen, in de volgorde waarin je ze het laatst hebt gelezen"
      categories:
        title: "Categorieën"
        title_in: "Categorie - %{categoryName}"
        help: "alle topics gegroepeerd op categorie"
      unread:
        title: "Ongelezen"
        title_with_count:
          one: "Ongelezen (%{count})"
          other: "Ongelezen (%{count})"
        help: "topics die je momenteel observeert of volgt met ongelezen berichten"
        lower_title_with_count:
          one: "%{count} ongelezen"
          other: "%{count} ongelezen"
      unseen:
        title: "Ongezien"
        lower_title: "ongezien"
        help: "nieuwe topics en topics die je momenteel observeert of volgt met ongelezen berichten"
      hot:
        title: "Veelgelezen"
        lower_title: "veelgelezen"
        help: "recente veelgelezen topics"
      new:
        lower_title_with_count:
          one: "%{count} nieuw"
          other: "%{count} nieuw"
        lower_title: "nieuw"
        title: "Nieuw"
        title_with_count:
          one: "Nieuw (%{count})"
          other: "Nieuw (%{count})"
        help: "de afgelopen paar dagen gemaakte topics"
        all: "Alles"
        all_with_count: "Alles (%{count})"
        topics: "Topics"
        topics_with_count: "Topics (%{count})"
        replies: "Antwoorden"
        replies_with_count: "Antwoorden (%{count})"
      posted:
        title: "Mijn berichten"
        help: "topics waarin je een bericht hebt geplaatst"
      bookmarks:
        title: "Bladwijzers"
        help: "topics waarvoor je een bladwijzer hebt"
      category:
        title: "%{categoryName}"
        title_with_count:
          one: "%{categoryName} (%{count})"
          other: "%{categoryName} (%{count})"
        help: "nieuwste topics in de categorie %{categoryName}"
      top:
        title: "Top"
        help: "de meest actieve topics van het afgelopen jaar, maand, week of dag"
        all:
          title: "Sinds het begin"
        yearly:
          title: "Jaarlijks"
        quarterly:
          title: "Driemaandelijks"
        monthly:
          title: "Maandelijks"
        weekly:
          title: "Wekelijks"
        daily:
          title: "Dagelijks"
        all_time: "Sinds het begin"
        this_year: "Jaar"
        this_quarter: "Kwartaal"
        this_month: "Maand"
        this_week: "Week"
        today: "Vandaag"
    custom_homepage:
      admin_message: 'Een van je thema''s heeft de modificator "custom_homepage" ingeschakeld, maar voert niets uit naar de connector [custom-homepage]. (Deze melding wordt alleen weergegeven voor sitebeheerders.)'
    browser_update: '<a href="https://www.discourse.org/faq/#browser">Je browser wordt niet ondersteund</a> helaas. <a href="https://browsehappy.com">Schakel over naar een ondersteunde browser</a> om rijke inhoud te bekijken, je aan te melden en te antwoorden.'
    permission_types:
      full: "Maken / Antwoorden / Weergeven"
      create_post: "Antwoorden / Weergeven"
      readonly: "Weergeven"
    preloader_text: "Laden"
    lightbox:
      download: "downloaden"
      open: "originele afbeelding"
      previous: "Vorige (pijltoets naar links)"
      next: "Volgende (pijltoets naar rechts)"
      counter: "%curr% van %total%"
      close: "Sluiten (Esc)"
      content_load_error: '<a href="%url%">De inhoud</a> kon niet worden geladen.'
      image_load_error: '<a href="%url%">De afbeelding</a> kon niet worden geladen.'
    cannot_render_video: Deze video kan niet worden weergegeven omdat je browser de codec niet ondersteunt.
    keyboard_shortcuts_help:
      shortcut_key_delimiter_comma: ", "
      shortcut_key_delimiter_plus: "+"
      shortcut_delimiter_or: "%{shortcut1} of %{shortcut2}"
      shortcut_delimiter_slash: "%{shortcut1}/%{shortcut2}"
      shortcut_delimiter_space: "%{shortcut1} %{shortcut2}"
      shortcut_delimiter_newline: "%{shortcut1}<br>%{shortcut2}"
      title: "Sneltoetsen"
      short_title: "Sneltoetsen"
      jump_to:
        title: "Springen naar"
        home: "%{shortcut} Start"
        latest: "%{shortcut} Nieuwste"
        new: "%{shortcut} Nieuw"
        unread: "%{shortcut} Ongelezen"
        categories: "%{shortcut} Categorieën"
        top: "%{shortcut} Top"
        bookmarks: "%{shortcut} Bladwijzers"
        profile: "%{shortcut} Profiel"
        messages: "%{shortcut} Berichten"
        drafts: "%{shortcut} Concepten"
        next: "%{shortcut} Volgende topic"
        previous: "%{shortcut} Vorige topic"
      navigation:
        title: "Navigatie"
        jump: "%{shortcut} Naar bericht #"
        back: "%{shortcut} Terug"
        up_down: "%{shortcut} Selectie verplaatsen &uarr; &darr;"
        open: "%{shortcut} Geselecteerd topic openen"
        next_prev: "%{shortcut} Volgende/vorige sectie"
        go_to_unread_post: "%{shortcut} Naar eerste ongelezen bericht"
      application:
        title: "Toepassing"
        create: "%{shortcut} Nieuw topic maken"
        notifications: "%{shortcut} Meldingen openen"
        hamburger_menu: "%{shortcut} Navigatiemenu openen"
        user_profile_menu: "%{shortcut} Gebruikersmenu openen"
        show_incoming_updated_topics: "%{shortcut} Bijgewerkte topics weergeven"
        search: "%{shortcut} Zoeken"
        filter_sidebar: "%{shortcut} Filterzijbalk"
        help: "%{shortcut} Toetsenbordhulp openen"
        toggle_bulk_select: "%{shortcut} Bulkselectie in-/uitschakelen"
        dismiss: "%{shortcut} Geselecteerde topics sluiten"
        x: "%{shortcut} Selectie wisselen (in bulkselectiemodus)"
        log_out: "%{shortcut} Afmelden"
      composing:
        title: "Opstellen"
        return: "%{shortcut} Terug naar editor"
        fullscreen: "%{shortcut} Editor in volledig scherm"
        insert_current_time: "%{shortcut} Huidige tijd invoegen"
      bookmarks:
        title: "Bladwijzers maken"
        enter: "%{shortcut} Opslaan en sluiten"
        later_today: "%{shortcut} Later vandaag"
        later_this_week: "%{shortcut} Later deze week"
        tomorrow: "%{shortcut} Morgen"
        next_week: "%{shortcut} Volgende week"
        next_month: "%{shortcut} Volgende maand"
        next_business_week: "%{shortcut} Begin volgende week"
        next_business_day: "%{shortcut} Volgende werkdag"
        custom: "%{shortcut} Aangepaste datum en tijd"
        none: "%{shortcut} Geen herinnering"
        delete: "%{shortcut} Bladwijzer verwijderen"
      actions:
        title: "Acties"
        bookmark_topic: "%{shortcut} Topicbladwijzer in-/uitschakelen"
        pin_unpin_topic: "%{shortcut} Topic vast-/losmaken"
        share_topic: "%{shortcut} Topic delen"
        share_post: "%{shortcut} Bericht delen"
        reply_as_new_topic: "%{shortcut} Beantwoorden als gekoppeld topic"
        reply_topic: "%{shortcut} Antwoorden op topic"
        reply_post: "%{shortcut} Antwoorden op bericht"
        quote_post: "%{shortcut} Bericht citeren"
        like: "%{shortcut} Bericht liken"
        flag: "%{shortcut} Bericht markeren"
        bookmark: "%{shortcut} Bladwijzer voor bericht maken"
        edit: "%{shortcut} Bericht bewerken"
        delete: "%{shortcut} Bericht verwijderen"
        mark_muted: "%{shortcut} Topic negeren"
        mark_regular: "%{shortcut} Normaal (standaard) topic"
        mark_tracking: "%{shortcut} Topic volgen"
        mark_watching: "%{shortcut} Topic observeren"
        print: "%{shortcut} Topic afdrukken"
        defer: "%{shortcut} Topic markeren als ongelezen"
        topic_admin_actions: "%{shortcut} Beheeracties voor topic openen"
        archive_private_message: "%{shortcut} Schakelaar persoonlijk bericht archiveren"
      search_menu:
        title: "Zoekmenu"
        prev_next: "%{shortcut} Selectie omhoog en omlaag verplaatsen"
        insert_url: "%{shortcut} Selectie invoegen in open editorvenster"
        full_page_search: "%{shortcut} Start zoeken op volledige pagina"
    badges:
      earned_n_times:
        one: "Deze badge is %{count} keer verdiend"
        other: "Deze badge is %{count} keer verdiend"
      granted_on: "Toegekend op %{date}"
      others_count:
        one: "%{count} keer toegekend aan anderen"
        other: "%{count} keer toegekend aan anderen"
      title: Badges
      allow_title: "Je kunt deze badge als een titel gebruiken"
      multiple_grant: "Je kunt dit meerdere keren verdienen"
      badge_count:
        one: "%{count} badge"
        other: "%{count} badges"
      more_badges:
        one: "+nog %{count}"
        other: "+nog %{count}"
      awarded:
        one: "%{number} toegekend"
        other: "%{number} toegekend"
      select_badge_for_title: Kies een badge om als je titel te gebruiken
      none: "(geen)"
      successfully_granted: "%{badge} toegekend aan %{username}"
      badge_grouping:
        getting_started:
          name: Aan de slag
        community:
          name: Community
        trust_level:
          name: Vertrouwensniveau
        other:
          name: Anders
        posting:
          name: Plaatsen
      favorite_max_reached: "Je kunt niet meer badges toevoegen aan je favorieten."
      favorite_max_not_reached: "Deze badge markeren als favoriet"
      favorite_count: "%{count}/%{max} badges gemarkeerd als favoriet"
    download_calendar:
      title: "Agenda downloaden"
      save_ics: ".ics-bestand downloaden"
      save_google: "Toevoegen aan Google-agenda"
      remember: "Niet meer vragen"
      remember_explanation: "(je kunt deze voorkeur wijzigen in je gebruikersvoorkeuren)"
      download: "Downloaden"
      default_calendar: "Standaardagenda"
      default_calendar_instruction: "Bepaal welke agenda moet worden gebruikt wanneer datums worden opgeslagen"
      add_to_calendar: "Toevoegen aan agenda"
      google: "Google-agenda"
      ics: "ICS"
    tagging:
      all_tags: "Alle tags"
      other_tags: "Andere tags"
      selector_tags: "tags"
      selector_no_tags: "geen tags"
      selector_remove_filter: "filter verwijderen"
      tags: "Tags"
      choose_for_topic: "optionele tags"
      choose_for_topic_required:
        one: "selecteer minimaal %{count} tag…"
        other: "selecteer minimaal %{count} tags…"
      choose_for_topic_required_group:
        one: "selecteer %{count} tag uit '%{name}…"
        other: "selecteer %{count} tags uit '%{name}…"
      info: "Info"
      default_info: "Deze tag is niet beperkt tot categorieën en heeft geen synoniemen."
      staff_info: "Om beperkingen toe te voegen, moet je deze tag in een <a href=%{basePath}/tag_groups>taggroep</a> plaatsen."
      category_restricted: "Deze tag is beperkt tot categorieën waartoe je geen toegang hebt."
      synonyms: "Synoniemen"
      synonyms_description: "Wanneer de volgende tags worden gebruikt, worden deze vervangen door <b>%{base_tag_name}</b>."
      save: "Sla de naam en beschrijving van de tag op"
      tag_groups_info:
        one: 'Deze tag behoort tot de groep ''%{tag_groups}''.'
        other: "Deze tag behoort tot deze groepen: %{tag_groups}."
      category_restrictions:
        one: "Deze kan alleen worden gebruikt in deze categorie:"
        other: "Deze kan alleen worden gebruikt in deze categorieën:"
      edit_synonyms: "Synoniemen bewerken"
      add_synonyms_label: "Synoniemen toevoegen:"
      add_synonyms: "Toevoegen"
      add_synonyms_explanation:
        one: "Overal waar deze tag momenteel wordt gebruikt, wordt dit gewijzigd naar <b>%{tag_name}</b>. Weet je zeker dat je deze wijziging wilt aanbrengen?"
        other: "Overal waar deze tags momenteel worden gebruikt, wordt dit gewijzigd naar <b>%{tag_name}</b>. Weet je zeker dat je deze wijziging wilt aanbrengen?"
      add_synonyms_failed: "De volgende tags konden niet worden toegevoegd als synoniemen: <b>%{tag_names}</b>. Zorg dat ze geen synoniemen hebben en geen synoniem van een andere tag zijn."
      remove_synonym: "Synoniem verwijderen"
      delete_synonym_confirm: 'Weet je zeker dat je het synoniem ''%{tag_name}'' wilt verwijderen?'
      delete_tag: "Tag verwijderen"
      delete_confirm:
        one: "Weet je zeker dat je deze tag wilt verwijderen en loskoppelen van %{count} topic waaraan deze is toegewezen?"
        other: "Weet je zeker dat je deze tag wilt verwijderen en loskoppelen van %{count} topics waaraan deze is toegewezen?"
      delete_confirm_no_topics: "Weet je zeker dat je deze tag wilt verwijderen?"
      delete_confirm_synonyms:
        one: "Het synoniem wordt ook verwijderd."
        other: "De %{count} synoniemen worden ook verwijderd."
      edit_tag: "Tagnaam en -beschrijving bewerken"
      description: "Beschrijving (max. 1000 tekens)"
      sort_by: "Sorteren op:"
      sort_by_count: "aantal"
      sort_by_name: "naam"
      manage_groups: "Taggroepen beheren"
      manage_groups_description: "Definieer groepen om tags te organiseren"
      upload: "Tags uploaden"
      upload_description: "Upload een CSV-bestand om bulksgewijs tags te maken"
      upload_instructions: "Eén per regel, optioneel met een taggroep in de notatie 'tagnaam,taggroep'."
      upload_successful: "Tags geüpload"
      delete_unused_confirmation:
        one: "%{count} tag wordt verwijderd: %{tags}"
        other: "%{count} tags worden verwijderd: %{tags}"
      delete_unused_confirmation_more_tags:
        one: "%{tags} en nog %{count}"
        other: "%{tags} en nog %{count}"
      delete_no_unused_tags: "Er zijn geen ongebruikte tags."
      tag_list_joiner: ", "
      delete_unused: "Ongebruikte tags verwijderen"
      delete_unused_description: "Verwijder alle tags die niet aan topics of persoonlijke berichten zijn gekoppeld"
      filters:
        without_category: "%{filter} %{tag} topics"
        with_category: "%{filter} %{tag} topics in %{category}"
        untagged_without_category: "%{filter} ongetagde topics"
        untagged_with_category: "%{filter} ongetagde topics in %{category}"
      notifications:
        watching:
          title: "Geobserveerd"
          description: "Je observeert automatisch alle nieuwe topics met deze tag. Je ontvangt meldingen bij alle nieuwe berichten en topics en het aantal ongelezen en nieuwe berichten wordt weergegeven naast het topic."
        watching_first_post:
          title: "Eerste bericht geobserveerd"
          description: "Je ontvangt meldingen over nieuwe topics in deze tag, maar niet over antwoorden op de topics."
        tracking:
          title: "Volgen"
          description: "Je volgt automatisch alle topics met deze tag. Het aantal ongelezen en nieuwe berichten wordt weergegeven naast het topic."
        regular:
          title: "Normaal"
          description: "Je ontvangt een melding als iemand je @naam noemt of een bericht van je beantwoordt."
        muted:
          title: "Gedempt"
          description: "Je ontvangt geen meldingen over nieuwe topics met deze tag en ze worden niet weergegeven op je tabblad Ongelezen."
      groups:
        back_btn: "Terug naar alle tags"
        title: "Taggroepen"
        about_heading: "Selecteer een taggroep of maak een nieuwe"
        about_heading_empty: "Maak een tagroep om te beginnen"
        about_description: "Met taggroepen kun je toestemmingen voor meerdere tags op één plek beheren."
        new: "Nieuwe groep"
        new_title: "Nieuwe groep maken"
        edit_title: "Taggroep bewerken"
        tags_label: "Tags in deze groep"
        parent_tag_label: "Bovenliggende tag"
        parent_tag_description: "Tags in deze groep kunnen alleen worden gebruikt als de bovenliggende tag aanwezig is."
        one_per_topic_label: "Beperken tot 1 tag per topic uit deze groep"
        new_name: "Nieuwe taggroep"
        name_placeholder: "Naam"
        save: "Opslaan"
        delete: "Verwijderen"
        confirm_delete: "Weet je zeker dat je deze taggroep wilt verwijderen?"
        everyone_can_use: "Tags kunnen door iedereen worden gebruikt"
        usable_only_by_groups: "Tags zijn zichtbaar voor iedereen, maar alleen de volgende groepen kunnen ze gebruiken"
        visible_only_to_groups: "Tags zijn alleen zichtbaar voor de volgende groepen"
<<<<<<< HEAD
        cannot_save: "Kan taggroep niet opslaan. Zorg dat er minimaal één tag aanwezig is, dat de naam van de taggroep niet leeg en korter dan 100 tekens is en dat er een groep is geselecteerd voor tagstoestemming."
=======
        cannot_save:
          empty_name: "Kan taggroep niet opslaan. Controleer of de taggroepnaam niet leeg is."
          no_tags: "Kan taggroep niet opslaan. Zorg dat minimaal één tag is geselecteerd."
          no_groups: "Kan taggroep niet opslaan. Zorg dat minimaal één groep is geselecteerd voor toestemming."
>>>>>>> 76e7f12a
        tags_placeholder: "Zoek of maak tags"
        parent_tag_placeholder: "Optioneel"
        select_groups_placeholder: "Selecteer groepen…"
        disabled: "Taggen is uitgeschakeld. "
      topics:
        none:
          unread: "Je hebt geen ongelezen topics."
          unseen: "Je hebt geen ongeziene topics."
          new: "Je hebt geen nieuwe topics."
          read: "Je hebt nog geen topics gelezen."
          posted: "Je hebt nog geen berichten in topics geplaatst."
          latest: "Er zijn geen nieuwste topics."
          bookmarks: "Je hebt nog geen bladwijzers voor topics gemaakt."
          top: "Er zijn geen toptopics."
    invite:
      custom_message: "Maak je uitnodiging iets persoonlijker door een <a href>eigen bericht</a> te schrijven."
      custom_message_placeholder: "Voer je eigen bericht in"
      approval_not_required: "De gebruiker wordt automatisch goedgekeurd zodra deze de uitnodiging accepteert."
      custom_message_template_forum: "Hé, je zou moeten deelnemen aan dit forum!"
      custom_message_template_topic: "Hé, dit topic lijkt me wat voor jou!"
    forced_anonymous: "Vanwege overbelasting wordt dit tijdelijk voor iedereen weergegeven zoals niet-aangemelde gebruikers het zien."
    forced_anonymous_login_required: "De website staat onder extreme belasting en kan op dit moment niet worden geladen, probeer het over een paar minuten opnieuw."
    footer_nav:
      back: "Vorige"
      forward: "Volgende"
      share: "Delen"
      dismiss: "Sluiten"
    safe_mode:
      enabled: "Veilige modus is ingeschakeld; sluit dit browservenster om de veilige modus te verlaten"
    theme_preview_notice: "Je bekijkt momenteel een themavoorbeeld. Sluit dit browsertabblad of -venster om terug te gaan naar je normale siteconfiguratie."
    image_removed: "(afbeelding verwijderd)"
    pause_notifications:
      title: "Meldingen pauzeren voor…"
      label: "Meldingen pauzeren"
      options:
        half_hour: "30 minuten"
        one_hour: "1 uur"
        two_hours: "2 uur"
        tomorrow: "Tot morgen"
      set_schedule: "Stel een meldingsschema in"
    trust_levels:
      names:
        newuser: "nieuwe gebruiker"
        basic: "basisgebruiker"
        member: "lid"
        regular: "vaste gebruiker"
        leader: "leider"
      detailed_name: "%{level}: %{name}"
    pick_files_button:
      unsupported_file_picked: "Je hebt een bestand gekozen dat niet wordt ondersteund. Ondersteunde bestandstypen: %{types}."
    user_activity:
      no_activity_title: "Nog geen activiteit"
      no_activity_body: "Welkom bij onze community! Je bent nieuw hier en hebt nog niet bijgedragen aan discussies. Ga als eerste naar <a href='%{topUrl}'>Top</a> of <a href='%{categoriesUrl}'>Categorieën</a> en begin met lezen! Selecteer %{heartIcon} berichten die je leuk vindt of waar je meer over wilt weten. Als je deelneemt, wordt je activiteit hier weergegeven."
      no_replies_title: "Je hebt nog niet geantwoord op topics"
      no_replies_title_others: "%{username} heeft nog niet geantwoord op topics"
      no_replies_body: "Wanneer je een interessant gesprek <a href='%{searchUrl}'>ontdekt</a> waaraan je wilt bijdragen, druk dan op de knop <kbd>Antwoorden</kbd> direct onder een bericht om te beginnen met antwoorden op dat bericht. Of, als je liever op het algemene topic antwoordt dan op een individueel bericht of een individuele persoon, zoek dan de knop <kbd>Antwoorden</kbd> helemaal onderaan het topic of onder de tijdlijn van het topic."
      no_drafts_title: "Je hebt nog geen concepten gestart"
      no_drafts_body: "Nog niet helemaal klaar om berichten te plaatsen? We slaan een nieuw concept automatisch op en geven het hier weer telkens wanneer je begint met het opstellen van een topic, antwoord of persoonlijk bericht. Selecteer de knop Annuleren om je concept te verwijderen of op te slaan om later verder te gaan."
      no_likes_title: "Je hebt nog geen topics geliket"
      no_likes_title_others: "%{username} heeft nog geen topics geliket"
      no_likes_body: "Een geweldige manier om deel te nemen en een bijdrage te leveren, is door gesprekken te lezen die al hebben plaatsgevonden en het %{heartIcon} te selecteren bij berichten die je leuk vindt!"
      no_topics_title: "Je hebt nog geen topics gestart"
      no_topics_body: "Het is altijd het beste om te <a href='%{searchUrl}'>zoeken</a> naar bestaande topics voordat je een nieuw topic start, maar als je er zeker van bent dat het topic dat je zoekt er nog niet is, ga dan je gang en start een nieuw topic. Zoek de knop <kbd>+ Nieuw topic</kbd> rechtsboven de topicslijst, categorie of tag om een nieuw topic te maken in dat gebied."
      no_topics_title_others: "%{username} heeft nog geen topics gestart"
      no_read_topics_title: "Je hebt nog geen topics gelezen"
      no_read_topics_body: "Wanneer je discussies gaat lezen, zie je hier een lijst. Om te beginnen met lezen, kun je zoeken naar interessante topics onder <a href='%{topUrl}'>Top</a> of <a href='%{categoriesUrl}'>Categorieën</a> of zoeken op trefwoorden %{searchIcon}"
    no_group_messages_title: "Geen groepsberichten gevonden"
    topic_entrance:
      sr_jump_top_button: "Naar eerste bericht - %{date}"
      sr_jump_bottom_button: "Naar laatste bericht - %{date}"
      jump_top_button_title: "Naar eerste bericht"
      jump_bottom_button_title: "Naar laatste bericht"
    fullscreen_table:
      expand_btn: "Tabel uitvouwen"
      view_table: "Tabel weergeven"
    second_factor_auth:
      redirect_after_success: "Tweeledige verificatie is geslaagd. Je wordt doorgestuurd naar de vorige pagina…"
    sidebar:
      title: "Zijbalk"
      unread_count:
        one: "%{count} ongelezen"
        other: "%{count} ongelezen"
      new_count:
        one: "%{count} nieuw"
        other: "%{count} nieuw"
      toggle_section: "Sectie schakelen"
      more: "Meer"
      all_categories: "Alle categorieën"
      all_tags: "Alle tags"
      categories_form_modal:
        title: "Categorieënnavigatie bewerken"
        subtitle:
          text: "en we geven automatisch de populairste categorieën van deze site weer"
        filter_placeholder: "Filter categorieën"
        no_categories: "Er zijn geen categorieën die overeenkomen met de opgegeven term."
        show_more: "Meer weergeven"
      tags_form_modal:
        title: "Tagsnavigatie bewerken"
        filter_placeholder: "Filter tags"
        no_tags: "Er zijn geen tags die overeenkomen met de opgegeven term."
        subtitle:
          text: "en we geven automatisch de toptags van deze site weer"
      edit_navigation_modal_form:
        deselect_button_text: "Alles deselecteren"
        reset_to_defaults: "Standaardwaarden herstellen"
        filter_dropdown:
          all: "Alles"
          selected: "Geselecteerd"
          unselected: "Niet geselecteerd"
      sections:
        custom:
          add: "Aangepaste sectie toevoegen"
          edit: "Aangepaste sectie bewerken"
          save: "Opslaan"
          delete: "Verwijderen"
          delete_confirm: "Weet je zeker dat je deze sectie wilt verwijderen?"
          delete_public_confirm: "Deze sectie is <strong>zichtbaar voor iedereen</strong>, weet je zeker dat je het wilt verwijderen?"
          update_public_confirm: "Wijzigingen zijn <strong>zichtbaar voor iedereen</strong> op deze site. Weet je het zeker?"
          mark_as_private_confirm: "Deze sectie is <strong>zichtbaar voor iedereen</strong>. Na de update is de sectie <strong>alleen zichtbaar voor jou</strong>. Weet je het zeker?"
          reset_confirm: "Weet je zeker dat je deze sectie wilt herstellen naar de standaardinstellingen?"
          public: "Zichtbaar voor iedereen"
          always_public: "Content in deze sectie is altijd openbaar"
          more_menu: "Menu Meer"
          links:
            add: "Nog een link toevoegen"
            delete: "Link verwijderen"
            reset: "Standaard herstellen"
            icon:
              label: "Pictogram"
              validation:
                blank: "Pictogram mag niet leeg zijn"
                maximum:
                  one: "Pictogram moet korter zijn dan %{count} teken"
                  other: "Pictogram moet korter zijn dan %{count} tekens"
            name:
              label: "Naam"
              validation:
                blank: "Naam mag niet leeg zijn"
                maximum:
                  one: "Naam moet korter zijn dan %{count} teken"
                  other: "Naam moet korter zijn dan %{count} tekens"
            value:
              label: "Link"
              validation:
                blank: "Link mag niet leeg zijn"
                maximum:
                  one: "Link moet korter zijn dan %{count} teken"
                  other: "Link moet korter zijn dan %{count} tekens"
                invalid: "Notatie is ongeldig"
          title:
            label: "Sectietitel"
            validation:
              blank: "Titel mag niet leeg zijn"
              maximum:
                one: "Titel moet korter zijn dan %{count} teken"
                other: "Titel moet korter zijn dan %{count} tekens"
        about:
          header_link_text: "Over"
        messages:
          header_link_text: "Berichten"
          header_action_title: "Maak een persoonlijk bericht"
          links:
            inbox: "Inbox"
            sent: "Verzonden"
            new: "Nieuw"
            new_with_count: "Nieuw (%{count})"
            unread: "Ongelezen"
            unread_with_count: "Ongelezen (%{count})"
            archive: "Archief"
        tags:
          none: "Je hebt geen tags toegevoegd."
          click_to_get_started: "Klik hier om te beginnen."
          header_link_text: "Tags"
          header_action_title: "Bewerk je zijbalktags"
          configure_defaults: "Standaardinstellingen configureren"
        categories:
          none: "Je hebt geen categorieën toegevoegd."
          click_to_get_started: "Klik hier om te beginnen."
          header_link_text: "Categorieën"
          header_action_title: "Bewerk je zijbalkcategorieën"
          configure_defaults: "Standaardinstellingen configureren"
        community:
          edit_section:
            sidebar: "Deze sectie aanpassen"
            header_dropdown: "Aanpassen"
          links:
            about:
              content: "Over"
              title: "Meer informatie over deze site"
            admin:
              content: "Beheer"
              title: "Site-instellingen en rapporten"
            badges:
              content: "Badges"
              title: "Alle beschikbare badges om te verdienen"
            topics:
              content: "Topics"
              title: "Alle topics"
            faq:
              content: "FAQ"
              title: "Richtlijnen voor het gebruik van deze site"
            guidelines:
              content: "Richtlijnen"
              title: "Richtlijnen voor het gebruik van deze site"
            groups:
              content: "Groepen"
              title: "Lijst van beschikbare gebruikersgroepen"
            users:
              content: "Gebruikers"
              title: "Lijst van alle gebruikers"
            my_posts:
              content: "Mijn berichten"
              content_drafts: "Mijn concepten"
              title: "Mijn recente topicactiviteit"
              title_drafts: "Mijn ongeplaatste concepten"
              draft_count:
                one: "%{count} concept"
                other: "%{count} concepten"
            review:
              content: "Beoordelen"
              title: "Gemarkeerde berichten en andere items in de wachtrij"
              pending_count:
                one: "%{count} wachtend"
                other: "%{count} wachtend"
            invite:
              content: "Uitnodigen"
              title: "Nieuwe leden uitnodigen"
        global_section: "Algemene sectie, voor iedereen zichtbaar"
      panels:
        forum:
          label: Forum
      back_to_forum: "Terug naar forum"
      collapse_all_sections: "Alle secties samenvouwen"
      expand_all_sections: "Alle secties uitvouwen"
      filter: "Filter..."
      clear_filter: "Filter wissen"
      no_results:
        title: "Geen resultaten"
        description: 'We konden niets vinden dat overeenkomt met ''%{filter}''.<br><br>Wilde je <a class="sidebar-additional-filter-settings" href="%{settings_filter_url}">zoeken in site-instellingen</a> of in de <a class="sidebar-additional-filter-users" href="%{user_list_filter_url}">beheerderslijst?</a>'
    welcome_topic_banner:
      title: "Maak je welkomsttopic"
      description: "Je welkomsttopic is het eerste dat nieuwe leden lezen. Zie het als je \"elevator pitch\" of \"missiestatement\". Laat iedereen eerst weten voor wie deze community is, wat ze hier kunnen verwachten en wat je wilt dat ze doen."
      button_title: "Beginnen met bewerken"
    until: "Tot:"
    char_counter:
      exceeded: "Het maximaal toegestane aantal tekens is overschreden."
    form_template_chooser:
      select_template: "Selecteer formuliersjablonen"
    form_templates:
      upload_field:
        upload: "Uploaden"
        uploading: "Uploaden"
      errors:
        value_missing:
          default: "Vul dit veld in."
          select_one: "Selecteer een item in de lijst."
          select_multiple: "Selecteer ten minste één item in de lijst."
          checkbox: "Selecteer dit vakje als je verder wilt gaan."
        type_mismatch:
          default: "Voer een geldige waarde in."
          color: "Voer een kleur in."
          date: "Voer een datum in."
          email: "Voer een geldig e-mailadres in."
          number: "Voer een getal in."
          password: "Voer een geldig wachtwoord in."
          tel: "Voer een geldig telefoonnummer in."
          text: "Voer een tekstwaarde in."
          url: "Voer een geldige URL in."
        too_short:
          one: "De invoer moet %{count} teken of langer zijn."
          other: "De invoer moet %{count} tekens of langer zijn."
        too_long:
          one: "De invoer moet minder dan %{count} teken zijn."
          other: "De invoer moet minder dan %{count} tekens zijn."
        range_overflow:
          one: "De invoer moet kleiner zijn dan %{count}."
          other: "De invoer moet kleiner zijn dan %{count}."
        range_underflow:
          one: "De invoer moet groter zijn dan %{count}."
          other: "De invoer moet groter zijn dan %{count}."
        pattern_mismatch: "Zorg dat je de gevraagde notatie gebruikt."
        bad_input: "Voer een geldige invoer in."
    table_builder:
      title: "Tabelbouwer"
      modal:
        title: "Tabelbouwer"
        create: "Tabel bouwen"
        help:
          title: "Gebruik van de spreadsheeteditor"
          enter_key: "Enter"
          tab_key: "Tab"
          new_row: "aan het einde van een rij om een nieuwe rij in te voegen."
          new_col: "aan het einde van een kolom om een nieuwe kolom in te voegen."
          options: "Rechtsklik op cellen voor meer opties in een vervolgkeuzemenu."
        confirm_close: "Weet je zeker dat je de tabelbouwer wilt sluiten? Niet-opgeslagen wijzigingen gaan verloren."
      edit:
        btn_edit: "Tabel bewerken"
        modal:
          title: "Tabel bewerken"
          cancel: "annuleren"
          create: "Opslaan"
          reason: "waarom bewerk je?"
          trigger_reason: "Reden voor bewerking toevoegen"
        default_edit_reason: "Tabel bijwerken met tabeleditor"
      default_header:
        col_1: "Kolom 1"
        col_2: "Kolom 2"
        col_3: "Kolom 3"
        col_4: "Kolom 4"
      spreadsheet:
        no_records_found: "Geen records gevonden"
        show: "Weergeven"
        entries: "vermeldingen"
        about: "Over"
        prompts:
          delete_selected_rows: "Weet je zeker dat je de geselecteerde rijen wilt verwijderen?"
          delete_selected_cols: "Weet je zeker dat je de geselecteerde kolommen wilt verwijderen?"
          will_destroy_merged_cells: "Hierdoor worden alle bestaande samengevoegde cellen vernietigd. Weet je het zeker?"
          will_clear_search_results: "Hierdoor worden alle bestaande samengevoegde cellen vernietigd. Weet je het zeker?"
          conflicts_with_merged_cells: "Er is een conflict met een andere samengevoegde cel"
        invalid_merge_props: "Ongeldige samengevoegde eigenschappen"
        cells_already_merged: "Cel is al samengevoegd"
        no_cells_selected: "Geen cellen geselecteerd"
        context_menu:
          row:
            before: "Nieuwe rij invoegen voor"
            after: "Nieuwe rij invoegen na"
            delete: "Geselecteerde rijen verwijderen"
          col:
            before: "Nieuwe kolom invoegen voor"
            after: "Nieuwe kolom invoegen na"
            delete: "Geselecteerde kolommen verwijderen"
            rename: "Deze kolom hernoemen"
          order:
            ascending: "Oplopend sorteren"
            descending: "Aflopend sorteren"
          copy: "Kopiëren..."
          paste: "Plakken..."
          save: "Opslaan als..."
    powered_by_discourse: "Mogelijk gemaakt door Discourse"
  admin_js:
    type_to_filter: "Typ om te filteren…"
    settings: "Instellingen"
    admin:
      title: "Discourse-beheerder"
      moderator: "Moderator"
      filter_reports: Rapporten filteren
      tags:
        remove_muted_tags_from_latest:
          always: "altijd"
          only_muted: "bij zelfstandig gebruik of met andere gedempte tags"
          never: "nooit"
      reports:
        title: "Lijst van beschikbare rapporten"
        meta_doc: "Rapporten zijn een krachtig hulpmiddel om te begrijpen wat er op je site gebeurt. Ze kunnen je helpen trends te identificeren, problemen te signaleren en beslissingen te nemen op basis van gegevens."
        sidebar_title: "Rapporten"
        back: "Terug naar alle rapporten"
        sidebar_link:
          all: "Alle rapporten"
      config:
        developer:
          title: "Ontwikkelaar"
          header_description: "Ontwikkelaarsinstellingen voor het beheren van frequentielimieten, vermenigvuldigers en berekeningen, veilige modus en andere geavanceerde functies"
        experimental:
          title: "Experimenteel"
          header_description: "Schakel experimentele functies voor je site in of uit. De meeste hiervan kunnen op groepsbasis worden beheerd."
        font_style:
          title: "Tekenstijl"
          header_description: "Pas de tekenstijlen aan die door je thema's worden gebruikt"
        files:
          title: "Bestanden"
          header_description: "Instellingen voor maximale bestandsgrootte, bestandstypebeperkingen, avatargroottes en -bronnen, bestandsopslag, beeldkwaliteit en compressie en meer"
        legal:
          title: "Juridisch"
          header_description: "Configureer juridische instellingen, zoals gebruiksvoorwaarden, privacybeleid, contactgegevens en EU-specifieke overwegingen"
        login_and_authentication:
          title: "Aanmelden en verificatie"
          header_description: "Configureer hoe gebruikers zich aanmelden en verifiëren, geheimen en sleutels, OAuth2-providers en meer"
        logo:
          title: "Sitelogo"
          header_description: "Pas de variaties van je sitelogo aan"
        navigation:
          title: "Navigatie"
          header_description: "Configureer de navigatielinks en menuopties voor je site. Dit omvat de locatie en het gedrag van het primaire navigatiemenu, de snelle links bovenaan de startpagina en de zijbalk voor beheer"
        notifications:
          title: "Meldingen"
          header_description: "Configureer hoe meldingen worden beheerd en geleverd aan gebruikers, inclusief e-mailvoorkeuren, pushmeldingen, vermeldingslimieten en consolidatie van meldingen"
        onebox:
          title: "Onebox"
          header_description: "Configureer hoe onebox-voorbeelden voor je site worden gegenereerd en weergegeven"
        other:
          title: "Overig"
          header_description: "Instellingen die niet in andere categorieën passen"
        rate_limits:
          title: "Frequentielimieten"
          header_description: "Configureer hoe vaak gebruikers bepaalde acties mogen uitvoeren, zoals het maken van topics, het verzenden van berichten en het plaatsen van antwoorden"
        search:
          title: "Zoeken"
          header_description: "Configureer zoekinstellingen, inclusief logging en tokenisering voor Chinees en Japans"
        security:
          title: "Beveiliging"
          header_description: "Configureer beveiligingsinstellingen, waaronder tweeledige verificatie, moderatorprivileges en contentbeveiligingsbeleid"
        spam:
          title: "Spam"
          header_description: "Configureer hoe gebruikersregistratie en plaatsingsgedrag door het systeem worden geanalyseerd om snel spam te identificeren en te blokkeren"
        trust_levels:
          title: "Vertrouwensniveaus"
          header_description: "Met vertrouwensniveau-instellingen kun je de vereisten en meldingen voor het progressiesysteem van je community nauwkeurig afstellen, waardoor gebruikers automatisch naar hogere vertrouwensniveaus worden gepromoveerd naarmate ze blijk geven van consistente, positieve betrokkenheid bij je forum."
        user_api:
          title: "Gebruikers-API"
          header_description: "Configureer welke gebruikersgroepen toegang hebben tot de API en welke bereiken zijn toegestaan"
        group_permissions:
          title: "Groepsmachtigingen"
          header_description: "Alle op groepen gebaseerde appmachtigingen worden hier beheerd, waarmee de toegang tot verschillende functies binnen Discourse wordt beheerd"
      new_features:
        title: "Wat is er nieuw?"
        check_for_updates: "Controleren op updates"
      dashboard:
        title: "Dashboard"
        last_updated: "Dashboard bijgewerkt:"
        discourse_last_updated: "Discourse bijgewerkt:"
        version: "Versie"
        up_to_date: "Je bent helemaal bij!"
        critical_available: "Er is een kritieke update beschikbaar."
        updates_available: "Er zijn updates beschikbaar."
        please_update: "Werk bij!"
        no_check_performed: "Er is niet op updates gecontroleerd. Zorg dat Sidekiq actief is."
        stale_data: "Er is de laatste tijd niet op updates gecontroleerd. Zorg dat Sidekiq actief is."
        version_check_pending: "Zo te zien heb je onlangs bijgewerkt. Fantastisch!"
        installed_version: "Geïnstalleerd"
        latest_version: "Nieuwste"
        problems_found: "Advies op basis van je huidige website-instellingen"
        dismiss_notice: "Sluiten"
        new_features:
<<<<<<< HEAD
          title: "Wat is er nieuw"
          subtitle: "Voor nog meer details over de nieuwe functies en verbeteringen die we voortdurend toevoegen, zie <a href='https://meta.discourse.org/tags/c/announcements/67/release-notes' target='_blank'>Releaseopmerkingen</a>."
=======
          title: "Wat is er nieuw?"
          subtitle: "We brengen voortdurend nieuwe functies en verbeteringen uit. Deze pagina behandelt de belangrijkste punten, maar je kunt op 'Meer informatie' klikken om uitgebreide releaseopmerkingen te bekijken."
>>>>>>> 76e7f12a
          previous_announcements: "Je kunt eerdere aankondigingen van nieuwe functies bekijken op <a href='%{url}' target='_blank'>Discourse Meta</a>"
          learn_more: "Meer informatie..."
          experimental: "Experimenteel"
          experiment_enabled: "Je hebt de experimentele functie ingeschakeld."
          experiment_disabled: "Je hebt de experimentele functie uitgeschakeld."
          experiment_toggled_too_fast: "Je hebt de experimentele functie te snel geschakeld. Wacht een paar seconden voordat je het opnieuw probeert."
          experiment_tooltip:
            title_disabled: "Probeer onze experimentele functie"
            title_enabled: "Schakel de experimentele functie uit"
            content_disabled: "Probeer onze nieuwste in ontwikkeling zijnde functie eens! Hij is nog in de experimentele fase, dus we kunnen hem op elk moment verwijderen. Je kunt je afmelden wanneer je maar wilt.<br/><br/>Wijziging hiervan schakelt de functie in voor alle gebruikers."
            content_enabled: "Wijziging hiervan schakelt de functie uit voor alle gebruikers."
        last_checked: "Laatst gecontroleerd"
        refresh_problems: "Vernieuwen"
        no_problems: "Er zijn geen problemen gevonden."
        moderators: "Moderators:"
        admins: "Beheerders:"
        silenced: "Gedempt:"
        suspended: "Geschorst:"
        private_messages_short: "PB's"
        private_messages_title: "Berichten"
        mobile_title: "Mobiel"
        space_used: "%{usedSize} gebruikt"
        space_used_and_free: "%{usedSize} (%{freeSize} vrij)"
        uploads: "Uploads"
        backups: "Back-ups"
        backup_count:
          one: "%{count} back-up op %{location}"
          other: "%{count} back-ups op %{location}"
        lastest_backup: "Nieuwste: %{date}"
        traffic_short: "Verkeer"
        traffic: "Toepassingswebverzoeken"
        page_views: "Paginaweergaven"
        page_views_short: "Paginaweergaven"
        show_traffic_report: "Gedetailleerd verkeersrapport weergeven"
        community_health: Status van community
        moderators_activity: Moderatoractiviteit
        whats_new_in_discourse: Wat is er nieuw in Discourse?
        activity_metrics: Activiteitgegevens
        all_reports: "Alle rapporten"
        general_tab: "Algemeen"
        moderation_tab: "Moderatie"
        security_tab: "Beveiliging"
        reports_tab: "Rapporten"
        report_filter_any: "alles"
        disabled: Uitgeschakeld
        timeout_error: Sorry, de query duurt te lang. Kies een korter interval.
        exception_error: Sorry, er is een fout opgetreden bij het uitvoeren van de query.
        too_many_requests: Je hebt deze actie te vaak uitgevoerd. Wacht voordat je het opnieuw probeert.
        not_found_error: Dit rapport bestaat niet
        custom_date_range: Aangepast datumbereik
        reports:
          trend_title: "%{percent} wijziging. Momenteel %{current}, was %{prev} in voorgaande periode."
          percent_change_tooltip: "%{percent} verandering."
          percent_change_tooltip_previous_value:
            yesterday:
              one: "Was twee dagen geleden %{count}."
              other: "Was twee dagen geleden %{count}."
            two_weeks_ago:
              one: "Was twee weken geleden %{count}."
              other: "Was twee weken geleden %{count}."
            thirty_days_ago:
              one: "Was de afgelopen periode van 30 dagen %{count}."
              other: "Was de afgelopen periode van 30 dagen %{count}."
          today: "Vandaag"
          yesterday: "Gisteren"
          last_7_days: "Afgelopen 7"
          last_30_days: "Afgelopen 30"
          all_time: "Sinds het begin"
          7_days_ago: "7 dagen geleden"
          30_days_ago: "30 dagen geleden"
          all: "Alle"
          view_table: "tabel"
          view_graph: "grafiek"
          refresh_report: "Rapport vernieuwen"
          daily: Dagelijks
          monthly: Maandelijks
          weekly: Wekelijks
          dates: "Datums (UTC)"
          groups: "Alle groepen"
          disabled: "Dit rapport is uitgeschakeld"
          totals_for_sample: "Totalen voor steekproef"
          average_for_sample: "Gemiddelde voor steekproef"
          total: "Totaal sinds begin"
          no_data: "Geen gegevens om weer te geven."
          trending_search:
            more: '<a href="%{basePath}/admin/logs/search_logs">Zoeken in logs</a>'
            disabled: 'Rapport voor populaire zoekopdrachten is uitgeschakeld. Schakel <a href="%{basePath}/admin/site_settings/category/all_results?filter=log%20search%20queries">zoekopdrachten registreren</a> in om gegevens te verzamelen.'
          average_chart_label: Gemiddeld
          filters:
            file_extension:
              label: Bestandsextensie
            group:
              label: Groep
            category:
              label: Categorie
            include_subcategories:
              label: "Subcategorieën bijvoegen"
            type_of_web_hook_event:
              label: "Type gebeurtenis"
      flags:
        title: "Moderatie"
        description: "Beschrijving"
        enabled: "Ingeschakeld?"
        more_options:
          title: "Meer opties"
          move_up: "Omhoog verplaatsen"
          move_down: "Omlaag verplaatsen"
      groups:
        new:
          title: "Nieuwe groep"
          create: "Maken"
          name:
            too_short: "Groepsnaam is te kort"
            too_long: "Groepsnaam is te lang"
            checking: "Beschikbaarheid van groepsnaam controleren…"
            available: "Groepsnaam is beschikbaar"
            not_available: "Groepsnaam is niet beschikbaar"
            blank: "Groepsnaam mag niet leeg zijn"
        manage:
          interaction:
            email: E-mail
            incoming_email: "Aangepast adres voor inkomende e-mail"
            incoming_email_placeholder: "voer e-mailadres in"
            incoming_email_tooltip: "Je kunt meerdere e-mailadressen scheiden met het teken |."
            visibility: Zichtbaarheid
            visibility_levels:
              title: "Wie kan deze groep zien?"
              public: "Iedereen"
              logged_on_users: "Aangemelde gebruikers"
              members: "Groepseigenaren, leden en moderators"
              staff: "Groepseigenaren en moderators"
              owners: "Groepseigenaren"
              description: "Beheerders kunnen alle groepen zien."
            members_visibility_levels:
              title: "Wie kan de leden van deze groep zien?"
              description: "Beheerders kunnen leden van alle groepen zien. Flair is zichtbaar voor alle gebruikers."
            publish_read_state: "Bij groepsberichten leesstatus van groep publiceren"
          membership:
            automatic: Automatisch
            automatic_tooltip: "Deze groep is automatisch, je kunt hem niet verwijderen en leden worden automatisch toegevoegd en verwijderd"
            trust_levels_title: "Vertrouwensniveau dat automatisch aan nieuwe gebruikers wordt toegekend:"
            effects: Effecten
            trust_levels_none: "Geen"
            automatic_membership_email_domains: "Gebruikers die zich met een e-maildomein registeren dat precies overeenkomt met een domein in deze lijst worden automatisch aan deze groep toegevoegd:"
            automatic_membership_user_count:
              one: "%{count} gebruiker heeft de nieuwe e-maildomeinen en wordt toegevoegd aan de groep."
              other: "%{count} gebruikers hebben de nieuwe e-maildomeinen en worden toegevoegd aan de groep."
            automatic_membership_associated_groups: "Gebruikers die lid zijn van een groep op een service die hier wordt vermeld, worden automatisch toegevoegd aan deze groep wanneer ze zich aanmelden met de service."
            primary_group: "Automatisch instellen als primaire groep"
          alert:
            primary_group: "Omdat dit een primaire groep is, wordt de naam '%{group_name}' gebruikt in CSS-klassen die door iedereen bekeken kunnen worden."
            flair_group: "Omdat deze groep flair heeft voor de leden, is de naam '%{group_name}' voor iedereen zichtbaar."
        name_placeholder: "Groepsnaam, zonder spaties, hetzelfde als gebruikersnaamregel"
        primary: "Primaire groep"
        no_primary: "(geen primaire groep)"
        title: "Groepen"
        edit: "Groepen bewerken"
        refresh: "Vernieuwen"
        about: "Bewerk hier je groepslidmaatschap en namen"
        group_members: "Groepsleden"
        delete: "Verwijderen"
        delete_confirm: "Weet je zeker dat je %{group} wilt verwijderen?"
        delete_details:
          one: "%{count} persoon verliest de toegang tot deze groep"
          other: "%{count} personen verliezen de toegang tot deze groep"
        delete_with_messages_confirm:
          one: "%{count} bericht wordt ontoegankelijk voor groepsleden"
          other: "%{count} berichten worden ontoegankelijk voor groepsleden"
        delete_warning: "Verwijderde groepen kunnen niet worden hersteld"
        delete_failed: "Kan groep niet verwijderen. Als dit een automatische groep is, kan deze niet worden verwijderd."
        delete_automatic_group: Dit is een automatische groep en kan niet worden verwijderd.
        delete_owner_confirm: "Eigenaarsprivileges van '%{username}' verwijderen?"
        add: "Toevoegen"
        custom: "Aangepast"
        automatic: "Automatisch"
        default_title: "Standaardtitel"
        default_title_description: "wordt op alle gebruikers in de groep toegepast"
        group_owners: Eigenaren
        add_owners: Eigenaren toevoegen
        none_selected: "Selecteer een groep om te beginnen"
        no_custom_groups: "Een nieuwe aangepaste groep maken"
      api_keys:
        title: "API-sleutels"
        description: "Met de functie API-sleutels kun je Discourse veilig integreren met externe systemen en handelingen automatiseren. Beheerders kunnen sleutels met specifieke bereiken maken om de toegang tot bronnen en gevoelige gegevens te controleren. Bereiken beperken de functionaliteit en zorgen voor een betere beveiliging."
        add: "API-sleutel toevoegen"
        edit: "Bewerken"
        save: "Opslaan"
        cancel: "Annuleren"
        continue: "Doorgaan"
        back: "Terug naar API-sleutels"
        revoke: "Intrekken"
        undo_revoke: "Intrekken ongedaan maken"
        revoked: "Ingetrokken"
        delete: Permanent verwijderen
        no_api_keys: "Je hebt nog geen API-sleutels."
      api:
        generate_master: "Master-API-sleutel genereren"
        none: "Er zijn op dit moment geen actieve API-sleutels."
        user: "Gebruiker"
        title: "API"
        key: "Sleutel"
        keys: "Sleutels"
        created: Gemaakt door
        updated: Bijgewerkt
        last_used: Laatst gebruikt
        never_used: Nooit
        generate: "Genereren"
        undo_revoke: "Intrekken ongedaan maken"
        revoke: "Intrekken"
        all_users: "Alle gebruikers"
        active_keys: "Actieve API-sleutels"
        manage_keys: Sleutels beheren
        show_details: Details
        description: Beschrijving
        no_description: (geen beschrijving)
        all_api_keys: Alle API-sleutels
        user_mode: Gebruikersniveau
        scope_mode: Bereik
        impersonate_all_users: Een gebruiker imiteren
        single_user: "Enkele gebruiker"
        user_placeholder: Voer gebruikersnaam in
        description_placeholder: Waar wordt deze sleutel voor gebruikt?
        save: Opslaan
        new_key: Nieuwe API-sleutel
        revoked: Ingetrokken
        delete: Permanent verwijderen
        not_shown_again: Deze sleutel wordt niet meer weergegeven. Zorg dat je een kopie maakt voordat je verder gaat.
        continue: Doorgaan
        scopes:
          description: |
            Bij het gebruik van bereiken kun je een API-sleutel beperken tot een bepaalde groep eindpunten.
            Je kunt ook definiëren welke parameters worden toegestaan. Gebruik komma's om meerdere waarden te scheiden.
          title: Scopes
          granular: Granulair
          read_only: Alleen-lezen
          global: Globaal
          global_description: API-sleutel heeft geen beperking en alle eindpunten zijn toegankelijk.
          resource: Bron
          action: Actie
          allowed_parameters: Toegestane parameters
          optional_allowed_parameters: Toegestane parameters (optioneel)
          any_parameter: (alle parameters)
          allowed_urls: Toegestane URL's
          descriptions:
            global:
              read: Beperk de API-sleutel tot alleen-lezen eindpunten.
            topics:
              read: Een topic of een specifiek bericht erin lezen. RSS wordt ook ondersteund.
              write: Een nieuw topic maken of bericht in een bestaand topic plaatsen.
              update: Werk een topic bij. Wijzig de titel, categorie, tags, status, archetype, featured_link enz.
              delete: Verwijder een topic.
              recover: Herstel een topic.
              read_lists: Topiclijsten zoals Top, Nieuw, Nieuwste, etc. lezen. RSS wordt ook ondersteund.
              status: "Werk de status van een topic bij. Status: gesloten, gearchiveerd, zichtbaar, vastgemaakt. Ingeschakeld: waar, onwaar. Geef hier en in de payload van het verzoek een category_id op om alleen statuswijzigingen voor topics in die categorie toe te staan."
            posts:
              edit: Bewerk elk bericht of een specifieke.
              delete: Verwijder een bericht.
              recover: Herstel een bericht.
              list: Geef de nieuwste berichten en privéberichten weer. RSS wordt ook ondersteund.
            revisions:
              read: "Download de nieuwste of een specifieke revisie."
              modify: "Revisies verbergen, weergeven of terugdraaien."
              permanently_delete: "Verwijder een revisie permanent."
            tags:
              list: Geef tags weer.
            tag_groups:
              list: Haal een lijst van taggroepen op.
              show: Haal één taggroep op aan de hand van de ID.
              create: Maakt een taggroep.
              update: Werkt een taggroep bij aan de hand van de ID.
            categories:
              list: Haal een lijst van categorieën op.
              show: Haal één categorie op aan de hand van de ID.
            uploads:
              create: Upload een nieuw bestand of start enkel- of meerdelige directe uploads naar externe opslag.
            users:
              bookmarks: Bladwijzers van gebruiker weergeven. Geeft bladwijzerherinneringen terug bij gebruik van de ICS-indeling.
              sync_sso: Een gebruiker synchroniseren met DiscourseConnect.
              show: Krijg informatie over een gebruiker.
              check_emails: E-mailadressen van gebruiker weergeven.
              update: Gebruikersprofielgegevens bijwerken.
              log_out: Alle sessies voor een gebruiker afmelden.
              anonymize: Gebruikersaccounts anonimiseren.
              suspend: Schors gebruikersaccounts.
              delete: Gebruikersaccounts verwijderen.
              list: Haal een lijst van gebruikers op.
            user_status:
              read: Gebruikersstatus lezen.
              update: Gebruikersstatus bijwerken.
            email:
              receive_emails: Deze scope met de e-mailontvanger combineren om inkomende e-mails te verwerken.
            invites:
              create: Stuur e-mailuitnodigingen of genereer uitnodigingslinks.
            badges:
              create: Maak een nieuwe badge.
              show: Krijg informatie over een badge.
              update: Werk een badge bij.
              delete: Verwijder een badge.
              list_user_badges: Toon gebruikersbadges.
              assign_badge_to_user: Wijs een badge toe aan een gebruiker.
              revoke_badge_from_user: Trek een badge van een gebruiker in.
            groups:
              manage_groups: Groepsleden weergeven, toevoegen en verwijderen.
              administer_groups: Groepen weergeven, maken, bijwerken en verwijderen.
            search:
              show: Zoek met behulp van het eindpunt '/search.json?q=term'.
              query: Zoek met behulp van het eindpunt '/search/query?term=term'.
            wordpress:
              publishing: Nodig voor de publicatiefuncties van de WP Discourse-plug-in (vereist).
              commenting: Nodig voor de reactiefuncties van de WP Discourse-plug-in.
              discourse_connect: Nodig voor de DiscourseConnect-functies van de WP Discourse-plug-in.
              utilities: Nodig als je hulpprogramma's van de WP Discourse-plug-in gebruikt.
            logs:
              messages: Geef berichten weer van /logs of haal een specifiek logbericht op.
      web_hooks:
        title: "Webhooks"
        none: "Je hebt nog geen webhooks"
        instruction: "Via webhooks kan Discourse externe services waarschuwen wanneer bepaalde gebeurtenissen plaatsvinden op je website. Zodra de webhook wordt geactiveerd, wordt een POST-verzoek gestuurd naar opgegeven URL's."
        detailed_instruction: "Zodra de gekozen gebeurtenis plaatsvindt, wordt een POST-verzoek naar de opgegeven URL gestuurd."
        add: "Webhook toevoegen"
        create: "Maken"
        edit: "Bewerken"
        save: "Opslaan"
        show: "Gebeurtenissen"
        delete: "Verwijderen"
        cancel: "Annuleren"
        description_label: "Gebeurtenistriggers"
        controls: "Controlepaneel"
        back: "Terug naar webhooks"
        payload_url: "Payload-URL"
        payload_url_placeholder: "https://voorbeeld.com/postreceive"
        secret_invalid: "Geheim mag geen lege tekens bevatten."
        secret_too_short: "Geheim minimaal 12 tekens lang zijn."
        secret_placeholder: "Tekenreeks gebruikt voor het genereren van handtekeningen"
        event_type_missing: "Je moet minimaal één gebeurtenistype instellen."
        content_type: "Inhoudstype"
        secret: "Geheim"
        event_chooser: "Welke gebeurtenissen moeten deze webhook activeren?"
        wildcard_event: "Stuur me alles"
        individual_event: "Selecteer afzonderlijke gebeurtenissen"
        verify_certificate: "TLS-certificaat van payload-URL controleren"
        active: "Actief"
        active_notice: "We sturen details over de gebeurtenis wanneer deze plaatsvindt."
        categories_filter_instructions: "Relevante webhooks worden alleen geactiveerd als de gebeurtenis bij opgegeven categorieën hoort. Laat dit leeg om webhooks voor alle categorieën te activeren."
        categories_filter: "Geactiveerde categorieën"
        tags_filter_instructions: "Relevante webhooks worden alleen geactiveerd als de gebeurtenis bij opgegeven tags hoort. Laat dit leeg om webhooks voor alle tags te activeren."
        tags_filter: "Geactiveerde tags"
        groups_filter_instructions: "Relevante webhooks worden alleen geactiveerd als de gebeurtenis bij opgegeven groepen hoort. Laat dit leeg om webhooks voor alle groepen te activeren."
        groups_filter: "Geactiveerde groepen"
        delete_confirm: "Deze webhook verwijderen?"
        topic_event:
          group_name: "Topicgebeurtenissen"
          topic_created: "Topic is gemaakt"
          topic_revised: "Topic is herzien"
          topic_edited: "Topic is bijgewerkt"
          topic_destroyed: "Topic is verwijderd"
          topic_recovered: "Topic is hersteld"
        post_event:
          group_name: "Berichtgebeurtenissen"
          post_created: "Bericht is gemaakt"
          post_edited: "Bericht is bijgewerkt"
          post_destroyed: "Bericht is verwijderd"
          post_recovered: "Bericht is hersteld"
        group_event:
          group_name: "Groepsgebeurtenissen"
          group_created: "Groep is gemaakt"
          group_updated: "Groep is bijgewerkt"
          group_destroyed: "Groep is verwijderd"
        tag_event:
          group_name: "Taggebeurtenissen"
          tag_created: "Tag is gemaakt"
          tag_updated: "Tag is bijgewerkt"
          tag_destroyed: "Tag is verwijderd"
        category_event:
          group_name: "Categoriegebeurtenissen"
          category_created: "Categorie is gemaakt"
          category_updated: "Categorie is bijgewerkt"
          category_destroyed: "Categorie is verwijderd"
        user_event:
          group_name: "Gebruikersgebeurtenissen"
          user_logged_in: "Gebruiker aangemeld"
          user_logged_out: "Gebruiker afgemeld"
          user_confirmed_email: "Gebruiker heeft e-mailadres bevestigd"
          user_created: "Gebruiker is gemaakt"
          user_approved: "Gebruiker is goedgekeurd"
          user_updated: "Gebruiker is bijgewerkt"
          user_destroyed: "Gebruiker is verwijderd"
          user_suspended: "Gebruiker is geschorst"
          user_unsuspended: "Schorsing van gebruiker is opgeheven"
        reviewable_event:
          group_name: "Te beoordelen gebeurtenissen"
          reviewable_created: "Te beoordelen item is gereed"
          reviewable_updated: "Te beoordelen item is bijgewerkt"
        user_badge_event:
          group_name: "Badgegebeurtenissen"
          user_badge_granted: "Gebruikersbadge is toegekend"
          user_badge_revoked: "Gebruikersbadge is ingetrokken"
        like_event:
          group_name: "Likegebeurtenissen"
          post_liked: "Wanneer een gebruiker een bericht liket."
        notification_event:
          group_name: "Meldingsgebeurtenissen"
          notification_created: "Een gebruiker ontvangt een melding in de feed"
        group_user_event:
          group_name: "Groepgebruikersgebeurtenissen"
          user_added_to_group: "Een gebruiker wordt toegevoegd aan een groep"
          user_removed_from_group: "Een gebruiker wordt verwijderd uit een groep"
        custom_event:
          group_name: "Aangepaste gebeurtenissen"
        user_promoted_event:
          group_name: "Gebruikerspromotiegebeurtenissen"
          user_promoted: "Een gebruiker wordt gepromoveerd"
        delivery_status:
          title: "Afleveringsstatus"
          inactive: "Inactief"
          failed: "Mislukt"
          successful: "Gelukt"
          disabled: "Uitgeschakeld"
        events:
          none: "Er zijn geen verwante gebeurtenissen."
          redeliver: "Opnieuw afleveren"
          redeliver_failed: "Opnieuw afleveren mislukt"
          incoming:
            one: "Er is een nieuwe gebeurtenis."
            other: "Er zijn %{count} nieuwe gebeurtenissen."
          completed_in:
            one: "Voltooid in %{count} seconde."
            other: "Voltooid in %{count} seconden."
          request: "Verzoek"
          response: "Reactie"
          redeliver_confirm: "Weet je zeker dat je dezelfde payload opnieuw wilt afleveren?"
          redeliver_failed_confirm:
            one: "Weet je zeker dat je %{count} webhookgebeurtenis opnieuw wilt afleveren?"
            other: "Weet je zeker dat je %{count} webhookgebeurtenissen opnieuw wilt afleveren?"
          no_events_to_redeliver: "Geen gebeurtenissen om opnieuw af te leveren."
          headers: "Headers"
          payload: "Payload"
          body: "Inhoud"
          ping: "Ping"
          status: "Statuscode"
          event_id: "ID"
          timestamp: "Gemaakt"
          completion: "Voltooiingstijd"
          actions: "Acties"
          filter_status:
            all: "Alle gebeurtenissen"
            successful: "Afgeleverd"
            failed: "Mislukt"
      home:
        title: "Start"
      account:
        title: "Account"
        sidebar_link:
          backups: "Back-ups"
          whats_new:
            title: "Wat is er nieuw?"
            keywords: "veranderingslog|functie|release"
      community:
        title: "Community"
        sidebar_link:
          about_your_site: "Over je site"
          badges: "Badges"
          login_and_authentication: "Aanmelden en verificatie"
          notifications: "Meldingen"
          permalinks: "Permalinks"
          trust_levels: "Vertrouwensniveaus"
          group_permissions: "Groepsmachtigingen"
          users: "Gebruikers"
          groups: "Groepen"
          user_fields: "Gebruikersvelden"
          watched_words: "Geobserveerde woorden"
          legal: "Juridisch"
          moderation_flags:
            title: "Moderatie"
            keywords: "markeren|beoordelen"
      appearance:
        title: "Vormgeving"
        sidebar_link:
          font_style: "Tekenstijl"
          site_logo: "Sitelogo"
          color_schemes: "Kleurenpaletten"
          emoji: "Emoji"
          navigation: "Navigatie"
          themes: "Thema's"
          components:
            title: "Onderdelen"
            keywords: "thema|extensie"
          site_texts: "Siteteksten"
      email_settings:
        title: "E-mailinstellingen"
        sidebar_link:
          appearance: "Vormgeving"
          server_setup:
            title: "Serverinstellingen en logs"
            keywords: "e-mail|smtp|mailgun|sendgrid|verzonden|overgeslagen|gebounced|ontvangen|geweigerd|e-maillogs|samenvattingsvoorbeeld"
      security:
        title: "Beveiliging"
        sidebar_link:
          security: "Beveiligingsinstellingen"
          spam: "Spaminstellingen"
          staff_action_logs:
            title: "Logs en screening"
            keywords: "foutenlogs|stafactie|gescreende e-mails|gescreende IP-adressen|gescreende URL's|zoeklogs"
      section_landing_pages:
        account:
          title: "Account"
          backups:
            title: "Back-ups"
            description: "Maak een back-up van de gegevens van uw site"
          whats_new:
            title: "Wat is er nieuw?"
            description: "Ontdek nieuwe releases en verbeteringen voor Discourse"
      config_areas:
        about:
          header: "Over je site"
          description: "Geef hier informatie over deze site en je team, zodat mensen te weten kunnen komen waar je community over gaat, wie erachter zit en hoe men je kan bereiken in geval van problemen. Dit wordt weergegeven op de <a href='%{basePath}/about'>Over-pagina</a> van je site."
          general_settings: "Algemene instellingen"
          community_name: "Communitynaam"
          community_name_placeholder: "Voorbeeldcommunity"
          community_summary: "Samenvatting van de community"
          community_description: "Beschrijving van de community"
          community_title: "Communitytitel"
          community_title_help: "Korte beschrijving, weergegeven in het browsertabblad, voor belangrijke pagina's zoals categorieën en topiclijsten."
          banner_image: "Bannerafbeelding"
          banner_image_help: |
            Deze wordt gebruikt op je Over-pagina. Aanbevolen grootte: 1100x300 pixels. Geaccepteerde bestandstypen: JPG, PNG en SVG tot 10 MB.
          contact_information: "Contactgegevens"
          community_owner: "Communityeigenaar"
          community_owner_placeholder: "Piet Jansen"
          community_owner_help: |
            Naam voor kritieke meldingen, wordt ook weergegeven op de /over-pagina. Zichtbaar voor anonieme gebruiker op openbare sites.
          contact_email: "E-mailadres contactpersoon"
          contact_email_placeholder: "contact@piet-jansen.com"
          contact_email_help: |
            E-mailadres voor kritieke meldingen, wordt ook weergegeven op de /over-pagina. Zichtbaar voor anonieme gebruiker op openbare sites.
          contact_url: "Contact-URL"
          contact_url_placeholder: "https://johnny-smith.com/contact"
          contact_url_help: |
            Vervangt, indien aanwezig, het contact-e-mailadres op /over en is zichtbaar voor anonieme gebruikers op openbare sites.
          site_contact_name: "Contactnaam site"
          site_contact_name_help: |
            Een gebruikersnaam van een medewerker die wordt gebruikt als afzender voor alle automatische berichten. Als dit leeg wordt gelaten, wordt het standaardaccount van het systeem gebruikt.
          site_contact_group: "Contactgroep site"
          site_contact_group_help: |
            De groep die wordt uitgenodigd voor alle automatisch gestuurde persoonlijke berichten.
          your_organization: "Je organisatie"
<<<<<<< HEAD
          company_name: "Bedrijfsnaam"
          company_name_placeholder: "Voorbeeldbedrijf BV"
          company_name_help: |
            Naam van je bedrijf of organisatie.
          company_name_warning: |
            Als dit leeg wordt gelaten worden er geen standaard Gebruiksvoorwaarden of Privacyverklaring verstrekt.
          governing_law: "Toepasselijk recht"
          governing_law_placeholder: "Nederland"
=======
          your_organization_description: "We gebruiken deze informatie in de Gebruiksvoorwaarden en Privacyverklaring om aan te geven wie de site beheert en in welk rechtsgebied."
          company_name: "Naam"
          company_name_placeholder: "Acme-organisatie"
          company_name_warning: |
            Als dit leeg wordt gelaten worden er geen standaard Gebruiksvoorwaarden of Privacyverklaring verstrekt.
          governing_law: "Toepasselijk recht"
          governing_law_placeholder: "Provincie, staat of land"
>>>>>>> 76e7f12a
          governing_law_help: |
            Geef aan onder welk rechtsgebied de juridische voorwaarden van de site vallen. Dit is doorgaans het rechtsgebied waar het bedrijf is gevestigd of actief is.
          city_for_disputes: "Plaats voor geschillen"
<<<<<<< HEAD
          city_for_disputes_placeholder: "Den Haag"
=======
          city_for_disputes_placeholder: "Plaats"
>>>>>>> 76e7f12a
          city_for_disputes_help: |
            Geef de plaats op waar juridische geschillen met betrekking tot dit forum worden afgehandeld.
          optional: "(optioneel)"
          update: "Bijwerken"
          toasts:
            general_settings_saved: "Algemene instellingen opgeslagen"
            contact_information_saved: "Contactgegevens opgeslagen"
            your_organization_saved: "Je organisatie is opgeslagen"
          saved: "opgeslagen!"
        flags:
          header: "Moderatie"
          edit_header: "Markering bewerken"
          subheader: "Het markeringssysteem in Discourse helpt jou en je moderatorteam bij het beheren van content en gebruikersgedrag, om je community respectvol en gezond te houden. De standaardinstellingen zijn geschikt voor de meeste community's en je hoeft deze niet te wijzigen. Als je site echter bepaalde vereisten heeft, kun je markeringen die je niet nodig hebt uitschakelen en je eigen aangepaste markeringen toevoegen."
          description: "Beschrijving"
          enabled: "Ingeschakeld?"
          add: "Markering toevoegen"
          edit: "Bewerken"
          back: "Terug naar markeringen"
          delete: "Verwijderen"
          delete_confirm: 'Weet je zeker dat je ''%{name}'' wilt verwijderen?'
          flags_tab: "Markeringen"
          settings: "Vlaginstellingen"
          form:
            add_header: "Markering toevoegen"
            edit_header: "Markering bewerken"
            save: "Opslaan"
            name: "Naam"
            description: "Beschrijving"
            applies_to: "Deze markering weergeven op"
            invalid_applies_to: "Vereist"
            topic: "topics"
            post: "berichten"
            chat_message: "chatberichten"
            enabled: "Deze aangepaste markering inschakelen na opslaan"
            alert: "Als een aangepaste markering eenmaal is gebruikt, kan deze alleen worden uitgeschakeld, maar niet worden bewerkt of verwijderd."
            edit_flag: "Markering bewerken"
            non_editable: "Je kunt deze markering niet bewerken, omdat deze een systeemmarkering is of al is gebruikt in het beoordelingssysteem, maar je kunt hem wel uitschakelen."
            delete_flag: "Markering verwijderen"
            non_deletable: "Je kunt deze markering niet verwijderen, omdat deze een systeemmarkering is of al is gebruikt in het beoordelingssysteem, maar je kunt hem wel uitschakelen."
            require_message: "Gebruikers vragen om aanvullende redenen te geven"
            require_message_description: "Als deze markering wordt geselecteerd, wordt er een tekstveld weergegeven waarin de gebruiker meer informatie kan geven over waarom deze de content markeert."
            auto_action_type: "Gemarkeerde content automatisch verbergen"
          more_options:
            title: "Meer opties"
            move_up: "Omhoog verplaatsen"
            move_down: "Omlaag verplaatsen"
        permalinks:
          edit: "Bewerken"
          delete: "Verwijderen"
        embeddable_host:
          edit: "Bewerken"
          delete: "Verwijderen"
          more_options:
            title: "Meer opties"
        look_and_feel:
          title: "Look en feel"
          description: "Pas je Discourse-site aan en geef hem een eigen stijl volgens jouw merk."
          themes:
            title: "Thema's"
            themes_intro: "Installeer een nieuw thema om te beginnen of maak je eigen thema met behulp van deze bronnen."
            themes_intro_img_alt: "Plaatsaanduiding voor nieuw thema"
            set_default_theme: "Als standaard instellen"
            default_theme: "Standaardthema"
            themes_description: "Thema's zijn uitgebreide aanpassingen die meerdere elementen van de stijl van je forumontwerp wijzigen en vaak ook extra functies aan de voorkant bevatten."
            new_theme: "Nieuw thema"
            user_selectable: "Door gebruiker te selecteren"
        user_fields:
          field: "Veld"
          type: "Type"
          more_options:
            title: "Meer opties"
            move_up: "Omhoog verplaatsen"
            move_down: "Omlaag verplaatsen"
          delete: "Verwijderen"
          delete_successful: "Gebruikersveld verwijderd."
          save_successful: "Gebruikersveld opgeslagen."
      plugins:
        title: "Plug-ins"
        installed: "Geïnstalleerde plug-ins"
        description: "Alle Discourse-plug-ins die je hebt geïnstalleerd, of plug-ins die vooraf zijn geïnstalleerd bij Discourse-hosting, worden in deze lijst weergegeven."
        name: "Naam"
        none_installed: "Je hebt geen plug-ins geïnstalleerd."
        version: "Versie"
        enabled: "Ingeschakeld?"
        is_enabled: "J"
        not_enabled: "N"
        change_settings_short: "Instellingen"
        settings_disabled: "Deze plug-in kan alleen worden in- of uitgeschakeld en heeft geen aanvullende instellingen."
        howto: "Hoe kan ik plug-ins installeren?"
        official: "Officiële Discourse-plug-in"
        broken_route: "Kan link naar '%{name}' niet configureren. Zorg dat advertentieblockers zijn uitgeschakeld en probeer de pagina opnieuw te laden."
        author: "Van %{author}"
        experimental_badge: "experimenteel"
        learn_more: "Meer informatie"
        sidebar_link:
          installed: "Geïnstalleerd"
      advanced:
        title: "Geavanceerd"
        sidebar_link:
          api_keys:
            title: "API-sleutels"
            keywords: "token"
          webhooks: "Webhooks"
          developer: "Ontwikkelaar"
          embedding: "Insluiting"
          rate_limits: "Frequentielimieten"
          user_api: "Gebruikers-API"
          onebox: "Onebox"
          files: "Bestanden"
          other_options: "Overig"
          search: "Zoeken"
          experimental: "Experimenteel"
          all_site_settings: "Alle site-instellingen"
      navigation_menu:
        sidebar: "Zijbalk"
        header_dropdown: "Vervolgkeuzelijst kop"
        legacy: "Verouderd"
      backups:
        title: "Back-ups"
        files_title: "Back-upbestanden"
        description: "Discourse-back-ups bevatten de volledige sitedatabase, die alles op de site bevat: topics, berichten, gebruikers, groepen, instellingen, thema's, enzovoort. Afhankelijk van hoe het back-upbestand is gemaakt, bevat het wel of geen uploads."
        menu:
          backups: "Back-ups"
          backup_files: "Back-upbestanden"
          logs: "Logs"
        none: "Geen back-up beschikbaar"
        read_only:
          enable:
            title: "Alleen-lezenmodus inschakelen"
            label: "Alleen-lezen inschakelen"
            confirm: "Weet je zeker dat je de alleen-lezenmodus wilt inschakelen?"
          disable:
            title: "Alleen-lezenmodus uitschakelen"
            label: "Alleen-lezen uitschakelen"
        logs:
          none: "Nog geen logs…"
        columns:
          filename: "Bestandsnaam"
          size: "Grootte"
        upload:
          label: "Uploaden"
          title: "Een back-up naar deze instantie uploaden"
          uploading: "Uploaden…"
          uploading_progress: "Uploaden… %{progress}%"
          success: "'%{filename}' is geüpload. Het bestand wordt nu verwerkt, het kan tot een minuut duren voordat het in de lijst wordt weergegeven."
          error: "Er is een fout opgetreden bij het uploaden van '%{filename}': %{message}"
        settings: "Instellingen"
        operations:
          is_running: "Er wordt momenteel een bewerking uitgevoerd…"
          failed: "%{operation} mislukt. Controleer de logs."
          cancel:
            label: "Annuleren"
            title: "De huidige bewerking annuleren"
            confirm: "Weet je zeker dat je de huidige bewerking wilt annuleren?"
          backup:
            label: "Back-up maken"
            title: "Een back-up maken"
            confirm: "Wil je een nieuwe back-up starten?"
            include_uploads: "Alle uploads meenemen"
            s3_upload_warning: 'Dit is alleen voor databaseback-ups. Uploads worden niet meegenomen, wat betekent dat alle afbeeldingen en andere bestandsuploads kunnen ontbreken als de back-up wordt teruggezet naar een andere hostingconfiguratie. <b>Om een volledige back-up inclusief je S3-uploads in te schakelen, zie <a href="https://meta.discourse.org/t/-/276535" target="_blank">deze gids</a>.</b>'
          download:
            label: "Downloaden"
            title: "E-mail met downloadlink sturen"
            alert: "Er is een link naar je gestuurd via e-mail om deze back-up te downloaden"
          destroy:
            title: "Verwijderen"
            confirm: "Weet je zeker dat je deze back-up wilt verwijderen?"
          restore:
            is_disabled: "Herstellen is momenteel uitgeschakeld. Ga naar de <a href='%{url}'>site-instellingen</a> om het in te schakelen."
            label: "Herstellen"
            title: "De back-up herstellen"
            confirm: "Weet je zeker dat je deze back-up wilt herstellen?"
          rollback:
            label: "Terugdraaien"
            title: "De database herstellen naar de vorige werkende toestand"
            confirm: "Weet je zeker dat je de database wilt herstellen naar de vorige werkende toestand?"
        location:
          local: "Lokale opslag"
          s3: "S3"
        backup_storage_error: "Toegang tot back-upopslag is mislukt: %{error_message}"
      export_csv:
        success: "Exporteren is gestart. Je ontvangt een bericht zodra het proces is voltooid."
        failed: "Exporteren mislukt. Controleer de logs."
        button_text: "Exporteren"
        button_title:
          user: "Volledige gebruikerslijst exporteren in CSV-indeling"
          staff_action: "Volledige medewerkeractielog exporteren in CSV-indeling"
          screened_email: "Volledige lijst van gecontroleerde e-mails exporteren in CSV-indeling"
          screened_ip: "Volledige lijst van gecontroleerde IP-adressen exporteren in CSV-indeling"
          screened_url: "Volledige lijst van gecontroleerde URL's exporteren in CSV-indeling"
      export_json:
        button_text: "Exporteren"
      invite:
        button_text: "Uitnodigingen sturen"
        button_title: "Uitnodigingen sturen"
      customize:
        title: "Aanpassen"
        preview: "voorbeeld"
        explain_preview: "De website bekijken met dit thema ingeschakeld"
        syntax_error: "Syntaxisfout"
        settings_editor: "Instellingeneditor"
        validation_settings_keys: "Elk item moet alleen een sleutel 'setting' en een sleutel 'waarde' hebben."
        validation_settings_deleted: "Deze instellingen zijn verwijderd. Herstel ze en probeer het opnieuw."
        validation_settings_added: "Deze instellingen zijn toegevoegd. Verwijder ze en probeer het opnieuw."
        save: "Opslaan"
        new: "Nieuw"
        new_style: "Nieuwe stijl"
        install: "Installeren"
        delete: "Verwijderen"
        delete_confirm: 'Weet je zeker dat je ''%{theme_name}'' wilt verwijderen?'
        bulk_delete: "Weet je het zeker?"
        bulk_themes_delete_confirm: "Hierdoor worden de volgende thema's verwijderd en kunnen ze niet meer door gebruikers op je site worden gebruikt:"
        bulk_components_delete_confirm: "Hierdoor worden de volgende onderdelen verwijderd en kunnen ze niet meer door gebruikers op je site worden gebruikt:"
        color: "Kleur"
        opacity: "Ondoorzichtigheid"
        copy: "Dupliceren"
        copy_to_clipboard: "Kopiëren naar klembord"
        copied_to_clipboard: "Gekopieerd naar klembord"
        copy_to_clipboard_error: "Fout bij kopiëren van gegevens naar klembord"
        theme_owner: "Niet bewerkbaar, eigendom van:"
        email_templates:
          title: "E-mailadres"
          subject: "Onderwerp"
          multiple_subjects: "Dit e-mailsjabloon heeft meerdere topics."
          body: "Inhoud"
          revert: "Wijzigingen ongedaan maken"
          revert_confirm: "Weet je zeker dat je je wijzigingen ongedaan wilt maken?"
        component:
          all_filter: "Alles"
          used_filter: "Gebruikt"
          unused_filter: "Ongebruikt"
          enabled_filter: "Ingeschakeld"
          disabled_filter: "Uitgeschakeld"
          updates_available_filter: "Updates beschikbaar"
        theme:
          filter_by: "Filteren op"
          theme: "Thema"
          component: "Onderdeel"
          components: "Onderdelen"
          search_placeholder: "typ om te zoeken…"
          theme_name: "Themanaam"
          component_name: "Onderdeelnaam"
          themes_intro: "Selecteer een bestaand of installeer een nieuw thema om te beginnen"
          themes_intro_new: "Installeer een nieuw thema om te beginnen of maak je eigen thema met behulp van deze bronnen."
          themes_intro_img_alt: "Plaatsaanduiding voor nieuw thema"
          beginners_guide_title: "Beginnersgids voor het gebruik van Discourse-thema's"
          developers_guide_title: "Ontwikkelaarsgids voor Discourse-thema's"
          browse_themes: "Communitythema's bekijken"
          customize_desc: "Aanpassen:"
          title: "Thema's"
          description: "Thema's zijn uitgebreide aanpassingen die meerdere elementen van de stijl van je forumontwerp wijzigen en vaak ook extra functies aan de voorkant bevatten."
          components_description: "Componenten zijn kleinere aanpassingen die aan thema's kunnen worden toegevoegd om specifieke elementen van de stijl van je forumontwerp te wijzigen."
          create: "Maken"
          create_type: "Type"
          create_name: "Naam"
          save: "Opslaan"
          long_title: "Kleuren, CSS en HTML-inhoud van je website aanpassen"
          edit: "Bewerken"
          edit_confirm: "Dit is een extern thema. Als je CSS/HTML bewerkt, worden je wijzigingen gewist de volgende keer dat je het thema bijwerkt."
          update_confirm: "Deze lokale wijzigingen worden gewist door de update. Weet je zeker dat je wilt doorgaan?"
          update_confirm_yes: "Ja, doorgaan met de update"
          common: "Algemeen"
          desktop: "Desktop"
          mobile: "Mobiel"
          settings: "Instellingen"
          translations: "Vertalingen"
          extra_scss: "Extra SCSS"
          extra_files: "Extra bestanden"
          extra_files_upload: "Exporteer een thema om deze bestanden te bekijken."
          extra_files_remote: "Exporteer een thema of controleer de git-repository om deze bestanden te bekijken."
          preview: "Voorbeeld"
          settings_editor: "Instellingeneditor"
          show_advanced: "Geavanceerde velden weergeven"
          hide_advanced: "Geavanceerde velden verbergen"
          hide_unused_fields: "Ongebruikte velden verbergen"
          is_default: "Thema is standaard ingeschakeld"
          user_selectable: "Thema kan door gebruikers worden geselecteerd"
          color_scheme_user_selectable: "Kleurenpalet kan door gebruikers worden geselecteerd"
          auto_update: "Automatisch bijwerken wanneer Discourse wordt bijgewerkt"
          color_scheme: "Kleurenpalet"
          edit_color_scheme: "Kleurenpalet bewerken"
          default_light_scheme: "Licht (standaard)"
          color_scheme_select: "Kleuren die door thema worden gebruikt selecteren"
          custom_sections: "Aangepaste secties:"
          theme_components: "Themaonderdelen"
          add_all_themes: "Alle thema's toevoegen"
          convert: "Converteren"
          convert_component_alert: "Weet je zeker dat je dit onderdeel naar een thema wilt converteren? Het wordt verwijderd als onderdeel van %{relatives}."
          convert_component_tooltip: "Dit onderdeel naar een thema converteren"
          convert_component_alert_generic: "Weet je zeker dat je dit onderdeel naar een thema wilt converteren?"
          convert_theme_alert: "Weet je zeker dat je dit thema naar een onderdeel wilt converteren? Het wordt verwijderd als bovenliggend thema van %{relatives}."
          convert_theme_alert_generic: "Weet je zeker dat je dit thema naar een onderdeel wilt converteren?"
          convert_theme_tooltip: "Dit thema naar een onderdeel converteren"
          inactive_themes: "Inactieve thema's:"
          set_default_theme: "Als standaard instellen"
          default_theme: "Standaardthema"
          set_default_success: "Standaardthema ingesteld op %{theme}"
          install_success: "%{theme} geïnstalleerd!"
          inactive_components: "Ongebruikte onderdelen:"
          selected:
            one: "%{count} geselecteerd"
            other: "%{count} geselecteerd"
          cancel: "Annuleren"
          broken_theme_tooltip: "Dit thema bevat fouten in de CSS, HTML of YAML ervan"
          broken_theme: "Defect thema uitschakelen"
          disabled_component_tooltip: "Dit onderdeel is uitgeschakeld"
          default_theme_tooltip: "Dit thema is het standaardthema van de website"
          updates_available_tooltip: "Er zijn updates voor dit thema beschikbaar"
          and_x_more:
            one: "en nog %{count}."
            other: "en nog %{count}."
          collapse: Samenvouwen
          uploads: "Uploads"
          no_uploads: "Je kunt assets behorende bij je thema uploaden, zoals lettertypen en afbeeldingen"
          add_upload: "Upload toevoegen"
          upload_file_tip: "Kies een asset om te uploaden (png, woff2, enz…)"
          variable_name: "SCSS-variabelenaam:"
          variable_name_invalid: "Ongeldige naam van variabele. Alleen alfanumerieke tekens zijn toegestaan. Moet beginnen met een letter. Moet uniek zijn."
          variable_name_error:
            invalid_syntax: "Ongeldige naam van variabele. Alleen alfanumerieke tekens zijn toegestaan. Moet beginnen met een letter."
            no_overwrite: "Ongeldige naam van variabele. Mag geen bestaande variabele overschrijven."
            must_be_unique: "Ongeldige naam van variabele. Moet uniek zijn."
          upload: "Upload"
          select_component: "Selecteer een onderdeel…"
          unsaved_changes_alert: "Je hebt je wijzigingen nog niet opgeslagen. Wil je ze negeren en verder gaan?"
          unsaved_parent_themes: "Je hebt het onderdeel niet toegewezen aan thema's. Wil je verder gaan?"
          discard: "Weggooien"
          stay: "Blijven"
          css_html: "Aangepaste CSS/HTML"
          edit_css_html: "CSS/HTML bewerken"
          edit_css_html_help: "Je hebt geen CSS of HTML bewerkt"
          delete_upload_confirm: "Deze upload verwijderen? (Thema-CSS kan stoppen met werken!)"
          component_on_themes: "Onderdeel voor deze thema's bijvoegen"
          included_components: "Opgenomen onderdelen"
          add_all: "Alle toevoegen"
          import_web_tip: "Repository die thema bevat"
          direct_install_tip: "Weet je zeker dat je <strong>%{name}</strong> uit de onderstaande repository wilt installeren?"
          import_web_advanced: "Geavanceerd…"
          import_file_tip: ".tar.gz-, .zip- of .dcstyle.json-bestand dat thema bevat"
          is_private: "Thema bevindt zich in een privé-git-repository"
          finish_install: "Thema-installatie voltooien"
          last_attempt: "Installatieproces is niet voltooid, laatste poging:"
          remote_branch: "Branchnaam (optioneel)"
          public_key: "De volgende openbare sleutel toegang tot de repo verlenen:"
          install: "Installeren"
          installed: "Geïnstalleerd"
          install_popular: "Populair"
          install_upload: "Vanaf je apparaat"
          install_git_repo: "Vanaf een git-repository"
          install_create: "Nieuwe maken"
          installing_message: "Je nieuwe thema instellen…"
          installing_message_long_time: "Het instellen van je nieuwe thema duurt iets langer dan verwacht, nog even geduld…"
          duplicate_remote_theme: "Het themaonderdeel “%{name}” is al geïnstalleerd, weet je zeker dat je nog een exemplaar wilt installeren?"
          force_install: "Het thema kan niet worden geïnstalleerd omdat de Git-repository niet toegankelijk is. Weet je zeker dat je door wilt gaan met installeren?"
          create_placeholder: "Tijdelijke aanduiding maken"
          about_theme: "Over"
          license: "Licentie"
          version: "Versie:"
          authors: "Geschreven door:"
          creator: "Gemaakt door:"
          source_url: "Bron"
          enable: "Inschakelen"
          disable: "Uitschakelen"
          disabled: "Dit onderdeel is uitgeschakeld."
          disabled_by: "Dit onderdeel is uitgeschakeld door"
          required_version:
            error: "Dit thema is automatisch uitgeschakeld, omdat het niet compatibel is met deze versie van Discourse."
            minimum: "Vereist Discourse-versie %{version} of hoger."
            maximum: "Vereist Discourse-versie %{version} of lager."
          update_to_latest: "Bijwerken naar nieuwste"
          check_for_updates: "Controleren op updates"
          updating: "Bijwerken…"
          update_success: "Bijwerken van %{theme} voltooid"
          up_to_date: "Thema is up-to-date, laatst gecontroleerd:"
          has_overwritten_history: "De huidige themaversie bestaat niet meer, omdat de Git-geschiedenis door een afgedwongen push is overschreven."
          add: "Toevoegen"
          theme_settings: "Thema-instellingen"
          edit_objects_theme_setting: "Objectinstellingeneditor"
          overriden_settings_explanation: "Overschreven instellingen zijn gemarkeerd met een punt en een kleur. Druk op de resetknop ernaast om de standaardwaarden van deze instellingen te herstellen."
          no_settings: "Dit thema heeft geen instellingen."
          theme_translations: "Themavertalingen"
          empty: "Geen items"
          commits_behind:
            one: "Thema loopt %{count} commit achter!"
            other: "Thema loopt %{count} commits achter!"
          compare_commits: "(Nieuwe commits bekijken)"
          remote_theme_edits: "Als je dit thema wilt bewerken, moet je <a href='%{repoURL}' target='_blank'>een wijziging indienen in de repository</a>"
          repo_unreachable: "Kon geen contact krijgen met de Git-repository van dit thema. Foutbericht:"
          imported_from_archive: "Dit thema is vanuit een .zip-bestand geïmporteerd"
          scss:
            text: "CSS"
            title: "Voer aangepaste CSS in; we accepteren alle geldige CSS- en SCSS-stijlen"
          header:
            text: "Koptekst"
            title: "Voer HTML in voor weergave boven websitekoptekst"
          after_header:
            text: "Na koptekst"
            title: "Voer HTML in voor weergave op alle pagina's na koptekst"
          footer:
            text: "Voettekst"
            title: "Voer HTML in voor weergave op paginavoettekst"
          embedded_scss:
            text: "Ingebedde CSS"
            title: "Voer aangepaste CSS in om met ingebedde versie van opmerkingen te leveren"
          embedded_header:
            text: "Ingebedde kop"
            title: "Voer HTML in om boven de ingebedde versie van opmerkingen weer te geven"
          color_definitions:
            text: "Kleurdefinities"
            title: "Aangepaste kleurdefinities invoeren (alleen gevorderde gebruikers)"
            placeholder: |2-

              Gebruik deze stylesheet om aangepaste kleuren aan de lijst van aangepaste CSS-eigenschappen toe te voegen.

              Voorbeeld:

              %{example}

              Het toevoegen van voorvoegsels aan de eigenschapsnamen wordt sterk aanbevolen om conflicten met plug-ins en/of core te voorkomen.
          head_tag:
            text: "Hoofd"
            title: "HTML die voor de head-tag wordt ingevoegd"
          body_tag:
            text: "Inhoud"
            title: "HTML die voor de body-tag wordt ingevoegd"
          yaml:
            text: "YAML"
            title: "Thema-instellingen definiëren in YAML-indeling"
          scss_color_variables_warning: 'Het gebruik van kern-SCSS-kleurvariabelen in thema''s is verouderd. Gebruik in plaats daarvan aangepaste CSS-eigenschappen. Zie <a href="https://meta.discourse.org/t/-/77551#color-variables-2" target="_blank">deze gids</a> voor meer informatie.'
          scss_warning_inline: "Het gebruik van kern-SCSS-kleurvariabelen in thema's is verouderd."
          all_filter: "Alles"
          active_filter: "Actief"
          inactive_filter: "Inactief"
          updates_available_filter: "Updates beschikbaar"
          schema:
            title: "Instelling %{name} bewerken"
            back_button: "Terug naar %{name}"
            fields:
              required: "*vereist"
              groups:
                at_least:
                  one: "minimaal %{count} groep is vereist"
                  other: "minimaal %{count} groepen zijn vereist"
              categories:
                at_least:
                  one: "minimaal %{count} categorie is vereist"
                  other: "minimaal %{count} categorieën zijn vereist"
              tags:
                at_least:
                  one: "minimaal %{count} tag is vereist"
                  other: "minimaal %{count} tags zijn vereist"
              string:
                too_short:
                  one: "moet minimaal %{count} teken lang zijn"
                  other: "moet minimaal %{count} tekens lang zijn"
              number:
                too_small: "moet groter dan of gelijk aan %{count} zijn"
                too_large: "moet kleiner dan of gelijk aan %{count} zijn"
        colors:
          select_base:
            title: "Basiskleurenpalet selecteren"
            description: "Basispalet"
          title: "Kleuren"
          edit: "Kleurenpaletten bewerken"
          long_title: "Kleurenpaletten"
          description: "Kleurenpaletten bepalen de basiskleuren die in de interface van je site worden gebruikt, terwijl thema's extra stilering, lay-outs en onderdelen kunnen bieden. Beide kunnen samenwerken om de unieke look en feel van je site te creëren en beide kunnen beschikbaar worden gesteld voor gebruikers om hun voorkeur te selecteren."
          about: "De door je thema's gebruikte paletten aanpassen. Maak een nieuw palet om te beginnen."
          new_name: "Nieuw kleurenpalet"
          copy_name_prefix: "Kopie van"
          delete_confirm: "Dit kleurenpalet verwijderen?"
          undo: "Ongedaan maken"
          undo_title: "Je wijzigingen aan deze kleur sinds de laatste keer dat deze is opgeslagen ongedaan maken."
          revert: "Herstellen"
          revert_title: "Deze kleur herstellen naar het standaardkleurenpalet van Discourse."
          primary:
            name: "primair"
            description: "Meeste tekst, pictogrammen en randen."
          primary-medium:
            name: "primair-gemiddeld"
          primary-low-mid:
            name: "primair-laag-mid"
          secondary:
            name: "secundair"
            description: "De hoofdachtergrondkleur, en tekstkleur van sommige knoppen."
          tertiary:
            name: "tertiair"
            description: "Links, sommige knoppen, meldingen en accentkleur."
          quaternary:
            name: "quaternair"
            description: "Voor optioneel gebruik in thema's."
          header_background:
            name: "koptekstachtergrond"
            description: "Achtergrondkleur van de koptekst van de website."
          header_primary:
            name: "eerste koptekst"
            description: "Tekst en pictogrammen in de koptekst van de website."
          highlight:
            name: "markeren"
            description: "De achtergrondkleur van gemarkeerde elementen op de pagina, zoals berichten en topics."
          highlight-high:
            name: "markeren-hoog"
          highlight-medium:
            name: "markeren-gemiddeld"
          highlight-low:
            name: "markeren-laag"
          danger:
            name: "gevaar"
            description: "Markeringskleur voor acties zoals het verwijderen van berichten en topics."
          success:
            name: "succes"
            description: "Gebruikt om aan te geven dat een actie is gelukt."
          love:
            name: "liefde"
            description: "De kleur van de likeknop."
          selected:
            name: "geselecteerd"
            description: "De achtergrondkleur van elementen zoals lijstitems wanneer ze geselecteerd/actief zijn."
          hover:
            name: "zweven"
            description: "De achtergrondkleur van elementen zoals lijstitems als de muisaanwijzer erop wordt geplaatst of als ze de toetsenbordfocus hebben."
        robots:
          title: "Bestand robots.txt van je website negeren:"
          warning: "Gerelateerde website-instellingen worden hierdoor blijvend genegeerd."
          overridden: Het standaard robots.txt-bestand van je website wordt genegeerd.
        email_style:
          title: "E-mailstijl"
          heading: "E-mailstijl aanpassen"
          html: "HTML"
          css: "CSS"
          reset: "Standaard herstellen"
          reset_confirm: "Weet je zeker dat je de standaardwaarde voor %{fieldName} wilt herstellen en alle wijzigingen wilt verwerpen?"
          save_error_with_reason: "Je wijzigingen zijn niet opgeslagen. %{error}"
          instructions: "Het sjabloon waarin alle html-e-mails worden gerenderd aanpassen, en stileren via CSS."
      email:
        title: "E-mails"
        description: "Pas de sjablonen aan die worden gebruikt om e-mails op te stellen, bekijk een voorbeeld van samenvattings-e-mails die worden verzonden en bekijk de e-maillogs."
        settings: "Instellingen"
        templates: "Sjablonen"
        templates_title: "E-mailsjablonen"
        preview_digest: "Voorbeeld van samenvatting"
        advanced_test:
          title: "Geavanceerde test"
          desc: "Zie hoe Discourse ontvangen e-mails verwerkt. Plak hieronder het volledige oorspronkelijke e-mailbericht zodat de e-mail goed wordt verwerkt."
          email: "Oorspronkelijke bericht"
          run: "Test uitvoeren"
          text: "Geselecteerde tekst"
          elided: "Weggelaten tekst"
        sending_test: "Test-e-mail verzenden…"
        error: "<b>FOUT</b> - %{server_error}"
        test_error: "Er is een probleem opgetreden bij het versturen van de testmail. Controleer je mailinstellingen, controleer of je host geen mailverbindingen blokkeert, en probeer het daarna opnieuw."
        sent: "Verzonden"
        skipped: "Overgeslagen"
        bounced: "Gebouncet"
        received: "Ontvangen"
        rejected: "Geweigerd"
        sent_at: "Verzonden op"
        time: "Tijd"
        user: "Gebruiker"
        email_type: "E-mailtype"
        details_title: "E-mailgegevens weergeven"
        to_address: "Aan adres"
        test_email_address: "e-mailadres om te testen"
        send_test: "Test-e-mail verzenden"
        sent_test: "verzonden!"
        delivery_method: "Verzendmethode"
        preview_digest_desc: "Bekijk een voorbeeld van de e-mailsamenvattingen die naar inactieve leden worden gestuurd."
        refresh: "Vernieuwen"
        send_digest_label: "Dit resultaat verzenden naar:"
        send_digest: "Verzenden"
        sending_email: "E-mail verzenden…"
        format: "Indeling"
        html: "html"
        text: "tekst"
        html_preview: "Voorbeeld van e-mailinhoud"
        last_seen_user: "Gebruiker laatst gezien:"
        no_result: "Geen resultaten gevonden voor samenvatting."
        reply_key: "Antwoordsleutel"
        post_link_with_smtp: "Plaatsings- en SMTP-gegevens"
        skipped_reason: "Reden van overslaan"
        incoming_emails:
          from_address: "Van"
          to_addresses: "Aan"
          cc_addresses: "Cc"
          subject: "Onderwerp"
          error: "Fout"
          none: "Geen inkomende e-mails gevonden."
          modal:
            title: "Details van inkomende e-mail"
            error: "Fout"
            headers: "Headers"
            subject: "Onderwerp"
            body: "Inhoud"
            rejection_message: "Afwijzings-e-mail"
          filters:
            from_placeholder: "van@voorbeeld.com"
            to_placeholder: "aan@voorbeeld.com"
            cc_placeholder: "cc@voorbeeld.com"
            subject_placeholder: "Onderwerp…"
            error_placeholder: "Fout"
        logs:
          none: "Geen logs gevonden."
          filters:
            title: "Filter"
            user_placeholder: "gebruikersnaam"
            address_placeholder: "naam@voorbeeld.com"
            type_placeholder: "digest, registratie…"
            reply_key_placeholder: "antwoordsleutel"
            smtp_transaction_response_placeholder: "SMTP-ID"
          email_addresses:
            see_more: "[Meer weergeven...]"
          post_id: "(Bericht-ID: %{post_id})"
      moderation_history:
        performed_by: "Uitgevoerd door"
        no_results: "Er is geen moderatiegeschiedenis beschikbaar."
        actions:
          delete_user: "Gebruiker verwijderd"
          suspend_user: "Gebruiker geschorst"
          silence_user: "Gebruiker gedempt"
          delete_post: "Bericht verwijderd"
          delete_topic: "Topic verwijderd"
          post_approved: "Bericht goedgekeurd"
      logs:
        title: "Logs en screening"
        description: "Met logs en screening kun je je community bewaken en beheren, zodat deze veilig en respectvol blijft. Je kunt logs bekijken van alle acties van medewerkers, zoeklogs en de configuratie van gebruikersscreening."
        nav_title: "Logs"
        action: "Actie"
        created_at: "Gemaakt"
        last_match_at: "Laatst gematcht"
        match_count: "Matches"
        ip_address: "IP-adres"
        topic_id: "Topic-ID"
        post_id: "Bericht-ID"
        category_id: "Categorie-ID"
        delete: "Verwijderen"
        edit: "Bewerken"
        save: "Opslaan"
        screened_actions:
          block: "blokkeren"
          do_nothing: "niets doen"
        staff_actions:
          all: "alle"
          filter: "Filter:"
          title: "Medewerkeracties"
          clear_filters: "Alles weergeven"
          staff_user: "Gebruiker"
          target_user: "Doelgebruiker"
          subject: "Onderwerp"
          when: "Wanneer"
          context: "Context"
          details: "Details"
          previous_value: "Vorige"
          new_value: "Nieuw"
          show: "Weergeven"
          modal_title: "Details"
          no_previous: "Er is geen vorige waarde"
          deleted: "Geen nieuwe waarde. De record was verwijderd."
          actions:
            permanently_delete_post_revisions: "berichtrevisies permanent verwijderen"
            delete_user: "gebruiker verwijderen"
            change_trust_level: "vertrouwensniveau wijzigen"
            change_username: "gebruikersnaam wijzigen"
            change_site_setting: "website-instelling wijzigen"
            change_theme: "thema wijzigen"
            delete_theme: "thema verwijderen"
            change_site_text: "tekst van website wijzigen"
            suspend_user: "gebruiker schorsen"
            unsuspend_user: "schorsing van gebruiker opheffen"
            removed_suspend_user: "gebruiker schorsen (verwijderd)"
            removed_unsuspend_user: "schorsing van gebruiker opheffen (verwijderd)"
            grant_badge: "badge toekennen"
            revoke_badge: "badge intrekken"
            check_email: "e-mail controleren"
            delete_topic: "topic verwijderen"
            recover_topic: "verwijdering van topic ongedaan maken"
            delete_post: "bericht verwijderen"
            impersonate: "imiteren"
            anonymize_user: "gebruiker anonimiseren"
            roll_up: "IP-adresblokken samenvoegen"
            change_category_settings: "categorie-instellingen wijzigen"
            delete_category: "categorie verwijderen"
            create_category: "categorie maken"
            silence_user: "gebruiker dempen"
            unsilence_user: "dempen van gebruiker opheffen"
            removed_silence_user: "gebruiker dempen (verwijderd)"
            removed_unsilence_user: "dempen van gebruiker opheffen (verwijderd)"
            grant_admin: "beheerdersrechten toekennen"
            revoke_admin: "beheerdersrechten intrekken"
            grant_moderation: "moderatierechten toekennen"
            revoke_moderation: "moderatierechten intrekken"
            backup_create: "back-up maken"
            deleted_tag: "tag verwijderd"
            update_directory_columns: "mapkolommen bijwerken"
            deleted_unused_tags: "ongebruikte tags verwijderen"
            renamed_tag: "tag hernoemd"
            revoke_email: "e-mailadres intrekken"
            lock_trust_level: "vertrouwensniveau vergrendelen"
            unlock_trust_level: "vertrouwensniveau ontgrendelen"
            activate_user: "gebruiker activeren"
            deactivate_user: "gebruiker deactiveren"
            change_readonly_mode: "alleen-lezenmodus wijzigen"
            backup_download: "back-up downloaden"
            backup_destroy: "back-up vernietigen"
            reviewed_post: "bericht beoordeeld"
            custom_staff: "aangepaste actie voor plug-in"
            post_locked: "bericht vergrendeld"
            post_edit: "bericht bewerken"
            post_unlocked: "bericht ontgrendeld"
            check_personal_message: "persoonlijk bericht controleren"
            disabled_second_factor: "tweeledige verificatie uitschakelen"
            topic_published: "topic gepubliceerd"
            post_approved: "bericht goedgekeurd"
            post_rejected: "bericht afgekeurd"
            create_badge: "badge maken"
            change_badge: "badge wijzigen"
            delete_badge: "badge verwijderen"
            merge_user: "gebruiker samenvoegen"
            entity_export: "entiteit exporteren"
            change_name: "naam wijzigen"
            topic_timestamps_changed: "topictijdstempels gewijzigd"
            approve_user: "gebruiker goedgekeurd"
            web_hook_create: "webhook maken"
            web_hook_update: "webhook bijwerken"
            web_hook_destroy: "webhook verwijderen"
            web_hook_deactivate: "webhook deactiveren"
            embeddable_host_create: "insluitbare host maken"
            embeddable_host_update: "insluitbare host bijwerken"
            embeddable_host_destroy: "insluitbare host verwijderen"
            change_theme_setting: "thema-instelling wijzigen"
            disable_theme_component: "themaonderdeel uitschakelen"
            enable_theme_component: "themaonderdeel inschakelen"
            revoke_title: "titel intrekken"
            change_title: "titel wijzigen"
            api_key_create: "API-sleutel maken"
            api_key_update: "API-sleutel bijwerken"
            api_key_destroy: "API-sleutel verwijderen"
            override_upload_secure_status: "status beveiligd uploaden negeren"
            page_published: "pagina gepubliceerd"
            page_unpublished: "pagina gedepubliceerd"
            add_email: "e-mailadres toevoegen"
            update_email: "e-mailadres bijwerken"
            destroy_email: "e-mailadres verwijderen"
            topic_closed: "topic gesloten"
            topic_opened: "topic geopend"
            topic_archived: "topic gearchiveerd"
            topic_unarchived: "topic gedearchiveerd"
            post_staff_note_create: "Medewerkeropmerking toevoegen"
            post_staff_note_destroy: "Medewerkeropmerking verwijderen"
            delete_group: "groep verwijderen"
            watched_word_create: "geobserveerd woord toevoegen"
            watched_word_destroy: "geobserveerd woord verwijderen"
            create_public_sidebar_section: "openbare zijbalksectie maken"
            update_public_sidebar_section: "openbare zijbalksectie bijwerken"
            destroy_public_sidebar_section: "openbare zijbalksectie verwijderen"
            reset_bounce_score: "bouncescore resetten"
            create_watched_word_group: "heeft een geobserveerde woordengroep gemaakt"
            update_watched_word_group: "heeft een geobserveerde woordengroep bijgewerkt"
            delete_watched_word_group: "heeft een geobserveerde woordengroep verwijderd"
            toggle_flag: "markering in/-uitschakelen"
            move_flag: "markering verplaatsen"
            create_flag: "markering maken"
            update_flag: "markering bijwerken"
            delete_flag: "markering verwijderen"
            topic_slow_mode_set: "Langzame modus inschakelen voor topic"
            topic_slow_mode_removed: "Langzame modus uitschakelen voor topic"
            custom_emoji_create: "aangepaste emoji maken"
            custom_emoji_destroy: "aangepaste emoji verwijderen"
            delete_post_permanently: "bericht permanent verwijderen"
            delete_topic_permanently: "topic permanent verwijderen"
            tag_group_create: "taggroep maken"
            tag_group_destroy: "taggroep verwijderen"
            tag_group_change: "taggroep wijzigen"
            delete_associated_accounts: "gekoppelde accounts verwijderen"
        screened_emails:
          title: "Gescreende e-mails"
          description: "Als iemand een nieuwe account probeert aan te maken, worden de volgende e-mailadressen gecontroleerd en de registratie geblokkeerd, of een andere actie uitgevoerd."
          email: "E-mailadres"
          actions:
            allow: "Toestaan"
        screened_urls:
          title: "Gecontroleerde URL's"
          description: "De hier vermelde URL's zijn gebruikt in berichten van gebruikers die als spammer zijn gemarkeerd."
          url: "URL"
          domain: "Domein"
        screened_ips:
          title: "Gecontroleerde IP-adressen"
          description: 'IP-adressen die worden geobserveerd. Gebruik ''Toestaan'' om IP-adressen op de acceptatielijst te zetten.'
          delete_confirm: "Weet je zeker dat je de regel voor %{ip_address} wilt verwijderen?"
          actions:
            block: "Blokkeren"
            do_nothing: "Toestaan"
            allow_admin: "Beheerder toestaan"
          form:
            label: "Nieuw:"
            ip_address: "IP-adres"
            add: "Toevoegen"
            filter: "Zoeken"
          roll_up:
            text: "Samenvoegen"
            title: "Maakt nieuwe subnet-banvermeldingen als er minstens 'min_ban_entries_for_roll_up'-vermeldingen zijn."
        search_logs:
          title: "Zoeklogs"
          term: "Term"
          searches: "Zoekopdrachten"
          click_through_rate: "CTR"
          types:
            all_search_types: "Alle zoektypen"
            header: "Koptekst"
            full_page: "Volledige pagina"
            click_through_only: "Alle (alleen doorklikken)"
          header_search_results: "Zoekresultaten voor koptekst"
        logster:
          title: "Foutenlogs"
      watched_words:
        title: "Geobserveerde woorden"
        description: "Geobserveerde woorden zijn moderatietools die meerdere verschillende handelingen kunnen uitvoeren, waaronder het blokkeren, censureren, koppelen of markeren van berichten die bepaalde woorden bevatten"
        search: "zoeken"
        clear_filter: "Wissen"
        show_words:
          one: "%{count} woord weergeven"
          other: "%{count} woorden weergeven"
        case_sensitive: "(hoofdlettergevoelig)"
        html: "(html)"
        download: Downloaden
        clear_all: Alles wissen
        clear_all_confirm: "Weet je zeker dat je alle geobserveerde woorden wilt verwijderen voor de actie %{action}?"
        invalid_regex: 'Het geobserveerde woord "%{word}" is een ongeldige reguliere expressie.'
        regex_warning: '<a href="%{basePath}/admin/site_settings/category/all_results?filter=watched%20words%20regular%20expressions%20">Geobserveerde woorden zijn reguliere expressies</a> en ze bevatten niet automatisch woordgrenzen. Als je wilt dat de reguliere expressie hele woorden matcht, plaats dan <code>\b</code> aan het begin en eind van je reguliere expressie.'
        actions:
          block: "Blokkeren"
          censor: "Censureren"
          require_approval: "Goedkeuring vereisen"
          flag: "Markeren"
          replace: "Vervangen"
          tag: "Taggen"
          silence: "Dempen"
          link: "Link"
        action_descriptions:
          block: "Er wordt een foutmelding weergegeven wanneer je probeert een bericht te maken dat deze woorden bevat."
          censor: "Sta berichten met deze woorden toe, maar vervang deze door tekens die de gecensureerde woorden verbergen."
          require_approval: "Vereist goedkeuring van het personeel voor berichten die deze woorden bevatten voordat ze zichtbaar worden voor anderen."
          flag: "Sta berichten toe die deze woorden bevatten, maar markeer ze als ongepast voor beoordeling door moderators."
          replace: "Vervang woorden in berichten door andere woorden."
          tag: "Tag topics automatisch als het eerste bericht een bepaald woord bevat."
          silence: "Demp nieuwe accounts als hun allereerste bericht een of meer van deze woorden bevat. Het bericht wordt automatisch verborgen totdat het personeel het goedkeurt."
          link: "Vervang woorden in berichten door links."
        form:
          label: "Bevat woorden of zinnen"
          placeholder: "woorden of zinnen (* is een jokerteken)"
          placeholder_regexp: "reguliere expressies"
          replace_label: "Vervanging"
          replace_placeholder: "voorbeeld"
          tag_label: "Tag"
          link_label: "Link"
          link_placeholder: "https://voorbeeld.com"
          add: "Toevoegen"
          success: "Succes"
          exists: "Bestaat al"
          upload: "Toevoegen vanuit bestand"
          upload_successful: "Uploaden geslaagd. Woorden zijn toegevoegd."
          case_sensitivity_label: "Is hoofdlettergevoelig"
          case_sensitivity_description: "Alleen woorden met overeenkomend hoofdlettergebruik"
          html_label: "HTML"
          html_description: "Voert HTML uit in de vervanging"
          words_or_phrases: "woorden of zinnen"
        test:
          button_label: "Testen"
          modal_title: "%{action}: Geobserveerde woorden testen"
          description: "Voer hieronder tekst in om te controleren op matches met geobserveerde woorden"
          found_matches: "Gevonden overeenkomsten:"
          no_matches: "Geen overeenkomsten gevonden"
      form_templates:
        nav_title: "Sjablonen"
        title: "Formuliersjablonen"
        help: "Maak een formuliersjabloonstructuur die kan worden gebruikt om nieuwe topics te maken."
        new_template: "Nieuw sjabloon"
        list_table:
          headings:
            name: "Naam"
            active_categories: "Actieve categorieën"
            actions: "Acties"
          actions:
            view: "Sjabloon weergeven"
            edit: "Sjabloon bewerken"
            delete: "Sjabloon verwijderen"
        view_template:
          close: "Sluiten"
          edit: "Bewerken"
          delete: "Verwijderen"
          toggle_preview: "Voorbeeld schakelen"
        new_template_form:
          submit: "Opslaan"
          cancel: "Annuleren"
          name:
            label: "Sjabloonnaam"
            placeholder: "Voer een naam in voor dit sjabloon…"
          template:
            label: "Sjabloon"
            placeholder: "Maak hier een YAML-sjabloon…"
          preview: "Voorbeeld"
        delete_confirm: "Weet je zeker dat je dit sjabloon wilt verwijderen?"
        quick_insert_fields:
          add_new_field: "Toevoegen"
          checkbox: "Selectievakje"
          input: "Kort antwoord"
          textarea: "Lang antwoord"
          dropdown: "Vervolgkeuzelijst"
          upload: "Upload een bestand"
          multiselect: "Meerkeuze"
        validations_modal:
          button_title: "Validaties"
          modal_title: "Validatieopties"
          table_headers:
            key: "Sleutel"
            type: "Type"
            description: "Beschrijving"
          validations:
            required:
              key: "vereist"
              type: "boolean"
              description: "Vereist dat het veld is ingevuld om het formulier te verzenden."
            minimum:
              key: "minimum"
              type: "integer"
              description: "Bepaalt het minimale aantal tekens voor tekstvelden."
            maximum:
              key: "maximum"
              type: "integer"
              description: "Bepaalt het maximale aantal tekens voor tekstvelden."
            pattern:
              key: "patroon"
              type: "reguliere expressie"
              description: "Een reguliere expressie die de toegestane invoer bepaalt voor tekstvelden."
            type:
              key: "type"
              type: "tekenreeks"
              description: "Voor invoervelden kun je het type invoer bepalen dat wordt verwacht (text|email|date|number|url|tel|color)"
        preview_modal:
          title: "Voorbeeld weergeven"
        field_placeholders:
          validations: "voer hier validaties in"
          id: "voer-hier--de-ID-in"
          label: "Voer hier een label in"
          placeholder: "Voer hier een tijdelijke aanduiding in"
          none_label: "Selecteer een item"
          choices:
            first: "Optie 1"
            second: "Optie 2"
            third: "Optie 3"
        edit_category:
          toggle_freeform: "formuliersjabloon uitgeschakeld"
          toggle_form_template: "formuliersjabloon ingeschakeld"
          select_template: "Selecteer formuliersjablonen"
          select_template_help: "Formuliersjablonen toevoegen/bewerken"
      impersonate:
        title: "Imiteren"
        help: "Gebruik deze tool om een gebruikersaccount te imiteren voor debugdoeleinden. Je moet je afmelden wanneer je klaar bent."
        not_found: "Die gebruiker kon niet worden gevonden."
        invalid: "Sorry, je mag je niet aanmelden als die gebruiker."
      users:
        title: "Gebruikers"
        description: "Bekijk en beheer gebruikers."
        create: "Beheerder toevoegen"
        last_emailed: "Laatst ge-e-maild"
        not_found: "Sorry, die gebruikersnaam bestaat niet in ons systeem."
        id_not_found: "Sorry, die gebruikers-ID bestaat niet in ons systeem."
        active: "Geactiveerd"
        status: "Status"
        show_emails: "E-mailadressen weergeven"
        hide_emails: "E-mailadressen verbergen"
        silence_reason: "Reden van dempen"
        bulk_actions:
          title: "Bulkacties"
          admin_cant_be_deleted: "Deze gebruiker kan niet worden verwijderd omdat deze een beheerder is"
          too_many_or_old_posts: "Deze gebruiker kan niet worden verwijderd omdat deze te veel berichten een heel oud bericht heeft."
          too_many_selected_users:
            one: "Je hebt de limiet van %{count} gebruiker voor bulkverwijdering bereikt"
            other: "Je hebt de limiet van %{count} gebruikers voor bulkverwijdering bereikt"
          delete:
            label: "Gebruikers verwijderen…"
            confirmation_modal:
              prompt_text:
                one: 'Je staat op het punt om %{count} gebruiker permanent te verwijderen. Typ hieronder "%{confirmation_phrase}" om door te gaan:'
                other: 'Je staat op het punt om %{count} gebruikers permanent te verwijderen. Typ hieronder "%{confirmation_phrase}" om door te gaan:'
              confirmation_phrase:
                one: "%{count} gebruiker verwijderen"
                other: "%{count} gebruikers verwijderen"
              close: "Sluiten"
              confirm: "Verwijderen"
              title:
                one: "%{count} gebruiker verwijderen"
                other: "%{count} gebruikers verwijderen"
              bulk_delete_starting: "Bulkverwijdering starten…"
              block_ip_and_email: "Blokkeer IP-adressen en e-mailadressen van alle geselecteerde gebruikers"
              user_delete_succeeded: "[%{position}/%{total}] @%{username} verwijderd"
              user_delete_failed: "[%{position}/%{total}] Kan @%{username} niet verwijderen - %{error}"
              bulk_delete_finished: "Bulkverwijdering voltooid."
              failed_to_delete_users: "De volgende gebruikers konden niet worden verwijderd:"
        nav:
          new: "Nieuw"
          active: "Actief"
          staff: "Medewerkers"
          suspended: "Geschorst"
          silenced: "Gedempt"
          staged: "Gefaseerd"
        approved: "Goedgekeurd?"
        titles:
          active: "Actieve gebruikers"
          new: "Nieuwe gebruikers"
          pending: "Gebruikers in afwachting van beoordeling"
          newuser: "Gebruikers op vertrouwensniveau 0 (nieuwe gebruiker)"
          basic: "Gebruikers op vertrouwensniveau 1 (basisgebruiker)"
          member: "Gebruikers op vertrouwensniveau 2 (lid)"
          regular: "Gebruikers op vertrouwensniveau 3 (regelmatige gebruiker)"
          leader: "Gebruikers op vertrouwensniveau 4 (leider)"
          staff: "Medewerkers"
          admins: "Beheerders"
          moderators: "Moderators"
          silenced: "Gedempte gebruikers"
          suspended: "Geschorste gebruikers"
          staged: "Gefaseerde gebruikers"
        not_verified: "Niet geverifieerd"
        check_email:
          title: "E-mailadres van deze gebruiker weergeven"
          text: "Weergeven"
        check_sso:
          title: "SSO-payload weergeven"
          text: "Weergeven"
        delete_associated_accounts:
          title: "Verwijder alle gekoppelde accounts voor deze gebruiker"
          text: "Gekoppelde accounts verwijderen"
      user:
        suspend_failed: "Er is iets misgegaan bij het schorsen van deze gebruiker: %{error}"
        unsuspend_failed: "Er is iets misgegaan bij het opheffen van de schorsing van deze gebruiker: %{error}"
        suspend_duration: "Gebruiker schorsen tot:"
        suspend_reason_label: "Waarom schors je deze gebruiker? Deze tekst <b>is zichtbaar voor iedereen</b> op de profielpagina van deze gebruiker en wordt weergegeven aan de gebruiker wanneer deze zich probeert aan te melden. Houd het kort."
        suspend_reason_hidden_label: "Waarom schors je? Deze tekst wordt aan de gebruiker weergegeven wanneer deze zich probeert aan te melden. Houd het kort."
        suspend_reason: "Reden"
        suspend_reason_title: "Reden voor schorsing"
        suspend_reasons:
          not_listening_to_staff: "Wilde niet naar feedback van medewerkers luisteren"
          consuming_staff_time: "Heeft onevenredig veel tijd van medewerkers verbruikt"
          combative: "Te strijdlustig"
          in_wrong_place: "Op de verkeerde plek"
          no_constructive_purpose: "Geen constructief doel voor hun acties, anders dan het creëren van onenigheid binnen de community"
          custom: "Aangepast…"
        suspend_message: "E-mailbericht"
        suspend_message_placeholder: "Optioneel kun je meer informatie over de schorsing geven, wat naar de gebruiker wordt gestuurd via e-mail."
        suspended_by: "Geschorst door"
        silence_reason: "Reden"
        silenced_by: "Gedempt door"
        silence_modal_title: "Gebruiker dempen"
        silence_duration: "Hoelang wordt de gebruiker gedempt?"
        silence_reason_label: "Waarom demp je deze gebruiker?"
        silence_reason_placeholder: "Reden van dempen"
        silence_message: "E-mailbericht"
        silence_message_placeholder: "(laat leeg om standaardbericht te sturen)"
        suspended_until: "(tot %{until})"
        suspend_forever: "Voor altijd schorsen"
        cant_suspend: "Deze gebruiker kan niet worden geschorst."
        cant_silence: "Deze gebruiker kan niet worden gedempt."
        delete_posts_failed: "Er is een probleem opgetreden bij het verwijderen van de berichten."
        post_edits: "Berichtbewerkingen"
        view_edits: "Bewerkingen weergeven"
        penalty_post_actions: "Wat wil je doen met het bijbehorende bericht?"
        penalty_post_delete: "Het bericht verwijderen"
        penalty_post_delete_replies: "Het bericht + alle antwoorden verwijderen"
        penalty_post_edit: "Het bericht bewerken"
        penalty_post_none: "Niets doen"
        penalty_count: "Aantal minpunten"
        penalty_history_MF: >-
          De afgelopen 6 maanden is deze gebruiker <b>{ SUSPENDED, plural, one {# keer} other {# keer} }</b> geschorst en <b>{ SILENCED, plural, one {# keer} other {# keer} } gedempt</b>.
        clear_penalty_history:
          title: "Minpuntengeschiedenis wissen"
          description: "gebruikers met minpunten kunnen geen TL3 bereiken"
        delete_all_posts_confirm_MF: |
          Je staat op het punt {POSTS, plural, one {# bericht} other {# berichten}} en {TOPICS, plural, one {# topic} other {# topics}} te verwijderen. Weet je het zeker?
        silence: "Dempen"
        unsilence: "Dempen opheffen"
        silenced: "Gedempt?"
        moderator: "Moderator?"
        admin: "Beheerder?"
        suspended: "Geschorst?"
        staged: "Gefaseerd?"
        show_admin_profile: "Beheerder"
        manage_user: "Gebruiker beheren"
        show_public_profile: "Openbaar profiel weergeven"
        action_logs: "Actielogs"
        ip_lookup: "IP-adres zoeken"
        log_out: "Afmelden"
        logged_out: "Gebruiker is afgemeld van alle apparaten"
        revoke_admin: "Beheerdersrechten intrekken"
        grant_admin: "Beheerdersrechten toekennen"
        grant_admin_success: "Nieuwe beheerder is bevestigd."
        grant_admin_confirm: "We hebben je een e-mail gestuurd om de nieuwe beheerder te verifiëren. Open deze en volg de instructies."
        revoke_moderation: "Moderatierechten intrekken"
        grant_moderation: "Moderatierechten toekennen"
        unsuspend: "Schorsing opheffen"
        suspend: "Schorsen"
        show_flags_received: "Ontvangen markeringen weergeven"
        flags_received_by: "Ontvangen markeren van %{username}"
        flags_received_none: "Deze gebruiker heeft geen markeringen ontvangen."
        reputation: Reputatie
        permissions: Toestemmingen
        activity: Activiteit
        like_count: Gegeven / ontvangen likes
        last_100_days: "de afgelopen 100 dagen"
        private_topics_count: Privétopics
        posts_read_count: Gelezen berichten
        post_count: Gemaakte berichten
        second_factor_enabled: Tweeledige verificatie ingeschakeld
        topics_entered: Bekeken topics
        flags_given_count: Gegeven markeringen
        flags_received_count: Ontvangen markeringen
        warnings_received_count: Ontvangen waarschuwingen
        warnings_list_warning: |
          Als moderator kun je mogelijk niet al deze topics bekijken. Vraag eventueel een beheerder of de uitgevende moderator om <b>@moderators</b> toegang tot het bericht te geven.
        flags_given_received_count: "Gegeven / ontvangen markeringen"
        approve: "Goedkeuren"
        approved_by: "goedgekeurd door"
        approve_success: "Gebruiker goedgekeurd en e-mail met instructies voor activering verzonden."
        approve_bulk_success: "Gelukt! Alle geselecteerde gebruikers zijn goedgekeurd en op de hoogte gebracht."
        time_read: "Leestijd"
        post_edits_count: "Berichtbewerkingen"
        exports:
          title: Gebruikersexports
          download:
            description: Laatste export downloaden
            expires_in:
              one: Verloopt over %{count} uur
              other: Verloopt over %{count} uur
            not_available: Geen export beschikbaar
            button: Archief opvragen
            confirm: Wil je echt een archief maken van de activiteiten en voorkeuren van deze gebruiker?
            started: We zijn begonnen met het verzamelen van het archief. De downloadlink wordt bijgewerkt zodra het proces is voltooid.
            success: Het archief is klaar om te downloaden.
            export_failed: Het exporteren is mislukt. Zie de logs voor meer informatie.
        anonymize: "Gebruiker anonimiseren"
<<<<<<< HEAD
        anonymize_confirm: "Weet je ZEKER dat je dit account wilt anonimiseren? Hierdoor worden de gebruikersnaam en het e-mailadres gewijzigd en worden alle profielgegevens gereset."
=======
        anonymize_confirm: "Weet je zeker dat je dit account wilt anonimiseren? Hierdoor worden de gebruikersnaam en het e-mailadres gewijzigd en worden alle profielgegevens gereset."
        delete_associated_accounts_confirm: "Weet je zeker dat je alle gekoppelde accounts van dit account wilt verwijderen? De gebruiker kan zich mogelijk niet aanmelden als het e-mailadres is gewijzigd."
        disable_second_factor_confirm: "Weet je zeker dat je tweeledige verificatie wilt uitschakelen voor dit account?"
>>>>>>> 76e7f12a
        anonymize_yes: "Ja, dit account anonimiseren"
        anonymize_failed: "Er is een probleem opgetreden bij het anonimiseren van het account."
        delete: "Gebruiker verwijderen"
        delete_posts:
          button: "Alle berichten verwijderen"
          progress:
            title: "Voortgang van berichten verwijderen"
            description: "Berichten verwijderen…"
          confirmation:
            title: "Alle berichten van @%{username} verwijderen"
            description: |
              <p>Weet je zeker dat je <b>%{post_count}</b> berichten van @%{username}wilt verwijderen?

              <p><b>Dit kan niet ongedaan worden gemaakt!</b></p>

              <p>Typ om verder te gaan: <code>%{text}</code></p>
            text: "berichten van @%{username} verwijderen"
            delete: "Berichten van @%{username} verwijderen"
            cancel: "Annuleren"
        merge:
          button: "Samenvoegen"
          prompt:
            title: "Overdragen en @%{username} verwijderen"
            description: |
              <p>Kies een nieuwe eigenaar voor de inhoud van <b>@%{username}</b>.</p>

              <p>Alle topics, berichten en andere inhoud gemaakt door <b>@%{username}</b> worden overgedragen.</p>
            target_username_placeholder: "Gebruikersnaam van nieuwe eigenaar"
            transfer_and_delete: "Overdragen en @%{username} verwijderen"
            cancel: "Annuleren"
          progress:
            title: "Voortgang van samenvoegen"
          confirmation:
            title: "Overdragen en @%{username} verwijderen"
            description: |
              <p>Alle inhoud van <b>@%{username}</b> wordt overgedragen en aan <b>@%{targetUsername}</b> toegekend. Nadat de inhoud is overgezet, wordt de account van<b>@%{username}</b> verwijderd.</p>

              <p><b>Dit kan niet ongedaan worden gemaakt!</b></p>

              <p>Type het volgende om door te gaan: <code>%{text}</code></p>
            text: "@%{username} naar @%{targetUsername} overdragen"
            transfer_and_delete: "Overdragen en @%{username} verwijderen"
            cancel: "Annuleren"
        merging_user: "Gebruiker samenvoegen…"
        merge_failed: "Er is een fout opgetreden tijdens het samenvoegen van de gebruikers."
        delete_forbidden_because_staff: "Beheerders en moderators kunnen niet worden verwijderd."
        delete_posts_forbidden_because_staff: "Kan niet alle berichten van beheerders en moderators verwijderen."
        delete_forbidden:
          one: "Gebruikers kunnen niet worden verwijderd als ze berichten hebben geplaatst. Verwijder alle berichten voordat je een gebruiker probeert te verwijderen. (Berichten ouder dan %{count} dag kunnen niet worden verwijderd.)"
          other: "Gebruikers kunnen niet worden verwijderd als ze berichten hebben geplaatst. Verwijder alle berichten voordat je een gebruiker probeert te verwijderen. (Berichten ouder dan %{count} dagen kunnen niet worden verwijderd.)"
        cant_delete_all_posts:
          one: "Kan niet alle berichten verwijderen. Sommige berichten zijn ouder dan %{count} dag. (De instelling delete_user_max_post_age.)"
          other: "Kan niet alle berichten verwijderen. Sommige berichten zijn ouder dan %{count} dagen. (De instelling delete_user_max_post_age.)"
        cant_delete_all_too_many_posts:
          one: "Kan niet alle berichten verwijderen, omdat de gebruiker meer dan %{count} bericht heeft geplaatst. (delete_all_posts_max)"
          other: "Kan niet alle berichten verwijderen, omdat de gebruiker meer dan %{count} berichten heeft geplaatst. (delete_all_posts_max)"
        delete_confirm_title: "Weet je zeker dat je deze gebruiker wilt verwijderen? Dit is permanent!"
        delete_confirm: "Het verdient over het algemeen de voorkeur om gebruikers te anonimiseren in plaats van ze te verwijderen, om te voorkomen dat inhoud uit bestaande discussies wordt verwijderd."
        delete_and_block: "Dit e-mail- en IP-adres verwijderen en <b>blokkeren</b>"
        delete_dont_block: "Alleen verwijderen"
        deleting_user: "Gebruiker verwijderen…"
        deleted: "De gebruiker is verwijderd."
        delete_failed: "Er is een fout opgetreden bij het verwijderen van de gebruiker. Zorg dat alle berichten zijn verwijderd voordat je de gebruiker probeert te verwijderen."
        send_activation_email: "Activerings-e-mail sturen"
        activation_email_sent: "Er is een activerings-e-mail gestuurd."
        send_activation_email_failed: "Er is een probleem opgetreden bij het sturen van de activerings-e-mail. %{error}"
        activate: "Account activeren"
        activate_failed: "Er is een probleem opgetreden bij het activeren van de gebruiker."
        deactivate_account: "Account deactiveren"
        deactivate_failed: "Er is een probleem opgetreden bij het deactiveren van de gebruiker."
        unsilence_failed: "Er is een probleem opgetreden bij het opheffen van het dempen van de gebruiker."
        silence_failed: "Er is een probleem opgetreden bij het dempen van de gebruiker."
        silence_confirm: "Weet je zeker dat je deze gebruiker wilt dempen? De gebruiker kan dan geen nieuwe topics of berichten plaatsen."
        silence_accept: "Ja, deze gebruiker dempen"
        bounce_score: "Bouncescore"
        reset_bounce_score:
          label: "Resetten"
          title: "Bouncescore resetten naar 0"
        visit_profile: "Ga naar <a href='%{url}'>de instellingenpagina van deze gebruiker</a> om het profiel ervan te bewerken"
        deactivate_explanation: "Een gedeactiveerde gebruiker moet diens e-mailadres opnieuw valideren."
        suspended_explanation: "Een geschorste gebruiker kan zich niet aanmelden."
        silence_explanation: "Een gedempte gebruiker kan geen berichten plaatsen of topics maken."
        staged_explanation: "Een gefaseerde gebruiker kan alleen in bepaalde topics berichten plaatsen via e-mail."
        bounce_score_explanation:
          none: "Er zijn recent geen bounceberichten van dat e-mailadres ontvangen."
          some: "Er zijn recent enkele bounceberichten van dat e-mailadres ontvangen."
          threshold_reached: "Er zijn te veel bounceberichten van dat e-mailadres ontvangen."
        trust_level_change_failed: "Er is een probleem opgetreden bij het wijzigen van het vertrouwensniveau van de gebruiker."
        suspend_modal_title: "Gebruiker schorsen"
        confirm_cancel_penalty: "Weet je zeker dat je de straf wilt wissen?"
        trust_level_2_users: "Gebruikers met vertrouwensniveau 2"
        trust_level_3_requirements: "Vereisten voor vertrouwensniveau 3"
        trust_level_locked_tip: "vertrouwensniveau is vergrendeld; het systeem promoveert en degradeert geen gebruikers"
        trust_level_unlocked_tip: "vertrouwensniveau is ontgrendeld; het systeem kan gebruikers promoveren en degraderen"
        lock_trust_level: "Vertrouwensniveau vergrendelen"
        unlock_trust_level: "Vertrouwensniveau ontgrendelen"
        silenced_count: "Gedempt"
        suspended_count: "Geschorst"
        last_six_months: "Afgelopen 6 maanden"
        other_matches:
          one: "Er is <b>%{count} andere gebruiker</b> met hetzelfde IP-adres. Bekijk en selecteer de verdachte om te bestraffen samen met %{username}."
          other: "Er zijn <b>%{count} andere gebruikers</b> met hetzelfde IP-adres. Bekijk en selecteer de verdachte om te bestraffen samen met %{username}."
        other_matches_list:
          username: "Gebruikersnaam"
          trust_level: "Vertrouwensniveau"
          read_time: "Leestijd"
          topics_entered: "Topics ingevoerd"
          posts: "Berichten"
        tl3_requirements:
          title: "Vereisten voor vertrouwensniveau 3"
          table_title:
            one: "De afgelopen dag:"
            other: "De afgelopen %{count} dagen:"
          value_heading: "Waarde"
          requirement_heading: "Vereiste"
          posts_read_days: "Gelezen berichten: unieke dagen"
          days: "dagen"
          topics_replied_to: "Beantwoorde topics"
          topics_viewed: "Bekeken topics"
          topics_viewed_all_time: "Bekeken topics (sinds begin)"
          posts_read: "Gelezen berichten"
          posts_read_all_time: "Gelezen berichten (sinds begin)"
          flagged_posts: "Gemarkeerde berichten"
          flagged_by_users: "Gebruikers die hebben gemarkeerd"
          likes_given: "Gegeven likes"
          likes_received: "Ontvangen likes"
          likes_received_days: "Ontvangen likes: unieke dagen"
          likes_received_users: "Ontvangen likes: unieke gebruikers"
          suspended: "Geschorst (afgelopen 6 maanden)"
          silenced: "Gedempt (afgelopen 6 maanden)"
          qualifies: "Komt in aanmerking voor vertrouwensniveau 3."
          does_not_qualify: "Komt niet in aanmerking voor vertrouwensniveau 3."
          will_be_promoted: "Wordt binnenkort gepromoveerd."
          will_be_demoted: "Wordt binnenkort gedegradeerd."
          on_grace_period: "Momenteel in promotiewachtperiode, wordt niet gedegradeerd."
          locked_will_not_be_promoted: "Vertrouwensniveau vergrendeld. Wordt nooit gepromoveerd."
          locked_will_not_be_demoted: "Vertrouwensniveau vergrendeld. Wordt nooit gedegradeerd."
        discourse_connect:
          title: "DiscourseConnect eenmalige aanmelding"
          external_id: "Externe ID"
          external_username: "Gebruikersnaam"
          external_name: "Naam"
          external_email: "E-mailadres"
          external_avatar_url: "URL van profielafbeelding"
          last_payload: "Laatste payload"
          delete_sso_record: "SSO-record verwijderen"
          confirm_delete: "Weet je zeker dat je dit DiscourseConnect-record wilt verwijderen?"
      user_fields:
        title: "Gebruikersvelden"
        help: "Maak aangepaste gebruikersvelden om extra gegevens over je communityleden te verzamelen. Je kunt kiezen welke gegevens vereist zijn tijdens de registratie, wat er in profielen wordt weergegeven en wat gebruikers kunnen bijwerken."
        no_user_fields: "Je hebt nog geen aangepaste gebruikersvelden."
        add: "Gebruikersveld toevoegen"
        back: "Terug naar gebruikersvelden"
        edit_header: "Gebruikersveld bewerken"
        new_header: "Gebruikersveld toevoegen"
        untitled: "Geen titel"
        name: "Veldnaam"
        type: "Veldtype"
        description: "Veldbeschrijving"
        preferences: "Voorkeuren"
        save: "Opslaan"
        edit: "Bewerken"
        delete: "Verwijderen"
        cancel: "Annuleren"
        delete_confirm: "Weet je zeker dat je dat gebruikersveld wilt verwijderen?"
        options: "Opties"
        required:
          title: "Vereist bij registratie"
          enabled: "vereist"
          disabled: "niet vereist"
        requirement:
          title: "Veldvereiste"
          optional:
            title: "Optioneel"
          for_all_users:
            title: "Voor alle gebruikers"
            description: "Wanneer nieuwe gebruikers zich registreren, moeten ze dit veld invullen. Wanneer bestaande gebruikers terugkeren naar de site en dit een nieuw verplicht veld is voor hen, worden ze ook gevraagd om het in te vullen. Om alle gebruikers opnieuw te vragen, verwijder je dit aangepaste veld en maak je het opnieuw."
          on_signup:
            title: "Bij registratie"
            description: "Wanneer nieuwe gebruikers zich registreren, moeten ze dit veld invullen. Bestaande gebruikers worden niet beïnvloed."
          confirmation: "Hierdoor worden bestaande gebruikers gevraagd om dit veld in te vullen en kunnen ze niets doen op je site totdat het veld is ingevuld. Doorgaan?"
        editable:
          title: "Bewerkbaar na registratie"
          enabled: "Bewerkbaar"
          disabled: "Niet bewerkbaar"
        show_on_profile:
          title: "Weergeven in openbaar profiel"
          enabled: "Weergegeven in profiel"
          disabled: "Niet weergegeven in profiel"
        show_on_user_card:
          title: "Weergeven in gebruikerskaart"
          enabled: "Weergegeven op gebruikerskaart"
          disabled: "Niet weergegeven op gebruikerskaart"
        searchable:
          title: "Doorzoekbaar"
          enabled: "Doorzoekbaar"
          disabled: "Niet doorzoekbaar"
        field_types:
          text: "Tekst"
          confirm: "Bevestiging"
          dropdown: "Vervolgkeuzelijst"
          multiselect: "Meervoudige selectie"
      site_text:
        description: "Je kunt elke tekst op je forum aanpassen."
        search: "Zoek de tekst die je wilt bewerken"
        title: "Siteteksten"
        edit: "Bewerken"
        revert: "Wijzigingen ongedaan maken"
        revert_confirm: "Weet je zeker dat je je wijzigingen ongedaan wilt maken?"
        go_back: "Terug naar Zoeken"
        recommended: "We raden aan de volgende tekst naar wens aan te passen:"
        show_overriden: "Alleen aangepaste weergeven"
        show_outdated: "Alleen verouderd/ongeldig weergeven"
        show_untranslated: "Alleen onvertaalde weergeven"
        only_show_selected_locale: "Alleen resultaten in geselecteerde taal weergeven"
        locale: "Taal:"
        more_than_50_results: "Er zijn meer dan 50 resultaten. Verfijn je zoekopdracht."
        no_results: "Geen overeenkomende siteteksten gevonden"
        interpolation_keys: "Beschikbare interpolatiesleutels:"
        outdated:
          title: "Deze vertaling is verouderd"
          description: "De standaardvertaling voor deze sleutel is gewijzigd sinds deze overschrijving is gemaakt. Controleer hieronder of je vertaling overeenkomt met eventuele wijzigingen die zijn aangebracht in de oorspronkelijke betekenis."
          old_default: "Oude standaard"
          new_default: "Nieuwe standaard"
          dismiss: "Sluiten"
      settings:
        show_overriden: "Alleen aangepaste weergeven"
        history: "Wijzigingsgeschiedenis weergeven"
        reset: "resetten"
        none: "geen"
        save: "opslaan"
        cancel: "annuleren"
        unmask: "invoer demaskeren"
        not_found: "Instellingen konden niet worden gevonden"
      site_settings:
        title: "Site-instellingen"
        description: "Configureer de instellingen voor je Discourse-site om het uiterlijk, de functionaliteit en de gebruikerservaring aan te passen."
        emoji_list:
          invalid_input: "Emojilijst mag alleen geldige emojinamen bevatten, bijvoorbeeld: knuffels"
          add_emoji_button:
            label: "Emoji toevoegen"
        nav_title: "Instellingen"
        no_results: "Geen resultaten gevonden."
        more_site_setting_results:
          one: "Er is meer dan %{count} resultaat. Verfijn je zoekopdracht of selecteer een categorie."
          other: "Er zijn meer dan %{count} resultaten. Verfijn je zoekopdracht of selecteer een categorie."
        clear_filter: "Wissen"
        add_url: "URL toevoegen"
        add_host: "host toevoegen"
        add_group: "groep toevoegen"
        uploaded_image_list:
          label: "Lijst bewerken"
          empty: "Er zijn nog geen afbeeldingen. Upload er een."
          upload:
            label: "Uploaden"
            title: "Afbeeldingen uploaden"
        selectable_avatars:
          title: "Lijst van avatars waaruit gebruikers kunnen kiezen"
        table_column_heading:
          status: "Status"
        categories:
          all_results: "Alle"
          required: "Vereist"
          branding: "Branding"
          basic: "Basisinstellingen"
          users: "Gebruikers"
          posting: "Plaatsen"
          email: "E-mail"
          files: "Bestanden"
          trust: "Vertrouwensniveaus"
          security: "Beveiliging"
          onebox: "Onebox"
          seo: "SEO"
          spam: "Spam"
          rate_limits: "Frequentielimieten"
          developer: "Ontwikkelaar"
          embedding: "Insluiting"
          legal: "Juridisch"
          api: "API"
          user_api: "Gebruikers-API"
          uncategorized: "Overig"
          backups: "Back-ups"
          login: "Aanmelden"
          plugins: "Plug-ins"
          user_preferences: "Gebruikersvoorkeuren"
          tags: "Tags"
          search: "Zoeken"
          groups: "Groepen"
          dashboard: "Dashboard"
          navigation: "Navigatie"
          experimental: "Experimenteel"
        secret_list:
          invalid_input: "Invoervelden mogen niet leeg zijn of verticale-streeptekens bevatten."
        default_categories:
          modal_description:
            one: "Wil je deze wijziging met terugwerkende kracht toepassen? Hierdoor worden voorkeuren gewijzigd voor %{count} bestaande gebruiker."
            other: "Wil je deze wijziging met terugwerkende kracht toepassen? Hierdoor worden voorkeuren gewijzigd voor %{count} bestaande gebruikers."
          modal_yes: "Ja"
          modal_no: "Nee, wijziging alleen vanaf nu toepassen"
        simple_list:
          add_item: "Item toevoegen…"
        json_schema:
          edit: Editor starten
          modal_title: "%{name} bewerken"
        file_types_list:
          add_image_types: "Afbeeldingen"
          add_video_types: "Video's"
          add_audio_types: "Audio"
          add_document_types: "Documenten"
          add_types_title: "Extensies toestaan %{types}"
          add_types_toast: "%{types} bestandstypen toegevoegd"
        mandatory_group: "Groep is verplicht"
        requires_confirmation_messages:
          default:
            prompt: "Het wijzigen van deze instelling kan verstrekkende of onbedoelde gevolgen hebben voor je site. Weet je zeker dat je door wilt gaan?"
            confirm: "Ja, ik weet het zeker"
          min_password_length:
            prompt: "Je staat op het punt om je wachtwoordbeleid te wijzigen. Dit heeft gevolgen voor alle gebruikers die vanaf nu hun wachtwoord wijzigen. Weet je zeker dat je door wilt gaan?"
            confirm: "Ja, wachtwoordbeleid bijwerken"
          min_admin_password_length:
            prompt: "Je staat op het punt om je wachtwoordbeleid te wijzigen. Dit heeft gevolgen voor alle beheerders die vanaf nu hun wachtwoord wijzigen. Weet je zeker dat je door wilt gaan?"
            confirm: "Ja, wachtwoordbeleid bijwerken"
          password_unique_charactes:
            prompt: "Je staat op het punt om je wachtwoordbeleid te wijzigen. Dit heeft gevolgen voor alle gebruikers die vanaf nu hun wachtwoord wijzigen. Weet je zeker dat je door wilt gaan?"
            confirm: "Ja, wachtwoordbeleid bijwerken"
          block_common_passwords:
            prompt: "Je staat op het punt om je wachtwoordbeleid te wijzigen. Dit heeft gevolgen voor alle gebruikers die vanaf nu hun wachtwoord wijzigen. Weet je zeker dat je door wilt gaan?"
            confirm: "Ja, wachtwoordbeleid bijwerken"
      badges:
        status: Status
        title: Badges
        page_description: Badges belonen gebruikers voor hun activiteit, bijdragen en prestaties om positief gedrag en betrokkenheid binnen de community te erkennen, te valideren en aan te moedigen.
        new_badge: Nieuwe badge
        new: Nieuw
        name: Naam
        badge: Badge
        display_name: Weergavenaam
        description: Beschrijving
        long_description: Lange beschrijving
        badge_type: Badgetype
        group_settings: Groepsinstellingen
        badge_grouping: Groep
        badge_groupings:
          modal_title: Badgegroeperingen
        granted_by: Toegekend door
        granted_at: Toegekend op
        reason_help: (Een link naar een bericht of topic)
        save: Opslaan
        delete: Verwijderen
        delete_confirm: Weet je zeker dat je deze badge wilt verwijderen?
        revoke: Intrekken
        reason: Reden
        expand: Uitvouwen &hellip;
        revoke_confirm: Weet je zeker dat je deze badge wilt intrekken?
        edit_badges: Badges bewerken
        grant_badge: Badge toekennen
        granted_badges: Toegekende badges
        grant: Toekennen
        no_user_badges: "%{name} heeft nog geen badges toegekend gekregen."
        no_badges: Er zijn geen badges die kunnen worden toegekend.
        none_selected: "Selecteer een badge om te beginnen"
        usage_heading: Gebruik
        allow_title: Badge mag als titel worden gebruikt
        multiple_grant: Kan meerdere malen worden toegekend
        visibility_heading: Zichtbaarheid
        listable: Badge weergeven op de openbare badgespagina
        show_in_post_header: Badge weergeven op het bericht waarvoor deze is verleend
        show_in_post_header_disabled: Vereist dat zowel 'Badge weergeven op de openbare badgespagina' als 'Bericht met badgetoekenning op badgepagina weergeven' ingeschakeld zijn.
        enabled: ingeschakeld
        disabled: uitgeschakeld
        icon: Pictogram
        image: Afbeelding
        graphic: Grafisch
        icon_or_image: Een badge vereist een pictogram of afbeelding
        icon_help: "Voer een Font Awesome-pictogramnaam in (gebruik het voorvoegsel 'far-' voor normale pictogrammen en 'fab-' voor merkpictogrammen)"
        select_an_icon: "Selecteer een pictogram"
        upload_an_image: "Upload een afbeelding"
        read_only_setting_help: "Tekst aanpassen"
        query: Badgequery (SQL)
        target_posts: Geassocieerde berichten opvragen
        auto_revoke: Intrekkingsquery dagelijks uitvoeren
        show_posts: Bericht met badgetoekenning op badgepagina weergeven
        trigger: Trigger
        trigger_type:
          none: "Dagelijks bijwerken"
          post_action: "Wanneer een gebruiker handelt op een bericht"
          post_revision: "Wanneer een gebruiker een bericht bewerkt of aanmaakt"
          trust_level_change: "Wanneer een gebruiker van vertrouwensniveau verandert"
          user_change: "Wanneer een gebruiker wordt bewerkt of gemaakt"
        preview:
          link_text: "Voorbeeld van toegekende badges"
          plan_text: "Voorbeeld met queryplan"
          modal_title: "Voorbeeld van badgequery"
          sql_error_header: "Er is een fout opgetreden bij de query."
          error_help: "Zie de volgende links voor hulp bij vragen over badges."
          bad_count_warning:
            header: "WAARSCHUWING!"
            text: "Er ontbreken toekenningsvoorbeelden. Dit gebeurt als de badgequery gebruikers- of bericht-ID's retourneert die niet bestaan. Dit kan later tot onverwachte resultaten leiden - controleer je query."
          no_grant_count: "Geen badges om toe te wijzen."
          grant_count:
            one: "Er is <b>%{count}</b> badge om toe te wijzen."
            other: "Er zijn <b>%{count}</b> badges om toe te wijzen."
          sample: "Voorbeeld:"
          grant:
            with: <span class="username">%{username}</span>
            with_post: <span class="username">%{username}</span> voor bericht in %{link}
            with_post_time: <span class="username">%{username}</span> voor bericht in %{link} om <span class="time">%{time}</span>
            with_time: <span class="username">%{username}</span> om <span class="time">%{time}</span>
        badge_intro:
          title: "Kies een badge of maak een nieuwe"
          description: "Begin door een bestaande badge te selecteren om deze aan te passen, of maak een geheel nieuwe badge."
        mass_award:
          title: Bulktoekenning
          description: Dezelfde badge aan meerdere gebruikers tegelijk toekennen.
          no_badge_selected: Selecteer een badge om te beginnen.
          perform: "Badge aan gebruikers toekennen"
          upload_csv: Een CSV met e-mailadressen of gebruikersnamen uploaden
          aborted: Upload een CSV dat e-mailadressen of gebruikersnamen bevat
          success:
            one: "Je CSV-bestand is ontvangen en %{count} gebruiker krijgt over enkele ogenblikken een badge."
            other: "Je CSV-bestand is ontvangen en %{count} gebruikers krijgen over enkele ogenblikken hun badge."
          csv_has_unmatched_users: "De volgende vermeldingen komen voor in het CSV-bestand, maar ze kunnen niet worden gekoppeld aan bestaande gebruikers en krijgen daarom de badge niet:"
          csv_has_unmatched_users_truncated_list:
            one: "Er was %{count} vermelding in het CSV-bestand die niet konden worden gekoppeld aan bestaande gebruikers en daarom de badge niet zal ontvangen."
            other: "Er waren %{count} vermeldingen in het CSV-bestand die niet konden worden gekoppeld aan bestaande gebruikers en daarom de badge niet zullen ontvangen. Vanwege het grote aantal niet-overeenkomende vermeldingen worden alleen de eerste 100 weergegeven:"
          replace_owners: De badge van vorige eigenaren verwijderen
          grant_existing_holders: Extra badges toekennen aan bestaande badgehouders
      emoji:
        title: "Emoji"
        description: "Voeg een nieuwe emoji toe die voor iedereen beschikbaar is. Selecteer meerdere bestanden om emoji's te maken op basis van hun bestandsnaam. De geselecteerde groep wordt gebruikt voor alle bestanden die tegelijk worden toegevoegd."
        no_emoji: "Je hebt nog geen aangepaste emoji's."
        add: "Emoji toevoegen"
        delete: "Verwijderen"
        back: "Terug naar emoji's"
        choose_files: "Bestanden kiezen"
        uploading: "Uploaden…"
        name: "Naam"
        group: "Groep"
        created_by: "Gemaakt door"
        image: "Afbeelding"
        alt: "voorbeeld van aangepaste emoji"
        delete_confirm: "Weet je zeker dat je de emoji :%{name}: wilt verwijderen?"
        settings: "Instellingen"
      embedding:
        get_started: "Als je Discourse wilt insluiren op een andere website, begin dan door de host ervan toe te voegen."
        delete: "Verwijderen"
        confirm_delete: "Weet je zeker dat je die host wilt verwijderen?"
        sample: |
          <p>Plak de volgende HTML-code op je site om Discourse-topics te maken en in te bedden. Vervang <b>EMBED_URL</b> door de canonieke URL van de pagina waarop je het inbedt.</p>

          <p>Als je de stijl wilt aanpassen, verwijder dan het commentaar en vervang <b>CLASS_NAME</b> door een CSS-klasse die is gedefinieerd in de <i>Ingebedde CSS</i> van je thema.</p>

          <p>Vervang <b>DISCOURSE_USERNAME</b> door de Discourse-gebruikersnaam van de auteur die het topic moet maken. Discourse zoekt automatisch de gebruiker via het attribuut <code>content</code> van de <code>&lt;meta&gt;</code>-tags met het attribuut <code>name</code> ingesteld op <code>discourse-username</code> of <code>author</code>. De parameter <code>discourseUserName</code> is verouderd en wordt verwijderd in Discourse 3.2.</p>
        title: "Insluiting"
        description: "Discourse heeft de mogelijkheid om de reacties van een topic in te sluiten op een externe site met behulp van een Javascript-API die een iFRAME maakt"
        host: "Toegestane hosts"
        allowed_paths: "Padtoelatingslijst"
<<<<<<< HEAD
        edit: "bewerken"
        category: "Bericht naar categorie"
=======
        edit: "Bewerken"
        category: "Plaatsen in categorie"
>>>>>>> 76e7f12a
        tags: "Topictags"
        post_author: "Berichtauteur"
        post_author_with_default: "Berichtauteur (standaard %{author})"
        add_host: "Host toevoegen"
        posts_and_topics: "Configuratie van berichten en topics"
        crawlers: "Configuratie van crawlers"
        crawlers_description: "Als Discourse topics maakt voor je berichten en er geen RSS/ATOM-feed aanwezig is, wordt geprobeerd je content te parsen vanuit HTML. Omdat het soms een uitdaging kan zijn om content te extraheren, bieden we de mogelijkheid voor het opgeven van CSS-regels om de extractie makkelijker te maken."
        embed_by_username: "Gebruikersnaam voor het maken van topics"
        embed_post_limit: "Maximaal aantal in te sluiten berichten"
        embed_title_scrubber: "Reguliere expressie voor het afleiden van de titel van berichten"
        embed_truncate: "Ingesloten berichten afkappen"
        embed_unlisted: "Geïmporteerde topics worden onzichtbaar totdat er een antwoord is."
        allowed_embed_selectors: "CSS-kiezer voor elementen die zijn toegestaan in insluitingen"
        blocked_embed_selectors: "CSS-kiezer voor elementen die worden verwijderd uit insluitingen"
        allowed_embed_classnames: "Namen toegestane CSS-klassen"
        save: "Opslaan"
        posts_and_topics_settings_saved: "Bericht- en topicinstelingen opgeslagen"
        crawler_settings_saved: "Crawlerinstellingen opgeslagen"
        back: "Terug naar insluiten"
        configuration_snippet: "Configuratiefragment"
        host_form:
          add_header: "Host toevoegen"
          edit_header: "Host bewerken"
          save: "Opslaan"
        nav:
          hosts: "Hosts"
          settings: "Instellingen"
          posts_and_topics: "Berichten en topics"
          crawlers: "Crawlers"
      permalink:
        title: "Permalinks"
        description: "Toe te passen omleiding voor URL's die onbekend zijn voor het forum."
        url: "URL"
        topic_id: "Topic-ID"
        topic_title: "Topic"
        post_id: "Bericht-ID"
        post_title: "Bericht"
        category_id: "Categorie-ID"
        category_title: "Categorie"
        tag_name: "Tagnaam"
        tag_title: "Taggen"
        external_url: "Externe of relatieve URL"
        user_id: "Gebruikers-ID"
        user_title: "Gebruiker"
        username: "Gebruikersnaam"
        destination: "Bestemming"
        copy_to_clipboard: "Permalink kopiëren naar klembord"
        delete_confirm: Weet je zeker dat je deze permalink wilt verwijderen?
        no_permalinks: "Je hebt nog geen permalinks."
        add: "Permalink toevoegen"
        back: "Terug naar permalinks"
        more_options: "Meer opties"
        copy_success: "Permalink gekopieerd naar klembord"
        nav:
          settings: "Instellingen"
          permalinks: "Permalinks"
        form:
          label: "Nieuw:"
          add_header: "Permalink toevoegen"
          edit_header: "Permalink bewerken"
          filter: "Zoek-URL of bestemmings-URL"
          url: "URL"
          permalink_type: "Type permalink"
          save: "Opslaan"
      reseed:
        action:
          label: "Tekst vervangen…"
          title: "Tekst van categorieën en topics vervangen door vertalingen"
        modal:
          title: "Tekst vervangen"
          subtitle: "Tekst van door systeem gegenereerde categorieën en topics vervangen door nieuwste vertalingen"
          categories: "Categorieën"
          topics: "Topics"
          replace: "Vervangen"
  wizard_js:
    wizard:
      jump_in: "Aan de slag!"
      finish: "Configuratie afsluiten"
      back: "Terug"
      next: "Volgende"
      configure_more: "Meer configureren…"
      step-text: "Stap"
      step: "%{current} van %{total}"
      upload: "Bestand uploaden"
      uploading: "Uploaden…"
      upload_error: "Sorry, er is een fout opgetreden bij het uploaden van het bestand. Probeer het opnieuw."
      staff_count:
        one: "Je community heeft %{count} medewerker (jij)."
        other: "Je community heeft %{count} medewerkers, waaronder jij."
      invites:
        add_user: "toevoegen"
        none_added: "Je hebt geen medewerkers uitgenodigd. Weet je zeker dat je door wilt gaan?"
        roles:
          admin: "Beheerder"
          moderator: "Moderator"
          regular: "Vaste gebruiker"
      homepage_choices:
        custom:
          label: "Aangepast"
          description: "Geef een startpagina weer gericht op %{type}, waarbij gebruikers terechtkomen op %{landingPage}"
        style_type:
          categories: "categorie"
          topics: "topic"
      top_menu_items:
        new: "Nieuw"
        unread: "Ongelezen"
        top: "Top"
        latest: "Nieuwste"
        hot: "Veelgelezen"
        categories: "Categorieën"
        unseen: "Ongezien"
        read: "Gelezen"
        bookmarks: "Bladwijzers"
      previews:
        topic_title: "Welke boeken lees je?"
        share_button: "Delen"
        reply_button: "Antwoorden"
        topic_preview: "Topicvoorbeeld"
        homepage_preview: "Startpaginavoorbeeld"
      homepage_preview:
        nav_buttons:
          all_categories: "alle categorieën"
        topic_titles:
          what_books: "Welke boeken lees je?"
          what_movies: "Welke films heb je onlangs gezien?"
          random_fact: "Willekeurig feit van de dag"
          tv_show: "Beveel een tv-programma aan"
          what_hobbies: "Wat zijn je hobby's?"
          what_music: "Waar luister je nu naar?"
          funniest_thing: "Het grappigste dat je vandaag hebt gezien"
          share_art: "Deel je kunst!"
        topic_ops:
          what_books: |
            We houden allemaal van lezen. Laten we dit topic gebruiken om onze
            huidige of recente leeservaringen te delen. Ik ben een fantasyfan en
            ik heb The Lord of the Rings voor de 100e keer opnieuw gelezen.
            En jij?
        category_descriptions:
          icebreakers: "Leer de communityleden kennen door leuke vragen te stellen."
          news: "Bespreek het laatste nieuws en gebeurtenissen."
          site_feedback: "Deel je gedachten over de community en stel verbeteringen voor."
        category_names:
          icebreakers: "IJsbrekers"
          news: "Nieuws"
          site_feedback: "Feedback op website"
        table_headers:
          topic: "Topic"
          replies: "Antwoorden"
          views: "Weergaven"
          activity: "Activiteit"<|MERGE_RESOLUTION|>--- conflicted
+++ resolved
@@ -1884,15 +1884,10 @@
           max_redemptions_allowed: "Max. gebruiken"
           add_to_groups: "Toevoegen aan groepen"
           invite_to_topic: "Binnenkomen bij topic"
-<<<<<<< HEAD
-          expires_at: "Verloopt na"
-          custom_message: "Optioneel persoonlijk bericht"
-=======
           expires_at: "Verloopt op"
           expires_after: "Verloopt na"
           custom_message: "Aangepast bericht"
           custom_message_placeholder: "Voeg een persoonlijke noot toe aan je uitnodiging"
->>>>>>> 76e7f12a
           send_invite_email: "E-mail opslaan en verzenden"
           send_invite_email_instructions: "Beperk uitnodiging tot e-mail om een uitnodigings-e-mail te sturen"
           update_invite: "Bijwerken"
@@ -4435,14 +4430,10 @@
         everyone_can_use: "Tags kunnen door iedereen worden gebruikt"
         usable_only_by_groups: "Tags zijn zichtbaar voor iedereen, maar alleen de volgende groepen kunnen ze gebruiken"
         visible_only_to_groups: "Tags zijn alleen zichtbaar voor de volgende groepen"
-<<<<<<< HEAD
-        cannot_save: "Kan taggroep niet opslaan. Zorg dat er minimaal één tag aanwezig is, dat de naam van de taggroep niet leeg en korter dan 100 tekens is en dat er een groep is geselecteerd voor tagstoestemming."
-=======
         cannot_save:
           empty_name: "Kan taggroep niet opslaan. Controleer of de taggroepnaam niet leeg is."
           no_tags: "Kan taggroep niet opslaan. Zorg dat minimaal één tag is geselecteerd."
           no_groups: "Kan taggroep niet opslaan. Zorg dat minimaal één groep is geselecteerd voor toestemming."
->>>>>>> 76e7f12a
         tags_placeholder: "Zoek of maak tags"
         parent_tag_placeholder: "Optioneel"
         select_groups_placeholder: "Selecteer groepen…"
@@ -4877,13 +4868,8 @@
         problems_found: "Advies op basis van je huidige website-instellingen"
         dismiss_notice: "Sluiten"
         new_features:
-<<<<<<< HEAD
-          title: "Wat is er nieuw"
-          subtitle: "Voor nog meer details over de nieuwe functies en verbeteringen die we voortdurend toevoegen, zie <a href='https://meta.discourse.org/tags/c/announcements/67/release-notes' target='_blank'>Releaseopmerkingen</a>."
-=======
           title: "Wat is er nieuw?"
           subtitle: "We brengen voortdurend nieuwe functies en verbeteringen uit. Deze pagina behandelt de belangrijkste punten, maar je kunt op 'Meer informatie' klikken om uitgebreide releaseopmerkingen te bekijken."
->>>>>>> 76e7f12a
           previous_announcements: "Je kunt eerdere aankondigingen van nieuwe functies bekijken op <a href='%{url}' target='_blank'>Discourse Meta</a>"
           learn_more: "Meer informatie..."
           experimental: "Experimenteel"
@@ -5430,16 +5416,6 @@
           site_contact_group_help: |
             De groep die wordt uitgenodigd voor alle automatisch gestuurde persoonlijke berichten.
           your_organization: "Je organisatie"
-<<<<<<< HEAD
-          company_name: "Bedrijfsnaam"
-          company_name_placeholder: "Voorbeeldbedrijf BV"
-          company_name_help: |
-            Naam van je bedrijf of organisatie.
-          company_name_warning: |
-            Als dit leeg wordt gelaten worden er geen standaard Gebruiksvoorwaarden of Privacyverklaring verstrekt.
-          governing_law: "Toepasselijk recht"
-          governing_law_placeholder: "Nederland"
-=======
           your_organization_description: "We gebruiken deze informatie in de Gebruiksvoorwaarden en Privacyverklaring om aan te geven wie de site beheert en in welk rechtsgebied."
           company_name: "Naam"
           company_name_placeholder: "Acme-organisatie"
@@ -5447,15 +5423,10 @@
             Als dit leeg wordt gelaten worden er geen standaard Gebruiksvoorwaarden of Privacyverklaring verstrekt.
           governing_law: "Toepasselijk recht"
           governing_law_placeholder: "Provincie, staat of land"
->>>>>>> 76e7f12a
           governing_law_help: |
             Geef aan onder welk rechtsgebied de juridische voorwaarden van de site vallen. Dit is doorgaans het rechtsgebied waar het bedrijf is gevestigd of actief is.
           city_for_disputes: "Plaats voor geschillen"
-<<<<<<< HEAD
-          city_for_disputes_placeholder: "Den Haag"
-=======
           city_for_disputes_placeholder: "Plaats"
->>>>>>> 76e7f12a
           city_for_disputes_help: |
             Geef de plaats op waar juridische geschillen met betrekking tot dit forum worden afgehandeld.
           optional: "(optioneel)"
@@ -6593,13 +6564,9 @@
             success: Het archief is klaar om te downloaden.
             export_failed: Het exporteren is mislukt. Zie de logs voor meer informatie.
         anonymize: "Gebruiker anonimiseren"
-<<<<<<< HEAD
-        anonymize_confirm: "Weet je ZEKER dat je dit account wilt anonimiseren? Hierdoor worden de gebruikersnaam en het e-mailadres gewijzigd en worden alle profielgegevens gereset."
-=======
         anonymize_confirm: "Weet je zeker dat je dit account wilt anonimiseren? Hierdoor worden de gebruikersnaam en het e-mailadres gewijzigd en worden alle profielgegevens gereset."
         delete_associated_accounts_confirm: "Weet je zeker dat je alle gekoppelde accounts van dit account wilt verwijderen? De gebruiker kan zich mogelijk niet aanmelden als het e-mailadres is gewijzigd."
         disable_second_factor_confirm: "Weet je zeker dat je tweeledige verificatie wilt uitschakelen voor dit account?"
->>>>>>> 76e7f12a
         anonymize_yes: "Ja, dit account anonimiseren"
         anonymize_failed: "Er is een probleem opgetreden bij het anonimiseren van het account."
         delete: "Gebruiker verwijderen"
@@ -7057,13 +7024,8 @@
         description: "Discourse heeft de mogelijkheid om de reacties van een topic in te sluiten op een externe site met behulp van een Javascript-API die een iFRAME maakt"
         host: "Toegestane hosts"
         allowed_paths: "Padtoelatingslijst"
-<<<<<<< HEAD
-        edit: "bewerken"
-        category: "Bericht naar categorie"
-=======
         edit: "Bewerken"
         category: "Plaatsen in categorie"
->>>>>>> 76e7f12a
         tags: "Topictags"
         post_author: "Berichtauteur"
         post_author_with_default: "Berichtauteur (standaard %{author})"
