--- conflicted
+++ resolved
@@ -1979,15 +1979,9 @@
     min_trust_to_flag_posts: "Het minimale vertrouwensniveau dat nodig is om berichten te markeren"
     flag_post_allowed_groups: "Groepen die berichten kunnen markeren. Beheerders en moderators kunnen berichten altijd markeren."
     min_trust_to_post_links: "Het minimale vertrouwensniveau dat nodig is om links op te nemen in berichten"
-<<<<<<< HEAD
-    post_links_allowed_groups: "Groepen die links in berichten mogen opnemen."
-    min_trust_to_post_embedded_media: "Het minimale vertrouwensniveau dat nodig is om media-items in een bericht in te bedden"
-    embedded_media_post_allowed_groups: "De gebruikers in deze groepen mogen media-items opnemen in een bericht"
-=======
     post_links_allowed_groups: "Groepen die links kunnen opnemen in berichten. Beheerders en moderators kunnen altijd links opnemen in berichten."
     min_trust_to_post_embedded_media: "Het minimale vertrouwensniveau dat nodig is om media-items in een bericht in te bedden"
     embedded_media_post_allowed_groups: "De gebruikers in deze groepen kunnen media-items insluiten in berichten. Beheerders en moderators kunnen altijd media-items insluiten."
->>>>>>> f4cbf025
     min_trust_level_to_allow_profile_background: "Het minimale vertrouwensniveau dat nodig is om een profielachtergrond te uploaden"
     profile_background_allowed_groups: "Groepen die een profielachtergrond kunnen uploaden. Beheerders en moderators kunnen altijd een profielachtergrond uploaden."
     min_trust_level_to_allow_user_card_background: "Het minimale vertrouwensniveau dat nodig is om een gebruikerskaartachtergrond te uploaden"
@@ -2008,11 +2002,7 @@
     here_mention: "De naam die wordt gebruikt voor een @vermelding zodat gemachtigde gebruikers maximaal 'max_here_mentioned' mensen die aan de topic deelnemen op de hoogte kunnen stellen. Mag geen bestaande gebruikersnaam zijn."
     max_here_mentioned: "Maximaal aantal genoemde personen door @hier."
     min_trust_level_for_here_mention: "Het minimale vertrouwensniveau dat is toegestaan om @hier te vermelden."
-<<<<<<< HEAD
-    here_mention_allowed_groups: "Groepen die @here mogen vermelden."
-=======
     here_mention_allowed_groups: "Groepen die @here kunnen vermelden. Beheerders en moderators kunnen altijd @here vermelden."
->>>>>>> f4cbf025
     create_thumbnails: "Miniaturen maken voor lightbox-afbeeldingen die te groot zijn om in een bericht te passen."
     email_time_window_mins: "(n) minuten wachten met het verzenden van meldingen per e-mail, zodat gebruikers de kans hebben om hun berichten te bewerken en te voltooien."
     personal_email_time_window_seconds: "(n) minuten wachten met het verzenden van meldingen per e-mail voor persoonlijke berichten, zodat gebruikers de kans hebben om hun berichten te bewerken en te voltooien."
@@ -2271,14 +2261,9 @@
     emoji_deny_list: "Deze emoji zijn niet beschikbaar voor gebruik in menu's of shortcodes."
     approve_post_count: "Het aantal berichten van een nieuwe of basisgebruiker dat moet worden goedgekeurd"
     approve_unless_trust_level: "Berichten gemaakt door gebruikers onder dit vertrouwensniveau moeten worden goedgekeurd"
-<<<<<<< HEAD
-    approve_unless_allowed_groups: "Berichten gemaakt door gebruikers niet in deze groepen moeten worden goedgekeurd"
-    approve_new_topics_unless_trust_level: "Nieuwe topics gemaakt door gebruikers onder dit vertrouwensniveau moeten worden goedgekeurd"
-=======
     approve_unless_allowed_groups: "Berichten gemaakt door gebruikers die niet tot deze groepen behoren, moeten worden goedgekeurd. Berichten gemaakt door beheerders en moderators worden altijd goedgekeurd."
     approve_new_topics_unless_trust_level: "Nieuwe topics gemaakt door gebruikers onder dit vertrouwensniveau moeten worden goedgekeurd"
     approve_new_topics_unless_allowed_groups: "Nieuwe topics gemaakt door gebruikers die niet tot deze groepen behoren, moeten worden goedgekeurd. Topics gemaakt door beheerders en moderators worden altijd goedgekeurd."
->>>>>>> f4cbf025
     approve_unless_staged: "Nieuwe topics en berichten gemaakt door gefaseerde gebruikers moeten worden goedgekeurd"
     notify_about_queued_posts_after: "Als er berichten zijn die meer dan dit aantal uren op beoordeling wachten, een melding naar alle moderators sturen. Stel dit in op 0 om deze meldingen uit te schakelen."
     reviewable_revision_reasons: "Lijst van redenen die kunnen worden geselecteerd bij het afwijzen van een te beoordelen bericht in de wachtrij met een revisie. 'Anders' is ook altijd beschikbaar, waarmee een aangepaste reden kan worden ingevoerd."
@@ -2288,11 +2273,7 @@
     code_formatting_style: "Codeknop in editor gebruikt standaard deze stijl voor codeopmaak"
     max_allowed_message_recipients: "Maximale aantal ontvangers in een bericht."
     disable_watched_word_checking_in_user_fields: "Schakel de controle van geobserveerde woorden uit in gebruikersvelden"
-<<<<<<< HEAD
-    watched_words_regular_expressions: "Geobserveerde woorden zijn reguliere expressies."
-=======
     watched_words_regular_expressions: "Staat het gebruik van reguliere expressies toe voor het filteren van woorden. Als deze functie is ingeschakeld, groepeert hij gevoelige woorden op basis van hun hoofdlettergevoeligheid. Vervolgens worden alle geselecteerde woorden samengevoegd tot een enkele reguliere expressie, waarbij woordgrenzen worden toegevoegd voor regelmatig geobserveerde woorden. Deze op regex gebaseerde filtermethode voegt dus een extra laag toe aan de controle over contentmoderatie door verfijndere woordpatronen te ondersteunen. De instelling maakt het ook mogelijk om eenvoudig de originele tekst te vervangen door de gewenste vervanging."
->>>>>>> f4cbf025
     enable_diffhtml_preview: "Experimentele functie die diffHTML gebruikt om het voorbeeld te synchroniseren in plaats van volledig opnieuw te renderen"
     enable_fast_edit: "Voegt een knop toe aan het berichtselectiemenu om een kleine selectie inline te bewerken."
     enable_quote_copy: "Voegt een knop toe aan het berichtselectiemenu om de selectie naar het klembord te kopiëren als een markdowncitaat."
@@ -2373,11 +2354,7 @@
     tag_style: "Bepaal het visuele uiterlijk van tagbadges op de site. Met deze instelling kun je aanpassen hoe tags visueel worden weergegeven op alle delen van de site, wat de consistentie van de lay-out en de toegankelijkheid voor gebruikers verbetert."
     pm_tags_allowed_for_groups: "Sta leden van opgenomen groepen toe om elk persoonlijk bericht te taggen"
     min_trust_level_to_tag_topics: "Het minimale vertrouwensniveau dat nodig is om topics te taggen"
-<<<<<<< HEAD
-    tag_topic_allowed_groups: "Groepen die onderwerpen mogen taggen."
-=======
     tag_topic_allowed_groups: "Groepen die topics kunnen taggen. Beheerders en moderators kunnen topics altijd taggen."
->>>>>>> f4cbf025
     suppress_overlapping_tags_in_list: "Als tags exacte overeenkomsten met woorden in topictitels hebben, de tag niet weergeven"
     remove_muted_tags_from_latest: "Topics met alleen gedempte tags niet weergeven in de lijst van nieuwste topics."
     force_lowercase_tags: "Gebruik van kleine letters voor alle nieuwe tags afdwingen."
@@ -2415,11 +2392,7 @@
     use_name_for_username_suggestions: "Gebruik de volledige naam van een gebruiker bij het voorstellen van gebruikersnamen."
     suggest_weekends_in_date_pickers: "Neem weekenden (zaterdag en zondag) op in suggesties voor datumkiezers (schakel dit uit als je Discourse alleen op weekdagen gebruikt, maandag t/m vrijdag)."
     splash_screen: "Geeft een tijdelijk laadscherm weer terwijl website-items worden geladen"
-<<<<<<< HEAD
-    navigation_menu: "Bepaal welk navigatiemenu je wilt gebruiken."
-=======
     navigation_menu: "Geef een vervolgkeuzelijst voor de zijbalk of koptekst op als het hoofdnavigatiemenu voor je site. Zijbalk wordt aanbevolen."
->>>>>>> f4cbf025
     default_navigation_menu_categories: "De geselecteerde categorieën worden standaard weergegeven in de sectie Categorieën van het navigatiemenu."
     default_navigation_menu_tags: "De geselecteerde tags worden standaard weergegeven in de sectie Tags van het navigatiemenu."
     experimental_new_new_view_groups: 'EXPERIMENTEEL: schakelt een nieuwe topicslijst in die ongelezen en nieuwe topics combineert en maak de link "Alles" ernaartoe in de zijbalk.'
@@ -2430,11 +2403,7 @@
     glimmer_header_mode: "Bepaal of de nieuwe 'glimmer'-headerimplementatie wordt gebruikt. Dit is standaard ingesteld op 'automatisch', waardoor de implementatie automatisch wordt ingeschakeld zodra al je thema's en plug-ins gereed zijn. https://meta.discourse.org/t/296544"
     experimental_glimmer_topic_list_groups: "EXPERIMENTEEL: schakel de nieuwe 'glimmer'-implementatie voor topiclijsten in. Deze implementatie wordt momenteel ontwikkeld en is niet bedoeld voor productiegebruik. Ontwikkel er geen thema's/plug-ins mee totdat de implementatie is afgerond en aangekondigd."
     experimental_form_templates: "EXPERIMENTEEL: schakel de functie Formuliersjablonen in. <b>Nadat je deze functie hebt ingeschakeld,</b> kun je de sjablonen beheren via <a href='%{base_path}/admin/customize/form-templates'>Aanpassen / Sjablonen</a>."
-<<<<<<< HEAD
-    admin_sidebar_enabled_groups: "EXPERIMENTEEL: schakel zijbalknavigatie in voor de beheerinterface voor de opgegeven groepen, die de beheernavigatieknoppen op het hoogste niveau vervangt."
-=======
     admin_sidebar_enabled_groups: "Schakel zijbalknavigatie in voor de beheerinterface voor de opgegeven groepen, die de beheernavigatieknoppen op het hoogste niveau vervangt."
->>>>>>> f4cbf025
     lazy_load_categories_groups: "EXPERIMENTEEL: categorie-informatie voor lui laden, alleen voor gebruikers van deze groepen. Dit verbetert de prestaties op sites met veel categorieën."
     page_loading_indicator: "Configureer de laadindicator die wordt weergegeven tijdens paginanavigatie binnen Discourse. 'Spinner' is een indicator voor een volledige pagina. 'Slider' geeft een smalle balk weer bovenaan het scherm."
     show_user_menu_avatars: "Gebruikersavatars weergeven in het gebruikersmenu"
@@ -2529,8 +2498,6 @@
       post_links_allowed_groups: "min_trust_to_post_links"
       user_api_key_allowed_groups: "min_trust_level_for_user_api_key"
       tag_topic_allowed_groups: "min_trust_level_to_tag_topics"
-<<<<<<< HEAD
-=======
       profile_background_allowed_groups: "min_trust_level_to_allow_profile_background"
       clean_up_inactive_users_after_days:
       - "gedeactiveerd"
@@ -2543,7 +2510,6 @@
       navigation_menu:
       - "zijbalk"
       - "headervervolgkeuzelijst"
->>>>>>> f4cbf025
     placeholder:
       discourse_connect_provider_secrets:
         key: "www.example.com"
@@ -5020,10 +4986,7 @@
       comment_by: "Reactie van"
       review_by: "Review door"
       pr_summary: "%{commits} commits hebben %{changed_files} bestanden gewijzigd met %{additions} toevoegingen en %{deletions} verwijderingen"
-<<<<<<< HEAD
-=======
       no_description: "Draag bij aan de ontwikkeling van %{repo} door een account te maken op GitHub."
->>>>>>> f4cbf025
   discourse_push_notifications:
     popup:
       mentioned: '%{username} heeft je genoemd in ''%{topic}'' - %{site_title}'
