--- conflicted
+++ resolved
@@ -229,11 +229,7 @@
     until_posts:
       one: "1 bericht"
       other: "%{count} berichten"
-<<<<<<< HEAD
-    'new-topic': |
-=======
     "new-topic": |
->>>>>>> c10941bb
       Welkom op %{site_name} &ndash; **bedankt voor het starten van een nieuwe conversatie!**
 
       - Klinkt de titel interessant als u deze hardop leest? Is het een goede samenvatting?
@@ -242,13 +238,8 @@
 
       - Gebruik algemeen gebruikte woorden, zodat anderen uw topic kunnen *vinden*. Selecteer een categorie om uw topic met verwante topics te groeperen.
 
-<<<<<<< HEAD
-      [Bekijk onze gemeenschapsrichtlijnen](/guidelines) voor meer informatie. Dit paneel verschijnt alleen bij uw eerste %{education_posts_text}.
-    'new-reply': |
-=======
       [Bekijk onze gemeenschapsrichtlijnen](%{base_path}/guidelines) voor meer informatie. Dit paneel verschijnt alleen bij uw eerste %{education_posts_text}.
     "new-reply": |
->>>>>>> c10941bb
       Welkom op %{site_name} &ndash; **bedankt voor uw bijdrage!**
 
       - Levert uw antwoord een nuttige bijdrage aan de conversatie, hoe klein dan ook?
@@ -350,43 +341,28 @@
           attributes:
             word:
               too_many: "Te veel woorden voor die aktie"
-<<<<<<< HEAD
-  user_profile:
-    no_info_me: "<div class='missing-profile'>het veld Over mij van uw profiel is momenteel leeg; <a href='/u/%{username_lower}/preferences/about-me'>zou u dit willen invullen?</a></div>"
-    no_info_other: "<div class='missing-profile'>%{name} heeft nog niets in het veld Over mij van zijn of haar profiel ingevoerd</div>"
-=======
->>>>>>> c10941bb
   vip_category_name: "Lounge"
   vip_category_description: "Een exclusieve categorie voor leden met vertrouwensniveau 3 en hoger."
   meta_category_name: "Feedback op website"
   meta_category_description: "Discussies over deze website, de organisatie, hoe deze werkt en hoe we deze kunnen verbeteren."
   staff_category_name: "Staf"
   staff_category_description: "Privécategorie voor stafgesprekken. Topics zijn alleen zichtbaar voor beheerders en moderators."
-<<<<<<< HEAD
-  assets_topic_title: "Assets voor het websiteontwerp"
-  assets_topic_body: "Dit topic, alleen zichtbaar voor personeel, is voor het opslaan van afbeeldingen en bestanden die in het ontwerp van de website worden gebruikt. Verwijder het niet!\n\n\nZo werkt het:\n\n\n1. Reageer op dit topic.\n2. Upload hier alle afbeeldingen die je voor logos, favicons, etc. wilt gebruiken. (Gebruik het werkbalkpictogram voor uploaden in je berichteditor, of sleep of plak de afbeeldingen.)\n3. Verzend je reactie om het te plaatsen.\n4. Klik met de rechtermuisknop op de afbeeldingen in je nieuwe bericht om het pad naar de geüploade afbeeldingen te verkrijgen, of klik op het bewerkingspictogram om uw bericht te bewerken en het pad naar de afbeeldingen op te halen. Kopieer de afbeeldingspaden.\n5. Plak de afbeeldingspaden in [basisinstellingen](/admin/site_settings/category/required).\n\n\nAls u verschillende soorten uploads van bestandstypen wilt inschakelen, bewerk dan 'authorized_extensions' in de [bestandsinstellingen](/admin/site_settings/category/files)."
-=======
->>>>>>> c10941bb
   discourse_welcome_topic:
     title: "Welkom bij Discourse"
     body: |2
 
-        De eerste alinea van dit vastgemaakte topic is op uw startpagina zichtbaar als een welkomstbericht voor alle nieuwe bezoekers. Dit is belangrijk!
-
-        **Bewerk dit** naar een korte beschrijving van uw gemeenschap:
-
-        - Voor wie is deze bestemd?
-        - Wat kunnen ze hier vinden?
-        - Waarom zouden ze hier moeten komen?
-        - Waar kunnen ze meer lezen (koppelingen, bronnen, etc.)?
-
-<<<<<<< HEAD
-        <img src="/images/welcome/discourse-edit-post-animated.gif" width="508" height="106">
-=======
+      De eerste alinea van dit vastgemaakte topic is op uw startpagina zichtbaar als een welkomstbericht voor alle nieuwe bezoekers. Dit is belangrijk!
+
+      **Bewerk dit** naar een korte beschrijving van uw gemeenschap:
+
+      - Voor wie is deze bestemd?
+      - Wat kunnen ze hier vinden?
+      - Waarom zouden ze hier moeten komen?
+      - Waar kunnen ze meer lezen (koppelingen, bronnen, etc.)?
+
       <img src="%{base_path}/images/welcome/discourse-edit-post-animated.gif" width="508" height="106">
->>>>>>> c10941bb
-
-        Mogelijk wilt u dit topic sluiten via de :wrench: voor beheer (rechtsboven en -beneden), zodat er bij een aankondiging geen antwoorden opstapelen.
+
+      Mogelijk wilt u dit topic sluiten via de :wrench: voor beheer (rechtsboven en -beneden), zodat er bij een aankondiging geen antwoorden opstapelen.
   lounge_welcome:
     title: "Welkom in de Lounge"
   category:
@@ -533,27 +509,6 @@
       back_to: "Terug naar %{title}"
   post_action_types:
     off_topic:
-<<<<<<< HEAD
-      title: 'Off-topic'
-      description: 'Dit bericht is niet relevant voor de huidige discussie zoals beschreven door de titel en het eerste bericht, en dient wellicht naar een ander topic te worden verplaatst.'
-      short_description: 'Niet relevant voor de discussie'
-      long_form: 'heeft dit als off-topic gemarkeerd'
-    spam:
-      title: 'Spam'
-      description: 'Dit bericht is een advertentie of vandalisme. Het is niet relevant voor het huidige onderwerp.'
-      short_description: 'Dit is spam'
-      long_form: 'heeft dit als spam gemarkeerd'
-      email_title: '''%{title}'' is als spam gemarkeerd'
-      email_body: "%{link}\n\n%{message}"
-    inappropriate:
-      title: 'Ongepast'
-      description: 'Dit bericht bevat inhoud die een redelijk persoon als beledigend, kwetsend of een overtreding van <a href="/guidelines">onze gemeenschapsrichtlijnen</a> zou beschouwen.'
-      short_description: 'Een overtreding van <a href="/guidelines">onze community richtlijnen</a>'
-      long_form: 'heeft dit als ongepast gemarkeerd'
-    notify_user:
-      title: '@{{username}} een bericht sturen'
-      long_form: 'bericht verstuurd naar gebruiker'
-=======
       title: "Off-topic"
       description: "Dit bericht is niet relevant voor de huidige discussie zoals beschreven door de titel en het eerste bericht, en dient wellicht naar een ander topic te worden verplaatst."
       short_description: "Niet relevant voor de discussie"
@@ -571,28 +526,10 @@
     notify_user:
       title: "@{{username}} een bericht sturen"
       long_form: "bericht verstuurd naar gebruiker"
->>>>>>> c10941bb
       email_title: 'Uw bericht in ''%{title}'''
       email_body: "%{link}\n\n%{message}"
     notify_moderators:
       title: "Iets anders"
-<<<<<<< HEAD
-      description: 'Dit bericht vereist aandacht van een staflid om een andere reden dan hierboven vermeld.'
-      short_description: 'Dit bericht vereist aandacht van een staflid om een andere reden'
-      long_form: 'heeft dit gemarkeerd voor aandacht van een staflid'
-      email_title: 'Een bericht in ''%{title}'' vereist aandacht van een staflid'
-      email_body: "%{link}\n\n%{message}"
-    bookmark:
-      title: 'Bladwijzer maken'
-      description: 'Bladwijzer voor dit bericht maken'
-      short_description: 'Bladwijzer voor dit bericht maken'
-      long_form: 'heeft een bladwijzer voor dit bericht gemaakt'
-    like:
-      title: 'Leuk'
-      description: 'Dit bericht leuk vinden'
-      short_description: 'Like dit bericht'
-      long_form: 'vindt dit bericht leuk'
-=======
       description: "Dit bericht vereist aandacht van een staflid om een andere reden dan hierboven vermeld."
       short_description: "Dit bericht vereist aandacht van een staflid om een andere reden"
       long_form: "heeft dit gemarkeerd voor aandacht van een staflid"
@@ -608,7 +545,6 @@
       description: "Dit bericht leuk vinden"
       short_description: "Like dit bericht"
       long_form: "vindt dit bericht leuk"
->>>>>>> c10941bb
   user_activity:
     no_bookmarks:
       others: "Geen bladwijzers."
@@ -632,11 +568,7 @@
       email_title: 'Het topic ''%{title}'' vereist aandacht van een moderator'
       email_body: "%{link}\n\n%{message}"
   flagging:
-<<<<<<< HEAD
-    user_must_edit: '<p>Uw bericht is gemarkeerd door de gemeenschap en is tijdelijk verborgen.</p>'
-=======
     user_must_edit: "<p>Uw bericht is gemarkeerd door de gemeenschap en is tijdelijk verborgen.</p>"
->>>>>>> c10941bb
   archetypes:
     regular:
       title: "Normaal topic"
@@ -810,18 +742,10 @@
     memory_warning: "Uw server werkt met minder dan 1 GB aan totaal geheugen. Minstens 1 GB geheugen wordt aanbevolen."
     subfolder_ends_in_slash: "Uw submapconfiguratie is onjuist; de DISCOURSE_RELATIVE_URL_ROOT eindigt met een schuine streep."
     email_polling_errored_recently:
-<<<<<<< HEAD
-      one: "E-mailpolling heeft de afgelopen 24 uur een fout gegenereerd. Bekijk <a href='/logs' target='_blank'>de logboeken</a> voor meer details."
-      other: "E-mailpolling heeft de afgelopen 24 uur %{count} fouten gegenereerd. Bekijk <a href='/logs' target='_blank'>de logboeken</a> voor meer details."
-    bad_favicon_url: "De favicon wordt niet geladen. Controleer uw favicon_url-instelling in de <a href='/admin/site_settings'>Website-instellingen</a>."
-    poll_pop3_timeout: "Time-out voor verbinding met de POP3-server. Binnenkomende e-mail kon niet worden opgehaald. Controleer uw <a href='/admin/site_settings/category/email'>POP3-instellingen</a> en serviceprovider."
-    poll_pop3_auth_error: "Verbinding met de POP3-server is mislukt met een authenticatiefout. Controleer uw <a href='/admin/site_settings/category/email'>POP3-instellingen</a>."
-=======
       one: "E-mailpolling heeft de afgelopen 24 uur een fout gegenereerd. Bekijk <a href='%{base_path}/logs' target='_blank'>de logboeken</a> voor meer details."
       other: "E-mailpolling heeft de afgelopen 24 uur %{count} fouten gegenereerd. Bekijk <a href='%{base_path}/logs' target='_blank'>de logboeken</a> voor meer details."
     poll_pop3_timeout: "Time-out voor verbinding met de POP3-server. Binnenkomende e-mail kon niet worden opgehaald. Controleer uw <a href='%{base_path}/admin/site_settings/category/email'>POP3-instellingen</a> en serviceprovider."
     poll_pop3_auth_error: "Verbinding met de POP3-server is mislukt met een authenticatiefout. Controleer uw <a href='%{base_path}/admin/site_settings/category/email'>POP3-instellingen</a>."
->>>>>>> c10941bb
   site_settings:
     censored_words: "Woorden die automatisch door &#9632;&#9632;&#9632;&#9632; zullen worden vervangen"
     delete_old_hidden_posts: "Verborgen berichten die meer dan 30 dagen verborgen blijven automatisch verwijderen"
@@ -845,11 +769,6 @@
     educate_until_posts: "Laat de popup voor nieuwe gebruikers zien als een gebruiker start met het typen van hun eerste (n) nieuwe berichten in de berichtopsteller."
     title: "De naam van deze site, wordt gebruikt in de titeltag"
     site_description: "Omschrijf de site in één zin. Deze wordt getoond in de meta-omschrijvingstag."
-<<<<<<< HEAD
-    contact_email: "e-mailadres van de hoofdpersoon verandwoordelijk voor deze website. Wordt gebruikt voor kritische meldingen, als ook voor het /about contact formulier voor dringende vragen."
-    contact_url: "Contact URL voor deze site. Wordt gebruikt op het /about contactformulier voor dringende zaken."
-=======
->>>>>>> c10941bb
     crawl_images: "Haal afbeeldingen van externe URLs om de correcte breedte- en hoogtedimensies in te voegen"
     download_remote_images_to_local: "Download externe afbeeldingen en sla ze lokaal op. Dit voorkomt dat afbeeldingen niet meer beschikbaar zouden kunnen worden."
     download_remote_images_threshold: "Minimum schijfruimte vereist om externe afbeeldingen lokaal te downloaden (percentage)"
@@ -862,23 +781,12 @@
     max_image_height: "Maximale hoogte van een thumbnail van afbeeldingen in een bericht"
     fixed_category_positions: "Wanneer aangevinkt, kunt u categorieën in een vaste volgorde schikken. Wanneer niet aangevinkt, worden categorieën op activiteit vermeld."
     fixed_category_positions_on_create: "Wanneer aangevinkt, wordt de categorievolgorde bij het maken van een topic aangehouden (vereist fixed_category_positions)."
-<<<<<<< HEAD
-    add_rel_nofollow_to_user_content: "Voeg 'rel nofollow' toe aan alle ingediende gebruikerscontent, behalve voor interne links (inclusief bovenliggende domeinen). Als je dit verandert, moet je ook alle berichten opnieuw renderen met: \"rake posts:rebake\""
-=======
     add_rel_nofollow_to_user_content: 'Voeg ''rel nofollow'' toe aan alle ingediende gebruikerscontent, behalve voor interne links (inclusief bovenliggende domeinen). Als je dit verandert, moet je ook alle berichten opnieuw renderen met: "rake posts:rebake"'
->>>>>>> c10941bb
     post_excerpt_maxlength: "Maximale lengte van een uittreksel / samenvatting van een bericht."
     show_pinned_excerpt_mobile: "Laat een fragment bij vastgemaakte topics zien op mobiel."
     show_pinned_excerpt_desktop: "Laat een fragment bij vastgemaakte topics zien op desktop."
     post_onebox_maxlength: "Maximale lengte van een 'oneboxed Discourse' bericht in tekens."
     max_oneboxes_per_post: "Maximale aantal Oneboxes in een bericht."
-<<<<<<< HEAD
-    logo_url: "De logoafbeelding links bovenaan op uw website moet de vorm van een brede rechthoek hebben. Wanneer leeg gelaten, wordt de titeltekst van de website getoond."
-    logo_small_url: "De kleine logoafbeelding linksboven op uw website dient een vierkante vorm te hebben en wordt getoond als omlaag wordt gescrold. Bij leeg laten wordt een startpaginasymbool getoond."
-    favicon_url: "Een favicon voor je site, zie http://nl.wikipedia.org/wiki/Favicon. Voor een correcte werking via CDN moet het een png zijn."
-    apple_touch_icon_url: "Pictogram voor Apple touch-apparaten. Aanbevolen grootte is 144px bij 144px."
-=======
->>>>>>> c10941bb
     notification_email: "Het afzender email adres dat wordt gebruikt voor het verzenden van alle essentiële systeem emails. Voor het domein dat hier gespecificeerd is moeten de SPF, DKIM en reverse PTR records goed ingesteld zijn om de mails te doen aankomen."
     email_custom_headers: "Een lijst van custom email headers, gescheiden door een pipe (|)"
     summary_score_threshold: "De minimaal vereiste score voor een bericht om in 'Dit topic samenvatten' te worden opgenomen"
@@ -897,10 +805,6 @@
     tl2_additional_likes_per_day_multiplier: "Verhoog de limiet van likes per dag voor tl2 (lid) door te vermenigvuldigen met dit getal"
     tl3_additional_likes_per_day_multiplier: "Verhoog de limiet van likes per dag voor tl3 (vaste bezoeker) door te vermenigvuldigen met dit getal"
     tl4_additional_likes_per_day_multiplier: "Verhoog de limiet van likes per dag voor tl4 (leider) door te vermenigvuldigen met dit getal"
-<<<<<<< HEAD
-    flag_sockpuppets: "Als een nieuwe gebruiker antwoord op een topic vanaf hetzelfde ip-adres als de nieuwe gebruiker die het topic opende, markeer dan beide berichten als potentiële spam."
-=======
->>>>>>> c10941bb
     traditional_markdown_linebreaks: "Gebruik traditionele regeleinden in Markdown, welke 2 spaties aan het einde van een regel nodig heeft voor een regeleinde."
     post_undo_action_window_mins: "Het aantal minuten waarin gebruikers hun recente acties op een bericht nog terug kunnen draaien (liken, markeren, etc)."
     must_approve_users: "Stafleden moeten alle nieuwe gebruikersaccounts goedkeuren voordat ze de site mogen bezoeken. OPGELET: als dit wordt aangezet voor een actieve site wordt alle toegang voor bestaande niet stafleden ingetrokken."
@@ -930,21 +834,12 @@
     log_out_strict: "Bij het afmelden ALLE sessies voor de gebruiker op alle apparaten afmelden"
     new_version_emails: "Stuur een email naar het contact_email adres wanneer een nieuwe versie van Discourse beschikbaar is."
     invite_expiry_days: "Hoe lang uitnodigingscodes geldig blijven (in dagen)."
-<<<<<<< HEAD
-    invite_only: "Openbare registratie is uitgeschakeld; alle nieuwe gebruikers moeten expliciet worden uitgenodigd door stafleden."
-=======
->>>>>>> c10941bb
     login_required: "Authenticatie vereist om inhoud te lezen op deze site, verbied anonieme toegang."
     min_password_length: "Minimum lengte wachtwoord."
     min_admin_password_length: "Minimale wachtwoordlengte voor de beheerder."
     password_unique_characters: "Minimum aantal unieke karakters dat een wachtwoord nodig heeft."
     block_common_passwords: "Accepteer geen wachtwoorden die voorkomen in de 10.000 meest voorkomende wachtwoorden."
     enable_sso: "Schakel single sign on in via een externe site (WAARSCHUWING: E-MAILADRESSEN VAN GEBRUIKERS '* MOETEN * DOOR DE EXTERNE SITE WORDEN GEVALIDEERD)"
-<<<<<<< HEAD
-    verbose_sso_logging: "Uitgebreide SSO gegevens opslaan in /logs"
-    enable_sso_provider: "Pas  Discourse SSO provider protocol toe op het /session/sso_provider eindpunt, vereist dat sso_secret is ingesteld"
-=======
->>>>>>> c10941bb
     sso_secret: "Geheime tekenreeks voor het cryptografisch valideren van SSO informatie, zorg er voor dat het 10 tekens of langer is"
     sso_overrides_bio: "Overschrijft de biografie in het gebruikersprofiel en voorkomt dat de gebruiker het kan wijzigen"
     sso_overrides_email: "Overschrijft bij elke aanmelding lokaal opgegeven mailadres door mailadres uit SSO payload van externe site, en voorkomt lokaal wijzigen. (WAARSCHUWING: er kunnen discrepanties ontstaan door normalisatie van lokale mailadressen)"
@@ -956,19 +851,11 @@
     enable_yahoo_logins: "Yahoo-authenticatie inschakelen"
     google_oauth2_client_id: "Client-ID van uw Google-toepassing."
     google_oauth2_client_secret: "Client-geheim van uw Google-toepassing."
-<<<<<<< HEAD
-    enable_twitter_logins: "Twitter-authenticatie inschakelen; vereist twitter_consumer_key en twitter_consumer_secret."
-=======
->>>>>>> c10941bb
     enable_instagram_logins: "Instagram-authenticatie inschakelen; vereist instagram_consumer_key en instagram_consumer_secret."
     readonly_mode_during_backup: "Alleen-lezenmodus tijdens het maken van een back-up inschakelen"
     allow_restore: "Herstellen van data toestaan, waarbij ALLE site-data wordt overschreven! Laat op 'false' staan, tenzij je een back-up terug wil zetten."
     maximum_backups: "Het maximale aantal back-ups om op schijf te bewaren. Oudere back-ups worden automatisch verwijderd."
     automatic_backups_enabled: "Automatische back-ups uitvoeren volgens de opgegeven back-up frequentie."
-<<<<<<< HEAD
-    enable_s3_backups: "Upload voltooide back-ups naar S3. LET OP: Zorg ervoor dat je je S3 inloggegevens hebt ingevuld in de Bestanden instellingen."
-=======
->>>>>>> c10941bb
     s3_backup_bucket: "De S3 bucket voor de backups. WAARSCHUWING: zorg er voor dat dit een privébucket is."
     s3_disable_cleanup: "Backups van S3 niet verwijderen als het lokaal wordt verwijdert."
     backup_time_of_day: "Tijdstip UTC wanneer de back-up moet plaatsvinden."
@@ -1008,10 +895,6 @@
     avatar_sizes: "Lijst van automatisch gegenereerde avatar groottes."
     external_system_avatars_enabled: "Gebruik een avatars service van een extern systeem."
     external_system_avatars_url: "URL van de externe avatar service. Toegestaande vervangingen zijn {username} {first_letter} {color} {size}"
-<<<<<<< HEAD
-    default_opengraph_image_url: "URL van de standaard opengraph afbeelding."
-=======
->>>>>>> c10941bb
     png_to_jpg_quality: "Kwaliteit van het geconverteerde JPG bestand (1 is laagste kwaliteit, 99 is beste kwaliteit, 100 om uit te schakelen)."
     strip_image_metadata: "Verwijder metadata uit afbeelding."
     enable_flash_video_onebox: "Embedden van swf en flv (Adobe Flash) links toestaan in oneboxen. LET OP: dit kan onveilig zijn"
@@ -1050,10 +933,6 @@
     body_min_entropy: "De minimale entropie (unieke tekens, niet-Engels telt zwaarder) die voor de hoofdtekst van een bericht is vereist."
     allow_uppercase_posts: "Sta alleen hoofdletters toe in een topic titel of bericht inhoud."
     min_title_similar_length: "De minimale lengte die een titel van een topic moet hebben voordat er wordt gezocht naar vergelijkbare topics."
-<<<<<<< HEAD
-    min_body_similar_length: "De minimale lengte die de inhoud van een bericht moet hebben voordat er wordt gezocht naar vergelijkbare topics."
-=======
->>>>>>> c10941bb
     desktop_category_page_style: "Visuele stijl voor de categoriepagina."
     category_colors: "Een lijst me hexadecimale kleurwaardes die gebruikt kunnen worden voor categorieën."
     category_style: "Visuele stijl voor categorie badges."
@@ -1092,11 +971,7 @@
     auto_respond_to_flag_actions: "Automatisch antwoord Inschakelen op moment van weggooien van een markering."
     min_first_post_typing_time: "Minimum tijd in milliseconden dat een gebruiker moet typen tijdens een eerste post, als de drempelwaarde niet wordt bereikt zal de post automatisch in de wachtrij voor goedkeuring gezet worden. Zet op 0 om uit te schakelen (niet aanbevolen)"
     reply_by_email_enabled: "Mogelijk inschakelen om te antwoorden per e-mail."
-<<<<<<< HEAD
-    reply_by_email_address: "Template voor antwoorden per e-mail, bijvoorbeeld: %{reply_key}@reageer.mijnforum.nl"
-=======
     reply_by_email_address: "Template voor antwoorden per e-mail, bijvoorbeeld: %%{reply_key}@reageer.mijnforum.nl"
->>>>>>> c10941bb
     strip_images_from_short_emails: "Verwijder afbeeldingen met grootte van minder dan 2800 Bytes uit e-mails."
     short_email_length: "Korte e-mail lengte in Bytes"
     display_name_on_email_from: "Toon de volledige naam in het afzenderveld van e-mails."
@@ -1111,10 +986,6 @@
     pop3_polling_host: "De servernaam om e-mail te pollen via POP3."
     pop3_polling_username: "De gebruikersnaam van het te pollen POP3 account voor e-mail."
     pop3_polling_password: "Het wachtwoord van het te pollen POP3 account voor e-mail."
-<<<<<<< HEAD
-    log_mail_processing_failures: "Log alle e-mail verwerkingsfouten naar http://yoursitename.com/logs"
-=======
->>>>>>> c10941bb
     email_in_min_trust: "Het minium trustlevel dat een gebruiker moet hebben om nieuwe topics te kunnen mailen."
     email_prefix: "Het [label] dat in het onderwerp van e-mails wordt gebruikt. Als niets is ingevuld, wordt 'title' gebruikt."
     email_site_title: "De titel van de website die als de afzender van e-mails van de website wordt gebruikt. Standaard wordt 'titel' gebruikt als niets is ingesteld. Gebruik deze instelling als uw 'titel' tekens bevat die niet in tekenreeksen van e-mailafzenders zijn toegestaan."
@@ -1227,16 +1098,6 @@
   redirected_to_top_reasons:
     new_user: "Welkom bij onze gemeenschap! Dit zijn de meest populaire recente topics."
     not_seen_in_a_month: "Welkom terug! We hebben u een tijdje niet gezien. Dit zijn de meest populaire topics sinds uw afwezigheid."
-<<<<<<< HEAD
-  move_posts:
-    new_topic_moderator_post:
-      one: "Een bericht is gesplitst naar een nieuw topic: %{topic_link}"
-      other: "%{count} berichten zijn gesplitst naar een nieuw topic: %{topic_link}"
-    existing_topic_moderator_post:
-      one: "Een bericht is samengevoegd in een bestaand topic: %{topic_link}"
-      other: "%{count} berichten zijn samengevoegd in een bestaand topic: %{topic_link}"
-=======
->>>>>>> c10941bb
   topic_statuses:
     autoclosed_message_max_posts:
       one: "Dit bericht is na het bereiken van de maximumlimiet van 1 antwoord automatisch gesloten."
@@ -1303,12 +1164,9 @@
     email_too_long: "De e-mail die je hebt opgegeven is te lang. Mailbox namen mogen niet langer zijn dan 254 tekens, en domeinnamen niet langer dan 253 tekens."
     reserved_username: "Die gebruikersnaam is niet toegestaan."
     missing_user_field: "U hebt niet alle gebruikersvelden ingevuld"
-<<<<<<< HEAD
-=======
   admin:
     email:
       sent_test: "verzonden!"
->>>>>>> c10941bb
   user:
     username:
       short: "moet ten minste %{min} tekens zijn"
@@ -1427,13 +1285,8 @@
     unsubscribe:
       title: "Uitschrijven"
       description: "Niet geïnteresseerd in deze e-mails? Geen probleem! Klik hieronder om direct uitgeschreven te worden:"
-<<<<<<< HEAD
-    reply_by_email: "[Bezoek topic (het)](%{base_url}%{url}) of beantwoord deze e-mail om te reageren."
-    visit_link_to_respond: "[Bezoek topic (het)](%{base_url}%{url}) om te reageren."
-=======
     reply_by_email: "[Bezoek topic](%{base_url}%{url}) of beantwoord deze e-mail om te reageren."
     visit_link_to_respond: "[Bezoek topic](%{base_url}%{url}) om te reageren."
->>>>>>> c10941bb
     posted_by: "Geplaatst door %{username} op %{post_date}"
     digest:
       why: "Een korte samenvatting van %{site_link} sinds we je voor het laatst zagen op %{last_seen_at}."
@@ -1484,13 +1337,8 @@
   avatar:
     missing: "Sorry, we kunnen geen avatar vinden die met dat e-mailadres is gekoppeld. Kunt u proberen deze opnieuw te uploaden?"
   flag_reason:
-<<<<<<< HEAD
-    sockpuppet: "Een nieuwe gebruiker heeft een topic aangemaakt, en een andere nieuwe gebruiker op hetzelfde IP-adres (%{ip_address}) heeft geantwoord. Bekijk de website-instelling <a href='/admin/site_settings/category/spam'>'flag_sockpuppets'</a>."
-    spam_hosts: "Deze nieuwe gebruiker heeft geprobeerd meerdere berichten met koppelingen naar hetzelfde domein (%{domain}) aan te maken. Bekijk de website-instelling <a href='/admin/site_settings/category/spam'>newuser_spam_host_threshold</a>."
-=======
     sockpuppet: "Een nieuwe gebruiker heeft een topic aangemaakt, en een andere nieuwe gebruiker op hetzelfde IP-adres (%{ip_address}) heeft geantwoord. Bekijk de website-instelling <a href='%{base_path}/admin/site_settings/category/spam'>'flag_sockpuppets'</a>."
     spam_hosts: "Deze nieuwe gebruiker heeft geprobeerd meerdere berichten met koppelingen naar hetzelfde domein (%{domain}) aan te maken. Bekijk de website-instelling <a href='%{base_path}/admin/site_settings/category/spam'>newuser_spam_host_threshold</a>."
->>>>>>> c10941bb
   color_schemes:
     base_theme_name: "Basis"
   about: "Over"
@@ -1559,11 +1407,4 @@
       invites:
         title: "Staf uitnodigen"
       finished:
-<<<<<<< HEAD
-        title: "Uw Discourse is gereed!"
-        description: |
-          <p>Als u deze instellingen ooit wilt wijzigen, bezoek dan <a href='/admin' target='_blank'>uw beheersectie</a>; deze vindt u naast het moersleutelpictogram in het websitemenu.</p>
-          <p>Veel plezier, en succes met <a href='https://blog.discourse.org/2014/08/building-a-discourse-community/' target='_blank'>het opbouwen van uw nieuwe gemeenschap!</a></p>
-=======
-        title: "Uw Discourse is gereed!"
->>>>>>> c10941bb
+        title: "Uw Discourse is gereed!"