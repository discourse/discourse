# encoding: utf-8
#
# Never edit this file. It will be overwritten when translations are pulled from Transifex.
#
# To work with us on translations, join this project:
# https://www.transifex.com/projects/p/discourse-org/

nl:
  dates:
    short_date_no_year: "D MMM"
    short_date: "D MMM YYYY"
    long_date: "D MMMM YYYY [om] HH:mm"
  datetime_formats: &datetime_formats
    formats:
      short: "%d-%m-%Y"
      short_no_year: "%-d %B"
      date_only: "%-d %B %Y"
      long: "%-d %B %Y om %H:%M"
      no_day: "%B %Y"
  date:
    month_names: [~, januari, februari, maart, april, mei, juni, juli, augustus, september, oktober, november, december]
    <<: *datetime_formats
  time:
    <<: *datetime_formats
    am: "am"
    pm: "pm"
  title: "Discourse"
  topics: "Topics"
  posts: "berichten"
  loading: "Laden"
  powered_by_html: 'Mogelijk gemaakt door <a href="https://www.discourse.org">Discourse</a>, best bekeken met JavaScript ingeschakeld'
  sign_up: "Registreren"
  log_in: "Aanmelden"
  submit: "Versturen"
  purge_reason: "Automatisch verwijderd als verlaten, gedeactiveerde account."
  disable_remote_images_download_reason: "Het downloaden van externe afbeeldingen is uitgeschakeld, omdat er niet genoeg schijfruimte beschikbaar was."
  anonymous: "Anoniem"
  remove_posts_deleted_by_author: "Verwijderd door gebruiker"
  redirect_warning: "We konden niet verifiëren of de koppeling die u hebt geselecteerd echt in het forum is geplaatst. Als u toch wilt doorgaan, selecteer dan de onderstaande koppeling."
  on_another_topic: "In een ander topic"
  themes:
    bad_color_scheme: "Kan thema niet bijwerken, ongeldig kleurenpalet"
    other_error: "Er is iets misgegaan bij het bijwerken van het thema"
    compile_error:
      unrecognized_extension: "Niet-herkende bestandsextensie: %{extension}"
    import_error:
      generic: Er is een fout opgetreden bij het importeren van dat thema
      about_json: "Fout bij importeren: about.json bestaat niet, of is ongeldig"
      about_json_values: "about.json bevat ongeldige waarden: %{errors}"
      git: "Fout bij klonen van git-repository; toegang is geweigerd of repository is niet gevonden"
      unpack_failed: "Uitpakken van bestand mislukt"
      file_too_big: "Het niet-gecomprimeerde bestand is te groot."
      unknown_file_type: "Het bestand dat u hebt geüpload lijkt geen geldig Discourse-thema te zijn."
    errors:
      component_no_user_selectable: "Themaonderdelen kunnen niet door de gebruiker selecteerbaar zijn"
      component_no_default: "Themaonderdelen kunnen geen standaardthema zijn"
      component_no_color_scheme: "Themaonderdelen kunnen geen kleurenpaletten bevatten"
      no_multilevels_components: "Thema's met onderliggende thema's kunnen zelf geen onderliggend thema zijn"
      optimized_link: Geoptimaliseerde afbeeldingskoppelingen zijn kortstondig en dienen niet in broncode van thema's te worden opgenomen.
    settings_errors:
      invalid_yaml: "Opgegeven YAML is ongeldig."
      data_type_not_a_number: "Type van instelling `%{name}` wordt niet ondersteund. Ondersteunde typen zijn `integer`, `bool`, `list` en `enum`."
      name_too_long: "Er is een instelling met een te lange naam. Maximale lengte is 255."
      default_value_missing: "Instelling `%{name}` heeft geen standaardwaarde."
      default_not_match_type: "Type van standaardwaarde van instelling `%{name}` komt niet overeen met het type van de instelling."
      default_out_range: "Standaardwaarde van instelling `%{name}` ligt niet binnen het opgegeven bereik."
      enum_value_not_valid: "Geselecteerde waarde is niet een van de enum-keuzes."
      number_value_not_valid: "Nieuwe waarde ligt niet binnen het toegestane bereik."
      number_value_not_valid_min_max: "Deze moet tussen %{min} en %{max} liggen."
      number_value_not_valid_min: "Deze moet groter dan of gelijk zijn aan %{min}."
      number_value_not_valid_max: "Deze moet kleiner dan of gelijk zijn %{max}."
      string_value_not_valid: "Lengte van nieuwe waarde ligt niet binnen het toegestane bereik."
      string_value_not_valid_min_max: "Deze moet tussen %{min} en %{max} tekens lang zijn."
      string_value_not_valid_min: "Deze moet minstens %{min} tekens lang zijn."
      string_value_not_valid_max: "Deze moet ten hoogste %{max} tekens lang zijn."
    locale_errors:
      top_level_locale: "De sleutel op het hoogste niveau in een taalbestand moet overeenkomen met de naam van de locale"
      invalid_yaml: "YAML van vertaling ongeldig"
  emails:
    incoming:
      default_subject: "Dit topic heeft een titel nodig"
      show_trimmed_content: "Afgekapte inhoud tonen"
      maximum_staged_user_per_email_reached: "Het maximale aantal staged gebruikers dat per e-mail kan worden aangemaakt is bereikt."
      no_subject: "(geen onderwerp)"
      no_body: "(geen hoofdtekst)"
      missing_attachment: "(Bijlage %{filename} ontbreekt)"
      errors:
        empty_email_error: "Gebeurt wanneer de e-mail die we hebben ontvangen leeg was."
        no_message_id_error: "Gebeurt wanneer de e-mail geen 'Message-Id'-header heeft."
        auto_generated_email_error: "Gebeurt wanneer de 'precedence'-header is ingesteld op list, junk, bulk of auto_reply, of wanneer een andere header het volgende bevat: auto-submitted, auto-replied of auto-generated."
        no_body_detected_error: "Gebeurt wanneer er geen hoofdtekst uit de mail kon worden gehaald en er geen bijlagen waren."
        no_sender_detected_error: "Gebeurt wanneer we geen geldig e-mailadres in de Van-header konden vinden."
        from_reply_by_address_error: "Gebeurt wanneer de Van-header overeenkomt met het adres voor antwoorden per e-mail."
        inactive_user_error: "Gebeurt wanneer de afzender niet actief is."
        silenced_user_error: "Gebeurt wanneer de afzender is gedempt."
        bad_destination_address: "Gebeurt wanneer geen van de e-mailadressen in de Aan/Cc-velden overeenkwam met een geconfigureerd adres voor inkomende e-mail."
        strangers_not_allowed_error: "Gebeurt wanneer een gebruiker een nieuw topic probeerde aan te maken in een categorie waarvan hij/zij geen lid is."
        insufficient_trust_level_error: "Gebeurt wanneer een gebruiker een nieuw topic probeerde aan te maken in een categorie waarvoor hij/zij niet het vereiste vertrouwensniveau heeft."
        reply_user_not_matching_error: "Gebeurt wanneer een antwoord van een ander e-mailadres kwam dan waar de melding naartoe is gestuurd."
        topic_not_found_error: "Gebeurt wanneer een antwoord is ontvangen, maar het verwante topic is verwijderd."
        topic_closed_error: "Gebeurt wanneer een antwoord is ontvangen, maar het verwante topic is gesloten."
        bounced_email_error: "E-mail is een rapport over gebouncete e-mail."
        screened_email_error: "Gebeurt wanneer het e-mailadres van de afzender al was gecontroleerd."
        unsubscribe_not_allowed: "Gebeurt wanneer uitschrijven via e-mail niet is toegestaan voor deze gebruiker."
        email_not_allowed: "Gebeurt wanneer het e-mailadres zich niet op de whitelist of wel op de blacklist bevindt."
      unrecognized_error: "Niet-herkende fout"
    secure_media_placeholder: "Geredigeerd: deze website heeft beveiligde media ingeschakeld; bezoek het topic om de gekoppelde afbeelding/audio/video te zien."
  errors: &errors
    format: "%{attribute} %{message}"
    format_with_full_message: "<b>%{attribute}</b>: %{message}"
    messages:
      too_long_validation: "is beperkt tot %{max} tekens; u hebt er %{length} ingevoerd."
      invalid_boolean: "Ongeldige boolean."
      taken: "is al in gebruik"
      accepted: moet worden geaccepteerd
      blank: mag niet leeg zijn
      present: moet leeg zijn
      confirmation: "komt niet overeen met %{attribute}"
      empty: mag niet leeg zijn
      equal_to: "moet gelijk zijn aan %{count}"
      even: moet even zijn
      exclusion: is gereserveerd
      greater_than: "moet groter zijn dan %{count}"
      greater_than_or_equal_to: "moet groter zijn dan of gelijk zijn aan %{count}"
      has_already_been_used: "is al gebruikt"
      inclusion: komt niet voor in de lijst
      invalid: is ongeldig
      is_invalid: "lijkt onduidelijk, is het een volledige zin?"
      invalid_timezone: "'%{tz}' is geen geldige tijdzone"
      contains_censored_words: "bevat de volgende gecensureerde woorden: %{censored_words}"
      less_than: "moet minder zijn dan %{count}"
      less_than_or_equal_to: "moet minder zijn dan of gelijk zijn aan %{count}"
      not_a_number: is geen getal
      not_an_integer: moet een integer zijn
      odd: moet oneven zijn
      record_invalid: "Validatie mislukt: %{errors}"
      max_emojis: "mag niet meer dan %{max_emojis_count} emoji hebben"
      emojis_disabled: "mag geen emoji hebben"
      ip_address_already_screened: "is al in een bestaande regel opgenomen"
      restrict_dependent_destroy:
        one: "Kan record niet verwijderen, omdat %{record} hiervan afhankelijk is"
        many: "Kan record niet verwijderen, omdat %{record} hiervan afhankelijk zijn"
      too_long:
        one: is te lang (maximum is %{count} teken)
        other: is te lang (maximum is %{count} tekens)
      too_short:
        one: is te kort (minimum is %{count} teken)
        other: is te kort (minimum is %{count} tekens)
      wrong_length:
        one: heeft de verkeerde lengte (moet %{count} teken zijn)
        other: heeft de verkeerde lengte (moet %{count} tekens zijn)
      other_than: "moet anders zijn dan %{count}"
      sso_overrides_username: "Gebruikersnaam dient te worden bijgewerkt aan SSO-providerzijde, omdat de instelling `sso_overrides_username` is ingeschakeld."
    template:
      body: "Er waren problemen met de volgende velden:"
      header:
        one: "%{count} fout heeft voorkomen dat %{model} kon worden opgeslagen"
        other: "%{count} fouten hebben voorkomen dat %{model} kon worden opgeslagen"
    embed:
      load_from_remote: "Er is een fout opgetreden bij het laden van dat bericht."
    site_settings:
      invalid_category_id: "U hebt een categorie opgegeven die niet bestaat"
      invalid_choice:
        one: "U hebt de ongeldige keuze %{name} opgegeven"
        other: "U hebt de ongeldige keuzes %{name} opgegeven"
      default_categories_already_selected: "U kunt geen categorie selecteren die in een andere lijst wordt gebruikt."
      default_tags_already_selected: "U kunt geen tag selecteren die in een andere lijst wordt gebruikt."
      s3_upload_bucket_is_required: "U kunt geen uploads naar S3 toestaan voordat u de 's3_upload_bucket' hebt opgegeven."
      enable_s3_uploads_is_required: "U kunt geen inventory naar S3 inschakelen voordat u de S3-uploads hebt ingeschakeld."
      s3_backup_requires_s3_settings: "U kunt S3 niet als back-uplocatie gebruiken voordat u de '%{setting_name}' hebt opgegeven."
      s3_bucket_reused: "U kunt niet dezelfde bucket voor 's3_upload_bucket' en 's3_backup_bucket' gebruiken. Kies een andere bucket of gebruik een ander pad voor elke bucket."
      secure_media_requirements: "S3-uploads moeten zijn ingeschakeld voordat u beveiligde media inschakelt."
      second_factor_cannot_be_enforced_with_disabled_local_login: "U kunt geen 2FA afdwingen als lokale aanmeldingen zijn uitgeschakeld."
      local_login_cannot_be_disabled_if_second_factor_enforced: "U kunt geen lokale aanmelding uitschakelen als 2FA is afgedwongen. Schakel afgedwongen 2FA uit voordat u lokale aanmeldingen uitschakelt."
      cannot_enable_s3_uploads_when_s3_enabled_globally: "U kunt geen S3-uploads inschakelen, omdat S3-uploads al globaal zijn ingeschakeld, en inschakelen hiervan op websiteniveau kan kritieke problemen met uploads veroorzaken"
    conflicting_google_user_id: 'De Google-account-ID voor deze account is gewijzigd; om beveiligingsredenen is stafinterventie vereist. Neem contact op met een staflid en wijs hem of haar op <br><a href="https://meta.discourse.org/t/76575">https://meta.discourse.org/t/76575</a>'
  activemodel:
    errors:
      <<: *errors
  invite:
    not_found: "Uw uitnodigingstoken is ongeldig. <a href='%{base_url}/about'>Neem contact op</a> met een staflid."
    not_found_json: "Uw uitnodigingstoken is ongeldig. Neem contact op met een staflid."
    not_found_template: |
      <p>Uw uitnodiging naar <a href="%{base_url}">%{site_name}</a> is al verzilverd.</p>

      <p>Als u uw wachtwoord nog weet, kunt u zich <a href="%{base_url}/login">Aanmelden</a>.</p>

      <p>Zo niet, kunt u uw <a href="%{base_url}/password-reset">Wachtwoord herinitialiseren</a>.</p>
    error_message: "Er is een fout opgetreden bij het accepteren van de uitnodiging. Neem contact op met de beheerder van de website."
    user_exists: "<b>%{email}</b> hoeft niet te worden uitgenodigd; hij of zij <a href='%{base_path}/u/%{username}/summary'>heeft al een account!</a>"
    confirm_email: "<p>U bent er bijna! We hebben een activeringsmail naar uw e-mailadres gestuurd. Volg de instructies in het e-mailbericht om uw account te activeren.</p><p>Als dit niet aankomt, controleer dan uw spammap.</p>"
  bulk_invite:
    file_should_be_csv: "Het geüploade bestand dient de CSV-indeling te hebben."
    max_rows: "De eerste %{max_bulk_invites} uitnodigingen zijn verstuurd. Probeer het bestand in kleinere delen op te splitsen."
    error: "Er is een fout opgetreden bij het uploaden van dat bestand. Probeer het later opnieuw."
  topic_invite:
    failed_to_invite: "De gebruiker kan niet voor dit topic worden uitgenodigd zonder een groepslidmaatschap in een van de volgende groepen: %{group_names}."
    user_exists: "Sorry, die gebruiker is al uitgenodigd. U kunt een gebruiker maar één keer voor een topic uitnodigen."
  backup:
    operation_already_running: "Er wordt al een bewerking uitgevoerd. Er kan nu geen nieuwe taak worden gestart."
    backup_file_should_be_tar_gz: "Het back-upbestand dient een .tar.gz-archief te zijn."
    not_enough_space_on_disk: "Er is niet voldoende ruimte op de schijf om deze back-up te uploaden."
    invalid_filename: "De naam van het back-upbestand bevat ongeldige tekens. Geldige tekens zijn a-z 0-9 . - _."
    file_exists: "Het bestand dat u probeert te uploaden bestaat al."
    location:
      local: "Lokaal"
      s3: "Amazon S3"
  invalid_params: "U hebt ongeldige parameters opgegeven voor het verzoek: %{message}"
  not_logged_in: "U dient aangemeld te zijn om dat te doen."
  not_found: "De opgevraagde URL of bron kon niet worden gevonden."
  invalid_access: "U mag de opgevraagde bron niet bekijken."
  authenticator_not_found: "Authenticatiemethode bestaat niet, of is uitgeschakeld."
  invalid_api_credentials: "U mag de opgevraagde bron niet bekijken. De API-gebruikersnaam of -sleutel is ongeldig."
  provider_not_enabled: "U mag de opgevraagde bron niet bekijken. De authenticatieprovider is niet ingeschakeld."
  provider_not_found: "U mag de opgevraagde bron niet bekijken. De authenticatieprovider bestaat niet."
  read_only_mode_enabled: "De website bevindt zich in alleen-lezenmodus. Interacties zijn uitgeschakeld."
  invalid_grant_badge_reason_link: "Externe of ongeldige Discourse-koppeling is niet toegestaan in badge-reden"
  email_template_cant_be_modified: "Deze e-mailsjabloon kan niet worden aangepast."
  invalid_whisper_access: "Fluisterberichten zijn niet ingeschakeld, of u kunt geen fluisterberichten maken"
  not_in_group:
    title_topic: "U moet in een groep zitten om dit topic te zien."
    title_category: "U moet in een groep zitten om deze categorie te zien."
    request_membership: "Lidmaatschap aanvragen"
    join_group: "Deelnemen aan groep"
  deleted_topic: "Oeps! Dit topic is verwijderd en is niet meer beschikbaar."
  delete_topic_failed: "Er is een fout opgetreden bij het verwijderen van dat topic. Neem contact op met de beheerder van de website."
  reading_time: "Leestijd"
  likes: "Likes"
  too_many_replies:
    one: "Sorry, maar nieuwe gebruikers mogen tijdelijk maar %{count} antwoord in hetzelfde topic plaatsen."
    other: "Sorry, maar nieuwe gebruikers mogen tijdelijk maar %{count} antwoorden in hetzelfde topic plaatsen."
  max_consecutive_replies:
    one: "Opeenvolgende antwoorden zijn niet toegestaan. Bewerk uw vorige antwoord, or wacht tot iemand op u antwoordt."
    other: "Er zijn niet meer dan %{count} opeenvolgende antwoorden toegestaan. Bewerk uw vorige antwoord, or wacht tot iemand op u antwoordt."
  embed:
    start_discussion: "Discussie starten"
    continue: "Discussie voortzetten"
    error: "Fout bij inbedding"
    referer: "Verwijzing:"
    error_topics: "De website-instelling `embed topics list` is niet ingeschakeld"
    mismatch: "De verwijzing is niet verstuurd, of kwam met geen van de volgende hosts overeen:"
    no_hosts: "Er zijn geen hosts ingesteld voor inbedding."
    configure: "Inbedding configureren"
    more_replies:
      one: "Nog %{count} antwoord"
      other: "Nog %{count} antwoorden"
    loading: "Discussie laden..."
    permalink: "Permalink"
    imported_from: "Dit discussietopic is een voortzetting van het oorspronkelijke topic op %{link}"
    in_reply_to: "▶ %{username}"
    replies:
      one: "%{count} antwoord"
      other: "%{count} antwoorden"
    likes:
      one: "%{count} like"
      other: "%{count} likes"
    last_reply: "Laatste antwoord"
    created: "Gemaakt"
    new_topic: "Nieuw topic maken"
  no_mentions_allowed: "Sorry, u kunt geen andere gebruikers noemen."
  too_many_mentions:
    one: "Sorry, u kunt maar één andere gebruiker in een bericht noemen."
    other: "Sorry, u kunt maar %{count} gebruikers in een bericht noemen."
  no_mentions_allowed_newuser: "Sorry, nieuwe gebruikers kunnen geen andere gebruikers noemen."
  too_many_mentions_newuser:
    one: "Sorry, nieuwe gebruikers kunnen maar één andere gebruiker in een bericht noemen."
    other: "Sorry, nieuwe gebruikers kunnen maar %{count} gebruikers in een bericht noemen."
  no_images_allowed_trust: "Sorry, u kunt geen afbeeldingen in een bericht plaatsen."
  no_images_allowed: "Sorry, nieuwe gebruikers kunnen geen afbeeldingen in berichten plaatsen."
  too_many_images:
    one: "Sorry, nieuwe gebruikers kunnen maar één afbeelding in een bericht plaatsen."
    other: "Sorry, nieuwe gebruikers kunnen maar %{count} afbeeldingen in een bericht plaatsen."
  no_attachments_allowed: "Sorry, nieuwe gebruikers kunnen geen bijlagen in berichten plaatsen."
  too_many_attachments:
    one: "Sorry, nieuwe gebruikers kunnen maar één bijlage in een bericht plaatsen."
    other: "Sorry, nieuwe gebruikers kunnen maar %{count} bijlagen in een bericht plaatsen."
  no_links_allowed: "Sorry, nieuwe gebruikers kunnen geen koppelingen in berichten plaatsen."
  links_require_trust: "Sorry, u kunt geen koppelingen in uw bericht opnemen."
  too_many_links:
    one: "Sorry, nieuwe gebruikers kunnen maar één koppeling in een bericht plaatsen."
    other: "Sorry, nieuwe gebruikers kunnen maar %{count} koppelingen in een bericht plaatsen."
  contains_blocked_word: "Uw bericht bevat een woord dat niet is toegestaan: %{word}"
  contains_blocked_words: "Uw bericht bevat meerdere woorden die niet zijn toegestaan: %{words}"
  spamming_host: "Sorry, u kunt geen koppeling naar die host plaatsen."
  user_is_suspended: "Geschorste gebruikers mogen geen berichten plaatsen."
  topic_not_found: "Er is iets fout gegaan. Misschien is het topic gesloten of verwijderd terwijl u het bekeek?"
  not_accepting_pms: "Sorry, %{username} accepteert momenteel geen berichten."
  max_pm_recipients: "Sorry, u kunt naar maximaal %{recipients_limit} ontvangers een bericht sturen."
  pm_reached_recipients_limit: "Sorry, u kunt niet meer dan %{recipients_limit} ontvangers in een bericht hebben."
  removed_direct_reply_full_quotes: "Citaat van hele voorgaande bericht is automatisch verwijderd."
  secure_upload_not_allowed_in_public_topic: "Sorry, de volgende beveiligde upload(s) kan/kunnen niet in een publiek topic wordt gebruikt: %{upload_filenames}."
  create_pm_on_existing_topic: "Sorry, u kunt geen PM maken bij een bestaand topic."
  just_posted_that: "lijkt te veel op wat u onlangs hebt geplaatst"
  invalid_characters: "bevat ongeldige tekens"
  is_invalid: "lijkt onduidelijk, is het een volledige zin?"
  next_page: "volgende pagina →"
  prev_page: "← vorige pagina"
  page_num: "Pagina %{num}"
  home_title: "Hoofdpagina"
  topics_in_category: "Topics in de categorie '%{category}'"
  rss_posts_in_topic: "RSS-feed van '%{topic}'"
  rss_topics_in_category: "RSS-feed van topics in de categorie '%{category}'"
  author_wrote: "%{author} schreef:"
  num_posts: "Berichten:"
  num_participants: "Deelnemers:"
  read_full_topic: "Volledige topic lezen"
  private_message_abbrev: "PB"
  rss_description:
    latest: "Nieuwste topics"
    top: "Toptopics"
    top_all: "Toptopics vanaf begin"
    top_yearly: "Jaarlijkse toptopics"
    top_quarterly: "Driemaandelijkse toptopics"
    top_monthly: "Maandelijkse toptopics"
    top_weekly: "Wekelijkse toptopics"
    top_daily: "Dagelijkse toptopics"
    posts: "Nieuwste berichten"
    private_posts: "Nieuwste persoonlijke berichten"
    group_posts: "Nieuwste berichten van %{group_name}"
    group_mentions: "Nieuwste vermeldingen van %{group_name}"
    user_posts: "Nieuwste berichten van @%{username}"
    user_topics: "Nieuwste topics van @%{username}"
    tag: "Gemarkeerde onderwerpen"
    badge: "%{display_name}-badge op %{site_title}"
  too_late_to_edit: "Dat bericht is te lang geleden geschreven. Het kan niet meer worden gewijzigd of verwijderd."
  edit_conflict: "Dat bericht is door een andere gebruiker bewerkt, en uw wijzigingen kunnen niet meer worden opgeslagen."
  revert_version_same: "De huidige versie is dezelfde als de versie die u probeert terug te zetten."
  excerpt_image: "afbeelding"
  bookmarks:
    errors:
      already_bookmarked_post: "U kunt geen twee bladwijzers voor hetzelfde bericht maken."
      time_must_be_provided: "tijd moet voor alle herinneringen behalve '%{reminder_type}' worden opgegeven"
    reminders:
      at_desktop: "De volgende keer vanaf mijn computer"
      later_today: "Later vandaag <br/>{{date}}"
      next_business_day: "Volgende werkdag <br/>{{date}}"
      tomorrow: "Morgen <br/>{{date}}"
      next_week: "Volgende week <br/>{{date}}"
      next_month: "Volgende maand <br/>{{date}}"
      custom: "Aangepaste datum en tijd"
  groups:
    success:
      bulk_add:
        one: "Er is %{count} gebruiker aan de groep toegevoegd."
        other: "Er zijn %{count} gebruikers aan de groep toegevoegd."
    errors:
      grant_trust_level_not_valid: "'%{trust_level}' is geen geldig vertrouwensniveau."
      can_not_modify_automatic: "U kunt een automatische groep niet wijzigen"
      member_already_exist:
        one: "'%{username}' is al lid van deze groep."
        other: "De volgende gebruikers zijn al lid van deze groep: %{username}"
      invalid_domain: "'%{domain}' is geen geldig domein."
      invalid_incoming_email: "'%{email}' is geen geldig e-mailadres."
      email_already_used_in_group: "'%{email}' wordt al gebruikt door de groep '%{group_name}'."
      email_already_used_in_category: "'%{email}' wordt al gebruikt door de categorie '%{category_name}'."
      cant_allow_membership_requests: "U kunt geen lidmaatschapsaanvragen toestaan voor een groep zonder eigenaren."
      already_requested_membership: "U hebt al om lidmaatschap voor deze groep gevraagd."
    default_names:
      everyone: "iedereen"
      admins: "beheerders"
      moderators: "moderators"
      staff: "staf"
      trust_level_0: "vertrouwensniveau_0"
      trust_level_1: "vertrouwensniveau_1"
      trust_level_2: "vertrouwensniveau_2"
      trust_level_3: "vertrouwensniveau_3"
      trust_level_4: "vertrouwensniveau_4"
    request_membership_pm:
      title: "Lidmaatschapsaanvraag voor @%{group_name}"
      handle: "lidmaatschapsaanvraag behandelen"
    view_hidden_topic_request_reason: "Ik wil toetreden tot de groep '%{group_name}', zodat ik toegang heb tot [dit topic](%{topic_url})"
  education:
    until_posts:
      one: "%{count} bericht"
      other: "%{count} berichten"
    "new-topic": |
      Welkom op %{site_name} &ndash; **bedankt voor het starten van een nieuwe conversatie!**

      - Klinkt de titel interessant als u deze hardop leest? Is het een goede samenvatting?

      - Wie zou hierin geïnteresseerd zijn? Waarom is het van belang? Wat voor reacties verwacht u te krijgen?

      - Gebruik algemeen gebruikte woorden, zodat anderen uw topic kunnen *vinden*. Selecteer een categorie om uw topic met verwante topics te groeperen.

      [Bekijk onze gemeenschapsrichtlijnen](%{base_path}/guidelines) voor meer informatie. Dit paneel verschijnt alleen bij uw eerste %{education_posts_text}.
    "new-reply": |
      Welkom op %{site_name} &ndash; **bedankt voor uw bijdrage!**

      - Levert uw antwoord een nuttige bijdrage aan de conversatie, hoe klein dan ook?

      - Wees aardig voor de andere gemeenschapsleden.

      - Opbouwende kritiek is welkom, maar geef kritiek op *ideeën*, niet op mensen.

      [Bekijk onze gemeenschapsrichtlijnen](%{base_path}/guidelines) voor meer informatie. Dit paneel verschijnt alleen bij uw eerste %{education_posts_text}.
    avatar: |
      ### Wat dacht u van een afbeelding voor uw account?

      U hebt een paar topics en antwoorden geplaatst, maar uw profielafbeelding is niet zo uniek als uzelf – het is maar een brief.

      Hebt u overwogen **[uw gebruikersprofiel te bezoeken](%{profile_path})** en een afbeelding te uploaden die u vertegenwoordigt?

      Het volgen van discussies en vinden van interessante mensen in conversaties is makkelijker wanneer iedereen een unieke profielafbeelding heeft!
    sequential_replies: |
      ### Overweeg meerdere berichten tegelijk te beantwoorden

      Overweeg één antwoord dat citaten uit eerdere berichten or @naam-verwijzingen bevat in plaats van verschillende antwoorden in een topic achter elkaar.

      U kunt uw eerdere antwoord bewerken om een citaat toe te voegen door tekst te accentueren en de knop <b>Bericht citeren</b> die verschijnt te selecteren.

      Het is voor iedereen makkelijker om topics te lezen die minder uitgebreide antwoorden bevatten dan die met veel kleine, individuele antwoorden.
    dominating_topic: |
      ### Laat anderen aan de conversatie deelnemen

      Dit topic is duidelijk belangrijk voor u &ndash; u hebt hier meer dan %{percent}% van de antwoorden geplaatst.

      Het zou nog beter kunnen zijn als u ook anderen de ruimte geeft om hun ideeën te delen. Kunt u ze uitnodigen?
    get_a_room: |
      ### Overweeg iedereen aan de conversatie te laten deelnemen

      U hebt in dit specifieke topic %{count} keer op @%{reply_username} geantwoord!

      Een goede discussie omvat veel meningen en perspectieven. Kunt u hier nog anderen bij betrekken?

      Denk eraan: als u uw conversatie met deze bepaalde gebruiker wilt verbergen, kunt u [hem of haar een persoonlijk bericht sturen](%{base_path}/u/%{reply_username}).
    too_many_replies: |
      ### U hebt de antwoordlimiet voor dit topic bereikt

      Het spijt ons, maar nieuwe gebruikers hebben een tijdelijke beperking van %{newuser_max_replies_per_topic} antwoorden in hetzelfde topic.

      Overweeg uw eerdere antwoorden te bewerken of andere topics te bezoeken in plaats van nog een antwoord toe te voegen.
    reviving_old_topic: |
      ### Dit topic nieuw leven inblazen?

      Het laatste antwoord op dit topic was **%{time_ago}**. Uw antwoord zal het topic naar de bovenkant van de bijbehorende lijst verplaatsen en iedereen die eerder bij de conversatie was betrokken op de hoogte brengen.

      Weet u zeker dat u deze oude conversatie wilt voortzetten?
  activerecord:
    attributes:
      category:
        name: "Categorienaam"
      topic:
        title: "Titel"
        featured_link: "Aanbevolen koppeling"
        category_id: "Categorie"
      post:
        raw: "Inhoud"
      user_profile:
        bio_raw: "Over mij"
    errors:
      <<: *errors
      models:
        topic:
          attributes:
            base:
              warning_requires_pm: "U kunt alleen waarschuwingen aan persoonlijke berichten toevoegen."
              too_many_users: "U kunt alleen waarschuwingen naar één gebruiker tegelijk sturen."
              cant_send_pm: "Sorry, u kunt geen persoonlijk bericht sturen naar die persoon."
              no_user_selected: "U moet een geldige gebruiker selecteren."
              reply_by_email_disabled: "Antwoorden per e-mail is uitgeschakeld."
              target_user_not_found: "Een van de gebruikers waarnaar u dit bericht stuurt kon niet worden gevonden."
            featured_link:
              invalid: "is ongeldig. URL moet http:// of https:// bevatten."
              invalid_category: "kan niet worden bewerkt in deze categorie."
        user:
          attributes:
            password:
              common: "is een van de 10000 meest gebruikte wachtwoorden. Gebruik een veiliger wachtwoord."
              same_as_username: "is hetzelfde als uw gebruikersnaam. Gebruik een veiliger wachtwoord."
              same_as_email: "is hetzelfde als uw e-mailadres. Gebruik een veiliger wachtwoord."
              same_as_current: "is hetzelfde als uw huidige wachtwoord."
              same_as_name: "is hetzelfde als uw naam."
              unique_characters: "heeft te veel herhaalde tekens. Gebruik een veiliger wachtwoord."
            username:
              same_as_password: "is hetzelfde als uw wachtwoord."
            name:
              same_as_password: "is hetzelfde als uw wachtwoord."
            ip_address:
              signup_not_allowed: "Registratie vanaf deze account is niet toegestaan."
        user_email:
          attributes:
            user_id:
              reassigning_primary_email: "Opnieuw toewijzen van een primair e-mailadres aan een andere gebruiker is niet toegestaan."
        color_scheme_color:
          attributes:
            hex:
              invalid: "is geen geldige kleur"
        post_reply:
          base:
            different_topic: "Bericht en antwoord moeten bij hetzelfde topic horen."
        web_hook:
          attributes:
            payload_url:
              invalid: "URL is ongeldig. URL's moeten http:// of https:// bevatten, en spaties zijn niet toegestaan."
        custom_emoji:
          attributes:
            name:
              taken: wordt al door een andere emoji gebruikt
        topic_timer:
          attributes:
            execute_at:
              in_the_past: "moet in de toekomst zijn."
        translation_overrides:
          attributes:
            value:
              invalid_interpolation_keys: 'De volgende interpolatiesleutel(s) zijn ongeldig: ''%{keys}'''
        watched_word:
          attributes:
            word:
              too_many: "Te veel woorden voor die actie"
  uncategorized_category_name: "Ongecategoriseerd"
  vip_category_name: "Lounge"
  vip_category_description: "Een exclusieve categorie voor leden met vertrouwensniveau 3 en hoger."
  meta_category_name: "Feedback op website"
  meta_category_description: "Discussies over deze website, de organisatie, hoe deze werkt en hoe we deze kunnen verbeteren."
  staff_category_name: "Staf"
  staff_category_description: "Privécategorie voor stafgesprekken. Topics zijn alleen zichtbaar voor beheerders en moderators."
  discourse_welcome_topic:
    title: "Welkom bij Discourse"
    body: |2

      De eerste alinea van dit vastgemaakte topic is op uw startpagina zichtbaar als een welkomstbericht voor alle nieuwe bezoekers. Dit is belangrijk!

      **Bewerk dit** naar een korte beschrijving van uw gemeenschap:

      - Voor wie is deze bestemd?
      - Wat kunnen ze hier vinden?
      - Waarom zouden ze hier moeten komen?
      - Waar kunnen ze meer lezen (koppelingen, bronnen, etc.)?

      <img src="%{base_path}/images/welcome/discourse-edit-post-animated.gif" width="508" height="106">

      Mogelijk wilt u dit topic sluiten via de :wrench: voor beheer (rechtsboven en -beneden), zodat er bij een aankondiging geen antwoorden opstapelen.
  lounge_welcome:
    title: "Welkom in de Lounge"
    body: |2

      Gefeliciteerd! :confetti_ball:

      Als u dit topic kunt zien, bent u onlangs gepromoveerd naar **vaste gebruiker** (vertrouwensniveau 3).

      U kunt nu &hellip;

      * De titel van elk topic bewerken
      * De categorie van elk topic wijzigen
      * Al uw koppelingen laten volgen ([automatic nofollow](https://nl.wikipedia.org/wiki/Nofollow) is verwijderd)
      * Een privécategorie Lounge benaderen, die alleen zichtbaar is voor gebruikers met vertrouwensniveau 3 en hoger
      * Spam verbergen met één markering

      Hier is de [huidige lijst van vaste gebruikers](%{base_path}/badges/3/regular). Zeg zeker even hallo.

      Bedankt dat u een belangrijk onderdeel bent van deze gemeenschap!

      ([Bekijk dit topic][trust] voor meer informatie over vertrouwensniveaus. Let erop dat alleen leden die na verloop van tijd aan de voorwaarden blijven voldoen vaste gebruikers blijven.)

      [trust]: https://blog.discourse.org/2018/06/understanding-discourse-trust-levels/
  admin_quick_start_title: "LEES MIJ EERST: Snelstartgids voor beheerders"
  category:
    topic_prefix: "Over de categorie %{category}"
    replace_paragraph: "(Vervang deze eerste alinea door een korte beschrijving van uw nieuwe categorie. Deze leidraad verschijnt in het categorieselectiegebied, dus probeer deze onder de 200 tekens te houden.)"
    post_template: "%{replace_paragraph}\n\nGebruik de volgende alinea's voor een langere beschrijving, of om richtlijnen of regels voor de categorie op te stellen:\n\n- Waarom zouden mensen deze categorie gebruiken? Waar dient deze voor?\n\n- Op welke punten onderscheidt deze categorie zich van andere categorieën die we al hebben?\n\n- Wat dienen topics in deze categorie over het algemeen te bevatten?\n\n- Hebben we deze categorie nodig? Kunnen we deze samenvoegen met een andere categorie of subcategorie?\n"
    errors:
      not_found: "Categorie niet gevonden!"
      uncategorized_parent: "Ongecategoriseerd kan geen bovenliggende categorie hebben"
      self_parent: "Een categorie kan niet zijn eigen bovenliggende categorie zijn"
      depth: "U kunt geen subcategorie onder een andere subcategorie plaatsen"
      invalid_email_in: "'%{email}' is geen geldig e-mailadres."
      email_already_used_in_group: "'%{email}' wordt al gebruikt door de groep '%{group_name}'."
      email_already_used_in_category: "'%{email}' wordt al gebruikt door de categorie '%{category_name}'."
      description_incomplete: "De categoriebeschrijving moet minstens één alinea hebben."
      permission_conflict: "Een groep die toegang heeft tot een subcategorie moet ook toegang hebben tot de bovenliggende categorie. De volgende groepen hebben toegang tot een van de subcategorieën, maar niet tot de bovenliggende categorie: %{group_names}."
      disallowed_topic_tags: "Dit topic heeft tags die niet worden toegestaan door deze categorie: '%{tags}'"
      disallowed_tags_generic: "Dit topic heeft niet-toegestane tags."
    cannot_delete:
      uncategorized: "Deze categorie is bijzonder. Hij is bedoeld als wachtruimte voor topics die geen categorie hebben, en kan niet worden verwijderd."
      has_subcategories: "Deze categorie kan niet worden verwijderd, omdat deze subcategorieën bevat"
      topic_exists:
        one: "Deze categorie kan niet worden verwijderd, omdat deze %{count} topic bevat. Het oudste topic is %{topic_link}."
        other: "Deze categorie kan niet worden verwijderd, omdat deze %{count} topics bevat. Het oudste topic is %{topic_link}."
      topic_exists_no_oldest: "Deze categorie kan niet worden verwijderd, omdat het aantal topics %{count} is."
    uncategorized_description: "Topics die geen categorie nodig hebben of niet in een andere bestaande categorie passen."
  trust_levels:
    newuser:
      title: "nieuwe gebruiker"
    basic:
      title: "basisgebruiker"
    member:
      title: "lid"
    regular:
      title: "vaste gebruiker"
    leader:
      title: "leider"
    change_failed_explanation: "U probeerde %{user_name} naar '%{new_trust_level}' te degraderen. Zijn of haar vertrouwensniveau is echter al '%{current_trust_level}'. %{user_name} blijft op vertrouwensniveau '%{current_trust_level}'. Als u de gebruiker wil degraderen, vergrendel dan eerst het vertrouwensniveau."
  post:
    image_placeholder:
      broken: "Deze afbeelding is beschadigd"
    has_likes:
      one: "%{count} like"
      other: "%{count} likes"
  rate_limiter:
    slow_down: "U hebt deze actie te vaak uitgevoerd; probeer het later opnieuw."
    too_many_requests: "U hebt deze actie te vaak uitgevoerd. Wacht %{time_left} voordat u het opnieuw probeert."
    by_type:
      first_day_replies_per_day: "U hebt het maximale aantal antwoorden bereikt dat een nieuwe gebruiker de eerste dag kan aanmaken. Wacht %{time_left} voordat u het opnieuw probeert."
      first_day_topics_per_day: "U hebt het maximale aantal topics bereikt dat een nieuwe gebruiker de eerste dag kan aanmaken. Wacht %{time_left} voordat u het opnieuw probeert."
      create_topic: "U maakt te snel topics aan. Wacht %{time_left} voordat u het opnieuw probeert."
      create_post: "U antwoordt te snel. Wacht %{time_left} voordat u het opnieuw probeert."
      delete_post: "U verwijdert te snel berichten. Wacht %{time_left} voordat u het opnieuw probeert."
      public_group_membership: "U verlaat of neemt te vaak deel aan groepen. Wacht %{time_left} voordat u het opnieuw probeert."
      topics_per_day: "U hebt het maximale aantal nieuwe topics bereikt. Wacht %{time_left} voordat u het opnieuw probeert."
      pms_per_day: "U hebt het maximale aantal berichten bereikt. Wacht %{time_left} voordat u het opnieuw probeert."
      create_like: "U hebt het maximale aantal likes bereikt. Wacht %{time_left} voordat u het opnieuw probeert."
      create_bookmark: "U hebt het maximale aantal bladwijzers bereikt. Wacht %{time_left} voordat u het opnieuw probeert."
      edit_post: "U hebt het maximale aantal bewerkingen bereikt. Wacht %{time_left} voordat u het opnieuw probeert."
      live_post_counts: "U vraagt te snel om het live-aantal berichten. Wacht %{time_left} voordat u het opnieuw probeert."
      unsubscribe_via_email: "U hebt het maximale aantal uitschrijvingen via e-mail bereikt. Wacht %{time_left} voordat u het opnieuw probeert."
      topic_invitations_per_day: "U hebt het maximale aantal topic-uitnodigingen bereikt. Wacht %{time_left} voordat u het opnieuw probeert."
    hours:
      one: "%{count} uur"
      other: "%{count} uur"
    minutes:
      one: "%{count} minuut"
      other: "%{count} minuten"
    seconds:
      one: "%{count} seconde"
      other: "%{count} seconden"
    short_time: "een paar seconden"
  datetime:
    distance_in_words:
      half_a_minute: "< 1m"
      less_than_x_seconds:
        one: "< %{count}s"
        other: "< %{count}s"
      x_seconds:
        one: "%{count}s"
        other: "%{count}s"
      less_than_x_minutes:
        one: "< %{count}m"
        other: "< %{count}m"
      x_minutes:
        one: "%{count}m"
        other: "%{count}m"
      about_x_hours:
        one: "%{count}u"
        other: "%{count}u"
      x_days:
        one: "%{count}d"
        other: "%{count}d"
      about_x_months:
        one: "%{count}mnd"
        other: "%{count}mnd"
      x_months:
        one: "%{count}mnd"
        other: "%{count}mnd"
      about_x_years:
        one: "%{count}j"
        other: "%{count}j"
      over_x_years:
        one: "> %{count}j"
        other: "> %{count}j"
      almost_x_years:
        one: "%{count}j"
        other: "%{count}j"
    distance_in_words_verbose:
      half_a_minute: "zojuist"
      less_than_x_seconds: "zojuist"
      x_seconds:
        one: "%{count} seconde geleden"
        other: "%{count} seconden geleden"
      less_than_x_minutes:
        one: "minder dan %{count} minuut geleden"
        other: "minder dan %{count} minuten geleden"
      x_minutes:
        one: "%{count} minuut geleden"
        other: "%{count} minuten geleden"
      about_x_hours:
        one: "%{count} uur geleden"
        other: "%{count} uur geleden"
      x_days:
        one: "%{count} dag geleden"
        other: "%{count} dagen geleden"
      about_x_months:
        one: "ongeveer %{count} maand geleden"
        other: "ongeveer %{count} maanden geleden"
      x_months:
        one: "%{count} maand geleden"
        other: "%{count} maanden geleden"
      about_x_years:
        one: "ongeveer %{count} jaar geleden"
        other: "ongeveer %{count} jaar geleden"
      over_x_years:
        one: "meer dan %{count} jaar geleden"
        other: "meer dan %{count} jaar geleden"
      almost_x_years:
        one: "bijna %{count} jaar geleden"
        other: "bijna %{count} jaar geleden"
  password_reset:
    no_token: "Sorry, die koppeling voor het wijzigen van uw wachtwoord is te oud. Selecteer de knop Aanmelden en gebruik 'Ik ben mijn wachtwoord vergeten' om een nieuwe koppeling te ontvangen."
    choose_new: "Een nieuw wachtwoord kiezen"
    choose: "Een wachtwoord kiezen"
    update: "Wachtwoord bijwerken"
    save: "Wachtwoord instellen"
    title: "Wachtwoord herinitialiseren"
    success: "U hebt uw wachtwoord met succes gewijzigd en bent nu aangemeld."
    success_unapproved: "U hebt uw wachtwoord met succes gewijzigd."
  email_login:
    invalid_token: "Sorry, die koppeling voor het aanmelden via e-mail is te oud. Selecteer de knop Aanmelden en gebruik 'Ik ben mijn wachtwoord vergeten' om een nieuwe koppeling te ontvangen."
    title: "E-mailaanmelding"
  user_auth_tokens:
    browser:
      chrome: "Google Chrome"
      discoursehub: "DiscourseHub-app"
      edge: "Microsoft Edge"
      firefox: "Firefox"
      ie: "Internet Explorer"
      opera: "Opera"
      safari: "Safari"
      unknown: "onbekende browser"
    device:
      android: "Android-apparaat"
      chromebook: "Chromebook"
      ipad: "iPad"
      iphone: "iPhone"
      ipod: "iPod"
      linux: "GNU/Linux-computer"
      mac: "Mac"
      mobile: "Mobiel apparaat"
      windows: "Windows-computer"
      unknown: "onbekend apparaat"
    os:
      android: "Android"
      chromeos: "ChromeOS"
      ios: "iOS"
      linux: "Linux"
      macos: "macOS"
      windows: "Microsoft Windows"
      unknown: "onbekend besturingssysteem"
  change_email:
    wrong_account_error: "U bent bij de verkeerde account aangemeld; meld u af en probeer het opnieuw."
    confirmed: "Uw e-mailadres is bijgewerkt."
    please_continue: "Doorgaan naar %{site_name}"
    error: "Er is een fout opgetreden bij het wijzigen van uw e-mailadres. Misschien is het adres al in gebruik?"
    error_staged: "Er is een fout opgetreden bij het wijzigen van uw e-mailadres. Het adres is al in gebruik door een staged gebruiker."
    already_done: "Sorry, deze bevestigingskoppeling is niet meer geldig. Misschien is uw e-mailadres al gewijzigd?"
    confirm: "Bevestigen"
    authorizing_new:
      title: "Bevestig uw nieuwe e-mailadres"
      description: "Bevestig dat u uw nieuwe e-mailadres gewijzigd wilt zien naar:"
    authorizing_old:
      title: "Uw e-mailadres wijzigen"
      description: "Bevestig de wijziging van uw e-mailadres"
      old_email: "Oude e-mailadres: %{email}"
      new_email: "Nieuwe e-mailadres: %{email}"
      almost_done_title: "Nieuwe e-mailadres bevestigen"
      almost_done_description: "Er is een e-mail naar uw nieuwe e-mailadres verstuurd om de wijziging te bevestigen!"
  associated_accounts:
    revoke_failed: "Intrekken van uw account bij %{provider_name} is mislukt."
    connected: "(verbonden)"
  activation:
    action: "Klik hier om uw account te activeren"
    already_done: "Sorry, deze koppeling voor het bevestigen van uw account is niet meer geldig. Misschien is uw account al actief?"
    please_continue: "Uw account is bevestigd; u wordt nu doorgestuurd naar de startpagina."
    continue_button: "Doorgaan naar %{site_name}"
    welcome_to: "Welkom bij %{site_name}!"
    approval_required: "Voordat u toegang hebt tot dit forum, moet een moderator uw nieuwe account handmatig goedkeuren. U ontvangt een e-mail zodra uw account is goedgekeurd!"
    missing_session: "We kunnen niet vaststellen of uw account is aangemaakt; zorg ervoor dat u cookies hebt ingeschakeld."
    activated: "Sorry, deze account is al geactiveerd."
    admin_confirm:
      title: "Beheerdersaccount bevestigen"
      description: "Weet u zeker dat u <b>%{target_username} (%{target_email})</b> een beheerder wilt laten worden?"
      grant: "Beheerderstoegang verlenen"
      complete: "<b>%{target_username}</b> is nu een beheerder."
      back_to: "Terug naar %{title}"
  reviewable_score_types:
    needs_approval:
      title: "Heeft goedkeuring nodig"
  post_action_types:
    off_topic:
      title: "Off-topic"
      description: "Dit bericht is niet relevant voor de huidige discussie zoals beschreven door de titel en het eerste bericht, en dient wellicht naar een ander topic te worden verplaatst."
      short_description: "Niet relevant voor de discussie"
      long_form: "heeft dit als off-topic gemarkeerd"
    spam:
      title: "Spam"
      description: "Dit bericht is een advertentie of vandalisme. Het is niet relevant voor het huidige onderwerp."
      short_description: "Dit is een advertentie of vandalisme"
      long_form: "heeft dit als spam gemarkeerd"
      email_title: '''%{title}'' is als spam gemarkeerd'
      email_body: "%{link}\n\n%{message}"
    inappropriate:
      title: "Ongepast"
      description: 'Dit bericht bevat inhoud die een redelijk persoon als beledigend, kwetsend of een overtreding van <a href="%{base_path}/guidelines">onze gemeenschapsrichtlijnen</a> zou beschouwen.'
      short_description: 'Een overtreding van <a href="%{base_path}/guidelines">onze gemeenschapsrichtlijnen</a>'
      long_form: "heeft dit als ongepast gemarkeerd"
    notify_user:
      title: "@{{username}} een bericht sturen"
      description: "I wil rechtstreeks en persoonlijk met deze persoon over zijn of haar bericht praten."
      short_description: "I wil rechtstreeks en persoonlijk met deze persoon over zijn of haar bericht praten."
      long_form: "heeft bericht verstuurd naar gebruiker"
      email_title: 'Uw bericht in ''%{title}'''
      email_body: "%{link}\n\n%{message}"
    notify_moderators:
      title: "Iets anders"
      description: "Dit bericht vereist aandacht van een staflid om een andere reden dan hierboven vermeld."
      short_description: "Dit bericht vereist aandacht van een staflid om een andere reden"
      long_form: "heeft dit gemarkeerd voor aandacht van een staflid"
      email_title: 'Een bericht in ''%{title}'' vereist aandacht van een staflid'
      email_body: "%{link}\n\n%{message}"
    bookmark:
      title: "Bladwijzer maken"
      description: "Bladwijzer voor dit bericht maken"
      short_description: "Bladwijzer voor dit bericht maken"
      long_form: "heeft een bladwijzer voor dit bericht gemaakt"
    like:
      title: "Leuk"
      description: "Dit bericht liken"
      short_description: "Dit bericht liken"
      long_form: "liket dit bericht"
  draft:
    sequence_conflict_error:
      title: "conceptfout"
      description: "Concept wordt in een ander venster bewerkt. Vernieuw deze pagina."
  draft_backup:
    pm_title: "Back-upconcepten van actieve topics"
    pm_body: "Topic dat back-upconcepten bevat"
  user_activity:
    no_default:
      self: "U hebt nog geen activiteit."
      others: "Geen activiteit."
    no_bookmarks:
      self: "U hebt geen bladwijzers voor berichten; via bladwijzers kunt u snel bepaalde berichten raadplegen."
      others: "Geen bladwijzers."
    no_likes_given:
      self: "U hebt geen berichten geliket."
      others: "Geen gelikete berichten."
    no_replies:
      self: "U hebt op geen enkel bericht geantwoord."
      others: "Geen antwoorden."
    no_drafts:
      self: "U hebt geen concepten; begin met het opstellen van een antwoord in een topic en het wordt automatisch als nieuw concept opgeslagen."
  webauthn:
    validation:
      invalid_type_error: "Het opgegeven type webauthn was ongeldig. Geldige typen zijn webauthn.get en webauthn.create."
      challenge_mismatch_error: "De opgegeven vraag komt niet overeen met de door de authenticatieserver gegenereerde vraag."
      invalid_origin_error: "De oorsprong van de authenticatieaanvraag komt niet overeen met de serveroorsprong."
      malformed_attestation_error: "Er is een fout opgetreden bij het decoderen van de attestgegevens."
      invalid_relying_party_id_error: "De Relying Party-ID van de authenticatieaanvraag komt niet overeen met de Relying Party-ID van de server."
      user_verification_error: "Er is gebruikersverificatie vereist."
      unsupported_public_key_algorithm_error: "Het opgegeven algoritme van de openbare sleutel wordt niet ondersteund door de server."
      unsupported_attestation_format_error: "De attestation-indeling wordt niet ondersteund door de server."
      credential_id_in_use_error: "De opgegeven referentie-ID is al in gebruik."
      public_key_error: "De verificatie van de openbare sleutel voor de referentie is mislukt."
      ownership_error: "De beveiligingssleutel behoort niet toe aan de gebruiker."
      not_found_error: "Er kon geen beveiligingssleutel met de opgegeven referentie-ID worden gevonden."
      unknown_cose_algorithm_error: "Het voor de beveiligingssleutel gebruikte algoritme wordt niet herkend."
  topic_flag_types:
    spam:
      title: "Spam"
      description: "Dit topic is een advertentie. Het is niet nuttig of relevant voor deze website, maar promotioneel van aard."
      long_form: "heeft dit als spam gemarkeerd"
      short_description: "Dit is een advertentie"
    inappropriate:
      title: "Ongepast"
      description: 'Dit topic bevat inhoud die een redelijk persoon als beledigend, kwetsend of een overtreding van <a href="%{base_path}/guidelines">onze gemeenschapsrichtlijnen</a> zou beschouwen.'
      long_form: "heeft dit als ongepast gemarkeerd"
      short_description: 'Een overtreding van <a href="%{base_path}/guidelines">onze gemeenschapsrichtlijnen</a>'
    notify_moderators:
      title: "Iets anders"
      description: 'Dit topic vereist algemene aandacht van een staflid op basis van de <a href="%{base_path}/guidelines">richtlijnen</a>, <a href="%{tos_url}">TOS</a>, of om een andere reden dan hierboven vermeld.'
      long_form: "heeft dit gemarkeerd voor aandacht van een moderator"
      short_description: "Dit bericht vereist aandacht van een staflid om een andere reden"
      email_title: 'Het topic ''%{title}'' vereist aandacht van een moderator'
      email_body: "%{link}\n\n%{message}"
  flagging:
    you_must_edit: '<p>Uw bericht is gemarkeerd door de gemeenschap. <a href="%{path}">Bekijk uw berichten</a>.</p>'
    user_must_edit: "<p>Uw bericht is gemarkeerd door de gemeenschap en is tijdelijk verborgen.</p>"
  ignored:
    hidden_content: "<p>Verborgen inhoud</p>"
  archetypes:
    regular:
      title: "Normaal topic"
    banner:
      title: "Bannertopic"
      message:
        make: "Dit topic is nu een banner. De banner verschijnt bovenaan elke pagina, totdat de gebruiker deze verbergt."
        remove: "Dit topic is geen banner meer. Het zal niet meer bovenaan elke pagina verschijnen."
  unsubscribed:
    title: "E-mailvoorkeuren bijgewerkt!"
    description: "e-mailvoorkeuren voor <b>%{email}</b> zijn bijgewerkt. <a href='%{url}'>Bezoek uw gebruikersvoorkeuren</a> om uw e-mailinstellingen te wijzigen."
    topic_description: "Gebruik de meldingsinstellingen onder of rechts van het topic om u opnieuw voor %{link} in te schrijven."
    private_topic_description: "Gebruik de meldingsinstellingen onder of rechts van het topic om u opnieuw in te schrijven."
  uploads:
    marked_insecure_from_theme_component_reason: "upload gebruikt in themaonderdeel"
  unsubscribe:
    title: "Uitschrijven"
    stop_watching_topic: "Dit topic niet meer in de gaten houden, %{link}"
    mute_topic: "Alle meldingen voor dit topic negeren, %{link}"
    unwatch_category: "Geen topics in %{category} meer in de gaten houden"
    mailing_list_mode: "Mailinglijstmodus uitschakelen"
    all: "Mij geen e-mail van %{sitename} sturen"
    different_user_description: "U bent momenteel aangemeld als een andere gebruiker dan die we een e-mail hebben gestuurd. Meld u af, of open de anonieme modus, en probeer het opnieuw."
    not_found_description: "Sorry, we konden u niet uitschrijven. Is het mogelijk dat de koppeling in uw e-mail is verlopen?"
    log_out: "Afmelden"
    submit: "Voorkeuren opslaan"
    digest_frequency:
      title: "U ontvangt %{frequency} e-mailsamenvattingen"
      select_title: "Regelmaat van e-mailsamenvattingen instellen op:"
      never: "nooit"
      every_30_minutes: "elke 30 minuten"
      every_hour: "elk uur"
      daily: "dagelijks"
      weekly: "wekelijks"
      every_month: "elke maand"
      every_six_months: "elke zes maanden"
  user_api_key:
    title: "Toegang tot toepassingen autoriseren"
    authorize: "Autoriseren"
    read: "lezen"
    read_write: "lezen/schrijven"
    description: '''%{application_name}'' vraagt de volgende toegang tot uw account:'
    instructions: 'We hebben zojuist een nieuwe API-gebruikerssleutel voor u gegenereerd voor gebruik met ''%{application_name}''. Plak de volgende koppeling in uw toepassing:'
    otp_description: 'Wilt u ''%{application_name}'' toegang tot deze website geven?'
    otp_confirmation:
      confirm_title: "Doorgaan naar %{site_name}"
      logging_in_as: "Aanmelden als %{username}"
      confirm_button: Aanmelding voltooien
    no_trust_level: "Sorry, u hebt niet het vereiste vertrouwensniveau voor toegang tot de gebruikers-API."
    generic_error: "Sorry, we kunnen geen API-sleutels voor gebruikers uitgeven; deze functie is mogelijk uitgeschakeld door de websitebeheerder."
    scopes:
      message_bus: "Live-updates"
      notifications: "Meldingen lezen en wissen"
      push: "Meldingen naar externe services sturen"
      session_info: "Info van gebruikerssessie lezen"
      read: "Alles lezen"
      write: "Alles schrijven"
      one_time_password: "Token voor eenmalige aanmelding maken"
    invalid_public_key: "Sorry, de openbare sleutel is ongeldig."
    invalid_auth_redirect: "Sorry, deze auth_redirect-host is niet toegestaan."
    invalid_token: "Ontbrekend, ongeldig of verlopen token."
  flags:
    errors:
      already_handled: "Markering is al verwerkt"
  reports:
    default:
      labels:
        count: Aantal
        percent: Percentage
        day: Dag
    post_edits:
      title: "Berichtbewerkingen"
      labels:
        edited_at: Datum
        post: Bericht
        editor: Bewerker
        author: Schrijver
        edit_reason: Reden
      description: "Aantal nieuwe berichtbewerkingen."
    user_flagging_ratio:
      title: "Verhouding van gebruikersmarkeringen"
      labels:
        user: Gebruiker
        agreed_flags: Geaccordeerde markeringen
        disagreed_flags: Niet-geaccordeerde markeringen
        ignored_flags: Genegeerde markeringen
        score: Score
      description: "Lijst van gebruikers op volgorde van verhouding van stafreactie op hun markeringen (niet geaccordeerd tot geaccordeerd)."
    moderators_activity:
      title: "Moderatoractiviteit"
      labels:
        moderator: Moderator
        flag_count: Beoordeelde markeringen
        time_read: Leestijd
        topic_count: Gemaakte topics
        post_count: Gemaakte berichten
        pm_count: Gemaakte PM's
        revision_count: Revisies
      description: "Lijst van moderatoractiviteit, waaronder beoordeelde markeringen, leestijd, gemaakte topics, gemaakte berichten, gemaakte persoonlijke berichten, en revisies."
    flags_status:
      title: "Markeringsstatus"
      values:
        agreed: Geaccordeerd
        disagreed: Niet geaccordeerd
        deferred: Genegeerd
        no_action: Geen actie
      labels:
        flag: Type
        assigned: Toegewezen
        poster: Schrijver
        flagger: Melder
        time_to_resolution: Resolutietijd
      description: "Lijst van statussen van markeringen, waaronder het type markering, schrijver, melder, en tijd tot resolutie."
    visits:
      title: "Gebruikersbezoeken"
      xaxis: "Dag"
      yaxis: "Aantal bezoeken"
      description: "Aantal alle gebruikersbezoeken."
    signups:
      title: "Registraties"
      xaxis: "Dag"
      yaxis: "Aantal registraties"
      description: "Nieuwe accountregistraties voor deze periode."
    new_contributors:
      title: "Nieuwe bijdragers"
      xaxis: "Dag"
      yaxis: "Aantal nieuwe bijdragers"
      description: "Aantal gebruikers die tijdens deze periode hun eerste bericht hebben gemaakt."
    trust_level_growth:
      title: "Groei van vertrouwensniveau"
      xaxis:
        tl1_reached: "TL1 bereikt"
        tl2_reached: "TL2 bereikt"
        tl3_reached: "TL3 bereikt"
        tl4_reached: "TL4 bereikt"
      yaxis: "Dag"
      description: "Aantal gebruikers die tijdens deze periode hun vertrouwensniveau hebben doen toenemen."
    consolidated_page_views:
      title: "Samengevoegde paginaweergaven"
      xaxis:
        page_view_crawler: "Crawlers"
        page_view_anon: "Anonieme gebruikers"
        page_view_logged_in: "Aangemelde gebruikers"
      yaxis: "Dag"
      description: "Paginaweergaven voor aangemelde gebruikers, anonieme gebruikers en crawlers."
      labels:
        post: Bericht
        editor: Bewerker
        author: Schrijver
        edit_reason: Reden
    dau_by_mau:
      title: "DAU/MAU"
      xaxis: "Day"
      yaxis: "DAU/MAU"
      description: "Aantal leden dat de afgelopen dag was aangemeld, gedeeld door het aantal leden dat de afgelopen maand was aangemeld – geeft een % terug dat 'plakkerigheid' in de gemeenschap aangeeft. Het streven is >30%."
    daily_engaged_users:
      title: "Dagelijkse actieve gebruikers"
      xaxis: "Dag"
      yaxis: "Actieve gebruikers"
      description: "Aantal gebruikers dat de afgelopen dag berichten heeft geliket of geplaatst."
    profile_views:
      title: "Gebruikersprofielweergaven"
      xaxis: "Dag"
      yaxis: "Aantal weergegeven gebruikersprofielen"
      description: "Totale aantal nieuwe weergaven van gebruikersprofielen."
    topics:
      title: "Topics"
      xaxis: "Dag"
      yaxis: "Aantal nieuwe topics"
      description: "Nieuwe topics die tijdens deze periode zijn gemaakt."
    posts:
      title: "Berichten"
      xaxis: "Dag"
      yaxis: "Aantal nieuwe berichten"
      description: "Nieuwe berichten die tijdens deze periode zijn gemaakt."
    likes:
      title: "Likes"
      xaxis: "Dag"
      yaxis: "Aantal nieuwe likes"
      description: "Aantal nieuwe likes."
    flags:
      title: "Markeringen"
      xaxis: "Dag"
      yaxis: "Aantal markeringen"
      description: "Aantal nieuwe markeringen."
    bookmarks:
      title: "Bladwijzers"
      xaxis: "Dag"
      yaxis: "Aantal nieuwe bladwijzers"
      description: "Aantal nieuwe bladwijzers voor topics en berichten."
    users_by_trust_level:
      title: "Gebruikers per vertrouwensniveau"
      xaxis: "Vertrouwensniveau"
      yaxis: "Aantal gebruikers"
      labels:
        level: Niveau
      description: "Aantal gebruikers gegroepeerd op vertrouwensniveau."
    users_by_type:
      title: "Gebruikers per type"
      xaxis: "Type"
      yaxis: "Aantal gebruikers"
      labels:
        type: Type
      xaxis_labels:
        admin: Beheerder
        moderator: Moderator
        suspended: Geschorst
        silenced: Gedempt
      description: "Aantal gebruikers gegroepeerd op beheerder, moderator, geschorst en gedempt."
    trending_search:
      title: Populaire zoekopdrachten
      labels:
        term: Term
        searches: Zoekopdrachten
        click_through: CTR
      description: "Meest populaire zoekopdrachten met hun doorklikverhoudingen."
    emails:
      title: "Verzonden e-mails"
      xaxis: "Dag"
      yaxis: "Aantal e-mails"
      description: "Aantal nieuwe verzonden e-mails."
    user_to_user_private_messages:
      title: "Gebruiker-naar-gebruiker (zonder antwoorden)"
      xaxis: "Dag"
      yaxis: "Aantal berichten"
      description: "Aantal nieuw geïnitieerde persoonlijke berichten."
    user_to_user_private_messages_with_replies:
      title: "Gebruiker-naar-gebruiker (met antwoorden)"
      xaxis: "Dag"
      yaxis: "Aantal berichten"
      description: "Aantal alle nieuwe persoonlijke berichten en reacties."
    system_private_messages:
      title: "Systeem"
      xaxis: "Dag"
      yaxis: "Aantal berichten"
      description: "Aantal persoonlijke berichten dat automatisch door het systeem is verstuurd."
    moderator_warning_private_messages:
      title: "Moderatorwaarschuwing"
      xaxis: "Dag"
      yaxis: "Aantal berichten"
      description: "Aantal waarschuwingen dat door persoonlijke berichten van moderators is verstuurd."
    notify_moderators_private_messages:
      title: "Moderators inlichten"
      xaxis: "Dag"
      yaxis: "Aantal berichten"
      description: "Aantal keren dat moderators persoonlijk zijn ingelicht via een markering."
    notify_user_private_messages:
      title: "Gebruiker inlichten"
      xaxis: "Dag"
      yaxis: "Aantal berichten"
      description: "Aantal keren dat gebruikers persoonlijk zijn ingelicht via een markering."
    top_referrers:
      title: "Topverwijzingen"
      xaxis: "Gebruiker"
      num_clicks: "Klikken"
      num_topics: "Topics"
      labels:
        user: "Gebruiker"
        num_clicks: "Klikken"
        num_topics: "Topics"
      description: "Gebruikers vermeld op aantallen klikken op koppelingen die ze hebben gedeeld."
    top_traffic_sources:
      title: "Meeste verkeersbronnen"
      xaxis: "Domein"
      num_clicks: "Klikken"
      num_topics: "Topics"
      num_users: "Gebruikers"
      labels:
        domain: Domein
        num_clicks: Klikken
        num_topics: Topics
      description: "Externe bronnen die het meest naar deze website hebben verwezen."
    top_referred_topics:
      title: "Meest doorverwezen topics"
      labels:
        num_clicks: "Klikken"
        topic: "Topic"
      description: "Topics die de meeste klikken van externe bronnen hebben ontvangen."
    page_view_anon_reqs:
      title: "Anoniem"
      xaxis: "Dag"
      yaxis: "Anonieme paginaweergaven"
      description: "Aantal nieuwe paginaweergaven door bezoekers die niet zijn aangemeld bij een account."
    page_view_logged_in_reqs:
      title: "Aangemeld"
      xaxis: "Dag"
      yaxis: "Paginaweergaven door aangemelde gebruikers"
      description: "Aantal nieuwe paginaweergaven door aangemelde gebruikers."
    page_view_crawler_reqs:
      title: "Webcrawler-paginaweergaven"
      xaxis: "Dag"
      yaxis: "Webcrawler-paginaweergaven"
      description: "Totale aantal paginaweergaven van webcrawlers na verloop van tijd."
    page_view_total_reqs:
      title: "Paginaweergaven"
      xaxis: "Dag"
      yaxis: "Totale paginaweergaven"
      description: "Aantal nieuwe paginaweergaven van alle bezoekers."
    page_view_logged_in_mobile_reqs:
      title: "Paginaweergaven door aangemelde gebruikers"
      xaxis: "Dag"
      yaxis: "Paginaweergaven door mobiele aangemelde gebruikers"
      description: "Aantal nieuwe paginaweergaven van gebruikers op mobiele apparaten en aangemeld bij een account."
    page_view_anon_mobile_reqs:
      title: "Anonieme paginaweergaven"
      xaxis: "Dag"
      yaxis: "Mobiele anonieme paginaweergaven"
      description: "Aantal nieuwe paginaweergaven van bezoekers op een mobiel apparaat die niet zijn aangemeld."
    http_background_reqs:
      title: "Achtergrond"
      xaxis: "Dag"
      yaxis: "Voor live-updates en tracking gebruikte aanvragen"
    http_2xx_reqs:
      title: "Status 2xx (OK)"
      xaxis: "Dag"
      yaxis: "Geslaagde aanvragen (Status 2xx)"
    http_3xx_reqs:
      title: "HTTP 3xx (Omleiding)"
      xaxis: "Dag"
      yaxis: "Aanvragen tot omleiding (Status 3xx)"
    http_4xx_reqs:
      title: "HTTP 4xx (Clientfout)"
      xaxis: "Dag"
      yaxis: "Clientfouten (Status 4xx)"
    http_5xx_reqs:
      title: "HTTP 5xx (Serverfout)"
      xaxis: "Dag"
      yaxis: "Serverfouten (Status 5xx)"
    http_total_reqs:
      title: "Totaal"
      xaxis: "Dag"
      yaxis: "Totale aanvragen"
    time_to_first_response:
      title: "Tijd tot eerste reactie"
      xaxis: "Dag"
      yaxis: "Gemiddelde tijd (uren)"
      description: "Gemiddelde tijd (in uren) van de eerste reactie op nieuwe topics."
    topics_with_no_response:
      title: "Topics zonder reactie"
      xaxis: "Dag"
      yaxis: "Totaal"
      description: "Aantal nieuwe gemaakte topics dat geen reactie heeft ontvangen."
    mobile_visits:
      title: "Gebruikersbezoeken (mobiel)"
      xaxis: "Dag"
      yaxis: "Aantal bezoeken"
      description: "Aantal unieke gebruikers die de website hebben bezocht met een mobiel apparaat."
    web_crawlers:
      title: "Webcrawler-useragents"
      labels:
        user_agent: "Useragent"
        page_views: "Paginaweergaven"
      description: "Lijst van webcrawler-useragents, gesorteerd op paginaweergaven."
    suspicious_logins:
      title: "Verdachte aanmeldingen"
      labels:
        user: Gebruiker
        client_ip: Client-IP
        location: Locatie
        browser: Browser
        device: Apparaat
        os: Besturingssysteem
        login_time: Tijd van aanmelding
      description: "Details over nieuwe aanmeldingen die op een verdachte manier afwijken t.o.v. eerdere aanmeldingen."
    staff_logins:
      title: "Beheerdersaanmeldingen"
      labels:
        user: Gebruiker
        location: Locatie
        login_at: Aanmelding om
      description: "Lijst van tijdstippen van beheerdersaanmeldingen met locaties."
    top_uploads:
      title: "Meeste uploads"
      labels:
        filename: Bestandsnaam
        extension: Extensie
        author: Maker
        filesize: Bestandsgrootte
      description: "Lijst van alle uploads op extensie, bestandsgrootte en maker."
    top_ignored_users:
      title: "Meest genegeerde / gedempte gebruikers"
      labels:
        ignored_user: Genegeerde gebruiker
        ignores_count: Aantal genegeerd
        mutes_count: Aantal gedempt
      description: "Gebruikers die door veel andere gebruikers zijn gedempt en/of genegeerd."
  dashboard:
    rails_env_warning: "Uw server werkt in de modus voor %{env}."
    host_names_warning: "Uw bestand config/database.yml gebruikt de standaardhostnaam localhost. Werk deze bij naar de hostnaam van uw website."
    gc_warning: 'Uw server gebruikt standaardparameters voor Ruby-garbagecollection, waardoor niet de beste prestaties worden verkregen. Lees dit topic over prestatieverbetering: <a href="https://meta.discourse.org/t/tuning-ruby-and-rails-for-discourse/4126" target="_blank">Tuning Ruby and Rails for Discourse</a>.'
    sidekiq_warning: 'Sidekiq is niet actief. Veel taken, zoals het verzenden van e-mail, worden door Sidekiq asynchroon uitgevoerd. Zorg ervoor dat er minstens één Sidekiq-proces actief is. <a href="https://github.com/mperham/sidekiq" target="_blank">Lees hier meer over Sidekiq</a>.'
    queue_size_warning: "Het aantal taken in de wachtrij is %{queue_size}, wat hoog is. Dit zou op een probleem met Sidekiq-processen kunnen duiden, of mogelijk dient u meer Sidekiq-workers toe te voegen."
    memory_warning: "Uw server werkt met minder dan 1 GB aan totaal geheugen. Minstens 1 GB geheugen wordt aanbevolen."
    google_oauth2_config_warning: 'De server is geconfigureerd om registratie en aanmelding via Google OAuth2 toe te staan (enable_google_oauth2_logins), maar de waarden voor client-ID en clientgeheim zijn niet ingesteld. Ga naar <a href="%{base_path}/admin/site_settings">de Website-instellingen</a> en werk de instellingen bij. <a href="https://meta.discourse.org/t/configuring-google-login-for-discourse/15858" target="_blank">Bekijk deze handleiding voor meer info</a>.'
    facebook_config_warning: 'De server is geconfigureerd om registratie en aanmelding via Facebook to te staan (enable_facebook_logins), maar de waarden voor app-ID en app-geheim zijn niet ingesteld. Ga naar <a href="%{base_path}/admin/site_settings">de Website-instellingen</a> en werk de instellingen bij. <a href="https://meta.discourse.org/t/configuring-facebook-login-for-discourse/13394" target="_blank">Bekijk deze handleiding voor meer info</a>.'
    twitter_config_warning: 'De server is geconfigureerd om registratie en aanmelding via Twitter toe te staan (enable_twitter_logins), maar de waarden voor sleutel en geheim zijn niet ingesteld. Ga naar <a href="%{base_path}/admin/site_settings">de Website-instellingen</a> en werk de instellingen bij. <a href="https://meta.discourse.org/t/configuring-twitter-login-for-discourse/13395" target="_blank">Bekijk deze handleiding voor meer info</a>.'
    github_config_warning: 'De server is geconfigureerd om registratie en aanmelding via GitHub toe te staan (enable_github_logins), maar de waarden voor client-ID en -geheim zijn niet ingesteld. Ga naar <a href="%{base_path}/admin/site_settings">de Website-instellingen</a> en werk de instellingen bij. <a href="https://meta.discourse.org/t/configuring-github-login-for-discourse/13745" target="_blank">Bekijk deze handleiding voor meer info</a>.'
    s3_config_warning: 'De server is geconfigureerd om bestanden naar S3 te uploaden, maar minstens één van de volgende waarden is niet ingesteld: s3_access_key_id, s3_secret_access_key, s3_use_iam_profile, of s3_upload_bucket. Ga naar <a href="%{base_path}/admin/site_settings">de Website-instellingen</a> en werk de instellingen bij. <a href="https://meta.discourse.org/t/how-to-set-up-image-uploads-to-s3/7229" target="_blank">Bekijk ''How to set up image uploads to S3?'' voor meer info</a>.'
    s3_backup_config_warning: 'De server is geconfigureerd om back-ups naar S3 te uploaden, maar minstens één van de volgende waarden is niet ingesteld: s3_access_key_id, s3_secret_access_key, s3_use_iam_profile, of s3_backup_bucket. Ga naar <a href="%{base_path}/admin/site_settings">de Website-instellingen</a> en werk de instellingen bij. <a href="https://meta.discourse.org/t/how-to-set-up-image-uploads-to-s3/7229" target="_blank">Bekijk ''How to set up image uploads to S3?'' voor meer info</a>.'
    image_magick_warning: 'De server is geconfigureerd om miniaturen van grote afbeeldingen te maken, maar ImageMagick is niet geïnstalleerd. Installeer ImageMagick met uw favoriete pakketbeheerder, of <a href="https://www.imagemagick.org/script/download.php" target="_blank">download de nieuwste versie</a>.'
    failing_emails_warning: 'Er zijn %{num_failed_jobs} mislukte e-mailtaken. Controleer uw bestand app.yml en zorg ervoor dat de mailserverinstellingen juist zijn. <a href="%{base_path}/sidekiq/retries" target="_blank">Bekijk de mislukte taken in Sidekiq</a>.'
    subfolder_ends_in_slash: "Uw submapconfiguratie is onjuist; de DISCOURSE_RELATIVE_URL_ROOT eindigt met een schuine streep."
    email_polling_errored_recently:
      one: "E-mailpolling heeft de afgelopen 24 uur een fout gegenereerd. Bekijk <a href='%{base_path}/logs' target='_blank'>de logboeken</a> voor meer details."
      other: "E-mailpolling heeft de afgelopen 24 uur %{count} fouten gegenereerd. Bekijk <a href='%{base_path}/logs' target='_blank'>de logboeken</a> voor meer details."
    missing_mailgun_api_key: "De server is geconfigureerd om e-mails via Mailgun te verzenden, maar u hebt geen API-sleutel opgegeven voor verificatie van de webhookberichten."
    bad_favicon_url: "De favicon wordt niet geladen. Controleer uw favicon-instelling in de <a href='%{base_path}/admin/site_settings'>Website-instellingen</a>."
    deprecated_api_usage: "We hebben een API-aanvraag via een verouderde authenticatiemethode gedetecteerd. Werk deze bij zodat <a href='https://meta.discourse.org/t/-/22706'>op headers gebaseerde authenticatie</a> wordt gebruikt. Na het bijwerken zou dit bericht pas na 24 uur kunnen verschijnen."
    update_mail_receiver: "We hebben een verouderde versie van mail-receiver gedetecteerd. Klik <a href='https://meta.discourse.org/t/-/133491'>hier</a> voor update-instructies. Na het bijwerken zou dit bericht pas na 24 uur kunnen verschijnen."
    poll_pop3_timeout: "Time-out voor verbinding met de POP3-server. Inkomende e-mail kon niet worden opgehaald. Controleer uw <a href='%{base_path}/admin/site_settings/category/email'>POP3-instellingen</a> en serviceprovider."
    poll_pop3_auth_error: "Verbinding met de POP3-server is mislukt met een authenticatiefout. Controleer uw <a href='%{base_path}/admin/site_settings/category/email'>POP3-instellingen</a>."
    force_https_warning: "Uw website gebruikt SSL, maar `<a href='%{base_path}/admin/site_settings/category/all_results?filter=force_https'>force_https</a>` is nog niet ingeschakeld in uw website-instellingen."
    out_of_date_themes: "Er zijn updates voor de volgende thema's beschikbaar:"
    unreachable_themes: "We konden niet op updates controleren voor de volgende thema's:"
    watched_word_regexp_error: "De reguliere expressie voor %{action} in de gaten gehouden woorden is ongeldig. Controleer uw <a href='%{base_path}/admin/logs/watched_words'>Instellingen voor in de gaten gehouden woorden</a>, of schakel de website-instelling 'watched words regular expressions' uit."
  site_settings:
    censored_words: "Woorden die automatisch door &#9632;&#9632;&#9632;&#9632; zullen worden vervangen"
    delete_old_hidden_posts: "Verborgen berichten die meer dan 30 dagen verborgen blijven automatisch verwijderen"
    default_locale: "De standaardtaal van deze Discourse-instantie. U kunt de tekst van door het systeem gegenereerde categorieën en topics vervangen onder <a href='%{base_path}/admin/customize/site_texts' target='_blank'>Aanpassen / Tekst</a>."
    allow_user_locale: "Gebruikers mogen een eigen voorkeur voor de interfacetaal kiezen"
    set_locale_from_accept_language_header: "Taal van interface voor anonieme gebruikers instellen op basis van de taalheaders van hun webbrowser. (EXPERIMENTEEL, werkt niet met anonieme cache)"
    support_mixed_text_direction: "Gemengde links-naar-rechts- en rechts-naar-links-tekstrichtingen ondersteunen."
    min_post_length: "Minimaal toegestane lengte van een bericht in tekens"
    min_first_post_length: "Minimaal toegestane lengte van eerste bericht (topictekst) in tekens"
    min_personal_message_post_length: "Minimaal toegestane berichtlengte in tekens voor berichten"
    max_post_length: "Maximaal toegestane lengte van een bericht in tekens"
    topic_featured_link_enabled: "Plaatsing van een koppeling met topics toestaan"
    show_topic_featured_link_in_digest: "Koppeling naar aanbevolen topics in de samenvattingsmail tonen"
    min_topic_title_length: "Minimaal toegestane lengte van een topictitel in tekens"
    max_topic_title_length: "Maximaal toegestane lengte van een topictitel in tekens"
    min_personal_message_title_length: "Minimaal toegestane titellengte voor een bericht in tekens"
    max_emojis_in_title: "Maximale aantal toegestane emoji in topictitel"
    min_search_term_length: "Minimaal geldige lengte van een zoekterm in tekens"
    search_tokenize_chinese_japanese_korean: "Zoeken voor het tokeniseren van Chinees/Japans/Koreaans ook op niet-CJK-websites afdwingen"
    search_prefer_recent_posts: "Als doorzoeken van uw grote forum traag werkt, probeert deze optie eerst een index van recentere berichten"
    search_recent_posts_size: "Het aantal in de index te behouden recente berichten"
    log_search_queries: "Zoekopdrachten van gebruikers opslaan"
    search_query_log_max_size: "Maximale aantal te bewaren zoekopdrachten"
    search_query_log_max_retention_days: "Maximale tijd voor het bewaren van zoekopdrachten, in dagen."
    search_ignore_accents: "Accenten negeren bij het zoeken naar tekst"
    category_search_priority_very_low_weight: "Op rangschikking toegepast gewicht voor zeer lage prioriteit bij doorzoeken van categorie."
    category_search_priority_low_weight: "Op rangschikking toegepast gewicht voor lage prioriteit bij doorzoeken van categorie."
    category_search_priority_high_weight: "Op rangschikking toegepast gewicht voor hoge prioriteit bij doorzoeken van categorie."
    category_search_priority_very_high_weight: "Op rangschikking toegepast gewicht voor zeer hoge prioriteit bij doorzoeken van categorie."
    allow_uncategorized_topics: "Topics maken zonder categorie toestaan. WAARSCHUWING: als er topics zonder categorie zijn, moet u deze opnieuw aan een categorie toewijzen voordat dit wordt uitgezet."
    allow_duplicate_topic_titles: "Topics met dezelfde identieke titels toestaan"
    unique_posts_mins: "Hoeveel minuten iemand moet wachten voordat deze een bericht met dezelfde inhoud mag plaatsen"
    educate_until_posts: "De pop-up voor nieuwe gebruikers tonen als een gebruiker begint met het typen van de eerste (n) nieuwe berichten in de berichteditor."
    title: "De naam van deze website, zoals gebruikt in de titeltag"
    site_description: "Beschrijf deze website in één zin, zoals gebruikt in de meta-omschrijvingstag."
    short_site_description: "Korte beschrijving, zoals gebruikt in de titeltag op de startpagina."
    contact_email: "E-mailadres van de hoofdpersoon die verantwoordelijk is voor deze website. Wordt gebruikt voor kritieke meldingen, evenals op het <a href='%{base_path}/about' target='_blank'>/about</a>-contactformulier voor dringende zaken."
    contact_url: "Contact-URL voor deze website. Wordt gebruikt op het <a href='%{base_path}/about' target='_blank'>/about</a>-contactformulier voor dringende zaken."
    crawl_images: "Afbeeldingen van externe URL's ophalen om de juiste breedte- en hoogteafmetingen in te voegen"
    download_remote_images_to_local: "Externe afbeeldingen naar lokale afbeeldingen converteren door ze te downloaden; dit voorkomt beschadigde afbeeldingen."
    download_remote_images_threshold: "Minimaal vereiste schijfruimte om externe afbeeldingen lokaal te downloaden (percentage)"
    download_remote_images_max_days_old: "Geen externe afbeeldingen downloaden voor berichten die meer dan n dagen oud zijn"
    disabled_image_download_domains: "Externe afbeeldingen zullen nooit vanaf deze domeinen worden gedownload. Pipe-gescheiden lijst."
    editing_grace_period: "De eerste (n) seconden na plaatsing van een bericht leidt bewerking ervan niet tot een nieuwe versie in de berichtgeschiedenis."
    editing_grace_period_max_diff: "Maximale aantal toegestane tekenwijzigingen in wachtperiode voor bewerken; bij meer wijzigingen een andere berichtrevisie bewaren (vertrouwensniveau 0 en 1)"
    editing_grace_period_max_diff_high_trust: "Maximale aantal toegestane tekenwijzigingen in wachtperiode voor bewerken; bij meer wijzigingen een andere berichtrevisie bewaren (vertrouwensniveau 1 en 2)"
    staff_edit_locks_post: "Berichten worden vergrendeld voor bewerking als ze door stafleden worden bewerkt"
    post_edit_time_limit: "Een TL0- of TL1-schrijver kan een eigen bericht (n) minuten na plaatsing bewerken. Stel dit in op 0 voor altijd."
    tl2_post_edit_time_limit: "Een TL2+-schrijver kan een eigen bericht (n) minuten na plaatsing bewerken. Stel dit in op 0 voor altijd."
    edit_history_visible_to_public: "Toestaan dat iedereen vorige versies van een bewerkt bericht kan zien. Als dit is uitgeschakeld, kunnen alleen stafleden dat bekijken."
    delete_removed_posts_after: "Door de schrijver verwijderde berichten worden na (n) uur automatisch verwijderd. Als dit ingesteld is op 0, worden berichten direct verwijderd."
    max_image_width: "Maximale miniatuurbreedte van afbeeldingen in een bericht"
    max_image_height: "Maximale miniatuurhoogte van afbeeldingen in een bericht"
    responsive_post_image_sizes: "Grootte van Lightbox-voorbeeldafbeeldingen mag op hoge-DPI-schermen met de volgende pixelverhoudingen worden aangepast. Verwijder alle waarden om responsieve afbeeldingen uit te schakelen."
    fixed_category_positions: "Wanneer aangevinkt, kunt u categorieën in een vaste volgorde schikken. Wanneer niet aangevinkt, worden categorieën op activiteit vermeld."
    fixed_category_positions_on_create: "Wanneer aangevinkt, wordt de categorievolgorde bij het maken van een topic aangehouden (vereist fixed_category_positions)."
    add_rel_nofollow_to_user_content: '''rel nofollow'' toevoegen aan alle ingediende gebruikersinhoud, behalve voor interne koppelingen (inclusief bovenliggende domeinen). Als u dit wijzigt, moet u alle berichten opnieuw opbouwen met ''rake posts:rebake'''
    exclude_rel_nofollow_domains: "Een lijst van domeinen waarvoor 'nofollow' niet aan koppelingen mag worden toegevoegd. example.com staat ook automatisch sub.example.com toe. Voeg minimaal het domein van deze website toe om webcrawlers alle inhoud te helpen vinden. Als andere onderdelen van uw website zich op andere domeinen bevinden, voeg die dan ook toe."
    post_excerpt_maxlength: "Maximale lengte van een fragment / samenvatting van een bericht."
    show_pinned_excerpt_mobile: "Fragment tonen bij vastgemaakte topics in mobiele weergave."
    show_pinned_excerpt_desktop: "Fragment tonen bij vastgemaakte topics in desktopweergave."
    post_onebox_maxlength: "Maximale lengte van een 'oneboxed Discourse'-bericht in tekens."
    onebox_domains_blacklist: "Een lijst van domeinen die nooit in een onebox worden omgezet."
    inline_onebox_domains_whitelist: "Een lijst van domeinen die in een onebox als miniatuur worden omgezet wanneer gekoppeld zonder titel"
    enable_inline_onebox_on_all_domains: "Website-instelling inline_onebox_domain_whitelist negeren en inline onebox op alle domeinen toestaan."
    force_custom_user_agent_hosts: "Hosts waarvoor bij alle aanvragen de aangepaste onebox-useragent wordt gebruikt. (Met name handig voor hosts die toegang beperken via de useragent)."
    max_oneboxes_per_post: "Maximale aantal oneboxes in een bericht."
    logo: "De logoafbeelding links bovenaan op uw website. Gebruik een brede rechthoekige afbeelding met een hoogte van 120 en een hoogte-breedteverhouding groter dan 3:1. Bij leeg laten wordt de titeltekst van de website getoond."
    logo_small: "De kleine logoafbeelding links bovenaan op uw website, zichtbaar bij omlaag scrollen. Gebruik een vierkante afbeelding van 120 × 120. Bij leeg laten wordt een startpaginasymbool getoond."
    digest_logo: "De alternatieve logoafbeelding bovenaan de e-mailsamenvatting van uw website. Gebruik een brede rechthoekige afbeelding. Gebruik geen SVG-afbeelding. Bij leeg laten wordt de afbeelding van de instelling `logo` gebruikt."
    mobile_logo: "Het logo dat op de mobiele versie van uw website wordt gebruikt. Gebruik een brede rechthoekige afbeelding met een hoogte van 120 en een hoogte-breedteverhouding groter dan 3:1. Bij leeg laten wordt de afbeelding van de instelling `logo` gebruikt."
    large_icon: "Afbeelding die als basis voor andere metagegevenspictogrammen wordt gebruikt. Moet idealiter groter zijn dan 512 x 512. Bij leeg laten wordt logo_small gebruikt."
    manifest_icon: "Afbeelding die als logo/splashafbeelding op Android wordt gebruikt. Wordt automatisch verkleind naar 512 x 512. Bij leeg laten wordt large_icon gebruikt."
    favicon: "Een favicon voor uw website, zie <a href='https://en.wikipedia.org/wiki/Favicon' target='_blank'>https://nl.wikipedia.org/wiki/Favicon</a>.  Om goed via een CDN te werken, moet dit een png zijn. Wordt verkleind naar 32x32. Bij leeg laten wordt large_icon gebruikt."
    apple_touch_icon: "Pictogram dat voor Apple touch-apparaten wordt gebruikt. Wordt automatisch verkleind naar 180x180. Bij leeg laten wordt large_icon gebruikt."
    opengraph_image: "Standaard opengraph-afbeelding, gebruikt wanneer de pagina geen andere geschikte afbeelding bevat. Bij leeg laten wordt large_icon gebruikt."
    twitter_summary_large_image: "'summary large image' van Twitter-card (dient minstens 280 in breedte, en minstens 150 in hoogte te zijn). Bij leeg laten worden reguliere kaartmetagegevens gegenereerd via de opengraph_image."
    notification_email: "Het Van:-e-mailadres adres dat wordt gebruikt voor het verzenden van alle essentiële systeem-e-mails. Het hier opgegeven domein moet goed ingestelde SPF-, DKIM- en reverse-PTR-records hebben om e-mails te doen aankomen."
    email_custom_headers: "Een door een pipe (|) gescheiden lijst van aangepaste e-mailheaders"
    email_subject: "Aanpasbare onderwerpnotatie voor standaard-e-mails. Zie <a href='https://meta.discourse.org/t/customize-subject-format-for-standard-emails/20801' target='_blank'>https://meta.discourse.org/t/customize-subject-format-for-standard-emails/20801</a>"
    detailed_404: "Biedt gebruikers meer informatie over waarom ze geen toegang hebben tot een bepaald topic. Opmerking: dit is minder veilig, omdat gebruikers dan weten of een URL naar een geldig topic verwijst."
    enforce_second_factor: "Dwingt gebruikers om twee-factor-authenticatie in te schakelen. Selecteer 'alle' om dit voor alle gebruikers te doen. Selecteer 'stafleden' om dit alleen voor stafleden te doen."
    force_https: "Gebruik van alleen HTTPS voor uw website afdwingen. WAARSCHUWING: schakel dit NIET in voordat u hebt geverifieerd dat HTTPS volledig is ingesteld en echt overal werkt! Hebt u ook uw CDN, alle sociale aanmeldingen en eventuele externe logo's / afhankelijkheden gecontroleerd om zeker te weten dat ze ook allemaal met HTTPS compatibel zijn?"
    same_site_cookies: "Cookies van dezelfde website gebruiken; deze vermijden alle aanvallen voor Cross Site Request Forgery in ondersteunde browsers (Lax of Strict). Waarschuwing: Strict werkt alleen op websites die aanmelding afdwingen en SSO gebruiken."
    summary_score_threshold: "De minimaal vereiste score voor een bericht om in 'Dit topic samenvatten' te worden opgenomen"
    summary_posts_required: "Minimale aantal berichten in een topic voordat 'Dit topic samenvatten' wordt ingeschakeld"
    summary_likes_required: "Minimale aantal likes in een topic voordat 'Dit topic samenvatten' wordt ingeschakeld"
    summary_percent_filter: "Wanneer een gebruiker op 'Dit topic samenvatten' klikt, de top % van berichten tonen"
    summary_max_results: "Maximale aantal weergegeven berichten door 'Dit topic samenvatten'"
    enable_personal_messages: "Gebruikers met vertrouwensniveau 1 (instelbaar via het minimale niveau om berichten te verzenden) toestaan om berichten aan te maken en op berichten te antwoorden. Houd er rekening mee dat stafleden altijd berichten kunnen verzenden."
    enable_system_message_replies: "Toestaan dat gebruikers op systeemberichten kunnen antwoorden, zelfs als persoonlijke berichten zijn uitgeschakeld"
    enable_long_polling: "Gebruikte 'message bus' voor melding kan 'long polling' gebruiken"
    long_polling_base_url: "Basis-URL voor 'long polling' (als een CDN dynamische inhoud aanbiedt, zorg er dan voor dat dit op 'origin pull' is ingesteld), zoals http://origin.site.com"
    long_polling_interval: "De hoeveelheid tijd die de server hoort te wachten voordat op clients wordt gereageerd als er geen gegevens te verzenden zijn (alleen aangemelde gebruikers)"
    polling_interval: "Als geen 'long polling' wordt toegepast, hoe vaak aangemelde clients moeten pollen in milliseconden"
    anon_polling_interval: "Hoe vaak anonieme clients moeten pollen in milliseconden"
    background_polling_interval: "Hoe vaak clients moeten pollen in milliseconden (als het venster in de achtergrond staat)"
    hide_post_sensitivity: "De waarschijnlijkheid dat een gemarkeerd bericht wordt verborgen"
    silence_new_user_sensitivity: "De waarschijnlijkheid dat een nieuwe gebruiker wordt gedempt op basis van spammarkeringen"
    auto_close_topic_sensitivity: "De waarschijnlijkheid dat een gemarkeerd topic automatisch wordt gesloten"
    cooldown_minutes_after_hiding_posts: "Het aantal minuten dat een gebruiker moet wachten voordat deze een via de gemeenschap gemarkeerd bericht kan bewerken"
    max_topics_in_first_day: "Het maximale aantal topics dat een gebruiker in de 24 uursperiode na het schrijven van een eerste bericht mag aanmaken"
    max_replies_in_first_day: "Het maximale aantal antwoorden dat een gebruiker in de 24 uursperiode na het schrijven van een eerste bericht mag aanmaken"
    tl2_additional_likes_per_day_multiplier: "Limiet van likes per dag voor TL2 (lid) verhogen door met dit getal te vermenigvuldigen"
    tl3_additional_likes_per_day_multiplier: "Limiet van likes per dag voor TL3 (vaste gebruiker) verhogen door met dit getal te vermenigvuldigen"
    tl4_additional_likes_per_day_multiplier: "Limiet van likes per dag voor TL4 (leider) verhogen door met dit getal te vermenigvuldigen"
    num_users_to_silence_new_user: "Als berichten van een nieuwe gebruiker num_spam_flags_to_silence_new_user spammarkeringen krijgen van dit aantal verschillende gebruikers, alle berichten ervan verbergen en het plaatsen van berichten in de toekomst tegengaan. 0 voor uitschakelen."
    num_tl3_flags_to_silence_new_user: "Als berichten van een nieuwe gebruiker dit aantal markeringen krijgen van num_tl3_users_to_silence_new_user verschillende gebruikers met vertrouwensniveau 3, alle berichten ervan verbergen en het plaatsen van berichten in de toekomst tegengaan. 0 voor uitschakelen."
    num_tl3_users_to_silence_new_user: "Als berichten van een nieuwe gebruiker num_tl3_flags_to_silence_new_user markeringen krijgen van dit aantal verschillende gebruikers met vertrouwensniveau 3, alle berichten ervan verbergen en het plaatsen van berichten in de toekomst tegengaan. 0 voor uitschakelen."
    notify_mods_when_user_silenced: "Als een gebruiker automatisch wordt gedempt, een bericht naar alle moderators sturen."
    flag_sockpuppets: "Als een nieuwe gebruiker op een topic antwoordt vanaf hetzelfde IP-adres als de gebruiker die het topic heeft gestart, beide berichten ervan markeren als potentiële spam."
    traditional_markdown_linebreaks: "Traditionele regeleinden gebruiken in Markdown, waarin 2 spaties aan het einde van een regel nodig zijn voor een regeleinde."
    enable_markdown_typographer: "Typografieregels gebruiken om leesbaarheid van tekst te verbeteren: rechte aanhalingstekens ' vervangen door gekrulde aanhalingstekens ’, (c) (tm) door symbolen, -- door emdash –, etc."
    enable_markdown_linkify: "Tekst die eruitziet als een koppeling automatisch als een koppeling behandelen: www.example.com en https://example.com worden automatisch gekoppeld"
    markdown_linkify_tlds: "Lijst van topleveldomeinen die automatisch als koppeling worden behandeld"
    markdown_typographer_quotation_marks: "Lijst van vervangingsparen voor dubbele en enkele aanhalingstekens"
    post_undo_action_window_mins: "Het aantal minuten dat gebruikers recente acties op een bericht ongedaan mogen maken (liken, markeren, etc)."
    must_approve_users: "Stafleden moeten alle nieuwe gebruikersaccounts goedkeuren voordat ze de website mogen bezoeken."
<<<<<<< HEAD
=======
    approve_suspect_users: "Stafleden moeten alle verdachte accounts goedkeuren"
>>>>>>> baba1cc0
    pending_users_reminder_delay: "Moderators inlichten als nieuwe gebruikers langer dan dit aantal uren op goedkeuring wachten. Stel dit in op -1 om meldingen uit te schakelen."
    maximum_session_age: "Gebruikers blijven (n) uur na hun laatste bezoek aangemeld"
    ga_universal_tracking_code: "Google Universal Analytics (analytics.js)-trackingcode-ID, bv. UA-12345678-9; zie <a href='https://google.com/analytics' target='_blank'>https://google.com/analytics</a>"
    ga_universal_domain_name: "Google Universal Analytics (analytics.js)-domeinnaam, bv. mysite.com; zie <a href='https://google.com/analytics' target='_blank'>https://google.com/analytics</a>"
    ga_universal_auto_link_domains: "Google Universal Analytics (analytics.js)-cross-domain-tracking inschakelen. Aan uitgaande koppelingen naar deze domeinen wordt de client-ID toegevoegd. Zie <a href='https://support.google.com/analytics/answer/1034342?hl=en' target='_blank'>Google's Cross-Domein Tracking-handleiding.</a>"
    gtm_container_id: "Google Tag Manager-container-ID, bv. GTM-ABCDEF. <br/>Opmerking: scripts van derden die door GTM worden geladen, dienen mogelijk op de whitelist te worden geplaatst in 'content security policy script src'."
    enable_escaped_fragments: "Terugvallen naar Google's Ajax-Crawling-API als geen webcrawler wordt gedetecteerd. Zie <a href='https://developers.google.com/webmasters/ajax-crawling/docs/learn-more' target='_blank'>https://developers.google.com/webmasters/ajax-crawling/docs/learn-more</a>"
    moderators_create_categories: "Moderators mogen nieuwe categorieën maken"
    cors_origins: "Toegestane domeinen voor cross-origin-aanvragen (CORS). Elk domein moet http:// of https:// bevatten. De omgevingsvariabele DISCOURSE_ENABLE_CORS moet op true zijn ingesteld om CORS in te schakelen."
    use_admin_ip_whitelist: "Beheerders kunnen zich alleen aanmelden vanaf een IP-adres dat in de lijst Gecontroleerde IP-nummers is gedefinieerd (Beheer > Logboeken > Gecontroleerde IP-adressen)."
    blacklist_ip_blocks: "Een lijst van private IP-blokken die nooit door Discourse mogen worden verkend"
    whitelist_internal_hosts: "Een lijst van interne hosts die Discourse veilig kan verkennen voor oneboxing en andere doeleinden"
    allowed_iframes: "Een lijst van 'iframe src'-domeinvoorvoegsels die Discourse veilig kan toestaan in berichten"
    whitelisted_crawler_user_agents: "Useragents van webcrawlers die toegang tot de website dienen te hebben. WAARSCHUWING! INSTELLEN HIERVAN BLOKKEERT ALLE CRAWLERS DIE HIER NIET WORDEN VERMELD!"
    blacklisted_crawler_user_agents: "Uniek hoofdlettergevoelig woord in de useragent-string waarmee webcrawlers worden herkend die geen toegang tot de website mogen hebben. Niet van toepassing als whitelist is opgegeven."
    slow_down_crawler_user_agents: "Useragents van webcrawlers waarvan aanvragen beperkt moeten zijn in robots.txt via de Crawl-delay-instructie"
    slow_down_crawler_rate: "Als slow_down_crawler_user_agents is opgegeven, is deze beperking op alle crawlers van toepassing (aantal seconden vertraging tussen aanvragen)"
    content_security_policy: "Content-Security-Policy inschakelen"
    content_security_policy_report_only: "Content-Security-Policy-Report-Only inschakelen"
    content_security_policy_collect_reports: "Rapportverzameling voor CSP-schendingen inschakelen via /csp_reports"
    content_security_policy_script_src: "Aanvullende scriptbronnen op de whitelist. De huidige host en CDN zijn standaard inbegrepen. Zie <a href='https://meta.discourse.org/t/mitigate-xss-attacks-with-content-security-policy/104243' target='_blank'>Mitigate XSS Attacks with Content Security Policy</a>."
    invalidate_inactive_admin_email_after_days: "Beheerdersaccounts die de website dit aantal dagen niet hebben bezocht, dienen hun e-mailadres voor het aanmelden opnieuw te valideren. Stel dit in op 0 om uit te schakelen."
    top_menu: "Bepalen welke items in het hoofdnavigatiemenu verschijnen, en in welke volgorde. Voorbeeld: latest|new|unread|categories|top|read|posted|bookmarks"
    post_menu: "Bepalen welke items in het berichtmenu verschijnen, en in welke volgorde. Voorbeeld: like|edit|flag|delete|share|bookmark|reply"
    post_menu_hidden_items: "De menu-items die standaard in het berichtmenu moeten worden verborgen, totdat er op een uitvouw-ellipsis wordt geklikt."
    share_links: "Bepalen welke items in het deelmenu verschijnen, en in welke volgorde."
    site_contact_username: "Een geldige gebruikersnaam van een staflid waarvandaan alle automatische berichten worden verzonden. Wanneer leeg gelaten, wordt de standaardaccount van het systeem gebruikt."
    site_contact_group_name: "Een geldige groepsnaam voor uitnodiging in alle automatische berichten."
    send_welcome_message: "Alle nieuwe gebruikers een welkomstbericht met een snelstartgids sturen."
    send_tl1_welcome_message: "Nieuwe gebruikers met vertrouwensniveau 1 een welkomstbericht sturen."
    suppress_reply_directly_below: "Het uitvouwbare aantal antwoorden bij een bericht niet tonen als er maar één antwoord direct onder dit bericht staat."
    suppress_reply_directly_above: "Het uitvouwbare 'in antwoord op' bij een bericht niet tonen als er maar één antwoord direct boven dit bericht staat."
    remove_full_quote: "Volledige citaten bij directe antwoorden automatisch verwijderen."
    suppress_reply_when_quoting: "Het uitvouwbare 'in antwoord op' bij een bericht niet tonen als het bericht een antwoord citeert."
    max_reply_history: "Maximale aantal uit te vouwen antwoorden bij uitvouwen van 'in antwoord op'"
    topics_per_period_in_top_summary: "Aantal getoonde toptopics in het standaard toptopics-overzicht."
    topics_per_period_in_top_page: "Aantal getoonde toptopics in de uitgevouwen 'Meer tonen'-toptopics."
    redirect_users_to_top_page: "Nieuwe en lang afwezige gebruikers automatisch omleiden naar de top-pagina."
    top_page_default_timeframe: "Standaard tijdspanne voor de top-overzichtspagina."
    moderators_view_emails: "Moderators mogen e-mails van gebruikers bekijken"
    prioritize_username_in_ux: "Eerst gebruikersnaam tonen op gebruikerspagina, gebruikerskaart en in berichten (wanneer uitgeschakeld, wordt eerst de naam getoond)"
    enable_rich_text_paste: "Automatische conversie van HTML naar Markdown bij het plakken van tekst in de editor inschakelen. (Experimenteel)"
    email_token_valid_hours: "Tokens voor Wachtwoord vergeten / Account activeren zijn (n) uur geldig."
    enable_badges: "Het badgesysteem inschakelen"
    enable_whispers: "Privécommunicatie van stafleden binnen topics toestaan."
    allow_index_in_robots_txt: "Geef in robots.txt op dat deze website door webzoekmachines mag worden geïndexeerd. In uitzonderlijke gevallen kunt u <a href='%{base_path}/admin/customize/robots'>robots.txt</a> blijvend negeren."
    email_domains_blacklist: "Een door een verticaal streepje (pipe) gescheiden lijst van e-maildomeinen waarmee gebruikers geen accounts mogen registreren. Voorbeeld: mailinator.com|trashmail.net"
    email_domains_whitelist: "Een door een verticaal streepje (pipe) gescheiden lijst van e-maildomeinen waarmee gebruikers accounts MOETEN registreren. WAARSCHUWING: gebruikers met andere dan de vermelde e-maildomeinen worden niet toegestaan!"
    hide_email_address_taken: "Gebruikers niet informeren dat een account met een bepaald e-mailadres bestaat tijdens registratie en vanaf het formulier voor vergeten wachtwoorden."
    log_out_strict: "Bij het afmelden ALLE sessies voor de gebruiker op alle apparaten afmelden"
    version_checks: "De Discourse Hub pingen voor versie-updates en berichten over nieuwe versies tonen op het <a href='%{base_path}/admin' target='_blank'>/admin</a>-dashboard"
    new_version_emails: "Een e-mail naar het contact_email-adres sturen wanneer een nieuwe versie van Discourse beschikbaar is."
    invite_expiry_days: "Hoelang uitnodigingssleutels geldig zijn, in dagen"
    invite_only: "Alle nieuwe gebruikers moeten expliciet worden uitgenodigd door vertrouwde gebruikers of stafleden. Openbare registratie is uitgeschakeld."
    login_required: "Authenticatie vereisen om inhoud op deze website te lezen, anonieme toegang verbieden."
    min_username_length: "Minimale lengte van gebruikersnamen in tekens. WAARSCHUWING: als bestaande gebruikers of groepen kortere namen hebben, werkt uw website niet meer!"
    max_username_length: "Maximale lengte van gebruikersnamen in tekens. WAARSCHUWING: als bestaande gebruikers of groepen langere namen hebben, werkt uw website niet meer!"
    unicode_usernames: "Gebruikersnamen en groepsnamen mogen Unicode-letters en -cijfers bevatten."
    unicode_username_character_whitelist: "Reguliere expressies om alleen bepaalde Unicode-tekens binnen gebruikersnamen toe te staan. ASCII-letters en -cijfers zijn altijd toegestaan en hoeven niet in de whitelist te worden opgenomen."
    reserved_usernames: "Gebruikersnamen waarvoor registratie niet is toegestaan. Het jokerteken * kan worden gebruikt om een teken nul of meer keer te laten overeenkomen."
    min_password_length: "Minimale lengte van wachtwoord."
    min_admin_password_length: "Minimale wachtwoordlengte voor beheerders."
    password_unique_characters: "Minimale aantal unieke tekens dat een wachtwoord moet hebben."
    block_common_passwords: "Geen wachtwoorden toestaan die in de 10.000 meest gebruikte wachtwoorden voorkomen."
    enable_sso: "Eenmalige aanmelding via een externe website inschakelen (WAARSCHUWING: E-MAILADRESSEN VAN GEBRUIKERS *MOETEN* DOOR DE EXTERNE WEBSITE WORDEN GEVALIDEERD!)"
    verbose_sso_logging: "Uitgebreide SSO-gerelateerde diagnosegegevens opslaan in <a href='%{base_path}/logs' target='_blank'>/logs</a>"
    enable_sso_provider: "Discourse SSO provider-protocol aan het /session/sso_provider-eindpunt implementeren, vereist dat sso_provider_secrets is ingesteld"
    sso_url: "URL van single-sign-on-eindpunt (moet http:// of https:// bevatten)"
    sso_secret: "Geheime tekenreeks voor het cryptografisch authenticeren van SSO-informatie, zorg ervoor dat deze 10 tekens of langer is"
    sso_provider_secrets: "Een lijst van domain-secret-paren die Discourse als SSO-provider gebruiken. Zorg ervoor dat het SSO-geheim 10 tekens of langer is. Het jokerteken * kan worden gebruikt om een domein of alleen een deel ervan (bv. *.example.com) te laten overeenkomen."
    sso_overrides_bio: "Overschrijft biografie in gebruikersprofiel en voorkomt dat gebruiker deze kan wijzigen"
    sso_overrides_groups: "Alle handmatige groepslidmaatschappen synchroniseren met opgegeven groepen in SSO-attribuut van de groep (WAARSCHUWING: als u geen groepen opgeeft, worden alle handmatige groepslidmaatschappen voor de gebruiker gewist)"
    sso_overrides_email: "Overschrijft bij elke aanmelding lokaal opgegeven e-mailadres door e-mailadres uit SSO-payload van externe website, en voorkomt lokale wijzigingen. (WAARSCHUWING: er kunnen discrepanties ontstaan door normalisatie van lokale e-mailadressen)"
    sso_overrides_username: "Overschrijft bij elke aanmelding lokaal opgegeven gebruikersnaam door gebruikersnaam uit SSO-payload van externe website, en voorkomt lokale wijzigingen. (WAARSCHUWING: er kunnen discrepanties ontstaan door verschillen in lengte/vereisten van gebruikersnaam)"
    sso_overrides_name: "Overschrijft bij elke aanmelding lokaal opgegeven volledige naam door volledige naam uit SSO-payload van externe website, en voorkomt lokale wijzigingen."
    sso_overrides_avatar: "Overschrijft gebruikersavatar door avatar uit SSO-payload van externe website. Als dit is ingeschakeld, mogen gebruikers geen avatars uploaden op Discourse."
    sso_overrides_profile_background: "Overschrijft achtergrond van gebruikersprofiel door avatar uit SSO-payload van externe website."
    sso_overrides_card_background: "Overschrijft achtergrond van gebruikerskaart door avatar uit SSO-payload van externe website."
    sso_not_approved_url: "Niet-goedgekeurde SSO-accounts omleiden naar deze URL"
    sso_allows_all_return_paths: "Het domein niet beperken voor return_paths opgegeven door SSO (standaard moet retourpad zich op huidige website bevinden)"
    enable_local_logins: "Accounts op basis van een lokale gebruikersnaam en wachtwoord toestaan. Dit moet ingeschakeld zijn om uitnodigingen te laten werken. WAARSCHUWING: als dit is uitgeschakeld, kunt u zich mogelijk niet aanmelden als u eerder niet minstens één alternatieve aanmeldingsmethode hebt geconfigureerd."
    enable_local_logins_via_email: "Gebruikers mogen vragen een koppeling voor aanmelding met één klik via e-mail te laten toesturen."
    allow_new_registrations: "Nieuwe gebruikersregistraties toestaan. Vink dit uit om te voorkomen dat iedereen een nieuwe account kan maken."
    enable_signup_cta: "Een melding tonen voor terugkerende anonieme gebruikers waarin wordt gevraagd zich voor een account te registreren"
    enable_google_oauth2_logins: "Google Oauth2-authenticatie inschakelen. Dit is de methode voor authenticatie die Google momenteel ondersteunt. Vereist sleutel en geheim. Zie <a href='https://meta.discourse.org/t/15858' target='_blank'>Configuring Google login for Discourse</a>."
    google_oauth2_client_id: "Client-ID van uw Google-toepassing."
    google_oauth2_client_secret: "Client-geheim van uw Google-toepassing."
    google_oauth2_prompt: "Een optionele door spaties gescheiden lijst van tekenreekswaarden die bepaalt of de autorisatieserver de gebruiker opnieuw om authenticatie en instemming vraagt. Zie <a href='https://developers.google.com/identity/protocols/OpenIDConnect#prompt' target='_blank'>https://developers.google.com/identity/protocols/OpenIDConnect#prompt</a> voor de mogelijke waarden."
    google_oauth2_hd: "Een optioneel door Google Apps gehost domein waartoe de aanmelding wordt beperkt. Zie <a href='https://developers.google.com/identity/protocols/OpenIDConnect#hd-param' target='_blank'>https://developers.google.com/identity/protocols/OpenIDConnect#hd-param</a> voor meer details."
    enable_twitter_logins: "Twitter-authenticatie inschakelen, vereist twitter_consumer_key en twitter_consumer_secret. Zie <a href='https://meta.discourse.org/t/13395' target='_blank'>Configuring Twitter login (and rich embeds) for Discourse</a>."
    twitter_consumer_key: "Consumentsleutel voor Twitter-authenticatie, geregistreerd bij <a href='https://developer.twitter.com/apps' target='_blank'>https://developer.twitter.com/apps</a>"
    twitter_consumer_secret: "Consumentgeheim voor Twitter-authenticatie, geregistreerd bij <a href='https://developer.twitter.com/apps' target='_blank'>https://developer.twitter.com/apps</a>"
    enable_instagram_logins: "Instagram-authenticatie inschakelen; vereist instagram_consumer_key en instagram_consumer_secret."
    instagram_consumer_key: "Consumentsleutel voor Instagram-authenticatie"
    instagram_consumer_secret: "Consumentgeheim voor Instagram-authenticatie"
    enable_facebook_logins: "Facebook-authenticatie inschakelen, vereist facebook_app_id en facebook_app_secret. Zie <a href='https://meta.discourse.org/t/13394' target='_blank'>Configuring Facebook login for Discourse</a>."
    facebook_app_id: "App-ID voor Facebook-authenticatie, geregistreerd bij <a href='https://developers.facebook.com/apps/' target='_blank'>https://developers.facebook.com/apps</a>"
    facebook_app_secret: "App-geheim voor Facebook-authenticatie, geregistreerd bij <a href='https://developers.facebook.com/apps/' target='_blank'>https://developers.facebook.com/apps</a>"
    enable_github_logins: "Github-authenticatie inschakelen, vereist github_client_id en github_client_secret. Zie <a href='https://meta.discourse.org/t/13745' target='_blank'>Configuring GitHub login for Discourse</a>."
    github_client_id: "Client-ID voor Github-authenticatie, geregistreerd bij <a href='https://github.com/settings/developers/' target='_blank'>https://github.com/settings/developers</a>"
    github_client_secret: "Client-geheim voor Github-authenticatie, geregistreerd bij <a href='https://github.com/settings/developers/' target='_blank'>https://github.com/settings/developers</a>"
    enable_discord_logins: "Mogen gebruikers authenticeren via Discord?"
    discord_client_id: 'Discord-client-ID (eentje nodig? bezoek <a href="https://discordapp.com/developers/applications/me">het Discord developer portal</a>)'
    discord_secret: "Geheime sleutel van Discord"
    discord_trusted_guilds: 'Alleen leden van deze Discord-guilds mogen zich aanmelden via Discord. Gebruik de numerieke ID voor de guild. Bekijk de instructies <a href="https://meta.discourse.org/t/configuring-discord-login-for-discourse/127129">hier</a> voor meer informatie. Laat dit leeg om alle guilds toe te staan.'
    readonly_mode_during_backup: "Alleen-lezenmodus tijdens het maken van een back-up inschakelen"
    enable_backups: "Beheerders mogen back-ups van het forum maken"
    allow_restore: "Herstellen van gegevens toestaan, waarbij ALLE websitegegevens worden overschreven! Laat dit op 'false' staan, tenzij u een back-up wilt terugzetten."
    maximum_backups: "Het maximale aantal back-ups om op schijf te bewaren. Oudere back-ups worden automatisch verwijderd."
    automatic_backups_enabled: "Automatische back-ups uitvoeren volgens de opgegeven back-upfrequentie."
    backup_frequency: "Het aantal dagen tussen back-ups."
    s3_backup_bucket: "De externe bucket voor back-ups. WAARSCHUWING: zorg ervoor dat dit een privébucket is."
    s3_endpoint: "Het eindpunt kan worden gewijzigd voor back-ups van een met S3 compatibele dienst, zoals DigitalOcean Spaces of Minio. WAARSCHUWING: laat dit leeg als u AWS S3 gebruikt."
    s3_configure_tombstone_policy: "Automatisch verwijderingsbeleid voor tombstone-uploads inschakelen. BELANGRIJK: wanneer uitgeschakeld, wordt geen ruimte vrijgemaakt na het verwijderen van uploads."
    s3_disable_cleanup: "Verwijderen van back-ups van S3 uitschakelen bij lokaal verwijderen."
    enable_s3_inventory: "Rapporten genereren en uploads verifiëren via Amazon S3-inventory. BELANGRIJK: vereist geldige S3-referenties (zowel toegangssleutel-ID als geheime toegangssleutel)."
    backup_time_of_day: "Tijdstip (UTC) waarop de back-up moet plaatsvinden."
    backup_with_uploads: "Uploads opnemen in geplande back-ups. Wanneer uitgeschakeld, wordt alleen een back-up van de database gemaakt."
    backup_location: "Locatie waar back-ups worden bewaard. BELANGRIJK: S3 vereist geldige ingevoerde S3-referenties in de instellingen voor Bestanden."
    backup_gzip_compression_level_for_uploads: "Gzip-compressieniveau voor het comprimeren van uploads."
    include_thumbnails_in_backups: "Gegenereerde miniaturen opnemen in back-ups. Uitschakelen hiervan maakt back-ups kleiner, maar vereist opnieuw opbouwen van alle berichten na een terugzetactie."
    active_user_rate_limit_secs: "Hoe vaak we het 'last_seen_at'-veld bijwerken, in seconden."
    verbose_localization: "Uitgebreide lokalisatietips in de gebruikersinterface tonen"
    previous_visit_timeout_hours: "Hoe lang een bezoek duurt voordat we het als het 'vorige' bezoek beschouwen, in uren."
    top_topics_formula_log_views_multiplier: "waarde van vermenigvuldiger (n) voor logboekweergaven in toptopicsformule: `log(views_count) * (n) + op_likes_count * 0.5 + LEAST(likes_count / posts_count, 3) + 10 + log(posts_count)`"
    top_topics_formula_first_post_likes_multiplier: "waarde van vermenigvuldiger (n) voor likes van eerste berichten in toptopicsformule: `log(views_count) * 2 + op_likes_count * (n) + LEAST(likes_count / posts_count, 3) + 10 + log(posts_count)`"
    top_topics_formula_least_likes_per_post_multiplier: "waarde van vermenigvuldiger (n) voor minste likes per bericht in toptopicsformule: `log(views_count) * 2 + op_likes_count * 0.5 + LEAST(likes_count / posts_count, (n)) + 10 + log(posts_count)`"
    rebake_old_posts_count: "Aantal oude berichten dat elke 15 minuten opnieuw wordt opgebouwd."
    enable_safe_mode: "Gebruikers mogen de veilige modus betreden om plug-ins te debuggen."
    rate_limit_create_topic: "Na het maken van een topic moeten gebruikers (n) seconden wachten voordat ze een ander topic kunnen maken."
    rate_limit_create_post: "Na het plaatsen van een bericht moeten gebruikers (n) seconden wachten voor ze een ander bericht kunnen plaatsen."
    rate_limit_new_user_create_topic: "Na het maken van een topic moeten nieuwe gebruikers (n) seconden wachten voor ze een ander topic kunnen maken."
    rate_limit_new_user_create_post: "Na het plaatsen van een bericht moeten nieuwe gebruikers (n) seconden wachten voor ze een ander bericht kunnen plaatsen."
    max_likes_per_day: "Maximale aantal likes per gebruiker per dag."
    max_flags_per_day: "Maximale aantal markeringen per gebruiker per dag."
    max_bookmarks_per_day: "Maximale aantal bladwijzers per gebruiker per dag."
    max_edits_per_day: "Maximale aantal bewerkingen per gebruiker per dag."
    max_topics_per_day: "Maximale aantal topics dat een gebruiker per dag kan plaatsen."
    max_personal_messages_per_day: "Maximale aantal berichten dat een gebruiker per dag kan plaatsen."
    max_invites_per_day: "Maximale aantal uitnodigingen dat een gebruiker per dag kan versturen."
    max_topic_invitations_per_day: "Maximale aantal uitnodigingen voor een topic dat een gebruiker per dag kan versturen."
    max_logins_per_ip_per_hour: "Maximale aantal toegestane aanmeldingen per IP-adres per uur"
    max_logins_per_ip_per_minute: "Maximale aantal toegestane aanmeldingen per IP-adres per minuut"
    max_post_deletions_per_minute: "Maximale aantal berichten dat een gebruiker per minuut kan verwijderen."
    max_post_deletions_per_day: "Maximale aantal berichten dat een gebruiker per dag kan verwijderen."
    alert_admins_if_errors_per_minute: "Aantal foutmeldingen per minuut waarbij de beheerder een melding krijgt. Een waarde van 0 schakelt deze functie uit. OPMERKING: vereist herstart."
    alert_admins_if_errors_per_hour: "Aantal foutmeldingen per uur waarbij de beheerder een melding krijgt. Een waarde van 0 schakelt deze functie uit. OPMERKING: vereist herstart."
    categories_topics: "Aantal topics dat in de /categories-pagina wordt getoond. Als dit op 0 is ingesteld, wordt automatisch naar een waarde gezocht die de twee kolommen symmetrisch houdt (categorieën en topics)."
    suggested_topics: "Aantal aanbevolen topics onderaan een topic."
    limit_suggested_to_category: "Alleen topics van de huidige categorie weergeven in aanbevolen topics."
    suggested_topics_max_days_old: "Aanbevolen topics mogen niet meer dan n dagen oud zijn."
    suggested_topics_unread_max_days_old: "Voorgestelde ongelezen topics mogen niet meer dan n dagen oud zijn."
    clean_up_uploads: "Weesuploads zonder referentie verwijderen om illegale hosting te voorkomen. WAARSCHUWING: maak een back-up van uw map /uploads voordat u deze instelling inschakelt."
    clean_orphan_uploads_grace_period_hours: "Wachtperiode (in uren) voordat een weesupload wordt verwijderd."
    purge_deleted_uploads_grace_period_days: "Wachtperiode (in dagen) voordat een verwijderde upload wordt gewist."
    purge_unactivated_users_grace_period_days: "Wachtperiode (in dagen) voordat een gebruiker die zijn/haar account niet heeft geactiveerd wordt verwijderd. Stel dit in op 0 om niet-geactiveerde gebruikers nooit te verwijderen."
    enable_s3_uploads: "Uploads op Amazon S3-opslag plaatsen. BELANGRIJK: vereist geldige S3-referenties (zowel toegangssleutel als geheime toegangssleutel)"
    s3_use_iam_profile: 'Een <a href="https://docs.aws.amazon.com/IAM/latest/UserGuide/id_roles_use_switch-role-ec2_instance-profiles.html">AWS EC2-instantieprofiel</a> gebruiken voor toegang tot de S3-bucket. OPMERKING: inschakelen hiervan vereist dat Discourse in een juist geconfigureerde EC2-instantie wordt uitgevoerd, en negeert de instellingen ''s3 access key id'' en ''s3 secret access key''.'
    s3_upload_bucket: "De naam van de Amazon S3-bucket waarin bestanden worden geüpload. WAARSCHUWING: moet bestaan uit kleine letters, geen punten, geen onderstrepingstekens."
    s3_access_key_id: "De toegangssleutel-ID voor Amazon S3 die wordt gebruikt voor het uploaden van afbeeldingen, bijlagen en back-ups."
    s3_secret_access_key: "De geheime toegangssleutel voor Amazon S3 die wordt gebruikt voor het uploaden van afbeeldingen, bijlagen en back-ups."
    s3_region: "De naam van de Amazon S3-regio die wordt gebruikt voor het uploaden van afbeeldingen en back-ups."
    s3_cdn_url: "De CDN-URL voor alle S3-assets (voorbeeld: https://cdn.somewhere.com). WAARSCHUWING: na het wijzigen van deze instelling moet u alle oude berichten opnieuw opbouwen."
    avatar_sizes: "Lijst van automatisch gegenereerde avatargroottes."
    external_system_avatars_enabled: "Externe service voor systeemavatars gebruiken."
    external_system_avatars_url: "URL van de externe avatarservice. Toegestane vervangingen zijn {username} {first_letter} {color} {size}"
    restrict_letter_avatar_colors: "Een lijst van 6-cijferige hexadecimale kleurwaarden voor letter-avatar-achtergronden."
    selectable_avatars_enabled: "Gebruikers dwingen een avatar uit de lijst te kiezen."
    selectable_avatars: "Lijst van avatars waaruit gebruikers kunnen kiezen."
    allow_all_attachments_for_group_messages: "Alle e-mailbijlagen voor groepsberichten toestaan."
    png_to_jpg_quality: "Kwaliteit van het geconverteerde JPG-bestand (1 is laagste kwaliteit, 99 is beste kwaliteit, 100 om uit te schakelen)."
    allow_staff_to_upload_any_file_in_pm: "Stafleden mogen alle bestanden uploaden in PM's."
    strip_image_metadata: "Metagegevens uit afbeeldingen verwijderen."
    min_ratio_to_crop: "Gebruikte verhouding voor het bijsnijden van hoge afbeeldingen. Voer het resultaat van breedte / hoogte in."
    simultaneous_uploads: "Maximale aantal bestanden dat naar de editor kan worden gesleept"
    enable_flash_video_onebox: "Inbedden van swf- en flv- (Adobe Flash)-koppelingen in oneboxes toestaan. WAARSCHUWING: kan beveiligingsrisico's veroorzaken."
    default_invitee_trust_level: "Standaard vertrouwensniveau (0-4) voor uitgenodigde leden."
    default_trust_level: "Standaard vertrouwensniveau (0-4) voor alle nieuwe gebruikers. WAARSCHUWING! Wijzigen hiervan geeft een groot risico op spam."
    tl1_requires_topics_entered: "Hoeveel topics een nieuwe gebruiker moet maken voordat deze naar vertrouwensniveau 1 wordt gepromoveerd."
    tl1_requires_read_posts: "Hoeveel berichten een nieuwe gebruiker moet lezen voordat deze naar vertrouwensniveau 1 wordt gepromoveerd."
    tl1_requires_time_spent_mins: "Hoeveel minuten een nieuwe gebruiker berichten moet lezen voordat deze naar vertrouwensniveau 1 wordt gepromoveerd."
    tl2_requires_topics_entered: "Hoeveel topics een gebruiker moet maken voordat deze naar vertrouwensniveau 2 wordt gepromoveerd."
    tl2_requires_read_posts: "Hoeveel berichten een gebruiker moet lezen voordat deze naar vertrouwensniveau 2 wordt gepromoveerd."
    tl2_requires_time_spent_mins: "Hoeveel minuten een gebruiker berichten moet lezen voordat deze naar vertrouwensniveau 2 wordt gepromoveerd."
    tl2_requires_days_visited: "Hoeveel dagen een gebruiker de website moet bezoeken voordat deze naar vertrouwensniveau 2 wordt gepromoveerd."
    tl2_requires_likes_received: "Hoeveel likes een gebruiker moet ontvangen voordat deze naar vertrouwensniveau 2 wordt gepromoveerd."
    tl2_requires_likes_given: "Hoeveel likes een gebruiker moet geven voordat deze naar vertrouwensniveau 2 wordt gepromoveerd."
    tl2_requires_topic_reply_count: "Op hoeveel topics een gebruiker moet antwoorden voordat deze naar vertrouwensniveau 2 wordt gepromoveerd."
    tl3_time_period: "Tijdsperiode voor vereisten voor vertrouwensniveau 3 (in dagen)"
    tl3_requires_days_visited: "Minimale aantal dagen dat een gebruiker de website in de afgelopen (tl3 time period) dagen moet hebben bezocht om voor promotie naar vertrouwensniveau 3 in aanmerking te komen. Stel dit hoger in dan tl3 time period om promoties naar tl3 uit te schakelen. (0 of hoger)"
    tl3_requires_topics_replied_to: "Minimale aantal topics waarop een gebruiker in de afgelopen (tl3 time period) dagen moet hebben geantwoord om voor promotie naar vertrouwensniveau 3 in aanmerking te komen. (0 of hoger)"
    tl3_requires_topics_viewed: "Het percentage in de afgelopen (tl3 time period) dagen gemaakte topics dat een gebruiker moet hebben bekeken om voor promotie naar vertrouwensniveau 3 in aanmerking te komen. (0 tot 100)"
    tl3_requires_topics_viewed_cap: "Het maximaal vereiste aantal topics dat in de afgelopen (tl3 time period) dagen is bekeken."
    tl3_requires_posts_read: "Het percentage in de afgelopen (tl3 time period) dagen gemaakte berichten dat een gebruiker moet hebben bekeken om voor promotie naar vertrouwensniveau 3 in aanmerking te komen. (0 tot 100)"
    tl3_requires_posts_read_cap: "Het maximaal vereiste aantal berichten dat in de afgelopen (tl3 time period) dagen is bekeken."
    tl3_requires_topics_viewed_all_time: "Het minimale totale aantal topics dat een gebruiker moet hebben bekeken om voor vertrouwensniveau 3 in aanmerking te komen."
    tl3_requires_posts_read_all_time: "Het minimale totale aantal berichten dat een gebruiker moet hebben gelezen om voor vertrouwensniveau 3 in aanmerking te komen."
    tl3_requires_max_flagged: "Een gebruiker mag niet meer dan x berichten gemarkeerd door x verschillende gebruikers in de afgelopen (tl3 time period) dagen hebben gehad om voor promotie naar vertrouwensniveau 3 in aanmerking te komen, waarin x de waarde van de instelling is. (0 of hoger)"
    tl3_promotion_min_duration: "Het minimale aantal dagen dat een promotie naar vertrouwensniveau 3 duurt voordat een gebruiker naar vertrouwensniveau 2 kan worden gedegradeerd."
    tl3_requires_likes_given: "Het minimale aantal likes dat in de afgelopen (tl3 time period) dagen moet worden gegeven om voor promotie naar vertrouwensniveau 3 in aanmerking te komen."
    tl3_requires_likes_received: "Het minimale aantal likes dat in de afgelopen (tl3 time period) dagen moet worden ontvangen om voor promotie naar vertrouwensniveau 3 in aanmerking te komen."
    tl3_links_no_follow: "rel=nofollow niet uit koppelingen verwijderen die door gebruikers met vertrouwensniveau 3 zijn geplaatst."
    trusted_users_can_edit_others: "Gebruikers met hoge vertrouwensniveaus mogen inhoud van andere gebruikers bewerken"
    min_trust_to_create_topic: "Het minimale vertrouwensniveau dat nodig is om een topic te maken."
    allow_flagging_staff: "Wanneer ingeschakeld, kunnen gebruikers berichten van stafaccounts markeren."
    min_trust_to_edit_wiki_post: "Het minimale vertrouwensniveau dat nodig is om een bericht te bewerken dat als wiki is gemarkeerd."
    min_trust_to_edit_post: "Het minimale vertrouwensniveau dat nodig is om berichten te bewerken."
    min_trust_to_allow_self_wiki: "Het minimale vertrouwensniveau dat nodig is om een gebruiker een eigen bericht naar een wiki te laten omzetten."
    min_trust_to_send_messages: "Het minimale vertrouwensniveau dat nodig is om nieuwe persoonlijke berichten te maken."
    min_trust_to_flag_posts: "Het minimale vertrouwensniveau dat nodig is om berichten te markeren"
    min_trust_to_post_links: "Het minimale vertrouwensniveau dat nodig is om koppelingen in berichten op te nemen"
    min_trust_to_post_images: "Het minimale vertrouwensniveau dat nodig is om afbeeldingen in een bericht op te nemen"
    whitelisted_link_domains: "Domeinen waarnaar gebruikers mogen verwijzen, zelfs als ze niet het juiste vertrouwensniveau hebben om koppelingen te plaatsen"
    newuser_max_links: "Hoeveel koppelingen een nieuwe gebruiker aan een bericht kan toevoegen."
    newuser_max_images: "Hoeveel afbeeldingen een nieuwe gebruiker aan een bericht kan toevoegen."
    newuser_max_attachments: "Hoeveel bijlagen een nieuwe gebruiker aan een bericht kan toevoegen."
    newuser_max_mentions_per_post: "Maximale aantal @naam-vermeldingen dat een nieuwe gebruiker in een bericht kan gebruiken."
    newuser_max_replies_per_topic: "Maximale aantal antwoorden dat een nieuwe gebruiker in één topic kan plaatsen totdat iemand ze beantwoordt."
    max_mentions_per_post: "Maximale aantal @naam-vermeldingen dat iedereen in een bericht kan gebruiken."
    max_users_notified_per_group_mention: "Maximale aantal gebruikers dat een melding kan ontvangen als een groep wordt genoemd (bij bereiken van drempel worden geen meldingen verstuurd)"
    enable_mentions: "Gebruikers mogen andere gebruikers noemen."
    create_thumbnails: "Miniaturen maken voor lightbox-afbeeldingen die te groot zijn om in een bericht te passen."
    email_time_window_mins: "(n) minuten wachten met het verzenden van meldingen per e-mail, zodat gebruikers de kans hebben om hun berichten te bewerken en te voltooien."
    personal_email_time_window_seconds: "(n) minuten wachten met het verzenden van meldingen per e-mail voor persoonlijke berichten, zodat gebruikers de kans hebben om hun berichten te bewerken en te voltooien."
    email_posts_context: "Het aantal bij te voegen voorgaande antwoorden als context in meldingen per e-mail."
    flush_timings_secs: "Hoe vaak we timing-gegevens naar de server sturen, in seconden. "
    title_max_word_length: "De maximaal toegestane woordlengte, in tekens, in een topictitel."
    title_min_entropy: "De minimale entropie (unieke tekens, niet-Engels telt zwaarder) die voor een topictitel is vereist."
    body_min_entropy: "De minimale entropie (unieke tekens, niet-Engels telt zwaarder) die voor een berichttekst is vereist."
    allow_uppercase_posts: "Alles in hoofdletters in een topictitel of berichttekst toestaan."
    max_consecutive_replies: "Aantal berichten dat een gebruiker achter elkaar in een topic moet plaatsen voordat het toevoegen van een ander antwoord wordt voorkomen."
    title_fancy_entities: "Algemene ASCII-tekens naar decoratieve HTML-entiteiten converteren in topictitels, zoals SmartyPants <a href='https://daringfireball.net/projects/smartypants/' target='_blank'>https://daringfireball.net/projects/smartypants/</a>"
    min_title_similar_length: "De minimale lengte van een titel voordat er op vergelijkbare topics wordt gecontroleerd."
    desktop_category_page_style: "Visuele stijl voor de /categories-pagina."
    category_colors: "Een lijst van hexadecimale kleurwaarden die voor categorieën zijn toegestaan."
    category_style: "Visuele stijl voor categoriebadges."
    max_image_size_kb: "De maximale grootte van te uploaden afbeeldingen in kB. Dit moet ook worden geconfigureerd in nginx (client_max_body_size) / apache of proxy. Afbeeldingen die groter zijn dan deze waarde en kleiner dan client_max_body_size worden bij het uploaden verkleind."
    max_attachment_size_kb: "De maximale grootte van te uploaden bijlagen in kB. Dit moet ook worden geconfigureerd in nginx (client_max_body_size) / apache of proxy."
    authorized_extensions: "Een lijst van toegestane bestandsextensies voor uploaden (gebruik '*' voor alle bestandstypen)"
    authorized_extensions_for_staff: "Een lijst van toegestane bestandsextensies voor uploaden voor stafleden, naast de lijst gedefinieerd in de website-instelling `authorized_extensions` (gebruik '*' voor alle bestandstypen)"
    theme_authorized_extensions: "Een lijst van toegestane bestandsextensies voor thema-uploads (gebruik '*' voor alle bestandstypen)"
    max_similar_results: "Hoeveel vergelijkbare topics om boven de editor te tonen bij het opstellen van een nieuw topic. Vergelijking is gebaseerd op titel en inhoud."
    max_image_megapixels: "Maximale aantal toegestane megapixels voor een afbeelding. Afbeeldingen met een groter aantal megapixels worden geweigerd."
    title_prettify: "Veelvoorkomende fouten in titels voorkomen, waaronder alles in hoofdletters, eerste woord zonder hoofdletter, meerdere ! en ?, een extra . aan het eind, etc."
    title_remove_extraneous_space: "Voorloopspaties voor de eindinterpunctie verwijderen."
    automatic_topic_heat_values: 'Automatisch de instellingen ''topic views heat'' en ''topic post like heat'' bijwerken op basis van websiteactiviteit.'
    topic_views_heat_low: "Na dit aantal weergaven wordt het veld 'weergaven' licht gemarkeerd."
    topic_views_heat_medium: "Na dit aantal weergaven wordt het veld 'weergaven' middelmatig gemarkeerd."
    topic_views_heat_high: "Na dit aantal weergaven wordt het veld 'weergaven' sterk gemarkeerd."
    cold_age_days_low: "Na dit aantal dagen van een conversatie wordt de datum van laatste activiteit licht gedimd."
    cold_age_days_medium: "Na dit aantal dagen van een conversatie wordt de datum van laatste activiteit middelmatig gedimd."
    cold_age_days_high: "Na dit aantal dagen van een conversatie wordt de datum van laatste activiteit sterk gedimd."
    history_hours_low: "Bij een bericht dat binnen dit aantal uur is bewerkt, wordt de bewerkingsindicator licht gemarkeerd."
    history_hours_medium: "Bij een bericht dat binnen dit aantal uur is bewerkt, wordt de bewerkingsindicator middelmatig gemarkeerd."
    history_hours_high: "Bij een bericht dat binnen dit aantal uur is bewerkt, wordt de bewerkingsindicator sterk gemarkeerd."
    topic_post_like_heat_low: "Als de likes:post-verhouding deze verhouding overschrijdt, wordt het veld met het aantal berichten licht gemarkeerd."
    topic_post_like_heat_medium: "Als de likes:post-verhouding deze verhouding overschrijdt, wordt het veld met het aantal berichten middelmatig gemarkeerd."
    topic_post_like_heat_high: "Als de likes:post-verhouding deze verhouding overschrijdt, wordt het veld met het aantal berichten sterk gemarkeerd."
    faq_url: "Als u ergens anders een FAQ hebt gehost die u wilt gebruiken, geef hier dan de volledige URL op."
    tos_url: "Als u ergens anders een document met Algemene voorwaarden hebt gehost, geef hier dan de volledige URL op."
    privacy_policy_url: "Als u ergens anders een document met een Privacybeleid hebt gehost, geef hier dan de volledige URL op."
    log_anonymizer_details: "Of de details van een gebruiker in het logboek worden behouden nadat ze zijn geanonimiseerd. Om aan de GDPR te voldoen, dient u dit uit te schakelen."
    newuser_spam_host_threshold: "Hoe vaak een nieuwe gebruiker een koppeling naar dezelfde host kan plaatsen binnen de `newuser_spam_host_threshold` berichten ervan voordat deze als spam worden beschouwd."
    white_listed_spam_host_domains: "Een lijst met domeinen die niet op spam worden gecontroleerd. Nieuwe gebruikers kunnen onbeperkt koppelingen naar deze domeinen plaatsen."
    staff_like_weight: "Hoeveel zwaarder de weegfactor moet zijn voor likes die door stafleden zijn gegeven."
    topic_view_duration_hours: "Elke N uur één keer per IP/Gebruiker een nieuw-topicweergave tellen."
    user_profile_view_duration_hours: "Elke N uur één keer per IP/Gebruiker een nieuw-gebruikersprofielweergave tellen."
    levenshtein_distance_spammer_emails: "Bij het vergelijken van spam-e-mails, het aantal verschillende tekens waarbij nog steeds een wazige overeenkomst kan bestaan."
    max_new_accounts_per_registration_ip: "Als er al (n) accounts met vertrouwensniveau 0 zijn van een bepaald IP-adres (en geen daarvan is staflid of heeft een vertrouwensniveau 2 of hoger), het accepteren van nieuwe registraties vanaf dat IP-adres stoppen."
    min_ban_entries_for_roll_up: "Bij het klikken op de knop Samenvoegen, een nieuwe subnet-banvermelding maken als er minstens (N) vermeldingen zijn."
    max_age_unmatched_emails: "Niet-overeenkomende gecontroleerde e-mailadresvermeldingen na (N) dagen verwijderen."
    max_age_unmatched_ips: "Niet-overeenkomende gecontroleerde IP-adresvermeldingen na (N) dagen verwijderen."
    num_flaggers_to_close_topic: "Minimale aantal unieke melders dat nodig is om automatisch een topic te pauzeren voor interventie."
    num_hours_to_close_topic: "Aantal uren om een topic te pauzeren voor interventie."
    auto_respond_to_flag_actions: "Automatisch antwoord inschakelen bij weggooien van een markering."
    min_first_post_typing_time: "Minimale tijd in milliseconden dat een gebruiker moet typen tijdens een eerste bericht. Als de drempelwaarde niet wordt bereikt, wordt het bericht automatisch in de wachtrij voor goedkeuring gezet. Stel dit in op 0 om uit te schakelen (niet aanbevolen)."
    auto_silence_fast_typers_on_first_post: "Automatisch gebruikers dempen die niet aan min_first_post_typing_time voldoen"
    auto_silence_fast_typers_max_trust_level: "Maximale vertrouwensniveau om snelle typers automatisch te dempen"
    auto_silence_first_post_regex: "Hoofdlettergevoelige regex die bij overeenkomst het eerste bericht van een gebruiker dempt en in de wachtrij voor goedkeuring zet. Voorbeeld: raging|a[bc]a zorgt ervoor dat alle eerste berichten die raging, aba of aca bevatten worden gedempt. Alleen van toepassing op het eerste bericht."
    reviewable_claiming: "Dient beoordeelbare inhoud te worden opgeëist voordat er een handeling op kan worden uitgevoerd?"
    reviewable_default_topics: "Beoordeelbare inhoud standaard gegroepeerd op topic tonen"
    reviewable_default_visibility: "Geen beoordeelbare items tonen, tenzij ze aan deze prioriteit voldoen"
    high_trust_flaggers_auto_hide_posts: "Berichten van nieuwe gebruikers worden automatisch verborgen nadat ze door een TL3+-gebruiker als spam zijn gemarkeerd"
    cooldown_hours_until_reflag: "De tijd dat gebruikers moeten wachten voordat ze een bericht opnieuw kunnen markeren"
    reply_by_email_enabled: "Antwoorden op topics via e-mail inschakelen."
    reply_by_email_address: "Sjabloon voor adres voor inkomende e-mail bij antwoorden per e-mail, bijvoorbeeld: %%{reply_key}@reply.example.com of replies+%%{reply_key}@example.com"
    alternative_reply_by_email_addresses: "Lijst van alternatieve sjablonen voor adressen voor inkomende e-mail bij antwoorden per e-mail. Voorbeeld: %%{reply_key}@reply.example.com|replies+%%{reply_key}@example.com"
    incoming_email_prefer_html: "HTML in plaats van tekst gebruiken voor inkomende e-mail."
    strip_incoming_email_lines: "Voorloop- en volgspaties uit elke regel van inkomende e-mails verwijderen."
    disable_emails: "Voorkomen dat Discourse alle soorten e-mail verstuurt. Selecteer 'yes' om e-mails voor alle gebruikers uit te schakelen. Selecteer 'non-staff' om alleen e-mails voor stafleden uit te schakelen."
    strip_images_from_short_emails: "Afbeeldingen met grootte van minder dan 2800 bytes uit e-mails verwijderen"
    short_email_length: "Lengte van korte e-mail in bytes"
    display_name_on_email_from: "Volledige namen in van-veld van e-mails weergeven"
    unsubscribe_via_email: "Gebruikers mogen zich uitschrijven van e-mails door een e-mail met 'unsubscribe' in het onderwerp of de tekst te sturen"
    unsubscribe_via_email_footer: "Een mailto:-koppeling voor uitschrijven via e-mail in de voettekst van verstuurde e-mails toevoegen"
    delete_email_logs_after_days: "E-maillogboeken na (N) dagen verwijderen. 0 voor oneindig behouden."
    disallow_reply_by_email_after_days: "Antwoord via e-mail na (N) dagen niet toestaan. 0 voor oneindig behouden."
    max_emails_per_day_per_user: "Maximale aantal e-mails dat per dag naar gebruikers wordt verzonden. 0 om de limiet uit te schakelen"
    enable_staged_users: "Automatisch staged gebruikers aanmaken bij het verwerken van inkomende e-mails."
    maximum_staged_users_per_email: "Maximale aantal staged gebruikers dat bij het verwerken van een inkomende e-mail wordt aangemaakt."
    auto_generated_whitelist: "Lijst van e-mailadressen die niet op automatisch gegenereerde inhoud worden gecontroleerd. Voorbeeld: foo@bar.com|discourse@bar.com"
    block_auto_generated_emails: "Inkomende e-mails die als automatisch gegenereerd zijn herkend blokkeren."
    ignore_by_title: "Inkomende e-mails op basis van hun titel blokkeren."
    mailgun_api_key: "Geheime API-sleutel van Mailgun voor het verifiëren van webhookberichten."
    soft_bounce_score: "Bouncescore die aan de gebruiker wordt toegevoegd wanneer een tijdelijke bounce optreedt."
    hard_bounce_score: "Bouncescore die aan de gebruiker wordt toegevoegd wanneer een permanente bounce optreedt."
    bounce_score_threshold: "Maximale bouncescore voordat we stoppen met het e-mailen van een gebruiker."
    reset_bounce_score_after_days: "Bouncescore na X dagen automatisch terugzetten."
    attachment_content_type_blacklist: "Lijst van trefwoorden voor het blacklisten van bijlagen op basis van het inhoudstype."
    attachment_filename_blacklist: "Lijst van trefwoorden voor het blacklisten van bijlagen op basis van de bestandsnaam."
    forwarded_emails_behaviour: "Hoe een doorgestuurde e-mail naar Discourse te behandelen"
    always_show_trimmed_content: "Altijd afgekapt deel van inkomende e-mails tonen. WAARSCHUWING: kan e-mailadressen onthullen."
    private_email: "Geen inhoud van berichten of topics in titel of tekst van e-mail opnemen. OPMERKING: schakelt ook e-mailsamenvattingen uit."
    email_total_attachment_size_limit_kb: "Maximale totale grootte van aan uitgaande e-mails gekoppelde bestanden. Stel dit in op 0 om het verzenden van bijlagen uit te schakelen."
    post_excerpts_in_emails: "In meldingen per e-mail altijd fragmenten sturen in plaats van volledige berichten"
    raw_email_max_length: "Hoeveel tekens moeten worden opgeslagen voor inkomende e-mail."
    raw_rejected_email_max_length: "Hoeveel tekens moeten worden opgeslagen voor geweigerde inkomende e-mail."
    delete_rejected_email_after_days: "Geweigerde e-mails ouder dan (n) dagen verwijderen."
    manual_polling_enabled: "E-mails pushen via de API voor e-mailantwoorden."
    pop3_polling_enabled: "Pollen via POP3 voor e-mailantwoorden."
    pop3_polling_ssl: "SSL gebruiken bij verbinden met de POP3-server. (Aanbevolen)"
    pop3_polling_openssl_verify: "TLS-servercertificaat verifiëren (Standaard: ingeschakeld)"
    pop3_polling_period_mins: "De periode in minuten tussen het controleren van de POP3-account op e-mail. OPMERKING: vereist herstart."
    pop3_polling_port: "De poort om een POP3-account te pollen."
    pop3_polling_host: "De servernaam om e-mail te pollen via POP3."
    pop3_polling_username: "De gebruikersnaam voor de te pollen POP3-account voor e-mail."
    pop3_polling_password: "Het wachtwoord voor de te pollen POP3-account voor e-mail."
    pop3_polling_delete_from_server: "E-mails van server verwijderen. OPMERKING: als u dit uitschakelt, dient u uw postvak handmatig op te schonen."
    log_mail_processing_failures: "Alle fouten van e-mailverwerking opslaan in <a href='%{base_path}/logs' target='_blank'>/logs</a>"
    email_in: 'Gebruikers mogen nieuwe topics maken via e-mail (vereist handmatige of POP3-polling). Configureer de adressen in het tabblad ''Instellingen'' van elke categorie.'
    email_in_min_trust: "Het minimale vertrouwensniveau dat een gebruiker moet hebben om nieuwe topics te kunnen plaatsen via e-mail."
    email_in_authserv_id: "De ID van de service die authenticatiecontroles op inkomende e-mails uitvoert. Zie <a href='https://meta.discourse.org/t/134358'>https://meta.discourse.org/t/134358</a> voor instructies over het configureren hiervan."
    email_in_spam_header: "De e-mailheader voor het detecteren van spam."
    email_prefix: "Het [label] dat in het onderwerp van e-mails wordt gebruikt. Als niets is ingevuld, wordt 'title' gebruikt."
    email_site_title: "De titel van de website die als de afzender van e-mails van de website wordt gebruikt. Standaard wordt 'titel' gebruikt als niets is ingesteld. Gebruik deze instelling als uw 'titel' tekens bevat die niet in tekenreeksen van e-mailafzenders zijn toegestaan."
    find_related_post_with_key: "Alleen de 'reply key' gebruiken om het beantwoorde bericht te vinden. WAARSCHUWING: uitschakelen hiervan staat imitatie van gebruikers op basis van e-mailadres toe."
    minimum_topics_similar: "Het aantal topics dat moet bestaan voordat er vergelijkbare topics worden voorgesteld bij het opstellen van nieuwe topics."
    relative_date_duration: "Aantal dagen na plaatsing voordat plaatsingsdata worden getoond als relatief (7d) in plaats van absoluut (20 feb)."
    delete_user_max_post_age: "Verwijderen van gebruikers wiens eerste bericht ouder is dan (x) dagen niet toestaan."
    delete_all_posts_max: "Het maximale aantal berichten dat tegelijk met de knop 'Alle berichten verwijderen' kan worden verwijderd. Als een gebruiker meer berichten heeft, kunnen de berichten niet allemaal tegelijk worden verwijderd, en kan de gebruiker niet worden verwijderd."
    username_change_period: "Het maximale aantal dagen na registratie dat accounts hun gebruikersnamen kunnen wijzigen (0 om wijziging niet toe te staan)."
    email_editable: "Gebruikers mogen hun e-mailadres na registratie nog wijzigen."
    logout_redirect: "Locatie om browser naar om te leiden na afmelding (bv. https://example.com/logout)"
    allow_uploaded_avatars: "Gebruikers mogen eigen profielafbeeldingen uploaden."
    allow_animated_avatars: "Gebruikers mogen bewegende gif-profielafbeeldingen gebruiken. WAARSCHUWING: voer de taak 'avatars:refresh rake' uit na het wijzigen van deze instelling."
    allow_animated_thumbnails: "Bewegende miniaturen van bewegende gifs genereren."
    default_avatars: "URL's naar standaard te gebruiken avatars voor nieuwe gebruikers, totdat ze deze wijzigen."
    automatically_download_gravatars: "Gravatars voor gebruikers downloaden bij accountaanmaak of wijziging van e-mailadres."
    digest_topics: "Het maximale aantal populaire topics dat in de e-mailsamenvatting wordt weergegeven."
    digest_posts: "Het maximale aantal populaire berichten dat in de e-mailsamenvatting wordt weergegeven."
    digest_other_topics: "Het maximale aantal topics dat in de sectie 'Nieuw in topics en categorieën die u volgt' van de e-mailsamenvatting wordt getoond."
    digest_min_excerpt_length: "Minimale lengte van berichtfragment in de e-mailsamenvatting, in tekens."
    suppress_digest_email_after_days: "E-mailsamenvattingen onderdrukken voor gebruikers die meer dan (n) dagen niet op de website zijn gezien."
    digest_suppress_categories: "Deze categorieën in e-mailsamenvattingen onderdrukken."
    disable_digest_emails: "E-mailsamenvattingen voor alle gebruikers uitschakelen."
    apply_custom_styles_to_digest: "Aangepaste e-mailsjabloon en CSS worden op e-mailsamenvattingen toegepast."
    email_accent_bg_color: "De te gebruiken accentkleur voor de achtergrond van bepaalde elementen in HTML-e-mails. Voer een kleurnaam ('red') of hex-waarde ('#FF0000') in."
    email_accent_fg_color: "De kleur van gerenderde tekst op de achtergrondkleur van HTML-e-mails. Voer een kleurnaam ('white') of hex-waarde ('#FFFFFF') in."
    email_link_color: "De kleur van koppelingen in HTML-e-mails. Voer een kleurnaam ('blue') of hex-waarde ('#0000FF') in."
    detect_custom_avatars: "Wel of niet te verifiëren of gebruikers eigen profielfoto's hebben geüpload."
    max_daily_gravatar_crawls: "Maximale aantal keren dat Discourse op een dag bij Gravatar op aangepaste gravatars controleert"
    public_user_custom_fields: "Een lijst van aangepaste gebruikersvelden die met de API kan worden opgehaald."
    staff_user_custom_fields: "Een lijst van aangepaste gebruikersvelden die voor stafleden met de API kan worden opgehaald."
    enable_user_directory: "Een lijst van gebruikers aanbieden om door te bladeren"
    enable_group_directory: "Een lijst van groepen aanbieden om door te bladeren"
    enable_category_group_review: "Groepen mogen inhoud in specifieke categorieën beoordelen"
    group_in_subject: "%%{optional_pm} in e-mailonderwerp instellen op naam van eerste groep in PM; zie <a href='https://meta.discourse.org/t/customize-subject-format-for-standard-emails/20801' target='_blank'>Customize subject format for standard emails</a>"
    allow_anonymous_posting: "Gebruikers mogen naar anonieme modus overschakelen"
    anonymous_posting_min_trust_level: "Het minimale vertrouwensniveau dat nodig is om anonieme berichtplaatsing in te schakelen"
    anonymous_account_duration_minutes: "Om anonimiteit te beschermen, elke N minuten voor iedere gebruiker een nieuwe anonieme account aanmaken. Voorbeeld: als dit is ingesteld op 600, wordt een nieuwe anonieme account aangemaakt als er 600 minuten zijn verstreken na het laatste bericht EN de gebruiker naar anon overschakelt."
    hide_user_profiles_from_public: "Gebruikerskaarten, gebruikersprofielen en gebruikerslijst voor anonieme gebruikers uitschakelen."
    allow_featured_topic_on_user_profiles: "Gebruikers mogen een koppeling naar een topic aanbevelen op hun gebruikerskaart en profiel."
    show_inactive_accounts: "Aangemelde gebruikers mogen profielen van inactieve accounts doorbladeren."
    hide_suspension_reasons: "Schorsingsredenen niet openbaar weergeven op gebruikersprofielen."
    log_personal_messages_views: "PM-weergaven door Admin voor andere gebruikers/groepen in logboek opslaan."
    ignored_users_count_message_threshold: "Moderators inlichten als een bepaalde gebruiker door dit aantal andere gebruikers wordt genegeerd."
    ignored_users_message_gap_days: "Wachttijd voordat moderators opnieuw worden ingelicht over een gebruiker die door veel andere wordt genegeerd."
    clean_up_inactive_users_after_days: "Aantal dagen voordat een inactieve gebruiker (vertrouwensniveau 0 zonder berichten) wordt verwijderd. Stel 0 in om opschonen uit te schakelen."
    user_selected_primary_groups: "Gebruikers mogen hun eigen primaire groep instellen"
    max_notifications_per_user: "Maximale aantal meldingen per gebruiker. Als dit aantal wordt overschreden, worden oude meldingen verwijderd. Wekelijks afgedwongen. Stel dit in op 0 om uit te schakelen."
    user_website_domains_whitelist: "Website van gebruiker wordt op deze domeinen gecontroleerd. Door pipes gescheiden lijst."
    allow_profile_backgrounds: "Gebruikers mogen profielachtergronden uploaden."
    sequential_replies_threshold: "Aantal berichten dat een gebruiker achter elkaar in één topic moet plaatsen voordat deze aan te veel opeenvolgende reacties wordt herinnerd."
    get_a_room_threshold: "Aantal berichten dat een gebruiker aan dezelfde persoon in hetzelfde topic moet richten voordat deze wordt gewaarschuwd."
    enable_mobile_theme: "Mobiele apparaten gebruiken een mobielvriendelijk thema, met de mogelijkheid om naar de volledige website over te schakelen. Schakel dit uit als u een eigen stylesheet wilt gebruiken dat volledig responsief is."
    dominating_topic_minimum_percent: "Het percentage berichten dat een gebruiker in een topic moet maken voordat deze aan het te veel domineren van een topic wordt herinnerd."
    disable_avatar_education_message: "Educatieve boodschap voor het wijzigen van avatar uitschakelen."
    suppress_uncategorized_badge: "De badge voor ongecategoriseerde topics niet in topiclijsten tonen."
    header_dropdown_category_count: "Het aantal categorieën dat in het header-vervolgkeuzemenu kan worden weergegeven."
    permalink_normalizations: "De volgende reguliere expressie toepassen voordat permalinks worden verwerkt. Voorbeeld: /(topic.*)\\?.*/\\1 verwijdert querystrings uit topicroutes. Notatie is regex+strings, gebruik \\1 etc. voor deeluitdrukkingen."
    global_notice: "Een algemene niet te verbergen DRINGEND, NOODGEVAL-bannermelding voor alle gebruikers weergeven. Laat leeg om deze te verbergen (HTML toegestaan)."
    disable_system_edit_notifications: "Schakelt bewerkingsmeldingen van de systeemgebruiker uit als 'download_remote_images_to_local' actief is."
    notification_consolidation_threshold: "Aantal ontvangen meldingen van likes of lidmaatschapsaanvragen voordat de meldingen in één melding worden samengevoegd. Stel dit in op 0 om uit te schakelen."
    likes_notification_consolidation_window_mins: "Tijdsduur in minuten waarin like-meldingen in één melding worden samengevoegd zodra de drempel is bereikt. De drempel kan worden geconfigureerd via `SiteSetting.notification_consolidation_threshold`."
    automatically_unpin_topics: "Topics automatisch losmaken wanneer de gebruiker de onderkant bereikt."
    read_time_word_count: "Aantal woorden per minuut voor het berekenen van geschatte leestijd."
    topic_page_title_includes_category: "Topicpagina <a href='https://developer.mozilla.org/en-US/docs/Web/HTML/Element/title' target='_blank'>titeltag</a> bevat de categorienaam."
    native_app_install_banner_ios: "Geeft DiscourseHub-app-banner weer op iOS-apparaten voor vaste gebruikers (vertrouwensniveau 1 en hoger)."
    native_app_install_banner_android: "Geeft DiscourseHub-app-banner weer op Android-apparaten voor vaste gebruikers (vertrouwensniveau 1 en hoger)."
    app_association_android: "Inhoud van <a href='%{base_path}/.well-known/assetlinks.json'>.well-known/assetlinks.json</a>-eindpunt, gebruikt voor Google's Digital Asset Links-API."
    app_association_ios: "Inhoud van <a href='%{base_path}/apple-app-site-association'>apple-app-site-association</a>-eindpunt, gebruikt voor het maken van Universal Links tussen deze website en iOS-apps."
    share_anonymized_statistics: "Geanonimiseerde gebruiksstatistieken delen."
    auto_handle_queued_age: "Records die dit aantal dagen op beoordeling wachten automatisch verwijderen. Markeringen worden genegeerd. Berichten en gebruikers in de wachtrij worden geweigerd. Stel dit in op 0 om deze functie uit te schakelen."
    svg_icon_subset: "Extra FontAwesome 5-pictogrammen toevoegen die u in uw assets wilt opnemen. Gebruik het voorvoegsel 'fa-' voor effen pictogrammen, 'far-' voor normale pictogrammen en 'fab-' voor merkpictogrammen. "
    max_prints_per_hour_per_user: "Maximale aantal /print-pagina-impressies (stel dit in op 0 om uit te schakelen)"
    full_name_required: "Volledige naam is een verplicht veld van een gebruikersprofiel."
    enable_names: "Volledige naam van gebruiker tonen op profiel, gebruikerskaart en e-mails. Schakel dit uit om de volledige naam overal te verbergen."
    display_name_on_posts: "Volledige naam van een gebruiker tonen bij berichten, naast de @gebruikersnaam."
    show_time_gap_days: "Als twee berichten dit aantal dagen na elkaar zijn gemaakt, een tijdsgat in het topic weergeven."
    short_progress_text_threshold: "Als het aantal berichten in een topic hoger is dan dit aantal, toont de voortgangsbalk alleen het nummer van het huidige bericht. Als u de breedte van de voortgangsbalk wijzigt, dient u deze waarde mogelijk ook te wijzigen."
    default_code_lang: "Standaard programmeertaal-syntaxismarkering die op GitHub-codeblokken wordt toegepast (lang-auto, ruby, python etc.)"
    warn_reviving_old_topic_age: "Wanneer iemand begint te antwoorden op een topic waarin het laatste antwoord ouder is dan dit aantal dagen, wordt een waarschuwing weergegeven. Schakel uit door dit op 0 te zetten."
    autohighlight_all_code: "Toepassen van codemarkering bij alle vooraf opgemaakte codeblokken afdwingen, zelfs als de codetaal niet expliciet is opgeven."
    highlighted_languages: "Opgenomen regels voor syntaxismarkering. (Waarschuwing: het opnemen van te veel talen kan prestaties beïnvloeden); bekijk <a href='https://highlightjs.org/static/demo/' target='_blank'>https://highlightjs.org/static/demo</a> voor een demo."
    embed_any_origin: "Inbedbare inhoud toestaan, ongeacht oorsprong. Dit is vereist voor mobiele apps met statische HTML."
    embed_topics_list: "HTML-inbedding van topiclijsten ondersteunen"
    embed_truncate: "De ingebedde berichten inkorten."
    embed_support_markdown: "Markdown-opmaak voor ingebedde berichten ondersteunen."
    embed_whitelist_selector: "Een door komma's gescheiden lijst van CSS-elementen die bij inbedding zijn toegestaan."
    allowed_href_schemes: "Toegestane schema's in koppelingen, naast http en https."
    embed_post_limit: "Maximale aantal in te bedden berichten."
    embed_username_required: "De gebruikersnaam voor het maken van topics is vereist."
    notify_about_flags_after: "Als er na dit aantal uren markeringen zijn die nog niet zijn afgehandeld, een privébericht naar stafleden sturen. Stel dit in op 0 om uit te schakelen."
    show_create_topics_notice: "Als de website minder dan 5 publieke topics heeft, een melding tonen waarin beheerders wordt gevraagd een aantal topics te maken."
    delete_drafts_older_than_n_days: "Concepten ouder dan (n) dagen verwijderen."
    bootstrap_mode_min_users: "Minimale aantal vereiste gebruikers om bootstrapmodus uit te schakelen (stel dit in op 0 om uit te schakelen)"
    prevent_anons_from_downloading_files: "Voorkomen dat anonieme gebruikers bijlagen downloaden. WAARSCHUWING: hierdoor zullen websiteonderdelen anders dan afbeeldingen die als bijlage zijn geplaatst niet werken."
    secure_media: 'Beperkt toegang tot media-uploads (afbeeldingen, video, audio). Als ''aanmelding vereist'' is ingeschakeld, hebben alleen aangemelde gebruikers toegang tot media-uploads. Anders is toegang beperkt tot media-uploads in privéberichten. Opmerking: S3-uploads moeten zijn ingeschakeld voordat u deze instelling inschakelt.'
    slug_generation_method: "Kies een slug-generatiemodus. 'encoded' genereert een percentage-coderingsstring. 'none' schakelt de slug helemaal uit."
    enable_emoji: "Emoji inschakelen"
    enable_emoji_shortcuts: "Gebruikelijke smileyteksten zoals :) :p :( worden naar emoji geconverteerd"
    emoji_set: "Welke emoji wilt u gebruiken?"
    emoji_autocomplete_min_chars: "Minimale aantal vereiste tekens voor het activeren van autocomplete-emoji-pop-up"
    enable_inline_emoji_translation: "Schakelt vertaling voor inline emoji in (zonder voorafgaande spaties of interpunctie)"
    approve_post_count: "Het aantal berichten van een nieuwe of basisgebruiker dat moet worden goedgekeurd"
    approve_unless_trust_level: "Berichten voor gebruikers onder dit vertrouwensniveau moeten worden goedgekeurd"
    approve_new_topics_unless_trust_level: "Nieuwe topics voor gebruikers onder dit vertrouwensniveau moeten worden goedgekeurd"
    approve_unless_staged: "Nieuwe topics en berichten voor staged gebruikers moeten worden goedgekeurd"
    notify_about_queued_posts_after: "Als er berichten zijn die meer dan dit aantal uren op beoordeling wachten, een melding naar alle moderators sturen. Stel dit in op 0 om deze meldingen uit te schakelen."
    auto_close_messages_post_count: "Maximale aantal toegestane berichten in een bericht voordat het automatisch wordt gesloten (0 voor uitschakelen)"
    auto_close_topics_post_count: "Maximale aantal toegestane berichten in een topic voordat het automatisch wordt gesloten (0 voor uitschakelen)"
    code_formatting_style: "Codeknop in editor gebruikt standaard deze stijl voor codeopmaak"
    max_allowed_message_recipients: "Maximale aantal ontvangers in een bericht."
    watched_words_regular_expressions: "In de gaten gehouden woorden zijn reguliere expressies."
    old_post_notice_days: "Dagen voordat berichtmelding veroudert"
    new_user_notice_tl: "Het minimale vertrouwensniveau dat nodig is om berichtmeldingen van nieuwe gebruikers te zien."
    returning_user_notice_tl: "Het minimale vertrouwensniveau dat nodig is om berichtmeldingen van terugkerende gebruikers te zien."
    returning_users_days: "Het aantal dagen dat voorbij moet gaan voordat een gebruiker als terugkerend wordt beschouwd."
    default_email_digest_frequency: "Hoe vaak gebruikers standaard e-mailsamenvattingen ontvangen."
    default_include_tl0_in_digests: "Standaard berichten van nieuwe gebruikers in e-mailsamenvattingen opnemen. Gebruikers kunnen dit in hun voorkeuren wijzigen."
    default_email_level: "Standaard e-mailmeldingsniveau voor normale topics."
    default_email_messages_level: "Standaard e-mailmeldingsniveau wanneer iemand een gebruiker bericht."
    default_email_mailing_list_mode: "Standaard een e-mail sturen voor elk nieuw bericht."
    default_email_mailing_list_mode_frequency: "Gebruikers die de mailinglijstmodus inschakelen, ontvangen standaard dit aantal keren e-mails."
    disable_mailing_list_mode: "Inschakelen van mailinglijstmodus door gebruikers niet toestaan."
    default_email_previous_replies: "Vorige antwoorden in e-mails standaard bijvoegen."
    default_email_in_reply_to: "Fragment van antwoord op bericht in e-mails standaard bijvoegen."
    default_other_new_topic_duration_minutes: "Globale standaardvoorwaarde waarvoor een topic als nieuw wordt beschouwd."
    default_other_auto_track_topics_after_msecs: "Globale standaardtijd voordat een topic automatisch wordt gevolgd."
    default_other_notification_level_when_replying: "Globale standaard meldingsniveau wanneer de gebruiker op een topic antwoordt."
    default_other_external_links_in_new_tab: "Externe koppelingen standaard in een nieuw tabblad openen."
    default_other_enable_quoting: "Antwoord-met-citaat voor gemarkeerde tekst standaard inschakelen."
    default_other_enable_defer: "Topicnegeerfunctionaliteit standaard inschakelen."
    default_other_dynamic_favicon: "Aantal nieuwe / bijgewerkte topics standaard tonen op browserpictogram."
    default_other_like_notification_frequency: "Gebruikers standaard informeren bij likes"
    default_topics_automatic_unpin: "Topics standaard automatisch losmaken wanneer de gebruiker de onderkant bereikt."
    default_categories_watching: "Lijst van categorieën die standaard in de gaten worden gehouden."
    default_categories_tracking: "Lijst van categorieën die standaard worden gevolgd."
    default_categories_muted: "Lijst van categorieën die standaard worden gedempt."
    default_categories_watching_first_post: "Lijst van categorieën waarin het eerste bericht in elk nieuw topic standaard in de gaten wordt gehouden."
    mute_all_categories_by_default: "Het standaard meldingsniveau van alle categorieën instellen op gedempt. Gebruikers moeten zich bij categorieën aanmelden om deze in de pagina's 'nieuwste' en 'categorieën' te laten verschijnen. Als u de standaardwaarden voor anonieme gebruikers wilt wijzigen, stel dan de instellingen voor 'default_categories_' in."
    default_tags_watching: "Lijst van tags die standaard in de gaten worden gehouden."
    default_tags_tracking: "Lijst van tags die standaard worden gevolgd."
    default_tags_muted: "Lijst van tags die standaard worden gedempt."
    default_tags_watching_first_post: "Lijst van tags waarin het eerste bericht in elk nieuw topic standaard in de gaten wordt gehouden."
    default_text_size: "Tekstgrootte die standaard is geselecteerd"
    default_title_count_mode: "Standaardmodus voor de paginatitelteller"
    retain_web_hook_events_period_days: "Aantal dagen voor het behouden van records van webhookgebeurtenissen."
    retry_web_hook_events: "Mislukte webhookgebeurtenissen automatisch 4 keer opnieuw proberen. Tijdsgaten tussen de pogingen zijn 1, 5, 25 en 125 minuten."
    revoke_api_keys_days: "Aantal dagen voordat een niet-gebruikte API-sleutel van een gebruiker automatisch wordt ingetrokken (0 voor nooit)"
    allow_user_api_keys: "Genereren van API-sleutels van gebruiker toestaan"
    allow_user_api_key_scopes: "Lijst van toegestane scopes voor API-sleutels van gebruiker"
    max_api_keys_per_user: "Maximale aantal API-aanvragen van gebruiker per gebruiker"
    min_trust_level_for_user_api_key: "Vereiste vertrouwensniveau voor genereren van API-sleutels van gebruiker"
    allowed_user_api_auth_redirects: "Toegestane URL voor authenticatie bij omleiden voor API-sleutels van gebruiker. Het jokerteken * kan worden gebruikt om een deel ervan te laten overeenkomen (bv. www.example.com/*)."
    allowed_user_api_push_urls: "Toegestane URL's voor server-push naar gebruikers-API"
    expire_user_api_keys_days: "Aantal dagen voordat een API-sleutel van een gebruiker automatisch verloopt (0 voor nooit)"
    tagging_enabled: "Tags op topics inschakelen?"
    min_trust_to_create_tag: "Het minimale vertrouwensniveau dat nodig is om een tag te maken."
    max_tags_per_topic: "De maximale tags die op een topic kunnen worden toegepast."
    max_tag_length: "De maximale hoeveelheid tekens die in een tag kunnen worden gebruikt."
    max_tag_search_results: "Bij het zoeken naar tags, het maximale aantal resultaten om te tonen."
    show_filter_by_tag: "Een vervolgkeuzemenu tonen om een topiclijst op tag te filteren."
    max_tags_in_filter_list: "Maximale aantal te tonen tags in het vervolgkeuzemenu van het filter. De meest gebruikte tags worden getoond."
    tags_sort_alphabetically: "Tags in alfabetische volgorde tonen. Standaard is de volgorde van populariteit."
    tags_listed_by_group: "Tags vermelden op tag-groep op de <a href='%{base_path}/tags' target='_blank'>pagina Tags</a>."
    tag_style: "Visuele stijl voor tagbadges."
    allow_staff_to_tag_pms: "Stafleden mogen persoonlijke berichten taggen"
    min_trust_level_to_tag_topics: "Het minimale vertrouwensniveau dat nodig is om topics te taggen"
    suppress_overlapping_tags_in_list: "Als tags exacte overeenkomsten met woorden in topictitels hebben, de tag niet tonen"
    remove_muted_tags_from_latest: "Topics met alleen gedempt-tags niet in de lijst met nieuwste topics tonen."
    force_lowercase_tags: "Gebruik van kleine letters voor alle nieuwe tags afdwingen."
    company_name: "Bedrijfsnaam"
    governing_law: "Toepasselijk recht"
    city_for_disputes: "Stad voor geschillen"
    shared_drafts_category: "Schakel de functie Gedeelde concepten in door een categorie voor topicconcepten aan te geven. Topics in deze categorie worden onderdrukt in topiclijsten voor stafgebruikers."
    push_notifications_prompt: "Prompt voor gebruikerstoestemming weergeven."
    push_notifications_icon: "Het badgepictogram dat in de meldingenhoek verschijnt. Vereiste grootte is 96 × 96."
    short_title: "De korte titel wordt gebruikt op het startscherm van de gebruiker, de starter, of andere plaatsen waar ruimte beperkt kan zijn. Beperk de naam tot 12 tekens."
    dashboard_general_tab_activity_metrics: "Kies rapporten die als activiteitsgegevens op het algemene tabblad worden weergegeven."
    errors:
      invalid_email: "Ongeldig e-mailadres."
      invalid_username: "Er is geen gebruiker met die gebruikersnaam."
      invalid_group: "Er is geen groep met die naam."
      invalid_integer_min_max: "Waarde moet tussen %{min} en %{max} liggen."
      invalid_integer_min: "Waarde moet minimaal %{min} zijn."
      invalid_integer_max: "Waarde kan maximaal %{max} zijn."
      invalid_integer: "Waarde moet een integer zijn."
      regex_mismatch: "Waarde voldoet niet aan de vereiste notatie."
      must_include_latest: "Topmenu moet het tabblad 'nieuwste' bevatten."
      invalid_string: "Ongeldige waarde."
      invalid_string_min_max: "Moet tussen %{min} en %{max} tekens zijn."
      invalid_string_min: "Moet uit minstens %{min} tekens bestaan."
      invalid_string_max: "Mag uit niet meer dan %{max} tekens bestaan."
      invalid_reply_by_email_address: "Waarde moet '%{reply_key}' bevatten en afwijken van de melding per e-mail."
      invalid_alternative_reply_by_email_addresses: "Alle waarden moeten '%{reply_key}' bevatten en afwijken van de melding per e-mail."
      pop3_polling_host_is_empty: "U moet een 'pop3 polling host' instellen voordat u POP3-polling inschakelt."
      pop3_polling_username_is_empty: "U moet een 'pop3 polling username' instellen voordat u POP3-polling inschakelt."
      pop3_polling_password_is_empty: "U moet een 'pop3 polling password' instellen voordat u POP3-polling inschakelt."
      pop3_polling_authentication_failed: "POP3-authenticatie mislukt. Verifieer uw POP3-referenties."
      reply_by_email_address_is_empty: "U moet een 'reply by email address' instellen voordat u antwoorden per e-mail inschakelt."
      email_polling_disabled: "U moet handmatige of POP3-polling inschakelen voordat u antwoorden per e-mail inschakelt."
      user_locale_not_enabled: "U moet eerst 'allow user locale' inschakelen voordat u deze instelling inschakelt."
      invalid_regex: "Regex is ongeldig of niet toegestaan."
      email_editable_enabled: "U moet 'email editable' uitschakelen voordat u deze instelling inschakelt."
      enable_sso_disabled: "U moet eerst 'enable sso' inschakelen voordat u deze instelling inschakelt."
      staged_users_disabled: "U moet eerst 'staged users' inschakelen voordat u deze instelling inschakelt."
      reply_by_email_disabled: "U moet eerst 'reply by email' inschakelen voordat u deze instelling inschakelt."
      sso_url_is_empty: "U moet een 'sso url' instellen voordat u deze instelling inschakelt."
      sso_invite_only: "U kunt niet tegelijk SSO inschakelen en alleen uitnodigen."
      enable_local_logins_disabled: "U moet eerst 'enable local logins' inschakelen voordat u deze instelling inschakelt."
      min_username_length_exists: "U kunt de minimale gebruikersnaamlengte niet hoger instellen dan de kortste gebruikersnaam (%{username})."
      min_username_length_range: "U kunt het minimum niet hoger instellen dan het maximum."
      max_username_length_exists: "U kunt de maximale gebruikersnaamlengte niet lager instellen dan de langste gebruikersnaam (%{username})."
      max_username_length_range: "U kunt het maximum niet lager instellen dan het minimum."
      invalid_hex_value: "Kleurwaarden moeten 6-cijferige hexadecimale codes zijn."
      category_search_priority:
        very_low_weight_invalid: "U kunt het gewicht niet groter instellen dan 'category_search_priority_low_weight'."
        low_weight_invalid: "U kunt het gewicht niet groter of gelijk aan 1 of kleiner instellen dan 'category_search_priority_very_low_weight'."
        high_weight_invalid: "U kunt het gewicht niet kleiner of gelijk aan 1 of groter instellen dan 'category_search_priority_very_high_weight'."
        very_high_weight_invalid: "U kunt het gewicht niet kleiner instellen dan 'category_search_priority_high_weight'."
      unicode_username_whitelist:
        regex_invalid: "De reguliere expressie is ongeldig: %{error}"
        leading_trailing_slash: "De reguliere expressie mag niet met een schuine streep beginnen en eindigen."
      unicode_usernames_avatars: "De interne systeemavatars ondersteunen geen Unicode-gebruikersnamen."
      list_value_count: "De lijst moet precies %{count} waarden bevatten."
    placeholder:
      sso_provider_secrets:
        key: "www.example.com"
        value: "SSO-geheim"
  search:
    extreme_load_error: "Website wordt zwaar belast; zoeken is uitgeschakeld, probeer het later opnieuw"
    within_post: "#%{post_number} door %{username}"
    types:
      category: "Categorieën"
      topic: "Resultaten"
      user: "Gebruikers"
    results_page: "Zoekresultaten voor '%{term}'"
    audio: "[audio]"
    video: "[video]"
  sso:
    login_error: "Aanmeldingsfout"
    not_found: "Uw account kon niet worden gevonden. Neem contact op met de beheerder van de website."
    account_not_approved: "Uw account wacht op goedkeuring. U ontvangt een e-mailmelding zodra deze is goedgekeurd."
    unknown_error: "Er is een probleem met uw account. Neem contact op met de beheerder van de website."
    timeout_expired: "Time-out bij accountaanmelding, probeer u opnieuw aan te melden."
    no_email: "Er is geen e-mailadres opgegeven. Neem contact op met de beheerder van de website."
    blank_id_error: "De `external_id` is vereist, maar was leeg"
    email_error: "Er kon geen account met het e-mailadres <b>%{email}</b> worden geregistreerd. Neem contact op met de beheerder van de website."
    missing_secret: "SSO-authenticatie mislukt vanwege ontbrekend geheim. Neem contact op met de websitebeheerders om dit probleem te verhelpen."
  original_poster: "Oorspronkelijk geplaatst door"
  most_posts: "Meer berichten"
  most_recent_poster: "Meest recente schrijver"
  frequent_poster: "Frequente schrijver"
  redirected_to_top_reasons:
    new_user: "Welkom bij onze gemeenschap! Dit zijn de meest populaire recente topics."
    not_seen_in_a_month: "Welkom terug! We hebben u een tijdje niet gezien. Dit zijn de meest populaire topics sinds uw afwezigheid."
  merge_posts:
    edit_reason:
      one: "Een bericht is samengevoegd door %{username}"
      other: "%{count} berichten zijn samengevoegd door %{username}"
    errors:
      different_topics: "Berichten die bij andere topics horen, kunnen niet worden samengevoegd."
      different_users: "Berichten die bij andere gebruikers horen, kunnen niet worden samengevoegd."
  move_posts:
    new_topic_moderator_post:
      one: "Een bericht is gesplitst naar een nieuw topic: %{topic_link}"
      other: "%{count} berichten zijn gesplitst naar een nieuw topic: %{topic_link}"
    new_message_moderator_post:
      one: "Een bericht is gesplitst naar een nieuw bericht: %{topic_link}"
      other: "%{count} berichten zijn gesplitst naar een nieuw bericht: %{topic_link}"
    existing_topic_moderator_post:
      one: "Een bericht is samengevoegd naar een bestaand topic: %{topic_link}"
      other: "%{count} berichten zijn samengevoegd naar een bestaand topic: %{topic_link}"
    existing_message_moderator_post:
      one: "Een bericht is samengevoegd naar een bestaand bericht: %{topic_link}"
      other: "%{count} berichten zijn samengevoegd naar een bestaand bericht: %{topic_link}"
  change_owner:
    post_revision_text: "Eigendom overgezet"
  topic_statuses:
    autoclosed_message_max_posts:
      one: "Dit bericht is na het bereiken van de maximumlimiet van %{count} antwoord automatisch gesloten."
      other: "Dit bericht is na het bereiken van de maximumlimiet van %{count} antwoorden automatisch gesloten."
    autoclosed_topic_max_posts:
      one: "Dit topic is na het bereiken van de maximumlimiet van %{count} antwoord automatisch gesloten."
      other: "Dit topic is na het bereiken van de maximumlimiet van %{count} antwoorden automatisch gesloten."
    autoclosed_enabled_days:
      one: "Dit topic is na %{count} dag automatisch gesloten. Nieuwe antwoorden zijn niet meer toegestaan."
      other: "Dit topic is na %{count} dagen automatisch gesloten. Nieuwe antwoorden zijn niet meer toegestaan."
    autoclosed_enabled_hours:
      one: "Dit topic is na %{count} uur automatisch gesloten. Nieuwe antwoorden zijn niet meer toegestaan."
      other: "Dit topic is na %{count} uur automatisch gesloten. Nieuwe antwoorden zijn niet meer toegestaan."
    autoclosed_enabled_minutes:
      one: "Dit topic is na %{count} minuut automatisch gesloten. Nieuwe antwoorden zijn niet meer toegestaan."
      other: "Dit topic is na %{count} minuten automatisch gesloten. Nieuwe antwoorden zijn niet meer toegestaan."
    autoclosed_enabled_lastpost_days:
      one: "Dit topic is %{count} dag na het laatste antwoord automatisch gesloten. Nieuwe antwoorden zijn niet meer toegestaan."
      other: "Dit topic is %{count} dagen na het laatste antwoord automatisch gesloten. Nieuwe antwoorden zijn niet meer toegestaan."
    autoclosed_enabled_lastpost_hours:
      one: "Dit topic is %{count} uur na het laatste antwoord automatisch gesloten. Nieuwe antwoorden zijn niet meer toegestaan."
      other: "Dit topic is %{count} uur na het laatste antwoord automatisch gesloten. Nieuwe antwoorden zijn niet meer toegestaan."
    autoclosed_enabled_lastpost_minutes:
      one: "Dit topic is %{count} minuut na het laatste antwoord automatisch gesloten. Nieuwe antwoorden zijn niet meer toegestaan."
      other: "Dit topic is %{count} minuten na het laatste antwoord automatisch gesloten. Nieuwe antwoorden zijn niet meer toegestaan."
    autoclosed_disabled_days:
      one: "Dit topic is na %{count} dag automatisch geopend."
      other: "Dit topic is na %{count} dagen automatisch geopend."
    autoclosed_disabled_hours:
      one: "Dit topic is na %{count} uur automatisch geopend."
      other: "Dit topic is na %{count} uur automatisch geopend."
    autoclosed_disabled_minutes:
      one: "Dit topic is na %{count} minuut automatisch geopend."
      other: "Dit topic is na %{count} minuten automatisch geopend."
    autoclosed_disabled_lastpost_days:
      one: "Dit topic is %{count} dag na het laatste antwoord automatisch geopend."
      other: "Dit topic is %{count} dagen na het laatste antwoord automatisch geopend."
    autoclosed_disabled_lastpost_hours:
      one: "Dit topic is %{count} uur na het laatste antwoord automatisch geopend."
      other: "Dit topic is %{count} uur na het laatste antwoord automatisch geopend."
    autoclosed_disabled_lastpost_minutes:
      one: "Dit topic is %{count} minuut na het laatste antwoord automatisch geopend."
      other: "Dit topic is %{count} minuten na het laatste antwoord automatisch geopend."
    autoclosed_disabled: "Dit topic is nu geopend. Nieuwe antwoorden zijn toegestaan."
    autoclosed_disabled_lastpost: "Dit topic is nu geopend. Nieuwe reacties worden weer geaccepteerd."
    auto_deleted_by_timer: "Automatisch verwijderd door timer."
  login:
    invalid_second_factor_method: "De geselecteerde twee-factormethode is ongeldig."
    not_enabled_second_factor_method: "De geselecteerde twee-factormethode is niet ingeschakeld voor uw account."
    security_key_description: "Houd uw fysieke beveiligingssleutel gereed en klik op de onderstaande knop Authenticeren met beveiligingssleutel."
    security_key_alternative: "Andere manier proberen"
    security_key_authenticate: "Authenticeren met beveiligingssleutel"
    security_key_not_allowed_error: "Het authenticatieproces van de beveiligingssleutel had een time-out of is geannuleerd."
    security_key_no_matching_credential_error: "Geen referenties gevonden in de opgegeven beveiligingssleutel."
    security_key_support_missing_error: "Uw huidige apparaat of browser ondersteunt geen gebruik van beveiligingssleutels. Gebruik een andere methode."
    security_key_invalid: "Er is een fout opgetreden bij het valideren van de beveiligingssleutel."
    not_approved: "Uw account is nog niet goedgekeurd. U ontvangt een melding via e-mail zodra u zich kunt aanmelden."
    incorrect_username_email_or_password: "Onjuiste gebruikersnaam, e-mailadres of wachtwoord"
    incorrect_password: "Onjuist wachtwoord"
    wait_approval: "Bedankt voor het registreren. We laten u weten wanneer uw account is goedgekeurd."
    active: "Uw account is geactiveerd en gereed voor gebruik."
    activate_email: "<p>U bent er bijna! We hebben een activeringsmail naar <b>%{email}</b> gestuurd. Volg de instructies in het e-mailbericht om uw account te activeren.</p><p>Als dit niet aankomt, contoleer dan uw spammap.</p>"
    not_activated: "U kunt zich nog niet aanmelden. We hebben u een activeringsmail gestuurd. Volg de instructies in het e-mailbericht om uw account te activeren."
    not_allowed_from_ip_address: "U kunt zich niet als %{username} aanmelden vanaf dat IP-adres."
    admin_not_allowed_from_ip_address: "U kunt zich niet als beheerder aanmelden vanaf dat IP-adres."
    suspended: "U kunt zich tot %{date} niet aanmelden."
    suspended_with_reason: "Account geschorst tot %{date}: %{reason}"
    errors: "%{errors}"
    not_available: "Niet beschikbaar. %{suggestion} proberen?"
    something_already_taken: "Er is iets misgegaan; misschien is de gebruikersnaam of het e-mailadres al geregistreerd. Probeer de koppeling 'Wachtwoord vergeten'."
    omniauth_error:
      generic: "Sorry, er is een fout opgetreden bij het autoriseren van uw account. Probeer het opnieuw."
      csrf_detected: "Time-out bij autorisatie, of u hebt van browser gewisseld. Probeer het opnieuw."
      request_error: "Er is een fout opgetreden bij het begin van de autorisatie. Probeer het opnieuw."
      invalid_iat: "Kan autorisatietoken niet verifiëren vanwege verschillen met de serverklok. Probeer het opnieuw."
    omniauth_error_unknown: "Er is iets misgegaan bij het verwerken van uw aanmelding. Probeer het opnieuw."
    omniauth_confirm_title: "Aanmelden via %{provider}"
    omniauth_confirm_button: "Doorgaan"
    authenticator_error_no_valid_email: "E-mailadressen die met %{account} zijn gekoppeld, zijn niet toegestaan. Mogelijk dient u uw account met een andere e-mailadres te configureren."
    new_registrations_disabled: "Nieuwe accountregistraties zijn op dit moment niet toegestaan."
    password_too_long: "Wachtwoorden mogen maximaal 200 tekens lang zijn."
    email_too_long: "Het opgegeven e-mailadres is te lang. Postvaknamen mogen niet langer zijn dan 254 tekens, en domeinnamen niet langer dan 253 tekens."
    reserved_username: "Die gebruikersnaam is niet toegestaan."
    missing_user_field: "U hebt niet alle gebruikersvelden ingevuld"
    auth_complete: "Authenticatie is voltooid."
    click_to_continue: "Klik hier om door te gaan."
    already_logged_in: "Oeps, het lijkt erop dat u een uitnodiging voor een andere gebruiker probeert te accepteren. Als u niet %{current_user} bent, meld u dan af en probeer het opnieuw."
    second_factor_title: "Twee-factor-authenticatie"
    second_factor_description: "Voer de vereiste authenticatiecode van uw app in:"
    second_factor_backup_description: "Voer een van uw back-upcodes in:"
    second_factor_backup_title: "Twee-factor-back-upcode"
    invalid_second_factor_code: "Ongeldige authenticatiecode. Elke code kan maar eenmaal worden gebruikt."
    invalid_security_key: "Ongeldige beveiligingssleutel."
    second_factor_toggle:
      totp: "Een authenticator-app of beveiligingssleutel gebruiken"
      backup_code: "Een back-upcode gebruiken"
  admin:
    email:
      sent_test: "verzonden!"
  user:
    deactivated: "Gedeactiveerd vanwege te veel gebouncete e-mails naar '%{email}'."
    deactivated_by_staff: "Gedeactiveerd door staf"
    deactivated_by_inactivity:
      one: "Automatisch gedeactiveerd na %{count} dag inactiviteit"
      other: "Automatisch gedeactiveerd na %{count} dagen inactiviteit"
    activated_by_staff: "Geactiveerd door staf"
    new_user_typed_too_fast: "Nieuwe gebruiker typte te snel"
    content_matches_auto_block_regex: "Inhoud komt overeen met regex voor auto-blokkeren"
    username:
      short: "moet ten minste %{min} tekens zijn"
      long: "moet niet meer dan %{max} tekens zijn"
      too_long: "is te lang"
      characters: "mag alleen cijfers, letters, streepjes, punten en onderstrepingstekens bevatten"
      unique: "moet uniek zijn"
      blank: "mag niet leeg zijn"
      must_begin_with_alphanumeric_or_underscore: "moet met een letter, cijfer of onderstrepingsteken beginnen"
      must_end_with_alphanumeric: "moet met een letter of cijfer eindigen"
      must_not_contain_two_special_chars_in_seq: "mag geen 2 of meer opeenvolgende speciale tekens bevatten (.-_)"
      must_not_end_with_confusing_suffix: "mag niet eindigen op een verwarrend achtervoegsel zoals .json, .png etc."
    email:
      not_allowed: "is niet toegestaan vanaf die e-mailprovider. Gebruik een ander e-mailadres."
      blocked: "is niet toegestaan."
      revoked: "Stuurt geen e-mails naar '%{email}' tot %{date}."
    ip_address:
      blocked: "Nieuwe registraties vanaf uw IP-adres zijn niet toegestaan."
      max_new_accounts_per_registration_ip: "Nieuwe registraties vanaf uw IP-adres zijn niet toegestaan (maximumlimiet bereikt). Neem contact op met een staflid."
    website:
      domain_not_allowed: "Website is ongeldig. Toegestane domeinnamen zijn: %{domains}"
    auto_rejected: "Automatisch geweigerd vanwege leeftijd. Zie de website-instelling auto_handle_queued_age."
    destroy_reasons:
      same_ip_address: "Zelfde IP-adres (%{ip_address}) als andere gebruikers"
      inactive_user: "Inactieve gebruiker"
    email_in_spam_header: "Eerste e-mail van gebruiker is als spam gemarkeerd"
  reviewables_reminder:
    subject_template:
      one: "%{count} item moet worden beoordeeld"
      other: "%{count} items moeten worden beoordeeld"
  unsubscribe_mailer:
    title: "Mailer Uitschrijven"
    subject_template: "Bevestig dat u geen e-mailupdates van %{site_title} meer wilt ontvangen"
    text_body_template: |
      Iemand (mogelijk u?) heeft gevraagd geen e-mailupdates van %{site_domain_name} meer naar dit adres te sturen.
      Als u dit wilt bevestigen, klikt u op deze koppeling:

      %{confirm_unsubscribe_link}

      Als u e-mailupdates wilt blijven ontvangen, kunt u dit e-mailbericht negeren.
  invite_mailer:
    title: "Mailer Uitnodigen"
    subject_template: "%{inviter_name} heeft u uitgenodigd in '%{topic_title}' op %{site_domain_name}"
    text_body_template: |
      %{inviter_name} heeft u uitgenodigd voor een discussie

      > **%{topic_title}**
      >
      > %{topic_excerpt}

      op

      > %{site_title} -- %{site_description}

      Als u geïnteresseerd bent, klik dan op de onderstaande koppeling:

      %{invite_link}
  custom_invite_mailer:
    subject_template: "%{inviter_name} heeft u uitgenodigd in '%{topic_title}' op %{site_domain_name}"
  invite_password_instructions:
    subject_template: "Stel het wachtwoord in voor uw %{site_name}-account"
  download_backup_mailer:
    no_token: |
      Sorry, deze back-up-downloadkoppeling is al gebruikt of is verlopen.
  admin_confirmation_mailer:
    subject_template: "[%{email_prefix}] Bevestig nieuwe beheerdersaccount"
    text_body_template: |
      Bevestig dat u **%{target_username} (%{target_email})** als een beheerder voor uw forum wilt toevoegen.

      [Beheerdersaccount bevestigen](%{admin_confirm_url})
  new_version_mailer:
    text_body_template: |
      Hoera, er is een nieuwe versie van [Discourse](https://www.discourse.org) beschikbaar!

      Uw versie: %{installed_version}
      Nieuwe versie: **%{new_version}**

      - Upgrade via onze eenvoudige **[browserupgrade via één klik](%{base_url}/admin/upgrade)**

      - Lees wat er nieuw is in de [uitgaveopmerkingen](https://meta.discourse.org/tag/release-notes), of bekijk de [groffe GitHub-changelog](https://github.com/discourse/discourse/commits/master)

      - Bezoek [meta.discourse.org](https://meta.discourse.org) voor nieuws, discussie en ondersteuning voor Discourse
  new_version_mailer_with_notes:
    text_body_template: |
      Hoera, er is een nieuwe versie van [Discourse](https://www.discourse.org) beschikbaar!

      Uw versie: %{installed_version}
      Nieuwe versie: **%{new_version}**

      - Upgrade via onze eenvoudige **[browserupgrade via één klik](%{base_url}/admin/upgrade)**

      - Lees wat er nieuw is in de [uitgaveopmerkingen](https://meta.discourse.org/tag/release-notes), of bekijk de [groffe GitHub-changelog](https://github.com/discourse/discourse/commits/master)

      - Bezoek [meta.discourse.org](https://meta.discourse.org) voor nieuws, discussie en ondersteuning voor Discourse

      ### Uitgaveopmerkingen

      %{notes}
  flag_reasons:
    off_topic: "Uw bericht is gemarkeerd als **off-topic**: de gemeenschap vindt dat het niet goed bij het onderwerp past, zoals momenteel bepaald door de titel en het eerste bericht."
    inappropriate: "Uw bericht is gemarkeerd als **ongepast**: de gemeenschap vindt het bericht beledigend, grof, of een schending van [onze gemeenschapsrichtlijnen](%{base_path}/guidelines)."
    spam: "Uw bericht is gemarkeerd als **spam**: de gemeenschap vindt dat het bericht een advertentie is, dat wil zeggen overdreven promotioneel van aard in plaats van nuttig of relevant voor het topic, zoals verwacht."
    notify_moderators: "Uw bericht is gemarkeerd voor **aandacht van een moderator**: de gemeenschap vindt dat iets in het bericht handmatige interventie door een staflid vereist."
  flags_dispositions:
    agreed: "Bedankt voor het informeren. We zijn het ermee eens dat er een probleem is en gaan ernaar kijken."
    agreed_and_deleted: "Bedankt voor het informeren. We zijn het ermee eens dat er een probleem is en hebben het bericht verwijderd."
    disagreed: "Bedankt voor het informeren. We gaan ernaar kijken."
    ignored: "Bedankt voor het informeren. We gaan ernaar kijken."
    ignored_and_deleted: "Bedankt voor het informeren. We hebben het bericht verwijderd."
  system_messages:
    private_topic_title: "Topic #%{id}"
    post_hidden:
      title: "Bericht verborgen"
      subject_template: "Bericht verborgen door gemeenschapsmarkeringen"
    flags_disagreed:
      title: "Gemarkeerd bericht teruggezet door staflid"
      subject_template: "Gemarkeerd bericht teruggezet door staflid"
    flags_agreed_and_post_deleted:
      title: "Gemarkeerd bericht verwijderd door staflid"
      subject_template: "Gemarkeerd bericht verwijderd door staflid"
    welcome_user:
      title: "Welkom gebruiker"
      subject_template: "Welkom bij %{site_name}!"
      text_body_template: |
        Fijn dat u lid bent geworden van %{site_name}, en welkom!

        %{new_user_tips}

        We geloven altijd in [beschaafd gemeenschappelijk gedrag](%{base_url}/guidelines).

        Geniet van uw verblijf!
    welcome_tl1_user:
      title: "Welkom TL1-gebruiker"
      subject_template: "Bedankt voor de tijd die u met ons doorbrengt"
    welcome_staff:
      subject_template: "Gefeliciteerd, de status %{role} is aan u toegekend!"
    welcome_invite:
      title: "Welkomstuitnodiging"
      subject_template: "Welkom bij %{site_name}!"
    backup_succeeded:
      title: "Back-up geslaagd"
      subject_template: "Back-up voltooid"
    backup_failed:
      title: "Back-up mislukt"
      subject_template: "Back-up mislukt"
      text_body_template: |
        De back-up is mislukt.

        Hier zijn de details:

        ``` text
        %{logs}
        ```
    restore_succeeded:
      title: "Back-up teruggezet"
      subject_template: "Back-up voltooid"
    restore_failed:
      title: "Terugzetten mislukt"
      subject_template: "Terugzetten mislukt"
    bulk_invite_succeeded:
      title: "Bulkuitnodiging geslaagd"
      subject_template: "Bulkuitnodiging aan gebruikers verwerkt"
      text_body_template: "Uw bestand voor een bulkuitnodiging aan gebruikers is verwerkt. Er zijn %{sent} uitnodigingen verstuurd."
    bulk_invite_failed:
      title: "Bulkuitnodiging mislukt"
      subject_template: "Bulkuitnodiging aan gebruikers verwerkt, met fouten"
      text_body_template: |
        Uw bestand voor bulkuitnodiging aan gebruikers is verwerkt, %{sent} uitnodigingen verstuurd met %{failed} fout(en).

        Hier zijn de details:

        ``` text
        %{logs}
        ```
    csv_export_succeeded:
      title: "CSV-export geslaagd"
    csv_export_failed:
      title: "CSV-export mislukt"
      subject_template: "Export mislukt"
    email_reject_inactive_user:
      text_body_template: |
        Het spijt ons, maar het plaatsen van uw e-mailbericht op %{destination} (met de titel %{former_title}) is niet gelukt.

        Uw met dit e-mailadres gekoppelde account is niet geactiveerd. Activeer uw account voordat u e-mails instuurt.
    email_reject_silenced_user:
      text_body_template: |
        Het spijt ons, maar het plaatsen van uw e-mailbericht op %{destination} (met de titel %{former_title}) is niet gelukt.

        Uw met dit e-mailadres gekoppelde account is gedempt.
    email_reject_empty:
      text_body_template: |
        Het spijt ons, maar het plaatsen van uw e-mailbericht naar %{destination} (getiteld %{former_title}) is niet gelukt.

        We konden geen antwoordtekst in uw e-mail vinden.

        Als u deze melding ziet en _wel_ een antwoord had bijgevoegd, kunt u het opnieuw proberen met een eenvoudigere opmaak.
    email_reject_parsing:
      text_body_template: |
        Het spijt ons, maar het plaatsen van uw e-mailbericht naar %{destination} (met de titel %{former_title}) is niet gelukt.

        We konden uw antwoord niet in de e-mail vinden. **Zorg ervoor dat uw antwoord zich boven in de e-mail staat**, we kunnen ingebedde reacties niet verwerken.
    email_reject_invalid_post:
      text_body_template: |
        Het spijt ons, maar het plaatsen van uw e-mailbericht naar %{destination} (getiteld %{former_title}) is niet gelukt.

        Enkele mogelijke oorzaken zijn: complexe opmaak, bericht te groot, bericht te klein. Probeer het opnieuw, of plaats uw bericht via de website als dit aanhoudt.
    email_reject_invalid_post_specified:
      text_body_template: |
        Het spijt ons, maar het plaatsen van uw e-mailbericht naar %{destination} (getiteld %{former_title}) is niet gelukt.

        Reden:

        %{post_error}

        Als u het probleem kunt oplossen, probeer het dan opnieuw.
    email_reject_invalid_post_action:
      text_body_template: |
        Het spijt ons, maar het plaatsen van uw e-mailbericht naar %{destination} (met de titel %{former_title}) is niet gelukt.

        De plaatsingsactie werd niet herkend. Probeer het opnieuw of plaats uw bericht via de website als het nog steeds niet lukt.
    silenced_by_staff:
      subject_template: "Account tijdelijk geblokkeerd"
    user_automatically_silenced:
      subject_template: "Nieuwe gebruiker %{username} gedempt wegens markeringen door gemeenschap"
      text_body_template: |
        Dit is een automatisch bericht.

        De nieuwe gebruiker [%{username}](%{user_url}) is automatisch gedempt, omdat meerdere gebruikers een of meer berichten van %{username} hebben gemarkeerd.

        [Beoordeel de markeringen](%{base_url}/admin/flags). Als %{username} ten onrechte is gedempt, klik dan op de knop voor opheffen van het dempen op [de beheerpagina van deze gebruiker](%{user_url}).

        Deze drempel kan worden gewijzigd via de `silence_new_user`-website-instellingen.
    spam_post_blocked:
      title: "Spambericht geblokkeerd"
      subject_template: "Berichten van nieuwe gebruiker %{username} geblokkeerd vanwege herhaalde koppelingen"
    unsilenced:
      subject_template: "Account niet meer geblokkeerd"
      text_body_template: |
        Hallo,

        Dit is een automatisch bericht van %{site_name} om u te laten weten dat uw account na beoordeling door een staflid niet meer is geblokkeerd.

        U kunt nu weer nieuwe antwoorden en topics aanmaken. Bedankt voor uw geduld.
    pending_users_reminder:
      subject_template:
        one: "%{count} gebruiker wacht op goedkeuring"
        other: "%{count} gebruikers wachten op goedkeuring"
    download_remote_images_disabled:
      subject_template: "Het downloaden van externe afbeeldingen is uitgeschakeld"
    dashboard_problems:
      title: "Dashboardproblemen"
  subject_re: "Re:"
  subject_pm: "[PM]"
  user_notifications:
    previous_discussion: "Vorige reacties"
    in_reply_to: "in reactie op"
    unsubscribe:
      title: "Uitschrijven"
      description: "Niet geïnteresseerd in deze e-mails? Geen probleem! Klik hieronder om direct uitgeschreven te worden:"
    reply_by_email: "[Bezoek het topic](%{base_url}%{url}) of beantwoord deze e-mail om te reageren."
    reply_by_email_pm: "[Bezoek het bericht](%{base_url}%{url}) of beantwoord deze e-mail om op %{participants} te reageren."
    only_reply_by_email: "Beantwoord deze e-mail om te reageren."
    only_reply_by_email_pm: "Beantwoord deze e-mail om op %{participants} te reageren."
    visit_link_to_respond: "[Bezoek het topic](%{base_url}%{url}) om te reageren."
    visit_link_to_respond_pm: "[Bezoek het bericht](%{base_url}%{url}) om op %{participants} te reageren."
    posted_by: "Geplaatst door %{username} op %{post_date}"
    user_posted_pm_staged:
      subject_template: "%{optional_re}%{topic_title}"
      text_body_template: |2

        %{message}
    account_suspended:
      title: "Account geschorst"
      subject_template: "[%{email_prefix}] Uw account is geschorst"
      text_body_template: |
        U bent geschorst op het forum tot %{suspended_till}.

        %{reason}

        %{message}
    account_silenced:
      title: "Account gedempt"
      subject_template: "[%{email_prefix}] Uw account is gedempt"
    account_exists:
      title: "Account bestaat al"
    account_second_factor_disabled:
      title: "Twee-factor-authenticatie uitgeschakeld"
      subject_template: "[%{email_prefix}] Twee-factor-authenticatie uitgeschakeld"
    digest:
      why: "Een korte samenvatting van %{site_link} sinds uw laatste bezoek op %{last_seen_at}."
      since_last_visit: "Sinds uw laatste bezoek"
      new_topics: "Nieuwe topics"
      unread_messages: "Ongelezen berichten"
      unread_notifications: "Ongelezen meldingen"
      liked_received: "Ontvangen likes"
      new_users: "Nieuwe gebruikers"
      popular_topics: "Populaire topics"
      follow_topic: "Dit topic volgen"
      join_the_discussion: "Meer lezen"
      popular_posts: "Populaire berichten"
      more_new: "Nieuw voor u"
      subject_template: "[%{email_prefix}] Samenvatting"
      unsubscribe: "Deze samenvatting wordt vanaf %{site_link} als we u een tijd niet hebben gezien. Wijzig %{email_preferences_link}, of %{unsubscribe_link} om u uit te schrijven."
      your_email_settings: "uw e-mailinstellingen"
      click_here: "klik hier"
      from: "%{site_name}"
      preheader: "Een korte samenvatting sinds uw laatste bezoek op %{last_seen_at}"
    forgot_password:
      title: "Wachtwoord vergeten"
      subject_template: "[%{email_prefix}] Wachtwoord opnieuw instellen"
      text_body_template: |
        Iemand heeft gevraagd uw wachtwoord op [%{site_name}](%{base_url}) opnieuw in te stellen.

        Als u dit niet was, kunt u deze e-mail gewoon negeren.

        Klik op de volgende koppeling om een nieuw wachtwoord te kiezen:
        %{base_url}/u/password-reset/%{email_token}
    email_login:
      title: "Aanmelden via koppeling"
      subject_template: "[%{email_prefix}] Aanmelden via koppeling"
      text_body_template: |
        Dit is uw koppeling om u bij [%{site_name}](%{base_url}) aan te melden.

        Als u niet om deze koppeling hebt gevraagd, kunt u deze e-mail gewoon negeren.

        Klik op de volgende koppeling om u aan te melden:
        %{base_url}/session/email-login/%{email_token}
    set_password:
      title: "Wachtwoord instellen"
      subject_template: "[%{email_prefix}] Wachtwoord instellen"
    admin_login:
      title: "Beheerdersaanmelding"
      subject_template: "[%{email_prefix}] Aanmelding"
      text_body_template: |
        Iemand heeft om aanmelding gevraagd bij uw account op [%{site_name}](%{base_url}).

        Als u deze aanvraag niet hebt gedaan, kunt u deze e-mail gewoon negeren.

        Klik op de volgende koppeling om u aan te melden:
        %{base_url}/session/email-login/%{email_token}
    account_created:
      title: "Account gemaakt"
      subject_template: "[%{email_prefix}] Uw nieuwe account"
    confirm_new_email:
      title: "Nieuw e-mailadres bevestigen"
      subject_template: "[%{email_prefix}] Bevestig uw nieuwe e-mailadres"
      text_body_template: |
        Bevestig uw nieuwe e-mailadres voor %{site_name} door op de volgende koppeling te klikken:

        %{base_url}/u/confirm-new-email/%{email_token}
    confirm_old_email:
      subject_template: "[%{email_prefix}] Bevestig uw huidige e-mailadres"
      text_body_template: |
        Voordat we uw e-mailadres kunnen wijzigen, dient u te bevestigen dat u de huidige
        e-mailaccount beheert. Nadat u deze stap hebt voltooid, laten we u het nieuwe
        e-mailadres bevestigen.

        Bevestig uw huidige e-mailadres voor %{site_name} door op de volgende koppeling te klikken:

        %{base_url}/u/confirm-old-email/%{email_token}
    notify_old_email:
      subject_template: "[%{email_prefix}] Uw e-mailadres is gewijzigd"
    signup_after_approval:
      title: "Registratie na goedkeuring"
      subject_template: "Uw account op %{site_name} is goedgekeurd!"
    signup:
      title: "Registratie"
      subject_template: "[%{email_prefix}] Bevestig uw nieuwe account"
    suspicious_login:
      title: "Waarschuwing voor nieuwe aanmelding"
      subject_template: "[%{site_name}] Nieuwe aanmelding vanaf %{location}"
  page_not_found:
    title: "Oeps! Die pagina bestaat niet of is privé."
    popular_topics: "Populair"
    recent_topics: "Recent"
    see_more: "Meer"
    search_title: "Zoeken op deze website"
    search_button: "Zoeken"
  offline:
    title: "Kan app niet laden"
  deleted: "verwijderd"
  image: "afbeelding"
  upload:
    edit_reason: "lokale kopieën van afbeeldingen gedownload"
    unauthorized: "Sorry, het bestand dat u probeert te uploaden is niet toegestaan (toegestane extensies: %{authorized_extensions})."
    pasted_image_filename: "Geplakte afbeelding"
    store_failure: "Het opslaan van upload #%{upload_id} voor gebruiker #%{user_id} is mislukt."
    file_missing: "Sorry, u moet een bestand opgeven om te uploaden."
    attachments:
      too_large: "Sorry, het bestand dat u probeert te uploaden is te groot (maximumgrootte is %{max_size_kb}%KB)."
    images:
      too_large: "Sorry, de afbeelding die u probeert te uploaden is te groot (maximumgrootte is %{max_size_kb}%KB). Verklein de afbeelding en probeer het opnieuw."
      size_not_found: "Het is niet gelukt de afmetingen van de afbeelding te bepalen. Misschien is het bestand corrupt?"
  avatar:
    missing: "Sorry, we kunnen geen avatar vinden die met dat e-mailadres is gekoppeld. Kunt u proberen deze opnieuw te uploaden?"
  flag_reason:
    sockpuppet: "Een nieuwe gebruiker heeft een topic aangemaakt, en een andere nieuwe gebruiker op hetzelfde IP-adres (%{ip_address}) heeft geantwoord. Bekijk de website-instelling <a href='%{base_path}/admin/site_settings/category/spam'>'flag_sockpuppets'</a>."
  skipped_email_log:
    exceeded_emails_limit: "max_emails_per_day_per_user overschreden"
    exceeded_bounces_limit: "bounce_score_threshold overschreden"
    mailing_list_no_echo_mode: "Mailinglijstmeldingen voor eigen berichten van gebruiker uitgeschakeld"
    user_email_no_user: "Kan geen gebruiker met ID %{user_id} vinden"
    user_email_post_not_found: "Kan geen bericht met ID %{post_id} vinden"
    user_email_anonymous_user: "Gebruiker is anoniem"
    user_email_user_suspended_not_pm: "Gebruiker is geschorst, geen bericht"
    user_email_seen_recently: "Gebruiker is onlangs nog gezien"
    user_email_notification_already_read: "De melding waar deze e-mail over gaat is al gelezen"
    user_email_notification_topic_nil: "post.topic is leeg"
    user_email_post_user_deleted: "Gebruiker van het bericht is verwijderd."
    user_email_post_deleted: "bericht is verwijderd door de schrijver"
    user_email_user_suspended: "gebruiker was geschorst"
    user_email_already_read: "gebruiker heeft dit bericht al gelezen"
    user_email_access_denied: "gebruiker mag dit bericht niet zien"
    sender_message_blank: "bericht is leeg"
    sender_message_to_blank: "message.to is leeg"
    sender_text_part_body_blank: "text_part.body is leeg"
    sender_body_blank: "geen tekst"
    sender_post_deleted: "bericht is verwijderd"
    sender_message_to_invalid: "ontvanger heeft een ongeldig e-mailadres"
  color_schemes:
    base_theme_name: "Basis"
    light: "Licht"
    dark: "Donker"
    neutral: "Neutraal"
    shades_of_blue: "Blauwtinten"
    latte: "Latte"
    summer: "Zomer"
    dark_rose: "Donkerroze"
    default_theme_name: "Licht"
    light_theme_name: "Licht"
    dark_theme_name: "Donker"
    neutral_theme_name: "Neutraal"
    shades_of_blue_theme_name: "Blauwtinten"
    latte_theme_name: "Latte"
    summer_theme_name: "Zomer"
    dark_rose_theme_name: "Donkerroze"
  edit_this_page: "Deze pagina bewerken"
  csv_export:
    boolean_yes: "Ja"
    boolean_no: "Nee"
    rate_limit_error: "Berichten kunnen maar één keer per dag worden gedownload; probeer het morgen opnieuw."
  static_topic_first_reply: |
    Bewerk het eerste bericht in dit topic om de inhoud van de pagina %{page_name} te wijzigen.
  guidelines_topic:
    title: "FAQ/Richtlijnen"
  tos_topic:
    title: "Algemene Voorwaarden"
  privacy_topic:
    title: "Privacybeleid"
  badges:
    mass_award:
      errors:
        invalid_csv: "Er is een fout ontdekt op regel %{line_number}. Bevestig dat het CSV-bestand één e-mailadres per regel bevat."
    editor:
      name: Bewerker
      description: Eerste berichtbewerking
    basic_user:
      name: Basis
    member:
      name: Lid
    regular:
      name: Normaal
    leader:
      name: Leider
    welcome:
      name: Welkom
      description: Heeft een like ontvangen
    autobiographer:
      name: Autobiograaf
    anniversary:
      name: Jubileum
      description: "Actief lid sinds een jaar, heeft minstens eenmaal iets geplaatst"
    nice_topic:
      name: Leuk topic
    good_topic:
      name: Goed topic
    great_topic:
      name: Geweldig topic
    nice_share:
      name: Leuk gedeeld
      description: Heeft een bericht met 25 unieke bezoekers gedeeld
    good_share:
      name: Goed gedeeld
      description: Heeft een bericht met 300 unieke bezoekers gedeeld
    great_share:
      name: Geweldig gedeeld
      description: Heeft een bericht met 1000 unieke bezoekers gedeeld
    first_like:
      name: Eerste like
      description: Heeft een bericht geliket
    first_flag:
      name: Eerste markering
      description: Heeft een bericht gemarkeerd
    promoter:
      name: Promoter
      description: Heeft een gebruiker uitgenodigd
    campaigner:
      name: Campaigner
      long_description: |
        Deze badge wordt toegekend wanneer u 3 mensen hebt uitgenodigd die aansluitend genoeg tijd op deze website hebben doorgebracht om basisgebruiker te worden. Een levendige gemeenschap heeft een regelmatige inbreng van nieuwkomers nodig die regelmatig deelnemen en nieuwe geluiden aan de conversaties toevoegen.
    champion:
      name: Kampioen
    first_share:
      name: Eerste deelactie
      description: Heeft een bericht gedeeld
    first_link:
      name: Eerste koppeling
    first_quote:
      name: Eerste citaat
    read_guidelines:
      name: Richtlijnen gelezen
    reader:
      name: Lezer
    popular_link:
      name: Populaire koppeling
    hot_link:
      name: Zeer populaire koppeling
    famous_link:
      name: Uiterst populaire koppeling
    appreciated:
      name: Gewaardeerd
    respected:
      name: Gerespecteerd
    out_of_love:
      description: "%{max_likes_per_day} likes op een dag gebruikt"
      long_description: |
        Deze badge wordt toegekend wanneer u alle %{max_likes_per_day} van uw dagelijkse likes gebruikt. Door eraan te denken even de tijd te nemen en de berichten waar u plezier aan beleeft en die u waardeert te liken, worden uw medegemeenschapsleden aangemoedigd in de toekomst zelfs nog geweldigere discussies aan te maken.
    higher_love:
      description: "5 keer %{max_likes_per_day} likes op een dag gebruikt"
      long_description: |
        Deze badge wordt toegekend wanneer u 5 dagen lang alle %{max_likes_per_day} van uw dagelijkse likes gebruikt. Bedankt dat u de tijd neemt voor het dagelijks actief aanmoedigen van de beste conversaties!
    crazy_in_love:
      long_description: |
        Deze badge wordt toegekend wanneer u 20 dagen lang alle %{max_likes_per_day} van uw dagelijkse likes gebruikt. Wow! U bent een rolmodel voor het aanmoedigen van uw medegemeenschapesleden!
    thank_you:
      name: Bedankt
    empathetic:
      name: Empathisch
      description: Heeft 500 geliket en 1000 likes gegeven
    first_emoji:
      name: Eerste emoji
      description: Een emoji in een bericht gebruikt
    first_reply_by_email:
      name: Eerste antwoord via e-mail
      description: Bericht beantwoord via e-mail
    new_user_of_the_month:
      name: "Nieuwe gebruiker van de maand"
    badge_title_metadata: "%{display_name}-badge op %{site_title}"
  admin_login:
    success: "E-mail verstuurd"
    errors:
      unknown_email_address: "Onbekend e-mailadres."
      invalid_token: "Ongeldig token."
    email_input: "E-mailadres van beheerder"
    submit_button: "E-mail versturen"
  performance_report:
    initial_post_raw: Dit topic bevat dagelijkse prestatierapporten voor uw website.
    initial_topic_title: Performancerapportages van de website
  tags:
    title: "Tags"
    minimum_required_tags:
      one: "U moet minstens %{count} tag selecteren."
      other: "U moet minstens %{count} tags selecteren."
    upload_row_too_long: "Het CSV-bestand dient één tag per regel te bevatten. Optioneel kan de tag worden gevolgd door een komma, en dan de naam van de tag-groep."
    forbidden:
      invalid:
        one: "De geselecteerde tag kan niet worden gebruikt"
        other: "Geen van de geselecteerde tags kan worden gebruikt"
      synonym: 'Synoniemen zijn niet toegestaan. Gebruik in plaats hiervan ''%{tag_name}''.'
      has_synonyms: '''%{tag_name}'' kan niet worden gebruikt, omdat deze geen synoniemen heeft.'
    invalid_target_tag: "kan geen synoniem van een synoniem zijn"
    synonyms_exist: "is niet toegestaan terwijl er synoniemen bestaan"
  finish_installation:
    congratulations: "Gefeliciteerd, u hebt Discourse geïnstalleerd!"
    register:
      button: "Registreren"
      title: "Beheerdersaccount registreren"
      help: "registreer een nieuwe account om te beginnen"
    confirm_email:
      title: "Bevestig uw e-mailadres"
    resend_email:
      title: "Activeringsmail opnieuw versturen"
      message: "<p>We hebben de activeringsmail opnieuw naar <b>%{email}</b> verstuurd"
  safe_mode:
    title: "Veilige modus starten"
    no_customizations: "Huidige thema uitschakelen"
    only_official: "Niet-officiële plug-ins uitschakelen"
    no_plugins: "Alle plug-ins uitschakelen"
    enter: "Veilige modus starten"
  wizard:
    step:
      locale:
        title: "Welkom bij uw Discourse!"
        fields:
          default_locale:
            description: "Wat is de standaardtaal voor uw gemeenschap?"
      forum_title:
        title: "Naam"
      privacy:
        title: "Toegang"
        fields:
          privacy:
            choices:
              open:
                label: "Openbaar"
                description: "Iedereen heeft toegang tot deze gemeenschap"
              restricted:
                label: "Privé"
                description: "Alleen aangemelde gebruikers hebben toegang tot deze gemeenschap"
          privacy_options:
            choices:
              invite_only:
                label: "Gebruikers moeten door vertrouwde gebruikers of een staflid worden uitgenodigd voordat ze kunnen registreren."
              must_approve:
                label: "Gebruikers kunnen zelf registreren, maar moeten door een staflid worden goedgekeurd."
      contact:
        title: "Contact"
        fields:
          contact_email:
            label: "E-mail"
            placeholder: "naam@example.com"
          contact_url:
            label: "Webpagina"
            placeholder: "https://www.example.com/contact-us"
          site_contact:
            label: "Geautomatiseerde berichten"
      corporate:
        title: "Organisatie"
        fields:
          company_name:
            label: "Bedrijfsnaam"
            placeholder: "Voorbeeldorganisatie"
          governing_law:
            label: "Toepasselijk recht"
          city_for_disputes:
            label: "Stad voor geschillen"
            placeholder: "San Francisco, Californië"
      colors:
        title: "Thema"
      themes_further_reading:
        title: "Thema's"
      logos:
        title: "Logo's"
        fields:
          logo:
            label: "Primair logo"
            description: "De logoafbeelding links bovenaan op uw website. Gebruik een brede rechthoekige afbeelding met een hoogte van 120 en een hoogte-breedteverhouding groter dan 3:1"
      icons:
        title: "Pictogrammen"
        fields:
          favicon:
            label: "Browserpictogram"
            description: "Pictogramafbeelding die uw website vertegenwoordigt in webbrowsers en er goed uitziet bij kleine afmetingen. Aanbevolen afbeeldingsextensies zijn PNG of JPG. Standaard wordt het vierkante logo gebruikt."
          large_icon:
            label: "Groot pictogram"
            description: "Pictogramafbeelding die uw website vertegenwoordigt op moderne apparaten en er goed uitziet bij grotere afmetingen. Moet idealiter groter zijn dan 512 x 512. Standaard wordt het vierkante logo gebruikt."
      homepage:
        description: "Het tonen van de nieuwste topics op uw startpagina wordt aanbevolen, maar als u dat liever hebt, kunt u ook categorieën (groepen of topics) op de startpagina tonen."
        title: "Startpagina"
        fields:
          homepage_style:
            choices:
              latest:
                label: "Nieuwste topics"
              categories_only:
                label: "Alleen categorieën"
              categories_with_featured_topics:
                label: "Categorieën met aanbevolen topics"
              categories_and_latest_topics:
                label: "Categorieën en nieuwste topics"
              categories_and_top_topics:
                label: "Categorieën en toptopics"
              categories_boxes:
                label: "Categorievakken"
              categories_boxes_with_topics:
                label: "Categorievakken met topics"
      emoji:
        title: "Emoji"
        description: "Welke Emoji-stijl kiest u voor uw gemeenschap? U kunt later meer aangepaste Emoji toevoegen via Beheer, Aanpassen, Emoji."
      invites:
        title: "Staf uitnodigen"
        description: "U bent bijna klaar! Nodig wat mensen uit om te helpen met het <a href='https://blog.discourse.org/2014/08/building-a-discourse-community/' target='blank'>seeden van uw discussies</a> met interessante topics en berichten om uw gemeenschap op te zetten."
        disabled: "Omdat sociale aanmeldingen zijn uitgeschakeld, is het niet mogelijk om uitnodigingen naar iedereen te versturen. Ga verder met de volgende stap."
      finished:
        title: "Uw Discourse is gereed!"
        description: |
          <p>Als u deze instellingen ooit wilt wijzigen, <b>voer deze wizard dan opnieuw uit</b>, of bezoek <a href='%{base_path}/admin' target='_blank'>uw beheersectie</a>; deze vindt u naast het moersleutelpictogram in het websitemenu.</p>
          <p>Veel plezier, en succes met het <a href='https://blog.discourse.org/2014/08/building-a-discourse-community/' target='_blank'>opbouwen van uw nieuwe gemeenschap!</a></p>
  search_logs:
    graph_title: "Aantal zoekopdrachten"
  joined: "Lid sinds"
  discourse_push_notifications:
    popup:
      mentioned: '%{username} heeft u genoemd in ''%{topic}'' - %{site_title}'
      group_mentioned: '%{username} heeft u genoemd in ''%{topic}'' - %{site_title}'
      quoted: '%{username} heeft u geciteerd in ''%{topic}'' - %{site_title}'
      replied: '%{username} heeft op u geantwoord in ''%{topic}'' - %{site_title}'
      posted: '%{username} heeft een bericht geplaatst in ''%{topic}'' - %{site_title}'
      private_message: '%{username} heeft u een privébericht gestuurd in ''%{topic}'' - %{site_title}'
      linked: '%{username} heeft een koppeling naar uw bericht geplaatst vanaf ''%{topic}'' - %{site_title}'
      confirm_title: "Meldingen ingeschakeld - %{site_title}"
      confirm_body: "Gelukt! Meldingen zijn ingeschakeld."
  staff_action_logs:
    not_found: "niet gevonden"
    unknown: "onbekend"
    user_merged: "%{username} is met deze account samengevoegd"
    api_key:
      automatic_revoked:
        one: "Automatisch ingetrokken, laatste activiteit meer dan %{count} dag geleden"
        other: "Automatisch ingetrokken, laatste activiteit meer dan %{count} dagen geleden"
      revoked: Ingetrokken
      restored: Teruggezet
  reviewables:
    already_handled: "Bedankt, maar we hebben dat bericht al beoordeeld en vastgesteld dat het niet opnieuw hoeft te worden gemarkeerd."
    priorities:
      low: "Laag"
      medium: "Gemiddeld"
      high: "Hoog"
    sensitivity:
      disabled: "Uitgeschakeld"
      low: "Laag"
      medium: "Gemiddeld"
      high: "Hoog"
    must_claim: "U moet items opeisen voordat u er handelingen op kunt uitvoeren."
    user_claimed: "Dit item is door een andere gebruiker opgeëist."
    missing_version: "U moet een versieparameter opgeven"
    conflict: "Een updateconflict heeft ervoor gezorgd dat u dit niet kon doen."
    reasons:
      email_auth_res_enqueue: "Een DMARC-controle op deze e-mail is mislukt; het bericht komt zeer waarschijnlijk niet van wie het lijkt te komen. Controleer de onbewerkte e-mailheader voor meer informatie."
      email_spam: "Deze e-mail is als spam gemarkeerd door de header zoals gedefinieerd in `email_in_spam_header`."
      suspect_user: "Gebruikers in de verdachtenlijst moeten door een staflid worden onderzocht. Zie `approve_suspect_users`."
    actions:
      agree:
        title: "Akkoord..."
      agree_and_keep:
        title: "Bericht behouden"
        description: "Akkoord met markering en het bericht ongewijzigd laten."
      agree_and_keep_hidden:
        title: "Bericht verborgen houden"
      agree_and_suspend:
        title: "Gebruiker schorsen"
        description: "Akkoord met markering en de gebruiker schorsen."
      agree_and_silence:
        title: "Gebruiker dempen"
        description: "Akkoord met markering en de gebruiker dempen."
      agree_and_restore:
        title: "Bericht terugzetten"
        description: "Het bericht terugzetten, zodat alle gebruikers het kunnen zien."
      agree_and_hide:
        title: "Bericht verbergen"
        description: "Dit bericht verbergen en de gebruiker automatisch een bericht sturen waarin dringend wordt gevraagd het te bewerken."
      delete_spammer:
        title: "Spammer verwijderen"
        description: "De gebruiker en alle berichten en topics ervan verwijderen."
        confirm: "Weet u zeker dat u alle berichten en topics van die gebruiker wilt verwijderen en het IP-nummer en e-mailadressen ervan wilt blokkeren?"
      delete_single:
        title: "Verwijderen"
      delete:
        title: "Verwijderen..."
      delete_and_ignore:
        title: "Bericht verwijderen en negeren"
        description: "Bericht verwijderen; als dit het eerste bericht is, ook het topic verwijderen"
      delete_and_ignore_replies:
        title: "Bericht + antwoorden verwijderen en negeren"
        description: "Bericht en alle antwoorden erop verwijderen; als dit het eerste bericht is, ook het topic verwijderen"
        confirm: "Weet u zeker dat u de antwoorden op het bericht ook wilt verwijderen?"
      delete_and_agree:
        title: "Bericht verwijderen en akkoord"
        description: "Bericht verwijderen; als dit het eerste bericht is, ook het topic verwijderen"
      delete_and_agree_replies:
        title: "Bericht + antwoorden verwijderen en akkoord"
        description: "Bericht en alle antwoorden erop verwijderen; als dit het eerste bericht is, ook het topic verwijderen"
        confirm: "Weet u zeker dat u de antwoorden op het bericht ook wilt verwijderen?"
      disagree_and_restore:
        title: "Niet akkoord en bericht terugzetten"
        description: "Het bericht terugzetten, zodat alle gebruikers het kunnen zien."
      disagree:
        title: "Niet akkoord"
      ignore:
        title: "Negeren"
      approve:
        title: "Goedkeuren"
      approve_post:
        title: "Bericht goedkeuren"
      reject_post:
        title: "Bericht weigeren"
      approve_user:
        title: "Gebruiker goedkeuren"
      reject_user:
        title: "Gebruiker verwijderen..."
        delete:
          title: "Gebruiker verwijderen"
          description: "De gebruiker wordt van het forum verwijderd."
        block:
          title: "Gebruiker verwijderen en blokkeren"
          description: "De gebruiker wordt verwijderd, en het IP- en e-mailadres ervan geblokkeerd."
      reject:
        title: "Weigeren"
      delete_user:
        title: "Gebruiker verwijderen"
        confirm: "Weet u zeker dat u die gebruiker wilt verwijderen? Dit verwijdert alle berichten en blokkeert het e-mail- en IP-adres van de gebruiker."
        reason: "Verwijderd via wachtrij voor beoordeling"<|MERGE_RESOLUTION|>--- conflicted
+++ resolved
@@ -1409,10 +1409,7 @@
     markdown_typographer_quotation_marks: "Lijst van vervangingsparen voor dubbele en enkele aanhalingstekens"
     post_undo_action_window_mins: "Het aantal minuten dat gebruikers recente acties op een bericht ongedaan mogen maken (liken, markeren, etc)."
     must_approve_users: "Stafleden moeten alle nieuwe gebruikersaccounts goedkeuren voordat ze de website mogen bezoeken."
-<<<<<<< HEAD
-=======
     approve_suspect_users: "Stafleden moeten alle verdachte accounts goedkeuren"
->>>>>>> baba1cc0
     pending_users_reminder_delay: "Moderators inlichten als nieuwe gebruikers langer dan dit aantal uren op goedkeuring wachten. Stel dit in op -1 om meldingen uit te schakelen."
     maximum_session_age: "Gebruikers blijven (n) uur na hun laatste bezoek aangemeld"
     ga_universal_tracking_code: "Google Universal Analytics (analytics.js)-trackingcode-ID, bv. UA-12345678-9; zie <a href='https://google.com/analytics' target='_blank'>https://google.com/analytics</a>"
