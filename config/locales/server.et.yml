# encoding: utf-8
#
# Never edit this file. It will be overwritten when translations are pulled from Transifex.
#
# To work with us on translations, join this project:
# https://www.transifex.com/projects/p/discourse-org/

et:
  dates:
    short_date_no_year: "D. MMMM"
    short_date: "D. MMMM, YYYY"
    long_date: "D. MMMM, YYYY hh:mm"
  datetime_formats: &datetime_formats
    formats:
      short: "%d.%m.%Y"
      short_no_year: "%-d. %B"
      date_only: "%-d. %B %Y"
      long: "%B %-d, %Y, %l:%M%P"
  date:
    month_names: [~, jaanuar, veebruar, märts, aprill, mai, juuni, juuli, august, september, oktoober, november, detsember]
    <<: *datetime_formats
  time:
    <<: *datetime_formats
    am: "am"
    pm: "pm"
  title: "Discourse"
  topics: "Teemad"
  posts: "postitused"
  loading: "Laetakse"
  log_in: "Logi sisse"
  submit: "Saada"
  purge_reason: "Kustutatud automaatselt kui mahajäetud, deaktiveeritud konto"
  disable_remote_images_download_reason: "Väliste piltide allalaadimine keelati, kuna polnud polnud piisavalt vaba ruumi."
  anonymous: "Anonüümne"
  remove_posts_deleted_by_author: "Autori poolt kustutatud"
  emails:
    incoming:
      default_subject: "See teema vajab pealkirja"
      show_trimmed_content: "Näita lühendatud sisu"
      maximum_staged_user_per_email_reached: "Meili teel loodud ettevalmistamisel olevate kasutajate maksimaalne arv on täis."
      errors:
        empty_email_error: "Juhtub, kui meieni jõudnud toormeil on tühi."
        no_message_id_error: "Juhtub, kui meilil puudub 'Message-Id' päis."
        auto_generated_email_error: "Juhtub, kui 'precedence' päis on seatud väärtusele: list, junk, bulk või auto_reply või kui mingi muu päis sisaldab väärtusi: auto-submitted, auto-replied või auto-generated."
        no_body_detected_error: "Juhtub, kui meil ei õnnestunud keha eraldada ja manused puudusid."
        inactive_user_error: "Juhtub, kui saatja ei ole aktiveeritud."
        bad_destination_address: "Juhtub, kui ükski To/Cc/Bcc meiliaadresidest ei lange kokku seadistatud sissetulavate meiliaadressidega."
        strangers_not_allowed_error: "Juhtub, kui kasutaja proovib teha teemat liiki, millesse ta ise ei kuulu."
        insufficient_trust_level_error: "Juhtub, kui kasutaja proovib teha teemat liiki, millele tal puudub vajalik usaldustase."
        reply_user_not_matching_error: "Juhtub, kui vastus tuleb teistsuguselt meiliaadressilt kui see, millele märguanne saadeti."
        topic_not_found_error: "Juhtub, kui vastus tuli aga teema on juba kustutatud."
        topic_closed_error: "Juhtub, kui vastus tuli aga teema on juba suletud."
        bounced_email_error: "Meil on tagasipõrgatatud meili vearaport."
        screened_email_error: "Juhtub, kui saatja on varjestatud."
  errors: &errors
    format: "%{attribute} %{message}"
    messages:
      too_long_validation: "piirang on %{max} tähemärki; sina sisestasid %{length}."
      invalid_boolean: "Vigane tõeväärtus."
      taken: "on juba võetud"
      accepted: vajab aktsepteerimist
      blank: ei saa olla tühi
      present: peab olema tühi
      confirmation: "%{attribute} ei ühti"
      empty: ei tohi olla tühi
      equal_to: "peab olema %{count}"
      even: peab olema paaris
      exclusion: on reserveeritud
      greater_than: "peab olema suurem kui %{count}"
      greater_than_or_equal_to: "peab olema suurem või võrdne kui %{count}"
      has_already_been_used: "on juba kasutusel"
      inclusion: puudub nimekirjas
      invalid: pole korrektne
      is_invalid: "tundub segane. kas see on terve lause?"
      contains_censored_words: "sisaldab järgmisi tsenseeritud sõnu: %{censored_words}"
      less_than: "peab olema väiksem kui %{count}"
      less_than_or_equal_to: "peab olema väiksem või võrdne kui %{count}"
      not_a_number: ei ole number
      not_an_integer: peab olema täisarv
      odd: peab olema paaritu
      record_invalid: "Valideerimine ebaõnnestus: %{errors}"
      restrict_dependent_destroy:
        one: "Kirjet ei saa kustutada, kuna leiti seotud kirje %{record}"
        many: "Kirjet ei saa kustutada, kuna leiti seotud kirje %{record}"
      too_long:
        one: on liiga pikk (maksimum on 1 tähemärk)
        other: on liiga pikk (maksimum on %{count} tähemärki)
      too_short:
        one: on liiga lühike (miinimum on 1 tähemärk)
        other: on liiga lühike (miinimum on %{count} tähemärki)
      wrong_length:
        one: on vale pikkus (peaks olema 1 tähemärk)
        other: on vale pikkus (peaks olema %{count} tähemärki)
      other_than: "peab olema midagi muud, kui %{count}"
    template:
      body: "Järgmiste väljadega oli probleeme:"
      header:
        one: 1 viga takistas mudeli %{model} salvestamist
        other: "%{count} viga takistasid mudeli %{model} salvestamist"
    embed:
      load_from_remote: "Selle postituse laadimisel ilmnes üks viga"
    site_settings:
      default_categories_already_selected: "Sa ei saa valida teises nimekirjas valitud liiki."
      s3_upload_bucket_is_required: "Ei saa aktiveerida S3 üleslaadimist, kui 's3_upload_bucket' ei ole määratud."
  activemodel:
    errors:
      <<: *errors
  bulk_invite:
    file_should_be_csv: "Üles laetav fail peab olema CSV vormingus."
    error: "Selle faili üleslaadimisel tekkis viga. Palun proovi hiljem uuesti."
  backup:
    operation_already_running: "Praegu on üks protsess pooleli. Uut tegevust ei saa hetkel käivitada."
    backup_file_should_be_tar_gz: "Varukoopia peab olema .tar.gz arhiivifail."
    not_enough_space_on_disk: "Varukoopia üleslaadimiseks pole piisavalt kettaruumi."
    invalid_filename: "Varundusfaili nimi sisaldab keelatud sümboleid. Lubatud sümbolid on a-z 0-9 . - _."
    location:
      local: "Kohalik"
      s3: "Amazon S3"
  not_logged_in: "Selleks peate olema sisse logitud."
  not_found: "Päritud URLi või ressurssi ei leitud."
  invalid_access: "Päritud ressursi vaatamiseks puuduvad õigused."
  read_only_mode_enabled: "Sait on kirjutuskaitstud. Interaktsioonid on keelatud."
  reading_time: "Lugemise aeg"
  likes: "Meeldimisi"
  too_many_replies:
    one: "Vabandame, kuid ajutiselt on uutel kasutajatel lubatud 1 vastus teema kohta."
    other: "Vabandame, kuid ajutiselt on uutel kasutajatel lubatud %{count} vastust teema kohta."
  embed:
    start_discussion: "Alusta vestlust"
    continue: "Jätka arutelu"
    error: "Sängitamine ebaõnnestus"
    referer: "Sissetulev link:"
    no_hosts: "Sängitamiseks pole ühtegi hosti seadistatud."
    configure: "Sängitamise seadistamine"
    more_replies:
      one: "veel 1 vastus"
      other: "veel %{count} vastust"
    loading: "Laen arutelu..."
    permalink: "Püsilink"
    imported_from: "See on kaasnev vestlusteema originaalsisestusele %{link}"
    in_reply_to: "▶ %{username}"
  no_mentions_allowed: "Vabandust, sa ei saa teisi kasutajaid mainida."
  too_many_mentions:
    one: "Vabandust, sa tohid postituses vaid üht kasutajat mainida."
    other: "Vabandust, Sa tohid postituses vaid %{count} kasutajat mainida."
  no_mentions_allowed_newuser: "Vabanda, uued kasutajad ei tohi teisi kasutajaid mainida."
  too_many_mentions_newuser:
    one: "Vabandust, uued kasutajad tohivad postituses vaid ühte kasutajat mainida."
    other: "Vabanda, uued kasutajad tohivad postituses vaid %{count} kasutajat mainida."
  no_images_allowed: "Vabanda, uued kasutajad ei saa postitustesse pilte panna."
  too_many_images:
    one: "Vabandust, uued kasutajad tohivad postitusse panna vaid ühe pildi."
    other: "Vabandust, uued kasutajad tohivad postitusse panna vaid %{count} pilti."
  no_attachments_allowed: "Vabanda, uued kasutajad ei tohi postitusse manuseid lisada."
  too_many_attachments:
    one: "Vabandust, uued kasutajad tohivad postitusele ainult ühe manuse lisada."
    other: "Vabandust, uued kasutajad tohivad postitusele ainult %{count} manust lisada."
  no_links_allowed: "Vabandust, uued kasutajad ei tohi postituses viiteid kasutada."
  too_many_links:
    one: "Vabandust, uued kasutajad tohivad postituses vaid ühte viidet kasutada."
    other: "Vabandust, uued kasutajad tohivad postituses vaid %{count} viidet kasutada."
  spamming_host: "Vabandust, sa ei tohi sellele domeenile viidata."
  user_is_suspended: "Peatatud kasutajatel pole lubatud postitada."
  topic_not_found: "Midagi on valesti. Kas on võimalik, et antud teema suleti või kustutati samal ajal, kui te seda vaatasite?"
  not_accepting_pms: "Kahjuks ei aktsepteeri %{username} hetkel sõnumeid."
  just_posted_that: "on liiga sarnane sellele, mida sa hiljuti postitasid"
  invalid_characters: "sisaldab ebasobivaid tähemärke"
  is_invalid: "tundub segane. kas see on terve lause?"
  next_page: "järgmine leht →"
  prev_page: "← eelmine leht"
  page_num: "Leht %{num}"
  home_title: "Avaleht"
  topics_in_category: "Teemad '%{category}' liigis"
  rss_posts_in_topic: "'%{topic}' RSS-kanal"
  rss_topics_in_category: "Liigi '%{category}' teemade RSS-kanal"
  author_wrote: "%{author} kirjutas:"
  num_posts: "Postitused:"
  num_participants: "Osalejad:"
  read_full_topic: "Loe kogu teemat"
  private_message_abbrev: "PS"
  rss_description:
    latest: "Viimased teemad"
    hot: "Populaarsed teemad"
    top: "Parimad teemad"
    posts: "Viimased postitused"
    group_posts: "Viimased postitused grupilt %{group_name}"
    group_mentions: "Viimati mainitud grupis %{group_name}"
    user_posts: "Viimased postitused kasutajalt @%{username}"
    user_topics: "Viimased teemad kasutajalt @%{username}"
    tag: "Sildistatud teemad"
  too_late_to_edit: "Postitus loodi kaua aega tagasi. Seda ei saa enam muuta ega kustutada."
  revert_version_same: "Praegune versioon on sama sellega, millele sa püüad tagasi pöörduda."
  excerpt_image: "pilt"
  queue:
    delete_reason: "Kustutatud modereerimisjärjekorra kaudu"
  groups:
    errors:
      can_not_modify_automatic: "Autommatset gruppi ei saa muuta"
      invalid_domain: "'%{domain}' ei ole nõuetele vastav domeen."
      invalid_incoming_email: "'%{email}' ei ole korrektne meiliaadress."
      email_already_used_in_group: "Grupp '%{group_name}' juba kasutab meiliaadressi '%{email}'."
      email_already_used_in_category: "'%{email}' on juba liigi '%{category_name}' poolt kasutusse võetud."
    default_names:
      everyone: "kõik"
      admins: "adminid"
      moderators: "moderaatorid"
      staff: "meeskond"
      trust_level_0: "usaldustase_0"
      trust_level_1: "usaldustase_1"
      trust_level_2: "usaldustase_2"
      trust_level_3: "usaldustase_3"
      trust_level_4: "usaldustase_4"
  education:
    until_posts:
      one: "1 postitus"
      other: "%{count} postitust"
<<<<<<< HEAD
    'new-topic': |
=======
    "new-topic": |
>>>>>>> c10941bb
      Teretulemast saidile %{site_name} &mdash; **tänud uue vestluse alustamise eest!**

      - Kas pealkiri kõlab kuvitavalt kui sa seda kõvasti loed? Kas see on hea kokkuvõte?

      - Kas võiksid olla sellest huvitatud? Miks see oluline on? Millist tagasisidet sa soovid?

      - Lisa enim kasutatud sõnad oma teemasse et teised *leiaksid* selle üles. Et grupeerida oma teema teiste sarnaste teemadega vali liik.

<<<<<<< HEAD
      Rohkema info saamiseks [vaata meie kommuuni juhiseid](/guidelines). See paneel ilmub ainult esimesel %{education_posts_text}.
    'new-reply': |
=======
      Rohkema info saamiseks [vaata meie kommuuni juhiseid](%{base_path}/guidelines). See paneel ilmub ainult esimesel %{education_posts_text}.
    "new-reply": |
>>>>>>> c10941bb
      Teretulemast saidile %{site_name} &mdash; **täname osalemast!**

      - Kas sinu vastus parandab vestlust mingil moel?

      - Ole kommuuni liikmete vastu lahke.

      - Konstruktiivne kriitika on tervitatav aga kritiseeri *ideid*, mitte inimesi.

      Rohkema info saamiseks [vaata meie kommuuni juhiseid](%{base_path}/guidelines). See paneel ilmub ainult esimesel %{education_posts_text}.
  activerecord:
    attributes:
      category:
        name: "Liigi nimetus"
      topic:
        title: "Pealkiri"
        featured_link: "Põhiloo viide"
      post:
        raw: "Sisu"
      user_profile:
        bio_raw: "Minust"
    errors:
      <<: *errors
      models:
        topic:
          attributes:
            base:
              too_many_users: "Saad hoiatusi saata vaid ühele kasutajale korraga."
              no_user_selected: "Pead valima sobiva kasutaja."
            featured_link:
              invalid: "on vigane. URL peab sisaldama http:// või https://."
              invalid_category: "ei saa selles foorumis redigeerida."
        user:
          attributes:
            password:
              common: "on üks 10000 enim kasutatud salasõnast. Palun kasuta turvalisemat parooli."
              same_as_username: "on sama mis su kasutajanimi. Palun kasuta turvalisemat parooli."
              same_as_email: "on sama mis su meiliaadress. Palun kasuta turvalisemat parooli."
              same_as_current: "ühtib sinu hetkel kehtiva parooliga."
              unique_characters: "sisaldab liiga palju korduvaid tähemärke. Palun kasuta turvalisemat parooli."
            ip_address:
              signup_not_allowed: "Sellelt kontolt pole liitumine lubatud."
        color_scheme_color:
          attributes:
            hex:
              invalid: "pole korrektne värv"
        web_hook:
          attributes:
            payload_url:
              invalid: "URL on vigane. URL peab sisaldama http:// või https://. Ning tühikud ei ole lubatud."
<<<<<<< HEAD
  user_profile:
    no_info_other: "<div class='missing-profile'>%{name} profiilis on väli 'Minust' veel täitmata</div>"
=======
>>>>>>> c10941bb
  vip_category_name: "Lounge"
  vip_category_description: "Liik, mis on eksklusiivne kasutajatele, kellel on usaldustase 3 või kõrgem."
  meta_category_name: "Saidi tagasiside."
  meta_category_description: "Arutelu selle saidi, tema korralduse, töömeetodite ja arenguvõimaluste kohta."
  staff_category_name: "Meeskond"
  staff_category_description: "Privaatfoorum meeskonnasisesteks aruteludeks. Teemad on nähtavad vaid adminnidele ja moderaatoritele."
<<<<<<< HEAD
  assets_topic_title: "Saidi kujunduse vahendid"
=======
>>>>>>> c10941bb
  discourse_welcome_topic:
    title: "Teretulemast Discourse'i"
    body: |2

        Selle märgistatud teema esimene lõik saab olema kõikidele uutele külastajatele nähtav kui tervitustekst sinu avalehel. See on oluline!

        **Muuda see** enda kommuuni lühitutvustuseks:

        - Kellele see on?
        - Mida siit leiab?
        - Miks peaks keegi siia tulema?
        - Kust saab rohkem infot (lingid, ressursid jne)?

<<<<<<< HEAD
        <img src="/images/welcome/discourse-edit-post-animated.gif" width="508" height="106">
=======
      <img src="%{base_path}/images/welcome/discourse-edit-post-animated.gif" width="508" height="106">
>>>>>>> c10941bb

        Ilmselt peaksid sa selle teema administreerimise alt sulgema :wrench: (üleval paremal ja allääres), et teadandele vastuseid ei kuhjuks.
  lounge_welcome:
    title: "Teretulemast Lounge'i"
  category:
    topic_prefix: "Liigist %{category}"
    post_template: "%{replace_paragraph}\n\nKasuta järgnevaid lõikusid pikema kirjelduse jaoks või foorumi juhendi või reeglite jaoks:\n\n- Miks peaksid inimesed seda foorumit kasutama? Mille jaoks see on?\n\n- Mille poolest erineb see meie teistest foorumitest?\n\n- Mis infot peaksid selle foorumi teemad sisaldama?\n\n- Kas meil on seda foorumit vaja? Kas me saame seda foorumit ühendada teise foorumiga või alamfoorumiga?\n"
    errors:
      not_found: "Kategooriat ei leitud!"
      uncategorized_parent: "'Liigitamata' ei saa omada vanem-liiki"
      self_parent: "Alamliigi vanemaks ei tohi olla alamliik ise"
      depth: "Alamliiki ei saa paigutada teise alamliigi alla"
      invalid_email_in: "'%{email}' ei ole korrektne meiliaadress."
      email_already_used_in_group: "Grupp '%{group_name}' juba kasutab meiliaadressi '%{email}'."
      email_already_used_in_category: "'%{email}' on juba liigi '%{category_name}' poolt kasutusse võetud."
    cannot_delete:
      uncategorized: "Ei saa kustutada Liigitamata liiki"
      has_subcategories: "Seda foorumit ei saa kustutada, kuna tal on alamfoorumid."
      topic_exists_no_oldest: "Seda foorumit ei saa kustutada, kuna teemade arv on %{count}."
    uncategorized_description: "Teemad, mis ei vaja või mida ei saa liigitada ühegi olemasoleva foorumi alla."
  trust_levels:
    newuser:
      title: "uus kasutaja"
    basic:
      title: "baaskasutaja"
    member:
      title: "liige"
    regular:
      title: "tavaline"
    leader:
      title: "juht"
    change_failed_explanation: "Üritasid alandada %{user_name} tasemele '%{new_trust_level}'. Samas on tal juba tase'%{current_trust_level}'. %{user_name} jääb tasemele '%{current_trust_level}' - kui soovid alandada kasutaja taset, siis lukusta kõigepealt usaldustase."
  post:
    image_placeholder:
      broken: "See pilt on katki"
  rate_limiter:
    hours:
      one: "1 tund"
      other: "%{count} tundi"
    minutes:
      one: "1 minut"
      other: "%{count} minutit"
    seconds:
      one: "1 sekund"
      other: "%{count} sekundit"
  datetime:
    distance_in_words:
      half_a_minute: "< 1m"
      less_than_x_seconds:
        one: "< 1s"
        other: "< %{count}s"
      x_seconds:
        one: "1s"
        other: "%{count}s"
      less_than_x_minutes:
        one: "< 1m"
        other: "< %{count}m"
      x_minutes:
        one: "1m"
        other: "%{count}m"
      about_x_hours:
        one: "1h"
        other: "%{count}h"
      x_days:
        one: "1p"
        other: "%{count}p"
      about_x_months:
        one: "1kuu"
        other: "%{count}kuud"
      x_months:
        one: "1kuu"
        other: "%{count}kuud"
      about_x_years:
        one: "1a"
        other: "%{count}a"
      over_x_years:
        one: "> 1a"
        other: "> %{count}a"
      almost_x_years:
        one: "1a"
        other: "%{count}a"
    distance_in_words_verbose:
      half_a_minute: "just praegu"
      less_than_x_seconds:
        one: "hetk tagasi"
        other: "hetk tagasi"
      x_seconds:
        one: "1 sekund tagasi"
        other: "%{count} sekundit tagasi"
      less_than_x_minutes:
        one: "vähem kui 1 minut tagasi"
        other: "vähem kui %{count} minutit tagasi"
      x_minutes:
        one: "1 minut tagasi"
        other: "%{count} minutit tagasi"
      about_x_hours:
        one: "1 tund tagasi"
        other: "%{count} tundi tagasi"
      x_days:
        one: "1 päev tagasi"
        other: "%{count} päeva tagasi"
      about_x_months:
        one: "umbes 1 kuu tagasi"
        other: "umbes%{count} kuud tagasi"
      x_months:
        one: "1 kuu tagasi"
        other: "%{count} kuud tagasi"
      about_x_years:
        one: "umbes 1 aasta tagasi"
        other: "umbes %{count} aastat tagasi"
      over_x_years:
        one: "üle 1 aasta tagasi"
        other: "üle %{count} aasta tagasi"
      almost_x_years:
        one: "peaaegu 1 aasta tagasi"
        other: "peaaegu %{count} aastat tagasi"
  password_reset:
    no_token: "Vabandust, see parooli uuendamise link on liiga vana. Vajuta sisselogimise nuppu ja kasuta värske lingi saamiseks 'Unustasin parooli'."
    choose_new: "Vali uus parool"
    choose: "Vali parool"
    update: "Uuenda parooli"
    save: "Määra Parool"
    title: "Uuenda Parool"
    success: "Sinu parooli muutmine õnnestus ja oled nüüd sisse logitud."
    success_unapproved: "Sinu parooli muutmine õnnestus."
  user_auth_tokens:
    browser:
      chrome: "Google Chrome"
      safari: "Safari"
      firefox: "Firefox"
      opera: "Opera"
      ie: "Internet Explorer"
      edge: "Microsoft Edge"
      unknown: "tundmatu brauser"
    device:
      android: "Androidi seade"
      ipad: "iPad"
      iphone: "iPhone"
      ipod: "iPod"
      mobile: "Mobiilne seade"
      mac: "Mac"
      linux: "GNU/Linuxiga arvuti"
      windows: "Windowsi arvuti"
      unknown: "tundmatu seade"
    os:
      android: "Android"
      ios: "iOS"
      macos: "macOS"
      linux: "Linux"
      windows: "Microsoft Windows"
      unknown: "tundmatu operatsioonisüsteem"
  change_email:
    confirmed: "Sinu meiliaadress on uuendatud."
    please_continue: "Edasi saidile %{site_name}"
    error: "Sinu meiliaadressi muutmisel esines tõrge. Äkki on see juba kasutuses?"
    error_staged: "Sinu meiliaadressi muutmisel esines tõrge. Ettevalmistamisel olev kasutaja juba kasutab seda."
    already_done: "Vabandust, see kinnitamise link ei kehti enam. Äkki on teie meiliaadress juba muudetud?"
    authorizing_old:
      title: "Täname, et oma kehtiva meiliaadressi kinnitasid"
      description: "Saadame nüüd kinnituse Teie uuele meiliaadressile."
  activation:
    action: "Oma konto aktiveerimiseks kliki siia"
    already_done: "Vabandust, see konto kinnitamise link ei kehti enam. Äkki on Teie konto juba aktiveeritud?"
    please_continue: "Teie uus konto on kinnitatud; Teid suunatakse nüüd avalehele."
    continue_button: "Edasi saidile %{site_name}"
    welcome_to: "Tere tulemast %{site_name}!"
    approval_required: "Enne, kui saate foorumit kasutada, peab moderaator Teie uue konto käsitsi kinnitama. Konto kinnitamise kohta tuleb teade meilile."
    missing_session: "Me ei saa kontrollida kas Teie konto on loodud, palun kontrolli et brauseris oleks küpsised lubatud."
  post_action_types:
    off_topic:
      title: "Teemaväline"
      description: "Arvestades postituse pealkirja ja sisu, ei ole see postitus käesoleva vestlusega seotud ning see tuleks tõenäoliselt mujale liigutada."
      long_form: "tähistasin selle kui teemavälise"
    spam:
      title: "Spämm"
      long_form: "tähistasin selle kui spämmi"
      email_title: '"%{title}" tähistati spämmina'
      email_body: "%{link}\n\n%{message}"
    inappropriate:
      title: "Ebasünnis"
      long_form: "tähistasin selle kui sobimatu"
    notify_user:
<<<<<<< HEAD
      title: 'Saada kasutajale @{{username}} sõnum'
      long_form: 'saatsin kasutajale sõnumi'
=======
      title: "Saada kasutajale @{{username}} sõnum"
      long_form: "saatsin kasutajale sõnumi"
>>>>>>> c10941bb
      email_title: 'Sinu postitus teemas "%{title}"'
      email_body: "%{link}\n\n%{message}"
    notify_moderators:
      title: "Miski muu"
      description: "See postitus nõuab meeskonna tähelepanu eelpool loetlemata põhjusel."
      long_form: "tähistasin selle kui meeskonna tähelepanu vajava"
      email_title: 'Postitus teemas "%{title}" nõuab meeskonna tähelepanu'
      email_body: "%{link}\n\n%{message}"
    bookmark:
      title: "Järjehoidja"
      description: "Lisa sellele postitusele järjehoidja"
      short_description: "Lisa sellele postitusele järjehoidja"
      long_form: "lisasin sellele postitusele järjehoidja"
    like:
<<<<<<< HEAD
      title: 'Laigi'
      description: 'Laigi seda postitust'
      long_form: 'laikis seda'
=======
      title: "Laigi"
      description: "Laigi seda postitust"
      long_form: "laikis seda"
>>>>>>> c10941bb
  user_activity:
    no_default:
      others: "Tegevusi pole."
    no_bookmarks:
      others: "Järjehoidjad puuduvad."
    no_likes_given:
      self: "Sa pole oma meeldimist ühelegi postitusele andnud."
      others: "Meeldimisega postitusi veel pole."
    no_replies:
      others: "Vastuseid pole."
  topic_flag_types:
    spam:
      title: "Spämm"
      description: "See teema on reklaam. See ei ole ei kasulik ega teemakohane."
      long_form: "tähistasin selle kui spämmi"
      short_description: "See on reklaam"
    inappropriate:
      title: "Ebasobiv"
      long_form: "tähistasin selle kui sobimatu"
    notify_moderators:
      title: "Miski muu"
      long_form: "tähistasin selle kui moderaatori tähelepanu vajava"
      email_title: 'Teema "%{title}" nõuab moderaatori tähelepanu'
      email_body: "%{link}\n\n%{message}"
  archetypes:
    regular:
      title: "Tavaline teema"
    banner:
      title: "Teema Bänneriks"
  unsubscribed:
    title: "Tellimus tühistatud!"
  unsubscribe:
    title: "Tühista tellimus"
    mailing_list_mode: "Lülita postiloendi režiim välja"
    log_out: "Logi välja"
  user_api_key:
    title: "Autoriseeri rakenduse ligipääs"
    authorize: "Autoriseeri"
    read: "lugemine"
    read_write: "lugemine ja kirjutamine"
    scopes:
      read: "Loe kõiki"
      write: "Kirjuta kõikidesse"
  reports:
    default:
      labels:
        count: Arv
        percent: Protsent
        day: Päev
    post_edits:
      labels:
        post: Postitus
        author: Autor
        edit_reason: Põhjus
    moderators_activity:
      labels:
        moderator: Moderaator
        time_read: Lugemise aeg
        topic_count: Teemade loomise aeg
        post_count: Postitusi loodud
    flags_status:
      values:
        agreed: Nõus
        disagreed: Polnud nõus
        no_action: Tegevust pole
      labels:
        flag: Liik
        assigned: Määratud
        poster: Postitaja
    visits:
      title: "Kasutajakülastused"
      xaxis: "Päev"
      yaxis: "Külastajate arv"
    signups:
      xaxis: "Päev"
<<<<<<< HEAD
=======
    new_contributors:
      xaxis: "Päev"
    dau_by_mau:
      xaxis: "Päev"
    daily_engaged_users:
      xaxis: "Päev"
>>>>>>> c10941bb
    profile_views:
      title: "Kasutaja profiili vaatamisi"
      xaxis: "Päev"
      yaxis: "Kasutajaprofiilide vaatamiste arv"
    topics:
      title: "Teemad"
      xaxis: "Päev"
      yaxis: "Uute teemade arv"
    posts:
      title: "Postitused"
      xaxis: "Päev"
      yaxis: "Uute postituste arv"
    likes:
      title: "Meeldimisi"
      xaxis: "Päev"
      yaxis: "Uute meeldimiste arv"
    flags:
      title: "Tähised"
      xaxis: "Päev"
      yaxis: "Lippude arv"
    bookmarks:
      title: "Järjehoidjad"
      xaxis: "Päev"
      yaxis: "Uute järjehoidjate arv"
    users_by_trust_level:
      xaxis: "Usaldustase"
      yaxis: "Kasutajate arv"
      labels:
        level: Tase
    users_by_type:
      xaxis: "Liik"
      yaxis: "Kasutajate arv"
      labels:
        type: Liik
      xaxis_labels:
        admin: Admin
        moderator: Moderaator
        silenced: Vaigistatud
    trending_search:
      labels:
        searches: Otsingud
    emails:
      title: "Saadetud kirjad"
      xaxis: "Päev"
      yaxis: "Kirjade hulk"
    user_to_user_private_messages:
<<<<<<< HEAD
=======
      xaxis: "Päev"
      yaxis: "Sõnumite arv"
    user_to_user_private_messages_with_replies:
>>>>>>> c10941bb
      xaxis: "Päev"
      yaxis: "Sõnumite arv"
    system_private_messages:
      title: "Süsteem"
      xaxis: "Päev"
      yaxis: "Sõnumite arv"
    moderator_warning_private_messages:
      title: "Moderaatori hoiatused"
      xaxis: "Päev"
      yaxis: "Sõnumite arv"
    notify_moderators_private_messages:
      title: "Teavita moderaatorit"
      xaxis: "Päev"
      yaxis: "Sõnumite arv"
    notify_user_private_messages:
      title: "Teavita kasutajat"
      xaxis: "Päev"
      yaxis: "Sõnumite arv"
    top_referrers:
      title: "Parimad viitajad"
      xaxis: "Kasutaja"
      num_clicks: "Klikid"
      num_topics: "Teemad"
    top_traffic_sources:
      title: "Suurima liikluse allikad"
      xaxis: "Domeen"
      num_clicks: "Klikid"
      num_topics: "Teemad"
      num_users: "Kasutajad"
      labels:
        domain: Domeen
        num_clicks: Klikke
        num_topics: Teemasid
    top_referred_topics:
      title: "Parimad viidatud teemad"
<<<<<<< HEAD
=======
      labels:
        num_clicks: "Klikke"
        topic: "Teema"
>>>>>>> c10941bb
    page_view_anon_reqs:
      title: "Anonüümne"
      xaxis: "Päev"
      yaxis: "Anonüümseid lehevaatamisi"
    page_view_logged_in_reqs:
      title: "Sisse logitud"
      xaxis: "Päev"
    page_view_crawler_reqs:
      xaxis: "Päev"
    page_view_total_reqs:
      xaxis: "Päev"
    page_view_logged_in_mobile_reqs:
      xaxis: "Päev"
    page_view_anon_mobile_reqs:
      xaxis: "Päev"
    http_background_reqs:
      title: "Taustal"
      xaxis: "Päev"
    http_2xx_reqs:
      xaxis: "Päev"
    http_3xx_reqs:
      xaxis: "Päev"
    http_4xx_reqs:
      xaxis: "Päev"
    http_5xx_reqs:
      xaxis: "Päev"
    http_total_reqs:
      title: "Kokku"
      xaxis: "Päev"
      yaxis: "Kokku päringuid"
    time_to_first_response:
      xaxis: "Päev"
      yaxis: "Keskmine aeg (tundides)"
    topics_with_no_response:
      title: "Teemad, millele ei ole vastuseid"
      xaxis: "Päev"
      yaxis: "Kokku"
    mobile_visits:
      xaxis: "Päev"
      yaxis: "Külastuste arv"
    web_crawlers:
      labels:
        page_views: "Lehekülje vaatamisi"
  dashboard:
    host_names_warning: "Sinu config/database.yml fail kasutab vaikimisi hostinime localhost. Kirjuta sinna oma saidi hostinimi."
  site_settings:
    min_post_length: "Lühim lubatud postituse pikkus"
    max_post_length: "Maksimaalne lubatud postituse pikkus tähemärkides"
    min_topic_title_length: "Lühim lubatud teema pealkirja pikkus tähemärkides"
    max_topic_title_length: "Maksimaalne lubatud teema pealkirja pikkus tähemärkides"
    enable_instagram_logins: "Luba autentimine Instagrami abil, nõuab instagram_consumer_key ja instagram_consumer_secret"
    instagram_consumer_key: "Teenusekasutaja avalik võti Instagrami abil autentimiseks"
    instagram_consumer_secret: "Teenusekasutaja salajane võti Instagrami abil autentimiseks"
    enable_staged_users: "Sissetulevate meilide töötlemisel loo kasutajad ettevalmistamiseks automaatselt."
    maximum_staged_users_per_email: "Ettevalmistamisel olevate kasutajate maksimaalne arv sai sissetuleva meili töötlemisel täis."
    dominating_topic_minimum_percent: "Mitu protsenti teema postitustest peab kasutaja tegema, et talle saadetaks meeldetuletus teema liigse domineerimise kohta."
    embed_truncate: "Lühenda sängitatud postitused."
    embed_post_limit: "Maksimaalne postituste arv, mida sängitada."
    tagging_enabled: "Luba silte teemadel?"
    min_trust_to_create_tag: "Sildi lisamiseks nõutav minimaalne usaldustase."
    max_tags_per_topic: "Teemale liidetavate siltide maksimaalne arv."
    max_tag_length: "Sildis kasutatavate tähemärkide maksimaalne arv."
    max_tag_search_results: "Siltide otsimisel maksimaalselt kuvatavate tulemuste arv."
    show_filter_by_tag: "Näita rippmenüüd teemade loetelu filtreerimiseks siltide alusel."
    max_tags_in_filter_list: "Filtri rippmenüüs kuvatavate siltide maksimaalne arv. Kuvatakse enimkasutatud sildid."
    tags_sort_alphabetically: "Kuva sildid tähestikulises järjekorras. Vaikimisi kuvatakse need populaarsuse järjekorras."
    tag_style: "Siltide vimplite visuaalne stiil."
    min_trust_level_to_tag_topics: "Teemade sildistamiseks on nõutav minimaalne usaldustase"
    suppress_overlapping_tags_in_list: "Ära näita silti, kui see ühtib täpselt sõnaga teema päses"
    remove_muted_tags_from_latest: "Ära näita värskete teemade nimistus teemasid, millel on vaigistatud silt."
    errors:
      invalid_integer: "Väärtuseks peab olema täisarv."
  search:
    types:
      category: "Liigid"
      user: "Kasutajad"
  original_poster: "Esialgne postitaja"
  most_posts: "Enamus postitusi"
  most_recent_poster: "Viimane postitaja"
  frequent_poster: "Tihedam postitaja"
  login:
    admin_not_allowed_from_ip_address: "Sellelt IP-aadressilt ei saa adminnina sisse logida."
    already_logged_in: "Oih, näib, et üritad vastu võtta võõra kasutaja kutset. Kui Sa ei ole kasutaja %{current_user}, logi palun välja ja proovi uuesti."
  flags_dispositions:
    agreed: "Täname, et teada andsite. Tegeleme sellega."
  system_messages:
    backup_failed:
      subject_template: "Varundamine ebaõnnestus"
    restore_succeeded:
      subject_template: "Taastamine õnnelikult lõpetatud"
    restore_failed:
      subject_template: "Taastamine ebaõnnestus"
    csv_export_failed:
      subject_template: "Andmete eksportimine ebaõnnestus"
  user_notifications:
    previous_discussion: "Varasemad vastused"
    in_reply_to: "Vastuseks"
    unsubscribe:
      title: "Tühista tellimus"
    user_posted_pm_staged:
      subject_template: "%{optional_re}%{topic_title}"
      text_body_template: |2

<<<<<<< HEAD
          %{message}
=======
        %{message}
>>>>>>> c10941bb
    digest:
      new_topics: "Uued teemad"
      unread_messages: "Lugemata sõnumid"
      unread_notifications: "Lugemata teavitused"
      new_posts: "Uued postitused"
      new_users: "Uued kasutajad"
      popular_topics: "Populaarsed teemad"
      follow_topic: "Jälgi seda teemat"
      join_the_discussion: "Loe lisa"
      popular_posts: "Populaarsed postitused"
      more_new: "Uus sinu jaoks"
      subject_template: "[%{email_prefix}] Kokkuvõte"
      your_email_settings: "sinu e-posti seaded"
      click_here: "kliki siia"
      from: "%{site_name} kokkuvõte"
    forgot_password:
      title: "Unustasin parooli"
      subject_template: "[%{email_prefix}] Parooli taastamine"
    signup_after_approval:
      subject_template: "Oled saidil %{site_name} heaks kiidetud!"
  page_not_found:
    title: "Oih! Soovitud lehte ei ole või on see privaatne."
    popular_topics: "Populaarsed"
    recent_topics: "Viimased"
    see_more: "Veel"
    search_title: "Otsi sellelt saidilt"
  terms_of_service:
    title: "Teenuse tingimused"
<<<<<<< HEAD
  deleted: 'kustutatud'
=======
  deleted: "kustutatud"
>>>>>>> c10941bb
  image: "pilt"
  upload:
    pasted_image_filename: "Asetatud pilt"
  color_schemes:
    dark: "Tume skeem"
<<<<<<< HEAD
    light_theme_name: "Hele"
    dark_theme_name: "Tume"
=======
    default_theme_name: "Hele"
    light_theme_name: "Hele"
    dark_theme_name: "Tume"
    neutral_theme_name: "Neutraalne"
    summer_theme_name: "Suvi"
>>>>>>> c10941bb
  about: "Teave"
  guidelines: "Juhendid"
  privacy: "Privaatsus"
  edit_this_page: "Muuda seda lehekülge"
  csv_export:
    boolean_yes: "Jah"
    boolean_no: "Ei"
  tos_topic:
    title: "Teenuse tingimused"
  privacy_topic:
    title: "Puutumatusnormid"
  badges:
    editor:
      description: Esimene redigeerimine
    basic_user:
      name: Tavakasutaja
    member:
      name: Liige
    regular:
      name: Püsiliige
    leader:
      name: Vedaja
    welcome:
      name: Teretulemast
      description: Sai like'i
    autobiographer:
      name: Autobiograaf
    anniversary:
      name: Tähtpäev
      description: "Olnud aktiivne kasutaja vähemalt aasta, postitanud vähemalt ühe korra"
    nice_post:
      name: Mõnus vastus
    good_post:
      name: Hea vastus
      description: Kogus vastusele 25 like'i
    great_post:
      name: Suurepärane vastus
      description: Kogus vastusele 50 like'i
    nice_topic:
      name: Mõnus teema
      description: Kogus teemale 10 like'i
    good_topic:
      name: Hea teema
      description: Kogus teemale 25 like'i
    great_topic:
      name: Suurepärane teema
      description: Kogus teemale 50 like'i
    nice_share:
      name: Mõnus jagamine
      description: Jagas postitust 25 unikaalse kasutajaga
    good_share:
      name: Hea jagamine
      description: Jagas postitust 300 unikaalse külastajaga
    great_share:
      name: Suurepärane jagamine
    first_like:
      name: Esimene meeldimine
      description: Laikis postitust
    first_flag:
      name: Esimene tähis
      description: Teatas lipuga postitusest
    promoter:
      name: Promootor
      description: Kutsus kasutaja
    campaigner:
      name: Aktiivne promootor
      description: Kutsus 3 tavakasutajat
    champion:
      name: Tšempion
      description: Kutsus 5 liiget
    first_share:
      name: Esimene jagamine
      description: Jagas postitust
    first_link:
      name: Esimene viide
      description: Lisas teise postituse viite
    first_quote:
      name: Esimene tsitaat
      description: Tsiteeris postitust
    read_guidelines:
      name: Luges juhiseid
    reader:
      name: Lugeja
    popular_link:
      name: Populaarne viide
      description: "Postitas välise lingi, millel 50 klikki"
    hot_link:
      name: Kuum viide
      description: "Postitas välise lingi, millel 300 klikki"
    famous_link:
      name: Kuulus viide
      description: "Postitas välise lingi, millel 1000 klikki"
    appreciated:
      name: Hinnatud
    respected:
      name: Respekteeritud
    admired:
      name: Imetletud
    out_of_love:
      name: Armastus on otsas
    higher_love:
      name: Suurem armastus
    crazy_in_love:
      name: Hullult armunud
    thank_you:
      name: Tänud
      description: Omab 20 laigitud postitust ja laikis 10 postitust
    gives_back:
      name: Annab tagasi
      description: Omab 100 laigitud postitust ja laikis 100 postitust
    empathetic:
      name: Empaatiline
      description: Omab 500 laigitud postitust ja laikis 1000 postitust
    first_emoji:
      name: Esimene emotikon
      description: Kasutasid postituses emotikoni
    first_mention:
      name: Esimene mainimine
    first_reply_by_email:
      name: Esimene vastamine meiliga
  admin_login:
    success: "Kiri saadetud"
    email_input: "Admini kiri"
    submit_button: "Saada kiri"
  tags:
    title: "Sildid"
    staff_tag_disallowed: 'Sildi "%{tag}" võib lisada ainult meeskonna liige.'
    staff_tag_remove_disallowed: 'Sildi "%{tag}" võib eemaldada ainult meeskonna liige.'
  rss_by_tag: "%{tag}-ga sildistatud teemad"
  finish_installation:
    congratulations: "Palju õnne, Discourse on paigaldatud!"
    register:
      button: "Registreeru"
      title: "Registreeri adminni konto"
      help: "alustamiseks registreeri uus konto"
    resend_email:
      title: "Saada aktiveerimismeil uuesti"
  safe_mode:
    title: "Sisene turvalisse režiimi"
    only_official: "Keela kõik mitteametlikud pluginad"
    no_plugins: "Keela kõik pluginad"
    enter: "Sisene turvalisse režiimi"
  wizard:
    title: "Discourse sätted"
    step:
      locale:
        title: "Tere tulemast oma Discourse'i!"
        fields:
          default_locale:
            description: "Mis on Sinu kogukonna vaikekeel?"
      forum_title:
        title: "Nimi"
        fields:
          title:
            label: "Sinu kogukonna nimi"
            placeholder: "Jane ajaviitenurgake"
          site_description:
            label: "Kirjelda oma kogukonda ühe lühikese lausega"
            placeholder: "Koht Janele ja tema sõpradele lahedate arutelude jaoks"
      introduction:
        title: "Sissejuhatus"
        fields:
          welcome:
            label: "Tervitusteema"
            one_paragraph: "Palun koonda oma tervitustekst ühte lõiku."
      privacy:
        title: "Juurdepääs"
        fields:
          privacy:
            choices:
              open:
                label: "Avalik"
                description: "Kogukonnale pääseb ligi igaüks ning võib liituda"
              restricted:
                label: "Privaatne"
                description: "Kogukonnaga saavad liituda ainult minu poolt kutsutud või heakskiidetud inimesed"
      contact:
        title: "Kontakt"
        fields:
          contact_email:
            label: "Meil"
            placeholder: "nimi@kuskil.ee"
          contact_url:
            label: "Veebileht"
          site_contact:
            label: "Automaatsed sõnumid"
      corporate:
        title: "Organisatsioon"
      colors:
        title: "Kujundusteema"
        fields:
          theme_id:
            choices:
              default:
                label: "Lihtne hele"
              dark:
                label: "Lihtne tume"
      logos:
        title: "Logod"
      icons:
        title: "Ikoonid"
<<<<<<< HEAD
        fields:
          favicon_url:
            label: "Väike ikoon"
          apple_touch_icon_url:
            label: "Suur ikoon"
=======
>>>>>>> c10941bb
      homepage:
        title: "Avaleht"
        fields:
          homepage_style:
            choices:
              latest:
                label: "Viimased teemad"
      emoji:
        title: "Emotikon"
      invites:
        title: "Kutsu meeskonda"
      finished:
<<<<<<< HEAD
        title: "Sinu Discourse on valmis!"
=======
        title: "Sinu Discourse on valmis!"
  staff_action_logs:
    not_found: "ei leitud"
    unknown: "tundmatu"
>>>>>>> c10941bb
<|MERGE_RESOLUTION|>--- conflicted
+++ resolved
@@ -214,11 +214,7 @@
     until_posts:
       one: "1 postitus"
       other: "%{count} postitust"
-<<<<<<< HEAD
-    'new-topic': |
-=======
     "new-topic": |
->>>>>>> c10941bb
       Teretulemast saidile %{site_name} &mdash; **tänud uue vestluse alustamise eest!**
 
       - Kas pealkiri kõlab kuvitavalt kui sa seda kõvasti loed? Kas see on hea kokkuvõte?
@@ -227,13 +223,8 @@
 
       - Lisa enim kasutatud sõnad oma teemasse et teised *leiaksid* selle üles. Et grupeerida oma teema teiste sarnaste teemadega vali liik.
 
-<<<<<<< HEAD
-      Rohkema info saamiseks [vaata meie kommuuni juhiseid](/guidelines). See paneel ilmub ainult esimesel %{education_posts_text}.
-    'new-reply': |
-=======
       Rohkema info saamiseks [vaata meie kommuuni juhiseid](%{base_path}/guidelines). See paneel ilmub ainult esimesel %{education_posts_text}.
     "new-reply": |
->>>>>>> c10941bb
       Teretulemast saidile %{site_name} &mdash; **täname osalemast!**
 
       - Kas sinu vastus parandab vestlust mingil moel?
@@ -283,41 +274,28 @@
           attributes:
             payload_url:
               invalid: "URL on vigane. URL peab sisaldama http:// või https://. Ning tühikud ei ole lubatud."
-<<<<<<< HEAD
-  user_profile:
-    no_info_other: "<div class='missing-profile'>%{name} profiilis on väli 'Minust' veel täitmata</div>"
-=======
->>>>>>> c10941bb
   vip_category_name: "Lounge"
   vip_category_description: "Liik, mis on eksklusiivne kasutajatele, kellel on usaldustase 3 või kõrgem."
   meta_category_name: "Saidi tagasiside."
   meta_category_description: "Arutelu selle saidi, tema korralduse, töömeetodite ja arenguvõimaluste kohta."
   staff_category_name: "Meeskond"
   staff_category_description: "Privaatfoorum meeskonnasisesteks aruteludeks. Teemad on nähtavad vaid adminnidele ja moderaatoritele."
-<<<<<<< HEAD
-  assets_topic_title: "Saidi kujunduse vahendid"
-=======
->>>>>>> c10941bb
   discourse_welcome_topic:
     title: "Teretulemast Discourse'i"
     body: |2
 
-        Selle märgistatud teema esimene lõik saab olema kõikidele uutele külastajatele nähtav kui tervitustekst sinu avalehel. See on oluline!
-
-        **Muuda see** enda kommuuni lühitutvustuseks:
-
-        - Kellele see on?
-        - Mida siit leiab?
-        - Miks peaks keegi siia tulema?
-        - Kust saab rohkem infot (lingid, ressursid jne)?
-
-<<<<<<< HEAD
-        <img src="/images/welcome/discourse-edit-post-animated.gif" width="508" height="106">
-=======
+      Selle märgistatud teema esimene lõik saab olema kõikidele uutele külastajatele nähtav kui tervitustekst sinu avalehel. See on oluline!
+
+      **Muuda see** enda kommuuni lühitutvustuseks:
+
+      - Kellele see on?
+      - Mida siit leiab?
+      - Miks peaks keegi siia tulema?
+      - Kust saab rohkem infot (lingid, ressursid jne)?
+
       <img src="%{base_path}/images/welcome/discourse-edit-post-animated.gif" width="508" height="106">
->>>>>>> c10941bb
-
-        Ilmselt peaksid sa selle teema administreerimise alt sulgema :wrench: (üleval paremal ja allääres), et teadandele vastuseid ei kuhjuks.
+
+      Ilmselt peaksid sa selle teema administreerimise alt sulgema :wrench: (üleval paremal ja allääres), et teadandele vastuseid ei kuhjuks.
   lounge_welcome:
     title: "Teretulemast Lounge'i"
   category:
@@ -498,13 +476,8 @@
       title: "Ebasünnis"
       long_form: "tähistasin selle kui sobimatu"
     notify_user:
-<<<<<<< HEAD
-      title: 'Saada kasutajale @{{username}} sõnum'
-      long_form: 'saatsin kasutajale sõnumi'
-=======
       title: "Saada kasutajale @{{username}} sõnum"
       long_form: "saatsin kasutajale sõnumi"
->>>>>>> c10941bb
       email_title: 'Sinu postitus teemas "%{title}"'
       email_body: "%{link}\n\n%{message}"
     notify_moderators:
@@ -519,15 +492,9 @@
       short_description: "Lisa sellele postitusele järjehoidja"
       long_form: "lisasin sellele postitusele järjehoidja"
     like:
-<<<<<<< HEAD
-      title: 'Laigi'
-      description: 'Laigi seda postitust'
-      long_form: 'laikis seda'
-=======
       title: "Laigi"
       description: "Laigi seda postitust"
       long_form: "laikis seda"
->>>>>>> c10941bb
   user_activity:
     no_default:
       others: "Tegevusi pole."
@@ -603,15 +570,12 @@
       yaxis: "Külastajate arv"
     signups:
       xaxis: "Päev"
-<<<<<<< HEAD
-=======
     new_contributors:
       xaxis: "Päev"
     dau_by_mau:
       xaxis: "Päev"
     daily_engaged_users:
       xaxis: "Päev"
->>>>>>> c10941bb
     profile_views:
       title: "Kasutaja profiili vaatamisi"
       xaxis: "Päev"
@@ -658,12 +622,9 @@
       xaxis: "Päev"
       yaxis: "Kirjade hulk"
     user_to_user_private_messages:
-<<<<<<< HEAD
-=======
       xaxis: "Päev"
       yaxis: "Sõnumite arv"
     user_to_user_private_messages_with_replies:
->>>>>>> c10941bb
       xaxis: "Päev"
       yaxis: "Sõnumite arv"
     system_private_messages:
@@ -699,12 +660,9 @@
         num_topics: Teemasid
     top_referred_topics:
       title: "Parimad viidatud teemad"
-<<<<<<< HEAD
-=======
       labels:
         num_clicks: "Klikke"
         topic: "Teema"
->>>>>>> c10941bb
     page_view_anon_reqs:
       title: "Anonüümne"
       xaxis: "Päev"
@@ -808,11 +766,7 @@
       subject_template: "%{optional_re}%{topic_title}"
       text_body_template: |2
 
-<<<<<<< HEAD
-          %{message}
-=======
         %{message}
->>>>>>> c10941bb
     digest:
       new_topics: "Uued teemad"
       unread_messages: "Lugemata sõnumid"
@@ -841,26 +795,17 @@
     search_title: "Otsi sellelt saidilt"
   terms_of_service:
     title: "Teenuse tingimused"
-<<<<<<< HEAD
-  deleted: 'kustutatud'
-=======
   deleted: "kustutatud"
->>>>>>> c10941bb
   image: "pilt"
   upload:
     pasted_image_filename: "Asetatud pilt"
   color_schemes:
     dark: "Tume skeem"
-<<<<<<< HEAD
-    light_theme_name: "Hele"
-    dark_theme_name: "Tume"
-=======
     default_theme_name: "Hele"
     light_theme_name: "Hele"
     dark_theme_name: "Tume"
     neutral_theme_name: "Neutraalne"
     summer_theme_name: "Suvi"
->>>>>>> c10941bb
   about: "Teave"
   guidelines: "Juhendid"
   privacy: "Privaatsus"
@@ -1062,14 +1007,6 @@
         title: "Logod"
       icons:
         title: "Ikoonid"
-<<<<<<< HEAD
-        fields:
-          favicon_url:
-            label: "Väike ikoon"
-          apple_touch_icon_url:
-            label: "Suur ikoon"
-=======
->>>>>>> c10941bb
       homepage:
         title: "Avaleht"
         fields:
@@ -1082,11 +1019,7 @@
       invites:
         title: "Kutsu meeskonda"
       finished:
-<<<<<<< HEAD
-        title: "Sinu Discourse on valmis!"
-=======
         title: "Sinu Discourse on valmis!"
   staff_action_logs:
     not_found: "ei leitud"
-    unknown: "tundmatu"
->>>>>>> c10941bb
+    unknown: "tundmatu"