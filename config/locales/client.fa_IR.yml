--- conflicted
+++ resolved
@@ -201,25 +201,12 @@
       search: "جستجو"
     themes:
       default_description: "پیش‌فرض"
-<<<<<<< HEAD
-      broken_theme_alert: "ممکن است سایت شما به دلیل خطا در پوسته یا کامپوننت کار نکند."
-=======
->>>>>>> 3cac9432
       error_caused_by: "ناشی از '%{name}'. برای به روز رسانی، پیکربندی مجدد یا غیر فعال کردن، <a target='blank' href='%{path}'>کلیک کنید</a>."
       only_admins: "(این پیام فقط به مدیران سایت نمایش داده می‌شود)"
     broken_decorator_alert: "ممکن است پست ها به درستی نمایش داده نشوند زیرا یکی از دکوراتورهای محتوای پست در سایت شما خطایی ایجاد کرده است."
     broken_page_change_alert: "یک کنترل کننده onPageChange خطایی ایجاد کرد. برای اطلاعات بیشتر، ابزارهای توسعه دهنده مرورگر را بررسی کنید."
     broken_plugin_alert: "ناشی ازافزونه \"%{name}\""
     broken_transformer_alert: "خطایی وجود داشت. ممکن است سایت شما به درستی کار نکند."
-<<<<<<< HEAD
-    critical_deprecation:
-      notice: "<b>[اطلاعیه مدیر]</b> یکی از پوسته‌ها یا افزونه‌های شما برای سازگاری با تغییرات آتی هسته Discourse، نیازمند به‌روزرسانی است."
-      id: "(شناسه:<em>%{id}</em>)"
-      linked_id: "(شناسه:<a href='%{url}' target='_blank'><em>%{id}</em></a>)"
-      theme_source: "پوسته شناسایی شده: <a target='_blank' href='%{path}'>'%{name}'</a>."
-      plugin_source: "افزونه شناسایی شده: '%{name}'"
-=======
->>>>>>> 3cac9432
     s3:
       regions:
         ap_northeast_1: "آسیا و اقیانوسیه (توکیو)"
@@ -4607,11 +4594,7 @@
           save: "ذخیره"
           delete: "حذف"
           delete_confirm: "آیا مطمئن هستید که می‌خواهید این بخش را حذف کنید؟"
-<<<<<<< HEAD
-          delete_public_confirm: "این بخش <strong>برای همه قابل مشاهده است</strong>، آیا مطمئن هستید که می‌خواهید آن را حذف کنید؟"
-=======
           delete_public_confirm: "این بخش برای همه قابل مشاهده است، آیا مطمئن هستید که می‌خواهید آن را حذف کنید؟"
->>>>>>> 3cac9432
           update_public_confirm: "تغییرات <strong>برای همه</strong> در این سایت قابل مشاهده خواهد بود. آیا مطمئن هستید؟"
           mark_as_private_confirm: "این بخش <strong>برای همه قابل مشاهده است</strong>. پس از به‌روزرسانی، <strong>فقط برای شما قابل مشاهده خواهد بود</strong>. آیا مطمئن هستید؟"
           reset_confirm: "آیا مطمئن هستید که می‌خواهید این بخش را به حالت پیش فرض بازنشانی کنید؟"
@@ -4690,11 +4673,8 @@
             badges:
               content: "نشان‌ها"
               title: "تمام نشان‌های موجود برای کسب"
-<<<<<<< HEAD
-=======
             filter:
               content: "فیلتر"
->>>>>>> 3cac9432
             topics:
               content: "موضوعات"
               title: "همه موضوعات"
@@ -4712,10 +4692,6 @@
               title: "فهرست همه‌ی کاربران"
             my_posts:
               content: "نوشته‌های من"
-<<<<<<< HEAD
-              content_drafts: "پیش‌نویس‌های من"
-=======
->>>>>>> 3cac9432
               title: "فعالیت اخیر موضوع‌های من"
               title_drafts: "پیش‌نویس‌های ارسال‌نشده‌ی من"
               draft_count:
@@ -4735,15 +4711,6 @@
         forum:
           label: انجمن
       back_to_forum: "بازگشت به انجمن"
-<<<<<<< HEAD
-      collapse_all_sections: "جمع‌کردن همه بخش‌ها"
-      expand_all_sections: "گستردن همه بخش‌ها"
-      filter: "فیلتر..."
-      clear_filter: "حذف کردن فیلتر"
-      no_results:
-        title: "هیچ نتیجه‌ای وجود ندارد"
-        description: 'ما نتوانستیم چیزی مطابق با ''%{filter}'' پیدا کنیم.<br><br>آیا می‌خواهید <a class="sidebar-additional-filter-settings" href="%{settings_filter_url}">تنظیمات سایت</a> یا <a class="sidebar-additional-filter-users" href="%{user_list_filter_url}">لیست کاربران مدیر</a> را جست و جو کنید؟'
-=======
       filter_links: "فیلتر کردن پیوندها..."
       clear_filter: "حذف کردن فیلتر"
       no_results:
@@ -4757,7 +4724,6 @@
           light: "روشن"
           dark: "تیره"
           auto: "خودکار"
->>>>>>> 3cac9432
     welcome_topic_banner:
       title: "موضوعی برای خوش‌آمدگویی ایجاد کنید"
       description: "موضوع خوش آمدگویی شما اولین چیزی است که اعضای جدید می‌خوانند. آن را به عنوان یک معرفی کوتاه یا یک خط مشی در نظر بگیرید. به همه اطلاع دهید که این انجمن برای چه کسانی است، چه چیزی می‌توانند در اینجا پیدا کنند و می خواهید ابتدا چه کاری انجام دهند."
@@ -4858,8 +4824,6 @@
           copy: "رونوشت..."
           paste: "چسباندن..."
           save: "ذخیره به عنوان..."
-<<<<<<< HEAD
-=======
     safari_15_warning: "مرورگر شما به زودی دیگر با این انجمن سازگار نخواهد بود. برای ادامه مشارکت در اینجا، لطفا مرورگر خود را ارتقا دهید یا <a href='%{url}'>اطلاعات بیشتری کسب کنید</a>."
     filter:
       description:
@@ -4870,7 +4834,6 @@
         multi_tag:
           default: "موضوعات برچسب خورده %{tags}"
         categories: "همه‌ی دسته‌بندی‌ها"
->>>>>>> 3cac9432
   admin_js:
     type_to_filter: "برای فیلتر کردن تایپ کنید..."
     settings: "تنظیمات"
@@ -4888,10 +4851,6 @@
         meta_doc: "گزارش‌ها ابزار قدرتمندی هستند که به شما کمک می‌کنند بفهمید چه اتفاقی در سایت شما می‌افتد. آنها می توانند به شما در شناسایی روندها، شناسایی مشکلات و تصمیم گیری بر اساس داده ها کمک کنند."
         sidebar_title: "گزارشات"
         back: "بازگشت به همه گزارش‌ها"
-<<<<<<< HEAD
-        sidebar_link:
-          all: "تمامی گزارشات"
-=======
       config_sections:
         account:
           title: "حساب کاربری"
@@ -4909,7 +4868,6 @@
           title: "افزونه‌ها"
         advanced:
           title: "پیشرفته"
->>>>>>> 3cac9432
       config:
         about:
           title: "درباره سایت شما"
@@ -4919,17 +4877,11 @@
         experimental:
           title: "آزمایشی"
           header_description: "ویژگی‌های آزمایشی را برای سایت خود روشن یا خاموش کنید، اکثر این موارد را می‌توان به صورت گروهی کنترل کرد"
-<<<<<<< HEAD
-        font_style:
-          title: "سبک قلم"
-          header_description: "سبک‌های قلم مورد استفاده توسط پوسته‌های خود را سفارشی کنید"
-=======
         emojis:
           title: "شکلک"
         flags:
           title: "نظارت"
           header_description: "سیستم پرچم‌گذاری در Discourse به شما و تیم ناظرتان کمک می‌کند محتوا و رفتار کاربر را مدیریت کنید و جامعه خود را محترم و سالم نگه دارید. پیش‌فرض‌ها برای اکثر جوامع مناسب است و نیازی به تغییر آن‌ها ندارید. با این حال، اگر سایت شما شرایط خاصی دارد، می‌توانید پرچم‌هایی را که نیاز ندارید غیرفعال کنید و پرچم‌های سفارشی خود را اضافه کنید."
->>>>>>> 3cac9432
         files:
           title: "فایل ها"
           header_description: "تنظیماتی که محدودیت‌های اندازه و نوع فایل، اندازه و منابع آواتار، ذخیره‌سازی فایل، کیفیت و فشرده‌سازی تصویر و موارد دیگر را کنترل می‌کنند."
@@ -4939,18 +4891,11 @@
         localization:
           title: "محلی‌سازی"
           header_description: "زبان رابط انجمن خود و سایر گزینه‌های محلی سازی را برای اعضای خود پیکربندی کنید"
-<<<<<<< HEAD
-=======
           keywords: "محل|زبان|منطقه زمانی|یونیکد|ltr"
->>>>>>> 3cac9432
         login_and_authentication:
           title: "ورود و احراز هویت"
           header_description: "نحوه ورود و احراز هویت کاربران، اسرار و کلیدها، ارائه دهندگان OAuth2 و موارد دیگر را پیکربندی کنید"
         logo:
-<<<<<<< HEAD
-          title: "لوگوی سایت"
-          header_description: "تغییرات آرم سایت خود را سفارشی کنید"
-=======
           form:
             logo:
               title: "لوگوی اصلی"
@@ -4959,7 +4904,6 @@
         fonts:
           backfill_modal:
             modal_yes: "بله"
->>>>>>> 3cac9432
         navigation:
           title: "ناوبری"
           header_description: "پیوندهای ناوبری و آیتم‌های منو را برای سایت خود پیکربندی کنید. این شامل مکان و رفتار منوی پیمایش اصلی، پیوندهای سریع در بالای صفحه اصلی، و همچنین نوار کناری مدیریت است."
@@ -4969,12 +4913,6 @@
         onebox:
           title: "جعبه‌ی پیوند"
           header_description: "نحوه تولید و نمایش پیش نمایش های onebox برای سایتتان را پیکربندی کنید"
-<<<<<<< HEAD
-        other:
-          title: "دیگر"
-          header_description: "تنظیماتی که در هیچ دسته دیگری قرار نمی‌گیرند"
-=======
->>>>>>> 3cac9432
         rate_limits:
           title: "میزان محدودیت‌ها"
           header_description: "پیکربندی تعداد دفعاتی که کاربران می‌توانند اقدامات خاصی را انجام دهند، مانند ایجاد موضوعات، ارسال پیام، و ارسال پاسخ"
@@ -4982,7 +4920,6 @@
           header_description: "تنظیمات جستجو از جمله ورود به سیستم و نشانه‌گذاری را برای زبان های چینی و ژاپنی پیکربندی کنید"
         search_everything:
           title: "جستجو"
-          header_description: "تنظیمات جستجو از جمله ورود به سیستم و نشانه‌گذاری را برای زبان های چینی و ژاپنی پیکربندی کنید"
         security:
           title: "امنیت"
           header_description: "پیکربندی تنظیمات امنیتی، از جمله احراز هویت دو مرحله‌ای، امتیازات ناظر، و سیاست‌های امنیتی محتوا"
@@ -4998,8 +4935,6 @@
         group_permissions:
           title: "مجوزهای گروه"
           header_description: "همه مجوزهای برنامه مبتنی بر گروه در اینجا مدیریت می‌شوند که دسترسی به ویژگی های مختلف در Discourse را کنترل می‌کنند"
-<<<<<<< HEAD
-=======
         dashboard:
           title: "پیشخوان"
         users:
@@ -5120,7 +5055,6 @@
           component:
             one: "کامپوننت "
             other: "کامپوننت‌ها"
->>>>>>> 3cac9432
       new_features:
         title: "چه چیزی جدید شده؟"
         check_for_updates: "برررسی به‌روز‌رسانی‌ها"
@@ -5343,10 +5277,7 @@
         key: "کلید"
         keys: "کلیدها"
         created: ایجاد شده توسط
-<<<<<<< HEAD
-=======
         scope: دامنه
->>>>>>> 3cac9432
         updated: به روز شده
         last_used: آخرین استفاده
         never_used: هرگز
@@ -5377,10 +5308,7 @@
             هنگام استفاده از دامنه ها، می توانید یک کلید API را به مجموعه خاصی از نقاط پایانی محدود کنید.
             همچنین می توانید مشخص کنید که کدام پارامترها مجاز خواهند بود. برای جدا کردن مقادیر چندگانه از کاما استفاده کنید.
           title: دامنه‌ها
-<<<<<<< HEAD
-=======
           one_or_more: حداقل یک دامنه باید انتخاب شود.
->>>>>>> 3cac9432
           granular: دانه‌دانه
           read_only: فقط خواندنی
           global: جهانی
@@ -5612,12 +5540,6 @@
           group_permissions: "مجوزهای گروه"
           users: "کاربران"
           groups: "گروه‌ها"
-<<<<<<< HEAD
-          localization:
-            title: "محلی‌سازی"
-            keywords: "محل|زبان|منطقه زمانی|یونیکد|ltr"
-=======
->>>>>>> 3cac9432
           user_fields: "فیلدهای کاربر"
           watched_words: "کلمات تماشا شده"
           legal: "حقوقی"
@@ -5632,13 +5554,6 @@
           color_schemes: "پالت‌های رنگ"
           emoji: "شکلک"
           navigation: "ناوبری"
-<<<<<<< HEAD
-          themes: "قالب‌ها"
-          components:
-            title: "کامپوننت‌ها"
-            keywords: "پوسته|افزونه"
-=======
->>>>>>> 3cac9432
           site_texts: "متن‌های سایت"
       email_settings:
         title: "تنظیمات ایمیل"
@@ -5664,11 +5579,6 @@
             description: "نسخه‌های جدید و بهبودهای Discourse را کشف کنید"
       config_areas:
         about:
-<<<<<<< HEAD
-          header: "درباره سایت شما"
-          description: "در اینجا اطلاعاتی در مورد این سایت و تیم خود ارائه دهید تا مردم بدانند که انجمن شما در مورد چیست، چه کسانی پشت آن هستند و در صورت بروز مشکل چگونه با شما تماس بگیرند. در قسمت <a href='%{basePath}/about'>درباره سایت شما</a> نمایش داده می شود."
-=======
->>>>>>> 3cac9432
           general_settings: "تنظیمات عمومی"
           community_name: "نام انجمن"
           community_name_placeholder: "انجمن نمونه"
@@ -5678,11 +5588,7 @@
           community_title_help: "توصیف کوتاه برای صفحات کلیدی مانند دسته‌ها و لیست موضوعات، در برگه مرورگر نشان داده می‌شود."
           banner_image: "تصویر بنر"
           banner_image_help: |
-<<<<<<< HEAD
-            در صفحه درباره شما استفاده خواهد شد. اندازه توصیه شده: ۳۰۰*۱۱۰۰ پیکسل. انواع پذیرفته شده: JPG، PNG و SVG تا ۱۰ مگابایت.
-=======
             توصیه شده: ۱۱۰۰x۳۰۰px. فرمت ها: JPG، PNG، SVG (حداکثر ۱۰ مگابایت).
->>>>>>> 3cac9432
           contact_information: "اطلاعات تماس"
           community_owner: "مالک انجمن"
           community_owner_placeholder: "نام مالک"
@@ -5710,11 +5616,8 @@
           city_for_disputes_placeholder: "شهر"
           city_for_disputes_help: |
             شهر حل و فصل اختلافات حقوقی مربوط به این انجمن را مشخص کنید.
-<<<<<<< HEAD
-=======
           extra_groups:
             groups: "گروه‌ها"
->>>>>>> 3cac9432
           optional: "(اختیاری)"
           update: "به روز رسانی"
           toasts:
@@ -5723,13 +5626,7 @@
             your_organization_saved: "سازمان شما ذخیره شد"
           saved: "ذخیره شد!"
         flags:
-<<<<<<< HEAD
-          header: "نظارت"
           edit_header: "ویرایش پرچم"
-          subheader: "سیستم پرچم‌گذاری در Discourse به شما و تیم ناظرتان کمک می‌کند محتوا و رفتار کاربر را مدیریت کنید و جامعه خود را محترم و سالم نگه دارید. پیش‌فرض‌ها برای اکثر جوامع مناسب است و نیازی به تغییر آن‌ها ندارید. با این حال، اگر سایت شما شرایط خاصی دارد، می‌توانید پرچم‌هایی را که نیاز ندارید غیرفعال کنید و پرچم‌های سفارشی خود را اضافه کنید."
-=======
-          edit_header: "ویرایش پرچم"
->>>>>>> 3cac9432
           description: "توضیح"
           enabled: "فعال شده؟"
           add: "اضافه کردن پرچم"
@@ -5751,10 +5648,6 @@
             post: "فرسته‌ها"
             chat_message: "پیام های چت"
             enabled: "این پرچم سفارشی را پس از ذخیره فعال کنید"
-<<<<<<< HEAD
-            alert: "پس از استفاده از یک پرچم سفارشی، فقط می توان آن را غیرفعال کرد اما نمی توان آن را ویرایش یا حذف کرد."
-=======
->>>>>>> 3cac9432
             edit_flag: "ویرایش پرچم"
             non_editable: "شما نمی توانید این پرچم را ویرایش کنید زیرا یک پرچم سیستمی است یا قبلاً در سیستم بررسی استفاده شده است، اما همچنان می توانید آن را غیرفعال کنید."
             delete_flag: "حذف پرچم"
@@ -5774,20 +5667,6 @@
           delete: "حذف"
           more_options:
             title: "گزینه های بیشتر"
-<<<<<<< HEAD
-        look_and_feel:
-          title: "شکل و شمایل"
-          description: "سایت Discourse خود را سفارشی کرده و برندسازی کنید و سبکی متمایز به آن بدهید."
-          themes:
-            title: "قالب‌ها"
-            themes_intro: "برای شروع یک پوسته جدید نصب کنید یا با استفاده از این منابع، پوسته جدید خود را از ابتدا ایجاد کنید."
-            themes_intro_img_alt: "جایگاه موقت قالب جدید"
-            set_default_theme: "تنظیم به عنوان پیش فرض"
-            default_theme: "پوسته پیش‌فرض"
-            themes_description: "پوسته‌ها سفارشی‌سازی‌های گسترده‌ای هستند که چندین عنصر از سبک طراحی تالار گفتمان شما را تغییر می‌دهند و اغلب شامل ویژگی‌های جدید در سمت کاربر نیز می‌شوند."
-            new_theme: "پوسته جدید"
-            user_selectable: "قابل انتخاب توسط کاربر"
-=======
         themes_and_components:
           breadcrumb_title: "سفارشی‌سازی"
           install: "نصب"
@@ -5815,7 +5694,6 @@
             filter_by_unused: "استفاده نشده"
             delete_confirm: 'آیا از حذف "%{name}" مطمئن هستید؟ '
             badge_unused: "استفاده نشده"
->>>>>>> 3cac9432
         user_fields:
           field: "فیلد"
           type: "نوع"
@@ -5826,8 +5704,6 @@
           delete: "حذف"
           delete_successful: "فیلد کاربر حذف شد."
           save_successful: "فیلد کاربر ذخیره شد."
-<<<<<<< HEAD
-=======
         color_palettes:
           palette_name: "نام"
           copy_to_clipboard: "کپی در clipboard"
@@ -5840,11 +5716,8 @@
             toggle_description: "پالت رنگ می‌تواند توسط کاربران انتخاب شود"
           colors:
             title: "رنگ‌ها"
->>>>>>> 3cac9432
       plugins:
         title: "افزونه‌ها"
-        installed: "افزونه‌های نصب شده"
-        description: "هر افزونه Discourse که نصب کرده اید، یا افزونه هایی که با میزبانی Discourse از قبل نصب شده اند، در این لیست ظاهر می‌شوند."
         name: "نام"
         none_installed: "افزونه‌ای نصب نشده است."
         version: "نسخه"
@@ -5859,33 +5732,11 @@
         author: "توسط %{author}"
         experimental_badge: "آزمایشی"
         learn_more: "بیشتر بدانید"
-<<<<<<< HEAD
-        sidebar_link:
-          installed: "نصب"
-      advanced:
-        title: "پیشرفته"
-        sidebar_link:
-          api_keys:
-            title: "کلیدهای API"
-            keywords: "توکن"
-          webhooks: "webhook ها"
-          developer: "توسعه دهنده"
-          embedding: "جاسازی"
-          rate_limits: "میزان محدودیت‌ها"
-          user_api: "API کاربر"
-          onebox: "جعبه‌ی پیوند"
-          files: "فایل ها"
-          other_options: "دیگر"
-          search: "جستجو"
-          experimental: "آزمایشی"
-          all_site_settings: "تمام تنظیمات سایت"
-=======
         filters:
           all: "همه"
           enabled: "فعال شده"
           disabled: "غیرفعال"
           reset: "بازنشانی"
->>>>>>> 3cac9432
       navigation_menu:
         sidebar: "نوار کناری"
         header_dropdown: "فهرست کشویی سربرگ"
@@ -5893,10 +5744,6 @@
       backups:
         title: "پشتیبان گیری"
         files_title: "فایل‌های پشتیبان"
-<<<<<<< HEAD
-        description: "پشتیبان‌گیری Discourse شامل پایگاه داده کامل سایت است که شامل همه چیز در سایت است: موضوعات، فرسته‌ها، کاربران، گروه‌ها، تنظیمات، پوسته‌ها و غیره. بسته به نحوه ایجاد فایل پشتیبان، ممکن است شامل آپلودها باشد یا نباشد."
-=======
->>>>>>> 3cac9432
         menu:
           backups: "نسخه‌های پشتیبانی"
           backup_files: "فایل‌های پشتیبان"
@@ -6014,12 +5861,8 @@
           theme: "قالب"
           component: "کامپوننت "
           components: "کامپوننت‌ها"
-<<<<<<< HEAD
-          search_placeholder: "برای جستجو تایپ کنید…"
-=======
           filter_all: "همه"
           filter_user_selectable: "قابل انتخاب توسط کاربر"
->>>>>>> 3cac9432
           theme_name: "نام قالب"
           component_name: "نام کامپوننت"
           themes_intro: "برای شروع یک تم موجود را انتخاب کنید یا یک تم جدید نصب کنید"
@@ -6044,12 +5887,6 @@
           common: "مشترک"
           desktop: "کامپیوتر"
           mobile: "موبایل"
-<<<<<<< HEAD
-          settings: "تنظیمات"
-          translations: "ترجمه‌ها"
-          extra_scss: "SCSS‌های بیشتر"
-=======
->>>>>>> 3cac9432
           extra_files: "فایل‌های اضافی"
           extra_files_upload: "برای مشاهده این فایل‌ها، پوسته را صادر کنید."
           extra_files_remote: "برای مشاهده این فایل‌ها، پوسته را صادر کنید یا مخزن git را بررسی کنید."
@@ -6058,10 +5895,7 @@
           settings_editor: "تنظیمات ویرایشگر"
           is_default: "قالب پیش‌فرض"
           user_selectable: "قالب توسط کاربر قابل تغییر است"
-<<<<<<< HEAD
-=======
           user_selectable_badge_label: "قابل انتخاب توسط کاربر"
->>>>>>> 3cac9432
           color_scheme_user_selectable: "پالت رنگ می‌تواند توسط کاربران انتخاب شود"
           auto_update: "به‌روزرسانی خودکار هنگام به‌روزرسانی Discourse"
           color_scheme: "پالت رنگ"
@@ -6079,11 +5913,6 @@
           convert_theme_alert_generic: "آیا مطمئن هستید که می خواهید این پوسته را به کامپوننت تبدیل کنید؟"
           convert_theme_tooltip: "تبدیل این تم به کامپوننت"
           inactive_themes: "تم های غیر فعال:"
-<<<<<<< HEAD
-          set_default_theme: "تنظیم به عنوان پیش‌فرض"
-          default_theme: "پوسته پیش‌فرض"
-=======
->>>>>>> 3cac9432
           set_default_success: "پوسته پیش‌فرض روی %{theme} تنظیم شد."
           install_success: "%{theme} با موفقیت نصب شد!"
           inactive_components: "کامپوننت‌های بلااستفاده:"
@@ -6152,24 +5981,12 @@
             error: "این پوسته به طور خودکار غیرفعال شده است زیرا با این نسخه از Discourse سازگار نیست."
             minimum: "نیاز به نسخه %{version} دیسکورس یا بالاتر"
             maximum: "نیاز به نسخه %{version} دیسکورس یا پایین‌تر"
-<<<<<<< HEAD
-          update_to_latest: "به‌روز‌رسانی به آخرین نسخه"
-=======
->>>>>>> 3cac9432
           check_for_updates: "برررسی به‌روز‌رسانی‌ها"
           updating: "در حال به‌روز‌رسانی..."
           update_success: "%{theme} به روز رسانی کامل شد"
           up_to_date: "قالب به روز است،‌ آخرین بررسی در:"
           add: "افزودن"
-<<<<<<< HEAD
-          theme_settings: "تنظیمات تم"
-          edit_objects_theme_setting: "ویرایشگر تنظیمات اشیاء"
-          overriden_settings_explanation: "تنظیمات بازنویسی شده، با یک نقطه مشخص شده و دارای رنگ برجسته هستند. برای بازنشانی این تنظیمات به مقدار پیش فرض، دکمه بازنشانی را در کنار آنها فشار دهید."
           no_settings: "این تم تنظیماتی ندارد."
-          theme_translations: "ترجمه تم"
-=======
-          no_settings: "این تم تنظیماتی ندارد."
->>>>>>> 3cac9432
           empty: "هیچ موردی وجود ندارد"
           commits_behind:
             one: "قالب %{count}تغییر دیگر نیاز دارد."
@@ -6178,13 +5995,10 @@
           remote_theme_edits: "اگر می‌خواهید این پوسته را ویرایش کنید، باید <a href='%{repoURL}' target='_blank'>تغییری را در مخزن آن ارسال کنید</a>"
           repo_unreachable: "نمی توان با مخزن Git این پوسته ارتباط برقرار کرد. پیام خطا:"
           imported_from_archive: "این پوسته از یک فایل zip. وارد شده است"
-<<<<<<< HEAD
-=======
           settings: "تنظیمات"
           colors: "رنگ‌ها"
           discard_colors: "حذف"
           colors_title: "رنگ‌ها"
->>>>>>> 3cac9432
           scss:
             text: "سی اس اس"
           after_header:
@@ -6193,10 +6007,6 @@
             text: "پاورقی"
           embedded_scss:
             text: "کد CSS جاسازی شده"
-<<<<<<< HEAD
-            title: "کد CSS سفارشی مد نظرتان را اینجا وارد کنید"
-=======
->>>>>>> 3cac9432
           embedded_header:
             text: "سربرگ جاسازی شده"
           color_definitions:
@@ -6214,47 +6024,13 @@
           head_tag:
             text: "<head>"
           body_tag:
-<<<<<<< HEAD
-            text: "Body"
-            title: "کد HTML که قبل از برچسب body درج خواهد شد"
-          yaml:
-            text: "YAML"
-            title: "تنظیمات تم را در قالب YAML تعریف کنید"
-=======
             text: "<body>"
           js:
             text: "JS"
->>>>>>> 3cac9432
           all_filter: "همه"
           active_filter: "فعال"
           inactive_filter: "غیر‌فعال"
           updates_available_filter: "به‌روزرسانی‌های موجود"
-<<<<<<< HEAD
-          schema:
-            title: "ویرایش تنظیمات %{name}"
-            back_button: "بازگشت به %{name}"
-            fields:
-              required: "*مورد نیاز"
-              groups:
-                at_least:
-                  one: "حداقل %{count} گروه مورد نیاز است"
-                  other: "حداقل %{count} گروه مورد نیاز است"
-              categories:
-                at_least:
-                  one: "حداقل %{count} دسته مورد نیاز است"
-                  other: "حداقل %{count} دسته مورد نیاز است"
-              tags:
-                at_least:
-                  one: "حداقل %{count} برچسب مورد نیاز است"
-                  other: "حداقل %{count} برچسب مورد نیاز است"
-              string:
-                too_short:
-                  one: "نباید کمتر از %{count} نویسه باشد"
-                  other: "نباید کمتر از %{count} نویسه باشد"
-              number:
-                too_small: "باید بزرگتر یا مساوی %{count} باشد"
-                too_large: "باید کمتر و یا مساوی %{count} باشد"
-=======
         schema:
           title: "ویرایش تنظیمات %{name}"
           back_button: "بازگشت به %{name}"
@@ -6279,17 +6055,11 @@
             number:
               too_small: "باید بزرگتر یا مساوی %{count} باشد"
               too_large: "باید کمتر و یا مساوی %{count} باشد"
->>>>>>> 3cac9432
         colors:
           select_base:
             title: "پالت رنگ پایه را انتخاب کنید"
             description: "پالت پایه:"
           title: "رنگ‌ها"
-<<<<<<< HEAD
-          edit: "ویرایش پالت های رنگ"
-          long_title: "پالت‌های رنگ"
-          description: "پالت‌های رنگی، رنگ‌های اصلی مورد استفاده در رابط سایت شما را مشخص می‌کنند، در حالی که پوسته‌ها می‌توانند سبک، طرح‌بندی و اجزای بیشتری را ارائه دهند - هر دو می‌توانند با هم کار کنند تا ظاهر و احساس منحصر به فرد سایت شما را ایجاد کنند، و هر دو می‌توانند در دسترس کاربران قرار گیرند تا ترجیحات خود را انتخاب کنند."
-=======
           edit: "ویرایش"
           filters:
             all: "همه"
@@ -6297,21 +6067,15 @@
           active_badge:
             text: "فعال"
           long_title: "پالت‌های رنگ"
->>>>>>> 3cac9432
           about: "رنگ های استفاده شده توسط پوسته‌های خود را تغییر دهید. برای شروع یک پالت رنگ جدید ایجاد کنید."
           new_name: "پالت رنگی جدید"
           copy_name_prefix: "کپی از"
-          delete_confirm: "این پالت رنگ حذف شود؟"
           undo: "بی‌اثر کردن"
           undo_title: "برگشت دادن رنگ دخیره شده خود به آخرین رنگی که ذخیره شده است"
           revert: "برگشت"
           revert_title: "این رنگ را به پالت رنگ پیش‌فرض Discourse بازنشانی کنید."
           primary:
             name: "اصلی"
-<<<<<<< HEAD
-            description: "بیشتر متن، آیکن‌ها، و کادر‌ها."
-=======
->>>>>>> 3cac9432
           primary-medium:
             name: "ابتدایی-متوسط"
           primary-low-mid:
@@ -6322,17 +6086,12 @@
             name: "سومین"
           quaternary:
             name: "چهارمی"
-            description: "برای استفاده اختیاری در پوسته‌ها."
           header_background:
             name: "پس زمینه سربرگ"
           header_primary:
             name: "سربرگ اصلی"
           highlight:
             name: "برجسته کردن"
-<<<<<<< HEAD
-            description: "رنگ پس زمینه عناصر را برجسته کرده بر روی صفحه، مانند نوشته‌ها و موضوعات."
-=======
->>>>>>> 3cac9432
           highlight-high:
             name: "برجستگی-بالا"
           highlight-medium:
@@ -6347,18 +6106,11 @@
             name: "دوست داشتن"
           selected:
             name: "انتخاب شده"
-<<<<<<< HEAD
-            description: "رنگ پس‌زمینه عناصری مانند موارد فهرست؛ هنگام انتخاب/فعال بودن."
-          hover:
-            name: "شناور"
-            description: "رنگ پس‌زمینه عناصری مانند موارد فهرست؛ هنگامی که نشانگر ماوس روی آن‌ها قرار می‌گیرد یا فوکوس صفحه کلید دارند."
-=======
           hover:
             name: "شناور"
           editor:
             light: "روشن"
             dark: "تیره"
->>>>>>> 3cac9432
         robots:
           title: "فایل robots.txt سایت خود را بازنویسی کنید:"
           warning: " به طور دائم تنظیمات مربوط به سایت را بازنویسی می‌کند."
@@ -6980,13 +6732,8 @@
           one: "نمی توان همه نوشته ها را خذف کرد. چون تعداد کاربران از %{count} تعداد نوشته ها بیشتر است.(delete_all_posts_max)"
           other: "نمی توان همه نوشته ها را خذف کرد. چون تعداد کاربران از %{count} تعداد نوشته ها بیشتر است.(delete_all_posts_max)"
         delete_confirm_title: "آیا مطمئن هستید که می خواهید این کاربر را حذف کنید؟ این عمل دائمی است!"
-<<<<<<< HEAD
-        delete_and_block: "آدرس IP و ایمیل را حذف و <b>مسدود</b>کن."
-        delete_dont_block: "فقط حذف"
-=======
         delete_and_block: "حذف کاربر و مسدود کردن ایمیل و آدرس IP او"
         delete_dont_block: "حذف کاربر"
->>>>>>> 3cac9432
         deleting_user: "درحال حذف کاربر…"
         deleted: "کاربر حذف شد."
         delete_failed: "خطایی در پاک کردن آن کاربر روی داد. پیش از تلاش برای پاک کردن کاربر، مطمئن شوید همه‌ی نوشته‌های او پاک شوند."
