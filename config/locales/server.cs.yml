--- conflicted
+++ resolved
@@ -292,10 +292,7 @@
       slow_down_crawler_user_agent_must_be_at_least_3_characters: "'User agents' musí mít alespoň 3 znaky, aby nedošlo k náhodnému omezení rychlosti legitimních uživatelů."
       slow_down_crawler_user_agent_cannot_be_popular_browsers: "K nastavení nemůžete přidat žádnou z následujících hodnot: %{values}."
       twitter_summary_large_image_no_svg: "Obrázky na Twitter shrnutí používané pro twitter:image metadata nemohou být obrázky .svg."
-<<<<<<< HEAD
-=======
       tl0_and_anonymous_flag: "Pro anonymní uživatele musí být nastaven buď 'site contact email' nebo 'email address to report illegal content'."
->>>>>>> 76e7f12a
   custom_fields:
     validations:
       max_items: "Bylo dosaženo maximálního počtu uživatelských polí pro tuto entitu (%{max_items_number})"
@@ -348,11 +345,8 @@
     not_pm: "Pozvat můžete pouze do soukromých zpráv."
     user_exists: "Omlouváme se, uživatel byl již pozván. K tématu můžete pozvat uživatele jen jednou."
     muted_topic: "Omlouváme se, ale tento uživatel toto téma ztlumil."
-<<<<<<< HEAD
-=======
     receiver_does_not_allow_pm: "Litujeme, tento uživatel vám neumožňuje posílat mu soukromé zprávy."
     sender_does_not_allow_pm: "Je nám líto, ale tomuto uživateli nedovolujete posílat vám soukromé zprávy."
->>>>>>> 76e7f12a
     user_cannot_see_topic: "%{username} toto téma nevidí."
   backup:
     operation_already_running: "Právě probíhá operace %{operation}. V tuto chvíli nelze zahájit novou operaci %{operation}."
@@ -534,14 +528,11 @@
         many: "Do skupiny bylo přidáno %{count} uživatelů."
         other: "Do skupiny bylo přidáno %{count} uživatelů."
     errors:
-<<<<<<< HEAD
-=======
       default_notification_level_users_limit:
         one: "Výchozí úroveň oznámení nelze nastavit pro skupiny větší než %{count} uživatel. Nesprávná skupina: %{group_name}"
         few: "Výchozí úroveň oznámení nelze nastavit pro skupiny větší než %{count} uživatelé. Nesprávná skupina: %{group_name}"
         many: "Výchozí úroveň oznámení nelze nastavit pro skupiny větší než %{count} uživatelů. Nesprávná skupina: %{group_name}"
         other: "Výchozí úroveň oznámení nelze nastavit pro skupiny větší než %{count} uživatelů. Nesprávná skupina: %{group_name}"
->>>>>>> 76e7f12a
       grant_trust_level_not_valid: "'%{trust_level}' není platná úroveň důvěry."
       can_not_modify_automatic: "Nelze měnit automatické skupiny"
       member_already_exist:
@@ -573,8 +564,6 @@
       trust_level_2: "uroven_duvery_2"
       trust_level_3: "uroven_duvery_3"
       trust_level_4: "uroven_duvery_4"
-<<<<<<< HEAD
-=======
     default_descriptions:
       everyone: "Automatická skupina zahrnující všechny členy"
       staff: "Automatická skupina včetně administrátorů a moderátorů"
@@ -585,7 +574,6 @@
       trust_level_2: "Aktivní členové, kteří dlouhodobě důsledně přispívali a získali plná občanská privilegia. Všichni členové této skupiny jsou také členy skupin uroven_duvery_1 a uroven_duvery_0."
       trust_level_3: "Vysoce angažovaní, dlouhodobí přispěvatelé, kteří tvoří páteř komunity a získali omezená moderátorská práva. Všichni členové této skupiny jsou zároveň členy skupin uroven_duvery_2, uroven_duvery_1 a uroven_duvery_0."
       trust_level_4: "Ručně povýšení členové, kteří byli oceněni za své příkladné příspěvky a kterým byla svěřena další moderátorská práva. Všichni členové této skupiny jsou zároveň členy skupin uroven_duvery_3, uroven_duvery_2, uroven_duvery_1 a uroven_duvery_0."
->>>>>>> 76e7f12a
     request_membership_pm:
       title: "Žádost o členství pro @%{group_name}"
     request_accepted_pm:
@@ -679,10 +667,7 @@
               reply_by_email_disabled: "Odpověď přes email byla vypnuta."
               send_to_email_disabled: "Litujeme, ale na e-mail nelze posílat soukromé zprávy."
               target_user_not_found: "Jeden z uživatelů, kterým posíláte tuto zprávu, nebyl nalezen."
-<<<<<<< HEAD
-=======
               too_large_group: "Skupina: %{group_name}, má příliš mnoho uživatelů na to, aby obdržela zprávu. Limit je %{limit}."
->>>>>>> 76e7f12a
               unable_to_update: "Při aktualizaci tohoto tématu došlo k chybě."
               unable_to_tag: "Při nastavování štítku tohoto tématu došlo k chybě."
               unable_to_unlist: "Je nám líto, ale nemůžete vytvořit skryté téma."
@@ -695,18 +680,6 @@
               same_as_username: "je stejné jako vaše uživatelské jméno. Zkuste vymyslet bezpečnější heslo."
               same_as_email: "je stejné jako váš email. Zkuste vymyslet bezpečnější heslo."
               same_as_current: "je stejné jako vaše současné heslo."
-<<<<<<< HEAD
-              same_as_previous: "je stejné jako vaše předchozí heslo."
-              same_as_name: "je stejné jako vaše jméno."
-              unique_characters: "má příliš mnoho opakujících se znaků. Použijte prosím bezpečnější heslo."
-            username:
-              same_as_password: "je stejné jako vaše heslo."
-            name:
-              same_as_password: "je stejné jako vaše heslo."
-            ip_address:
-              blocked: "Nové registrace z vaší IP adresy nejsou povoleny."
-              max_new_accounts_per_registration_ip: "Nové registrace z vaší IP adresy nejsou povoleny (dosaženo maximálního limitu). Kontaktujte člena redakce."
-=======
               same_as_name: "je stejné jako vaše jméno."
               unique_characters: "má příliš mnoho opakujících se znaků. Použijte prosím bezpečnější heslo."
             username:
@@ -725,7 +698,6 @@
               same_as_current: "je stejné jako vaše současné heslo."
               same_as_name: "je stejné jako vaše jméno."
               unique_characters: "má příliš mnoho opakujících se znaků. Použijte prosím bezpečnější heslo."
->>>>>>> 76e7f12a
         user_profile:
           attributes:
             featured_topic_id:
@@ -1169,10 +1141,7 @@
       wrong_move: "Nahlášení nelze přesunout"
       system: "Systémový příznak nelze aktualizovat ani odstranit."
       used: "Příznak nelze aktualizovat ani odstranit, protože již byl použit."
-<<<<<<< HEAD
-=======
       unique_name: "Název příznaku musí být jedinečný"
->>>>>>> 76e7f12a
   reports:
     default:
       labels:
@@ -1424,11 +1393,6 @@
       description: "Celkový počet zobrazení stránek webovými prohledávači v průběhu času."
     page_view_total_reqs:
       title: "Zobrazení stránek"
-<<<<<<< HEAD
-      xaxis: "Den"
-      yaxis: "Celkové pageviews"
-      description: "Počet nových zobrazení stránek od všech návštěvníků."
-=======
       xaxis: "Den"
       yaxis: "Celkové pageviews"
       description: "Počet nových zobrazení stránek od všech návštěvníků."
@@ -1437,7 +1401,6 @@
       xaxis: "Den"
       yaxis: "Celkové pageviews"
       description: "Starší sestava zobrazující počet nových zobrazení stránek od všech návštěvníků."
->>>>>>> 76e7f12a
     page_view_logged_in_mobile_reqs:
       title: "Přihlášená zobrazení stránek"
       xaxis: "Den"
@@ -1588,12 +1551,7 @@
     delete_old_hidden_posts: "Automaticky smazat všechny skryté příspěvky, které jsou skryté déle než 30 dní."
     default_locale: "Výchozí jazyk této instance Discourse. Text kategorií a témat generovaných systémem můžete nahradit v nabídce <a href='%{base_path}/admin/customize/site_texts' target='_blank'>Přizpůsobit / Text</a>."
     allow_user_locale: "Povolit uživatelům nastavit si jazyk fóra"
-<<<<<<< HEAD
-    set_locale_from_accept_language_header: "nastavit jazyk rozhraní pro anonymní uživatele z nastavení jejich webového prohlížeče"
-    support_mixed_text_direction: "Podpora smíšených směrů textu zleva doprava a zprava doleva."
-=======
     support_mixed_text_direction: "Podpora smíšených směrů textu zleva doprava a zprava doleva"
->>>>>>> 76e7f12a
     min_search_term_length: "Minimální délka hledaného výrazu ve znacích"
     allow_duplicate_topic_titles: "Povolit témata se stejným, duplicitním názvem"
     unique_posts_mins: "Kolik minut musí uplynout, než může uživatel zaslat příspěvek se stejným obsahem"
@@ -1642,10 +1600,6 @@
     faq_url: "Pokud máte dokument FAQ hostovaný samostatně, napište sem jeho plnou URL."
     tos_url: "Pokud máte dokument 'Podmínky služby' hostovaný samostatně, napište sem jeho plnou URL."
     privacy_policy_url: "Pokud máte dokument 'Ochrana Soukromí' hostovaný samostatně, napište sem jeho plnou URL."
-<<<<<<< HEAD
-    auto_silence_fast_typers_on_first_post: "Automatické ztišení uživatelů, kteří nesplňují min_first_post_typing_time"
-=======
->>>>>>> 76e7f12a
     auto_silence_fast_typers_max_trust_level: "Maximální úroveň důvěry pro automatické ztišení rychle píšících"
     auto_silence_first_post_regex: "Regex nerozlišující velká a malá písmena, který po zadání způsobí, že první příspěvek uživatele bude umlčen a odeslán do fronty na schválení. Příklad: raging|a[bc]a , způsobí, že všechny příspěvky obsahující raging nebo aba nebo aca budou umlčeny jako první. Platí pouze pro první příspěvek. ZRUŠENO: Místo toho použijte Umlčet sledovaná slova."
     reply_by_email_address: "Šablona emailé adresy pro odpověď emailem, např. %%{reply_key}@reply.myforum.com"
@@ -1666,10 +1620,7 @@
     disable_system_edit_notifications: "Zakáže upozornění na úpravy od systémového uživatele, když je aktivní 'download_remote_images_to_local'."
     penalty_step_hours: "Výchozí sankce pro ztišení nebo pozastavení uživatelů v hodinách. První přestupek se rovná první hodnotě, druhý přestupek druhé hodnotě, atd."
     penalty_include_post_message: "Automatické zahrnutí zprávy s urážlivým příspěvkem do šablony e-mailové zprávy při ztišení nebo pozastavení uživatele."
-<<<<<<< HEAD
-=======
     full_name_requirement: "Nastavení celého jména jako povinného, nepovinného nebo nepovinného, ale skrytého v registračním formuláři."
->>>>>>> 76e7f12a
     short_progress_text_threshold: "After the number of posts in a topic goes above this number, the progress bar will only show the current post number. If you change the progress bar's width, you may need to change this value."
     embed_unlisted: "Vložená témata budou skryta, dokud uživatel neodpoví."
     import_embed_unlisted: "Importovaná vložená témata budou skryta, dokud uživatel neodpoví (i když není zaškrtnuto nastavení webu `embed unlisted`)."
@@ -1692,12 +1643,7 @@
     dashboard_visible_tabs: "Vyberte, které záložky administrační nástěnky budou viditelné."
     dashboard_general_tab_activity_metrics: "Na kartě Obecné vyberte sestavy, které se mají zobrazovat jako metriky aktivity."
     allow_changing_staged_user_tracking: "Umožnit administrátorovi změnit předvolby oznámení o kategoriích a štítcích u předběžně založeného uživatele.."
-<<<<<<< HEAD
-    use_email_for_username_and_name_suggestions: "Pro návrhy uživatelského jména a jména použijte první část e-mailové adresy. Vemte na vědomí, že to veřejnosti usnadní odhadnout celé e-mailové adresy uživatelů (protože velká část lidí sdílí společné služby, jako je `gmail.com`)."
-    experimental_form_templates: "EXPERIMENTÁLNÍ: Povolte funkci šablon formulářů. <b>Po povolení můžete</b> spravovat šablony v <a href='%{base_path}/admin/customize/form-templates'>Přizpůsobit/Šablony</a>."
-=======
     experimental_form_templates: "Povolit funkci šablon formulářů. Spravujte šablony v <a href='%{base_path}/admin/customize/form-templates'>Přizpůsobit/Šablony</a>."
->>>>>>> 76e7f12a
     errors:
       invalid_email: "Neplatná emailová adresa."
       invalid_integer_min_max: "Hodnota musí být mezi %{min} a %{max}."
@@ -1847,10 +1793,7 @@
     autoclosed_disabled: "Toto téma je nyní otevřeno. Nové odpovědi jsou povoleny."
     autoclosed_disabled_lastpost: "Toto téma je nyní otevřeno. Nové odpovědi jsou povoleny."
     auto_deleted_by_timer: "Automaticky smazáno časovačem."
-<<<<<<< HEAD
-=======
     auto_deleted_by_merge: "Automaticky odstraněno sloučením."
->>>>>>> 76e7f12a
   login:
     invalid_second_factor_method: "Zvolená dvoufaktorová metoda je neplatná."
     not_enabled_second_factor_method: "Zvolená dvoufaktorová metoda není pro váš účet povolena."
@@ -1981,10 +1924,7 @@
       few: "Uživatel %{username} má %{count} příspěvky ve veřejném tématu nebo v soukromých zprávách, takže je nelze smazat."
       many: "Uživatel %{username} má %{count} příspěvků ve veřejném tématu nebo v soukromých zprávách, takže je nelze smazat."
       other: "Uživatel %{username} má %{count} příspěvků ve veřejném tématu nebo v soukromých zprávách, takže je nelze smazat."
-<<<<<<< HEAD
-=======
     cannot_bulk_delete: "Jednoho nebo více uživatelů nelze smazat, protože jsou to administrátoři, mají příliš mnoho příspěvků nebo mají velmi staré příspěvky."
->>>>>>> 76e7f12a
   unsubscribe_mailer:
     title: "Odhlášení odběru"
     subject_template: "Potvrďte, že již nechcete dostávat e-mailové aktualizace z %{site_title}."
@@ -2647,7 +2587,6 @@
         Dobrý den,
 
         Toto je automatická zpráva z %{site_name}, která vás informuje, že @%{username} byl ignorován %{ignores_threshold} uživateli. To by mohlo znamenat, že se ve vaší komunitě vyvíjí problém.
-<<<<<<< HEAD
 
         Možná budete chtít [zkontrolovat nedávné příspěvky](%{base_url}/u/%{username}/summary) od tohoto uživatele a potenciálně dalších uživatelů v [přehledu ignorovaných a ztišených uživatelů](%{base_url}/admin/reports/top_ignored_users).
 
@@ -2691,51 +2630,6 @@
       text_body_template: |
         Toto je automatická zpráva.
 
-=======
-
-        Možná budete chtít [zkontrolovat nedávné příspěvky](%{base_url}/u/%{username}/summary) od tohoto uživatele a potenciálně dalších uživatelů v [přehledu ignorovaných a ztišených uživatelů](%{base_url}/admin/reports/top_ignored_users).
-
-        Další pokyny naleznete v našich [zásadách komunity](%{base_url}/guidelines).
-    too_many_spam_flags:
-      title: "Příliš mnoho nahlášení spamu"
-      subject_template: "Nový účet pozastaven"
-      text_body_template: |
-        Dobrý den,
-
-        toto je automatická zpráva od uživatele %{site_name}, která vás informuje, že vaše příspěvky byly dočasně skryty, protože byly nahlášeny komunitou.
-
-        Jako preventivní opatření byl váš nový účet ztišen a nebude možné vytvářet odpovědi ani témata, dokud jej nebude moci zkontrolovat člen redakce. Omlouváme se za nepříjemnosti.
-
-        Další pokyny naleznete v našich [pravidlech komunity](%{base_url}/guidelines).
-    too_many_tl3_flags:
-      title: "Příliš mnoho nahlášení TL3"
-      subject_template: "Nový účet pozastaven"
-      text_body_template: |
-        Dobrý den,
-
-        toto je automatická zpráva od uživatele %{site_name}, která vás informuje, že váš účet byl pozastaven kvůli velkému počtu nahlášení komunitou.
-
-        Jako preventivní opatření bylo vašemu novému účtu zakázáno vytvářet nové odpovědi nebo témata, dokud váš účet nebude moci zkontrolovat člen redakce. Omlouváme se za nepříjemnosti.
-
-        Další pokyny naleznete v našich [pravidlech komunity](%{base_url}/guidelines).
-    silenced_by_staff:
-      title: "Ztišen členem redakce"
-      subject_template: "Účet je dočasně pozastaven"
-      text_body_template: |
-        Dobrý den,
-
-        Toto je automatická zpráva od %{site_name}, která vás informuje o tom, že váš účet byl dočasně pozastaven jako preventivní opatření.
-
-        Pokračujte v procházení, ale nebudete moci odpovídat nebo vytvářet témata, dokud [člen redakce](%{base_url}/about) nezkontroluje vaše nejnovější příspěvky. Omlouváme se za nepříjemnosti.
-
-        Další pokyny najdete v našich [pravidlech komunity](%{base_url}/guidelines).
-    user_automatically_silenced:
-      title: "Uživatel automaticky ztišen"
-      subject_template: "Nový uživatel %{username} byl ztišen nahlášeními komunity"
-      text_body_template: |
-        Toto je automatická zpráva.
-
->>>>>>> 76e7f12a
         Nový uživatel [%{username}](%{user_url}) byl automaticky ztišen, protože více uživatelů nahlásilo jeho příspěvky.
 
         Prosím [proveďte revizi](%{base_url}/review). Pokud byl %{username} nesprávně ztišen od zveřejňování příspěvků, klikněte na tlačítko Zrušit ztišení na [administrátorské stránce tohoto uživatele](%{user_url}).
@@ -3818,11 +3712,8 @@
       styling:
         title: "Vzhled"
         fields:
-<<<<<<< HEAD
-=======
           color_scheme:
             label: "Barevná paleta"
->>>>>>> 76e7f12a
           body_font:
             label: "Písmo obsahu"
           heading_font:
@@ -3833,29 +3724,9 @@
             label: "Styl domovské stránky"
             choices:
               latest:
-<<<<<<< HEAD
-                label: "Nejnovější témata"
-              categories_only:
-                label: "Pouze kategorie"
-              categories_with_featured_topics:
-                label: "Kategorie a vybrané příspěvky"
-              categories_and_latest_topics:
-                label: "Kategorie a nejnovější témata"
-              categories_and_latest_topics_created_date:
-                label: "Kategorie a nejnovější témata (seřadit podle data vytvoření tématu)"
-              categories_and_top_topics:
-                label: "Kategorie a populární témata"
-              categories_boxes:
-                label: "Kategorie (boxy)"
-              categories_boxes_with_topics:
-                label: "Kategorie (boxy) s tématy"
-              subcategories_with_featured_topics:
-                label: "Podkategorie s vybranými tématy"
-=======
                 label: "Nejnovější"
               hot:
                 label: "Žhavé"
->>>>>>> 76e7f12a
       branding:
         title: "Logo webu"
         fields:
@@ -3915,10 +3786,7 @@
       quoted: '%{username} vás citoval v "%{topic}" - %{site_title}'
       replied: '%{username} vám odpověděl v "%{topic}" - %{site_title}'
       posted: '%{username} přispěl/a do "%{topic}" - %{site_title}'
-<<<<<<< HEAD
-=======
       private_message: '%{username} vám poslal soukromou zprávu v "%{topic}" - %{site_title}'
->>>>>>> 76e7f12a
       linked: '%{username} odkázal na vás příspěvek v "%{topic}" - %{site_title}'
       watching_first_post: '%{username} vytvořil nové téma "%{topic}" - %{site_title}'
       confirm_title: "Upozornění zapnuta - %{site_title}"
