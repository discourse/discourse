--- conflicted
+++ resolved
@@ -1714,10 +1714,7 @@
     enable_group_directory: "Zveřejnit adresář skupin"
     enable_category_group_moderation: "Povolit skupinám moderovat obsah v konkrétních kategoriích"
     group_in_subject: "Nastavit %%{optional_pm} v předmětu e-mailu podle názvu první skupiny v SZ, viz: <a href='https://meta.discourse.org/t/customize-specific-email-templates/88323' target='_blank'>Přizpůsobit formát předmětu pro standardní e-maily</a>"
-<<<<<<< HEAD
-=======
     allow_anonymous_mode: "Povolit uživatelům možnost přepnout se při odesílání příspěvků do anonymního režimu. Po aktivaci mohou uživatelé při vytváření příspěvků nebo témat na webu zvolit skrytí své identity. Viz také `allow anonymous likes`."
->>>>>>> 3cac9432
     anonymous_account_duration_minutes: "Pro ochranu anonymity vytvářet pro každého uživatele každých N minut nový anonymní účet. Příklad: pokud je nastaveno na 600, jakmile od posledního příspěvku uplyne 600 minut A ZÁROVEŇ se uživatel přepne na anonymního uživatele, vytvoří se nový anonymní účet."
     hide_user_profiles_from_public: "Zakázat uživatelské karty, uživatelské profily a adresář uživatelů pro nepřihlášené uživatele."
     hide_new_user_profiles: "Skrýt profily uživatelů s úrovní důvěryhodnosti 1 nebo nižší před veřejností a uživatelům s úrovní důvěryhodnosti 1 důvěřovat, dokud poprvé nepřispějí. Tato funkce je bezpodmínečně zakázána na stránkách s nastavením 'must_approve_users' a 'invite_only'."
