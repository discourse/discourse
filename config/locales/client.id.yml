--- conflicted
+++ resolved
@@ -2626,7 +2626,6 @@
         search: "cari"
         clear_filter: "Bersihkan"
         html: "(html)"
-        clear_all: Hapus Semua
         form:
           add: "Menambahkan"
           html_label: "HTML"
@@ -2814,10 +2813,7 @@
         disabled: dinonaktifkan
         select_an_icon: "Pilih ikon"
       emoji:
-<<<<<<< HEAD
-=======
         delete: "Hapus"
->>>>>>> 76e7f12a
         uploading: "Mengunggah…"
         name: "Nama"
         settings: "Pengaturan"
