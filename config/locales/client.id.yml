--- conflicted
+++ resolved
@@ -85,13 +85,8 @@
           other: "%{count} bulan kemudian"
         x_years:
           other: "%{count} bulan kemudian"
-<<<<<<< HEAD
-      previous_month: 'Bulan Lalu'
-      next_month: 'Bulan Depan'
-=======
       previous_month: "Bulan Lalu"
       next_month: "Bulan Depan"
->>>>>>> c10941bb
       placeholder: tanggal
     share:
       topic: "share link ke topik ini"
@@ -148,11 +143,7 @@
         us_gov_west_1: "AWS GovCloud (US)"
         us_west_1: "US West (N. California)"
         us_west_2: "US West (Oregon)"
-<<<<<<< HEAD
-    edit: 'Ubah judul dan kategori topik ini'
-=======
     edit: "Ubah judul dan kategori topik ini"
->>>>>>> c10941bb
     not_implemented: "Maaf, fitur ini belum diimplementasikan."
     no_value: "Tidak"
     yes_value: "Ya"
@@ -220,10 +211,6 @@
     bookmarks:
       created: "Anda telah menandai post ini"
       remove: "Hilangkan penandaan"
-<<<<<<< HEAD
-      confirm_clear: "Apakah anda yakin ingin membersihkan semua penandaan dari topik ini?"
-=======
->>>>>>> c10941bb
     preview: "pratinjau"
     cancel: "batal"
     save: "Simpan Perubahan"
@@ -310,15 +297,9 @@
         title: "Tambahkan Anggota"
         usernames: "Nama Pengguna"
       manage:
-<<<<<<< HEAD
-        title: 'Mengelola'
-        name: 'Nama'
-        full_name: 'Nama Lengkap'
-=======
         title: "Mengelola"
         name: "Nama"
         full_name: "Nama Lengkap"
->>>>>>> c10941bb
         add_members: "Menambahkan Anggota"
         logs:
           when: "Ketika"
@@ -469,11 +450,7 @@
         disable: "Tidak membolehkan Notifikasi"
         enable: "Membolehkan Notifikasi"
         each_browser_note: "Catatan : Anda  harus mengubah pengaturan ini pada setiap browser yang Anda gunakan."
-<<<<<<< HEAD
-      dismiss: 'Bubar'
-=======
       dismiss: "Bubar"
->>>>>>> c10941bb
       dismiss_notifications: "Bubarkan Semua"
       dismiss_notifications_tooltip: "Tandai semua notifikasi belum dibaca telah dibaca"
       disable_jump_reply: "Jangan pindah ke kiriman saya setelah saya balas"
@@ -577,11 +554,7 @@
         instructions: "Gambar latar belakang akan ditengahkan dan mempunyai lebar standar 590px"
       email:
         title: "Surel"
-<<<<<<< HEAD
-        instructions: "Jangan pernah diperlihatkan ke khalayak umum"
-=======
         instructions: "Tidak akan pernah diperlihatkan ke khalayak umum"
->>>>>>> c10941bb
         ok: "Kami akan mengirimkan surel kepada anda untuk konfirmasi"
         invalid: "Silahkan masukkan alamat email yang valid"
         authenticated: "Email anda sudah dikonfirmasi oleh {{provider}}"
@@ -751,19 +724,11 @@
         fixed: "Mengakses Halaman"
     close: "Tutup"
     refresh: "Segarkan"
-<<<<<<< HEAD
-    all_time: 'total'
-    year: 'tahun'
-    month: 'bulan'
-    week: 'minggu'
-    day: 'hari'
-=======
     all_time: "total"
     year: "tahun"
     month: "bulan"
     week: "minggu"
     day: "hari"
->>>>>>> c10941bb
     mute: Bisu
     unmute: Buka Bisu
     time_read: Dibaca
@@ -775,13 +740,8 @@
       hide_session: "Ingat saya besok"
       hide_forever: "tidak, terima kasih"
     summary:
-<<<<<<< HEAD
-      enable: 'Rangkum Topik Ini'
-      disable: 'Tampilkan Semua Postingan'
-=======
       enable: "Rangkum Topik Ini"
       disable: "Tampilkan Semua Postingan"
->>>>>>> c10941bb
     deleted_filter:
       enable: "Sembunyikan Tulisan Terhapus"
     private_message_info:
@@ -859,10 +819,6 @@
         title_too_long: "Judul tidak boleh lebih dari {{max}} karakter"
         post_missing: "Tulisan tidak boleh kosong"
         post_length: "Tulisan setidaknya harus {{min}} karakter"
-<<<<<<< HEAD
-        try_like: 'Pernahkan anda mencoba tombol <i class="fa fa-heart"></i>?'
-=======
->>>>>>> c10941bb
         category_missing: "Anda harus memilih kategori"
       save_edit: "Simpah Ubahan"
       reply_original: "Balas pada Topik Asal"
@@ -883,13 +839,8 @@
       saving: "Menyimpan"
       saved: "Tersimpan!"
       uploading: "Mengunggah..."
-<<<<<<< HEAD
-      show_preview: 'tunjukkan pratinjau &raquo;'
-      hide_preview: '&laquo; sembunyikan pratinjau'
-=======
       show_preview: "tunjukkan pratinjau &raquo;"
       hide_preview: "&laquo; sembunyikan pratinjau"
->>>>>>> c10941bb
       bold_label: "B"
       bold_title: "Strong"
       italic_label: "I"
