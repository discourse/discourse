--- conflicted
+++ resolved
@@ -161,15 +161,7 @@
     software_update_prompt:
       message: "Kami telah memperbarui situs ini, <span>silakan refresh</span>, atau Anda mungkin mengalami perilaku yang tidak terduga."
       dismiss: "Bubar"
-<<<<<<< HEAD
-    bootstrap_mode_enabled:
-      other: "Untuk lebih memudahkan peluncuran situs baru Anda, Anda berada di mode bootstrap. Semua pengguna baru akan mendapat level 1 dan mendapat ringkasan email harian diaktifkan. Hal ini akan otomatis dimatikan ketika pengguna %{count} sudah ikut."
-    bootstrap_mode_disabled: "Mode bootstrap akan dinonaktifkan dalam 24 jam."
-    bootstrap_invite_button_title: "Kirim Undangan"
-    bootstrap_wizard_link_title: "Selesaikan panduan penyiapan"
-=======
     bootstrap_mode: "Memulai"
->>>>>>> 9b339bcd
     themes:
       default_description: "Asal"
       broken_theme_alert: "Situs Anda mungkin tidak akan bekerja karena suatu tema/komponen memiliki masalah."
@@ -999,8 +991,6 @@
       experimental_sidebar:
         enable: "Aktifkan bilah sisi"
         options: "Pilihan"
-        categories_section: "Bagian Kategori"
-        tags_section: "Bagian Tag"
         navigation_section: "Navigasi"
         navigation_section_instruction: "Saat daftar topik di menu navigasi memiliki item baru atau belum dibaca…"
         link_to_filtered_list_checkbox_description: "Tautkan ke daftar yang difilter"
@@ -1786,11 +1776,8 @@
             name: "Hapus penanda"
           edit_bookmark:
             name: "Sunting penanda"
-<<<<<<< HEAD
-=======
       filtered_replies:
         viewing_summary: "Melihat balasan teratas topik ini"
->>>>>>> 9b339bcd
     category:
       all: "Semua kategori"
       edit: "Ubah"
@@ -1920,11 +1907,8 @@
       actions:
         title: "Aksi"
     badges:
-<<<<<<< HEAD
-=======
       others_count:
         other: "Diberi kepada orang lain %{count} kali"
->>>>>>> 9b339bcd
       more_badges:
         other: "+%{count} lainnya"
       none: "(kosong)"
@@ -1978,8 +1962,6 @@
         other: "%{count} baru"
       more: "Selengkapnya"
       all_categories: "Semua kategori"
-<<<<<<< HEAD
-=======
       categories_form_modal:
         title: "Edit navigasi kategori"
         subtitle:
@@ -1999,7 +1981,6 @@
           all: "Semua"
           selected: "Dipilih"
           unselected: "Tidak dipilih"
->>>>>>> 9b339bcd
       sections:
         custom:
           save: "Simpan"
@@ -2035,14 +2016,9 @@
               content: "Tentang"
             admin:
               content: "Admin"
-<<<<<<< HEAD
-            everything:
-              content: "Semuanya"
-=======
             topics:
               content: "Topik"
               title: "Semua topik"
->>>>>>> 9b339bcd
             faq:
               content: "FAQ"
             groups:
@@ -2051,9 +2027,6 @@
               content: "Pengguna"
             review:
               content: "Ulasan"
-<<<<<<< HEAD
-    until: "Sampai:"
-=======
         global_section: "Bagian global, dapat dilihat oleh semua orang"
     until: "Sampai:"
     form_template_chooser:
@@ -2082,7 +2055,6 @@
         rangeUnderflow: "Masukan harus lebih dari %{min}."
         patternMismatch: "Harap sesuaikan dengan format yang diminta."
         badInput: "Harap masukkan masukan yang valid."
->>>>>>> 9b339bcd
   admin_js:
     type_to_filter: "ketik untuk memfilter..."
     admin:
