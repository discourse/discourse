# encoding: utf-8
# This file contains content for the server portion of Discourse used by Ruby
#
# To work with us on translations, see:
# https://www.transifex.com/projects/p/discourse-pt-br/
#
# To validate this YAML file after you change it, please paste it into
# http://yamllint.com/

en:
  dates:
    short_date_no_year: "D MMM"
    short_date: "D MMM, YYYY"
    long_date: "MMMM D, YYYY h:mma"
  time:
    formats:
      short: "%m-%d-%Y"
      short_no_year: "%B %-d"
      date_only: "%b %-d, %Y"

  title: "Discourse"
  topics: "Topics"
  posts: "posts"
  loading: "Loading"
  powered_by_html: 'Powered by <a href="http://www.discourse.org">Discourse</a>, best viewed with JavaScript enabled'
  log_in: "Log In"

  via: "%{username} via %{site_name}"
  is_reserved: "is reserved"

  backup:
    operation_already_running: "An operation is currently running. Can't start a new job right now."
    backup_file_should_be_tar_gz: "The backup file should be a .tar.gz archive."
    not_enough_space_on_disk: "There is not enough space on disk to upload this backup."

  not_logged_in: "You need to be logged in to do that."
  read_only_mode_enabled: "The site is in read only mode. Interactions are disabled."

  too_many_replies:
    one: "We're sorry, but new users are temporarily limited to 1 reply in the same topic."
    other: "We're sorry, but new users are temporarily limited to %{count} replies in the same topic."

  embed:
    start_discussion: "Begin the Discussion"
    continue: "Continue the Discussion"
    more_replies:
      one: "1 more reply"
      other: "%{count} more replies"

    loading: "Loading Discussion..."
    permalink: "Permalink"
    imported_from: "Discussion topic for the original blog entry at: %{link}"
    in_reply_to: "in reply to %{username}"
    replies:
      one: "1 reply"
      other: "%{count} replies"

  too_many_mentions:
    zero: "Sorry, you can't mention other users."
    one: "Sorry, you can only mention one other user in a post."
    other: "Sorry, you can only mention %{count} users in a post."
  too_many_mentions_newuser:
    zero: "Sorry, new users can't mention other users."
    one: "Sorry, new users can only mention one other user in a post."
    other: "Sorry, new users can only mention %{count} users in a post."
  too_many_images:
    zero: "Sorry, new users can't put images in posts."
    one: "Sorry, new users can only put one image in a post."
    other: "Sorry, new users can only put %{count} images in a post."
  too_many_attachments:
    zero: "Sorry, new users can't put attachments in posts."
    one: "Sorry, new users can only put one attachment in a post."
    other: "Sorry, new users can only put %{count} attachments in a post."
  too_many_links:
    zero: "Sorry, new users can't put links in posts."
    one: "Sorry, new users can only put one link in a post."
    other: "Sorry, new users can only put %{count} links in a post."
  spamming_host: "Sorry you cannot post a link to that host."

  just_posted_that: "is too similar to what you recently posted"
  has_already_been_used: "has already been used"
  invalid_characters: "contains invalid characters"
  is_invalid: "is invalid; try to be a little more descriptive"
  next_page: "next page →"
  prev_page: "← previous page"
  page_num: "Page %{num}"
  by: "By"
  topics_in_category: "Topics in the '%{category}' category"
  rss_posts_in_topic: "RSS feed of '%{topic}'"
  rss_topics_in_category: "RSS feed of topics in the '%{category}' category"
  author_wrote: "%{author} wrote:"
  num_posts: "Posts:"
  num_participants: "Participants:"
  read_full_topic: "Read full topic"
  private_message_abbrev: "PM"
  rss_description:
    latest: "Latest topics"
    hot: "Hot topics"
  too_late_to_edit: "That post was created too long ago. It can no longer be edited or deleted."

  groups:
    errors:
      can_not_modify_automatic: "You can not modify an automatic group"
    default_names:
      admins: "admins"
      moderators: "moderators"
      staff: "staff"
      trust_level_1: "trust_level_1"
      trust_level_2: "trust_level_2"
      trust_level_3: "trust_level_3"
      trust_level_4: "trust_level_4"
      trust_level_5: "trust_level_5"

  education:
    until_posts:
      one: "1 post"
      other: "%{count} posts"

    'new-topic': |
      Welcome to the Watchman Monitoring Community &mdash; **thanks for starting a new conversation!**

      - Does the title accurately describe your topic? Does it sound interesting?

      - What is this about? Who would be interested in it? Why does it matter? What kind of responses are you hoping for from the community?

      - Include good search words in your topic so others can *find* it. To group your topic with related topics, select a category.

      For more guidance, [see our FAQ](/faq). This panel will only appear for your first %{education_posts_text}.

    'new-reply': |
      Welcome to the Watchman Monitoring Community &mdash; **thanks for contributing!**

      - Does your reply improve the conversation in some way?

      - Be kind to your fellow community members.

      - Constructive criticism is welcome, but criticize *ideas*, not people.

      For more guidance, [see our FAQ](/faq). This panel will only appear for your first %{education_posts_text}.

    avatar: |
      ### How about a new picture for your account?

      You've posted a few topics and replies, but your avatar isn't as unique as you are -- it's the same default avatar all new users have.

      Have you considered **[visiting your user profile](%{profile_path})** and uploading a custom image that represents you?

      It's easier to follow community discussions and find interesting people in conversations when everyone has a unique avatar!

    sequential_replies: |
      ### Consider replying to several posts at once

      Rather than many sequential replies to a topic, please consider a single reply that includes quotes or @name references to previous posts.

      You can edit your previous reply to add a quote by highlighting text and selecting the <b>quote reply</b> button that appears.

      It's easier for everyone to read topics that have fewer in-depth replies versus lots of small, individual replies.

    dominating_topic: |
      ### Let others join the conversation

      This topic is clearly important to you &ndash; you've posted more than %{percent}% of the replies here.

      Are you sure you're providing adequate time for other people to share their points of view, too?

    too_many_replies: |
      ### You have reached the reply limit for this topic

      We're sorry, but new users are temporarily limited to %{newuser_max_replies_per_topic} replies in the same topic.

      Instead of adding another reply, please consider editing your previous replies, or visiting other topics.

    reviving_old_topic: |
      ### Revive this topic?

      The last reply to this topic is now over %{days} days old. Your reply will bump the topic to the top of its list and notify anyone previously involved in the conversation.

      Are you sure you want to continue this old conversation?

  activerecord:
    attributes:
      category:
        name: "Category Name"
      post:
        raw: "Body"
      user:
        ip_address: ""
    errors:
      messages:
        is_invalid: "is invalid; try to be a little more descriptive"
        has_already_been_used: "has already been used"
      models:
        topic:
          attributes:
            archetype:
              cant_send_pm: "Sorry, you cannot send a private message to that user."
        user:
          attributes:
            password:
              common: "is one of the 5000 most common passwords. Please use a more secure password."
            ip_address:
              signup_not_allowed: "Signup is not allowed from this account."

  user_profile:
    no_info_me: "<div class='missing-profile'>the About Me field of your profile is currently blank, <a href='/users/%{username_lower}/preferences/about-me'>would you like to fill it out?</a></div>"
    no_info_other: "<div class='missing-profile'>%{name} hasn't entered anything in the About Me field of their profile yet</div>"

  vip_category_name: "Lounge"
  vip_category_description: "A category exclusive to members with trust level 3 and higher."

  meta_category_name: "Meta"
  meta_category_description: "Discussion about this forum, its organization, how it works, and how we can improve it."

  staff_category_name: "Staff"
  staff_category_description: "Private category for staff discussions. Topics are only visible to admins and moderators."

  assets_topic_body: "This is a topic to store forum assets used in the forum design. Don't delete it!"

  category:
    topic_prefix: "About the %{category} category"
    replace_paragraph: "[Replace this first paragraph with a short description of your new category. This guidance will appear in the category selection area, so try to keep it below 200 characters. Until you edit this text or create topics, this category won't appear on the categories page.]"
    post_template: "%{replace_paragraph}\n\nUse the following paragraphs for a longer description, as well as to establish any category guidelines or rules.\n\nSome things to consider in any discussion replies below:\n\n- What is this category for? Why should people select this category for their topic?\n\n- How is this different than the other categories we already have?\n\n- Do we need this category?\n\n- Should we merge this with another category, or split it into more categories?\n"
    errors:
      self_parent: "A subcategory's parent cannot be itself."
      depth: "You can't nest a subcategory under another."
  trust_levels:
    newuser:
      title: "new user"
    basic:
      title: "basic user"
    regular:
      title: "regular user"
    leader:
      title: "leader"
    elder:
      title: "elder"
    change_failed_explanation: "You attempted to demote %{user_name} to '%{new_trust_level}'. However their trust level is already '%{current_trust_level}'. %{user_name} will remain at '%{current_trust_level}'"


  rate_limiter:
    too_many_requests: "We have a daily limit on how many times that action can be taken. Please wait %{time_left} before trying again."
    hours:
      one: "1 hour"
      other: "%{count} hours"
    minutes:
      one: "1 minute"
      other: "%{count} minutes"
    seconds:
      one: "1 second"
      other: "%{count} seconds"

  datetime:
    distance_in_words:
      half_a_minute: "< 1m"
      less_than_x_seconds:
        one:   "< 1s"
        other: "< %{count}s"
      x_seconds:
        one:   "1s"
        other: "%{count}s"
      less_than_x_minutes:
        one:   "< 1m"
        other: "< %{count}m"
      x_minutes:
        one:   "1m"
        other: "%{count}m"
      about_x_hours:
        one:   "1h"
        other: "%{count}h"
      x_days:
        one:   "1d"
        other: "%{count}d"
      about_x_months:
        one:   "1mon"
        other: "%{count}mon"
      x_months:
        one:   "1mon"
        other: "%{count}mon"
      about_x_years:
        one:   "1y"
        other: "%{count}y"
      over_x_years:
        one:   "> 1y"
        other: "> %{count}y"
      almost_x_years:
        one:   "1y"
        other: "%{count}y"

    distance_in_words_verbose:
      half_a_minute: "just now"
      less_than_x_seconds:
        one:   "just now"
        other: "just now"
      x_seconds:
        one:   "1 second ago"
        other: "%{count} seconds ago"
      less_than_x_minutes:
        one:   "less than 1 minute ago"
        other: "less than %{count} minutes ago"
      x_minutes:
        one:   "1 minute ago"
        other: "%{count} minutes ago"
      about_x_hours:
        one:   "1 hour ago"
        other: "%{count} hours ago"
      x_days:
        one:   "1 day ago"
        other: "%{count} days ago"
      about_x_months:
        one:   "about 1 month ago"
        other: "about %{count} months ago"
      x_months:
        one:   "1 month ago"
        other: "%{count} months ago"
      about_x_years:
        one:   "about 1 year ago"
        other: "about %{count} years ago"
      over_x_years:
        one:   "over 1 year ago"
        other: "over %{count} years ago"
      almost_x_years:
        one:   "almost 1 year ago"
        other: "almost %{count} years ago"

  password_reset:
    no_token: "Sorry, your token has expired. Please try resetting your password again."
    choose_new: "Please choose a new password"
    choose: "Please choose a password"
    update: 'Update Password'
    save: 'Set Password'
    title: 'Reset Password'
    success: "You successfully changed your password and are now logged in."
    success_unapproved: "You successfully changed your password."
    continue: "Continue to the Watchman Monitoring Community"

  change_email:
    confirmed: "Your email has been updated."
    please_continue: "Please continue to %{link}"
    error: "There was an error changing your email address. Perhaps the address is already in use?"

  activation:
    already_done: "Sorry, this account confirmation link is no longer valid. Perhaps your account is already active?"
    please_continue: "Your new account is confirmed, and you are now logged in. Continue to %{link}"
    welcome_to: "Welcome to the Watchman Monitoring Community!"
    approval_required: "A moderator must manually approve your new account before you can access this forum. You'll get an email when your account is approved!"

  post_action_types:
    off_topic:
      title: 'Off-Topic'
      description: 'This post is radically off-topic in the current conversation, and should probably be moved to a different topic. If this is a topic, perhaps it does not belong here.'
      long_form: 'flagged this as off-topic'
    spam:
      title: 'Spam'
      description: 'This post is an advertisement. It is not useful or relevant to the current conversation, but promotional in nature.'
      long_form: 'flagged this as spam'
    inappropriate:
      title: 'Inappropriate'
      description: 'This post contains content that a reasonable person would consider offensive, abusive, or a violation of <a href="/faq">our community guidelines</a>.'
      long_form: 'flagged this as inappropriate'
    notify_user:
      title: 'Notify {{username}}'
      description: 'This post contains something I want to talk to this person directly and privately about.'
      long_form: 'notified user'
      email_title: 'Regarding your post in "%{title}"'
      email_body: "%{link}\n\n%{message}"
    notify_moderators:
      title: 'Notify moderators'
      description: 'This post requires general moderator attention based on the <a href="/faq">FAQ</a>, <a href="%{tos_url}">TOS</a>, or for another reason not listed above.'
      long_form: 'notified moderators'
      email_title: 'A post in "%{title}" requires moderator attention'
      email_body: "%{link}\n\n%{message}"
    bookmark:
      title: 'Bookmark'
      description: 'Bookmark this post'
      long_form: 'bookmarked this post'
    like:
      title: 'Like'
      description: 'Like this post'
      long_form: 'liked this'
    vote:
      title: 'Vote'
      description: 'Vote for this post'
      long_form: 'voted for this post'

  topic_flag_types:
    spam:
      title: 'Spam'
      description: 'This topic is an advertisement. It is not useful or relevant to this site, but promotional in nature.'
      long_form: 'flagged this as spam'
    inappropriate:
      title: 'Inappropriate'
      description: 'This topic contains content that a reasonable person would consider offensive, abusive, or a violation of <a href="/faq">our community guidelines</a>.'
      long_form: 'flagged this as inappropriate'
    notify_moderators:
      title: 'Notify moderators'
      description: 'This topic requires general moderator attention based on the <a href="/faq">FAQ</a>, <a href="%{tos_url}">TOS</a>, or for another reason not listed above.'
      long_form: 'notified moderators'
      email_title: 'The topic "%{title}" requires moderator attention'
      email_body: "%{link}\n\n%{message}"

  flagging:
    you_must_edit: '<p>Your post was flagged by the community. Please see your private messages.</p>'
    user_must_edit: '<p>Flagged content temporarily hidden.</p>'

  archetypes:
    regular:
      title: "Regular Topic"

  unsubscribed:
    title: 'Unsubscribed'
    description: "You have been unsubscribed from Watchman Monitoring Community forum emails."
    oops: "In case you didn't mean to do this, click below."
    not_found: "Error Unsubscribing"
    not_found_description: "Sorry, we couldn't unsubscribe you. It's possible the link in your email has expired."

  resubscribe:
    action: "Re-Subscribe"
    title: "Re-Subscribed!"
    description: "You have been re-subscribed."

  reports:
    visits:
      title: "User Visits"
      xaxis: "Day"
      yaxis: "Number of visits"
    signups:
      title: "Users"
      xaxis: "Day"
      yaxis: "Number of new users"
    topics:
      title: "Topics"
      xaxis: "Day"
      yaxis: "Number of new topics"
    posts:
      title: "Posts"
      xaxis: "Day"
      yaxis: "Number of new posts"
    likes:
      title: "Likes"
      xaxis: "Day"
      yaxis: "Number of new likes"
    flags:
      title: "Flags"
      xaxis: "Day"
      yaxis: "Number of flags"
    bookmarks:
      title: "Bookmarks"
      xaxis: "Day"
      yaxis: "Number of new bookmarks"
    starred:
      title: "Starred"
      xaxis: "Day"
      yaxis: "Number of new starred topics"
    users_by_trust_level:
      title: "Users per Trust Level"
      xaxis: "Trust Level"
      yaxis: "Number of Users"
    emails:
      title: "Emails Sent"
      xaxis: "Day"
      yaxis: "Number of Emails"
    user_to_user_private_messages:
      title: "User-to-User"
      xaxis: "Day"
      yaxis: "Number of private messages"
    system_private_messages:
      title: "System"
      xaxis: "Day"
      yaxis: "Number of private messages"
    moderator_warning_private_messages:
      title: "Moderator Warning"
      xaxis: "Day"
      yaxis: "Number of private messages"
    notify_moderators_private_messages:
      title: "Notify Moderators"
      xaxis: "Day"
      yaxis: "Number of private messages"
    notify_user_private_messages:
      title: "Notify User"
      xaxis: "Day"
      yaxis: "Number of private messages"
    top_referrers:
      title: "Top Referrers"
      xaxis: "User"
      num_clicks: "Clicks"
      num_topics: "Topics"
    top_traffic_sources:
      title: "Top Traffic Sources"
      xaxis: "Domain"
      num_clicks: "Clicks"
      num_topics: "Topics"
      num_users: "Users"
    top_referred_topics:
      title: "Top Referred Topics"
      xaxis: "Topic"
      num_clicks: "Clicks"

  dashboard:
    rails_env_warning: "Your server is running in %{env} mode."
    ruby_version_warning: "You are running a version of Ruby 2.0.0 that is known to have problems. Upgrade to patch level 247 or later."
    host_names_warning: "Your config/database.yml file is using the default localhost hostname. Update it to use your site's hostname."
    gc_warning: 'Your server is using default ruby garbage collection parameters, which will not give you the best performance. Read this topic on performance tuning: <a href="http://meta.discourse.org/t/tuning-ruby-and-rails-for-discourse/4126" target="_blank">Tuning Ruby and Rails for Discourse</a>.'
    sidekiq_warning: 'Sidekiq is not running. Many tasks, like sending emails, are executed asynchronously by sidekiq. Please ensure at least one sidekiq process is running. <a href="https://github.com/mperham/sidekiq" target="_blank">Learn about Sidekiq here</a>.'
    queue_size_warning: 'The number of queued jobs is %{queue_size}, which is high. This could indicate a problem with the Sidekiq process(es), or you may need to add more Sidekiq workers.'
    memory_warning: 'Your server is running with less than 1 GB of total memory. At least 1 GB of memory is recommended.'
    facebook_config_warning: 'The server is configured to allow signup and log in with Facebook (enable_facebook_logins), but the app id and app secret values are not set. Go to <a href="/admin/site_settings">the Site Settings</a> and update the settings. <a href="https://github.com/discourse/discourse/wiki/The-Discourse-Admin-Quick-Start-Guide#enable-facebook-logins" target="_blank">See this guide to learn more</a>.'
    twitter_config_warning: 'The server is configured to allow signup and log in with Twitter (enable_twitter_logins), but the key and secret values are not set. Go to <a href="/admin/site_settings">the Site Settings</a> and update the settings. <a href="https://github.com/discourse/discourse/wiki/The-Discourse-Admin-Quick-Start-Guide#enable-twitter-logins" target="_blank">See this guide to learn more</a>.'
    github_config_warning: 'The server is configured to allow signup and log in with GitHub (enable_github_logins), but the client id and secret values are not set. Go to <a href="/admin/site_settings">the Site Settings</a> and update the settings. <a href="https://github.com/discourse/discourse/wiki/The-Discourse-Admin-Quick-Start-Guide" target="_blank">See this guide to learn more</a>.'
    s3_config_warning: 'The server is configured to upload files to s3, but at least one the following setting is not set: s3_access_key_id, s3_secret_access_key or s3_upload_bucket. Go to <a href="/admin/site_settings">the Site Settings</a> and update the settings. <a href="http://meta.discourse.org/t/how-to-set-up-image-uploads-to-s3/7229" target="_blank">See "How to set up image uploads to S3?" to learn more</a>.'
    image_magick_warning: 'The server is configured to create thumbnails of large images, but ImageMagick is not installed. Install ImageMagick using your favorite package manager or <a href="http://www.imagemagick.org/script/binary-releases.php" target="_blank">download the latest release</a>.'
    failing_emails_warning: 'There are %{num_failed_jobs} email jobs that failed. Check your config/discourse.conf file and ensure that the mail server settings are correct. <a href="/sidekiq/retries" target="_blank">See the failed jobs in Sidekiq</a>.'
    default_logo_warning: "You haven't customized the logo images for your site. Update logo_url, logo_small_url, and favicon_url in the <a href='/admin/site_settings'>Site Settings</a>."
    contact_email_missing: "You haven't provided a contact email for your site. Please update contact_email in the <a href='/admin/site_settings'>Site Settings</a>."
    contact_email_invalid: "The site contact email is invalid. Please update contact_email in the <a href='/admin/site_settings'>Site Settings</a>."
    title_nag: "The title Site Setting is still set to the default value. Please update it with your site's title in the <a href='/admin/site_settings'>Site Settings</a>."
    site_description_missing: "The site_description setting is blank. Write a brief description of this forum in the <a href='/admin/site_settings'>Site Settings</a>."
    consumer_email_warning: "Your site is configured to use Gmail (or another consumer email service) to send email. <a href='http://support.google.com/a/bin/answer.py?hl=en&answer=166852' target='_blank'>Gmail limits how many emails you can send</a>. Consider using an email service provider like mandrill.com to ensure email deliverability."
    access_password_removal: "Your site was using the access_password setting, which has been removed. The login_required and must_approve_users settings have been enabled, which should be used instead. You can change them in the <a href='/admin/site_settings'>Site Settings</a>. Be sure to <a href='/admin/users/list/pending'>approve users in the Pending Users list</a>. (This message will go away after 2 days.)"
    site_contact_username_warning: "The site_contact_username setting is blank. Please update it in the <a href='/admin/site_settings'>Site Settings</a>. Set it to the username of an admin user who should be the sender of system messages."
    notification_email_warning: "The notification_email setting is blank. Please update it in the <a href='/admin/site_settings'>Site Settings</a>."
    enforce_global_nicknames_warning: "The enforce_global_nicknames setting is checked, but the discourse_org_access_key is blank. A Discourse.org access key is required to use the enforce_global_nicknames setting. Please update your <a href='/admin/site_settings'>Site Settings</a>."

  content_types:
    education_new_reply:
      title: "New User Education: First Replies"
      description: "Pop up just-in-time guidance automatically displayed above the composer when new users begin typing their first two new replies."
    education_new_topic:
      title: "New User Education: First Topics"
      description: "Pop up just-in-time guidance automatically displayed above the composer when new users begin typing their first two new topics."
    usage_tips:
      title: "New User Tips"
      description: "Common usage tips, essential forum information, and key guidance intended for new users."
    welcome_user:
      title: "Welcome: New User"
      description: "A private message automatically sent to all new users when they sign up."
    welcome_invite:
      title: "Welcome: Invited User"
      description: "A private message automatically sent to all new invited users when they accept the invitation from another user to participate."
    privacy_policy:
      title: "Privacy Policy"
      description: "Your site's privacy policy. Leave blank for default policy."
    faq:
      title: "FAQ"
      description: "Your site's FAQ. Leave blank for the default FAQ."
    login_required_welcome_message:
      title: "Login Required: Welcome Message"
      description: "Welcome message that is displayed to logged out users when the 'login required' setting is enabled."
    tos_user_content_license:
      title: "Terms of Service: Content License"
      description: "The text for the Content License section of the Terms of Service."
    tos_miscellaneous:
      title: "Terms of Service: Miscellaneous"
      description: "The text for the Miscellaneous section of the Terms of Service."
    login_required:
      title: "Login Required: Homepage"
      description: "The text displayed for unauthorized users when login is required on the site."
    head:
      title: "HTML head"
      description: "HTML that will be inserted inside the <head></head> tags."
    top:
      title: "Top of the pages"
      description: "HTML that will be added at the top of every page (after the header, before the navigation or the topic title)."
    bottom:
      title: "Bottom of the pages"
      description: "HTML that will be added at the bottom of every page."
    tos_signup_form_message:
      title: "Signup Form: Terms of Service Message"
      description: "The message that will appear beside a checkbox on the signup form if the tos_accept_required site setting is enabled."

  site_settings:
    default_locale: "The default language of this Discourse instance (ISO 639-1 Code)"
    allow_user_locale: "Allow users to choose their own language interface preference"
    min_post_length: "Minimum post length in characters"
    min_private_message_post_length: "Minimum post length in characters for private messages"
    max_post_length: "Maximum post length in characters"
    min_topic_title_length: "Minimum topic title length in characters"
    max_topic_title_length: "Maximum topic title length in characters"
    min_private_message_title_length: "Minimum title length for a private message in characters"
    min_search_term_length: "Minimum search term length in characters"
    allow_uncategorized_topics: "Allow topics to be created without a category."
    allow_duplicate_topic_titles: "Allow topics with identical titles"
    unique_posts_mins: "How many minutes before a user can make a post with the same content again"
    enforce_global_nicknames: "Enforce global username uniqueness (WARNING: only change this during initial setup)"
    discourse_org_access_key: "The access key used to access the Discourse Hub username registry at discourse.org"
    educate_until_posts: "Show pop-up composer education panel until the user has made this many posts"
    title: "Title of this site, will be used in the title tag and elsewhere"
    site_description: "Describe this forum in one sentence. This description will be used in the meta description tag."
    contact_email: "The email address of someone who can be contacted about the site. Important notices from Discourse.org regarding critical updates may be sent to this address."
    company_full_name: "The full name of the company that runs this site, used in legal documents like the /tos"
    company_short_name: "The short name of the company that runs this site, used in legal documents like the /tos"
    company_domain: "The domain name owned by the company that runs this site, used in legal documents like the /tos"
    queue_jobs: "DEVELOPER ONLY! WARNING! By default, queue jobs in sidekiq. If disabled, your site will be broken."
    crawl_images: "Enable retrieving images from third party sources to insert width and height dimensions"
    download_remote_images_to_local: "Download a copy of remote images hotlinked in posts"
    download_remote_images_threshold: "Amount of minimum available disk space required to download remote images locally (in percent)"
    ninja_edit_window: "Number of seconds after posting where edits do not create a new version"
    post_edit_time_limit: "Amount of time in minutes in which posts can be edited and deleted by the author. Set to 0 to allow editing and deleting posts at any time."
    edit_history_visible_to_public: "Allow everyone to see previous versions of an edited post. When disabled, only staff members can view edit history."
    delete_removed_posts_after: "Number of hours after which posts removed by the author will be deleted."
    max_image_width: "Maximum allowed width of images in a post"
    max_image_height: "Maximum allowed height of images in a post"
    category_featured_topics: "Number of topics displayed per category on the /categories page. After changing this value, it takes up to 15 minutes for the categories page to update."
    add_rel_nofollow_to_user_content: "Add rel nofollow to all submitted user content, except for internal links (including parent domains) changing this requires you update all your baked markdown with: \"rake posts:rebake\""
    exclude_rel_nofollow_domains: "A comma delimited list of domains where nofollow is not added (tld.com will automatically allow sub.tld.com as well)"

    post_excerpt_maxlength: "Maximum length in chars of a post's excerpt"
    post_onebox_maxlength: "Maximum length of a oneboxed Discourse post"
    category_post_template: "The post template used when you create a new category"
    onebox_max_chars: "Maximum characters a onebox will import from an external website into the post"

    logo_url: "The logo for your site eg: http://example.com/logo.png"
    logo_small_url: "The small logo for your site used when scrolling down on topics eg: http://example.com/logo-small.png"
    favicon_url: "A favicon for your site, see http://en.wikipedia.org/wiki/Favicon"
    apple_touch_icon_url: "Icon used for Apple touch devices. Recommended size is 144px by 144px."

    notification_email: "The return email address used when sending system emails such as notifying users of lost passwords, new accounts etc"
    email_custom_headers: "A pipe-delimited list of custom email headers"
    use_https: "Should the full url for the site (Discourse.base_url) be http or https? DO NOT ENABLE THIS UNLESS HTTPS IS ALREADY SET UP AND WORKING!"
    summary_score_threshold: "The minimum score of a post to be included in the 'summary'"
    summary_posts_required: "Minimum posts in a topic before 'summary' mode is enabled"
    summary_likes_required: "Minimum likes in a topic before the 'summary' mode will be enabled"
    summary_percent_filter: "When a user clicks summary, show the top % of posts"
    enable_private_messages: "Allow basic (1) trust level users to create private messages and reply to private messages"

    enable_long_polling: "Message bus used for notification can use long polling"
    long_polling_interval: "Interval before a new long poll is issued in milliseconds "
    polling_interval: "How often should logged in user clients poll in milliseconds"
    anon_polling_interval: "How often should anonymous clients poll in milliseconds"

    auto_track_topics_after: "Global default milliseconds before a topic is automatically tracked, users can override (0 for always, -1 for never)"
    new_topic_duration_minutes: "Global default number of minutes a topic is considered new, users can override (-1 for always, -2 for last visit)"

    flags_required_to_hide_post: "Number of flags that cause a post to be automatically hidden and PM sent to the user (0 for never)"
    cooldown_minutes_after_hiding_posts: "Number of minutes a user must wait before they can edit a post hidden via flagging"

    max_topics_in_first_day: "The maximum number of topics a user is allowed to create in their first day on the site"
    max_replies_in_first_day: "The maximum number of replies a user is allowed to create in their first day on the site"

    num_flags_to_block_new_user: "If a new user's posts get this many spam flags from num_users_to_block_new_user different users, hide all their posts and prevent future posting. 0 disables this feature."
    num_users_to_block_new_user: "If a new user's posts get num_flags_to_block_new_user spam flags from this many different users, hide all their posts and prevent future posting. 0 disables this feature."
    notify_mods_when_user_blocked: "If a user is automatically blocked, send a message to all moderators."
    flag_sockpuppets: "If a new user (i.e., registered in the last 24 hours) who started a topic and a new user who replies in that topic are at the same IP address, both their posts will automatically be flagged as spam."

    traditional_markdown_linebreaks: "Use traditional linebreaks in Markdown, which require two trailing spaces for a linebreak"
    post_undo_action_window_mins: "Number of seconds users are allowed to reverse actions on a post (like, flag, etc)"
    must_approve_users: "Admins must approve all users before they gain access"
    ga_tracking_code: "Google analytics (ga.js) tracking code code, eg: UA-12345678-9; see http://google.com/analytics"
    ga_domain_name: "Google analytics (ga.js) domain name, eg: mysite.com; see http://google.com/analytics"
    ga_universal_tracking_code: "Google Universal Analytics (analytics.js) tracking code code, eg: UA-12345678-9; see http://google.com/analytics"
    ga_universal_domain_name: "Google Universal Analytics (analytics.js) domain name, eg: mysite.com; see http://google.com/analytics"
    enable_escaped_fragments: "Fall back to Google's Ajax-Crawling API if a crawler is not detected."
    enable_noscript_support: "Enable standard webcrawler search engine support via the noscript tag"
    top_menu: "Determine which items appear in the homepage navigation, and in what order. Example latest|new|unread|starred|categories|top|read|posted"
    post_menu: "Determine which items appear on the post menu, and in what order. Example like|edit|flag|delete|share|bookmark|reply"
    share_links: "Determine which items appear on the share dialog, and in what order. Example twitter|facebook|google+|email"
    track_external_right_clicks: "Track external links that are right clicked (eg: open in new tab) disabled by default because it rewrites URLs"
    topics_per_page: "How many topics loaded by default on the topics list page, and when loading more topics"
    posts_per_page: "How many posts loaded by default on a topic page, and when loading more posts"
    site_contact_username: "Username for the author of automated private messages sent by the forum"
    send_welcome_message: "Do new users get a welcome private message?"
    suppress_reply_directly_below: "Don't show reply count on a post when there is a single reply directly below"
    suppress_reply_directly_above: "Don't show in-reply-to on a post when there is a single reply directly above"

    topics_per_period_in_top_summary: "How many topics loaded on the top topics summary"
    topics_per_period_in_top_page: "How many topics loaded on the top topics page"
    redirect_new_users_to_top_page_duration: "Number of days during which new users are automatically redirect to the top page"

    enable_badges: "Enable the badge system (experimental)"

    allow_index_in_robots_txt: "Site should be indexed by search engines (update robots.txt)"
    email_domains_blacklist: "A pipe-delimited list of email domains that are not allowed. Example: mailinator.com|trashmail.net"
    email_domains_whitelist: "A pipe-delimited list of email domains that users may register with. WARNING: Users with email domains other than those listed will not be allowed."
    version_checks: "Ping the Discourse Hub for version updates and show version messages on the /admin dashboard"
    new_version_emails: "Send an email to the contact_email address when a new version is available."

    port: "DEVELOPER ONLY! WARNING! Use this HTTP port rather than the default of port 80. Leave blank for default of 80."
    force_hostname: "DEVELOPER ONLY! WARNING! Specify a hostname in the URL. Leave blank for default."

    invite_expiry_days: "How long user invitation keys are valid, in days"

    # TODO: perhaps we need a way of protecting these settings for hosted solution, global settings ...

    invite_only: "Public registration is disabled, new users must be invited"

    login_required: "Require authentication to read posts"

    min_username_length: "Minimum username length. (Does not apply if global nickname uniqueness is forced)"

    min_password_length: "Minimum password length."
    block_common_passwords: "Don't allow passwords that are in the 5000 most common passwords."

    enable_sso: "Enable single sign on via an external site"
    sso_url: "URL of single sign on endpoint"
    sso_secret: "Secret string used to encrypt/decrypt SSO information, be sure it is 10 chars or longer"
    sso_overrides_email: "Overrides local email with external site email from SSO payload (WARNING: discrepancies can occur due to normalization of local emails)"
    sso_overrides_username: "Overrides local username with external site username from SSO payload (WARNING: discrepancies can occur due to differences in username length/requirements)"
    sso_overrides_name: "Overrides local name with external site name from SSO payload (WARNING: discrepancies can occur due to normalization of local names)"

    enable_local_logins: "Enable traditional, local username and password authentication"
    enable_local_account_create: "Enable creating new local accounts"
    enable_google_logins: "Enable Google authentication"
    enable_yahoo_logins: "Enable Yahoo authentication"

    enable_twitter_logins: "Enable Twitter authentication, requires twitter_consumer_key and twitter_consumer_secret"
    twitter_consumer_key: "Consumer key for Twitter authentication, registered at http://dev.twitter.com"
    twitter_consumer_secret: "Consumer secret for Twitter authentication, registered at http://dev.twitter.com"

    enable_facebook_logins: "Enable Facebook authentication, requires facebook_app_id and facebook_app_secret"
    facebook_app_id: "App id for Facebook authentication, registered at https://developers.facebook.com/apps"
    facebook_app_secret: "App secret for Facebook authentication, registered at https://developers.facebook.com/apps"

    enable_github_logins: "Enable Github authentication, requires github_client_id and github_client_secret"
    github_client_id: "Client id for Github authentication, registered at https://github.com/settings/applications"
    github_client_secret: "Client secret for Github authentication, registered at https://github.com/settings/applications"

    allow_restore: "Allow restore, which can replace ALL site data! Leave false unless you plan to do restore a backup"
    maximum_backups: "The maximum amount of backups to keep on disk. Older backups are automatically deleted"
    backup_daily: "Automatically create a site backup once a day"
    enable_s3_backups: "Upload backups to S3 when complete. Make sure you have filled in your s3 credentials."
    s3_backup_bucket: "The remote bucket to hold backups. WARNING: Make sure it is a private bucket."

    active_user_rate_limit_secs: "How frequently we update the 'last_seen_at' field, in seconds"
    previous_visit_timeout_hours: "How long a visit lasts before we consider it the 'previous' visit, in hours"

    rate_limit_create_topic: "After creating a topic, users must wait this many seconds before they can create another topic"
    rate_limit_create_post: "After posting, users must wait this many seconds before they can create another post"

    max_likes_per_day: "Maximum number of likes per user per day"
    max_flags_per_day: "Maximum number of flags per user per day"
    max_bookmarks_per_day: "Maximum number of bookmarks per user per day"
    max_edits_per_day: "Maximum number of edits per user per day"
    max_stars_per_day: "Maximum number of topics that can be starred per user per day"
    max_topics_per_day: "Maximum number of topics a user can create per day"
    max_private_messages_per_day: "The maximum amount of private messages users can create per day"

    suggested_topics: "Number of suggested topics shown at the bottom of a topic"

    clean_up_uploads: "Remove orphaned uploads to prevent illegal hosting. WARNING: you might want to make a backup of your /uploads directory before enabled this setting."
    clean_orphan_uploads_grace_period_hours: "Grace period (in hours) before an orphan upload is removed."
    purge_deleted_uploads_grace_period_days: "Grace period (in days) before a deleted upload is erased."
    enable_s3_uploads: "Place uploads on Amazon S3"
    s3_upload_bucket: "The Amazon S3 bucket name that files will be uploaded into. WARNING: must be lowercase (cf. http://docs.aws.amazon.com/AmazonS3/latest/dev/BucketRestrictions.html)"
    s3_access_key_id: "The Amazon S3 access key id that will be used to upload images"
    s3_secret_access_key: "The Amazon S3 secret access key that will be used to upload images"
    s3_region: "The Amazon S3 region name that will be used to upload images"

    enable_flash_video_onebox: "Enable embedding of swf and flv links in oneboxes. WARNING: may introduce a security risk"

    default_invitee_trust_level: "Default trust level (0-4) for invited users"
    default_trust_level: "Default trust level (0-4) for users"

    basic_requires_topics_entered: "How many topics a new user must enter before promotion to basic (1) trust level"
    basic_requires_read_posts: "How many posts a new user must read before promotion to basic (1) trust level"
    basic_requires_time_spent_mins: "How many minutes a new user must read posts before promotion to basic (1) trust level"

    regular_requires_topics_entered: "How many topics a basic user must enter before promotion to regular (2) trust level"
    regular_requires_read_posts: "How many posts a basic user must read before promotion to regular (2) trust level"
    regular_requires_time_spent_mins: "How many minutes a basic user must read posts before promotion to regular (2) trust level"
    regular_requires_days_visited: "How many days a basic user must visit the site before promotion to regular (2) trust level"
    regular_requires_likes_received: "How many likes a basic user must receive before promotion to regular (2) trust level"
    regular_requires_likes_given: "How many likes a basic user must cast before promotion to regular (2) trust level"
    regular_requires_topic_reply_count: "How many topics a basic user must reply to before promotion to regular (2) trust level"

    min_trust_to_create_topic: "The minimum trust level required to create a new topic."

    newuser_max_links: "How many links a new user can add to a post"
    newuser_max_images: "How many images a new user can add to a post"
    newuser_max_attachments: "How many attachments a new user can add to a post"
    newuser_max_mentions_per_post: "Maximum number of @name notifications a new user can use in a post"
    newuser_max_replies_per_topic: "Maximum number of replies a new user can make in a single topic"
    max_mentions_per_post: "Maximum number of @name notifications you can use in a post"

    create_thumbnails: "Create thumbnails for lightboxed images"

    email_time_window_mins: "How many minutes we wait before sending reply notification emails, to give users a chance to edit and finalize their posts"
    email_posts_context: "How many prior replies to include as context in notification emails"
    flush_timings_secs: "How frequently we flush timing data to the server, in seconds"
    max_word_length: "The maximum allowed word length, in characters, in a topic title"
    title_min_entropy: "The minimum allowed entropy (unique characters, non-english count for more) required for a topic title"
    body_min_entropy: "The minimum allowed entropy (unique characters, non-english count for more) required for a post body"

    title_fancy_entities: "Convert common ASCII characters to fancy HTML entities in topic titles, ala SmartyPants http://daringfireball.net/projects/smartypants/"

    min_title_similar_length: "The minimum length of a title before it will be checked for similar topics"
    min_body_similar_length: "The minimum length of a post's body before it will be checked for similar topics"

    category_colors: "A pipe (|) separated list of hexadecimal color values allowed for categories"

    max_image_size_kb: "The maximum size of images we allow users to upload in kB - configure the limit in nginx (client_max_body_size) / apache or proxy as well."
    max_attachment_size_kb: "The maximum size of files we allow users to upload in kB - configure the limit in nginx (client_max_body_size) / apache or proxy as well."
    authorized_extensions: "A pipe (|) separated list of file extensions allowed for upload"
    max_similar_results: "How many similar topics to show a user while they are composing a new topic"

    title_prettify: "Prevent common title typos and errors, including all caps, lowercase first character, multiple ! and ?, extra . at end, etc."

    topic_views_heat_low: "The number of views after which a topic's heat level is low."
    topic_views_heat_medium: "The number of views after which a topic's heat level is medium."
    topic_views_heat_high: "The number of views after which a topic's heat level is high."

    faq_url: "If you have a FAQ hosted elsewhere that you want to use, provide the full URL here."
    tos_url: "If you have a Terms of Service document hosted elsewhere that you want to use, provide the full URL here."
    privacy_policy_url: "If you have a Privacy Policy document hosted elsewhere that you want to use, provide the full URL here."

    newuser_spam_host_threshold: "How many times a new user can post a link to the same host within their `newuser_spam_host_posts` posts before being considered spam."

    white_listed_spam_host_domains: "A comma delimited list of domains excluded from spam host testing, new users will be able to create an unrestricted count of posts with links to this domain"
    staff_like_weight: "Extra weighting factor given to likes when performed by staff."

    reply_by_email_enabled: "Enable replying to topics via email"
    reply_by_email_address: "Template for reply by email address in form, for example: %{reply_key}@reply.myforum.com"

    pop3s_polling_enabled: "Poll via POP3S for email replies"
    pop3s_polling_port: "The port to poll a POP3S account on"
    pop3s_polling_host: "The host to poll for email via POP3S"
    pop3s_polling_username: "The username for the POP3S account to poll for email"
    pop3s_polling_password: "The password for the POP3S account to poll for email"
    email_in: "Allow users to post new topics via email"
    email_in_address: "The email address the users can post new topics to. None means users can't post globally."
    email_in_min_trust: "The minimum trust level an users needs to have to be allowed to post new topics via email"
    email_in_category: "The category new emails are posted into"

    minimum_topics_similar: "How many topics need to exist in the database before similar topics are presented."

    relative_date_duration: "Number of days after posting where post dates will be shown as relative instead of absolute. Examples: relative date: 7d, absolute date: 20 Feb"
    delete_user_max_post_age: "The maximum age of a user's first post, in days, which allows a user to be deleted."
    delete_all_posts_max: "The maximum number of posts that can be deleted at once with the Delete All Posts button. If a user has more than this many posts, the posts cannot all be deleted at once and the user can't be deleted."
    username_change_period: "The number of days after registration that accounts can change their username (0 to disallow username change)."
    email_editable: "Allow users to change their e-mail address after registration."

    allow_uploaded_avatars: "Allow users to upload their custom avatars"
    allow_animated_avatars: "Allow users to use animated gif for avatars. WARNING: it is highly recommended to run the avatars:regenerate rake task after changing that setting."
    digest_min_excerpt_length: "How many characters we're aiming for for each post in the email digest"
    default_digest_email_frequency: "How often users receive digest emails by default. They can change this setting in their preferences."
    default_external_links_in_new_tab: "Open external links in a new tab. Users can change this in their preferences."

    detect_custom_avatars: "Whether or not to check that users have uploaded custom avatars"
    max_daily_gravatar_crawls: "The maximum amount of times Discourse will check gravatar for custom avatars in a day"

    allow_profile_backgrounds: "Allows users to upload profile backgrounds"

    sequential_replies_threshold: "The amount of posts a user has to make in a row in a topic before being notified"

    enable_mobile_theme: "Mobile devices use a mobile-friendly theme, with the ability to switch to the full site. Disable this if you want to use a custom stylesheet that is fully responsive."

    dominating_topic_minimum_percent: "What percentage of posts a user has to make in a topic before we consider it dominating."
    suppress_uncategorized_badge: "Don't show the badge for uncategorized topics in topic lists"
    min_posts_for_search_in_topic: "Disable search within topic if topics have less than minimum number posts"

    enable_names: "Allow users to show their full names"
    display_name_on_posts: "Also show a user's full name on their posts"
    invites_shown: "Maximum invites shown on a user page"
    short_progress_text_threshold: "After the number of posts in a topic goes above this number, the progress bar will only show the current post number. If you change the progress bar's width, you may need to change this value."
    default_code_lang: "Default programming language syntax highlighting applied to GitHub code blocks (lang-auto, ruby, python etc.)"
    warn_reviving_old_topic_age: "When someone starts replying to a topic older than this many days, a warning will be displayed to discourage the user from reviving an old discussion. Disable by setting to 0."

    embeddable_host: "Host that can embed the comments from this Discourse forum"
    feed_polling_enabled: "Whether to import a RSS/ATOM feed as posts"
    feed_polling_url: "URL of RSS/ATOM feed to import"
    embed_by_username: "Discourse username of the user who creates the topics"
    embed_category: "Category of created topics"
    embed_post_limit: "Maximum number of posts to embed"
    tos_accept_required: "If enabled, users will need to check a box on the signup form to confirm that they accept the terms of service. Edit 'Signup Form: Terms of Service Message' in the Content tab to change the message."

  notification_types:
    mentioned: "%{display_username} mentioned you in %{link}"
    liked: "%{display_username} liked your post in %{link}"
    replied: "%{display_username} replied to your post in %{link}"
    quoted: "%{display_username} quoted your post in %{link}"
    edited: "%{display_username} edited your post in %{link}"
    posted: "%{display_username} posted in %{link}"
    moved_post: "%{display_username} moved your post to %{link}"
    private_message: "%{display_username} sent you a private message: %{link}"
    invited_to_private_message: "%{display_username} invited you to a private message: %{link}"
    invitee_accepted: "%{display_username} accepted your invitation"

  search:
    within_post: "#%{post_number} by %{username}: %{excerpt}"
    types:
      category: 'Categories'
      topic: 'Topics'
      user: 'Users'

  original_poster: "Original Poster"
  most_posts: "Most Posts"
  most_recent_poster: "Most Recent Poster"
  frequent_poster: "Frequent Poster"

  redirected_to_top_reasons:
    new_user: "Welcome! As a new visitor, this will be your homepage until you've had some time to look around at the forum. Here's some of the most popular topics from the past."
    not_seen_in_a_month: "Welcome back! We haven't seen you in a while. These are the top discussion topics since you've been away."

  move_posts:
    new_topic_moderator_post:
      one: "I moved a post to a new topic: %{topic_link}"
      other: "I moved %{count} posts to a new topic: %{topic_link}"
    existing_topic_moderator_post:
      one: "I moved a post to an existing topic: %{topic_link}"
      other: "I moved %{count} posts to an existing topic: %{topic_link}"

  topic_statuses:
    archived_enabled: "This topic is now archived. It is frozen and cannot be changed in any way."
    archived_disabled: "This topic is now unarchived. It is no longer frozen, and can be changed."
    closed_enabled: "This topic is now closed. New replies are no longer allowed."
    closed_disabled: "This topic is now opened. New replies are allowed."
    autoclosed_enabled_days:
      zero: "This topic was automatically closed after 1 day. New replies are no longer allowed."
      one: "This topic was automatically closed after 1 day. New replies are no longer allowed."
      other: "This topic was automatically closed after %{count} days. New replies are no longer allowed."
    autoclosed_enabled_hours:
      zero: "This topic was automatically closed after 1 hour. New replies are no longer allowed."
      one: "This topic was automatically closed after 1 hour. New replies are no longer allowed."
      other: "This topic was automatically closed after %{count} hours. New replies are no longer allowed."
    autoclosed_enabled_minutes:
      zero: "This topic was automatically closed after 1 minute. New replies are no longer allowed."
      one: "This topic was automatically closed after 1 minute. New replies are no longer allowed."
      other: "This topic was automatically closed after %{count} minutes. New replies are no longer allowed."
    autoclosed_disabled: "This topic is now opened. New replies are allowed."
    pinned_enabled: "This topic is now pinned. It will appear at the top of its category until it is either unpinned by a moderator, or the Clear Pin button is pressed."
    pinned_disabled: "This topic is now unpinned. It will no longer appear at the top of its category."
    visible_enabled: "This topic is now visible. It will be displayed in topic lists."
    visible_disabled: "This topic is now invisible. It will no longer be displayed in any topic lists. The only way to access this topic is via direct link."

  login:
    not_approved: "Your account hasn't been approved yet. You will be notified by email when you are ready to log in."
    incorrect_username_email_or_password: "Incorrect username, email or password"
    wait_approval: "Thanks for signing up. We will notify you when your account has been approved."
    active: "Your account is activated and ready to use."
    activate_email: "You're almost done! We sent an activation email to <b>%{email}</b>. Please follow the instructions in the email to activate your account."
    not_activated: "You can't log in yet. We sent an activation email to you. Please follow the instructions in the email to activate your account."
    suspended: "You can't log in until %{date}."
    suspended_with_reason: "You can't log in until %{date}. The reason you were suspended: %{reason}"
    errors: "%{errors}"
    not_available: "Not available. Try %{suggestion}?"
    something_already_taken: "Something went wrong, perhaps the username or email is already registered. Try the forgot password link."
    omniauth_error: "Sorry, there was an error authorizing your %{strategy} account. Perhaps you did not approve authorization?"
    omniauth_error_unknown: "Something went wrong processing your log in, please try again."

  user:
    username:
      short: "must be longer than %{min} characters"
      long: "must be shorter than %{max} characters"
      characters: "must only include numbers, letters and underscores"
      unique: "must be unique"
      blank: "must be present"
      must_begin_with_alphanumeric: "must begin with a letter or number"
    email:
      not_allowed: "is not allowed from that email provider. Please use another email address."
      blocked: "is not allowed."
    ip_address:
      blocked: "is blocked."

  invite_mailer:
    subject_template: "[Watchman Community] %{invitee_name} invited you to join a discussion in the Watchman Monitoring Community"
    text_body_template: |
      %{invitee_name} invited you to the topic "%{topic_title}" at the Watchman Monitoring Community.

      Click the link below to visit the discussion:

      Join in the [%{topic_title}][1] topic

      You'll be able to post a reply immediately, without needing to log in.

      Questions? Visit our support site at [https://support.watchmanmonitoring.com][2]

      [1]: %{invite_link}
      [2]: https://watchmanmonitoring.zendesk.com/hc/articles/201912358-Getting-Started-in-the-Subscriber-Community

  invite_forum_mailer:
    subject_template: "[Watchman Community] Please join the Watchman Monitoring Community."
    text_body_template: |
      You've been invited to join the Watchman Monitoring Community, our primary means of communication for:
      
       - Release Notes  
       - Maintenance Notifications  
       - Feature Requests  
       - Future Plans  
            
      Click the link below to accept this invitation and be automatically logged in.

      [%{invite_link}][1]

      This invitation expires after 7 days. Questions? Visit our support site at [https://support.watchmanmonitoring.com][2]
      

      [1]: %{invite_link}
      [2]: https://watchmanmonitoring.zendesk.com/hc/articles/201912358-Getting-Started-in-the-Subscriber-Community
      


  test_mailer:
    subject_template: "[Watchman Community] Email Deliverability Test"
    text_body_template: |
      This is a test email sent from your the Watchman Monitoring Community forum at:

      [**%{base_url}**][0]

      Email deliverability is complicated. Here are a few important things you should check first:

      - Know how to view the *raw source of the email* in your mail client, so you can examine the email headers for important clues. in Gmail, it is the "show original" option in the drop-down menu on each mail.

      - **IMPORTANT:** Does your ISP have a reverse DNS record entered to associate the domain names and IP addresses you send mail from? [Test your Reverse PTR record][2] here. If your ISP does not enter the proper reverse DNS pointer record, it's very unlikely any of your email will be delivered.

      - Is your domain's SPF record correct? [Test your SPF record][1] here.

      - Check to make sure the IPs of your mail server are [not on any email blacklists][4].

      - Verify that your email server is *definitely* sending a fully-qualified hostname that resolves in DNS in its HELO message. If not, this will cause your email to be rejected by many mail services.

      - Configure [DKIM email key signing][3] in your email software, and place the public DKIM key in your DNS records. This is not required, but will significantly improve email deliverability.

      (The *easy* way is to [sign up for Mandrill][6], which has a generous free mailing plan and will be fine for small forums. You'll still need to set up the SPF and DKIM records in your DNS, though!)

      We hope you received this email deliverability test OK!

      Good luck,

      Your friends at [Discourse](http://www.discourse.org)

      [0]: %{base_url}
      [1]: http://www.kitterman.com/spf/validate.html
      [2]: http://mxtoolbox.com/ReverseLookup.aspx
      [3]: http://www.dkim.org/
      [4]: http://whatismyipaddress.com/blacklist-check
      [5]: %{base_url}/unsubscribe
      [6]: http://mandrill.com

      ----

      <small>There should be an unsubscribe footer on every email you send, so let's mock one up. This email was sent by Name of Company, 55 Main Street, Anytown, USA 12345. If you would like to opt out of future emails, [click here to unsubscribe][5].</small>

  new_version_mailer:
    subject_template: "[Watchman Community] update available"
    text_body_template: |
      A new version of Discourse is available:

      Your version: %{installed_version}
      New version: **%{new_version}**

      - See what's new in the [GitHub changelog](https://github.com/discourse/discourse/commits/master).

      - Upgrade by visiting `\admin\docker`, refreshing the page a few times, and pressing the "upgrade" button.

      - Visit http://meta.discourse.org for news, discussion, and support for Discourse.

  new_version_mailer_with_notes:
    subject_template: "[Watchman Community] update available"
    text_body_template: |
      A new version of Discourse is available:

      Your version: %{installed_version}
      New version: **%{new_version}**

      - See what's new in the [GitHub changelog](https://github.com/discourse/discourse/commits/master).

      - Upgrade by visiting `\admin\docker`, refreshing the page a few times, and pressing the "upgrade" button.

      - Visit http://meta.discourse.org for news, discussion, and support for Discourse.

      ### Release notes

      %{notes}



  system_messages:
    post_hidden:
      subject_template: "Post hidden due to community flagging"
      text_body_template: |
        Hello,

        This is an automated message from the Watchman Monitoring Community to inform you that your post ...

        %{base_url}%{url}

        ... was hidden due to community flagging.

        Keep in mind that multiple community members flagged this post before it was hidden, so **please consider how you might revise your post to reflect their feedback.** You can edit your post after %{edit_delay} minutes, and it will be automatically unhidden. This will increase your forum trust level.

        However, if the post is hidden by the community a second time, the moderators will be notified -- and there may be further action, including the possible suspension of your account.

        For additional guidance, please refer to our [FAQ](%{base_url}/faq).

    usage_tips:
      text_body_template: |
        This private message has a few quick tips to get you started:

        ### Keep scrolling

        There are no next page buttons or page numbers – to read more, just keep scrolling down!

        As new replies come in, they will appear automatically at the bottom of the topic.

        ### How do I reply?

        - To reply to a specific post, use the Reply button on that post.

        - To reply to the overall *theme* of the topic, rather than any specific person or post in the topic, use the Reply button at the very bottom of the topic.

        - To take the conversation in a different direction, but keep them linked together, use Reply as New Topic to the right of the post.

        ### Who is talking to me?

        When someone replies to your post, quotes you, or mentions your @username, a number ➀ will appear over a conversation button at the top of the page. Use it see who's talking to you, and where.

        - To mention someone's name, start typing `@` and an autocompleter will pop up.

        - To quote just a section of a post, select it, then use the Reply button that appears over your selection.

        - To quote an entire post, use the Import Quote button on the editor toolbar.

        ### Look at that post!

        To let someone know that you enjoyed their post, use the like ♥ button at the bottom of the post. If you see a problem with a post, don't hesitate to use the flag button and privately let our staff know about it.

        ### Where am I?

        - To get back to the home page at any time, **use the logo at the upper left** or the back ← button on your browser.

        - For search, your user page, or the sitemap, use the **icon buttons at the upper right**.

        - While reading a topic, move to the top ↑ by clicking its title at the top of the page, or press the <kbd>home</kbd> key. To reach the *bottom* ↓, use the down arrow on the topic progress indicator at the bottom of the page, or press the <kbd>end</kbd> key.

        - Use times as entry shortcuts. You can always enter at the top of a topic via the first post date, and the bottom via the last post date.

    welcome_user:
      subject_template: "Welcome to the Watchman Monitoring Community!"
      text_body_template: |
        Thanks for joining the Watchman Monitoring Community, and welcome!

        %{new_user_tips}

        We believe in [civilized community behavior](%{base_url}/faq) at all times.

        Enjoy your stay!

    welcome_invite:
      subject_template: "Welcome to the Watchman Monitoring Community!"
      text_body_template: |
        Thanks for accepting your invitation to the Watchman Monitoring Community, Welcome!

        We've automatically generated a username for you: **%{username}**, but you can change that any time by visiting [your user profile][prefs].

        To log in again, either:

        1. Log in however you like -- but that login must resolve to the **same email address** that you received your original invitation email at. Otherwise we won't be able to tell it is you!

        2. Create a unique password for the Watchman Monitoring Community on [your user profile][prefs], then log in with that.

        %{site_password}

        %{new_user_tips}

        We believe in [civilized community behavior](%{base_url}/faq) at all times.

        Enjoy your stay!

        [prefs]: %{user_preferences_url}

    export_succeeded:
      subject_template: "Export completed successfully"
      text_body_template: "The export was successful."

    import_succeeded:
      subject_template: "Import completed successfully"
      text_body_template: "The import was successful."

    email_error_notification:
      subject_template: "Error parsing email"
      text_body_template: |
        This is an automated message to inform you that parsing the following incoming email failed.

        Please review the following message.

        Error - %{error}

        %{source}

    email_reject_trust_level:
      subject_template: "Message rejected"
      text_body_template: |
        The message you've send to %{to} was rejected by the system.

        You do not have the required trust to post new topics to this email address.

    too_many_spam_flags:
      subject_template: "New account blocked"
      text_body_template: |
        Hello,

        This is an automated message from the Watchman Monitoring Community to inform you that your posts have been automatically hidden because they were flagged by the community.

        As a precautionary measure, your new account has been blocked from creating new replies or topics until a staff member can review your account.

        For additional guidance, please refer to our [FAQ](%{base_url}/faq).

    blocked_by_staff:
      subject_template: "Account blocked"
      text_body_template: |
        Hello,

        This is an automated message from the Watchman Monitoring Community to inform you that your account has been blocked by a staff member.

        For additional guidance, please refer to our [FAQ](%{base_url}/faq).

    user_automatically_blocked:
      subject_template: "New user %{username} blocked via flags"
      text_body_template: |
        This is an automated message to inform you that the new user [%{username}](%{base_url}%{user_url}) was automatically blocked because multiple users flagged %{username}'s post(s).

        Please [review the flags](%{base_url}/admin/flags). If %{username} was incorrectly blocked from posting, click the unblock button on [the admin page for this user](%{base_url}%{user_url}).

        This threshold can be changed via the `block_new_user` site settings.

    spam_post_blocked:
      subject_template: "New user %{username} posts blocked for repeated links"
      text_body_template: |
        This is an automated message to inform you that the new user [%{username}](%{base_url}%{user_url}) tried to create multiple posts with links to %{domains}, but those posts were blocked to avoid spam. The user is still able to create new posts that do not link to %{domains}.

        Please [review the user](%{base_url}%{user_url}).

        This threshold can be changed via the `newuser_spam_host_threshold` site setting.

    unblocked:
      subject_template: "Account unblocked"
      text_body_template: |
        Hello,

        This is an automated message from the Watchman Monitoring Community to inform you that your account has been unblocked after staff review.

        You can now create new replies and topics again.

    pending_users_reminder:
      subject_template:
        one: "1 user waiting for approval"
        other: "%{count} users waiting for approval"
      text_body_template: |
        There are new user signups waiting to be approved (or rejected) before they can access this forum.

        [Please review them in the admin section](%{base_url}/admin/users/list/pending).

  unsubscribe_link: "Control the emails you receive at https://community.watchmanmonitoring.com/email_preferences."

  user_notifications:
    previous_discussion: "Previous Replies"
    unsubscribe:
      title: "Unsubscribe"
      description: "Control the emails you receive at https://community.watchmanmonitoring.com/email_preferences"

    reply_by_email: "To respond, reply to this email or visit %{base_url}%{url} in your browser."
    visit_link_to_respond: "To respond, visit %{base_url}%{url} in your browser."

    posted_by: "Posted by %{username} on %{post_date}"

    user_invited_to_private_message_pm:
      subject_template: "[Watchman Community] %{username} invited you to a private message '%{topic_title}'"
      text_body_template: |
        %{username} sent you to a private message '%{topic_title}' in the Watchman Monitoring Community:

        Please visit this link to view the message: %{base_url}%{url}

    user_replied:
      subject_template: "[Watchman Community] %{topic_title}"
      text_body_template: |
        %{message}

        %{context}

        ---
        %{respond_instructions}

    user_quoted:
      subject_template: "[Watchman Community] %{topic_title}"
      text_body_template: |
        %{message}

        %{context}

        ---
        %{respond_instructions}

    user_mentioned:
      subject_template: "[Watchman Community] %{topic_title}"
      text_body_template: |
        %{message}

        %{context}

        ---
        %{respond_instructions}

    user_posted:
      subject_template: "[Watchman Community] %{topic_title}"
      text_body_template: |
        %{message}

        %{context}

        ---
        %{respond_instructions}

    user_posted_pm:
      subject_template: "[Watchman Community] [PM] %{topic_title}"
      text_body_template: |
        %{message}

        %{context}

        ---
        %{respond_instructions}

    digest:
      why: "Here's a brief summary of the discussion on %{site_link} since we last saw you on %{last_seen_at}."
      subject_template: "[Watchman Community] Forum Activity for %{date}"
      new_activity: "New activity on your topics and posts:"
      top_topics: "Recent posts the community enjoyed:"
      other_new_topics: "Other New Topics:"
      unsubscribe: "This summary email is sent as a courtesy notification from the Watchman Monitoring Community when we haven't seen you in a while. Control the emails you receive at https://community.watchmanmonitoring.com/email_preferences"
      click_here: "click here"
      from: "[Watchman Community]Forum digest"
      read_more: "Read More"

      posts:
        one: "1 post"
        other: "%{count} posts"

    forgot_password:
      subject_template: "[Watchman Community] Password reset"
      text_body_template: |
        Somebody asked to reset your password for the Watchman Monitoring Subscriber Community(%{base_url}).

        If it was not you, you can safely ignore this email.

        Click the following link to choose a new password:
        %{base_url}/users/password-reset/%{email_token}

    set_password:
      subject_template: "[Watchman Community] Set Password"
      text_body_template: |
        Somebody asked to add a password to your account for the Watchman Monitoring Subscriber Community(%{base_url}). Alternatively, you can log in using any supported online service (Google, Facebook, etc) that is associated with this validated email address.

        If you did not make this request, you can safely ignore this email.

        Click the following link to choose a password:
        %{base_url}/users/password-reset/%{email_token}

    authorize_email:
      subject_template: "[Watchman Community] Confirm your new email address"
      text_body_template: |
        Confirm your new email address for the Watchman Monitoring Community forum by clicking on the following link:

        %{base_url}/users/authorize-email/%{email_token}

    signup_after_approval:
      subject_template: "Your account has been approved at the Watchman Monitoring Community forum!"
      text_body_template: |
        Welcome to the Watchman Monitoring Community!

<<<<<<< HEAD
        Your account has been approved at the Watchman Monitoring Community forum, Welcome!
=======
        A staff member approved your account on %{site_name}.
>>>>>>> 7a3eceed

        Click the following link to confirm and activate your new account:
        %{base_url}/users/activate-account/%{email_token}

        If the above link is not clickable, try copying and pasting it into the address bar of your web browser.

        %{new_user_tips}

        We believe in [civilized community behavior](%{base_url}/faq) at all times.

        Enjoy your stay!

    signup:
      subject_template: "[Watchman Community] Activate your new account"
      text_body_template: |
        Welcome to the Watchman Monitoring Community!

        Click the following link to confirm and activate your new account:
        %{base_url}/users/activate-account/%{email_token}

        If the above link is not clickable, try copying and pasting it into the address bar of your web browser.

  discourse_hub:
    access_token_problem: "Tell an admin: Please update the site settings to include the correct discourse_org_access_key."

  page_not_found:
    title: "The page you requested doesn't exist or is private."
    popular_topics: "Popular topics"
    recent_topics: "Recent topics"
    see_more: "See More"
    search_title: "Search for this topic"
    search_google: "Search Google"

  login_required:
    welcome_message: |
      #[Welcome to %{title}](#welcome)
      This discussion forum requires an account to view %{title}. Please create an account or login to continue.

  terms_of_service:
    user_content_license: |
      User contributions are licensed under a [Creative Commons Attribution-NonCommercial-ShareAlike 3.0 Unported License](http://creativecommons.org/licenses/by-nc-sa/3.0/deed.en_US). Without limiting any of those representations or warranties, %{company_short_name} has the right (though not the obligation) to, in %{company_short_name}’s sole discretion (i) refuse or remove any content that, in %{company_short_name}’s reasonable opinion, violates any %{company_short_name} policy or is in any way harmful or objectionable, or (ii) terminate or deny access to and use of the Website to any individual or entity for any reason, in %{company_short_name}’s sole discretion. %{company_short_name} will have no obligation to provide a refund of any amounts previously paid.
    miscellaneous: "This Agreement constitutes the entire agreement between %{company_short_name} and you concerning the subject matter hereof, and they may only be modified by a written amendment signed by an authorized executive of %{company_short_name}, or by the posting by %{company_short_name} of a revised version. Except to the extent applicable law, if any, provides otherwise, this Agreement, any access to or use of the Website will be governed by the laws of the state of California, U.S.A., excluding its conflict of law provisions, and the proper venue for any disputes arising out of or relating to any of the same will be the state and federal courts located in San Francisco County, California. Except for claims for injunctive or equitable relief or claims regarding intellectual property rights (which may be brought in any competent court without the posting of a bond), any dispute arising under this Agreement shall be finally settled in accordance with the Comprehensive Arbitration Rules of the Judicial Arbitration and Mediation Service, Inc. (“JAMS”) by three arbitrators appointed in accordance with such Rules. The arbitration shall take place in San Francisco, California, in the English language and the arbitral decision may be enforced in any court. The prevailing party in any action or proceeding to enforce this Agreement shall be entitled to costs and attorneys’ fees. If any part of this Agreement is held invalid or unenforceable, that part will be construed to reflect the parties’ original intent, and the remaining portions will remain in full force and effect. A waiver by either party of any term or condition of this Agreement or any breach thereof, in any one instance, will not waive such term or condition or any subsequent breach thereof. You may assign your rights under this Agreement to any party that consents to, and agrees to be bound by, its terms and conditions; %{company_short_name} may assign its rights under this Agreement without condition. This Agreement will be binding upon and will inure to the benefit of the parties, their successors and permitted assigns."
    signup_form_message: 'I have read and accept the <a href="/tos" target="_blank">Terms of Service</a>.'

  deleted: 'deleted'

  upload:
    edit_reason: "We have downloaded copies of the remote images"
    unauthorized: "Sorry, the file you are trying to upload is not authorized (authorized extensions: %{authorized_extensions})."
    pasted_image_filename: "Pasted image"
    attachments:
      too_large: "Sorry, the file you are trying to upload is too big (maximum size is %{max_size_kb}%kb)."
    images:
      too_large: "Sorry, the image you are trying to upload is too big (maximum size is %{max_size_kb}%kb), please resize it and try again."
      fetch_failure: "Sorry, there has been an error while fetching the image."
      unknown_image_type: "Sorry, but the file you tried to upload doesn't appear to be an image."
      size_not_found: "Sorry, but we couldn't determine the size of the image. Maybe your image is corrupted?"

  flag_reason:
    sockpuppet: "A new user created a topic, and another new user at the same IP address replied. See the flag_sockpuppets site setting."
    spam_hosts: "This user tried to create multiple posts with links to the same domain. See the newuser_spam_host_threshold site setting."

  email_log:
    no_user: "Can't find user with id %{user_id}"
    suspended_not_pm: "User is supsended and email is not a private message"
    seen_recently: "User was seen recently"
    post_not_found: "Can't find a post with id %{post_id}"
    notification_already_read: "The notification this email is about has already been read"
    topic_nil: "post.topic is nil"
    post_deleted: "post was deleted by the author"
    user_suspended: "user was suspended"
    already_read: "user has already read this post"
    message_blank: "message is blank"
    message_to_blank: "message.to is blank"
    text_part_body_blank: "text_part.body is blank"
    body_blank: "body is blank"

  badges:
    types:
      gold: Gold
      silver: Silver
      bronze: Bronze<|MERGE_RESOLUTION|>--- conflicted
+++ resolved
@@ -1355,11 +1355,7 @@
       text_body_template: |
         Welcome to the Watchman Monitoring Community!
 
-<<<<<<< HEAD
         Your account has been approved at the Watchman Monitoring Community forum, Welcome!
-=======
-        A staff member approved your account on %{site_name}.
->>>>>>> 7a3eceed
 
         Click the following link to confirm and activate your new account:
         %{base_url}/users/activate-account/%{email_token}
