en:
  dates:
    # Use Moment.js format string: https://momentjs.com/docs/#/displaying/format/
    short_date_no_year: "D MMM"
    # Use Moment.js format string: https://momentjs.com/docs/#/displaying/format/
    short_date: "D MMM, YYYY"
    # Use Moment.js format string: https://momentjs.com/docs/#/displaying/format/
    long_date: "MMMM D, YYYY h:mma"

  datetime_formats: &datetime_formats
    formats:
      # Format directives: https://ruby-doc.org/core/Time.html#method-i-strftime
      short: "%m-%d-%Y"
      # Format directives: https://ruby-doc.org/core/Time.html#method-i-strftime
      short_no_year: "%B %-d"
      # Format directives: https://ruby-doc.org/core/Time.html#method-i-strftime
      date_only: "%B %-d, %Y"
      # Format directives: https://ruby-doc.org/core/Time.html#method-i-strftime
      long: "%B %-d, %Y, %l:%M%P"
      # Format directives: https://ruby-doc.org/core/Time.html#method-i-strftime
      no_day: "%B %Y"
      # Format directives: https://ruby-doc.org/core/Time.html#method-i-strftime
      calendar_ics: "%Y%m%dT%H%M%SZ"
  date:
    # Do not remove the brackets and commas and do not translate the first month name. It should be "null".
    month_names:
      [
        ~,
        January,
        February,
        March,
        April,
        May,
        June,
        July,
        August,
        September,
        October,
        November,
        December,
      ]
    <<: *datetime_formats
  time:
    <<: *datetime_formats
    am: "am"
    pm: "pm"

  title: "Discourse"
  topics: "Topics"
  posts: "posts"
  views: "views"
  loading: "Loading"
  powered_by_html: 'Powered by <a href="https://www.discourse.org">Discourse</a>, best viewed with JavaScript enabled'
  sign_up: "Sign Up"
  log_in: "Log In"
  submit: "Submit"
  purge_reason: "Automatically deleted as abandoned, deactivated account"
  disable_remote_images_download_reason: "Remote images download was disabled because there wasn't enough disk space available."
  anonymous: "Anonymous"
  remove_posts_deleted_by_author: "Deleted by author"
  redirect_warning: "We were unable to verify that the link you selected was actually posted to the forum. If you wish to proceed anyway, select the link below."
  on_another_topic: "On another topic"

  topic_category_changed: "From %{from} to %{to}"
  topic_tag_changed:
    added_and_removed: "Added %{added} and removed %{removed}"
    added: "Added %{added}"
    removed: "Removed %{removed}"

  inline_oneboxer:
    topic_page_title_post_number: "#%{post_number}"
    topic_page_title_post_number_by_user: "#%{post_number} by %{username}"
    too_many_urls: "Can't inline onebox more than 10 URLs in a single request."
    concurrency_not_allowed: "Concurrent inline-oneboxing requests are not allowed. Please send one request at a time."
  components:
    enabled_filter: "Enabled"
    disabled_filter: "Disabled"
    updates_available_filter: "Updates Available"
  theme_settings:
    errors:
      json_value:
        too_large: "has exceeded the maximum size of %{max_size} bytes."
  themes:
    bad_color_scheme: "Can not update theme, invalid color palette"
    other_error: "Something went wrong updating theme"
    ember_selector_error: "Sorry – using #ember or .ember-view CSS selectors is not permitted, because these names are dynamically generated at runtime and will change over time, eventually resulting in broken CSS. Try a different selector."
    setting_not_themeable: "The setting '%{name}' is not themeable."
    import_error:
      generic: An error occurred while importing that theme
      upload: "Error creating upload asset: %{name}. %{errors}"
      screenshot: "Error importing theme screenshots. %{errors}"
      screenshot_invalid_type: "The theme screenshots must be in one of the following formats: %{accepted_formats}. The screenshot %{file_name} has an invalid format."
      screenshot_invalid_size: "The theme screenshots must be less than %{max_size}. The screenshot %{file_name} is too large."
      screenshot_invalid_dimensions: "The theme screenshots must be maximum %{max_width}x%{max_height}. The screenshot %{file_name} exceeds this. Its dimensions are %{width}x%{height}."
      about_json: "Import Error: about.json does not exist, or is invalid. Are you sure this is a Discourse Theme?"
      about_json_too_big: "Import Error: about.json is bigger than the %{limit} limit."
      about_json_values: "about.json contains invalid values: %{errors}"
      modifier_values: "about.json modifiers contain invalid values: %{errors}"
      asset_too_big: "Asset %{filename} is bigger than the %{limit} limit"
      theme_too_big: "Theme is bigger than the %{limit} limit"
      git: "Error cloning git repository, access is denied or repository is not found"
      git_ref_not_found: "Unable to checkout git reference: %{ref}"
      git_unsupported_scheme: "Unable to clone git repo: scheme unsupported"
      unpack_failed: "Failed to unpack file"
      file_too_big: "The uncompressed file is too big."
      unknown_file_type: "The file you uploaded does not appear to be a valid Discourse theme."
      not_allowed_theme: "`%{repo}` is not in the list of allowed themes (check `allowed_theme_repos` global setting)."
      ssh_key_gone: "You waited too long to install the theme and SSH key expired. Please try again."
      too_many_files: "The number of files (%{count}) in the theme has exceeded the maximum allowed number of files (%{limit})"
      migrations:
        invalid_filename: "Invalid filename for migration file: %{filename}. Filenames must begin with 4 digits followed by a hyphen and then a name that only contains alphanumeric characters with hyphens."
        name_too_long:
          one: "Migration name is too long. It shouldn't exceed %{count} character."
          other: "Migration name is too long. It shouldn't exceed %{count} characters."
        too_many_pending_migrations: "There are too many pending migrations in this theme. Themes are not allowed to introduce more than 100 migrations in a single update"
        out_of_sequence: "Migration '%{name}' is out of sequence. The last migration for this theme had version number %{current} which is higher than the new migration"
        syntax_error: "Failed to run migration '%{name}' because it has a syntax error: %{error}"
        exceeded_memory_limit: "Migration '%{name}' failed because it exceeded the memory limit"
        timed_out: "Migration '%{name}' timed out"
        no_exported_function: "Migration '%{name}' doesn't export a function to perform the migration"
        default_export_not_a_function: "Migration '%{name}' has a default export that's not a function. The default export must be the function that performs the migration"
        no_returned_value: "Migration '%{name}' didn't return any value (or returned null or undefined). It must return a Map object"
        wrong_return_type: "Migration '%{name}' returned an unknown data type. It must return a Map object"
        runtime_error: "Migration '%{name}' encountered the following runtime error: %{error}"
        unknown_setting_returned_by_migration: "Migrations '%{name}' returned a setting '%{setting_name}' which is not declared in the theme's settings.yml file"
    errors:
      component_no_user_selectable: "Theme components can't be user-selectable"
      component_no_default: "Theme components can't be default theme"
      component_no_color_scheme: "Theme components can't have color palettes"
      no_multilevels_components: "Themes with child themes can't be child themes themselves"
      optimized_link: Optimized image links are ephemeral and should not be included in theme source code.
    settings_errors:
      invalid_yaml: "Provided YAML is invalid."
      data_type_inclusion: "Setting `%{name}` type is unsupported. Supported types are `integer`, `bool`, `list`, `enum` and `upload`"
      name_too_long: "There is a setting with a too long name. Maximum length is 255"
      default_value_missing: "Setting `%{name}` has no default value."
      default_not_match_type: "Setting `%{name}` default value's type doesn't match with the setting type."
      default_value_not_valid: "Setting `%{name}` default value isn't valid. %{error_messages}"
      enum_value_not_valid: "Selected value isn't one of the enum choices."
      number_value_not_valid_min_max: "Value must be between %{min} and %{max}."
      number_value_not_valid_min: "Value must be larger than or equal to %{min}."
      number_value_not_valid_max: "Value must be smaller than or equal to %{max}."
      string_value_not_valid_min_max: "Value must be between %{min} and %{max} characters long."
      string_value_not_valid_min:
        one: "Value must be at least %{count} character long."
        other: "Value must be at least %{count} characters long."
      string_value_not_valid_max:
        one: "Value must be at most %{count} character long."
        other: "Value must be at most %{count} characters long."
      objects:
        humanize_required: "The property at JSON Pointer '%{property_json_pointer}' must be present."
        required: "must be present"
        humanize_invalid_type: "The property at JSON Pointer '%{property_json_pointer}' must be of type %{type}."
        invalid_type: "%{type} is not a valid type"

        humanize_not_valid_string_value: "The property at JSON Pointer '%{property_json_pointer}' must be a string."
        not_valid_string_value: "must be a string"

        humanize_not_valid_integer_value: "The property at JSON Pointer '%{property_json_pointer}' must be an integer."
        not_valid_integer_value: "must be an integer"

        humanize_not_valid_float_value: "The property at JSON Pointer '%{property_json_pointer}' must be a float."
        not_valid_float_value: "must be a float"

        humanize_not_valid_boolean_value: "The property at JSON Pointer '%{property_json_pointer}' must be a boolean."
        not_valid_boolean_value: "must be a boolean"

        humanize_not_valid_enum_value: "The property at JSON Pointer '%{property_json_pointer}' must be one of the following %{choices}."
        not_valid_enum_value: "must be one of the following: %{choices}"

        humanize_not_valid_categories_value: "The property at JSON Pointer '%{property_json_pointer}' must be an array of valid category ids."
        not_valid_categories_value: "must be an array of valid category ids"
        humanize_categories_value_not_valid_min:
          one: "The property at JSON Pointer '%{property_json_pointer}' must have at least %{count} category id."
          other: "The property at JSON Pointer '%{property_json_pointer}' must have at least %{count} category ids."
        categories_value_not_valid_min:
          one: "must have at least %{count} category id"
          other: "must have at least %{count} category ids"
        humanize_categories_value_not_valid_max:
          one: "The property at JSON Pointer '%{property_json_pointer}' must have at most %{count} category id."
          other: "The property at JSON Pointer '%{property_json_pointer}' must have at most %{count} category ids."
        categories_value_not_valid_max:
          one: "must have at most %{count} category id"
          other: "must have at most %{count} category ids"

        humanize_not_valid_topic_value: "The property at JSON Pointer '%{property_json_pointer}' must be a valid topic id."
        not_valid_topic_value: "must be a valid topic id"

        humanize_not_valid_post_value: "The property at JSON Pointer '%{property_json_pointer}' must be a valid post id."
        not_valid_post_value: "must be a valid post id"

        humanize_not_valid_groups_value: "The property at JSON Pointer '%{property_json_pointer}' must be an array of valid group ids."
        not_valid_groups_value: "must be an array of valid group ids"
        humanize_groups_value_not_valid_min:
          one: "The property at JSON Pointer '%{property_json_pointer}' must have at least %{count} group id."
          other: "The property at JSON Pointer '%{property_json_pointer}' must have at least %{count} group ids."
        groups_value_not_valid_min:
          one: "must have at least %{count} group id"
          other: "must have at least %{count} group ids"
        humanize_groups_value_not_valid_max:
          one: "The property at JSON Pointer '%{property_json_pointer}' must have at most %{count} group id."
          other: "The property at JSON Pointer '%{property_json_pointer}' must have at most %{count} group ids."
        groups_value_not_valid_max:
          one: "must have at most %{count} group id"
          other: "must have at most %{count} group ids"

        humanize_not_valid_tags_value: "The property at JSON Pointer '%{property_json_pointer}' must be an array of valid tag names."
        not_valid_tags_value: "must be an array of valid tag names"
        humanize_tags_value_not_valid_min:
          one: "The property at JSON Pointer '%{property_json_pointer}' must have at least %{count} tag name."
          other: "The property at JSON Pointer '%{property_json_pointer}' must have at least %{count} tag names."
        tags_value_not_valid_min:
          one: "must have at least %{count} tag name"
          other: "must have at least %{count} tag names"
        humanize_tags_value_not_valid_max:
          one: "The property at JSON Pointer '%{property_json_pointer}' must have at most %{count} tag name."
          other: "The property at JSON Pointer '%{property_json_pointer}' must have at most %{count} tag names."
        tags_value_not_valid_max:
          one: "must have at most %{count} tag name"
          other: "must have at most %{count} tag names"

        humanize_not_valid_upload_value: "The property at JSON Pointer '%{property_json_pointer}' must be a valid upload id."
        not_valid_upload_value: "must be a valid upload id"

        humanize_string_value_not_valid_min:
          one: "The property at JSON Pointer '%{property_json_pointer}' must be at least %{count} character long."
          other: "The property at JSON Pointer '%{property_json_pointer}' must be at least %{count} characters long."
        string_value_not_valid_min:
          one: "must be at least %{count} character long"
          other: "must be at least %{count} characters long"
        humanize_string_value_not_valid_max:
          one: "The property at JSON Pointer '%{property_json_pointer}' must be at most %{count} character long."
          other: "The property at JSON Pointer '%{property_json_pointer}' must be at most %{count} characters long."
        string_value_not_valid_max:
          one: "must be at most %{count} character long"
          other: "must be at most %{count} characters long"

        humanize_number_value_not_valid_min: "The property at JSON Pointer '%{property_json_pointer}' must be larger than or equal to %{min}."
        number_value_not_valid_min: "must be larger than or equal to %{min}"
        humanize_number_value_not_valid_max: "The property at JSON Pointer '%{property_json_pointer}' must be smaller than or equal to %{max}."
        number_value_not_valid_max: "must be smaller than or equal to %{max}"

        humanize_string_value_not_valid_url: "The property at JSON Pointer '%{property_json_pointer}' must be a valid URL."
        string_value_not_valid_url: "must be a valid URL"
    locale_errors:
      top_level_locale: "The top level key in a locale file must match the locale name"
      invalid_yaml: "Translation YAML invalid"
  emails:
    incoming:
      default_subject: "This topic needs a title"
      show_trimmed_content: "Show trimmed content"
      maximum_staged_user_per_email_reached: "Reached maximum number of staged users created per email."
      no_subject: "(no subject)"
      no_body: "(no body)"
      attachments: "(attachments)"
      missing_attachment: "(Attachment %{filename} is missing)"
      continuing_old_discussion:
        one: "Continuing the discussion from [%{title}](%{url}), because it was created more than %{count} day ago."
        other: "Continuing the discussion from [%{title}](%{url}), because it was created more than %{count} days ago."
      errors:
        empty_email_error: "Happens when the raw mail we received was blank."
        no_message_id_error: "Happens when the mail has no 'Message-Id' header."
        auto_generated_email_error: "Happens when the 'precedence' header is set to: list, junk, bulk or auto_reply, or when any other header contains: auto-submitted, auto-replied or auto-generated."
        no_body_detected_error: "Happens when we couldn't extract a body and there were no attachments."
        no_sender_detected_error: "Happens when we couldn't find a valid email address in the From header."
        from_reply_by_address_error: "Happens when the From header matches the reply by email address."
        inactive_user_error: "Happens when the sender is not active."
        silenced_user_error: "Happens when the sender has been silenced."
        bad_destination_address: "Happens when none of the email addresses in To/Cc fields matched a configured incoming email address."
        strangers_not_allowed_error: "Happens when a user tried to create a new topic in a category they're not a member of."
        insufficient_trust_level_error: "Happens when a user tried to create a new topic in a category they don't have the required trust level for."
        reply_user_not_matching_error: "Happens when a reply came in from a different email address the notification was sent to."
        topic_not_found_error: "Happens when a reply came in but the related topic has been deleted."
        topic_closed_error: "Happens when a reply came in but the related topic has been closed."
        bounced_email_error: "Email is a bounced email report."
        screened_email_error: "Happens when the sender's email address was already screened."
        unsubscribe_not_allowed: "Happens when unsubscribing via email is not allowed for this user."
        email_not_allowed: "Happens when the email address is not on the allowlist or is on the blocklist."
      unrecognized_error: "Unrecognized Error"
    secure_uploads_placeholder: "Redacted: This site has secure uploads enabled, visit the topic or click View Media to see the attached uploads."
    view_redacted_media: "View Media"

  errors: &errors
    format: ! "%{attribute} %{message}"
    format_with_full_message: "<b>%{attribute}</b>: %{message}"
    messages:
      invalid_locale: "%{invalid_locale} is not a valid locale"
      too_long_validation:
        one: "is limited to %{count} character; you entered %{length}."
        other: "is limited to %{count} characters; you entered %{length}."
      invalid_boolean: "Invalid boolean."
      taken: "has already been taken"
      reserved: "%{name} group name is reserved, choose a different name"
      accepted: must be accepted
      blank: can't be blank
      present: must be blank
      confirmation: ! "doesn't match %{attribute}"
      empty: can't be empty
      equal_to: must be equal to %{count}
      even: must be even
      exclusion: is reserved
      greater_than: must be greater than %{count}
      greater_than_or_equal_to: must be greater than or equal to %{count}
      has_already_been_used: "has already been used"
      inclusion: is not included in the list
      invalid: is invalid
      is_invalid: "seems unclear, is it a complete sentence?"
      is_invalid_meaningful: "seems unclear, most of the words contain the same letters over and over?"
      is_invalid_unpretentious: "seems unclear, one or more words is very long?"
      is_invalid_quiet: "seems unclear, did you mean to enter it in ALL CAPS?"
      invalid_timezone: "'%{tz}' is not a valid timezone"
      contains_censored_words: "contains the following censored words: %{censored_words}"
      less_than: must be less than %{count}
      less_than_or_equal_to: must be less than or equal to %{count}
      not_a_number: is not a number
      not_an_integer: must be an integer
      must_all_be_positive: must all be positive
      odd: must be odd
      record_invalid: ! "Validation failed: %{errors}"
      max_emojis: "can't have more than %{max_emojis_count} emoji"
      emojis_disabled: "can't have emoji"
      ip_address_already_screened: "is already included in an existing rule"
      restrict_dependent_destroy:
        one: "Cannot delete record because a dependent %{record} exists"
        other: "Cannot delete record because dependent %{record} exist"
      too_long:
        one: is too long (maximum is %{count} character)
        other: is too long (maximum is %{count} characters)
      too_short:
        one: is too short (minimum is %{count} character)
        other: is too short (minimum is %{count} characters)
      wrong_length:
        one: is the wrong length (should be %{count} character)
        other: is the wrong length (should be %{count} characters)
      other_than: "must be other than %{count}"
      auth_overrides_username: "Username needs to be updated on authentication provider side, since `auth_overrides_username` setting is enabled."
      required: "must exist"
    template:
      body: ! "There were problems with the following fields:"
      header:
        one: "%{count} error prohibited this %{model} from being saved"
        other: ! "%{count} errors prohibited this %{model} from being saved"
    embed:
      load_from_remote: "There was an error loading that post."
    site_settings:
      invalid_site_setting: "No setting named '%{name}' exists"
      invalid_category_id: "You specified a category that does not exist"
      site_settings_are_deprecated: "The following settings are deprecated: %{old_names}. Use %{new_names} instead"
      site_settings_are_hidden: "You are not allowed to change hidden settings: %{setting_names}"
      site_settings_are_shadowed_globally: "You cannot change those settings because they are globally configured: %{setting_names}"
      site_settings_are_unconfigurable: "You are not allowed to change unconfigurable settings: %{setting_names}"
      invalid_choice:
        one: "'%{name}' is an invalid choice."
        other: "'%{name}' are invalid choices."
      default_categories_already_selected: "You cannot select a category used in another list."
      default_tags_already_selected: "You cannot select a tag used in another list."
      s3_upload_bucket_is_required: "You cannot enable uploads to S3 unless you've provided the 's3_upload_bucket'."
      enable_s3_uploads_is_required: "You cannot enable usage of the S3 inventory unless you've enabled S3 uploads."
      page_publishing_requirements: "Page publishing cannot be enabled if secure uploads is enabled."
      s3_backup_requires_s3_settings: "You cannot use S3 as backup location unless you've provided the '%{setting_name}'."
      s3_bucket_reused: "You cannot use the same bucket for 's3_upload_bucket' and 's3_backup_bucket'. Choose a different bucket or use a different path for each bucket."
      secure_uploads_requirements: "S3 uploads and S3 ACLs must be enabled before enabling secure uploads."
      share_quote_facebook_requirements: "You must set a Facebook app id to enable quote sharing for Facebook."
      second_factor_cannot_be_enforced_with_disabled_local_login: "You cannot enforce 2FA if local logins are disabled."
      second_factor_cannot_be_enforced_with_discourse_connect_enabled: "You cannot enforce 2FA if DiscourseConnect is enabled."
      local_login_cannot_be_disabled_if_second_factor_enforced: "You cannot disable local login if 2FA is enforced. Disable enforced 2FA before disabling local logins."
      cannot_enable_s3_uploads_when_s3_enabled_globally: "You cannot enable S3 uploads because S3 uploads are already globally enabled, and enabling this site-level could cause critical issues with uploads"
      cors_origins_should_not_have_trailing_slash: "You should not add the trailing slash (/) to CORS origins."
      slow_down_crawler_user_agent_must_be_at_least_3_characters: "User agents must be at least 3 characters long to avoid accidentally rate-limiting legitimate users."
      slow_down_crawler_user_agent_cannot_be_popular_browsers: "You cannot add any of the following values to the setting: %{values}."
      strip_image_metadata_cannot_be_disabled_if_composer_media_optimization_image_enabled: "You cannot disable strip image metadata if 'composer media optimization image enabled' is enabled. Disable 'composer media optimization image enabled' before disabling strip image metadata."
      x_summary_large_image_no_svg: "Twitter summary images used for twitter:image metadata cannot be an .svg image."
      tl0_and_anonymous_flag: "Either 'site contact email' or 'email address to report illegal content' must be provided for anonymous users."
      allow_likes_in_anonymous_mode_without_anonymous_mode_enabled: "This setting requires the 'allow anonymous mode' setting to be enabled first."

    conflicting_google_user_id: 'The Google Account ID for this account has changed; staff intervention is required for security reasons. Please contact staff and point them to <br><a href="https://meta.discourse.org/t/76575">https://meta.discourse.org/t/76575</a>'
    onebox:
      invalid_address: "Sorry, we were unable to generate a preview for this web page, because the server '%{hostname}' could not be found. Instead of a preview, only a link will appear in your post. :cry:"
      error_response: "Sorry, we were unable to generate a preview for this web page, because the web server returned an error code of %{status_code}. Instead of a preview, only a link will appear in your post. :cry:"
      missing_data:
        one: "Sorry, we were unable to generate a preview for this web page, because the following oEmbed / OpenGraph tag could not be found: %{missing_attributes}"
        other: "Sorry, we were unable to generate a preview for this web page, because the following oEmbed / OpenGraph tags could not be found: %{missing_attributes}"

  word_connector:
    # Connects words with a comma. Example: "foo, bar"
    comma: ", "

  activemodel:
    errors:
      <<: *errors

  custom_fields:
    validations:
      max_items: "Maximum number of custom fields for this entity has been reached (%{max_items_number})"
      max_value_length: "Maximum length for a custom field value has been reached (%{max_value_length})"
  invite:
    expired: "Your invite token has expired. Please <a href='%{base_url}/about'>contact staff</a>."
    not_found: "Your invite token is invalid. Please <a href='%{base_url}/about'>contact staff</a>."
    not_found_json: "Your invite token is invalid. Please contact staff."
    not_matching_email: "Your email address and the email address associated with the invite token do not match. Please contact staff."
    not_found_template: |
      <p>Your invite to <a href="%{base_url}">%{site_name}</a> has already been redeemed.</p>

      <p>If you remember your password you can <a href="%{base_url}/login">Log In</a>.</p>

      <p>Otherwise please <a href="%{base_url}/password-reset">Reset Password</a>.</p>
    not_found_template_link: |
      <p>This invitation to <a href="%{base_url}">%{site_name}</a> can no longer be redeemed. Please ask the person who invited you to send you a new invitation.</p>
    existing_user_cannot_redeem: "This invitation cannot be redeemed. Please ask the person who invited you to send you a new invitation."
    existing_user_already_redemeed: "You have already redeemed this invite link."
    user_exists: "There's no need to invite <b>%{email}</b>, they already have an account!"
    invite_exists: "You already invited <b>%{email}</b>."
    invalid_email: "%{email} isn't a valid email address."
    generic_error_response: "There was a problem with your request."
    rate_limit:
      one: "You have already sent %{count} invite in the last 24 hours, please wait %{time_left} before trying again."
      other: "You have already sent %{count} invites in the last 24 hours, please wait %{time_left} before trying again."
    confirm_email: "<p>You’re almost done! We sent an activation mail to your email address. Please follow the instructions in the mail to activate your account.</p><p>If it doesn’t arrive, check your spam folder.</p>"
    disabled_errors:
      discourse_connect_enabled: "Invites are disabled because DiscourseConnect is enabled."
      invalid_access: "You are not permitted to view the requested resource."
    requires_groups: "Invite was not saved because the specified topic is inaccessible. Add one of the following groups: %{groups}."
    max_invite_emails_limit_exceeded: "Request failed because number of emails exceeded the maximum (%{max})."
    domain_not_allowed: "Your email cannot be used to redeem this invite."
    domain_not_allowed_admin: "This domain cannot be used for invites."
    max_redemptions_allowed_one: "for email invites should be 1."
    redemption_count_less_than_max: "should be less than %{max_redemptions_allowed}."
    email_xor_domain: "Email and domain fields are not allowed at the same time"
    existing_user_success: "Invite redeemed successfully"

  bulk_invite:
    file_should_be_csv: "The uploaded file should be of csv format."
    max_rows: "First %{max_bulk_invites} invites has been sent. Try splitting the file in smaller parts."
    error: "There was an error uploading that file. Please try again later."

  invite_link:
    email_taken: "This email is already in use. If you already have an account please log in or reset password."
    max_redemptions_limit: "should be between 2 and %{max_limit}."

  topic_invite:
    failed_to_invite: "The user cannot be invited into this topic without a group membership in either one of the following groups: %{group_names}."
    not_pm: "You can only invite to personal messages."
    user_exists: "Sorry, that user has already been invited. You may only invite a user to a topic once."
    muted_topic: "Sorry, that user muted this topic."
    receiver_does_not_allow_pm: "Sorry, that user does not allow you to send them personal messages."
    sender_does_not_allow_pm: "Sorry, you do not allow that user to send you personal messages."
    user_cannot_see_topic: "%{username} cannot see the topic."

  backup:
    operation_already_running: "An operation is currently running. Can't start a new job right now."
    backup_file_should_be_tar_gz: "The backup file should be a .tar.gz archive."
    not_enough_space_on_disk: "There is not enough space on disk to upload this backup."
    invalid_filename: "The backup filename contains invalid characters. Valid characters are a-z 0-9 . - _."
    file_exists: "The file you are trying to upload already exists."

  invalid_params: "You supplied invalid parameters to the request: %{message}"
  not_logged_in: "You need to be logged in to do that."
  not_found: "The requested URL or resource could not be found."
  invalid_access: "You are not permitted to view the requested resource."
  authenticator_not_found: "Authentication method does not exist, or has been disabled."
  authenticator_no_connect: "This authentication provider does not allow connection to an existing forum account."
  invalid_api_credentials: "You are not permitted to view the requested resource. The API username or key is invalid."
  provider_not_enabled: "You are not permitted to view the requested resource. The authentication provider is not enabled."
  provider_not_found: "You are not permitted to view the requested resource. The authentication provider does not exist."
  read_only_mode_enabled: "The site is in read only mode. Interactions are disabled."
  invalid_grant_badge_reason_link: "External or invalid discourse link is not allowed in badge reason"
  email_template_cant_be_modified: "This email template can't be modified"
  invalid_whisper_access: "Either whispers are not enabled or you do not have access to create whisper posts"
  not_in_group:
    title_topic: "You need to request membership to the '%{group}' group to see this topic."
    title_category: "You need to request membership to the '%{group}' group to see this category."
    request_membership: "Request Membership"
    join_group: "Join Group"
  deleted_topic: "Oops! This topic has been deleted and is no longer available."
  delete_topic_failed: "There was an error deleting that topic. Please contact the site's administrator."

  reading_time: "Reading time"
  likes: "Likes"

  action_already_performed: "Oops! You already performed this action. Can you try refreshing the page?"

  too_many_replies:
    one: "We're sorry, but new users are temporarily limited to %{count} reply in the same topic."
    other: "We're sorry, but new users are temporarily limited to %{count} replies in the same topic."

  max_consecutive_replies:
    one: "No consecutive replies are allowed. Please edit your previous reply, or wait for someone to reply to you."
    other: "No more than %{count} consecutive replies are allowed. Please edit your previous reply, or wait for someone to reply to you."

  embed:
    start_discussion: "Start Discussion"
    continue: "Continue Discussion"
    error: "Error Embedding"
    referer: "Referer:"
    error_topics: "The `embed topics list` site setting was not enabled"
    mismatch: "The referer was either not sent, or did not match any of the following hosts:"
    no_hosts: "No hosts were set up for embedding."
    configure: "Configure Embedding"
    more_replies:
      one: "%{count} more reply"
      other: "%{count} more replies"

    loading: "Loading Discussion…"
    permalink: "Permalink"
    imported_from: "This is a companion discussion topic for the original entry at %{link}"
    in_reply_to: "▶ %{username}"
    replies:
      one: "%{count} reply"
      other: "%{count} replies"
    likes:
      one: "%{count} like"
      other: "%{count} likes"
    last_reply: "Last reply"
    created: "Created"
    new_topic: "Create new topic"

  no_mentions_allowed: "Sorry, you can't mention other users."
  too_many_mentions:
    one: "Sorry, you can only mention one other user in a post."
    other: "Sorry, you can only mention %{count} users in a post."
  no_mentions_allowed_newuser: "Sorry, new users can't mention other users."
  too_many_mentions_newuser:
    one: "Sorry, new users can only mention one other user in a post."
    other: "Sorry, new users can only mention %{count} users in a post."
  no_embedded_media_allowed_group: "Sorry, you can't embed media items in a post."
  no_embedded_media_allowed: "Sorry, new users can't embed media items in posts."
  too_many_embedded_media:
    one: "Sorry, new users can only put one embedded media item in a post."
    other: "Sorry, new users can only put %{count} embedded media items in a post."
  no_attachments_allowed: "Sorry, new users can't put attachments in posts."
  too_many_attachments:
    one: "Sorry, new users can only put one attachment in a post."
    other: "Sorry, new users can only put %{count} attachments in a post."
  no_links_allowed: "Sorry, new users can't put links in posts."
  links_require_trust: "Sorry, you can't include links in your posts."
  too_many_links:
    one: "Sorry, new users can only put one link in a post."
    other: "Sorry, new users can only put %{count} links in a post."
  contains_blocked_word: "Sorry, you can't post the word '%{word}'; it's not allowed."
  contains_blocked_words: "Sorry, you can't post that. Not allowed: %{words}."

  spamming_host: "Sorry you cannot post a link to that host."
  user_is_suspended: "Suspended users are not allowed to post."
  topic_not_found: "Something has gone wrong. Perhaps this topic was closed or deleted while you were looking at it?"
  not_accepting_pms: "Sorry, %{username} is not accepting messages at the moment."
  max_pm_recipients: "Sorry, you can send a message to maximum %{recipients_limit} recipients."
  pm_reached_recipients_limit: "Sorry, you can't have more than %{recipients_limit} recipients in a message."
  removed_direct_reply_full_quotes: "Automatically removed quote of whole previous post."
  watched_words_auto_tag: "Automatically tagged topic"
  create_pm_on_existing_topic: "Sorry, you can't create a PM on an existing topic."
  slow_mode_enabled: "This topic is in slow mode."

  just_posted_that: "is too similar to what you recently posted"
  invalid_characters: "contains invalid characters"
  is_invalid: "seems unclear, is it a complete sentence?"
  next_page: "next page →"
  prev_page: "← previous page"
  show_post_in_topic: "show post in topic"
  page_num: "Page %{num}"
  crawler_content_hidden: "HTML content omitted because you are logged in or using a modern mobile device."
  home_title: "Home"
  topics_in_category: "Topics in the '%{category}' category"
  rss_posts_in_topic: "RSS feed of '%{topic}'"
  rss_topics_in_category: "RSS feed of topics in the '%{category}' category"
  rss_num_posts:
    one: "%{count} post"
    other: "%{count} posts"
  rss_num_participants:
    one: "%{count} participant"
    other: "%{count} participants"

  read_full_topic: "Read full topic"
  private_message_abbrev: "Msg"

  rss_description:
    hot: "Hot topics"
    latest: "Latest topics"
    top: "Top topics"
    top_all: "All time top topics"
    top_yearly: "Yearly top topics"
    top_quarterly: "Quarterly top topics"
    top_monthly: "Monthly top topics"
    top_weekly: "Weekly top topics"
    top_daily: "Daily top topics"
    posts: "Latest posts"
    private_posts: "Latest personal messages"
    group_posts: "Latest posts from %{group_name}"
    group_mentions: "Latest mentions from %{group_name}"
    user_posts: "Latest posts by @%{username}"
    user_topics: "Latest topics by @%{username}"
    tag: "Tagged topics"
    badge: "%{display_name} badge on %{site_title}"

  too_late_to_edit: "That post was created too long ago. It can no longer be edited or deleted."
  edit_conflict: "That post was edited by another user and your changes can no longer be saved."
  revert_version_same: "The current version is same as the version you are trying to revert to."
  reverted_to_version: "reverted to version #%{version}"
  cannot_edit_on_slow_mode: "This topic is in slow mode. To encourage thoughtful, considered discussion, editing old posts in this topic is not currently allowed during slow mode."

  excerpt_image: "image"

  bookmarks:
    errors:
      already_bookmarked_post: "You cannot bookmark the same post twice."
      already_bookmarked: "You cannot bookmark the same %{type} twice."
      too_many: "Sorry, you cannot add more than %{limit} bookmarks, visit <a href='%{user_bookmarks_url}'>%{user_bookmarks_url}</a> to remove some."
      cannot_set_past_reminder: "You cannot set a bookmark reminder in the past."
      cannot_set_reminder_in_distant_future: "You cannot set a bookmark reminder more than 10 years in the future."
      time_must_be_provided: "Time must be provided for all reminders"
      for_topic_must_use_first_post: "You can only use the first post to bookmark the topic."
      bookmarkable_id_type_required: "The name and type of the record to bookmark is required."
      invalid_bookmarkable: "A %{type} cannot be bookmarked."

    reminders:
      at_desktop: "Next time I'm at my desktop"
      later_today: "Later today"
      next_business_day: "Next business day"
      tomorrow: "Tomorrow"
      next_week: "Next week"
      next_month: "Next month"
      custom: "Custom date and time"

  groups:
    success:
      bulk_add:
        one: "%{count} user has been added to the group."
        other: "%{count} users have been added to the group."
    errors:
      default_notification_level_users_limit:
        one: "Default notification level can't be set on groups larger than %{count} user. Incorrect group: %{group_name}"
        other: "Default notification level can't be set on groups larger than %{count} users. Incorrect group: %{group_name}"
      grant_trust_level_not_valid: "'%{trust_level}' is not a valid trust level."
      can_not_modify_automatic: "You cannot modify an automatic group"
      member_already_exist:
        one: "'%{username}' is already a member of this group."
        other: "The following users are already members of this group: %{username}"
      invalid_domain: "'%{domain}' is not a valid domain."
      too_many_domains: "Too many domains. Maximum of %{max}."
      invalid_incoming_email: "'%{email}' is not a valid email address."
      email_already_used_in_group: "'%{email}' is already used by the group '%{group_name}'."
      email_already_used_in_category: "'%{email}' is already used by the category '%{category_name}'."
      cant_allow_membership_requests: "You cannot allow membership requests for a group without any owners."
      already_requested_membership: "You have already requested membership for this group."
      adding_too_many_users:
        one: "Maximum %{count} user can be added at once"
        other: "Maximum %{count} users can be added at once"
      usernames_or_emails_required: "Usernames or emails must be present"
      counting_too_many_email_domains:
        one: "Maximum %{count} email domain can be counted at once"
        other: "Maximum %{count} email domains can be counted at once"
      no_invites_with_discourse_connect: "You can invite only registered users when DiscourseConnect is enabled"
      no_invites_without_local_logins: "You can invite only registered users when local logins are disabled"
    default_names:
      everyone: "everyone"
      admins: "admins"
      moderators: "moderators"
      staff: "staff"
      trust_level_0: "trust_level_0"
      trust_level_1: "trust_level_1"
      trust_level_2: "trust_level_2"
      trust_level_3: "trust_level_3"
      trust_level_4: "trust_level_4"
    default_descriptions:
      everyone: "Automatic group including all members"
      staff: "Automatic group including admins and moderators"
      admins: "Responsible for configuring and maintaining this site, with access to all member and activity data"
      moderators: "Responsible for responding to flags, moderating discussions, and helping members with their accounts"
      trust_level_0: "New members with limited abilities, who are learning community norms and functionality"

      trust_level_1: "Members with more trust, who have shown initial engagement by reading and can now access more functions. All members of this group are also members of the trust_level_0 group."

      trust_level_2: "Active members who have consistently contributed overtime and gained full citizenship privileges. All members of this group are also members of the trust_level_1 and trust_level_0 groups."

      trust_level_3: "Highly engaged, long-term contributors, who form the backbone of the community and have gained limited moderation privileges. All members of this group are also members of the trust_level_2, trust_level_1 and trust_level_0 groups."

      trust_level_4: "Manually promoted members, recognized by their exemplary contributions and entrusted with additional moderation privileges. All members of this group are also members of the trust_level_3, trust_level_2, trust_level_1 and trust_level_0 groups."
    request_membership_pm:
      title: "Membership Request for @%{group_name}"
    request_accepted_pm:
      body: |
        Your request to enter @%{group_name} has been accepted and you are now a member.

  education:
    until_posts:
      one: "%{count} post"
      other: "%{count} posts"

    "new-topic": |
      Thanks for contributing to %{site_name}!

      Before you post, please select a category or tag to group this topic with related discussions so that it's easy for others to find it.

      For more tips and advice on participating in our community, [check out our community guidelines](%{base_path}/guidelines).

    "new-reply": |
      Thanks for contributing to %{site_name}!

      Remember, we're all real people. Please be kind to your fellow community members.

      For more tips and advice on participating in our community, [check out our community guidelines](%{base_path}/guidelines).

    dominating_topic: You've posted a lot in this topic! Consider giving others an opportunity to participate, too.

    get_a_room:
      one: You’ve replied to @%{reply_username} once, did you know you could send them a personal message instead?
      other: You’ve replied to @%{reply_username} %{count} times, did you know you could send them a personal message instead?

    dont_feed_the_trolls: This post was flagged for moderator attention. Replying to negative content can encourage more negative behavior - are you sure you want to continue?

    too_many_replies: |
      New users are temporarily limited to %{newuser_max_replies_per_topic} replies in the same topic. Please consider visiting other topics to keep getting to know the community.

  activerecord:
    attributes:
      category:
        name: "Category Name"
      topic:
        title: "Title"
        featured_link: "Featured Link"
        category_id: "Category"
      post:
        raw: "Body"
      user_profile:
        bio_raw: "About Me"
      user:
        ip_address: ""
        password: "Password"
      user_password:
        password: "Password"
    errors:
      <<: *errors
      models:
        topic:
          attributes:
            base:
              warning_requires_pm: "You can only attach warnings to personal messages."
              too_many_users: "You can only send warnings to one user at a time."
              cant_send_pm: "Sorry, you cannot send a personal message to that user."
              no_user_selected: "You must select a valid user."
              reply_by_email_disabled: "Reply by email has been disabled."
              send_to_email_disabled: "Sorry, you cannot send personal messages to email."
              target_user_not_found: "One of the users you are sending this message to could not be found."
              too_large_group: "The group: %{group_name}, has too many users to receive a message. Limit is %{limit}."
              unable_to_update: "There was an error updating that topic."
              unable_to_tag: "There was an error tagging the topic."
              unable_to_unlist: "Sorry, you cannot create an unlisted topic."
            featured_link:
              invalid: "is invalid. URL should include http:// or https://."
        user:
          attributes:
            password:
              common: "is one of the 10000 most common passwords. Please use a more secure password."
              same_as_username: "is the same as your username. Please use a more secure password."
              same_as_email: "is the same as your email. Please use a more secure password."
              same_as_current: "is the same as your current password."
              same_as_name: "is the same as your name."
              unique_characters: "has too many repeated characters. Please use a more secure password."
            username:
              same_as_password: "is the same as your password."
            name:
              same_as_password: "is the same as your password."
            ip_address:
              blocked: "New registrations are not allowed from your IP address."
              max_new_accounts_per_registration_ip: "New registrations are not allowed from your IP address (maximum limit reached). Contact a staff member."
        user_password:
          attributes:
            password:
              common: "is one of the 10000 most common passwords. Please use a more secure password."
              same_as_username: "is the same as your username. Please use a more secure password."
              same_as_email: "is the same as your email. Please use a more secure password."
              same_as_current: "is the same as your current password."
              same_as_name: "is the same as your name."
              unique_characters: "has too many repeated characters. Please use a more secure password."
        user_profile:
          attributes:
            featured_topic_id:
              invalid: "This topic cannot be featured on your profile."
        user_email:
          attributes:
            user_id:
              reassigning_primary_email: "Reassigning a primary email to another user is not allowed."
        color_scheme_color:
          attributes:
            hex:
              invalid: "is not a valid color"
        post_reply:
          base:
            different_topic: "Post and reply must belong to the same topic."
        web_hook:
          attributes:
            payload_url:
              invalid: "URL is invalid. URL should includes http:// or https://. And no blank is allowed."
        custom_emoji:
          attributes:
            name:
              taken: is already in use by another emoji
        topic_timer:
          attributes:
            execute_at:
              in_the_past: "must be in the future."
            duration_minutes:
              cannot_be_zero: "must be greater than 0."
              exceeds_maximum: "cannot be more than 20 years."
        translation_overrides:
          attributes:
            value:
              invalid_interpolation_keys:
                one: "The following interpolation key is invalid: %{keys}"
                other: "The following interpolation keys are invalid: %{keys}"
        watched_word:
          attributes:
            word:
              too_many: "Too many words for that action"
            base:
              invalid_url: "Replacement URL is invalid"
              invalid_tag_list: "Replacement tag list is invalid"
              invalid_html: "HTML can only be used for replacement"
        sidebar_section_link:
          attributes:
            linkable_type:
              invalid: "is not valid"
        api_key:
          base:
            at_least_one_granular_scope: "at least one must be selected"

  uncategorized_category_name: "Uncategorized"

  general_category_name: "General"
  general_category_description: "Create topics here that don’t fit into any other existing category."

  meta_category_name: "Site Feedback"
  meta_category_description: "Discussion about this site, its organization, how it works, and how we can improve it."

  staff_category_name: "Staff"
  staff_category_description: "Private category for staff discussions. Topics are only visible to admins and moderators."

  discourse_welcome_topic:
    title: "Welcome to %{site_title}! :wave:"
    body: |
      We are so glad you joined us.

      %{site_info_quote}

      Here are some things you can do to get started:

      :speaking_head: **Introduce yourself** by adding your picture and information about yourself and your interests to [your profile](%{base_path}/my/preferences/account). What is one thing you’d like to be asked about?

      :open_book: **Get to know the community** by [browsing discussions](%{base_path}/latest) that are already happening here. When you find a post interesting, informative, or entertaining, use the :heart: to show your appreciation or support!

      :handshake: **Contribute** by commenting, sharing your own perspective, asking questions, or offering feedback in the discussion. Before replying or starting new topics, please review the [Community Guidelines](%{base_path}/faq).

      > If you need help or have a suggestion, feel free to ask in %{feedback_category} or [contact the admins](%{base_path}/about).

  admin_quick_start_title: "Admin Guide: Getting Started"

  topic_view_stats:
    invalid_date: "Date is in an invalid format, use YYYY-MM-DD"

  category:
    topic_prefix: "About the %{category} category"
    replace_paragraph: "(Replace this first paragraph with a brief description of your new category. This guidance will appear in the category selection area, so try to keep it below 200 characters.)"
    post_template: "%{replace_paragraph}\n\nUse the following paragraphs for a longer description, or to establish category guidelines or rules:\n\n- Why should people use this category? What is it for?\n\n- How exactly is this different than the other categories we already have?\n\n- What should topics in this category generally contain?\n\n- Do we need this category? Can we merge with another category, or subcategory?\n"
    errors:
      not_found: "Category not found!"
      uncategorized_parent: "Uncategorized can't have a parent category"
      self_parent: "A subcategory's parent cannot be itself"
      depth: "You can't nest a subcategory under another"
      invalid_email_in: "'%{email}' is not a valid email address."
      email_already_used_in_group: "'%{email}' is already used by the group '%{group_name}'."
      email_already_used_in_category: "'%{email}' is already used by the category '%{category_name}'."
      description_incomplete: "The category description post must have at least one paragraph."
      permission_conflict: "Any group that is allowed to access a subcategory must also be allowed to access the parent category. The following groups have access to one of the subcategories, but no access to parent category: %{group_names}."
      disallowed_topic_tags: "This topic has tags not allowed by this category: '%{tags}'"
      disallowed_tags_generic: "This topic has disallowed tags."
      slug_contains_non_ascii_chars: "contains non-ascii characters"
      is_already_in_use: "is already in use"
      move_topic_to_category_disallowed: "You cannot move this topic to a category where you do not have permission to create new topics."
    cannot_delete:
      uncategorized: "This category is special. It is intended as a holding area for topics that have no category; it cannot be deleted."
      has_subcategories: "Can't delete this category because it has sub-categories."
      topic_exists:
        one: "Can't delete this category because it has %{count} topic. Oldest topic is %{topic_link}."
        other: "Can't delete this category because it has %{count} topics. Oldest topic is %{topic_link}."
      topic_exists_no_oldest: "Can't delete this category because topic count is %{count}."
    uncategorized_description: "Topics that don't need a category, or don't fit into any other existing category."
  trust_levels:
    admin: "Admin"
    staff: "Staff"
    change_failed_explanation: "You attempted to demote %{user_name} to '%{new_trust_level}'. However their trust level is already '%{current_trust_level}'. %{user_name} will remain at '%{current_trust_level}' - if you wish to demote user lock trust level first"

  post:
    image_placeholder:
      broken: "This image is broken"
      blocked_hotlinked_title: "Image hosted on another site. Click to open in a new tab."
      blocked_hotlinked: "External Image"
    media_placeholder:
      blocked_hotlinked_title: "Media hosted on another site. Click to open in a new tab."
      blocked_hotlinked: "External Media"
    hidden_bidi_character: "Bidirectional control characters can change the order in which text is rendered. This could be used to obscure malicious code."
    has_likes:
      one: "%{count} Like"
      other: "%{count} Likes"
    cannot_permanently_delete:
      many_posts: "This topic has undeleted posts. Please permanently delete them before permanently deleting the topic."
      wait_or_different_admin: "You must wait %{time_left} before permanently deleting this post or a different administrator must do it."

  rate_limiter:
    slow_down: "You’ve performed this action too many times, please try again later."
    too_many_requests: "You’ve performed this action too many times. Please wait %{time_left} before trying again."
    by_type:
      first_day_replies_per_day: "We appreciate your enthusiasm, keep it up! That said, for the safety of our community, you’ve reached the maximum number of replies a new user can create on their first day. Please wait %{time_left} and you’ll be able to create more replies."
      first_day_topics_per_day: "We appreciate your enthusiasm! That said, for the safety of our community, you’ve reached the maximum number of topics a new user can create on their first day. Please wait %{time_left} and you’ll be able to create more new topics."
      create_topic: "You’re creating topics a bit too quickly. Please wait %{time_left} before trying again."
      create_post: "You’re replying a bit too quickly. Please wait %{time_left} before trying again."
      delete_post: "You’re deleting posts a bit too quickly. Please wait %{time_left} before trying again."
      public_group_membership: "You’re joining/leaving groups a bit too frequently. Please wait %{time_left} before trying again."
      topics_per_day: "You’ve reached the maximum new topics allowed per day. You can create more new topics in %{time_left}."
      pms_per_day: "You’ve reached the maximum messages allowed per day. You can create more new messages in %{time_left}."
      create_like: "Wow! You’ve been sharing a lot of love! You’ve reached the maximum number of likes within a 24 hour period, but as you gain trust levels, you’ll earn more daily likes. You’ll be able to like posts again in %{time_left}."
      create_bookmark: "You’ve reached the maximum number of daily bookmarks. You can create more bookmarks in %{time_left}."
      edit_post: "You’ve reached the maximum number of daily edits. You can submit more edits in %{time_left}."
      live_post_counts: "You’re asking for live post counts too quickly. Please wait %{time_left} before trying again."
      unsubscribe_via_email: "You’ve reached the maximum number of unsubscribes via email. Please wait %{time_left} before trying again."
      topic_invitations_per_day: "You’ve reached the maximum number of topic invitations. You can send more invitations in %{time_left}."

    hours:
      one: "%{count} hour"
      other: "%{count} hours"
    minutes:
      one: "%{count} minute"
      other: "%{count} minutes"
    seconds:
      one: "%{count} second"
      other: "%{count} seconds"
    short_time: "a few seconds"

  datetime:
    distance_in_words:
      half_a_minute: "< 1m"
      less_than_x_seconds:
        one: "< %{count}s"
        other: "< %{count}s"
      x_seconds:
        one: "%{count}s"
        other: "%{count}s"
      less_than_x_minutes:
        one: "< %{count}m"
        other: "< %{count}m"
      x_minutes:
        one: "%{count}m"
        other: "%{count}m"
      about_x_hours:
        one: "%{count}h"
        other: "%{count}h"
      x_days:
        one: "%{count}d"
        other: "%{count}d"
      about_x_months:
        one: "%{count}mon"
        other: "%{count}mon"
      x_months:
        one: "%{count}mon"
        other: "%{count}mon"
      about_x_years:
        one: "%{count}y"
        other: "%{count}y"
      over_x_years:
        one: "> %{count}y"
        other: "> %{count}y"
      almost_x_years:
        one: "%{count}y"
        other: "%{count}y"

    distance_in_words_verbose:
      half_a_minute: "just now"
      less_than_x_seconds: "just now"
      x_seconds:
        one: "%{count} second ago"
        other: "%{count} seconds ago"
      less_than_x_minutes:
        one: "less than %{count} minute ago"
        other: "less than %{count} minutes ago"
      x_minutes:
        one: "%{count} minute ago"
        other: "%{count} minutes ago"
      about_x_hours:
        one: "%{count} hour ago"
        other: "%{count} hours ago"
      x_days:
        one: "%{count} day ago"
        other: "%{count} days ago"
      about_x_months:
        one: "about %{count} month ago"
        other: "about %{count} months ago"
      x_months:
        one: "%{count} month ago"
        other: "%{count} months ago"
      about_x_years:
        one: "about %{count} year ago"
        other: "about %{count} years ago"
      over_x_years:
        one: "over %{count} year ago"
        other: "over %{count} years ago"
      almost_x_years:
        one: "almost %{count} year ago"
        other: "almost %{count} years ago"

  password_reset:
    no_token: 'Oops! The link you used no longer works. You can <a href="%{base_url}/login">Log In</a> now. If you forgot your password, you can <a href="%{base_url}/password-reset">request a link</a> to reset it.'
    title: "Reset Password"
    success: "You successfully changed your password and are now logged in."
    success_unapproved: "You successfully changed your password."

  email_login:
    invalid_token: 'Oops! The link you used no longer works. You can <a href="%{base_url}/login">Log In</a> now. If you forgot your password, you can <a href="%{base_url}/password-reset">request a link</a> to reset it.'
    title: "Email login"

  user_auth_tokens:
    browser:
      chrome: "Google Chrome"
      discoursehub: "DiscourseHub app"
      edge: "Microsoft Edge"
      firefox: "Firefox"
      ie: "Internet Explorer"
      opera: "Opera"
      safari: "Safari"
      unknown: "unknown browser"
    device:
      android: "Android Device"
      chromebook: "Chrome OS"
      ipad: "iPad"
      iphone: "iPhone"
      ipod: "iPod"
      linux: "GNU/Linux Computer"
      mac: "Mac"
      mobile: "Mobile Device"
      windows: "Windows Computer"
      unknown: "unknown device"
    os:
      android: "Android"
      chromeos: "Chrome OS"
      ios: "iOS"
      linux: "Linux"
      macos: "macOS"
      windows: "Microsoft Windows"
      unknown: "unknown operating system"

  change_email:
    error: "There was an error changing your email address. Perhaps the address is already in use?"
    doesnt_exist: "That email address is not associated with your account."
    error_staged: "There was an error changing your email address. The address is already in use by a staged user."
    already_done: "Sorry, this confirmation link is no longer valid. Perhaps your email was already changed?"
    confirm: "Confirm"
    max_secondary_emails_error: "You have reached the maximum allowed secondary emails limit."

  associated_accounts:
    revoke_failed: "Failed to revoke your account with %{provider_name}."
    connected: "(connected)"

  activation:
    already_done: "Sorry, this account confirmation link is no longer valid. Perhaps your account is already active?"
    approval_required: "A moderator must manually approve your new account before you can access this forum. You'll get an email when your account is approved!"
    missing_session: "We cannot detect if your account was created, please ensure you have cookies enabled."
    activated: "Sorry, this account has already been activated."
    admin_confirm:
      title: "Confirm Admin Account"
      description: "Are you sure you want <b>%{target_username} (%{target_email})</b> to be an administrator?"
      grant: "Grant Admin Access"
      complete: "<b>%{target_username}</b> is now an administrator."
      back_to: "Return to %{title}"
  reviewable_score_types:
    needs_approval:
      title: "Needs Approval"

  post_action_types:
    off_topic:
      title: "Off-Topic"
      description: "This post is not relevant to the current discussion as defined by the title and first post, and should probably be moved elsewhere."
      short_description: "Not relevant to the discussion"
    spam:
      title: "Spam"
      description: "This post is an advertisement, or vandalism. It is not useful or relevant to the current topic."
      short_description: "This is an advertisement or vandalism"
      email_title: '"%{title}" was flagged as spam'
      email_body: "%{link}\n\n%{message}"
    inappropriate:
      title: "Inappropriate"
      description: 'This post contains content that a reasonable person would consider offensive, abusive, to be hateful conduct or a violation of <a href="%{base_path}/guidelines">our community guidelines</a>.'
      short_description: 'A violation of <a href="%{base_path}/guidelines">our community guidelines</a>'
    illegal:
      title: "Illegal"
      description: "This post requires staff attention because I believe it contains content that is illegal."
      short_description: "This is illegal"
      email_title: 'A post in "%{title}" requires staff attention'
      email_body: "%{link}\n\n%{message}"
    notify_user:
      title: "Send @%{username} a message"
      description: "I want to talk to this person directly and personally about their post."
      short_description: "I want to talk to this person directly and personally about their post."
      email_title: 'Your post in "%{title}"'
      email_body: "%{link}\n\n%{message}"
    notify_moderators:
      title: "Something Else"
      description: "This post requires staff attention for another reason not listed above."
      short_description: "Requires staff attention for another reason"
      email_title: 'A post in "%{title}" requires staff attention'
      email_body: "%{link}\n\n%{message}"
    bookmark:
      title: "Bookmark"
      description: "Bookmark this post"
      short_description: "Bookmark this post"
    like:
      title: "Like"
      description: "Like this post"
      short_description: "Like this post"

  draft:
    sequence_conflict_error:
      title: "draft error"
      description: "Draft is being edited in another window. Please reload this page."
    too_many_drafts:
      title: "Too many drafts"
      description: "You have reached the maximum number of allowed drafts. Please delete some of [your drafts](%{base_url}/my/activity/drafts) and try again."
  draft_backup:
    pm_title: "Backup Drafts from ongoing topics"
    pm_body: "Topic containing backup drafts"
  user_activity:
    no_log_search_queries: "Search queries logs are currently disabled (an administrator can enable them in site settings)."

  email_settings:
    pop3_authentication_error: "There was an issue with the POP3 credentials provided, check the username and password and try again."
    imap_authentication_error: "There was an issue with the IMAP credentials provided, check the username and password and try again."
    imap_no_response_error: "An error occurred when communicating with the IMAP server. %{message}"
    smtp_authentication_error: "There was an issue with the SMTP credentials provided, check the username and password and try again. %{message}"
    smtp_server_busy_error: "The SMTP server is currently busy, try again later."
    smtp_unhandled_error: "There was an unhandled error when communicating with the SMTP server. %{message}"
    imap_unhandled_error: "There was an unhandled error when communicating with the IMAP server. %{message}"
    connection_error: "There was an issue connecting with the server, check the server name and port and try again."
    timeout_error: "Connection to the server timed out, check the server name and port and try again."
    unhandled_error: "Unhandled error when testing email settings. %{message}"
  webauthn:
    validation:
      invalid_type_error: "The webauthn type provided was invalid. Valid types are webauthn.get and webauthn.create."
      challenge_mismatch_error: "The provided challenge does not match the challenge generated by the authentication server."
      invalid_origin_error: "The origin of the authentication request does not match the server origin."
      malformed_attestation_error: "There was an error decoding the attestation data."
      invalid_relying_party_id_error: "The Relying Party ID of the authentication request does not match the server Relying Party ID."
      user_presence_error: "User presence is required."
      user_verification_error: "User verification is required."
      unsupported_public_key_algorithm_error: "The provided public key algorithm is not supported by the server."
      unsupported_attestation_format_error: "The attestation format is not supported by the server."
      credential_id_in_use_error: "The credential ID provided is already in use."
      public_key_error: "The public key verification for the credential failed."
      ownership_error: "The security key is not owned by the user."
      not_found_error: "A security key with the provided credential ID could not be found."
      unknown_cose_algorithm_error: "The algorithm used for the security key is not recognized."
      malformed_public_key_credential_error: "The provided public key is invalid."

  topic_flag_types:
    spam:
      title: "Spam"
      description: "This topic is an advertisement. It is not useful or relevant to this site, but promotional in nature."
      long_form: "flagged this as spam"
      short_description: "This is an advertisement"
    inappropriate:
      title: "Inappropriate"
      description: 'This topic contains content that a reasonable person would consider offensive, abusive, to be hateful conduct or a violation of <a href="%{base_path}/guidelines">our community guidelines</a>.'
      long_form: "flagged this as inappropriate"
      short_description: 'A violation of <a href="%{base_path}/guidelines">our community guidelines</a>'
    notify_moderators:
      title: "Something Else"
      description: 'This topic requires general staff attention based on the <a href="%{base_path}/guidelines">guidelines</a>, <a href="%{tos_url}">TOS</a>, or for another reason not listed above.'
      long_form: "flagged this for moderator attention"
      short_description: "Requires staff attention for another reason"
      email_title: 'The topic "%{title}" requires moderator attention'
      email_body: "%{link}\n\n%{message}"
    illegal:
      title: "Illegal"
      description: "This topic requires staff attention because I believe it contains content that is illegal."
      short_description: "This is illegal"
      email_title: 'A post in "%{title}" requires staff attention'
      email_body: "%{link}\n\n%{message}"

  flagging:
    you_must_edit: '<p>Your post was flagged by the community. Please <a href="%{path}">see your messages</a>.</p>'
    user_must_edit: "<p>This post was flagged by the community and is temporarily hidden.</p>"

  ignored:
    hidden_content: "<p>Ignored content</p>"

  archetypes:
    regular:
      title: "Regular Topic"
    banner:
      title: "Banner Topic"
      message:
        make: "This topic is now a banner. It will appear at the top of every page until it is dismissed by the user."
        remove: "This topic is no longer a banner. It will no longer appear at the top of every page."

  unsubscribed:
    title: "Email preferences updated!"
    description: "Email preferences for <b>%{email}</b> were updated. To change your email settings <a href='%{url}'>visit your user preferences</a>."
    topic_description: "To re-subscribe to %{link}, use the notification control at the bottom or right of the topic."
    private_topic_description: "To re-subscribe, use the notification control at the bottom or right of the topic."

  uploads:
    marked_insecure_from_theme_component_reason: "upload used in theme component"

  unsubscribe:
    title: "Unsubscribe"
    stop_watching_topic: "Stop watching this topic, %{link}"
    mute_topic: "Mute all notifications for this topic, %{link}"
    unwatch_category: "Stop watching all topics in %{category}"
    mailing_list_mode: "Turn off mailing list mode"
    all: "Don’t send me any mail from %{sitename}"
    different_user_description: "You are currently logged in as a different user than the one we emailed. Please log out, or enter anonymous mode, and try again."
    not_found_description: "Sorry, we couldn't find that subscription. It's possible the link in your email is too old and has expired?"
    user_not_found_description: "Sorry, we couldn't find a user for this subscription. You are probably attempting to unsubscribe an account that no longer exists."
    log_out: "Log Out"
    submit: "Save preferences"
    digest_frequency:
      title: "You are receiving summary emails %{frequency}"
      never_title: "You are not receiving summary emails"
      select_title: "Set summary emails frequency to:"

      never: "never"
      every_30_minutes: "every 30 minutes"
      every_hour: "hourly"
      daily: "daily"
      weekly: "weekly"
      every_month: "every month"
      every_six_months: "every six months"

  user_api_key:
    title: "Authorize application access"
    authorize: "Authorize"
    read: "read"
    read_write: "read/write"
    description: '"%{application_name}" is requesting the following access to your account:'
    instructions: 'We just generated a new user API key for you to use with "%{application_name}", please paste the following key into your application:'
    otp_description: 'Would you like to allow "%{application_name}" to access this site?'
    otp_confirmation:
      confirm_title: Continue to %{site_name}
      logging_in_as: Logging in as %{username}
      confirm_button: Finish Login
    no_trust_level: "Sorry, you do not have the required trust level to access the user API"
    generic_error: "Sorry, we are unable to issue user API keys, this feature may be disabled by the site admin"
    scopes:
      message_bus: "Live updates"
      notifications: "Read and clear notifications"
      push: "Push notifications to external services"
      session_info: "Read user session info"
      read: "Read all"
      write: "Write all"
      one_time_password: "Create a one-time login token"
      bookmarks_calendar: "Read bookmark reminders"
      user_status: "Read and update user status"
    invalid_public_key: "Sorry, the public key is invalid."
    invalid_auth_redirect: "Sorry, this auth_redirect host is not allowed."
    invalid_token: "Missing, invalid or expired token."
  flags:
    errors:
      already_handled: "Flag was already handled"
      wrong_move: "Flag cannot be moved"
      system: "System flag cannot be updated or deleted."
      used: "Flag cannot be updated or deleted because has already been used."
      unique_name: "Flag name must be unique"
  reports:
    default:
      labels:
        count: Count
        percent: Percent
        day: Day
    post_edits:
      title: "Post Edits"
      labels:
        edited_at: Date
        post: Post
        editor: Editor
        author: Author
        edit_reason: Reason
      description: "Number of new post edits."
    user_flagging_ratio:
      title: "User Flagging Ratio"
      labels:
        user: User
        agreed_flags: Agreed flags
        disagreed_flags: Disagreed flags
        ignored_flags: Ignored flags
        score: Score
      description: "List of users ordered by ratio of staff response to their flags (disagreed to agreed)."
    moderators_activity:
      title: "Moderator Activity"
      labels:
        moderator: Moderator
        flag_count: Flags reviewed
        time_read: Time reading
        topic_count: Topics created
        post_count: Posts created
        pm_count: PMs created
        revision_count: Revisions
      description: List of moderator activity including flags reviewed, reading time, topics created, posts created, personal messages created, and revisions.
    flags_status:
      title: "Flags Status"
      values:
        agreed: Agreed
        disagreed: Disagreed
        deferred: Deferred
        no_action: No action
      labels:
        flag: Type
        assigned: Assigned
        poster: Poster
        flagger: Flagger
        time_to_resolution: Resolution time
      description: "List of flags' statuses including type of flag, poster, flagger, and time to resolution."
    visits:
      title: "User Visits"
      xaxis: "Day"
      yaxis: "Number of visits"
      description: "Number of signed-in user visits."
    signups:
      title: "Signups"
      xaxis: "Day"
      yaxis: "Number of signups"
      description: "New account registrations for this period."
    new_contributors:
      title: "New Contributors"
      xaxis: "Day"
      yaxis: "Number of new contributors"
      description: "Number of users who made their first post during this period."
    trust_level_growth:
      title: "Trust Level growth"
      xaxis:
        tl1_reached: "Reached TL1"
        tl2_reached: "Reached TL2"
        tl3_reached: "Reached TL3"
        tl4_reached: "Reached TL4"
      yaxis: "Day"
      description: "Number of users who increased their Trust Level during this period."
    consolidated_page_views:
      title: "Legacy Consolidated Pageviews"
      title_legacy: "Consolidated Pageviews"
      xaxis:
        page_view_crawler: "Crawlers"
        page_view_anon: "Anonymous users"
        page_view_logged_in: "Logged in users"
      yaxis: "Day"
      description: "Legacy report showing pageviews for logged in users, anonymous users and crawlers. This has been superseded by the 'Site traffic' report."
      description_legacy: "Pageviews for logged in users, anonymous users and crawlers."
      labels:
        post: Post
        editor: Editor
        author: Author
        edit_reason: Reason
    consolidated_api_requests:
      title: "Consolidated API Requests"
      xaxis:
        api: "API"
        user_api: "User API"
      yaxis: "Day"
      description: "API requests for regular API keys and user API keys."
    consolidated_page_views_browser_detection:
      title: "Consolidated Pageviews with Browser Detection (Experimental)"
      title_legacy: "Consolidated Pageviews with Browser Detection (Experimental)"
      xaxis:
        page_view_anon_browser: "Anonymous Browser"
        page_view_logged_in_browser: "Logged In Browser"
        page_view_crawler: "Known Crawler"
        page_view_other: "Other pageviews"
      yaxis: "Day"
      description: "Pageviews for logged in users, anonymous users, known crawlers and other. This experimental report ensures logged-in/anon requests are coming from real browsers before counting them. Historical data for this report is unavailable, for historical data see the 'Legacy Consolidated Pageviews' report."
      description_legacy: "Pageviews for logged in users, anonymous users, known crawlers and other. This experimental report ensures logged-in/anon requests are coming from real browsers before counting them. Historical data for this report is unavailable, for historical data see the ‘Consolidated Pageviews' report."
    site_traffic:
      title: "Site traffic"
      xaxis:
        page_view_anon_browser: "Pageviews (anonymous)"
        page_view_logged_in_browser: "Pageviews (logged in)"
        page_view_crawler: "Known crawlers"
        page_view_other: "Other traffic"
      yaxis: "Day"
      description: "Pageviews for logged in users, anonymous users, known crawlers and other traffic."
      description_link: "https://meta.discourse.org/t/understanding-pageviews-and-the-site-traffic-report/324062"
    dau_by_mau:
      title: "DAU/MAU"
      xaxis: "Day"
      yaxis: "DAU/MAU"
      description: "Number of members that logged in in the last day divided by number of members that logged in in the last month – returns a % which indicates community 'stickiness'. Aim for >20%."
    daily_engaged_users:
      title: "Daily Engaged Users"
      xaxis: "Day"
      yaxis: "Engaged Users"
      description: "Number of users that have liked or posted in the last day."
    profile_views:
      title: "User Profile Views"
      xaxis: "Day"
      yaxis: "Number of user profiles viewed"
      description: "Total new views of user profiles."
    topics:
      title: "Topics"
      xaxis: "Day"
      yaxis: "Number of new topics"
      description: "New topics created during this period."
    posts:
      title: "Posts"
      xaxis: "Day"
      yaxis: "Number of new posts"
      description: "New posts created during this period"
    likes:
      title: "Likes"
      xaxis: "Day"
      yaxis: "Number of new likes"
      description: "Number of new likes."
    flags:
      title: "Flags"
      xaxis: "Day"
      yaxis: "Number of flags"
      description: "Number of new flags."
    bookmarks:
      title: "Bookmarks"
      xaxis: "Day"
      yaxis: "Number of new bookmarks"
      description: "Number of new topics and posts bookmarked."
    users_by_trust_level:
      title: "Users per Trust Level"
      xaxis: "Trust Level"
      yaxis: "Number of Users"
      labels:
        level: Level
      description: "Number of users grouped by trust level."
      description_link: "https://blog.discourse.org/2018/06/understanding-discourse-trust-levels/"
    users_by_type:
      title: "Users per Type"
      xaxis: "Type"
      yaxis: "Number of Users"
      labels:
        type: Type
      xaxis_labels:
        admin: Admin
        moderator: Moderator
        suspended: Suspended
        silenced: Silenced
      description: "Number of users grouped by admin, moderator, suspended, and silenced."
    trending_search:
      title: Trending Search Terms
      labels:
        term: Term
        searches: Searches
        click_through: CTR
      description: "Most popular search terms with their click-through rates."
    emails:
      title: "Emails Sent"
      xaxis: "Day"
      yaxis: "Number of Emails"
      description: "Number of new emails sent."
    user_to_user_private_messages:
      title: "User-to-User (excluding replies)"
      xaxis: "Day"
      yaxis: "Number of messages"
      description: "Number of newly initiated personal messages."
    user_to_user_private_messages_with_replies:
      title: "User-to-User (with replies)"
      xaxis: "Day"
      yaxis: "Number of messages"
      description: "Number of all new personal messages and responses."
    system_private_messages:
      title: "System"
      xaxis: "Day"
      yaxis: "Number of messages"
      description: "Number of personal messages sent automatically by the System."
    moderator_warning_private_messages:
      title: "Moderator Warning"
      xaxis: "Day"
      yaxis: "Number of messages"
      description: "Number of warnings sent by personal messages from moderators."
    notify_moderators_private_messages:
      title: "Notify Moderators"
      xaxis: "Day"
      yaxis: "Number of messages"
      description: "Number of times moderators received personal messages with additional flag details."
    notify_user_private_messages:
      title: "Notify User"
      xaxis: "Day"
      yaxis: "Number of messages"
      description: "Number of times users have been sent personal messages using the flag dialog."
    top_referrers:
      title: "Top Referrers"
      xaxis: "User"
      num_clicks: "Clicks"
      num_topics: "Topics"
      labels:
        user: "User"
        num_clicks: "Clicks"
        num_topics: "Topics"
      description: "Users listed by number of clicks on links they have shared."
    top_traffic_sources:
      title: "Top Traffic Sources"
      xaxis: "Domain"
      num_clicks: "Clicks"
      num_topics: "Topics"
      num_users: "Users"
      labels:
        domain: Domain
        num_clicks: Clicks
        num_topics: Topics
      description: "External sources that have linked to this site the most."
    top_referred_topics:
      title: "Top Referred Topics"
      xaxis: ""
      labels:
        num_clicks: "Clicks"
        topic: "Topic"
      description: "Topics that have received the most clicks from external sources."
    page_view_anon_reqs:
      title: "Anonymous"
      xaxis: "Day"
      yaxis: "Anonymous Pageviews"
      description: "Number of new pageviews by visitors not logged in to an account."
    page_view_logged_in_reqs:
      title: "Logged In"
      xaxis: "Day"
      yaxis: "Logged In Pageviews"
      description: "Number of new pageviews from logged in users."
    page_view_crawler_reqs:
      title: "Web Crawler Pageviews"
      xaxis: "Day"
      yaxis: "Web Crawler Pageviews"
      description: "Total pageviews from web crawlers over time."
    page_view_total_reqs:
      title: "Pageviews"
      xaxis: "Day"
      yaxis: "Total Pageviews"
      description: "Number of new pageviews from all visitors."
    page_view_legacy_total_reqs:
      title: "Legacy Pageviews"
      xaxis: "Day"
      yaxis: "Total Pageviews"
      description: "Legacy report showing the number of new pageviews from all visitors."
    page_view_logged_in_mobile_reqs:
      title: "Logged In Pageviews"
      xaxis: "Day"
      yaxis: "Mobile Logged In Pageviews"
      description: "Number of new pageviews from users on mobile devices and logged in to an account."
    page_view_anon_mobile_reqs:
      title: "Anon Pageviews"
      xaxis: "Day"
      yaxis: "Mobile Anon Pageviews"
      description: "Number of new pageviews from visitors on a mobile device who are not logged in."
    page_view_anon_browser_reqs:
      title: "Anonymous Browser Pageviews"
      xaxis: "Day"
      yaxis: "Anonymous Browser Pageviews"
      description: "Number of pageviews by anonymous visitors using real browsers."
    page_view_logged_in_browser_reqs:
      title: "Logged In Browser Pageviews"
      xaxis: "Day"
      yaxis: "Logged In Browser Pageviews"
      description: "Number of pageviews by logged-in visitors using real browsers."
    http_background_reqs:
      title: "Background"
      xaxis: "Day"
      yaxis: "Requests used for live update and tracking"
    http_2xx_reqs:
      title: "Status 2xx (OK)"
      xaxis: "Day"
      yaxis: "Successful requests (Status 2xx)"
    http_3xx_reqs:
      title: "HTTP 3xx (Redirect)"
      xaxis: "Day"
      yaxis: "Redirect requests (Status 3xx)"
    http_4xx_reqs:
      title: "HTTP 4xx (Client Error)"
      xaxis: "Day"
      yaxis: "Client Errors (Status 4xx)"
    http_5xx_reqs:
      title: "HTTP 5xx (Server Error)"
      xaxis: "Day"
      yaxis: "Server Errors (Status 5xx)"
    http_total_reqs:
      title: "Total"
      xaxis: "Day"
      yaxis: "Total requests"
    time_to_first_response:
      title: "Time to first response"
      xaxis: "Day"
      yaxis: "Average time (hours)"
      description: "Average time (in hours) of the first response to new topics."
    topics_with_no_response:
      title: "Topics with no response"
      xaxis: "Day"
      yaxis: "Total"
      description: "Number of new topics created that did not receive a response."
    mobile_visits:
      title: "User Visits (mobile)"
      xaxis: "Day"
      yaxis: "Number of visits"
      description: "Number of unique signed-in users who visited using a mobile device."
    web_crawlers:
      title: "Web Crawler User Agents"
      labels:
        user_agent: "User Agent"
        page_views: "Pageviews"
      description: "List of web crawler user agents, sorted by pageviews."
    web_hook_events_daily_aggregate:
      title: "Web Hook Events"
      xaxis: "Day"
      yaxis: "Number of events"
      description: "Number of web hook events triggered or their mean duration."
    suspicious_logins:
      title: "Suspicious Logins"
      labels:
        user: User
        client_ip: Client IP
        location: Location
        browser: Browser
        device: Device
        os: Operating System
        login_time: Login Time
      description: "Details of new logins that differ suspiciously from previous logins."
    staff_logins:
      title: "Admin Logins"
      labels:
        user: User
        location: Location
        login_at: Login at
      description: "List of admin login times with locations."
    top_uploads:
      title: "Top Uploads"
      labels:
        filename: Filename
        extension: Extension
        author: Author
        filesize: File size
      description: "List all uploads by extension, filesize and author."
    top_ignored_users:
      title: "Top Ignored / Muted Users"
      labels:
        ignored_user: Ignored User
        ignores_count: Ignores count
        mutes_count: Mutes count
      description: "Users who have been muted and/or ignored by many other users."
    top_users_by_likes_received:
      title: "Top Users by likes received"
      labels:
        user: User
        qtt_like: Likes Received
      description: "Top 10 users who have received likes."
    top_users_by_likes_received_from_inferior_trust_level:
      title: "Top Users by likes received from a user with a lower trust level"
      labels:
        user: User
        trust_level: Trust level
        qtt_like: Likes Received
      description: "Top 10 users in a higher trust level being liked by people in a lower trust level."
    top_users_by_likes_received_from_a_variety_of_people:
      title: "Top Users by likes received from a variety of people"
      labels:
        user: User
        qtt_like: Likes Received
      description: "Top 10 users who have had likes from a wide range of people."
    topic_view_stats:
      title: "Topic View Stats"
      labels:
        topic: Topic
        logged_in_views: Logged In
        anon_views: Anonymous
        total_views: Total
      description: "The top 100 most viewed topics in a date range, combining logged in and anonymous views. Can be filtered by category."
    associated_accounts_by_provider:
      title: "Associated accounts by login method"
      labels:
        provider: Login provider
        no_accounts: "No associated accounts"
        discourse_connect: "SSO via Discourse Connect"
        no_sso_accounts: "Accounts without an SSO record"
        total_users: "Total active user accounts"
      description: "Show number of associated accounts grouped by login provider. Applicable only when social login methods are enabled."

  dashboard:
    problem:
      twitter_login: 'Twitter login appears to not be working at the moment. Check the credentials in <a href="%{base_path}/admin/site_settings/category/login?filter=twitter">the Site Settings</a>.'
      group_email_credentials: 'There was an issue with the email credentials for the group <a href="%{base_path}/g/%{group_name}/manage/email">%{group_full_name}</a>. No emails will be sent from the group inbox until this problem is addressed. %{error}'
      rails_env: "Your server is running in %{env} mode."
      host_names: "Your config/database.yml file is using the default localhost hostname. Update it to use your site's hostname."
      sidekiq: 'Sidekiq is not running. Many tasks, like sending emails, are executed asynchronously by Sidekiq. Please ensure at least one Sidekiq process is running. <a href="https://github.com/mperham/sidekiq" target="_blank">Learn about Sidekiq here</a>.'
      queue_size: "The number of queued jobs is %{queue_size}, which is high. This could indicate a problem with the Sidekiq process(es), or you may need to add more Sidekiq workers."
      ram: "Your server is running with less than 1 GB of total memory. At least 1 GB of memory is recommended."
      google_oauth2_config: 'The server is configured to allow signup and login with Google OAuth2 (enable_google_oauth2_logins), but the client id and client secret values are not set. Go to <a href="%{base_path}/admin/site_settings">the Site Settings</a> and update the settings. <a href="https://meta.discourse.org/t/configuring-google-login-for-discourse/15858" target="_blank">See this guide to learn more</a>.'
      facebook_config: 'The server is configured to allow signup and login with Facebook (enable_facebook_logins), but the app id and app secret values are not set. Go to <a href="%{base_path}/admin/site_settings">the Site Settings</a> and update the settings. <a href="https://meta.discourse.org/t/configuring-facebook-login-for-discourse/13394" target="_blank">See this guide to learn more</a>.'
      twitter_config: 'The server is configured to allow signup and login with Twitter (enable_twitter_logins), but the key and secret values are not set. Go to <a href="%{base_path}/admin/site_settings">the Site Settings</a> and update the settings. <a href="https://meta.discourse.org/t/configuring-twitter-login-for-discourse/13395" target="_blank">See this guide to learn more</a>.'
      github_config: 'The server is configured to allow signup and login with GitHub (enable_github_logins), but the client id and secret values are not set. Go to <a href="%{base_path}/admin/site_settings">the Site Settings</a> and update the settings. <a href="https://meta.discourse.org/t/configuring-github-login-for-discourse/13745" target="_blank">See this guide to learn more</a>.'
      s3_upload_config: 'The server is configured to upload files to S3, but at least one the following setting is not set: s3_access_key_id, s3_secret_access_key, s3_use_iam_profile, or s3_upload_bucket. Go to <a href="%{base_path}/admin/site_settings">the Site Settings</a> and update the settings. <a href="https://meta.discourse.org/t/how-to-set-up-image-uploads-to-s3/7229" target="_blank">See "How to set up image uploads to S3?" to learn more</a>.'
      s3_backup_config: 'The server is configured to upload backups to S3, but at least one the following setting is not set: s3_access_key_id, s3_secret_access_key, s3_use_iam_profile, or s3_backup_bucket. Go to <a href="%{base_path}/admin/site_settings">the Site Settings</a> and update the settings. <a href="https://meta.discourse.org/t/how-to-set-up-image-uploads-to-s3/7229" target="_blank">See "How to set up image uploads to S3?" to learn more</a>.'
      s3_cdn: 'The server is configured to upload files to S3, but there is no S3 CDN configured. This can lead to expensive S3 costs and slower site performance. <a href="https://meta.discourse.org/t/-/148916" target="_blank">See "Using Object Storage for Uploads" to learn more</a>.'
      image_magick: 'The server is configured to create thumbnails of large images, but ImageMagick is not installed. Install ImageMagick using your favorite package manager or <a href="https://www.imagemagick.org/script/download.php" target="_blank">download the latest release</a>.'
      failing_emails: 'There are %{num_failed_jobs} email jobs that failed. Check your app.yml and ensure that the mail server settings are correct. <a href="%{base_path}/sidekiq/retries" target="_blank">See the failed jobs in Sidekiq</a>.'
      subfolder_ends_in_slash: "Your subfolder setup is incorrect; the DISCOURSE_RELATIVE_URL_ROOT ends in a slash."
      translation_overrides: "Some of your translation overrides are out of date. Please check your <a href='%{base_path}/admin/customize/site_texts?outdated=true'>text customizations</a>."
      email_polling_errored_recently:
        one: "Email polling has generated an error in the past 24 hours. Look at <a href='%{base_path}/logs' target='_blank'>the logs</a> for more details."
        other: "Email polling has generated %{count} errors in the past 24 hours. Look at <a href='%{base_path}/logs' target='_blank'>the logs</a> for more details."
      missing_mailgun_api_key: "The server is configured to send emails via Mailgun but you haven't provided an API key used to verify the webhook messages."
      bad_favicon_url: "The favicon is failing to load. Check your favicon setting in <a href='%{base_path}/admin/site_settings'>Site Settings</a>."
      poll_pop3_timeout: "Connection to the POP3 server is timing out. Incoming email could not be retrieved. Please check your <a href='%{base_path}/admin/site_settings/category/email'>POP3 settings</a> and service provider."
      poll_pop3_auth_error: "Connection to the POP3 server is failing with an authentication error. Please check your <a href='%{base_path}/admin/site_settings/category/email'>POP3 settings</a>."
      force_https: "Your website is using SSL. But `<a href='%{base_path}/admin/site_settings/category/all_results?filter=force_https'>force_https</a>` is not yet enabled in your site settings."
      out_of_date_themes: "Updates are available for the following themes:%{themes_list}"
      unreachable_themes: "We were unable to check for updates on the following themes:%{themes_list}"
      watched_words: "The regular expression for %{action} watched words is invalid. Please check your <a href='%{base_path}/admin/customize/watched_words'>Watched Word settings</a>, or disable the 'watched words regular expressions' site setting."
      google_analytics_version: "Your Discourse is currently using Google Analytics 3, which will no longer be supported after July 2023. <a href='https://meta.discourse.org/t/260498'>Upgrade to Google Analytics 4</a> now to continue receiving valuable insights and analytics for your website's performance."
      category_style_deprecated: "Your Discourse is currently using a deprecated category style which will be removed before the final beta release of Discourse 3.2. Please refer to <a href='https://meta.discourse.org/t/282441'>Moving to a Single Category Style Site Setting</a> for instructions on how to keep your selected category style."
      maxmind_db_configuration: 'The server has been configured to use MaxMind databases for reverse IP lookups but a valid MaxMind account ID has not been configured which may result in MaxMind databases failing to download in the future. <a href="https://meta.discourse.org/t/configure-maxmind-for-reverse-ip-lookups/173941" target="_blank">See this guide to learn more</a>.'
      admin_sidebar_deprecation: "The old admin layout is deprecated in favour of the new <a href='https://meta.discourse.org/t/-/289281'>sidebar layout</a> and will be removed in the next release. You can <a href='%{base_path}/admin/config/navigation?filter=admin%20sidebar'>configure</a> the new sidebar layout now to opt in before that."
    back_from_logster_text: "Back to site"

  site_settings:
    allow_bulk_invite: "Allow bulk invites by uploading a CSV file"
    disabled: "disabled"
    display_local_time_in_user_card: "Display the local time based on a user's timezone when their user card is opened."
    censored_words: "Words that will be automatically replaced with &#9632;&#9632;&#9632;&#9632;"
    delete_old_hidden_posts: "Auto-delete any hidden posts that stay hidden for more than 30 days."
    default_locale: "The default language of this Discourse instance. You can replace the text of system generated categories and topics at <a href='%{base_path}/admin/customize/site_texts' target='_blank'>Customize / Text</a>."
    allow_user_locale: "Allow users to choose their own language interface preference"
    set_locale_from_accept_language_header: "Set interface language for anonymous users from their web browser's language headers"
    set_locale_from_cookie: "Allows setting an anonymous user's locale via the 'locale' browser cookie"
    set_locale_from_param: "Allows setting an anonymous user's locale via the 'tl' URL param, e.g. ?tl=es"
    support_mixed_text_direction: "Support mixed left-to-right and right-to-left text directions"
    min_post_length: "Minimum allowed post length in characters (excluding personal messages)"
    min_first_post_length: "Minimum allowed first post (topic body) length (excluding personal messages)"
    prevent_uploads_only_posts: "Don't count upload markdown code when checking for min post length"
    min_personal_message_post_length: "Minimum allowed post length in characters for messages (both first post and replies)"
    max_post_length: "Maximum allowed post length in characters"
    topic_featured_link_enabled: "Allows users to associate a feature link with their topics. When turned on, topics can have a highlighted link attached, which is publicly visible and can be edited if the user has sufficient permissions. The feature link can enhance a topic's comprehensibility by providing related additional content."
    show_topic_featured_link_in_digest: "Show the topic featured link in the digest email."
    min_topic_views_for_delete_confirm: "Minimum amount of views a topic must have for a confirmation popup to appear when it gets deleted"
    min_topic_title_length: "Minimum allowed topic title length in characters"
    max_topic_title_length: "Maximum allowed topic title length in characters"
    min_personal_message_title_length: "Minimum allowed title length for a message in characters"
    max_emojis_in_title: "Maximum allowed emojis in topic title.  If the set value is zero, it prevents the use of any emojis in topic titles."
    min_search_term_length: "Minimum valid search term length in characters"
    search_tokenize_chinese: "Force search to tokenize Chinese even on non Chinese sites"
    search_tokenize_japanese: "Force search to tokenize Japanese even on non Japanese sites"
    search_prefer_recent_posts: "If searching your large forum is slow, this option tries an index of more recent posts first"
    search_recent_posts_size: "How many recent posts to keep in the index"
    log_search_queries: "Log search queries performed by users"
    search_query_log_max_size: "Maximum amount of search queries to keep"
    search_query_log_max_retention_days: "Maximum amount of time to keep search queries, in days."
    search_ignore_accents: "Accent marks in search queries are disregarded if this setting is enabled, allowing users to find results even if they don't input the correct accents."
    search_default_sort_order: "Default sort order for full-page search"
    search_experience: "The default position and appearance of search on desktop devices"
    category_search_priority_low_weight: "Weight applied to ranking for low category search priority."
    category_search_priority_high_weight: "Weight applied to ranking for high category search priority."
    default_composer_category: "The category used to pre-populate the category dropdown when creating a new topic."
    allow_uncategorized_topics: "Allow topics to be created without a category. WARNING: If there are any uncategorized topics, you must recategorize them before turning this off."
    allow_duplicate_topic_titles: "Allow topics with identical, duplicate titles."
    allow_duplicate_topic_titles_category: "Allow topics with identical, duplicate titles if the category is different. allow_duplicate_topic_titles must be disabled."
    unique_posts_mins: "How many minutes before a user can make a post with the same content again"
    educate_until_posts: "When the user starts typing their first (n) new posts, show the pop-up new user education panel in the composer."
    title: "The name of this site. Visible to all visitors including anonymous users."
    site_description: "Describe this site in one sentence. Visible to all visitors including anonymous users."
    short_site_description: "Short description in a few words. Visible to all visitors including anonymous users."
    contact_email: "Email address of key contact responsible for this site. Used for critical notifications, and also displayed on <a href='%{base_path}/about' target='_blank'>/about</a>. Visible to anonymous users on public sites."
    contact_url: "Contact URL for this site. When present, replaces email address on <a href='%{base_path}/about' target='_blank'>/about</a> and visible to anonymous users on public sites."
    crawl_images: "Retrieve images from remote URLs to insert the correct width and height dimensions."
    download_remote_images_to_local: "Convert remote (hotlinked) images to local images by downloading them; This preserves content even if the images are removed from the remote site in future."
    download_remote_images_threshold: "Minimum disk space necessary to download remote images locally (in percent)"
    disabled_image_download_domains: "Remote images will never be downloaded from these domains."
    block_hotlinked_media: "Prevent users from introducing remote (hotlinked) media in their posts. Remote media which is not downloaded via 'download_remote_images_to_local' will be replaced with a placeholder link."
    block_hotlinked_media_exceptions: "A list of base URLs which are exempt from the block_hotlinked_media setting. Include the protocol (e.g. https://example.com)."
    editing_grace_period: "For (n) seconds after posting, editing will not create a new version in the post history."
    editing_grace_period_max_diff: "Maximum number of character changes allowed in editing grace period, if more changed store another post revision (trust level 0 and 1)"
    editing_grace_period_max_diff_high_trust: "Maximum number of character changes allowed in editing grace period, if more changed store another post revision (trust level 2 and up)"
    staff_edit_locks_post: "Posts will be locked from editing if they are edited by staff members"
    post_edit_time_limit: "A tl0 or tl1 author can edit their post for (n) minutes after posting. Set to 0 for forever."
    tl2_post_edit_time_limit: "A tl2+ author can edit their post for (n) minutes after posting. Set to 0 for forever."
    edit_history_visible_to_public: "Allow everyone to see previous versions of an edited post. When disabled, only staff members can view."
    delete_removed_posts_after: "Posts removed by the author will be automatically deleted after (n) hours. If set to 0, posts will be deleted immediately."
    notify_users_after_responses_deleted_on_flagged_post: "When a post is flagged and then removed, all users that responded to the post and had their responses removed will be notified."
    max_image_width: "Maximum thumbnail width of images in a post. Images with a larger width will be resized and lightboxed."
    max_image_height: "Maximum thumbnail height of images in a post. Images with a larger height will be resized and lightboxed."
    responsive_post_image_sizes: "Resize lightbox preview images to allow for high DPI screens of the following pixel ratios. Remove all values to disable responsive images."
    fixed_category_positions: "If checked, you will be able to arrange categories into a fixed order. If unchecked, categories are listed in order of activity."
    fixed_category_positions_on_create: "If checked, category ordering will be maintained on topic creation dialog (requires fixed_category_positions)."
    add_rel_nofollow_to_user_content: 'Add rel nofollow to all submitted user content, except for internal links (including parent domains). If you change this, you must rebake all posts with: "rake posts:rebake"'
    exclude_rel_nofollow_domains: "A list of domains where nofollow should not be added to links. example.com will automatically allow sub.example.com as well. As a minimum, you should add the domain of this site to help web crawlers find all content. If other parts of your website are at other domains, add those too."
    max_form_template_title_length: "Maximum allowed length for form template titles."
    max_form_template_content_length: "Maximum allowed length for form template content."

    post_excerpt_maxlength: "Maximum length of a post excerpt / summary."
    topic_excerpt_maxlength: "Maximum length of a topic excerpt / summary, generated from the first post in a topic."
    default_subcategory_on_read_only_category: "Enables 'New Topic' button and selects a default subcategory to post on categories where the user is not allowed to create a new topic."
    show_pinned_excerpt_mobile: "Show excerpt on pinned topics in mobile view."
    show_pinned_excerpt_desktop: "Show excerpt on pinned topics in desktop view."
    post_onebox_maxlength: "Maximum length of a oneboxed Discourse post in characters."
    blocked_onebox_domains: "A list of domains that will never be oneboxed e.g. wikipedia.org\n(Wildcard symbols * ? not supported)"
    block_onebox_on_redirect: "Prevent oneboxing for URLs that lead to a redirecting page. This configuration stops the creation of a visual card (onebox) for any URL that redirects to a different destination, ensuring that direct, non-redirecting URLs are prioritized for oneboxing."
    allowed_inline_onebox_domains: "A list of domains that will be oneboxed in miniature form if linked without a title"
    enable_inline_onebox_on_all_domains: "Ignore allowed_inline_onebox_domains site setting and allow inline onebox on all domains."
    onebox_locale: "The locale sent to onebox providers. If left blank, the default locale will be used"
    force_custom_user_agent_hosts: "Hosts for which to use the custom onebox user agent on all requests. (Especially useful for hosts that limit access by user agent)."
    max_oneboxes_per_post: "Set the maximum number of oneboxes that can be included in a single post. Oneboxes provide a preview of linked content within the post."
    facebook_app_access_token: "A token generated from your Facebook app ID and secret. Used to generate Instagram oneboxes."
    github_onebox_access_tokens: "A mapping of a GitHub organisation or user to a GitHub access token which is used to generate GitHub oneboxes for private repos, commits, pull requests, issues, and file contents. Without this, only public GitHub URLs will be oneboxed."

    logo: "The logo image at the top left of your site. Use a wide rectangular image with a height of 120 and an aspect ratio greater than 3:1. If left blank, the site title text will be shown."
    logo_small: "The small logo image at the top left of your site, seen when scrolling down. Use a square 120 × 120 image. If left blank, a home glyph will be shown."
    digest_logo: "The alternate logo image used at the top of your site's email summary. Use a wide rectangle image. Don't use an SVG image. If left blank, the image from the `logo` setting will be used."
    mobile_logo: "The logo used on mobile version of your site. Use a wide rectangular image with a height of 120 and an aspect ratio greater than 3:1. If left blank, the image from the `logo` setting will be used."
    logo_dark: "Dark scheme alternative for the 'logo' site setting."
    logo_small_dark: "Dark scheme alternative for the 'logo small' site setting."
    mobile_logo_dark: "Dark scheme alternative for the 'mobile logo' site setting."
    large_icon: "Image used as the base for other metadata icons. Should ideally be larger than 512 x 512. If left blank, logo_small will be used."
    manifest_icon: "Image used as logo/splash image on Android. Will be automatically resized to 512 × 512. If left blank, large_icon will be used."
    manifest_screenshots: "Screenshots that showcase your instance features and functionality on its install prompt page. All images should be local uploads and of the same dimensions."
    favicon: "A favicon for your site, see <a href='https://en.wikipedia.org/wiki/Favicon' target='_blank'>https://en.wikipedia.org/wiki/Favicon</a>. To work correctly over a CDN it must be a png. Will be resized to 32x32. If left blank, large_icon will be used."
    apple_touch_icon: "Icon used for Apple touch devices. A transparent background is not reccomended. Will be automatically resized to 180x180. If left blank, large_icon will be used."
    opengraph_image: "Default opengraph image, used when the page has no other suitable image. If left blank, large_icon will be used"
    x_summary_large_image: "Twitter card 'summary large image' (should be at least 280 in width, and at least 150 in height, cannot be .svg). If left blank, regular card metadata is generated using the opengraph_image, as long as that is not also a .svg"

    notification_email: "The from: email address used when sending all essential system emails. The domain specified here must have SPF, DKIM and reverse PTR records set correctly for email to arrive."
    email_custom_headers: "A list of custom email headers"
    email_subject: "Customizable subject format for standard emails. See <a href='https://meta.discourse.org/t/customizing-specific-system-email-templates/88323' target='_blank'>https://meta.discourse.org/t/customizing-specific-system-email-templates/88323</a>"
    detailed_404: "Provides more details to users about why they can’t access a particular topic. Note: This is less secure because users will know if a URL links to a valid topic."
    enforce_second_factor: "Require users to enable two-factor authentication before they can access the Discourse UI. This setting does not affect API or 'DiscourseConnect provider' authentication. If enforce_second_factor_on_external_auth is enabled, users will not be able to log in with external authentication providers after they set up two-factor authentication."
    enforce_second_factor_on_external_auth: "Require users to use two-factor authentication at all times. When enabled this will prevent users logging in with external authentication methods like social logins if they have two-factor authentication enabled. When disabled users will only need to confirm their two-factor authentication when logging in with a username and password. Also see the `enforce_second_factor` setting."
    force_https: "Force your site to use HTTPS only. WARNING: do NOT enable this until you verify HTTPS is fully set up and working absolutely everywhere! Did you check your CDN, all social logins, and any external logos / dependencies to make sure they are all HTTPS compatible, too?"

    summary_score_threshold: "The minimum score required for a post to be included in 'Summarize This Topic'"
    summary_posts_required: "Minimum posts in a topic before 'Summarize This Topic' is enabled. Changes to this setting will be applied retroactively within a week."
    summary_likes_required: "Minimum likes in a topic before 'Summarize This Topic' is enabled. Changes to this setting will be applied retroactively within a week."
    summary_percent_filter: "When a user clicks 'Summarize This Topic', show the top % of posts"
    summary_max_results: "Maximum posts returned by 'Summarize This Topic'"
    summary_timeline_button: "Show a 'Summarize' button in the timeline"

    enable_personal_messages: "DEPRECATED, use the 'personal message enabled groups' setting instead. Allow trust level 1 (configurable via min trust to send messages) users to create messages and reply to messages. Note that staff can always send messages no matter what."
    personal_message_enabled_groups: "Allow users in these groups to CREATE personal messages. IMPORTANT: 1) all users can REPLY to messages. 2) Admins and mods can CREATE messages to any user. 3) Trust level groups include higher levels; choose trust_level_1 to allow TL1, TL2, TL3, TL4 but not allow TL0. 4) Group interaction settings override this setting for messaging specific groups."
    enable_system_message_replies: "Allows users to reply to system messages, even if personal messages are disabled"
    enable_chunked_encoding: "Enable chunked encoding responses by the server. This feature works on most setups however some proxies may buffer, causing responses to be delayed"
    long_polling_base_url: "Base URL used for long polling (when a CDN is serving dynamic content, be sure to set this to origin pull) eg: http://origin.site.com"
    polling_interval: "When not long polling, how often should logged on clients poll in milliseconds"
    anon_polling_interval: "How often should anonymous clients poll in milliseconds"
    background_polling_interval: "How often should the clients poll in milliseconds (when the window is in the background)"

    hide_post_sensitivity: "The likelihood that a flagged post will be hidden"
    silence_new_user_sensitivity: "The likelihood that a new user will be silenced based on spam flags"
    auto_close_topic_sensitivity: "The likelihood that a flagged topic will be automatically closed"

    cooldown_minutes_after_hiding_posts: "Number of minutes a user must wait before they can edit a post hidden via community flagging"

    max_topics_in_first_day: "The maximum number of topics a user is allowed to create in the 24 hour period after creating their first post"
    max_replies_in_first_day: "The maximum number of replies a user is allowed to create in the 24 hour period after creating their first post"

    tl2_additional_likes_per_day_multiplier: "Increase limit of likes per day for tl2 (member) by multiplying with this number"
    tl3_additional_likes_per_day_multiplier: "Increase limit of likes per day for tl3 (regular) by multiplying with this number"
    tl4_additional_likes_per_day_multiplier: "Increase limit of likes per day for tl4 (leader) by multiplying with this number"
    tl2_additional_edits_per_day_multiplier: "Increase limit of edits per day for tl2 (member) by multiplying with this number"
    tl3_additional_edits_per_day_multiplier: "Increase limit of edits per day for tl3 (regular) by multiplying with this number"
    tl4_additional_edits_per_day_multiplier: "Increase limit of edits per day for tl4 (leader) by multiplying with this number"
    tl2_additional_flags_per_day_multiplier: "Increase limit of flags per day for tl2 (member) by multiplying with this number"
    tl3_additional_flags_per_day_multiplier: "Increase limit of flags per day for tl3 (regular) by multiplying with this number"
    tl4_additional_flags_per_day_multiplier: "Increase limit of flags per day for tl4 (leader) by multiplying with this number"

    num_users_to_silence_new_user: "If a new user's posts exceed the hide_post_sensitivity setting, and has spam flags from this many different users, hide all their posts and prevent future posting. 0 to disable."
    num_tl3_flags_to_silence_new_user: "If a new user's posts get this many flags from num_tl3_users_to_silence_new_user different trust level 3 users, hide all their posts and prevent future posting. 0 to disable."
    num_tl3_users_to_silence_new_user: "If a new user's posts get num_tl3_flags_to_silence_new_user flags from this many different trust level 3 users, hide all their posts and prevent future posting. 0 to disable."
    notify_mods_when_user_silenced: "If a user is automatically silenced, send a message to all moderators."
    flag_sockpuppets: "If a new user replies to a topic from the same IP address as the user who started the topic, flag both of their posts as potential spam."

    traditional_markdown_linebreaks: "Use traditional linebreaks in Markdown, which require two trailing spaces for a linebreak."
    enable_markdown_typographer: "Use typography rules to improve readability of text: replace straight quotes ' with curly quotes ’, (tm) with symbol, -- with emdash –, etc"
    enable_markdown_linkify: "Automatically treat text that looks like a link as a link: www.example.com and https://example.com will be automatically linked"
    markdown_linkify_tlds: "List of top level domains that get automatically treated as links"
    markdown_typographer_quotation_marks: "List of double and single quotes replacement pairs"
    post_undo_action_window_mins: "Number of minutes users are allowed to undo recent actions on a post (like, flag, etc)."
    must_approve_users: 'All new users must wait for moderator or admin approval before being allowed to log in. (Note: enabling this setting also removes the "arrive at topic" invite option)'
    invite_code: "User must type this code to be allowed account registration, ignored when empty (case-insensitive)"
    approve_suspect_users: "Add suspicious users to the review queue. Suspicious users have entered a bio/website but have no reading activity."
    review_every_post: "Send every new post to the review queue for moderation. Posts are still published immediately and are visible to all users. WARNING! Not recommended for high-traffic sites due to the potential volume of posts needing review."
    pending_users_reminder_delay_minutes: "Notify moderators if new users have been waiting for approval for longer than this many minutes. Set to -1 to disable notifications."
    persistent_sessions: "Users will remain logged in when the web browser is closed"
    maximum_session_age: "User will remain logged in for n hours since last visit"
    show_signup_form_email_instructions: Show email instructions on the signup form.
    show_signup_form_username_instructions: Show username instructions on the signup form.
    show_signup_form_full_name_instructions: Show full name instructions on the signup form.
    show_signup_form_password_instructions: Show password instructions on the signup form.
    ga_version: "Version of Google Universal Analytics to use: v3 (analytics.js), v4 (gtag)"
    ga_universal_tracking_code: "Google Universal Analytics tracking code ID, eg: UA-12345678-9; see <a href='https://google.com/analytics' target='_blank'>https://google.com/analytics</a>"
    ga_universal_domain_name: "Google Universal Analytics domain name, eg: mysite.com; see <a href='https://google.com/analytics' target='_blank'>https://google.com/analytics</a>"
    ga_universal_auto_link_domains: "Enable Google Universal Analytics cross-domain tracking. Outgoing links to these domains will have the client id added to them. See <a href='https://support.google.com/analytics/answer/1034342?hl=en' target='_blank'>Google's Cross-Domain Tracking guide.</a>"
    gtm_container_id: "Google Tag Manager container id. eg: GTM-ABCD12E. <br/>Note: To use GTM when the Content Security Policy (CSP) is enabled, see the documentation on meta: <a href='https://meta.discourse.org/t/use-nonces-in-google-tag-manager-scripts/188296' target='_blank'>Use nonces in Google Tag Manager scripts</a>."
    enable_escaped_fragments: "Fall back to Google's Ajax-Crawling API if no webcrawler is detected. See <a href='https://developers.google.com/webmasters/ajax-crawling/docs/learn-more' target='_blank'>https://developers.google.com/webmasters/ajax-crawling/docs/learn-more</a>"
    moderators_manage_categories_and_groups: "Allow moderators to create and manage categories and groups"
    moderators_change_post_ownership: "Allow moderators to change post ownership"
    cors_origins: "Allowed origins for cross-origin requests (CORS). Each origin must include http:// or https://. The DISCOURSE_ENABLE_CORS env variable must be set to true to enable CORS."
    use_admin_ip_allowlist: "Admins can only log in if they are at an IP address defined in the Screened IPs list (Admin > Logs > Screened Ips)."
    blocked_ip_blocks: "A list of private IP blocks that should never be crawled by Discourse"
    allowed_internal_hosts: "A list of internal hosts that discourse can safely crawl for oneboxing and other purposes"
    allowed_onebox_iframes: "A list of iframe src domains which are allowed via Onebox embeds. `*` will allow all default Onebox engines."
    allowed_iframes: "A list of iframe src URL prefixes that Discourse can safely allow in posts. * can be used to match any number of non-/ characters."
    allowed_crawler_user_agents: "User agents of web crawlers that should be allowed to access the site. WARNING! SETTING THIS WILL DISALLOW ALL CRAWLERS NOT LISTED HERE!"
    blocked_crawler_user_agents: "Unique case insensitive word in the user agent string identifying web crawlers that should not be allowed to access the site. Does not apply if allowlist is defined."
    slow_down_crawler_user_agents: 'User agents of web crawlers that should be rate limited as configured in the "slow down crawler rate" setting. Each value must be at least 3 characters long.'
    slow_down_crawler_rate: "If slow_down_crawler_user_agents is specified this rate will apply to all the crawlers (number of seconds delay between requests)"
    content_security_policy: "Enable Content-Security-Policy (CSP). CSP is an additional layer of security that helps to prevent certain types of attacks, including Cross Site Scripting (XSS) and data injection."
    content_security_policy_report_only: "Enable Content-Security-Policy-Report-Only (CSP)"
    content_security_policy_collect_reports: "Enable CSP violation report collection at /csp_reports"
    content_security_policy_frame_ancestors: "Restrict who can embed this site in iframes via CSP. Control allowed hosts on <a href='%{base_path}/admin/customize/embedding'>Embedding</a>"
    content_security_policy_script_src: "Additional allowlisted script sources. The current host and CDN are included by default. See <a href='https://meta.discourse.org/t/mitigate-xss-attacks-with-content-security-policy/104243' target='_blank'>Mitigate XSS Attacks with Content Security Policy.</a> (CSP). Other host sources are ignored as strict-dynamic is enabled."
    invalidate_inactive_admin_email_after_days: "Admin accounts that have not visited the site in this number of days will need to re-validate their email address before logging in. Set to 0 to disable."
    suppress_secured_categories_from_admin: "Suppress private topics and PMs in some parts of UI for admins. Content will still be visible in some places. This is not a security feature: admins can always access all content on the site."
    include_secure_categories_in_tag_counts: "When enabled, count of topics for a tag will include topics that are in read restricted categories for all users. When disabled, normal users are only shown a count of topics for a tag where all the topics are in public categories."
    display_personal_messages_tag_counts: "When enabled, count of personal messages tagged with a given tag will be displayed."
    top_menu: "Determine which items appear in the homepage navigation, and in what order."
    post_menu: "Configure the visibility and order of default post menu items. Additional items added by plugins or themes are managed separately and won’t appear in this list."
    post_menu_hidden_items: "The menu items to hide by default in the post menu unless an expansion ellipsis is clicked on. Additional items added by plugins or themes are managed separately and won’t appear in this list."
    share_links: "Determine which items appear on the share dialog, and in what order."
    allow_username_in_share_links: "Allow usernames to be included in share links. This is useful to reward badges based on unique visitors."
    site_contact_username: "A valid staff username to send all automated messages from. If left blank the default System account will be used."
    site_contact_group_name: "A valid name of a group that gets invited to all automatically sent personal messages."
    send_welcome_message: "Send all new users a welcome message with a quick start guide."
    send_tl1_welcome_message: "Send new trust level 1 users a welcome message."
    send_tl2_promotion_message: "Send new trust level 2 users a message about promotion."
    suppress_reply_directly_below: "Don't show the expandable reply count on a post when there is only a single reply directly below this post."
    suppress_reply_directly_above: "Don't show the expandable in-reply-to on a post when there is only a single reply directly above this post."
    remove_full_quote: "Automatically remove quotation if (a) it appears at the start of a post, (b) it is of an entire post, and (c) it is from the immediately preceding post. For details, see <a href='https://meta.discourse.org/t/removal-of-full-quotes-from-direct-replies/106857' target='_blank'>Removal of full quotes from direct replies</a>"
    suppress_reply_when_quoting: "Don't show the expandable in-reply-to on a post when post quotes reply."
    max_reply_history: "Maximum number of replies to expand when expanding in-reply-to"
    topics_per_period_in_top_summary: "Number of top topics shown in the default top topics summary."
    topics_per_period_in_top_page: "Number of top topics shown on the expanded 'Show More' top topics."
    redirect_users_to_top_page: "Automatically redirect new and long absent users to the top page. Only applies when 'top' is present in the 'top menu' site setting."
    top_page_default_timeframe: "Default top page time period for anonymous users (automatically adjusts for logged in users based on their last visit)."
    moderators_view_emails: "Allow moderators to view user email addresses."
    moderators_view_ips: "Allow moderators to view user ip addresses."
    prioritize_username_in_ux: "Show username first on user page, user card and posts (when disabled name is shown first)"
    enable_rich_text_paste: "Enable automatic HTML to Markdown conversion when pasting text into the composer."
    send_old_credential_reminder_days: "Remind about old credentials after days"

    email_token_valid_hours: "Forgot password / activate account tokens are valid for (n) hours."

    enable_badges: "Enable the badge system, which is a form of gamification to reinforce positive user actions. See <a href='https://meta.discourse.org/t/what-are-badges/32540' _target='blank'>What are Badges?</a> on Discourse Meta for more information."
    show_badges_in_post_header: "When a user earns a badge for a particular post, display the badge in the post header."
    max_favorite_badges: "Maximum number of badges that user can select"
    whispers_allowed_groups: "Allow private communication within topics for members of specified groups."
    hidden_post_visible_groups: "Allow members of these groups to view hidden posts. Staff users can always view hidden posts."

    allow_index_in_robots_txt: "Specify in robots.txt that this site is allowed to be indexed by web search engines. You can <a href='%{base_path}/admin/customize/robots'>override your robots.txt here.</a> <b>WARNING</b>: Misconfigured rules could prevent your site from being crawled as expected."
    blocked_email_domains: "A list of email domains that users are not allowed to register accounts with. Subdomains are automatically handled for the specified domains. Wildcard symbols * and ? are not supported. Example: mailinator.com"
    allowed_email_domains: "A list of email domains that users MUST register accounts with. Subdomains are automatically handled for the specified domains. Wildcard symbols * and ? are not supported. WARNING: Users with email domains other than those listed will not be allowed!"
    normalize_emails: "Check if normalized email is unique. Normalized email removes all dots from the username and everything between + and @ symbols."
    auto_approve_email_domains: "Users with email addresses from this list of domains will be automatically approved. Subdomains are automatically handled for the specified domains. Wildcard symbols * and ? are not supported."
    hide_email_address_taken: "Don't inform users that an account exists with a given email address during signup or during forgot password flow. Require full email for 'forgotten password' requests."
    log_out_strict: "When logging out, log out ALL sessions for the user on all devices"
    version_checks: "Ping the Discourse Hub for version updates and show new version messages on the <a href='%{base_path}/admin' target='_blank'>/admin</a> dashboard"
    new_version_emails: "Send an email to the contact_email address when a new version of Discourse is available."
    include_in_discourse_discover: "Let CDCK, Inc. (“Discourse”) feature this community on the <a href='https://discover.discourse.org' target='_blank'>Discover page</a> and in Discourse marketing materials. By doing so, you will share the data required for your site to be included in the service. Please note that the promotion of communities is at Discourse’s discretion."

    invite_expiry_days: "How long user invitation keys are valid, in days"

    invite_only: "All new users must be explicitly invited by trusted users or staff. Public registration is disabled."

    login_required: "Require authentication to read content on this site, disallow anonymous access."

    min_username_length: "Minimum username length in characters. WARNING: if any existing users or groups have names shorter than this, your site will break!"
    max_username_length: "Maximum username length in characters. WARNING: if any existing users or groups have names longer than this, your site will break!"
    unicode_usernames: "Allow usernames and group names to contain Unicode letters and numbers"
    allowed_unicode_username_characters: "Regular expression to allow only some Unicode characters within usernames. ASCII letters and numbers will always be allowed and don't need to be included in the allowlist"

    reserved_usernames: "Usernames for which signup is not allowed. Wildcard symbol * can be used to match any character zero or more times."

    min_password_length: "Defines the least number of characters required for user passwords on the site. A value that's too low might compromise security by making it easier for unauthorized parties to guess passwords, while a value that's too high might make it more difficult for users to remember their passwords."
    min_admin_password_length: "Specify the minimum length of the password for Admin users. It ensures that all admin passwords meet a certain length requirement for enhanced security. This setting is essential to protect the Admin account from potential unauthorized access."
    password_unique_characters: "Minimum number of unique characters that a password must have."
    block_common_passwords: "Don't allow passwords that are in the 10,000 most common passwords."

    auth_skip_create_confirm: When signing up via external auth, skip the create account popup. Best used alongside auth_overrides_email, auth_overrides_username and auth_overrides_name.
    auth_immediately: "Automatically redirect to the external login system without user interaction. This only takes effect when login_required is true, and there is only one external authentication method"
    auth_require_interaction: "Require user interaction before redirecting to an external login system via `/auth/*`. This is defense-in-depth against 'Login CSRF' attacks. Only disable this setting if you fully trust all enabled auth methods are protected against login CSRF."

    enable_discourse_connect: "Enable sign on via DiscourseConnect (formerly 'Discourse SSO') (WARNING: USERS' EMAIL ADDRESSES *MUST* BE VALIDATED BY THE EXTERNAL SITE!)"
    verbose_discourse_connect_logging: "Log verbose DiscourseConnect related diagnostics to <a href='%{base_path}/logs' target='_blank'>/logs</a>"
    enable_discourse_connect_provider: "Implement DiscourseConnect (formerly 'Discourse SSO') provider protocol at the /session/sso_provider endpoint, requires discourse_connect_provider_secrets to be set"
    discourse_connect_url: "URL of DiscourseConnect endpoint (must include http:// or https://, and must not include a trailing slash)"
    discourse_connect_secret: "Secret string used to cryptographically authenticate DiscourseConnect information, be sure it is 10 characters or longer"
    discourse_connect_provider_secrets: "A list of domain-secret pairs that are using DiscourseConnect. Make sure DiscourseConnect secret is 10 characters or longer. Wildcard symbol * can be used to match any domain or only a part of it (e.g. *.example.com)."
    discourse_connect_overrides_bio: "Overrides user bio in user profile and prevents user from changing it"
    discourse_connect_overrides_groups: "Synchronize all manual group membership with groups specified in the groups attribute (WARNING: if you do not specify groups all manual group membership will be cleared for user)"
    auth_overrides_email: "Overrides local email with external site email on every login, and prevent local changes. Applies to all authentication providers. (WARNING: discrepancies can occur due to normalization of local emails)"
    auth_overrides_username: "Overrides local username with external site username on every login, and prevent local changes.  Applies to all authentication providers. (WARNING: discrepancies can occur due to differences in username length/requirements)"
    auth_overrides_name: "Overrides local full name with external site full name on every login, and prevent local changes.  Applies to all authentication providers."
    auth_overrides_avatar: "Overrides local avatar with external site avatar on every login, and prevent local changes. Applies to all authentication providers."
    discourse_connect_overrides_avatar: "Overrides user avatar with value from DiscourseConnect payload. If enabled, users will not be allowed to upload avatars on Discourse."
    discourse_connect_overrides_location: "Overrides user location with value from DiscourseConnect payload and prevent local changes."
    discourse_connect_overrides_website: "Overrides user website with value from DiscourseConnect payload and prevent local changes."
    discourse_connect_overrides_profile_background: "Overrides user profile background with value from DiscourseConnect payload."
    discourse_connect_overrides_card_background: "Overrides user card background with value from DiscourseConnect payload."
    discourse_connect_not_approved_url: "Redirect unapproved DiscourseConnect accounts to this URL"
    discourse_connect_allowed_redirect_domains: "Restrict to these domains for return_paths provided by DiscourseConnect (by default return path must be on current site). Use * to allow any domain for return path. Subdomain wildcards (`*.foobar.com`) are not allowed."

    enable_local_logins: "Enable local username and password login based accounts. WARNING: if disabled, you may be unable to log in if you have not previously configured at least one alternate login method."
    enable_local_logins_via_email: "Allow users to request a one-click login link to be sent to them via email."
    allow_new_registrations: "Allow new user registrations. Uncheck this to prevent anyone from creating a new account."
    enable_signup_cta: "Show a notice to returning anonymous users prompting them to sign up for an account."
    enable_discourse_id: "Enable authentication via Discourse ID, a single sign-on service that allows users to log in to multiple Discourse sites using a single account. Common social login providers like Google, Facebook, Apple, and Github are supported without additional configuration. See <a href='https://id.discourse.com' target='_blank'>id.discourse.com</a> for more details."

    enable_google_oauth2_logins: "Enable Google Oauth2 authentication. This is the method of authentication that Google currently supports. Requires key and secret. See <a href='https://meta.discourse.org/t/15858' target='_blank'>Configuring Google login for Discourse</a>."
    google_oauth2_client_id: "The unique client ID provided by your Google application, used for the authentication process."
    google_oauth2_client_secret: "Client secret of your Google application."
    google_oauth2_prompt: "An optional space-delimited list of string values that specifies whether the authorization server prompts the user for reauthentication and consent. See <a href='https://developers.google.com/identity/protocols/OpenIDConnect#prompt' target='_blank'>https://developers.google.com/identity/protocols/OpenIDConnect#prompt</a> for the possible values."
    google_oauth2_hd: "An optional Google Apps Hosted domain that the sign-in will be limited to. See <a href='https://developers.google.com/identity/protocols/OpenIDConnect#hd-param' target='_blank'>https://developers.google.com/identity/protocols/OpenIDConnect#hd-param</a> for more details."
    google_oauth2_hd_groups: "Retrieve users' Google groups on the hosted domain on authentication. Retrieved Google groups can be used to grant automatic Discourse group membership (see group settings). For more information see https://meta.discourse.org/t/226850"
    google_oauth2_hd_groups_service_account_admin_email: "An email address belonging to a Google Workspace administrator account. Will be used with the service account credentials to fetch group information."
    google_oauth2_hd_groups_service_account_json: "JSON formatted key information for the Service Account. Will be used to fetch group information."
    google_oauth2_verbose_logging: "Log verbose Google OAuth2 related diagnostics to <a href='%{base_path}/logs' target='_blank'>/logs</a>"

    enable_twitter_logins: "Enable Twitter authentication, requires twitter_consumer_key and twitter_consumer_secret. See <a href='https://meta.discourse.org/t/13395' target='_blank'>Configuring Twitter login (and rich embeds) for Discourse</a>."
    twitter_consumer_key: "Consumer key for Twitter authentication, registered at <a href='https://developer.twitter.com/apps' target='_blank'>https://developer.twitter.com/apps</a>"
    twitter_consumer_secret: "Consumer secret for Twitter authentication, registered at <a href='https://developer.twitter.com/apps' target='_blank'>https://developer.twitter.com/apps</a>"

    enable_facebook_logins: "Enable Facebook authentication, requires facebook_app_id and facebook_app_secret. See <a href='https://meta.discourse.org/t/13394' target='_blank'>Configuring Facebook login for Discourse</a>."
    facebook_app_id: "App id for Facebook authentication and sharing, registered at <a href='https://developers.facebook.com/apps/' target='_blank'>https://developers.facebook.com/apps</a>"
    facebook_app_secret: "App secret for Facebook authentication, registered at <a href='https://developers.facebook.com/apps/' target='_blank'>https://developers.facebook.com/apps</a>"

    enable_github_logins: "Enable GitHub authentication, requires github_client_id and github_client_secret. See <a href='https://meta.discourse.org/t/13745' target='_blank'>Configuring GitHub login for Discourse</a>."
    github_client_id: "Client id for GitHub authentication, registered at <a href='https://github.com/settings/developers/' target='_blank'>https://github.com/settings/developers</a>"
    github_client_secret: "Client secret for GitHub authentication, registered at <a href='https://github.com/settings/developers/' target='_blank'>https://github.com/settings/developers</a>"

    enable_discord_logins: "Allow users to authenticate using Discord?"
    discord_client_id: 'Discord Client ID (need one? visit <a href="https://discordapp.com/developers/applications/me">the Discord developer portal</a>)'
    discord_secret: "Discord Client Secret Key Used for authenticating and enabling Discord related features on the site, such as Discord logins. This secret key corresponds to the Discord application created for the website, and is necessary for securely communicating with the Discord API."
    discord_trusted_guilds: 'Only allow members of these Discord guilds to log in via Discord. Use the numeric ID for the guild. For more information, check the instructions <a href="https://meta.discourse.org/t/configuring-discord-login-for-discourse/127129">here</a>. Leave blank to allow any guild.'

    enable_linkedin_oidc_logins: "Enable LinkedIn authentication, requires linkedin_client_id and linkedin_client_secret."
    linkedin_oidc_client_id: "Client ID for LinkedIn authentication, registered at <a href='https://www.linkedin.com/developers/apps' target='_blank'>https://www.linkedin.com/developers/apps</a>"
    linkedin_oidc_client_secret: "Client secret for LinkedIn authentication, registered at <a href='https://www.linkedin.com/developers/apps' target='_blank'>https://www.linkedin.com/developers/apps</a>"

    enable_backups: "Allow administrators to create backups of the forum"
    allow_restore: "Allow restore, which can replace ALL site data! Leave disabled unless you plan to restore a backup"
    maximum_backups: "The maximum amount of backups to keep. Older backups are automatically deleted"
    remove_older_backups: "Remove backups older than the specified number of days. Leave blank to disable."
    backup_frequency: "Specifies the interval, in days, at which automatic backups of the site are created. If set to 7, for example, a new backup will be generated every week. Set to 0 to disable."
    s3_backup_bucket: "The remote bucket to hold backups. WARNING: Make sure it is a private bucket."
    s3_endpoint: "The endpoint can be modified to backup to an S3 compatible service like DigitalOcean Spaces or Minio. WARNING: Leave blank if using AWS S3."
    s3_configure_tombstone_policy: "Enable automatic deletion policy for tombstone uploads. IMPORTANT: If disabled, no space will be reclaimed after uploads are deleted."
    s3_disable_cleanup: "Prevent removal of old backups from S3 when there are more backups than the maximum allowed."
    s3_use_acls: "AWS recommends not using ACLs on S3 buckets; only uncheck this option if intend to configure permissions policies on the configured `s3_upload_bucket` and `s3_backup_bucket`."
    enable_direct_s3_uploads: "Allows for direct multipart uploads to Amazon S3, see https://meta.discourse.org/t/a-new-era-for-file-uploads-in-discourse/210469 for more details."
    backup_time_of_day: "Time of day UTC when the backup should occur."
    backup_with_uploads: "Include uploads in scheduled backups. Disabling this will only backup the database."
    backup_location: "Location where backups are stored. IMPORTANT: S3 requires valid S3 credentials entered in Files settings. When changing this to S3 from Local, you must run the `s3:ensure_cors_rules` rake task."
    backup_gzip_compression_level_for_uploads: "Gzip compression level used for compressing uploads."
    include_thumbnails_in_backups: "Include generated thumbnails in backups. Disabling this will make backups smaller, but requires a rebake of all posts after a restore."

    active_user_rate_limit_secs: "How frequently we update the 'last_seen_at' field, in seconds"
    verbose_localization: "Show extended localization tips in the UI"
    previous_visit_timeout_hours: "How long a visit lasts before we consider it the 'previous' visit, in hours"

    top_topics_formula_log_views_multiplier: "value of log views multiplier (n) in top topics formula: `log(views_count) * (n) + op_likes_count * 0.5 + LEAST(likes_count / posts_count, 3) + 10 + log(posts_count)`"
    top_topics_formula_first_post_likes_multiplier: "value of first post likes multiplier (n) in top topics formula: `log(views_count) * 2 + op_likes_count * (n) + LEAST(likes_count / posts_count, 3) + 10 + log(posts_count)`"
    top_topics_formula_least_likes_per_post_multiplier: "value of least likes per post multiplier (n) in top topics formula: `log(views_count) * 2 + op_likes_count * 0.5 + LEAST(likes_count / posts_count, (n)) + 10 + log(posts_count)`"

    enable_safe_mode: "Allow users to enter safe mode to debug plugins."

    rate_limit_create_topic: "After creating a topic, users must wait (n) seconds before creating another topic."
    rate_limit_create_post: "After posting, users must wait (n) seconds before creating another post."
    rate_limit_new_user_create_post: "After posting, new users must wait (n) seconds before creating another post."

    max_likes_per_day: "Maximum number of likes per user per day."
    max_flags_per_day: "Maximum number of flags per user per day."
    max_bookmarks_per_day: "Maximum number of bookmarks per user per day."
    max_edits_per_day: "Maximum number of edits per user per day."
    max_topics_per_day: "Maximum number of topics a user can create per day."
    max_personal_messages_per_day: "Maximum number of new personal message topics a user can create per day."
    max_invites_per_day: "Maximum number of invites a user can send per day."
    max_topic_invitations_per_day: "Maximum number of topic invitations a user can send per day."
    max_topic_invitations_per_minute: "Maximum number of topic invitations a user can send per minute."

    max_logins_per_ip_per_hour: "Maximum number of logins allowed per IP address per hour"
    max_logins_per_ip_per_minute: "Maximum number of logins allowed per IP address per minute"

    max_post_deletions_per_minute: "Maximum number of posts a user can delete per minute. Set to 0 to disable post deletions."
    max_post_deletions_per_day: "Maximum number of posts a user can delete per day. Set to 0 to disable post deletions."

    invite_link_max_redemptions_limit: "Maximum redemptions allowed for invite links can't be more than this value."
    invite_link_max_redemptions_limit_users: "Maximum redemptions allowed for invite links generated by regular users can't be more than this value."

    alert_admins_if_errors_per_minute: "Number of errors per minute in order to trigger an admin alert. A value of 0 disables this feature. NOTE: requires restart."
    alert_admins_if_errors_per_hour: "Number of errors per hour in order to trigger an admin alert. A value of 0 disables this feature. NOTE: requires restart."

    categories_topics: "Number of topics to show in /categories page. If set to 0, it will automatically try to find a value to keep the two columns symmetrical (categories and topics)."
    suggested_topics: "Number of suggested topics shown at the bottom of a topic."
    limit_suggested_to_category: "Only show topics from the current category in suggested topics."
    suggested_topics_max_days_old: "Suggested topics should not be more than n days old."
    suggested_topics_unread_max_days_old: "Suggested unread topics should not be more than n days old."

    clean_up_uploads: "Remove orphan unreferenced uploads to prevent illegal hosting. WARNING: you may want to back up of your /uploads directory before enabling this setting."
    clean_orphan_uploads_grace_period_hours: "Grace period (in hours) before an orphan upload is removed."
    purge_deleted_uploads_grace_period_days: "Grace period (in days) before a deleted upload is erased."
    purge_unactivated_users_grace_period_days: "Grace period (in days) before a user who has not activated their account is deleted. Set to 0 to never purge unactivated users."
    enable_s3_uploads: "Place uploads on Amazon S3 storage. IMPORTANT: requires valid S3 credentials (both access key id & secret access key)."
    s3_use_iam_profile: 'Use an <a href="https://docs.aws.amazon.com/IAM/latest/UserGuide/id_roles_use_switch-role-ec2_instance-profiles.html">AWS EC2 instance profile</a> to grant access to the S3 bucket. NOTE: enabling this requires Discourse to be running in an appropriately-configured EC2 instance, and overrides the "s3 access key id" and "s3 secret access key" settings.'
    s3_upload_bucket: "The Amazon S3 bucket name that files will be uploaded into. WARNING: must be lowercase, no periods, no underscores."
    s3_access_key_id: "The Amazon S3 access key id that will be used to upload images, attachments, and backups."
    s3_secret_access_key: "The Amazon S3 secret access key that will be used to upload images, attachments, and backups."
    s3_region: "The Amazon S3 region name that will be used to upload images and backups."
    s3_cdn_url: "The CDN URL to use for all s3 assets (for example: https://cdn.somewhere.com). WARNING: after changing this setting you must rebake all old posts."
    s3_use_cdn_url_for_all_uploads: "Use CDN URL for all the files uploaded to s3 instead of only for images."

    avatar_sizes: "List of automatically generated avatar sizes."

    external_system_avatars_enabled: "Enables the use of an external service for generating system avatars. When this setting is enabled, user avatars, instead of being produced within the Discourse system, are generated and provided by an external service defined by the `external_system_avatars_url` setting."
    external_system_avatars_url: "URL of the external system avatars service. Allowed substitutions are {username} {first_letter} {color} {size}. Leave blank to disable."
    external_emoji_url: "URL of the external service for emoji images. Leave blank to disable."
    use_site_small_logo_as_system_avatar: "Use the site's small logo instead of the system user's avatar. Requires the logo to be present."
    restrict_letter_avatar_colors: "A list of 6-digit hexadecimal color values to be used for letter avatar background."
    enable_listing_suspended_users_on_search: "Enable regular users to find suspended users."
    selectable_avatars_mode: "Allow users to select an avatar from the selectable_avatars list and limit custom avatar uploads to the selected trust level."
    selectable_avatars: "Specify a collection of avatars from which users can select their profile picture. The choice will appear during user profile creation or when updating the profile avatar."

    allow_all_attachments_for_group_messages: "Allow all email attachments for group messages."

    png_to_jpg_quality: "Quality of the converted JPG file (1 is lowest quality, 99 is best quality, 100 to disable)."
    recompress_original_jpg_quality: "Quality of uploaded image files (1 is lowest quality, 99 is best quality, 100 to disable)."
    image_preview_jpg_quality: "Quality of resized image files (1 is lowest quality, 99 is best quality, 100 to disable)."

    allow_staff_to_upload_any_file_in_pm: "Allow staff members to upload any files in PM."

    strip_image_metadata: "Enable this setting to remove all the additional information from the images uploaded on the site. This includes data such as the camera model, location, creation date etc. This can be useful for privacy reasons, as it prevents users from unintentionally sharing sensitive information."

    composer_media_optimization_image_enabled: "Enables client-side media optimization of uploaded image files."
    composer_media_optimization_image_bytes_optimization_threshold: "Minimum image file size to trigger client-side optimization"
    composer_media_optimization_image_resize_dimensions_threshold: "Minimum image width to trigger client-side resize"
    composer_media_optimization_image_resize_width_target: "Images with widths larger than `composer_media_optimization_image_dimensions_resize_threshold` will be resized to this width. Must be >= than `composer_media_optimization_image_dimensions_resize_threshold`."
    composer_media_optimization_image_encode_quality: "JPG encode quality used in the re-encode process."

    video_conversion_enabled: "Enable video conversion for uploaded video files. This allows videos to be converted to web-compatible formats."
    video_conversion_service: "The video conversion service to use for processing uploaded videos."
    mediaconvert_role_arn: "AWS IAM role ARN for MediaConvert service. Required when using AWS MediaConvert for video conversion."

    min_ratio_to_crop: "Ratio used to crop tall images. Enter the result of width / height."

    simultaneous_uploads: "Maximum number of files that can be dragged & dropped in the composer"

    default_invitee_trust_level: "Default trust level (0-4) for invited users."
    default_trust_level: "Default trust level (0-4) for all new users. WARNING! Changing this will put you at serious risk for spam."

    tl1_requires_topics_entered: "How many topics a new user must enter before promotion to trust level 1."
    tl1_requires_read_posts: "How many posts a new user must read before promotion to trust level 1."
    tl1_requires_time_spent_mins: "How many minutes a new user must read posts before promotion to trust level 1."

    tl2_requires_topics_entered: "How many topics a user must enter before promotion to trust level 2."
    tl2_requires_read_posts: "How many posts a user must read before promotion to trust level 2."
    tl2_requires_time_spent_mins: "How many minutes a user must read posts before promotion to trust level 2."
    tl2_requires_days_visited: "How many days a user must visit the site before promotion to trust level 2."
    tl2_requires_likes_received: "How many likes a user must receive before promotion to trust level 2."
    tl2_requires_likes_given: "How many likes a user must cast before promotion to trust level 2."
    tl2_requires_topic_reply_count: "How many topics user must reply to before promotion to trust level 2."

    tl3_time_period: "Trust Level 3 requirements time period (in days)"
    tl3_requires_days_visited: "Minimum number of days that a user needs to have visited the site in the last (tl3 time period) days to qualify for promotion to trust level 3. Set higher than tl3 time period to disable promotions to tl3. (0 or higher)"
    tl3_requires_topics_replied_to: "Minimum number of topics a user needs to have replied to in the last (tl3 time period) days to qualify for promotion to trust level 3. (0 or higher)"
    tl3_requires_topics_viewed: "The percentage of topics created in the last (tl3 time period) days that a user needs to have viewed to qualify for promotion to trust level 3. (0 to 100)"
    tl3_requires_topics_viewed_cap: "The maximum required number of topics viewed in the last (tl3 time period) days."
    tl3_requires_posts_read: "The percentage of posts created in the last (tl3 time period) days that a user needs to have viewed to qualify for promotion to trust level 3. (0 to 100)"
    tl3_requires_posts_read_cap: "The maximum required number of posts read in the last (tl3 time period) days."
    tl3_requires_topics_viewed_all_time: "The minimum total number of topics a user must have viewed to qualify for trust level 3."
    tl3_requires_posts_read_all_time: "The minimum total number of posts a user must have read to qualify for trust level 3."
    tl3_requires_max_flagged: "User must not have had more than x posts flagged by x different users in the last (tl3 time period) days to qualify for promotion to trust level 3, where x is this setting's value. (0 or higher)"
    tl3_promotion_min_duration: "The minimum number of days that a promotion to trust level 3 lasts before a user can be demoted back to trust level 2."
    tl3_requires_likes_given: "The minimum number of likes that must be given in the last (tl3 time period) days to qualify for promotion to trust level 3."
    tl3_requires_likes_received: "The minimum number of likes that must be received in the last (tl3 time period) days to qualify for promotion to trust level 3."
    tl3_links_no_follow: "Do not remove rel=nofollow from links posted by trust level 3 users."
    tl4_delete_posts_and_topics: "Allow TL4 users to delete posts and topics created by other users. TL4 users will also be able to see deleted topics and posts."
    delete_all_posts_and_topics_allowed_groups: "Groups allowed to delete posts and topics created by other users. These groups will also be able to see deleted topics and posts."
    edit_all_topic_groups: "Allow users in this group to edit other users' topic titles, tags, and categories"
    edit_all_post_groups: "Allow users in this group to edit other users' posts"

    min_trust_to_create_topic: "The minimum trust level required to create a new topic."
    create_topic_allowed_groups: "Groups that are allowed to create new topics. Admins and moderators can always create topics."
    allow_flagging_staff: "If enabled, users can flag posts from staff accounts."

    min_trust_to_edit_wiki_post: "The minimum trust level required to edit post marked as wiki."
    edit_wiki_post_allowed_groups: "Groups that are allowed to edit posts marked as wiki. Admins and moderators can always edit posts marked as wiki."

    min_trust_to_edit_post: "The minimum trust level required to edit posts."
    edit_post_allowed_groups: "Groups that are allowed to edit posts. Admins and moderators can always edit posts."

    min_trust_to_allow_self_wiki: "The minimum trust level required to make user's own post wiki."
    self_wiki_allowed_groups: "Allow users in these groups to make their own posts wiki. Admins and moderators can always make their own posts wiki."

    min_trust_to_send_messages: "DEPRECATED, use the 'personal message enabled groups' setting instead. The minimum trust level required to create new personal messages."
    min_trust_to_send_email_messages: "The minimum trust level required to send personal messages via email."
    send_email_messages_allowed_groups: "Groups that are allowed to send personal messages via email. Admins and moderators can always send personal messages via email."
    min_trust_to_flag_posts: "The minimum trust level required to flag posts"
    flag_post_allowed_groups: "Groups that are allowed to flag posts. Admins and moderators can always flag posts."
    min_trust_to_post_links: "The minimum trust level required to include links in posts"
    post_links_allowed_groups: "Groups that are allowed to include links in posts. Admins and moderators are always allowed to post links."
    min_trust_to_post_embedded_media: "The minimum trust level required to embed media items in a post"
    embedded_media_post_allowed_groups: "The users in these groups are allowed to embed media items in a post. Admins and moderators can always embed media items."
    min_trust_level_to_allow_profile_background: "The minimum trust level required to upload a profile background"
    profile_background_allowed_groups: "Groups that are allowed to upload a profile background. Admins and moderators can always upload a profile background."
    min_trust_level_to_allow_user_card_background: "The minimum trust level required to upload a user card background"
    user_card_background_allowed_groups: "Groups that are allowed to upload a user card background. Admins and moderators can always upload a user card background."
    min_trust_level_to_allow_invite: "The minimum trust level required to invite users"
    invite_allowed_groups: "Groups that are allowed to invite users. Admins and moderators can always invite users."
    min_trust_level_to_allow_ignore: "The minimum trust level required to ignore users"
    ignore_allowed_groups: "Groups that are allowed to ignore other users. Admins and moderators can always ignore other users."
    allowed_link_domains: "Domains that users may link to even if they don't have the appropriate trust level to post links"

    newuser_max_links: "How many links a new user can add to a post."
    newuser_max_embedded_media: "How many embedded media items a new user can add to a post."
    newuser_max_attachments: "How many attachments a new user can add to a post."
    newuser_max_mentions_per_post: "Maximum number of @name notifications a new user can use in a post."
    newuser_max_replies_per_topic: "Maximum number of replies a new user can make in a single topic until someone replies to them."
    max_mentions_per_post: "Maximum number of @name notifications anyone can use in a post."
    max_users_notified_per_group_mention: "Maximum number of users that may receive a notification if a group is mentioned (if threshold is met no notifications will be raised)"
    enable_mentions: "Permits users to tag or reference each other in their posts using the '@' symbol."
    here_mention: "Name used for a @mention to allow privileged users to notify up to 'max_here_mentioned' people participating in the topic. Must not be an existing username."
    max_here_mentioned: "Maximum number of mentioned people by @here."
    min_trust_level_for_here_mention: "The minimum trust level allowed to mention @here."
    here_mention_allowed_groups: "Groups that are allowed to mention @here. Admins and moderators can always mention @here."

    create_thumbnails: "Create thumbnails and lightbox images that are too large to fit in a post."

    email_time_window_mins: "Wait (n) minutes before sending any notification emails, to give users a chance to edit and finalize their posts."
    personal_email_time_window_seconds: "Wait (n) seconds before sending any personal message notification emails, to give users a chance to edit and finalize their messages."
    email_posts_context: "How many prior replies to include as context in notification emails."
    title_max_word_length: "The maximum allowed word length, in characters, in a topic title."
    title_min_entropy: "The minimum entropy (unique characters, non-english count for more) required for a topic title."
    body_min_entropy: "The minimum entropy (unique characters, non-english count for more) required for a post body."
    allow_uppercase_posts: "Allow all caps in a topic title or a post body."
    max_consecutive_replies: "Number of posts in a row a user can make in a topic before being prevented from adding another reply. This limit does not apply to the topic owner, site staff, or category moderators."
    enable_filtered_replies_view: '"(n) replies" button collapses all other posts and only shows the current post and its replies.'

    title_fancy_entities: "Convert common ASCII characters to fancy HTML entities in topic titles, ala SmartyPants <a href='https://daringfireball.net/projects/smartypants/' target='_blank'>https://daringfireball.net/projects/smartypants/</a>"

    min_title_similar_length: "The minimum length of a title before it will be checked for similar topics."

    desktop_category_page_style: "This setting determines the visual layout of the /categories page on desktop. It includes options such as displaying subcategories with featured topics, showing the latest topics, or presenting top topics. The chosen style will influence how users interact and navigate through categories on the site."
    mobile_category_page_style: "This setting determines the visual layout of the /categories page on mobile."
    category_colors: "A list of hexadecimal color values allowed for categories."
    dark_mode_none: "None"

    max_image_size_kb: "The maximum image upload size. This must be configured in nginx (client_max_body_size) / apache or proxy as well. Images larger than this and smaller than client_max_body_size will be resized to fit on upload."
    max_attachment_size_kb: "The maximum attachment files upload size. This must be configured in nginx (client_max_body_size) / apache or proxy as well."
    authorized_extensions: "A list of file extensions allowed for upload"
    authorized_extensions_for_staff: "A list of file extensions allowed for upload for staff users in addition to the list defined in the `authorized_extensions` site setting."
    theme_authorized_extensions: "A list of file extensions allowed for theme uploads"

    max_image_megapixels: "Maximum number of megapixels allowed for an image. Images with a higher number of megapixels will be rejected."

    title_prettify: "Prevent common title typos and errors, including all caps, lowercase first character, multiple ! and ?, extra . at end, etc."
    title_remove_extraneous_space: "Remove leading whitespaces in front of the end punctuation."

    automatic_topic_heat_values: 'Automatically update the "topic views heat" and "topic post like heat" settings based on site activity.'

    topic_views_heat_low: "After this many views, the views field is slightly highlighted."
    topic_views_heat_medium: "After this many views, the views field is moderately highlighted."
    topic_views_heat_high: "After this many views, the views field is strongly highlighted."

    cold_age_days_low: "After this many days of conversation, the last activity date is slightly dimmed."
    cold_age_days_medium: "After this many days of conversation, the last activity date is moderately dimmed."
    cold_age_days_high: "After this many days of conversation, the last activity date is strongly dimmed."

    history_hours_low: "A post edited within this many hours has the edit indicator slightly highlighted"
    history_hours_medium: "A post edited within this many hours has the edit indicator moderately highlighted."
    history_hours_high: "A post edited within this many hours has the edit indicator strongly highlighted."

    topic_post_like_heat_low: "After the likes:post ratio exceeds this ratio, the post count field is slightly highlighted."
    topic_post_like_heat_medium: "After the likes:post ratio exceeds this ratio, the post count field is moderately highlighted."
    topic_post_like_heat_high: "After the likes:post ratio exceeds this ratio, the post count field is strongly highlighted."

    faq_url: "If you have a FAQ hosted elsewhere that you want to use, provide the full URL here."
    tos_url: "If you have a Terms of Service document hosted elsewhere that you want to use, provide the full URL here."
    privacy_policy_url: "If you have a Privacy Policy document hosted elsewhere that you want to use, provide the full URL here."
    log_anonymizer_details: "Whether to keep a user's details in the log after being anonymized."
    display_eu_visitor_stats: "Show number of global and EU visitors on the /about page. It may take a few minutes for the stats to appear after turning on this setting."

    newuser_spam_host_threshold: "How many times a new user can post a link to the same host within their `newuser_spam_host_threshold` posts before being considered spam."

    allowed_spam_host_domains: "A list of domains excluded from spam host testing. New users will never be restricted from creating posts with links to these domains."
    staff_like_weight: "How much weight to give staff likes (non-staff likes have a weight of 1.)"
    topic_view_duration_hours: "Count a new topic view once per IP/User every N hours"
    user_profile_view_duration_hours: "Count a new user profile view once per IP/User every N hours"

    levenshtein_distance_spammer_emails: "When matching spammer emails, number of characters difference that will still allow a fuzzy match."
    max_new_accounts_per_registration_ip: "If there are already (n) trust level 0 accounts from this IP (and none is a staff member or at TL2 or higher), stop accepting new signups from that IP. Set to 0 to disable the limit."
    min_ban_entries_for_roll_up: "When clicking the Roll up button, will create a new subnet ban entry if there are at least (N) entries."

    max_age_unmatched_emails: "Delete unmatched screened email entries after (N) days."
    max_age_unmatched_ips: "Delete unmatched screened IP entries after (N) days."

    num_flaggers_to_close_topic: "Minimum number of unique flaggers that is required to automatically pause a topic for intervention"
    num_hours_to_close_topic: "Number of hours to pause a topic for intervention."

    auto_respond_to_flag_actions: "Enable automatic reply when disposing a flag."
    min_first_post_typing_time: "Minimum amount of time in milliseconds a user must type during first post, if threshold is not met post will automatically enter the needs approval queue. Set to 0 to disable (not recommended)"
    fast_typing_threshold: "Minimum amount of time in milliseconds a user must type for their first post. If the threshold is not met, the post will automatically enter the review queue. Low is 1 second, standard is 3 seconds, high is 5 seconds."
    auto_silence_fast_typers_on_first_post: "Automatically silence users that do not meet `fast typing threshold`"
    auto_silence_fast_typers_max_trust_level: "Maximum trust level to auto silence fast typers"
    auto_silence_first_post_regex: "Case insensitive regex that if passed will cause first post by user to be silenced and sent to approval queue. Example: raging|a[bc]a , will cause all posts containing raging or aba or aca to be silenced on first. Only applies to first post. DEPRECATED: Use Silence Watched Words instead."
    reviewable_claiming: "Does reviewable content need to be claimed before it can be acted upon?"
    reviewable_default_topics: "Show reviewable content grouped by topic by default"
    reviewable_default_visibility: "Don't show reviewable items unless they meet this priority"
    reviewable_low_priority_threshold: "The priority filter hides reviewable items that don't meet this score unless the '(any)' filter is used."
    high_trust_flaggers_auto_hide_posts: "New user posts are automatically hidden after being flagged as spam by a TL3+ user"
    allow_all_users_to_flag_illegal_content: "Anonymous users will see information that they have to e-mail administrators to report illegal content. This setting takes precedence over 'flag post allowed groups'."
    email_address_to_report_illegal_content: "If left blank the default site admin email will be used."
    cooldown_hours_until_reflag: "How much time users will have to wait until they are able to reflag a post"
    slow_mode_prevents_editing: "Does 'Slow Mode' prevent editing, after editing_grace_period?"

    reply_by_email_enabled: "Activate the feature that permits users to respond to topics directly through email, instead of requiring them to log into the website. See <a href='https://meta.discourse.org/t/set-up-reply-by-email-with-pop3-polling/14003' target='_blank'>the guide on Meta</a> for more information."
    reply_by_email_address: "Template for reply by email incoming email address, for example: %%{reply_key}@reply.example.com or replies+%%{reply_key}@example.com"
    alternative_reply_by_email_addresses: "List of alternative templates for reply by email incoming email addresses. Example: %%{reply_key}@reply.example.com|replies+%%{reply_key}@example.com"
    incoming_email_prefer_html: "Use HTML instead of text for incoming email."
    strip_incoming_email_lines: "Remove leading and trailing whitespaces from each line of incoming emails."

    disable_emails: "Prevent Discourse from sending any kind of emails. Select 'yes' to disable emails for all users. Select 'non-staff' to disable emails for non-staff users only."

    strip_images_from_short_emails: "Strip images from emails having size less than 2800 Bytes"
    short_email_length: "Define the maximum length, in bytes, for an email to be classified as 'short' for image suppression. If an email's size does not exceed this setting, any images (such as avatars and emojis) within the email will be stripped out."
    display_name_on_email_from: "Display full names on email from fields"

    unsubscribe_via_email: "Allow users to unsubscribe from emails by sending an email with 'unsubscribe' in the subject or body"
    unsubscribe_via_email_footer: "Attach an unsubscribe via email mailto: link to the footer of sent emails"

    delete_email_logs_after_days: "Delete email logs after (N) days. 0 to keep indefinitely"
    disallow_reply_by_email_after_days: "Disallow reply by email after (N) days. 0 to keep indefinitely"
    max_emails_per_day_per_user: "Maximum number of emails to send users per day. 0 to disable the limit"
    enable_staged_users: "Automatically create staged users when processing incoming emails."
    maximum_staged_users_per_email: "Maximum number of staged users created when processing an incoming email."
    maximum_recipients_per_new_group_email: "Block incoming emails with too many recipients."
    auto_generated_allowlist: "List of email addresses that won't be checked for auto-generated content. Example: foo@bar.com|discourse@bar.com"
    block_auto_generated_emails: "Block incoming emails identified as being auto generated."
    ignore_by_title: "Ignore incoming emails based on their title."
    mailgun_api_key: "Mailgun Secret API key used to verify webhook messages."
    sendgrid_verification_key: "Sendgrid verification key used to verify webhook messages."
    mailjet_webhook_token: "Token used to verify webhook payload. It must be passed as the 't' query parameter of the webhook, for example: https://example.com/webhook/mailjet?t=supersecret"
    mandrill_authentication_key: "Mandrill authentication key used to verify webhook messages."
    postmark_webhook_token: "Token used to verify webhook payload. It must be passed as the 't' query parameter of the webhook, for example: https://example.com/webhook/postmark?t=supersecret"
    sparkpost_webhook_token: "Token used to verify webhook payload. It must be passed as the 't' query parameter of the webhook, for example: https://example.com/webhook/sparkpost?t=supersecret"

    soft_bounce_score: "Bounce score added to the user when a temporary bounce happens."
    hard_bounce_score: "Bounce score added to the user when a permanent bounce happens."
    bounce_score_threshold: "Max bounce score before we will stop emailing a user."
    reset_bounce_score_after_days: "Automatically reset bounce score after X days."

    blocked_attachment_content_types: "List of keywords used to blocklist attachments based on the content type."
    blocked_attachment_filenames: "List of keywords used to blocklist attachments based on the filename."

    forwarded_emails_behaviour: "How to treat a forwarded email to Discourse. <a href='https://meta.discourse.org/t/-/62977' target='_blank'>Learn more</a>"
    always_show_trimmed_content: "Always show trimmed part of incoming emails. WARNING: might reveal email addresses."
    trim_incoming_emails: "Trim part of the incoming emails that isn't relevant."
    private_email: "Don't include content from posts or topics in email title or email body. NOTE: also disables digest emails."
    email_total_attachment_size_limit_kb: "Max total size of files attached to outgoing emails. Set to 0 to disable sending of attachments."
    post_excerpts_in_emails: "In notification emails, always send excerpts instead of full posts"
    raw_email_max_length: "How many characters should be stored for incoming email."
    raw_rejected_email_max_length: "How many characters should be stored for rejected incoming email."
    delete_rejected_email_after_days: "Delete rejected emails older than (n) days."
    require_change_email_confirmation: "Require non-staff users to confirm their old email address before changing it. Does not apply to staff users, they always need to confirm their old email address."

    manual_polling_enabled: "Push emails using the API for email replies."
    pop3_polling_enabled: "Activate POP3 polling to receive email replies. Upon activation, the system will check a specified POP3 mailbox for emails and handle them as topic replies. See the <a href='https://meta.discourse.org/t/set-up-reply-by-email-with-pop3-polling/14003' target='_blank'>guide on Meta</a> for more information."
    pop3_polling_ssl: "Use SSL while connecting to the POP3 server. (Recommended)"
    pop3_polling_openssl_verify: "Verify TLS server certificate (Default: enabled)"
    pop3_polling_period_mins: "The period in minutes between checking the POP3 account for email. NOTE: Requires restart."
    pop3_polling_port: "The port for the POP3 server to poll for email."
    pop3_polling_host: "The host for the POP3 server to poll for email."
    pop3_polling_username: "The username for the POP3 account to poll for email."
    pop3_polling_password: "The password for the POP3 account to poll for email."
    pop3_polling_delete_from_server: "Delete emails from server. NOTE: If you disable this you should manually clean your mail inbox"
    log_mail_processing_failures: "Log all email processing failures to <a href='%{base_path}/logs' target='_blank'>/logs</a>"
    email_in: "Allow users to post new topics via email. After enabling this setting, you will be able to configure incoming email addresses for groups and categories."
    email_in_min_trust: "The minimum trust level a user needs to have to be allowed to post new topics via email."
    email_in_allowed_groups: "Groups that are allowed to post new topics via email. Admins and moderators can always post new topics via email."

    email_in_authserv_id: "The identifier of the service doing authentication checks on incoming emails. See <a href='https://meta.discourse.org/t/134358'>https://meta.discourse.org/t/134358</a> for instructions on how to configure this."
    email_in_spam_header: "Selects the specific email header to use for identifying spam. This option can be X-Spam-Flag, X-Spam-Status, or X-SES-Spam-Verdict, and the email is tagged as spam based on the header's value. For instance, if the chosen setting is X-Spam-Flag, an email with this header value set to YES would be classified as spam."

    enable_imap: "Enable IMAP for synchronizing group messages."
    enable_imap_write: "Enable two-way IMAP synchronization. If disabled, all write-operations on IMAP accounts are disabled."
    enable_imap_idle: "Use IMAP IDLE mechanism to wait for new emails."
    enable_smtp: "Enable SMTP for sending notifications for group messages."

    imap_polling_period_mins: "The period in minutes between checking the IMAP accounts for emails."
    imap_polling_old_emails: "The maximum number of old emails (processed) to be updated every time an IMAP box is polled (0 for all)."
    imap_polling_new_emails: "The maximum number of new emails (unprocessed) to be updated every time an IMAP box is polled ."
    imap_batch_import_email: "The minimum number of new emails that trigger import mode (disables notifications for imported posts)."

    email_prefix: "The [label] used in the subject of emails. It will default to 'title' if not set."
    email_site_title: "The title of the site used as the sender of emails from the site. Default to 'title' if not set. If your 'title' contains characters that are not allowed in email sender strings, use this setting."

    find_related_post_with_key: "Only use the 'reply key' to find the replied-to post. WARNING: disabling this allows user impersonation based on email address."

    minimum_topics_similar: "How many topics need to exist before similar topics are presented when composing new topics."

    relative_date_duration: "Number of days after posting where post dates will be shown as relative (7d) instead of absolute (20 Feb)."
    delete_user_max_post_age: "Don't allow deleting users whose first post is older than (x) days."
    delete_all_posts_max: "The maximum number of posts that can be deleted at once with the Delete All Posts button. If a user has more than this many posts, the posts cannot all be deleted at once and the user can't be deleted."
    delete_user_self_max_post_count: "The maximum number of posts a user can have while allowing self-service account deletion. Set to -1 to disable self-service account deletion."
    username_change_period: "The maximum number of days after registration that accounts can change their username (0 to disallow username change)."
    email_editable: "Allow users to change their e-mail address after registration."
    logout_redirect: "Location to redirect browser to after logout (eg: https://example.com/logout)"

    allow_uploaded_avatars: "Allow users to upload custom profile pictures."
    uploaded_avatars_allowed_groups: "Specify groups allowed to upload custom profile pictures."
    default_avatars: "URLs to avatars that will be used by default for new users until they change them."
    automatically_download_gravatars: "Download Gravatars for users upon account creation or email change."
    digest_topics: "The maximum number of popular topics to display in the email summary."
    digest_posts: "The maximum number of popular posts to display in the email summary."
    digest_other_topics: "The maximum number of topics to show in the 'New in topics and categories you follow' section of the email summary."
    digest_min_excerpt_length: "Minimum post excerpt in the email summary, in characters."
    suppress_digest_email_after_days: "Suppress summary emails for users not seen on the site for more than (n) days."
    digest_suppress_categories: "Suppress these categories from summary emails."
    digest_suppress_tags: "Suppress these tags from summary emails."
    disable_digest_emails: "Turns off summary emails for every user on the site. All users will stop receiving emails highlighting popular topics and other content summaries from your site."
    apply_custom_styles_to_digest: "Custom email template and css are applied to summary emails."
    email_accent_bg_color: "The accent color to be used as the background of some elements in HTML emails. Enter a color name ('red') or hex value ('#FF0000')."
    email_accent_fg_color: "The color of text rendered on the email bg color in HTML emails. Enter a color name ('white') or hex value ('#FFFFFF')."
    email_link_color: "The color of links in HTML emails. Enter a color name ('blue') or hex value ('#0000FF')."

    detect_custom_avatars: "Whether or not to check that users have uploaded custom profile pictures."
    max_daily_gravatar_crawls: "Maximum number of times Discourse will check Gravatar for custom avatars in a day"
    public_user_custom_fields: "A list of user custom fields that can be retrieved with the API."
    staff_user_custom_fields: "A list of user custom fields that can be retrieved for staff members with the API."
    enable_user_directory: "Provide a directory of users for browsing"
    enable_group_directory: "Provide a directory of groups for browsing"
    enable_category_group_moderation: "Allow groups to moderate content in specific categories"
    group_in_subject: "Set %%{optional_pm} in email subject to name of first group in PM, see: <a href='https://meta.discourse.org/t/customize-specific-email-templates/88323' target='_blank'>Customize subject format for standard emails</a>"
    allow_anonymous_mode: "Enable the option for users to switch to anonymous mode for posting. When activated, users can opt for their identities to be hidden when creating posts or topics throughout the site. See also `allow anonymous likes`."
    allow_likes_in_anonymous_mode: "Enable this setting to allow users who are browsing your site anonymously to like posts. When activated, users can opt for their identities to be hidden when liking posts or topics throughout the site. This setting requires the `allow anonymous mode` setting to be enabled."
    anonymous_posting_min_trust_level: "Minimum trust level required to enable anonymous posting. This setting requires the `allow anonymous mode` setting to be enabled."
    anonymous_posting_allowed_groups: "Groups that are allowed to enable anonymous posting. This setting requires the `allow anonymous mode` setting to be enabled."
    anonymous_account_duration_minutes: "To protect anonymity create a new anonymous account every N minutes for each user. Example: if set to 600, as soon as 600 minutes elapse from last post AND user switches to anon, a new anonymous account is created."

    hide_user_profiles_from_public: "Disable user cards, user profiles and user directory for anonymous users."
    hide_new_user_profiles: "Hide trust level 1 or lower user profiles from the public and trust level 1 users until they post for the first time. This feature is disabled unconditionally on must_approve_users and invite_only sites."
    allow_users_to_hide_profile: "Allow users to hide their profile and presence"
    hide_user_activity_tab: "Hide the activity tab on user profiles except for Admin and self."

    delete_associated_accounts_on_password_reset: "Delete user associated account when user changes the password."

    allow_featured_topic_on_user_profiles: "Allow users to feature a link to a topic on their user card and profile."

    show_inactive_accounts: "Allow logged in users to browse profiles of inactive accounts."

    hide_silencing_reasons: "Don't display silencing reasons publically on user profiles."

    hide_suspension_reasons: "Don't display suspension reasons publically on user profiles."

    log_personal_messages_views: "Log personal message views by Admin for other users/groups."

    ignored_users_count_message_threshold: "Notify moderators if a particular user is ignored by this many other users."

    ignored_users_message_gap_days: "How long to wait before notifying moderators again about a user who has been ignored by many others."

    clean_up_inactive_users_after_days: "Number of days before an inactive user (trust level 0 without any posts) is removed. To disable clean up set to 0."
    clean_up_unused_staged_users_after_days: "Number of days before an unused staged user (without any posts) is removed. To disable clean up set to 0."

    user_selected_primary_groups: "Allow users to set their own primary group"

    max_notifications_per_user: "Maximum amount of notifications per user, if this number is exceeded old notifications will be deleted. Enforced weekly. Set to 0 to disable"

    allowed_user_website_domains: "User website will be verified against these domains."

    allow_profile_backgrounds: "Allow users to upload profile backgrounds."

    get_a_room_threshold: "Number of posts a user has to make to the same person in the same topic before being warned."

    dont_feed_the_trolls_threshold: "Number of flags from other users before being warned."

    enable_mobile_theme: "Mobile devices use a mobile-friendly theme, with the ability to switch to the full site. Disable this if you want to use a custom stylesheet that is fully responsive."

    dominating_topic_minimum_percent: "What percentage of posts a user has to make in a topic before being reminded about overly dominating a topic."

    pm_warn_user_last_seen_months_ago: "When creating a new PM warn users when target recepient has not been seen more than n months ago."

    suppress_uncategorized_badge: "Don't show the badge for uncategorized topics in topic lists."

    header_dropdown_category_count: "How many categories can be displayed in the header dropdown menu."

    permalink_normalizations: "Apply the following regex before matching permalinks, for example: /(topic.*)\\?.*/\\1 will strip query strings from topic routes. Format is regex+string use \\1 etc. to access captures"

    global_notice: "Display an URGENT, EMERGENCY, non-dismissible global banner notice to all visitors, change to blank to hide it (HTML allowed)."

    disable_system_edit_notifications: "Disables edit notifications by the system user when 'download_remote_images_to_local' is active."

    disable_category_edit_notifications: "Disable notifications for topic category edits. This includes topics which are 'published' (e.g. shared drafts)."

    disable_tags_edit_notifications: "Disable notifications for topic tag edits. This includes topics which are 'published' (e.g. shared drafts)."

    notification_consolidation_threshold: "Number of liked or membership request notifications received before the notifications are consolidated into a single one. Set to 0 to disable."

    likes_notification_consolidation_window_mins: "Duration in minutes where liked notifications are consolidated into a single notification once the threshold has been reached. The threshold can be configured via `SiteSetting.notification_consolidation_threshold`."

    linked_notification_consolidation_window_mins: "Duration in minutes where linked notifications are consolidated into a single notification once the threshold has been reached. The threshold can be configured via `SiteSetting.notification_consolidation_threshold`."

    automatically_unpin_topics: "Automatically unpin topics when the user reaches the bottom."

    read_time_word_count: "Word count per minute for calculating estimated reading time."

    topic_page_title_includes_category: "Topic page <a href='https://developer.mozilla.org/en-US/docs/Web/HTML/Element/title' target='_blank'>title tag</a> includes the category name."

    native_app_install_banner_ios: "Displays DiscourseHub app banner on iOS devices to basic users (trust level 1) and up."

    native_app_install_banner_android: "Displays DiscourseHub app banner on Android devices to basic users (trust level 1) and up."

    app_association_android: "Contents of <a href='%{base_path}/.well-known/assetlinks.json'>.well-known/assetlinks.json</a> endpoint, used for Google's Digital Asset Links API."
    app_association_ios: "Contents of <a href='%{base_path}/apple-app-site-association'>apple-app-site-association</a> endpoint, used to create Universal Links between this site and iOS apps."

    share_anonymized_statistics: "Enable sharing of anonymized usage statistics with CDCK, Inc. (“Discourse”). When this setting is enabled, data concerning the usage of the site is collected and shared in anonymized form, ensuring no personal information is disclosed."

    enable_powered_by_discourse: "Show “Powered by Discourse” link to discourse.org at the bottom of most pages."

    auto_handle_queued_age: "Automatically handle records that are waiting to be reviewed after this many days. Flags will be ignored. Queued posts and users will be rejected. Set to 0 to disable this feature."
    penalty_step_hours: "Default penalties for silencing or suspending users in hours. First offense defaults to the first value, second offense defaults to the second value, etc."
    penalty_include_post_message: "Automatically include offending post message in email message template when silencing or suspending a user"
    svg_icon_subset: "Add additional FontAwesome icons that you would like to include in your assets. Use no prefix for solid icons, 'far-' for regular icons and 'fab-' for brand icons."
    max_prints_per_hour_per_user: "Maximum number of /print page impressions (set to 0 to disable printing)"

    full_name_requirement: "Make the full name field a required, optional, or optional but hidden field in the signup form."
    interface_color_selector: "Configure where the light/dark mode selector for the interface color is available."
    enable_names: "Show the user's full name on their profile, user card, and emails. Disable to hide full name everywhere."
    display_name_on_posts: "Show a user's full name on their posts in addition to their @username."
    show_time_gap_days: "If two posts are made this many days apart, display the time gap in the topic."
    short_progress_text_threshold: "After the number of posts in a topic goes above this number, the progress bar will only show the current post number. If you change the progress bar's width, you may need to change this value."
    default_code_lang: "Default programming language syntax highlighting applied to markdown code blocks (auto, text, ruby, python etc.). This value must also be present in the `highlighted languages` site setting."
    autohighlight_all_code: "Apply syntax highlighting to HTML-authored &lt;code&gt; blocks, even if they didn't specify a language. To configure markdown-authored code blocks, use the 'default code lang' setting."
    highlighted_languages: "Included syntax highlighting rules. (Warning: including too many languages may impact performance) see: <a href='https://highlightjs.org/demo/' target='_blank'>https://highlightjs.org/demo</a> for a demo"
    show_copy_button_on_codeblocks: "Add a button to codeblocks to copy the block contents to the user's clipboard."

    embed_any_origin: "Allow embeddable content regardless of origin. This is required for mobile apps with static HTML."
    embed_topics_list: "Enable the embedding of topic lists in HTML format. This setting allows you to incorporate lists of topics from your forum into other websites in a compatible and easy-to-use manner."
    embed_set_canonical_url: "Set the canonical URL for embedded topics to the embedded content's URL."
    embed_truncate: "Shorten the contents of posts that are embedded from external sources. This setting ensures that only the initial part of content is displayed when a post from an external URL is embedded on your site. If you prefer to display full content from the external posts, you can disable this setting."
    embed_unlisted: "Embedded topics will be unlisted until a user replies."
    import_embed_unlisted: "Imported embedded topics will be unlisted until a user replies (even when the `embed unlisted` site setting is unchecked)."
    embed_support_markdown: "Support Markdown formatting for embedded posts."
    allowed_embed_selectors: "A comma separated list of CSS elements that are allowed in embeds."
    allowed_href_schemes: "Schemes allowed in links in addition to http and https."
    embed_post_limit: "Maximum number of posts to embed."
    embed_username_required: "The username for topic creation is required."
    notify_about_reviewable_item_after: "If there are reviewable items that haven’t been handled after this many hours, send a personal message to moderators. Set to 0 to disable."

    delete_drafts_older_than_n_days: "Delete drafts that have not been changed in more than (n) days."
    delete_merged_stub_topics_after_days: "Number of days to wait before automatically deleting fully merged stub topics. Set to -1 to never delete. Set to 0 to immediately delete."

    bootstrap_mode_min_users: 'Minimum number of users required to disable bootstrap mode and remove Getting Started button (set to 0 to disable, can take up to 24 hours). See <a target="_blank" href="https://meta.discourse.org/t/-/322876">the bootstrap mode topic on Meta</a> for details.'

    prevent_anons_from_downloading_files: "Prevent anonymous users from downloading attachments."
    secure_uploads: 'Limits access to ALL uploads (images, video, audio, text, pdfs, zips, and others). If "login required” is enabled, only logged-in users can access uploads. Otherwise, access will be limited only for media uploads in personal messages and private categories. WARNING: This setting is complex and requires deep administrative understanding. See <a target="_blank" href="https://meta.discourse.org/t/-/140017">the secure uploads topic on Meta</a> for details.'
    secure_uploads_allow_embed_images_in_emails: "Allows embedding secure images that would normally be redacted in emails, if their size is smaller than the 'secure uploads max email embed image size kb' setting."
    secure_uploads_max_email_embed_image_size_kb: "The size cutoff for secure images that will be embedded in emails if the 'secure uploads allow embed in emails' setting is enabled. Without that setting enabled, this setting has no effect."
    slug_generation_method: "Choose a slug generation method. 'encoded' will generate percent encoding string. 'none' will disable slug at all."

    enable_emoji: "Enable the display and use of emojis in your Discourse instance. If disabled, emojis will not be rendered and users will not be able to access or use them in text fields."
    enable_emoji_shortcuts: "Common smiley text such as :) :p :( will be converted to emojis"
    emoji_set: "Select your preferred style of emoji. Different emoji sets can provide unique appearances to the emojis displayed on the site."
    emoji_autocomplete_min_chars: "Minimum number of characters required to trigger autocomplete emoji popup"
    enable_inline_emoji_translation: "Enables translation for inline emojis (without any space or punctuation before)"
    emoji_deny_list: "These emoji will not be available to use in menus or shortcodes."

    approve_post_count: "The amount of posts from a new or basic user that must be approved"
    approve_unless_trust_level: "Posts created by users below this trust level must be approved"
    approve_unless_allowed_groups: "Posts created by users not in these groups must be approved. Posts created by admins and moderators are always approved."
    approve_new_topics_unless_trust_level: "New topics created by users below this trust level must be approved"
    approve_new_topics_unless_allowed_groups: "New topics created by users not in these groups must be approved. Topics created by admins and moderators are always approved."
    approve_unless_staged: "New topics and posts created by staged users must be approved"
    notify_about_queued_posts_after: "If there are posts that have been waiting to be reviewed for more than this many hours, send a notification to all moderators. Set to 0 to disable these notifications."
    reviewable_revision_reasons: "List of reasons that can be selected when rejecting a reviewable queued post with a revision. Other is always available as well, which allows for a custom reason to be entered."
    auto_close_messages_post_count: "Maximum number of posts allowed in a message before it is automatically closed (0 to disable)"
    auto_close_topics_post_count: "Maximum number of posts allowed in a topic before it is automatically closed (0 to disable)"
    auto_close_topics_create_linked_topic: "Create a new linked topic when a topic is auto-closed based on 'auto close topics post count' setting"

    code_formatting_style: "Code button in composer will default to this code formatting style"

    max_allowed_message_recipients: "Maximum recipients allowed in a message."
    disable_watched_word_checking_in_user_fields: "disable watched word checking in user fields"
    watched_words_regular_expressions: "Allows the use of regular expressions for filtering words. If enabled, this feature groups sensitive words by their case-sensitivity. It then compiles all selected words into a single regular expression, adding word boundaries for regular watched words. Consequently, this regex-based filtering method adds an extra layer of control over content moderation by supporting more sophisticated word patterns. The setting also allows to easily substitute the original text with the replacement of choice."

    enable_fast_edit: "Adds a button to the post selection menu to edit a small selection inline."
<<<<<<< HEAD
    old_post_notice_days: "The number of days after which the new-user and returning-user post notice will be hidden. The official post notice will always be shown."
=======
    old_post_notice_days: "The number of days after which the new-user and returning-user post notices will be hidden. The official post notice will always remain visible."
>>>>>>> bc1abd00
    new_user_notice_tl: "Minimum trust level required to see new user post notices."
    returning_user_notice_tl: "Minimum trust level required to see returning user post notices."
    returning_users_days: "How many days should pass before a user is considered to be returning."
    review_media_unless_trust_level: "Staff will review posts of users with lower trust levels if they contain embedded media."
    skip_review_media_groups: "Users who are not in any of these groups will have their posts sent to staff for review if the post contains embedded media. Posts created by admins and moderators are always allowed."
    blur_tl0_flagged_posts_media: "Blur flagged posts images to hide potentially NSFW content."
    enable_page_publishing: "Allow staff members to publish topics to new URLs with their own styling."
    show_published_pages_login_required: "Anonymous users can see published pages, even when login is required."
    skip_auto_delete_reply_likes: "When automatically deleting old replies, skip deleting posts with this number of likes or more."

    default_email_digest_frequency: "How often users receive summary emails by default."
    default_include_tl0_in_digests: "Include posts from new users in summary emails by default. Users can change this in their preferences."
    default_email_level: "Set default email notification level for regular topics."
    default_email_messages_level: "Set default email notification level when someone messages user."
    default_email_mailing_list_mode: "Send an email for every new post by default."
    default_email_mailing_list_mode_frequency: "Users who enable mailing list mode will receive emails this often by default."
    disable_mailing_list_mode: "Disallow users from enabling mailing list mode (prevents any mailing list emails from being sent.)"
    default_email_previous_replies: "Include previous replies in emails by default."

    default_emoji_reactions: "Default favorites emoji reactions. Add up to 5 emojis for quick reaction."

    default_email_in_reply_to: "Include excerpt of replied to post in emails by default."

    default_hide_profile: "Hide user public profile by default."
    default_hide_presence: "Disable presence features by default."

    default_other_new_topic_duration_minutes: "Global default condition for which a topic is considered new."
    default_other_auto_track_topics_after_msecs: "Global default time before a topic is automatically tracked."
    default_other_notification_level_when_replying: "Global default notification level when the user replies to a topic."
    default_other_external_links_in_new_tab: "Open external links in a new tab by default."
    default_other_enable_quoting: "Enable quote reply for highlighted text by default."
    default_other_enable_smart_lists: "Enable smart lists when typing in the composer by default."
    default_other_enable_defer: "Enable defer topic functionality by default."
    default_other_enable_markdown_monospace_font: "Use monospace font in composer's Markdown mode by default."
    default_other_dynamic_favicon: "Show new/updated topic count on browser icon by default."
    default_other_skip_new_user_tips: "Skip new user onboarding tips and badges."

    default_other_like_notification_frequency: "Sets the frequency at which users receive notifications for likes by default. Users who have not customized their notification settings will follow this default behavior."

    default_topics_automatic_unpin: "Automatically unpin topics when the user reaches the bottom by default."

    default_categories_watching: "List of categories that are watched by default."
    default_categories_tracking: "List of categories that are tracked by default."
    default_categories_muted: "List of categories that are muted by default."
    default_categories_watching_first_post: "List of categories in which first post in each new topic will be watched by default."
    default_categories_normal: "List of categories that are not muted by default. Useful when `mute_all_categories_by_default` site setting is enabled."
    mute_all_categories_by_default: "Set the default notification level of all the categories to muted. Require users opt-in to categories for them to appear in 'latest' and 'categories' pages. If you wish to amend the defaults for anonymous users set 'default_categories_' settings."

    default_tags_watching: "List of tags that are watched by default."
    default_tags_tracking: "List of tags that are tracked by default."
    default_tags_muted: "List of tags that are muted by default."
    default_tags_watching_first_post: "List of tags in which first post in each new topic will be watched by default."

    default_text_size: "Specifies the default font size for all text elements on the site. This size can be subsequently adjusted by each user according to their preference."

    default_title_count_mode: "Select the default mode for the count of page titles displayed on the site. This will apply across all the pages unless individually overridden."
    enable_offline_indicator: "Display a message to users when it is detected that they have no network connection"
    default_sidebar_link_to_filtered_list: "Make navigation menu links link to filtered list by default."
    default_sidebar_show_count_of_new_items: "Make navigation menu links show count of new items instead of badges by default."
    default_sidebar_switch_panel_position: "Position of button on sidebar to switch to chat"

    retain_web_hook_events_period_days: "Number of days to retain web hook event records."
    retain_web_hook_events_aggregate_days: "Number of days to retain web hook event aggregate records."
    retry_web_hook_events: "Automatically retry failed web hook events for 4 times. Time gaps between the retries are 1, 5, 25 and 125 minutes."
    revoke_api_keys_unused_days: "Number of days since an API key was last used before it is automatically revoked (0 for never)"
    revoke_api_keys_maxlife_days: "Number of days before an API key is automatically revoked (0 for never)"

    allow_user_api_key_scopes: "List of scopes allowed for user API keys"
    min_trust_level_for_user_api_key: |
      Trust level required for generation of user API keys.<br>
      <b>WARNING</b>: Changing the trust level will prevent users with a lower trust level from logging in via Discourse Hub
    user_api_key_allowed_groups: |
      Group membership required for generation of user API keys.<br>
      <b>WARNING</b>: Changing the trust level will prevent users with a lower trust level from logging in via Discourse Hub.<br>
       Admins and moderators can always create user API keys.
    allowed_user_api_auth_redirects: "Allowed URL for authentication redirect for user API keys. Wildcard symbol * can be used to match any part of it (e.g. www.example.com/*)."
    allowed_user_api_push_urls: "Allowed URLs for server push to user API"
    revoke_user_api_keys_unused_days: "Number of days since a user API key was last used before it is automatically revoked (0 for never)"
    revoke_user_api_keys_maxlife_days: "Number of days before a user API key is automatically revoked (0 for never)"

    tagging_enabled: "Enable tags on topics? See the <a href='https://meta.discourse.org/t/admin-guide-to-tags-in-discourse/121041'>Admin guide to tags on Meta</a> for more information."
    min_trust_to_create_tag: "The minimum trust level required to create a tag."
    create_tag_allowed_groups: "Groups that are allowed to create tags. Admins and moderators can always create tags."
    edit_tags_allowed_groups: "Groups that are allowed to edit tags, tag descriptions, and tag synonyms."
    max_tags_per_topic: "The maximum tags that can be applied to a topic."
    enable_max_tags_per_email_subject: "Use max_tags_per_email_subject when generating the subject of an email"
    max_tags_per_email_subject: "The maximum tags that can be in the subject of an email"
    max_tag_length: "The maximum amount of characters that can be used in a tag."
    max_tag_search_results: "When searching for tags, the maximum number of results to show."
    max_tags_in_filter_list: "Maximum number of tags to show in the filter dropdown. The most used tags will be shown."
    tags_sort_alphabetically: "Show tags in alphabetical order. Default is to show in order of popularity."
    tags_listed_by_group: "List tags by tag group on the <a href='%{base_path}/tags' target='_blank'>Tags page</a>."
    tag_style: "Define the visual appearance of tag badges on the site. This setting allows you to customize how tags are visually represented across all areas of the site, enhancing layout consistency and user accessibility."
    pm_tags_allowed_for_groups: "Allow members of included groups to tag any personal message"
    min_trust_level_to_tag_topics: "Minimum trust level required to tag topics"
    tag_topic_allowed_groups: "Groups that are allowed to tag topics. Admins and moderators can always tag topics."
    suppress_overlapping_tags_in_list: "If tags match exact words in topic titles, don't show the tag"
    remove_muted_tags_from_latest: "Don't show topics tagged only with muted tags in the latest topic list."
    force_lowercase_tags: "Force all new tags to be entirely lowercase."
    create_post_for_category_and_tag_changes: "Create a whisper post when a topic's category or tags change, requires whisper posts to be enabled."
    automatically_clean_unused_tags: "Automatically delete tags that are not being used on any topics or personal messages on a daily basis."
    watched_precedence_over_muted: "Notify me about topics in categories or tags I’m watching that also belong to one I have muted"

    company_name: "Name of your company or organization. If left blank, no boilerplate Terms of Service or Privacy Notice will be provided."
    governing_law: "Specify the jurisdiction that governs the legal aspects of the site, including Terms of Service and Privacy Policy. This is typically the country or state where the company operating the site is registered or conducts business."
    city_for_disputes: "Specify the city that will be used as the jurisdiction for resolving any disputes related to the use of this forum. This information is typically included in legal documents such as the forum's Terms of Service."

    shared_drafts_category: "Enable the Shared Drafts feature by designating a category for topic drafts. Topics in this category will be suppressed from topic lists for staff users."
    shared_drafts_min_trust_level: "Allow users to see and edit Shared Drafts."
    shared_drafts_allowed_groups: "Allow users in these groups to see and edit Shared Drafts."

    push_notifications_prompt: "Show a user consent banner for push notifications. This setting triggers a prompt asking users for permission to send them push notifications. It only appears when push notifications are not already enabled, are supported by the user's device, and the user has either made a post or is using a Progressive Web App (PWA). The prompt will not be shown again if the user has already dismissed it or granted/denied permission."
    push_notifications_icon: "The badge icon that appears in the notification corner. A 96×96 monochromatic PNG with transparency is recommended."
    enable_desktop_push_notifications: "Activate push notifications for the desktop interface. This feature enables real-time alerts from the site directly to your desktop, enhancing engagement and ensuring users are always updated. However, the effectiveness of this feature relies on browser support for push notifications."
    push_notification_time_window_mins: "Wait (n) minutes before sending push notification. Helps prevent push notifications from being sent to an active online user."

    base_font: "Base font to use for most text on the site. Themes can override via the `--font-family` CSS custom property."
    heading_font: "Font to use for headings on the site. Themes can override via the `--heading-font-family` CSS custom property."

    enable_sitemap: "Generate a sitemap for your site and include it in the robots.txt file."
    sitemap_page_size: "Number of URLs to include in each sitemap page. Max 50.000"

    enable_user_status: "Allow users to set custom status message (emoji + description)."
    enable_user_tips: "Enable new user tips that describe key features to users"

    short_title: "The short title will be used on the user's home screen, launcher, or other places where space may be limited. It should be limited to 12 characters."

    dashboard_hidden_reports: "Allow to hide the specified reports from the dashboard."
    dashboard_visible_tabs: "Choose which dashboard tabs are visible."
    dashboard_general_tab_activity_metrics: "Choose reports to be displayed as activity metrics on the general tab."

    gravatar_enabled: "Use the <a href='https://gravatar.com/'>Gravatar</a> service for user avatars. This will prevent users from switching to Gravatar for their avatars, but will not impact users who already use it."
    gravatar_name: "Specify the name of the Gravatar service provider. This name is typically used to identify the source providing Gravatar avatars to the site."
    gravatar_base_url: "Specify the URL for accessing the Gravatar provider's API. This setting is critical for converting email addresses into Gravatar URLs where avatar images are stored."
    gravatar_login_url: "URL relative to `gravatar_base_url`, which provides the user with the login to the Gravatar service."

    share_quote_buttons: "Determine which items appear in the quote sharing widget, and in what order."
    share_quote_visibility: "Determine when to show quote sharing buttons: never, to anonymous users only or all users. "

    create_revision_on_bulk_topic_moves: "Create revision for first posts when topics are moved into a new category in bulk."

    allow_changing_staged_user_tracking: "Allow a staged user's category and tag notification preferences to be changed by an admin user."
    use_email_for_username_and_name_suggestions: "Use the first part of email addresses for username and name suggestions. Warning: This can make it easier for bad actors to discover the email address of your members (because many people use common email providers like `gmail.com`)."
    use_name_for_username_suggestions: "Use a user's full name when suggesting usernames."
    suggest_weekends_in_date_pickers: "Include weekends (Saturday and Sunday) in date picker suggestions (disable this if you use Discourse only on weekdays, Monday through Friday)."
    show_bottom_topic_map: "Shows the topic map at the bottom of the topic when it has 10 replies or more."
    show_topic_map_in_topics_without_replies: "Shows the topic map even if the topic has no replies."
    enable_welcome_banner: "Display a banner on your main topic list pages to welcome members and allow them to search site content"
    welcome_banner_image: "Set an image to display in the background of the welcome banner."
    welcome_banner_location: "Determines where on the page the welcome banner will appear."
    welcome_banner_page_visibility: "Determines on which pages the welcome banner will appear."
    welcome_banner_text_color: "When the 'Welcome banner image' setting has been configured, use this setting to change the banner text color to ensure it remains readable. When left blank or when no image has been uploaded, the 'primary' color from the color palette will be used."

    splash_screen: "Displays a temporary loading screen while site assets load"
    navigation_menu: "Specify sidebar or header dropdown as the main navigation menu for your site. Sidebar is recommended."
    default_navigation_menu_categories: "Selected categories will be displayed under Navigation Menu's Categories section by default."
    default_navigation_menu_tags: "Selected tags will be displayed under Navigation Menu's Tags section by default."
    experimental_new_new_view_groups: 'Enable a new topics list that combines unread and new topics and make the "Everything" link in the sidebar link to it.'
    glimmer_post_stream_mode: "Control whether the new 'glimmer' post stream implementation is used. 'auto' will enable automatically once all your themes and plugins are ready. This implementation is under active development, and is not intended for production use. Do not develop themes/plugins against it until the implementation is finalized and announced."
    glimmer_post_stream_mode_auto_groups: "Enable the new 'glimmer' post stream implementation in 'auto' mode for the specified user groups. This implementation is under active development, and is not intended for production use. Do not develop themes/plugins against it until the implementation is finalized and announced."
    deactivate_widgets_rendering: "Disable the legacy widgets rendering engine. This will disable all widgets that have not been updated to Glimmer components, it will also force the Glimmer Post Stream to be enabled unconditionally regardless of the value of the `glimmer_post_stream_mode` setting. This setting is not recommended for production sites, as it may break existing themes and plugins."
    floatkit_autocomplete_composer: "Enable the Floatkit-based autocomplete menu in composer. This is an UI enhancement that will replace the current JQuery-based autocomplete menu."
    floatkit_autocomplete_input_fields: "Enable the Floatkit-based autocomplete menu for input fields in full page search and group selector fields. This is a UI enhancement that will replace the current jQuery-based autocomplete menu."
    floatkit_autocomplete_chat_composer: "Enable the Floatkit-based autocomplete menu in chat composer. This is a UI enhancement that will replace the current jQuery-based autocomplete menu."
    experimental_form_templates: "Enable the form templates feature. Manage the templates at <a href='%{base_path}/admin/customize/form-templates'>Customize / Templates</a>."
    show_preview_for_form_templates: "Enable the preview for form templates feature"
    lazy_load_categories_groups: "Lazy load category information only for users of these groups. This improves performance on sites with many categories."
    experimental_auto_grid_images: "Automatically wraps images in [grid] tags when 3 or more images are uploaded in the composer."
    experimental_impersonation: "Impersonate a user without having to log out of your admin account."
    experimental_impersonation_time_limit_minutes: "How long before an impersonation session is automatically ended."
    page_loading_indicator: "Configure the loading indicator which appears during page navigations within Discourse. 'Spinner' is a full page indicator. 'Slider' shows a narrow bar at the top of the screen."
    show_user_menu_avatars: "Show user avatars in the user menu"
    about_page_hidden_groups: "Do not show members of specific groups on the /about page."
    about_page_extra_groups: "Groups to show on the about page below the moderators."
    about_page_extra_groups_initial_members: "Number of members to expand on each group on the about page."
    about_page_extra_groups_show_description: "Whether to include the group descriptions on the about page."
    about_page_extra_groups_order: "Ordering of the extra groups on the about page."
    adobe_analytics_tags_url: "Adobe Analytics tags URL (`https://assets.adobedtm.com/...`)"
    view_raw_email_allowed_groups: "Groups which can view the raw email content of a post if it was created by an incoming email. This includes email headers and other technical information."
    rich_editor: "Enable the rich editor for the composer so all users can switch between the current Markdown mode and the new rich text editor for more intuitive and user-friendly composition."
    default_composition_mode: "Set the default mode for your community's composer. Rich text mode provides a more modern, familiar writing experience for most users, while Markdown mode may be suitable for more technical audiences. Members can use a toggle in the composer toolbar to switch between modes."
    viewport_based_mobile_mode: "Use viewport width to determine mobile/desktop modes. This setting will be removed soon. If you find the need to turn it off, please let us know <a href='https://meta.discourse.org/t/384280'>on Meta</a>."
    reviewable_ui_refresh: "Groups that can use the experimental new UI in the review queue."
    content_localization_enabled: "Displays localized content for users based on their browser or user language preferences. Such content may include categories, tags, posts, and topics. Supported locales are set in 'content localization supported locales'."
    content_localization_supported_locales: "List of supported locales that user content can be translated to. Requires 'content localization enabled'."
    content_localization_allowed_groups: "Groups allowed to update localized content. Requires 'content localization enabled'."
    content_localization_language_switcher: "Show a language switcher in the header, allowing visitors to switch between translated versions of Discourse and user-contributed content. Uses languages defined in 'content localization supported locales'"

    errors:
      invalid_css_color: "Invalid color. Enter a color name or hex value."
      invalid_email: "Invalid email address."
      invalid_username: "There's no user with that username."
      valid_username: "There's a user with that username."
      invalid_group: "There's no group with that name."
      invalid_integer_min_max: "Value must be between %{min} and %{max}."
      invalid_integer_min: "Value must be %{min} or greater."
      invalid_integer_max: "Value cannot be higher than %{max}."
      invalid_integer: "Value must be an integer."
      regex_mismatch: "Value doesn't match the required format."
      must_include_latest: "Top menu must include the 'latest' tab."
      invalid_string: "Invalid value."
      invalid_string_min_max: "Must be between %{min} and %{max} characters."
      invalid_string_min:
        one: "Must be at least %{count} character."
        other: "Must be at least %{count} characters."
      invalid_string_max:
        one: "Must be no more than %{count} character."
        other: "Must be no more than %{count} characters."
      invalid_json: "Invalid JSON."
      invalid_object: "Invalid object."
      invalid_reply_by_email_address: "Value must contain '%{reply_key}' and be different from the notification email."
      invalid_alternative_reply_by_email_addresses: "All values must contain '%{reply_key}' and be different from the notification email."
      invalid_domain_hostname: "Must not include * or ? characters."
      invalid_allowed_iframes_url: "Iframe urls must start with http:// or https:// and have at least one more additional '/'"
      invalid_csp_script_src: "Value must be either 'unsafe-eval' or 'wasm-unsafe-eval', or in the form '<hash algorithm>-<base64 value>' where supported hash algorithms are sha256, sha384 or sha512. Ensure that your input is wrapped in single quotation marks."
      pop3_polling_host_is_empty: "You must set a 'pop3 polling host' before enabling POP3 polling."
      pop3_polling_username_is_empty: "You must set a 'pop3 polling username' before enabling POP3 polling."
      pop3_polling_password_is_empty: "You must set a 'pop3 polling password' before enabling POP3 polling."
      pop3_polling_authentication_failed: "POP3 authentication failed. Please verify your pop3 credentials."
      reply_by_email_address_is_empty: "You must set a 'reply by email address' before enabling reply by email."
      email_polling_disabled: "You must enable either manual, POP3 polling or have a custom mail poller enabled before enabling reply by email."
      user_locale_not_enabled: "You must first enable 'allow user locale' before enabling this setting."
      at_least_one_group_required: "You must specify at least one group for this setting."
      invalid_regex: "Regex is invalid or not allowed."
      invalid_regex_with_message: "The regex '%{regex}' has an error: %{message}"
      email_editable_enabled: "You must disable 'email editable' before enabling this setting."
      staged_users_disabled: "You must first enable 'staged users' before enabling this setting."
      reply_by_email_disabled: "You must first enable 'reply by email' before enabling this setting."
      discourse_connect_url_is_empty: "You must set a 'discourse connect url' before enabling this setting."
      enable_local_logins_disabled: "You must first enable 'enable local logins' before enabling this setting."
      min_username_length_exists: "You cannot set the minimum username length above the shortest username (%{username})."
      min_group_name_length_exists: "You cannot set the minimum username length above the shortest group name (%{group_name})."
      min_username_length_range: "You cannot set the minimum above the maximum."
      max_username_length_exists: "You cannot set the maximum username length below the longest username (%{username})."
      max_group_name_length_exists: "You cannot set the maximum username length below the longest group name (%{group_name})."
      max_username_length_range: "You cannot set the maximum below the minimum."
      invalid_hex_value: "Color values have to be 6-digit hexadecimal codes."
      empty_selectable_avatars: "You must first upload at least two selectable avatars before enabling this setting."
      category_search_priority:
        low_weight_invalid: "You cannot set the weight to be greater or equal to 1."
        high_weight_invalid: "You cannot set the weight to be smaller or equal to 1."
      allowed_unicode_usernames:
        regex_invalid: "The regular expression is invalid: %{error}"
        leading_trailing_slash: "The regular expression must not start and end with a slash."
      unicode_usernames_avatars: "The internal system avatars do not support Unicode usernames."
      list_value_count:
        one: "The list must contain exactly %{count} value."
        other: "The list must contain exactly %{count} values."
      markdown_linkify_tlds: "You cannot include a value of '*'."
      google_oauth2_hd_groups: "You must configure all 'google oauth2 hd' settings before enabling this setting."
      discourse_id_credentials: "You must configure Discourse ID credentials ('discourse_id_client_id' and 'discourse_id_client_secret') before enabling this setting."
      linkedin_oidc_credentials: "You must configure LinkedIn OIDC credentials ('linkedin_oidc_client_id' and 'linkedin_oidc_client_secret') before enabling this setting."
      search_tokenize_chinese_enabled: "You must disable 'search_tokenize_chinese' before enabling this setting."
      search_tokenize_japanese_enabled: "You must disable 'search_tokenize_japanese' before enabling this setting."
      discourse_connect_cannot_be_enabled_if_second_factor_enforced: "You cannot enable DiscourseConnect if 2FA is enforced."
      delete_rejected_email_after_days: "This setting cannot be set lower than the delete_email_logs_after_days setting or greater than %{max}"
      invalid_uncategorized_category_setting: 'The "Uncategorized" category cannot be selected if ''allow uncategorized topics'' is not enabled.'
      invalid_search_ranking_weights: "Value is invalid for search_ranking_weights site setting. Example: '{0.1,0.2,0.3,1.0}'. Note that maximum value for each weight is 1.0."
      content_localization_locale_limit: "The number of supported locales cannot exceed %{max}."
      content_localization_language_switcher_requirements: "The language switcher requires the 'set locale from cookie' and 'allow user locale' site settings to be enabled, and 'content localization supported locales' to have at least one language."
      mediaconvert_role_arn_required: "AWS IAM role ARN is required when using AWS MediaConvert for video conversion."
      s3_credentials_required_for_video_conversion: "S3 credentials are required for video conversion. Please configure S3 access keys or enable IAM profile."

    keywords:
      clean_up_inactive_users_after_days: "deactivated|inactive|unactivated"
      navigation_menu: "sidebar|header dropdown"
      purge_unactivated_users_grace_period_days: "deactivated|inactive|unactivated"
      default_composition_mode: "rte|rich text|composer|markdown|rich editor"

    placeholder:
      discourse_connect_provider_secrets:
        key: "www.example.com"
        value: "DiscourseConnect secret"

  search:
    extreme_load_error: "Site is under extreme load, search is disabled, try again later"
    within_post: "#%{post_number} by %{username}"
    types:
      category: "Categories"
      topic: "Results"
      user: "Users"
    results_page: "Search results for '%{term}'"
    audio: "[audio]"
    video: "[video]"

  filter:
    description:
      status: "Filter topics by their status"
      in: "Filter topics in personal lists"
      order: "Sort topics by a specific field"
      category: "Show topics in a specific category"
      category_any: "Show topics in any of the specified categories (comma-separated)"
      exclude_category: "Exclude topics from a specific category"
      category_without_subcategories: "Show topics only in the parent category, excluding subcategories"
      exclude_category_without_subcategories: "Exclude topics only from the parent category, not subcategories"
      tag: "Show topics with a specific tag"
      tags_any: "Show topics with any of the specified tags (comma-separated)"
      tags_all: "Show topics with all of the specified tags (plus-separated)"
      exclude_tag: "Exclude topics with a specific tag"
      exclude_tags_any: "Exclude topics with any of the specified tags (comma-separated)"
      exclude_tags_all: "Exclude topics with all of the specified tags (plus-separated)"
      tags_alias: "Alias for 'tag:' filter"
      tag_group: "Show topics with tags from a specific tag group"
      exclude_tag_group: "Exclude topics with tags from a specific tag group"
      activity_before: "Show topics with last activity before a date (YYYY-MM-DD or days ago)"
      activity_after: "Show topics with last activity after a date (YYYY-MM-DD or days ago)"
      created_before: "Show topics created before a date (YYYY-MM-DD or days ago)"
      created_after: "Show topics created after a date (YYYY-MM-DD or days ago)"
      created_by: "Show topics created by a specific user"
      created_by_user: "Show topics created by username (without @)"
      created_by_multiple: "Show topics created by any of the specified users (comma-separated)"
      latest_post_before: "Show topics with last post before a date (YYYY-MM-DD or days ago)"
      latest_post_after: "Show topics with last post after a date (YYYY-MM-DD or days ago)"
      likes_min: "Show topics with at least this many likes"
      likes_max: "Show topics with at most this many likes"
      likes_op_min: "Show topics where first post has at least this many likes"
      likes_op_max: "Show topics where first post has at most this many likes"
      posts_min: "Show topics with at least this many posts"
      posts_max: "Show topics with at most this many posts"
      posters_min: "Show topics with at least this many participants"
      posters_max: "Show topics with at most this many participants"
      views_min: "Show topics with at least this many views"
      views_max: "Show topics with at most this many views"
      status_open: "Show open topics (not closed or archived)"
      status_closed: "Show closed topics"
      status_archived: "Show archived topics"
      status_listed: "Show listed (visible) topics"
      status_unlisted: "Show unlisted (hidden) topics"
      status_deleted: "Show deleted topics (if you have permission)"
      status_public: "Show topics in public categories"
      in_pinned: "Show pinned topics"
      in_bookmarked: "Show topics you've bookmarked"
      in_watching: "Show topics you're watching"
      in_tracking: "Show topics you're tracking"
      in_muted: "Show muted topics"
      in_normal: "Show topics with normal notification level"
      in_watching_first_post: "Show topics you're watching for first post"
      in_new: "Show topics that are new or have new replies"
      in_new_replies: "Show topics with new replies"
      in_new_topics: "Show new topics"
      in_unseen: "Show topics you haven't seen"
      order_activity: "Sort by last activity (newest first)"
      order_activity_asc: "Sort by last activity (oldest first)"
      order_category: "Sort by category name (Z-A)"
      order_category_asc: "Sort by category name (A-Z)"
      order_created: "Sort by creation date (newest first)"
      order_created_asc: "Sort by creation date (oldest first)"
      order_latest_post: "Sort by last post date (newest first)"
      order_latest_post_asc: "Sort by last post date (oldest first)"
      order_likes: "Sort by number of likes (most first)"
      order_likes_asc: "Sort by number of likes (least first)"
      order_likes_op: "Sort by likes on first post (most first)"
      order_likes_op_asc: "Sort by likes on first post (least first)"
      order_posters: "Sort by number of participants (most first)"
      order_posters_asc: "Sort by number of participants (least first)"
      order_title: "Sort by title (Z-A)"
      order_title_asc: "Sort by title (A-Z)"
      order_views: "Sort by view count (most first)"
      order_views_asc: "Sort by view count (least first)"
      order_read: "Sort by when you last read (most recent first)"
      order_read_asc: "Sort by when you last read (oldest first)"
      order_hot: "Sort by hot score (most first)"
      order_hot_asc: "Sort by hot score (least first)"
      users: "Filter topics by participants"
      users_any: "Show topics with any of the specified users (comma-separated)"
      users_all: "Show topics with all of the specified users (plus-separated)"
      exclude_users: "Exclude topics with specific users"
      group: "Filter topics by groups"
      groups_any: "Show topics with any of the specified groups (comma-separated)"
      groups_all: "Show topics with all of the specified groups (plus-separated)"

  discourse_connect:
    login_error: "Login Error"
    not_found: "Your account couldn't be found. Please contact the site's administrator."
    account_not_approved: "Your account is pending approval. You will receive an email notification when you are approved."
    unknown_error: "There is a problem with your account. Please contact the site's administrator."
    timeout_expired: "Account login timed out, please try logging in again."
    no_email: "No email address was provided. Please contact the site's administrator."
    blank_id_error: "The `external_id` is required but was blank"
    email_error: "An account could not be registered with the email address <b>%{email}</b>. Please contact the site's administrator."
    missing_secret: "Authentication failed due to missing secret. Contact the site administrators to fix this problem."
    invite_redeem_failed: "Invite redemption failed. Please contact the site's administrator."
    invalid_parameter_value: "Authentication failed due to invalid value for `%{param}` parameter. Contact the site administrators to fix this problem."
    payload_parse_error: "Authentication failed (payload is not valid Base64). Please contact the site's administrator."
    signature_error: "Authentication failed (signature incorrect). Please contact the site's administrator."

  original_poster: "Original Poster"
  most_recent_poster: "Most Recent Poster"
  frequent_poster: "Frequent Poster"
  # Example: "Original Poster, Most Recent Poster"
  poster_description_joiner: ", "

  redirected_to_top_reasons:
    new_user: "Welcome to our community! These are the most popular recent topics."
    not_seen_in_a_month: "Welcome back! We haven't seen you in a while. These are the most popular topics since you've been away."

  merge_posts:
    edit_reason:
      one: "A post was merged in by %{username}"
      other: "%{count} posts were merged in by %{username}"
    errors:
      different_topics: "Posts belonging to different topics cannot be merged."
      different_users: "Posts belonging to different users cannot be merged."
      max_post_length: "Posts cannot be merged because the combined post length is more than allowed."

  move_posts:
    new_topic_moderator_post:
      one: "A post was split to a new topic: %{topic_link}"
      other: "%{count} posts were split to a new topic: %{topic_link}"
    new_message_moderator_post:
      one: "A post was split to a new message: %{topic_link}"
      other: "%{count} posts were split to a new message: %{topic_link}"
    existing_topic_moderator_post:
      one: "A post was merged into an existing topic: %{topic_link}"
      other: "%{count} posts were merged into an existing topic: %{topic_link}"
    existing_message_moderator_post:
      one: "A post was merged into an existing message: %{topic_link}"
      other: "%{count} posts were merged into an existing message: %{topic_link}"

  change_owner:
    post_revision_text: "Ownership transferred"

  publish_page:
    slug_errors:
      blank: "can't be blank"
      unavailable: "is unavailable"
      invalid: "contains invalid characters"

  topic_statuses:
    autoclosed_message_max_posts:
      one: "This message was automatically closed after reaching the maximum limit of %{count} reply."
      other: "This message was automatically closed after reaching the maximum limit of %{count} replies."
    autoclosed_topic_max_posts:
      one: "This topic was automatically closed after reaching the maximum limit of %{count} reply."
      other: "This topic was automatically closed after reaching the maximum limit of %{count} replies."
    autoclosed_enabled_days:
      one: "This topic was automatically closed after %{count} day. New replies are no longer allowed."
      other: "This topic was automatically closed after %{count} days. New replies are no longer allowed."
    autoclosed_enabled_hours:
      one: "This topic was automatically closed after %{count} hour. New replies are no longer allowed."
      other: "This topic was automatically closed after %{count} hours. New replies are no longer allowed."
    autoclosed_enabled_minutes:
      one: "This topic was automatically closed after %{count} minute. New replies are no longer allowed."
      other: "This topic was automatically closed after %{count} minutes. New replies are no longer allowed."
    autoclosed_enabled_lastpost_days:
      one: "This topic was automatically closed %{count} day after the last reply. New replies are no longer allowed."
      other: "This topic was automatically closed %{count} days after the last reply. New replies are no longer allowed."
    autoclosed_enabled_lastpost_hours:
      one: "This topic was automatically closed %{count} hour after the last reply. New replies are no longer allowed."
      other: "This topic was automatically closed %{count} hours after the last reply. New replies are no longer allowed."
    autoclosed_enabled_lastpost_minutes:
      one: "This topic was automatically closed %{count} minute after the last reply. New replies are no longer allowed."
      other: "This topic was automatically closed %{count} minutes after the last reply. New replies are no longer allowed."

    autoclosed_disabled_days:
      one: "This topic was automatically opened after %{count} day."
      other: "This topic was automatically opened after %{count} days."
    autoclosed_disabled_hours:
      one: "This topic was automatically opened after %{count} hour."
      other: "This topic was automatically opened after %{count} hours."
    autoclosed_disabled_minutes:
      one: "This topic was automatically opened after %{count} minute."
      other: "This topic was automatically opened after %{count} minutes."
    autoclosed_disabled_lastpost_days:
      one: "This topic was automatically opened %{count} day after the last reply."
      other: "This topic was automatically opened %{count} days after the last reply."
    autoclosed_disabled_lastpost_hours:
      one: "This topic was automatically opened %{count} hour after the last reply."
      other: "This topic was automatically opened %{count} hours after the last reply."
    autoclosed_disabled_lastpost_minutes:
      one: "This topic was automatically opened %{count} minute after the last reply."
      other: "This topic was automatically opened %{count} minutes after the last reply."

    autoclosed_disabled: "This topic is now opened. New replies are allowed."
    autoclosed_disabled_lastpost: "This topic is now opened. New replies are allowed."
    auto_deleted_by_timer: "Automatically deleted by timer."
    auto_deleted_by_merge: "Automatically deleted by merge."

  login:
    invalid_second_factor_method: "The selected two-factor method is invalid."
    not_enabled_second_factor_method: "The selected two-factor method is not enabled for your account."
    security_key_description: "When you have your physical security key prepared press the Authenticate with Security Key button below."
    security_key_alternative: "Try another way"
    security_key_authenticate: "Authenticate with Security Key"
    security_key_not_allowed_error: "The security key authentication process either timed out or was cancelled."
    security_key_no_matching_credential_error: "No matching credentials could be found in the provided security key."
    security_key_support_missing_error: "Your current device or browser does not support the use of security keys. Please use a different method."
    security_key_invalid: "There was an error validating the security key."
    not_approved: "Your account hasn't been approved yet. You will be notified by email when you are ready to log in."
    incorrect_username_email_or_password: "Incorrect username, email or password"
    incorrect_password: "Incorrect password"
    incorrect_password_or_passkey: "Incorrect password or passkey"
    wait_approval: "Thanks for signing up. We will notify you when your account has been approved."
    active: "Your account is activated and ready to use."
    activate_email: "<p>You’re almost done! We sent an activation mail to <b>%{email}</b>. Please follow the instructions in the mail to activate your account.</p><p>If it doesn’t arrive, check your spam folder.</p>"
    not_activated: "You can't log in yet. We sent an activation email to you. Please follow the instructions in the email to activate your account."
    not_allowed_from_ip_address: "You can't log in as %{username} from that IP address."
    admin_not_allowed_from_ip_address: "You can't log in as admin from that IP address."
    reset_not_allowed_from_ip_address: "You can't request a password reset from that IP address."
    suspended: "You can't log in until %{date}."
    suspended_with_reason: "Account suspended until %{date}: %{reason}"
    suspended_with_reason_forever: "Account suspended: %{reason}"
    errors: "%{errors}"
    not_available: "Not available. Try %{suggestion}?"
    something_already_taken: "Something went wrong, perhaps the username or email is already registered. Try the forgot password link."
    omniauth_error:
      generic_without_provider: "Sorry, there was an error while trying to authorize your account with your login service. Please try again."
      generic_with_provider: "Sorry, there was an error while trying to authorize your account with %{provider}. Please try again."
      csrf_detected: "Sorry, the authorization timed out, or you have switched browsers. Please try again."
      request_error: "Sorry, an error occurred when starting the authorization. Please try again."
      invalid_iat: "Sorry, we are unable to verify the authorization token due to server clock differences. Please try again."
    omniauth_error_unknown: "Something went wrong processing your login, please try again."
    omniauth_confirm_title: "Log in using %{provider}"
    omniauth_confirm_button: "Continue"
    authenticator_error_no_valid_email: "No email addresses associated with %{account} are allowed. You may need to configure your account with a different email address."
    new_registrations_disabled: "New account registrations are not allowed at this time."
    new_registrations_disabled_discourse_connect: "New account registrations are only allowed through Discourse Connect."
    password_too_long: "Passwords are limited to 200 characters."
    email_too_long: "The email you provided is too long. Mailbox names must be no more than 254 characters, and domain names must be no more than 253 characters."
    wrong_invite_code: "The invite code you entered was incorrect."
    reserved_username: "That username is not allowed."
    missing_user_field: "You have not completed all the required user fields"
    auth_complete: "Authentication is complete."
    click_to_continue: "Click here to continue."
    already_logged_in: "Sorry! This invitation is intended for new users, who do not already have an existing account."
    second_factor_title: "Two-Factor Authentication"
    second_factor_description: "Please enter the required authentication code from your app:"
    second_factor_backup_description: "Please enter one of your backup codes:"
    second_factor_backup_title: "Two-Factor Backup Code"
    invalid_second_factor_code: "Invalid authentication code. Each code can only be used once."
    invalid_security_key: "Invalid security key."
    missing_second_factor_name: "Please provide a name."
    missing_second_factor_code: "Please provide a code."
    too_many_authenticators: "Sorry, you can't have more than 50 authenticators. Please remove an existing one and try again."
    too_many_security_keys: "Sorry, you can't have more than 50 security keys. Please remove an existing one and try again."
    second_factor_toggle:
      totp: "Use an authenticator app or security key instead"
      backup_code: "Use a backup code instead"

  second_factor_auth:
    challenge_not_found: "Couldn't find a 2FA challenge in your current session."
    challenge_expired: "Too much time has passed since the 2FA challenge was staged and it's no longer valid. Please try again."
    challenge_not_completed: "You've not completed the 2FA challenge to perform this action. Please complete the 2FA challenge and try again."
    actions:
      grant_admin:
        description: "For additional security measures, you need to confirm your 2FA before %{username} is granted admin access."
      discourse_connect_provider:
        description: "%{hostname} has requested that you confirm your 2FA. You'll be redirected back to the site once you confirm your 2FA."
  admin:
    email:
      sent_test: "sent!"
    user:
      merge_user:
        updating_username: "Updating username…"
        changing_post_ownership: "Changing post ownership…"
        merging_given_daily_likes: "Merging given daily likes…"
        merging_post_timings: "Merging post timings…"
        merging_user_visits: "Merging user visits…"
        updating_site_settings: "Updating site settings…"
        updating_user_stats: "Updating user stats…"
        merging_user_attributes: "Merging user attributes…"
        merging_user_associated_accounts: "Merging user associated accounts…"
        updating_user_ids: "Updating user ids…"
        deleting_source_user: "Deleting source user…"
  user:
    deactivated: "Was deactivated due to too many bounced emails to '%{email}'."
    deactivated_by_staff: "Deactivated by staff"
    deactivated_by_inactivity:
      one: "Automatically deactivated after %{count} day of inactivity"
      other: "Automatically deactivated after %{count} days of inactivity"
    activated_by_staff: "Activated by staff"
    new_user_typed_too_fast: "New user typed too fast"
    content_matches_auto_silence_regex: "Content matches auto silence regex"
    username:
      short:
        one: "must be at least %{count} character"
        other: "must be at least %{count} characters"
      long:
        one: "must be no more than %{count} character"
        other: "must be no more than %{count} characters"
      too_long: "is too long"
      characters: "must only include numbers, letters, dashes, dots, and underscores"
      unique: "must be unique"
      blank: "must be present"
      must_begin_with_alphanumeric_or_underscore: "must begin with a letter, a number or an underscore"
      must_end_with_alphanumeric: "must end with a letter or a number"
      must_not_contain_two_special_chars_in_seq: "must not contain a sequence of 2 or more special chars (.-_)"
      must_not_end_with_confusing_suffix: "must not end with a confusing suffix like .json or .png etc."
    email:
      blank: "can't be blank."
      invalid: "is invalid."
      not_allowed: "is not allowed from that email provider. Please use another email address."
      blocked: "is not allowed."
      revoked: "Won't be sending emails to '%{email}' until %{date}."
      does_not_exist: "N/A"
    website:
      domain_not_allowed: "Website is invalid. Allowed domains are: %{domains}"
    auto_rejected: "Rejected automatically due to age. See auto_handle_queued_age site setting."
    destroy_reasons:
      unused_staged_user: "Unused staged user"
      fixed_primary_email: "Fixed primary email for staged user"
      same_ip_address: "Same IP address (%{ip_address}) as other users"
      inactive_user: "Inactive user"
      reviewable_reject_auto: "Auto handle queued reviewables"
      reviewable_reject: "Reviewable user rejected"
      reviewable_details_scrubbed: "User details scrubbed by %{staff}\n\nReason: %{reason}\n\nTimestamp: %{timestamp}"
    email_in_spam_header: "User's first email was flagged as spam"
    already_silenced: "User was already silenced by %{staff} %{time_ago}."
    already_suspended: "User was already suspended by %{staff} %{time_ago}."
    cannot_delete_has_posts:
      one: "User %{username} has %{count} post in a public topic or personal message, so they can't be deleted."
      other: "User %{username} has %{count} posts in public topics or personal messages, so they can't be deleted."
    cannot_bulk_delete: "One or more users cannot be deleted either because they're an admin, have too many posts or have a very old post."
    cannot_remove_all_auth: "You must have at least one associated account, a passkey, or a password set."

  unsubscribe_mailer:
    title: "Unsubscribe Mailer"
    subject_template: "Confirm you no longer want to receive email updates from %{site_title}"
    text_body_template: |
      Someone (possibly you?) requested to no longer send email updates from %{site_domain_name} to this address.
      If you wish to confirm this, please click this link:

      %{confirm_unsubscribe_link}


      If you want to continue receiving email updates, you may ignore this email.

  invite_mailer:
    title: "Invite Mailer"
    subject_template: "%{inviter_name} invited you to '%{topic_title}' on %{site_domain_name}"
    text_body_template: |
      %{inviter_name} invited you to a discussion

      > **%{topic_title}**
      >
      > %{topic_excerpt}

      at

      > %{site_title} -- %{site_description}

      If you're interested, click the link below:

      %{invite_link}

  custom_invite_mailer:
    title: "Custom Invite Mailer"
    subject_template: "%{inviter_name} invited you to '%{topic_title}' on %{site_domain_name}"
    text_body_template: |
      %{inviter_name} invited you to a discussion

      > **%{topic_title}**
      >
      > %{topic_excerpt}

      at

      > %{site_title} -- %{site_description}

      With this note

      > %{user_custom_message}

      If you're interested, click the link below:

      %{invite_link}

  invite_forum_mailer:
    title: "Invite Forum Mailer"
    subject_template: "%{inviter_name} invited you to join %{site_domain_name}"
    text_body_template: |
      %{inviter_name} invited you to join

      > **%{site_title}**
      >
      > %{site_description}

      If you're interested, click the link below:

      %{invite_link}

  custom_invite_forum_mailer:
    title: "Custom Invite Forum Mailer"
    subject_template: "%{inviter_name} invited you to join %{site_domain_name}"
    text_body_template: |
      %{inviter_name} invited you to join

      > **%{site_title}**
      >
      > %{site_description}

      With this note

      > %{user_custom_message}

      If you're interested, click the link below:

      %{invite_link}

  invite_password_instructions:
    title: "Invite Password Instructions"
    subject_template: "Set password for your %{site_name} account"
    text_body_template: |
      Thanks for accepting your invitation to %{site_name} -- welcome!

      Click this link to choose a password now:
      %{base_url}/u/password-reset/%{email_token}

      (If the link above has expired, choose "I forgot my password" when logging in with your email address.)

  download_backup_mailer:
    title: "Download Backup Mailer"
    subject_template: "[%{email_prefix}] Site Backup Download"
    text_body_template: |
      Here's the [site backup download](%{backup_file_path}) you requested.

      We sent this download link to your validated email address for security reasons.

      (If you *didn't* request this download, you should be seriously concerned -- someone has admin access to your site.)
    no_token: |
      Sorry, this backup download link has already been used or has expired.

  admin_confirmation_mailer:
    title: "Admin Confirmation"
    subject_template: "[%{email_prefix}] Confirm new Admin Account"
    text_body_template: |
      Please confirm that you'd like to add **%{target_username} (%{target_email})** as an administrator for your forum.

      [Confirm Administrator Account](%{admin_confirm_url})

  test_mailer:
    title: "Test Mailer"
    subject_template: "[%{email_prefix}] Email Deliverability Test"
    text_body_template: |
      This is a test email from

      [**%{base_url}**][0]

      We hope you received this email deliverability test OK!

      Here is a [handy checklist for verifying email delivery configuration][1].

      Good luck,

      Your friends at [Discourse](https://www.discourse.org)

      [0]: %{base_url}
      [1]: https://meta.discourse.org/t/email-delivery-configuration-checklist/209839

  new_version_mailer:
    title: "New Version Mailer"
    subject_template: "[%{email_prefix}] New Discourse version, update available"
    text_body_template: |
      Hooray, a new version of [Discourse](https://www.discourse.org) is available!

      Your version: %{installed_version}
      New version: **%{new_version}**

      - Update using our easy **[one-click browser update](%{base_url}/admin/update)**

      - See what's new in the [release notes](https://meta.discourse.org/tag/release-notes) or view the [raw GitHub changelog](https://github.com/discourse/discourse/commits/main)

      - Visit [meta.discourse.org](https://meta.discourse.org) for news, discussion, and support for Discourse

  new_version_mailer_with_notes:
    title: "New Version Mailer with Notes"
    subject_template: "[%{email_prefix}] update available"
    text_body_template: |
      Hooray, a new version of [Discourse](https://www.discourse.org) is available!

      Your version: %{installed_version}
      New version: **%{new_version}**

      - Update using our easy **[one-click browser update](%{base_url}/admin/update)**

      - See what's new in the [release notes](https://meta.discourse.org/tag/release-notes) or view the [raw GitHub changelog](https://github.com/discourse/discourse/commits/main)

      - Visit [meta.discourse.org](https://meta.discourse.org) for news, discussion, and support for Discourse

      ### Release notes

      %{notes}

  flag_reasons:
    off_topic: "Your post was flagged as **off-topic**: the community feels it is not a good fit for the topic, as currently defined by the title and the first post."
    inappropriate: "Your post was flagged as **inappropriate**: the community feels it is offensive, abusive, to be hateful conduct or a violation of [our community guidelines](%{base_path}/guidelines)."
    illegal: "Your post was flagged as  **illegal**: the community thinks it might be breaking the law."
    spam: "Your post was flagged as **spam**: the community feels it is an advertisement, something that is overly promotional in nature instead of being useful or relevant to the topic as expected."
    notify_moderators: "Your post was flagged **for moderator attention**: the community feels something about the post requires manual intervention by a staff member."
    responder:
      off_topic: "The post was flagged as **off-topic**: the community feels it is not a good fit for the topic, as currently defined by the title and the first post."
      inappropriate: "The post was flagged as **inappropriate**: the community feels it is offensive, abusive, to be hateful conduct or a violation of [our community guidelines](%{base_path}/guidelines)."
      spam: "The post was flagged as **spam**: the community feels it is an advertisement, something that is overly promotional in nature instead of being useful or relevant to the topic as expected."
      notify_moderators: "The post was flagged **for moderator attention**: the community feels something about the post requires manual intervention by a staff member."

  flags_dispositions:
    agreed: "Thanks for letting us know. We agree there is an issue and we're looking into it."
    agreed_and_deleted: "Thanks for letting us know. We agree there is an issue and we've removed the post."
    disagreed: "Thanks for letting us know. We're looking into it."
    ignored: "Thanks for letting us know. We're looking into it."
    ignored_and_deleted: "Thanks for letting us know. We've removed the post."

  temporarily_closed_due_to_flags:
    one: "This topic is temporarily closed for at least %{count} hour due to a large number of community flags."
    other: "This topic is temporarily closed for at least %{count} hours due to a large number of community flags."

  system_messages:
    reviewables_reminder:
      subject_template: "There are items in the review queue that need reviewing"
      text_body_template:
        one: "%{mentions} Items were submitted over %{count} hour ago. [Please review them](%{base_url}/review)."
        other: "%{mentions} Items were submitted over %{count} hours ago. [Please review them](%{base_url}/review)."

    private_topic_title: "Topic #%{id}"
    contents_hidden: "Please visit the post to see its contents."

    post_hidden:
      title: "Post Hidden"
      subject_template: "Post hidden by community flags"
      text_body_template: |
        Hello,

        This is an automated message from %{site_name} to let you know that your post was hidden.

        <%{base_url}%{url}>

        %{flag_reason}

        This post was hidden due to flags from the community, so please consider how you might revise your post to reflect their feedback. **You can edit your post after %{edit_delay} minutes, and it will be automatically unhidden.**

        However, if the post is hidden by the community a second time, it will remain hidden until handled by staff.

        For additional guidance, please refer to our [community guidelines](%{base_url}/guidelines).

    reviewable_queued_post_revise_and_reject:
      title: "Feedback on your post"
      subject_template: "Feedback on your post in %{topic_title}"
      text_body_template: |
        Hi %{username},

        We've reviewed your post in [%{topic_title}](%{topic_url}) and have some feedback for you.

        Reason: %{reason}

        Feedback: %{feedback}

        You can edit your original post below and re-submit to make the suggested changes, or reply to this message if you have any questions.

        --------

        %{original_post}

        --------

        Thanks,
        %{site_name} Moderators

    reviewable_queued_post_revise_and_reject_new_topic:
      title: "Feedback on your topic"
      subject_template: 'Feedback on new topic titled "%{topic_title}"'
      text_body_template: |
        Hi %{username},

        We've reviewed your new topic titled "%{topic_title}" and have some feedback for you.

        Reason: %{reason}

        Feedback: %{feedback}

        You can edit your topic's original post below and re-submit to make the suggested changes, or reply to this message if you have any questions.

        --------

        %{original_post}

        --------

        Thanks,
        %{site_name} Moderators

    post_hidden_again:
      title: "Post Hidden again"
      subject_template: "Post hidden by community flags, staff notified"
      text_body_template: |
        Hello,

        This is an automated message from %{site_name} to let you know that your post was hidden again.

        <%{base_url}%{url}>

        %{flag_reason}

        The community flagged this post and now it is hidden. **Because this post has been hidden more than once, your post will now remain hidden until it is handled by a staff member.**

        For additional guidance, please refer to our [community guidelines](%{base_url}/guidelines).

    queued_by_staff:
      title: "Post Needs Approval"
      subject_template: "Post hidden by staff, awaiting approval"
      text_body_template: |
        Hello,

        This is an automated message from %{site_name} to let you know that your post was hidden.

        <%{base_url}%{url}>

        Your post will remain hidden until a staff member reviews it.

        For additional guidance, please refer to our [community guidelines](%{base_url}/guidelines).

    flags_disagreed:
      title: "Flagged post restored by staff"
      subject_template: "Flagged post restored by staff"
      text_body_template: |
        Hello,

        This is an automated message from %{site_name} to let you know that [your post](%{base_url}%{url}) was restored.

        This post was flagged by the community and a staff member opted to restore it.

        [details="Click to expand restored post"]
        ``` markdown
        %{flagged_post_raw_content}
        ```
        [/details]

    flags_agreed_and_post_deleted:
      title: "Flagged post removed by staff"
      subject_template: "Flagged post removed by staff"
      text_body_template: |
        Hello,

        This is an automated message from %{site_name} to let you know that [your post](%{base_url}%{url}) was removed.

        %{flag_reason}

        This post was flagged by the community and a staff member opted to remove it.

        ``` markdown
        %{flagged_post_raw_content}
        ```

        Please review our [community guidelines](%{base_url}/guidelines) for details.

    flags_agreed_and_post_deleted_for_responders:
      title: "Reply removed from flagged post by staff"
      subject_template: "Reply removed from flagged post by staff"
      text_body_template: |
        Hello,

        This is an automated message from %{site_name} to let you know that a [post](%{base_url}%{url}) you replied to was removed.

        %{flag_reason}

        This post was flagged by the community and a staff member opted to remove it.

        ``` markdown
        %{flagged_post_raw_content}
        ```

        To which you responded

        ``` markdown
        %{flagged_post_response_raw_content}
        ```

        For more details on the reason for removal, please review our [community guidelines](%{base_url}/guidelines).

    usage_tips:
      text_body_template: |
        For a few quick tips on getting started as a new user, [check out this blog post](https://blog.discourse.org/2016/12/discourse-new-user-tips-and-tricks/).

        As you participate here, we’ll get to know you, and temporary new user limitations will be lifted. Over time you’ll gain [trust levels](https://blog.discourse.org/2018/06/understanding-discourse-trust-levels/) that include special abilities to help us manage our community together.

    welcome_user:
      title: "Welcome User"
      subject_template: "Welcome to %{site_name}!"
      text_body_template: |
        Thanks for joining %{site_name}, and welcome!

        %{new_user_tips}

        We believe in [civilized community behavior](%{base_url}/guidelines) at all times.

        Enjoy your stay!

    welcome_tl1_user:
      title: "Welcome TL1 User"
      subject_template: "Thanks for spending time with us"
      text_body_template: |
        Hey there. We see you’ve been busy reading, which is fantastic, so we’ve promoted you up a [trust level!](https://blog.discourse.org/2018/06/understanding-discourse-trust-levels/)

        We’re really glad you’re spending time with us and we’d love to know more about you. Take a moment to [fill out your profile](%{base_url}/my/preferences/profile), or feel free to [start a new topic](%{base_url}/categories).

    welcome_staff:
      title: "Welcome Staff"
      subject_template: "Congratulations, you’ve been granted %{role} status!"
      text_body_template: |
        You’ve been granted %{role} status by a fellow staff member.

        As a %{role}, you now have access to the <a href='%{base_url}/admin' target='_blank'>admin interface</a>.

        With great power comes great responsibility. If you’re new to moderating, please refer to the [Moderation Guide](https://meta.discourse.org/t/discourse-moderation-guide/63116).
    welcome_invite:
      title: "Welcome Invite"
      subject_template: "Welcome to %{site_name}!"
      text_body_template: |
        Thanks for accepting your invitation to %{site_name} -- welcome!

        - We've created this new account **%{username}** for you. Change your name or password by visiting [your user profile][prefs].

        - When you log in, please **use the same email address from your original invitation** — otherwise we won't be able to tell it's you!

        %{new_user_tips}

        We believe in [civilized community behavior](%{base_url}/guidelines) at all times.

        Enjoy your stay!

        [prefs]: %{user_preferences_url}

    tl2_promotion_message:
      subject_template: "Congratulations on your trust level promotion!"
      text_body_template: |
        We’ve promoted you up another [trust level](https://blog.discourse.org/2018/06/understanding-discourse-trust-levels/)!

        Achieving Trust Level 2 means that you have read and actively participated enough to be considered a member of this community.

        As an experienced user, you might appreciate [this list of handy tips and tricks](https://blog.discourse.org/2016/12/discourse-new-user-tips-and-tricks/).

        We invite you to keep getting involved – we enjoy having you around.

    backup_succeeded:
      title: "Backup Succeeded"
      subject_template: "Backup completed successfully"
      text_body_template: |
        The backup was successful.

        Visit the [admin > backup section](%{base_url}/admin/backups) to download your new backup.

        Here's the log:

        %{logs}

    backup_failed:
      title: "Backup Failed"
      subject_template: "Backup failed"
      text_body_template: |
        The backup has failed.

        Here's the log:

        %{logs}

    restore_succeeded:
      title: "Restore Succeeded"
      subject_template: "Restore completed successfully"
      text_body_template: |
        The restore was successful.

        Here's the log:

        %{logs}

    restore_failed:
      title: "Restore Failed"
      subject_template: "Restore failed"
      text_body_template: |
        The restore has failed.

        Here's the log:

        %{logs}

    bulk_invite_succeeded:
      title: "Bulk Invite Succeeded"
      subject_template: "Bulk user invite processed successfully"
      text_body_template: |
        Your bulk user invite file was processed, %{sent} invites mailed, %{skipped} skipped and %{warnings} warning(s).

        Skipped Invites for Emails:

        ``` text
        %{skipped_emails}
        ```

        ``` text
        %{logs}
        ```

    bulk_invite_failed:
      title: "Bulk Invite Failed"
      subject_template: "Bulk user invite processed with errors"
      text_body_template: |
        Your bulk user invite file was processed, %{sent} invites mailed, %{skipped} skipped, %{warnings} warning(s) and %{failed} error(s).

        Skipped Invites for Emails:

        ``` text
        %{skipped_emails}
        ```

        Failed Invites for Emails:

        ``` text
        %{failed_emails}
        ```

        Here's the log:

        ``` text
        %{logs}
        ```
    user_added_to_group_as_owner:
      title: "Added to Group as Owner"
      subject_template: "You have been added as an owner of the %{group_name} group"
      text_body_template: |
        You have been added as an owner of the [%{group_name}](%{base_url}%{group_path}) group.

    user_added_to_group_as_member:
      title: "Added to Group as Member"
      subject_template: "You have been added as a member of the %{group_name} group"
      text_body_template: |
        You have been added as a member of the [%{group_name}](%{base_url}%{group_path}) group.

    csv_export_succeeded:
      title: "CSV Export Succeeded"
      subject_template: "[%{export_title}] Data export complete"
      text_body_template: |
        Your data export was successful! :dvd:

        %{download_link}

        The above download link will be valid for 48 hours.

        The data is compressed as a zip archive. If the archive does not extract itself when you open it, use the tool recommended here: https://www.7-zip.org/

    csv_export_failed:
      title: "CSV Export Failed"
      subject_template: "Data export failed"
      text_body_template: "We're sorry, but your data export failed. Please check the logs or [contact a staff member](%{base_url}/about)."

    email_reject_insufficient_trust_level:
      title: "Email Reject insufficient Trust Level"
      subject_template: "[%{email_prefix}] Email issue -- Insufficient Trust Level"
      text_body_template: |
        We're sorry, but your email message to %{destination} (titled %{former_title}) didn't work.

        Your account does not have the required trust level to post new topics to this email address. If you believe this is an error, [contact a staff member](%{base_url}/about).

    email_reject_user_not_found:
      title: "Email Reject User Not Found"
      subject_template: "[%{email_prefix}] Email issue -- User Not Found"
      text_body_template: |
        We're sorry, but your email message to %{destination} (titled %{former_title}) didn't work.

        Your reply was sent from an unknown email address. Try sending from another email address, or [contact a staff member](%{base_url}/about).

    email_reject_screened_email:
      title: "Email Reject Screened Email"
      subject_template: "[%{email_prefix}] Email issue -- Blocked Email"
      text_body_template: |
        We're sorry, but your email message to %{destination} (titled %{former_title}) didn't work.

        Your reply was sent from a blocked email address. Try sending from another email address, or [contact a staff member](%{base_url}/about).

    email_reject_not_allowed_email:
      title: "Email Reject Not Allowed Email"
      subject_template: "[%{email_prefix}] Email issue -- Blocked Email"
      text_body_template: |
        We're sorry, but your email message to %{destination} (titled %{former_title}) didn't work.

        Your reply was sent from a blocked email address. Try sending from another email address, or [contact a staff member](%{base_url}/about).

    email_reject_inactive_user:
      title: "Email Reject Inactive User"
      subject_template: "[%{email_prefix}] Email issue -- Inactive User"
      text_body_template: |
        We're sorry, but your email message to %{destination} (titled %{former_title}) didn't work.

        Your account associated with this email address is not activated. Please activate your account before sending emails in.

    email_reject_silenced_user:
      title: "Email Reject Silenced User"
      subject_template: "[%{email_prefix}] Email issue -- Silenced User"
      text_body_template: |
        We're sorry, but your email message to %{destination} (titled %{former_title}) didn't work.

        Your account associated with this email address has been silenced.

    email_reject_reply_user_not_matching:
      title: "Email Reject User Not Matching"
      subject_template: "[%{email_prefix}] Email issue -- Unexpected Reply Address"
      text_body_template: |
        We're sorry, but your email message to %{destination} (titled %{former_title}) didn't work.

        Your reply was sent from a different email address than the one we expected, so we're not sure if this is the same person. Try sending from another email address, or [contact a staff member](%{base_url}/about).

    email_reject_empty:
      title: "Email Reject Empty"
      subject_template: "[%{email_prefix}] Email issue -- No Content"
      text_body_template: |
        We're sorry, but your email message to %{destination} (titled %{former_title}) didn't work.

        We couldn't find any reply content in your email.

        If you're getting this and you _did_ include a reply, try again with simpler formatting.

    email_reject_parsing:
      title: "Email Reject Parsing"
      subject_template: "[%{email_prefix}] Email issue -- Content Unrecognized"
      text_body_template: |
        We're sorry, but your email message to %{destination} (titled %{former_title}) didn't work.

        We couldn't find your reply in the email. **Make sure your reply is at the top of the email** -- we can't process inline replies.

    email_reject_invalid_access:
      title: "Email Reject Invalid Access"
      subject_template: "[%{email_prefix}] Email issue -- Invalid Access"
      text_body_template: |
        We're sorry, but your email message to %{destination} (titled %{former_title}) didn't work.

        Your account does not have the privileges to post new topics in that category. If you believe this is an error, [contact a staff member](%{base_url}/about).

    email_reject_strangers_not_allowed:
      title: "Email Reject Strangers Not Allowed"
      subject_template: "[%{email_prefix}] Email issue -- Invalid Access"
      text_body_template: |
        We're sorry, but your email message to %{destination} (titled %{former_title}) didn't work.

        The category you sent this email to only allows replies from users with valid accounts and known email addresses. If you believe this is an error, [contact a staff member](%{base_url}/about).

    email_reject_invalid_post:
      title: "Email Reject Invalid Post"
      subject_template: "[%{email_prefix}] Email issue -- Posting error"
      text_body_template: |
        We're sorry, but your email message to %{destination} (titled %{former_title}) didn't work.

        Some possible causes are: complex formatting, message too large, message too small. Please try again, or post via the website if this continues.

    email_reject_invalid_post_specified:
      title: "Email Reject Invalid Post Specified"
      subject_template: "[%{email_prefix}] Email issue -- Posting error"
      text_body_template: |
        We're sorry, but your email message to %{destination} (titled %{former_title}) didn't work.

        Reason:

        %{post_error}

        If you can correct the problem, please try again.
      date_invalid: "No post creation date found. Is the e-mail missing a Date: header?"

    email_reject_post_too_short:
      title: "Email Reject Post Too Short"
      subject_template: "[%{email_prefix}] Email issue -- Post too short"
      text_body_template: |
        We're sorry, but your email message to %{destination} (titled %{former_title}) didn't work.

        To promote more in depth conversations, very short replies are not allowed. Can you please reply with at least %{count} characters? Alternatively, you can like a post via email by replying with "+1".

    email_reject_invalid_post_action:
      title: "Email Reject Invalid Post Action"
      subject_template: "[%{email_prefix}] Email issue -- Invalid Post Action"
      text_body_template: |
        We're sorry, but your email message to %{destination} (titled %{former_title}) didn't work.

        The Post Action was not recognized. Please try again, or post via the website if this continues.

    email_reject_reply_key:
      title: "Email Reject Reply Key"
      subject_template: "[%{email_prefix}] Email issue -- Unknown Reply Key"
      text_body_template: |
        We're sorry, but your email message to %{destination} (titled %{former_title}) didn't work.

        The reply key in the email is invalid or unknown, so we can't figure out what this email is in reply to. [Contact a staff member](%{base_url}/about).

    email_reject_bad_destination_address:
      title: "Email Reject Bad Destination Address"
      subject_template: "[%{email_prefix}] Email issue -- Unknown To: Address"
      text_body_template: |
        We're sorry, but your email message to %{destination} (titled %{former_title}) didn't work.

        Here are some things to check:

          - Do you use more than one email address? Did you reply from a different email address than the one you originally used? Email replies require that you use the same email address when replying.

          - Did your email software properly use the Reply-To: email address when replying? Unfortunately, some email software incorrectly sends replies to the From: address, which won’t work.

          - Was the Message-ID header in the email modified? The Message-ID must be consistent and unchanged.

        Need more help? Reach out to us via the Contact Us details at %{base_url}/about

    email_reject_old_destination:
      title: "Email Reject Old Destination"
      subject_template: "[%{email_prefix}] Email issue -- You are trying to reply to an old notification"
      text_body_template: |
        We're sorry, but your email message to %{destination} (titled %{former_title}) didn't work.

        We only accept replies to original notifications for %{number_of_days} days. Please [visit the topic](%{short_url}) to continue the conversation.

    email_reject_topic_not_found:
      title: "Email Reject Topic Not Found"
      subject_template: "[%{email_prefix}] Email issue -- Topic Not Found"
      text_body_template: |
        We're sorry, but your email message to %{destination} (titled %{former_title}) didn't work.

        The topic you are replying to no longer exists -- perhaps it was deleted? If you believe this is an error, [contact a staff member](%{base_url}/about).

    email_reject_topic_closed:
      title: "Email Reject Topic Closed"
      subject_template: "[%{email_prefix}] Email issue -- Topic Closed"
      text_body_template: |
        We're sorry, but your email message to %{destination} (titled %{former_title}) didn't work.

        The topic you are replying to is currently closed and no longer accepting replies. If you believe this is an error, [contact a staff member](%{base_url}/about).

    email_reject_auto_generated:
      title: "Email Reject Auto Generated"
      subject_template: "[%{email_prefix}] Email issue -- Auto Generated Reply"
      text_body_template: |
        We're sorry, but your email message to %{destination} (titled %{former_title}) didn't work.

        Your email was marked as "auto generated", which means it was automatically created by a computer instead of being typed by a human; we can't accept those kinds of emails. If you believe this is an error, [contact a staff member](%{base_url}/about).

    email_reject_unrecognized_error:
      title: "Email Reject Unrecognized Error"
      subject_template: "[%{email_prefix}] Email issue -- Unrecognized Error"
      text_body_template: |
        We're sorry, but your email message to %{destination} (titled %{former_title}) didn't work.

        There was an unrecognized error while processing your email and it wasn't posted. You should try again, or [contact a staff member](%{base_url}/about).

    email_reject_attachment:
      title: "Email Attachment Rejected"
      subject_template: "[%{email_prefix}] Email issue -- Attachment Rejected"
      text_body_template: |
        Unfortunately some attachments in your email message to %{destination} (titled %{former_title}) were rejected.

        Details:
        %{rejected_errors}

        If you believe this is an error, [contact a staff member](%{base_url}/about).

    email_reject_reply_not_allowed:
      title: "Email Reject Reply Not Allowed"
      subject_template: "[%{email_prefix}] Email issue -- Reply Not Allowed"
      text_body_template: |
        We're sorry, but your email message to %{destination} (titled %{former_title}) didn't work.

        You don't have permissions to reply to the topic. If you believe this is an error, [contact a staff member](%{base_url}/about).

    email_reject_reply_to_digest:
      title: "Email Reject Reply To Summary"
      subject_template: "[%{email_prefix}] Email issue -- Reply to Summary"
      text_body_template: |
        We're sorry, but your email message to %{destination} (titled %{former_title}) didn't work.

        You replied to a Summary email, which is not accepted.

        If you believe this is an error, [contact a staff member](%{base_url}/about).

    email_reject_too_many_recipients:
      title: "Email Reject Too Many Recipients"
      subject_template: "[%{email_prefix}] Email issue -- Too Many Recipients"
      text_body_template: |
        We're sorry, but your email message to %{destination} (titled %{former_title}) didn't work.

        You attempted to email more than %{max_recipients_count} people and our system automatically tagged your email as spam.

        If you believe this is an error, [contact a staff member](%{base_url}/about).

    email_error_notification:
      title: "Email Error Notification"
      subject_template: "[%{email_prefix}] Email issue -- POP authentication error"
      text_body_template: |
        Unfortunately, there was an authentication error while polling mails from the POP server.

        Please make sure you have properly configured the POP credentials in [the site settings](%{base_url}/admin/site_settings/category/email).

        If there is a web UI for the POP email account, you may need to log in on the web and check your settings there.

    email_revoked:
      title: "Email Revoked"
      subject_template: "Is your email address correct?"
      text_body_template: |
        We’re sorry, but we’re having trouble reaching you via email. Our last few emails to you have all bounced back as undeliverable.

        Can you make sure [your email address](%{base_url}/my/preferences/email) is valid and working? You may also wish to add our email address to your address book / contact list to improve deliverability.

    email_bounced: |
      The message to %{email} bounced.

      ### Details

      ``` text
      %{raw}
      ```

    ignored_users_summary:
      title: "Ignored User passed threshold"
      subject_template: "A user is being ignored by many other users"
      text_body_template: |
        Hello,

        This is an automated message from %{site_name} to inform you that @%{username} has been ignored by %{ignores_threshold} users. This could indicate a problem is developing in your community.

        You might want to [review recent posts](%{base_url}/u/%{username}/summary) from this user, and potentially other users in the [ignored and muted user report](%{base_url}/admin/reports/top_ignored_users).

        For additional guidance, please refer to our [community guidelines](%{base_url}/guidelines).

    too_many_spam_flags:
      title: "Too Many Spam Flags"
      subject_template: "New account on hold"
      text_body_template: |
        Hello,

        This is an automated message from %{site_name} to let you know that your posts have been temporarily hidden because they were flagged by the community.

        As a precautionary measure, your new account has been silenced and will be unable to create replies or topics until a staff member can review your account. We apologize for the inconvenience.

        For additional guidance, please refer to our [community guidelines](%{base_url}/guidelines).
    too_many_tl3_flags:
      title: "Too Many TL3 Flags"
      subject_template: "New account on hold"
      text_body_template: |
        Hello,

        This is an automated message from %{site_name} to let you know you that your account has been placed on hold due to a large number of community flags.

        As a precautionary measure, your new account has been silenced from creating new replies or topics until a staff member can review your account. We apologize for the inconvenience.

        For additional guidance, please refer to our [community guidelines](%{base_url}/guidelines).
    silenced_by_staff:
      title: "Silenced by Staff"
      subject_template: "Account temporarily on hold"
      text_body_template: |
        Hello,

        This is an automated message from %{site_name} to let you know that your account has been temporarily placed on hold as a precautionary measure.

        Please do continue to browse, but you won't be able to reply or create topics until a [staff member](%{base_url}/about) reviews your most recent posts. We apologize for the inconvenience.

        For additional guidance, refer to our [community guidelines](%{base_url}/guidelines).

    user_automatically_silenced:
      title: "User Automatically Silenced"
      subject_template: "New user %{username} silenced by community flags"
      text_body_template: |
        This is an automated message.

        The new user [%{username}](%{user_url}) was automatically silenced because multiple users flagged %{username}'s post(s).

        Please [review the flags](%{base_url}/review). If %{username} was incorrectly silenced from posting, click the unsilence button on [the admin page for this user](%{user_url}).

        This threshold can be changed via the `silence_new_user` site settings.

    spam_post_blocked:
      title: "Spam Post Blocked"
      subject_template: "New user %{username} posts blocked due to repeated links"
      text_body_template: |
        This is an automated message.

        The new user [%{username}](%{user_url}) tried to create multiple posts with links to %{domains}, but those posts were blocked to avoid spam. The user is still able to create new posts that do not link to %{domains}.

        Please [review the user](%{user_url}).

        This can be modified via the `newuser_spam_host_threshold` and `allowed_spam_host_domains` site settings. Consider adding %{domains} to the allowlist if they should be exempt.

    unsilenced:
      title: "Unsilenced"
      subject_template: "Account no longer on hold"
      text_body_template: |
        Hello,

        This is an automated message from %{site_name} to let you know that your account is no longer on hold after staff review.

        You can now create new replies and topics again. Thank you for your patience.

    pending_users_reminder:
      title: "Pending Users Reminder"
      subject_template:
        one: "%{count} user waiting for approval"
        other: "%{count} users waiting for approval"
      text_body_template: |
        There are new user signups waiting to be approved (or rejected) before they can access this forum.

        [Please review them](%{base_url}/review).

    download_remote_images_disabled:
      title: "Download Remote Images Disabled"
      subject_template: "Downloading remote images disabled"
      text_body_template: "The `download_remote_images_to_local` setting was disabled because the disk space limit at `download_remote_images_threshold` was reached."

    new_user_of_the_month:
      title: "You're a New User of the Month!"
      subject_template: "You're a New User of the Month!"
      text_body_template: |
        Congratulations, you've earned the **New User of the Month award for %{month_year}**. :trophy:

        This award is only granted to two new users per month, and it will be permanently visible on [the badges page](%{url}).

        You've quickly become a valuable member of our community. Thanks for joining, and keep up the great work!

    queued_posts_reminder:
      title: "Queued Posts Reminder"
      subject_template:
        one: "%{count} post waiting to be reviewed"
        other: "%{count} posts waiting to be reviewed"
      text_body_template: |
        Hello,

        Posts from new users were held for moderation and are currently waiting to be reviewed. [Approve or reject them here](%{base_url}/review?type=ReviewableQueuedPost).

  unsubscribe_link: |
    To unsubscribe from these emails, [click here](%{unsubscribe_url}).

  unsubscribe_link_and_mail: |
    To unsubscribe from these emails, [click here](%{unsubscribe_url}).

  unsubscribe_mailing_list: |
    You are receiving this because you enabled mailing list mode.

    To unsubscribe from these emails, [click here](%{unsubscribe_url}).

  subject_re: "Re: "
  subject_pm: "[PM] "
  email_from: "%{user_name} via %{site_name}"
  email_from_without_site: "%{group_name}"

  user_notifications:
    previous_discussion: "Previous Replies"
    reached_limit:
      one: "Heads up: We send a maximum of %{count} daily email. Check the site to see the ones that might be held back."
      other: "Heads up: We send a maximum of %{count} daily emails. Check the site to see the ones that might be held back. PS thanks for being popular!"
    in_reply_to: "In Reply To"

    header_instructions: ""
    reply_by_email: "[Visit Topic](%{base_url}%{url}) or reply to this email to respond."
    reply_by_email_pm: "[Visit Message](%{base_url}%{url}) or reply to this email to respond to %{participants}."
    reply_by_email_button_only: "[Visit Topic](%{base_url}%{url})"
    reply_by_email_pm_button_only: "[Visit Message](%{base_url}%{url})"
    only_reply_by_email: "Reply to this email to respond."
    only_reply_by_email_pm: "Reply to this email to respond to %{participants}."
    only_reply_by_email_pm_button_only: "[Visit Message](%{base_url}%{url})"
    visit_link_to_respond: "[Visit Topic](%{base_url}%{url}) to respond."
    visit_link_to_respond_pm: "[Visit Message](%{base_url}%{url}) to respond to %{participants}."
    visit_link_to_respond_button_only: "[Visit Topic](%{base_url}%{url})"
    visit_link_to_respond_pm_button_only: "[Visit Message](%{base_url}%{url})"
    reply_above_line: "## Please type your reply above this line. ##"

    posted_by: "Posted by %{username} on %{post_date}"

    pm_participants: "Participants: %{participants}"
    more_pm_participants:
      one: "%{participants} and %{count} other"
      other: "%{participants} and %{count} others"

    invited_group_to_private_message_body: |
      %{username} invited @%{group_name} to a message

      > **[%{topic_title}](%{topic_url})**
      >
      > %{topic_excerpt}

      at

      > %{site_title} -- %{site_description}

      To join the message, click the link below:

      %{topic_url}

    invited_to_private_message_body: |
      %{username} invited you to a message

      > **[%{topic_title}](%{topic_url})**
      >
      > %{topic_excerpt}

      at

      > %{site_title} -- %{site_description}

      To join the message, click the link below:

      %{topic_url}

    invited_to_topic_body: |
      %{username} invited you to a discussion

      > **[%{topic_title}](%{topic_url})**
      >
      > %{topic_excerpt}

      at

      > %{site_title} -- %{site_description}

      To join the discussion, click the link below:

      %{topic_url}

    user_invited_to_private_message_pm_group:
      title: "User Invited Group to PM"
      subject_template: "[%{email_prefix}] %{username} invited @%{group_name} to a message '%{topic_title}'"
      text_body_template: |
        %{header_instructions}

        %{message}

        %{respond_instructions}

    user_invited_to_private_message_pm:
      title: "User Invited to PM"
      subject_template: "[%{email_prefix}] %{username} invited you to a message '%{topic_title}'"
      text_body_template: |
        %{header_instructions}

        %{message}

        %{respond_instructions}

    user_invited_to_private_message_pm_staged:
      title: "User Invited to PM Staged"
      subject_template: "[%{email_prefix}] %{username} invited you to a message '%{topic_title}'"
      text_body_template: |
        %{header_instructions}

        %{message}

        %{respond_instructions}

    user_invited_to_topic:
      title: "User Invited to Topic"
      subject_template: "[%{email_prefix}] %{username} invited you to '%{topic_title}'"
      text_body_template: |
        %{header_instructions}

        %{message}

        %{respond_instructions}

    user_replied:
      title: "User Replied"
      subject_template: "[%{email_prefix}] %{topic_title}"
      text_body_template: |
        %{header_instructions}

        %{message}

        %{context}

        %{respond_instructions}

    user_replied_pm:
      title: "User Replied PM"
      subject_template: "[%{email_prefix}] [PM] %{topic_title}"
      text_body_template: |
        %{header_instructions}

        %{message}

        %{context}

        %{respond_instructions}

    user_quoted:
      title: "User Quoted"
      subject_template: "[%{email_prefix}] %{topic_title}"
      text_body_template: |
        %{header_instructions}

        %{message}

        %{context}

        %{respond_instructions}

    user_linked:
      title: "User Linked"
      subject_template: "[%{email_prefix}] %{topic_title}"
      text_body_template: |
        %{header_instructions}

        %{message}

        %{context}

        %{respond_instructions}

    user_mentioned:
      title: "User Mentioned"
      subject_template: "[%{email_prefix}] %{topic_title}"
      text_body_template: |
        %{header_instructions}

        %{message}

        %{context}

        %{respond_instructions}

    user_mentioned_pm:
      title: "User Mentioned PM"
      subject_template: "[%{email_prefix}] [PM] %{topic_title}"
      text_body_template: |
        %{header_instructions}

        %{message}

        %{context}

        %{respond_instructions}

    user_group_mentioned:
      title: "User Group Mentioned"
      subject_template: "[%{email_prefix}] %{topic_title}"
      text_body_template: |
        %{header_instructions}

        %{message}

        %{context}

        %{respond_instructions}

    user_group_mentioned_pm:
      title: "User Group Mentioned PM"
      subject_template: "[%{email_prefix}] [PM] %{topic_title}"
      text_body_template: |
        %{header_instructions}

        %{message}

        %{context}

        %{respond_instructions}

    user_group_mentioned_pm_group:
      title: "User Group Mentioned PM"
      subject_template: "[%{email_prefix}] [PM] %{topic_title}"
      text_body_template: |
        %{header_instructions}

        %{message}

        %{context}

        %{respond_instructions}

    user_posted:
      title: "User Posted"
      subject_template: "[%{email_prefix}] %{topic_title}"
      text_body_template: |
        %{header_instructions}

        %{message}

        %{context}

        %{respond_instructions}

    user_watching_category_or_tag:
      title: "User Watching Category or Tag"
      subject_template: "[%{email_prefix}] %{topic_title}"
      text_body_template: |
        %{header_instructions}

        %{message}

        %{context}

        %{respond_instructions}

    user_watching_first_post:
      title: "User Watching First Post"
      subject_template: "[%{email_prefix}] %{topic_title}"
      text_body_template: |
        %{header_instructions}

        %{message}

        %{context}

        %{respond_instructions}

    user_posted_pm:
      title: "User Posted PM"
      subject_template: "[%{email_prefix}] [PM] %{topic_title}"
      text_body_template: |
        %{header_instructions}

        %{message}

        %{context}

        %{respond_instructions}

    user_posted_pm_staged:
      title: "User Posted PM Staged"
      subject_template: "%{optional_re}%{topic_title}"
      text_body_template: |

        %{message}

    account_suspended:
      title: "Account Suspended"
      subject_template: "[%{email_prefix}] Your account has been suspended"
      text_body_template: |
        You have been suspended from the forum until %{suspended_till}.

        Reason - %{reason}

    account_suspended_forever:
      title: "Account Suspended"
      subject_template: "[%{email_prefix}] Your account has been suspended"
      text_body_template: |
        You have been suspended from the forum.

        Reason - %{reason}

    account_silenced:
      title: "Account Silenced"
      subject_template: "[%{email_prefix}] Your account has been silenced"
      text_body_template: |
        You have been silenced from the forum until %{silenced_till}.

        Reason - %{reason}

    account_silenced_forever:
      title: "Account Silenced"
      subject_template: "[%{email_prefix}] Your account has been silenced"
      text_body_template: |
        You have been silenced from the forum.

        Reason - %{reason}

    account_deleted:
      title: "Account Deleted"
      subject_template: "[%{email_prefix}] Your account has been deleted"
      text_body_template: |
        Hello,

        This is an automated message from [%{site_name}](%{base_url}) to let you know that the user account associated with this email address has been deleted by a staff member.

        %{flag_reason}

        Please review our [community guidelines](%{base_url}/guidelines) for details.

    account_exists:
      title: "Account already exists"
      subject_template: "[%{email_prefix}] Account already exists"
      text_body_template: |
        You just tried to create an account at %{site_name}, or tried to change the email of an account to %{email}. However, an account already exists for %{email}.

        If you forgot your password, [reset it now](%{base_url}/password-reset).

        If you didn’t try to create an account for %{email} or change your email address, don’t worry – you can safely ignore this message.

        If you have any questions, [contact our friendly staff](%{base_url}/about).

    account_second_factor_disabled:
      title: "Two-Factor Authentication disabled"
      subject_template: "[%{email_prefix}] Two-Factor Authentication disabled"
      text_body_template: |
        Two-factor authentication has been disabled on your account at %{site_name}. You can now log in with only your password; an additional authentication code is no longer required.

        If you did not choose to disable two-factor authentication, someone may have compromised your account.

        If you have any questions, [contact our friendly staff](%{base_url}/about).

    digest:
      why: "A brief summary of %{site_link} since %{since}"
      since_last_visit: "Since your last visit"
      new_topics: "New Topics"
      unread_notifications: "Unread Notifications"
      unread_high_priority: "Unread High Priority Notifications"
      liked_received: "Likes Received"
      new_users: "New Users"
      popular_topics: "Popular Topics"
      join_the_discussion: "Read More"
      popular_posts: "Popular Posts"
      more_new: "New for you"
      subject_template: "[%{email_prefix}] Summary"
      unsubscribe: "This summary is sent from %{site_link} when we haven't seen you in a while. Change %{email_preferences_link}, or %{unsubscribe_link} to unsubscribe."
      your_email_settings: "your email settings"
      click_here: "click here"
      from: "%{site_name}"
      preheader: "A brief summary since %{since}"
      custom:
        html:
          header: ""
          below_post_1: ""
          below_post_2: ""
          below_post_3: ""
          below_post_4: ""
          below_post_5: ""
          above_popular_topics: ""
          below_popular_topics: ""
          above_footer: ""
          below_footer: ""
        text:
          below_post_1: ""
          below_post_2: ""
          below_post_3: ""
          below_post_4: ""
          below_post_5: ""
          above_popular_topics: ""
          below_popular_topics: ""
          above_footer: ""
          below_footer: ""

    forgot_password:
      title: "Forgot Password"
      subject_template: "[%{email_prefix}] Password reset"
      text_body_template: |
        Somebody asked to reset your password on [%{site_name}](%{base_url}).

        If it was not you, you can safely ignore this email.

        Click the following link to choose a new password:
        %{base_url}/u/password-reset/%{email_token}

    email_login:
      title: "Log in via link"
      subject_template: "[%{email_prefix}] Log in via link"
      text_body_template: |
        Here's your link to log in at [%{site_name}](%{base_url}).

        If you did not request this link, you can safely ignore this email.

        Click the following link to log in:
        %{base_url}/session/email-login/%{email_token}

    set_password:
      title: "Set Password"
      subject_template: "[%{email_prefix}] Set Password"
      text_body_template: |
        Somebody asked to add a password to your account on [%{site_name}](%{base_url}). Alternatively, you can log in using any supported online service (Google, Facebook, etc) that is associated with this validated email address.

        If you did not make this request, you can safely ignore this email.

        Click the following link to choose a password:
        %{base_url}/u/password-reset/%{email_token}

    admin_login:
      title: "Admin Login"
      subject_template: "[%{email_prefix}] Login"
      text_body_template: |
        Somebody asked to log in to your account on [%{site_name}](%{base_url}).

        If you did not make this request, you can safely ignore this email.

        Click the following link to log in:
        %{base_url}/session/email-login/%{email_token}

    account_created:
      title: "Account Created"
      subject_template: "[%{email_prefix}] Your New Account"
      text_body_template: |
        A new account was created for you at %{site_name}

        Click the following link to choose a password for your new account:
        %{base_url}/u/password-reset/%{email_token}

    confirm_new_email:
      title: "Confirm New Email"
      subject_template: "[%{email_prefix}] Confirm your new email address"
      text_body_template: |
        Confirm your new email address for %{site_name} by clicking on the following link:

        %{base_url}/u/confirm-new-email/%{email_token}

        If you did not request this change, please contact a [site admin](%{base_url}/about).

    confirm_new_email_via_admin:
      title: "Confirm New Email"
      subject_template: "[%{email_prefix}] Confirm your new email address"
      text_body_template: |
        Confirm your new email address for %{site_name} by clicking on the following link:

        %{base_url}/u/confirm-new-email/%{email_token}

        This email change was requested by a site admin. If you did not request this change, please contact a [site admin](%{base_url}/about).

    confirm_old_email:
      title: "Confirm Old Email"
      subject_template: "[%{email_prefix}] Confirm your current email address"
      text_body_template: |
        Before we can change your email address, we need you to confirm that you control
        the current email account. After you complete this step, we will have you confirm
        the new email address.

        Confirm your current email address for %{site_name} by clicking on the following link:

        %{base_url}/u/confirm-old-email/%{email_token}

    confirm_old_email_add:
      title: "Confirm Old Email (Add)"
      subject_template: "[%{email_prefix}] Confirm your current email address"
      text_body_template: |
        Before we can add a new email address, we need you to confirm that you control
        the current email account. After you complete this step, we will have you confirm
        the new email address.

        Confirm your current email address for %{site_name} by clicking on the following link:

        %{base_url}/u/confirm-old-email/%{email_token}

    notify_old_email:
      title: "Notify Old Email"
      subject_template: "[%{email_prefix}] Your email address has been changed"
      text_body_template: |
        This is an automated message to let you know that your email address for
        %{site_name} has been changed. If this was done in error, please contact
        a site administrator.

        Your email address has been changed to:

        %{new_email}

    notify_old_email_add:
      title: "Notify Old Email (Add)"
      subject_template: "[%{email_prefix}] A new email address has been added"
      text_body_template: |
        This is an automated message to let you know that an email address for
        %{site_name} has been added. If this was done in error, please contact
        a site administrator.

        Your added email address is:

        %{new_email}

    signup_after_approval:
      title: "Signup After Approval"
      subject_template: "You've been approved on %{site_name}!"
      text_body_template: |
        Welcome to %{site_name}!

        A staff member approved your account on %{site_name}.

        You can now access your new account by logging in at:
        %{base_url}

        If the above link is not clickable, try copying and pasting it into the address bar of your web browser.

        %{new_user_tips}

        We believe in [civilized community behavior](%{base_url}/guidelines) at all times.

        Enjoy your stay!

    signup_after_reject:
      title: "Signup After Reject"
      subject_template: "You've been rejected on %{site_name}"
      text_body_template: |
        A staff member rejected your account on %{site_name}.

        %{reject_reason}

    signup:
      title: "Signup"
      subject_template: "[%{email_prefix}] Confirm your new account"
      text_body_template: |
        Welcome to %{site_name}!

        Click the following link to confirm and activate your new account:
        %{base_url}/u/activate-account/%{email_token}

        If the above link is not clickable, try copying and pasting it into the address bar of your web browser.

    activation_reminder:
      title: "Activation Reminder"
      subject_template: "[%{email_prefix}] Reminder to confirm your account"
      text_body_template: |
        Welcome to %{site_name}!

        This is a friendly reminder to activate your account.

        Click the following link to confirm and activate your new account:
        %{base_url}/u/activate-account/%{email_token}

        If the above link is not clickable, try copying and pasting it into the address bar of your web browser.

    suspicious_login:
      title: "New Login Alert"
      subject_template: "[%{site_name}] New Login from %{location}"
      text_body_template: |
        Hello,

        We noticed a login from a device or location you don’t usually use. Was this you?

         - Location: %{location} (%{client_ip})
         - Browser: %{browser}
         - Device: %{device} – %{os}

        If this was you, great! There’s nothing else you need to do.

        If this was not you, please [review your existing sessions](%{base_url}/my/preferences/security) and consider changing your password.

    post_approved:
      title: "Your post was approved"
      subject_template: "[%{site_name}] Your post was approved"
      text_body_template: |
        Hello,

        This is an automated message from %{site_name} to let you know that [your post](%{base_url}%{post_url}) was approved.
  page_forbidden:
    title: "Oops! That page is private."

  site_setting_missing: "`%{name}` site setting has to be set."

  page_not_found:
    page_title: "Page Not Found"
    title: "Oops! That page doesn’t exist or is private."
    subtitle: "We looked everywhere but couldn't find the page you were looking for."
    popular_topics: "Popular topics"
    recent_topics: "Recent topics"
    see_more: "More"
    search_title: "Try searching instead?"
    search_button: "Search"
    home: "Take me home"
    placeholder: "Search topics by title or keywords…"

  offline:
    title: "Cannot load app"
    offline_page_message: "It looks like you are offline! Please check your network connection and try again."

  login_required:
    welcome_message: "# Welcome to %{title}"

  upload:
    edit_reason: "downloaded local copies of images"
    unauthorized: "Sorry, the file you are trying to upload is not authorized (authorized extensions: %{authorized_extensions})."
    pasted_image_filename: "Pasted image"
    store_failure: "Failed to store upload #%{upload_id} for user #%{user_id}."
    file_missing: "Sorry, you must provide a file to upload."
    empty: "Sorry, but the file you provided is empty."
    failed: "Sorry, but your upload failed. Please try again."
    png_to_jpg_conversion_failure_message: "An error happened when converting from PNG to JPG."
    optimize_failure_message: "An error occurred while optimizing the uploaded image."
    download_failure: "Downloading the file from the external provider failed."
    size_mismatch_failure: "The size of the file uploaded to S3 did not match the external upload's intended size. %{additional_detail}"
    create_multipart_failure: "Failed to create multipart upload in the external store."
    abort_multipart_failure: "Failed to abort multipart upload in the external store."
    complete_multipart_failure: "Failed to complete multipart upload in the external store."
    external_upload_not_found: "The upload was not found in the external store. %{additional_detail}"
    checksum_mismatch_failure: "The checksum of the file you uploaded does not match. The file contents may have changed on upload. Please try again."
    cannot_promote_failure: "The upload cannot be completed, it may have already completed or previously failed."
    size_zero_failure: "Sorry, it looks like something has gone wrong, the file you are trying to upload is 0 bytes. Please try again."
    attachments:
      too_large: "Sorry, the file you are trying to upload is too big (maximum size is %{max_size_kb}KB)."
      too_large_humanized: "Sorry, the file you are trying to upload is too big (maximum size is %{max_size})."
    images:
      too_large: "Sorry, the image you are trying to upload is too big (maximum size is %{max_size_kb}KB), please resize it and try again."
      too_large_humanized: "Sorry, the image you are trying to upload is too big (maximum size is %{max_size}), please resize it and try again."
      larger_than_x_megapixels: "Sorry, the image with filename %{original_filename} is too large (maximum dimension is %{max_image_megapixels} megapixels), please resize it and try again."
      size_not_found: "Sorry, but we couldn't determine the size of the image. Maybe your image is corrupted?"
    placeholders:
      too_large: "(image larger than %{max_size_kb}KB)"
      too_large_humanized: "(image larger than %{max_size})"

  avatar:
    missing: "Sorry, we can't find any avatar associated with that email address. Can you try uploading it again?"

  flag_reason:
    sockpuppet: "A new user created a topic, and another new user at the same IP address (%{ip_address}) replied. See the <a href='%{base_path}/admin/site_settings/category/spam'>`flag_sockpuppets`</a> site setting."
    spam_hosts: "This new user tried to create multiple posts with links to the same domain. All posts from this user that include links should be reviewed. See the <a href='%{base_path}/admin/site_settings/category/spam'>`newuser_spam_host_threshold`</a> site setting."

  skipped_email_log:
    exceeded_emails_limit: "Exceeded max_emails_per_day_per_user"
    exceeded_bounces_limit: "Exceeded bounce_score_threshold"
    mailing_list_no_echo_mode: "Mailing list notifications disabled for user's own posts"
    user_email_no_user: "Can't find user with id %{user_id}"
    user_email_post_not_found: "Can't find a post with id %{post_id}"
    user_email_anonymous_user: "User is anonymous"
    user_email_user_suspended_not_pm: "User is suspended, not a message"
    user_email_seen_recently: "User was seen recently"
    user_email_notification_already_read: "The notification this email is about has already been read"
    user_email_notification_topic_nil: "post.topic is nil"
    user_email_post_user_deleted: "User of the post has been deleted."
    user_email_post_deleted: "post was deleted by the author"
    user_email_user_suspended: "user was suspended"
    user_email_already_read: "user has already read this post"
    user_email_access_denied: "user is not allowed to see this post"
    user_email_no_email: "No email associated with user id %{user_id}"
    sender_message_blank: "message is blank"
    sender_message_to_blank: "message.to is blank"
    sender_text_part_body_blank: "text_part.body is blank"
    sender_body_blank: "body is blank"
    sender_post_deleted: "post has been deleted"
    sender_message_to_invalid: "recipient has invalid email address"
    sender_topic_deleted: "topic has been deleted"
    group_smtp_post_deleted: "post has been deleted"
    group_smtp_topic_deleted: "topic has been deleted"
    group_smtp_disabled_for_group: "smtp has been disabled for the group"

  color_schemes:
    base_theme_name: "Base"
    light: "Light"
    dark: "Dark"
    neutral: "Neutral"
    grey_amber: "Grey Amber"
    shades_of_blue: "Shades of Blue"
    latte: "Latte"
    summer: "Summer"
    dark_rose: "Dark Rose"
    wcag: "WCAG Light"
    wcag_theme_name: "WCAG Light"
    dracula: "Dracula"
    dracula_theme_name: "Dracula"
    solarized_light: "Solarized Light"
    solarized_light_theme_name: "Solarized Light"
    solarized_dark: "Solarized Dark"
    solarized_dark_theme_name: "Solarized Dark"
    wcag_dark: "WCAG Dark"
    wcag_dark_theme_name: "WCAG Dark"
    light_theme_name: "Light"
    dark_theme_name: "Dark"
    neutral_theme_name: "Neutral"
    grey_amber_theme_name: "Grey Amber"
    shades_of_blue_theme_name: "Shades of Blue"
    latte_theme_name: "Latte"
    summer_theme_name: "Summer"
    dark_rose_theme_name: "Dark Rose"

  edit_this_page: "Edit this page"

  csv_export:
    boolean_yes: "Yes"
    boolean_no: "No"
    rate_limit_error: "Posts can be downloaded once per day, please try again tomorrow."

  static_topic_first_reply: |
    Edit the first post in this topic to change the contents of the %{page_name} page.

  guidelines_topic:
    title: "FAQ/Guidelines"
    guidelines_title: "Guidelines"
    body: |
      <a name="civilized"></a>

      ## [This is a Civilized Place for Public Discussion](#civilized)

      Please treat this discussion forum with the same respect you would a public park. We, too, are a shared community resource &mdash; a place to share skills, knowledge and interests through ongoing conversation.

      These are not hard and fast rules. They are guidelines to aid the human judgment of our community and keep this a kind, friendly place for civilized public discourse.

      <a name="improve"></a>

      ## [Improve the Discussion](#improve)

      Help us make this a great place for discussion by always adding something positive to the discussion, however small. If you are not sure your post adds to the conversation, think over what you want to say and try again later.

      One way to improve the discussion is by discovering ones that are already happening. Spend time browsing the topics here before replying or starting your own, and you’ll have a better chance of meeting others who share your interests.

      The topics discussed here matter to us, and we want you to act as if they matter to you, too. Be respectful of the topics and the people discussing them, even if you disagree with some of what is being said.

      <a name="agreeable"></a>

      ## [Be Agreeable, Even When You Disagree](#agreeable)

      You may wish to respond by disagreeing. That’s fine. But remember to _criticize ideas, not people_. Please avoid:

      * Name-calling
      * Ad hominem attacks
      * Responding to a post’s tone instead of its actual content
      * Knee-jerk contradiction

      Instead, provide thoughtful insights that improve the conversation.

      <a name="participate"></a>

      ## [Your Participation Counts](#participate)

      The conversations we have here set the tone for every new arrival. Help us influence the future of this community by choosing to engage in discussions that make this forum an interesting place to be &mdash; and avoiding those that do not.

      Discourse provides tools that enable the community to collectively identify the best (and worst) contributions: bookmarks, likes, flags, replies, edits, watching, muting and so forth. Use these tools to improve your own experience, and everyone else’s, too.

      Let’s leave our community better than we found it.

      <a name="flag-problems"></a>

      ## [If You See a Problem, Flag It](#flag-problems)

      Moderators have special authority; they are responsible for this forum. But so are you. With your help, moderators can be community facilitators, not just janitors or police.

      When you see bad behavior, don’t reply. Replying encourages bad behavior by acknowledging it, consumes your energy, and wastes everyone’s time. _Just flag it_. If enough flags accrue, action will be taken, either automatically or by moderator intervention.

      In order to maintain our community, moderators reserve the right to remove any content and any user account for any reason at any time. Moderators do not preview new posts; the moderators and site operators take no responsibility for any content posted by the community.

      <a name="be-civil"></a>

      ## [Always Be Civil](#be-civil)

      Nothing sabotages a healthy conversation like rudeness:

      * Be civil. Don’t post anything that a reasonable person would consider offensive, abusive, or hate speech.
      * Keep it clean. Don’t post anything obscene or sexually explicit.
      * Respect each other. Don’t harass or grief anyone, impersonate people, or expose their private information.
      * Respect our forum. Don’t post spam or otherwise vandalize the forum.

      These are not concrete terms with precise definitions &mdash; avoid even the _appearance_ of any of these things. If you’re unsure, ask yourself how you would feel if your post was featured on the front page of a major news site.

      This is a public forum, and search engines index these discussions. Keep the language, links, and images safe for family and friends.

      <a name="keep-tidy"></a>

      ## [Keep It Tidy](#keep-tidy)

      Make the effort to put things in the right place, so that we can spend more time discussing and less cleaning up. So:

      * Don’t start a topic in the wrong category; please read the category definitions.
      * Don’t cross-post the same thing in multiple topics.
      * Don’t post no-content replies.
      * Don’t divert a topic by changing it midstream.
      * Don’t sign your posts &mdash; every post has your profile information attached to it.

      Rather than posting “+1” or “Agreed”, use the Like button. Rather than taking an existing topic in a radically different direction, use Reply as a Linked Topic.

      <a name="stealing"></a>

      ## [Post Only Your Own Stuff](#stealing)

      You may not post anything digital that belongs to someone else without permission. You may not post descriptions of, links to, or methods for stealing someone’s intellectual property (software, video, audio, images), or for breaking any other law.

      <a name="power"></a>

      ## [Powered by You](#power)

      This site is operated by your [friendly moderator team](%{base_path}/about) and *you*, the community. If you have any further questions about how things should work here, open a new topic in %{feedback_category} and let’s discuss! If there’s a critical or urgent issue that can’t be handled by a meta topic or flag, [contact the moderators](%{base_path}/about).

  tos_topic:
    title: "Terms of Service"
    body: |
      <h2 id="heading--change-me"><a href="#heading--change-me">Change Me</a></h2>

      Forum Admin, please find below an example starting template for a privacy policy that you should customise to meet your site's needs.

      These terms do not, but might one day, govern use of the Internet forum at <%{base_url}>. In that event, to use the forum, you must agree to these terms with %{company_name}, the company that runs the forum.

      The company may offer other products and services, under different terms. These terms apply only to use of the forum.

      Skip to:

      - [Important Terms](#heading--important-terms)
      - [Your Permission to Use the Forum](#heading--permission)
      - [Conditions for Use of the Forum](#heading--conditions)
      - [Acceptable Use](#heading--acceptable-use)
      - [Content Standards](#heading--content-standards)
      - [Enforcement](#heading--enforcement)
      - [Your Account](#heading--your-account)
      - [Your Content](#heading--your-content)
      - [Your Responsibility](#heading--responsibility)
      - [Disclaimers](#heading--disclaimers)
      - [Limits on Liability](#heading--liability)
      - [Feedback](#heading--feedback)
      - [Termination](#heading--termination)
      - [Disputes](#heading--disputes)
      - [General Terms](#heading--general)
      - [Contact](#heading--contact)
      - [Changes](#heading--changes)

      <h2 id="heading--important-terms"><a href="#heading--important-terms">Important Terms</a></h2>

      ***These terms include a number of important provisions that affect your rights and responsibilities, such as the disclaimers in [Disclaimers](#heading--disclaimers), limits on the company's liability to you in [Limits on Liability](#heading--liability), your agreement to cover the company for damages caused by your misuse of the forum in [Responsibility for Your Use](#heading--responsibility), and an agreement to arbitrate disputes in [Disputes](#heading--disputes).***

      <h2 id="heading--permission"><a href="#heading--permission">Your Permission to Use the Forum</a></h2>

      Subject to these terms, the company gives you permission to use the forum. Everyone needs to agree to these terms to use the forum.

      <h2 id="heading--conditions"><a href="#heading--conditions">Conditions for Use of the Forum</a></h2>

      Your permission to use the forum is subject to the following conditions:

      1. You must be at least thirteen years old.

      2. You may no longer use the forum if the company contacts you directly to say that you may not.

      3. You must use the forum in accordance with [Acceptable Use](#heading--acceptable-use) and [Content Standards](#heading--content-standards).

      <h2 id="heading--acceptable-use"><a href="#heading--acceptable-use">Acceptable Use</a></h2>

      1. You may not break the law using the forum.

      2. You may not use or try to use another's account on the forum without their specific permission.

      3. You may not buy, sell, or otherwise trade in user names or other unique identifiers on the forum.

      4. You may not send advertisements, chain letters, or other solicitations through the forum, or use the forum to gather addresses or other personal data for commercial mailing lists or databases.

      5. You may not automate access to the forum, or monitor the forum, such as with a web crawler, browser plug-in or add-on, or other computer program that is not a web browser. You may crawl the forum to index it for a publicly available search engine, if you run one.

      6. You may not use the forum to send e-mail to distribution lists, newsgroups, or group mail aliases.

      7. You may not falsely imply that you're affiliated with or endorsed by the company.

      8. You may not hyperlink to images or other non-hypertext content on the forum on other webpages.

      9. You may not remove any marks showing proprietary ownership from materials you download from the forum.

      10. You may not show any part of the forum on other websites with `<iframe>`.

      11. You may not disable, avoid, or circumvent any security or access restrictions of the forum.

      12. You may not strain infrastructure of the forum with an unreasonable volume of requests, or requests designed to impose an unreasonable load on information systems underlying the forum.

      13. You may not impersonate others through the forum.

      14. You may not encourage or help anyone in violation of these terms.

      <h2 id="heading--content-standards"><a href="#heading--content-standards">Content Standards</a></h2>

      1. You may not submit content to the forum that is illegal, offensive, or otherwise harmful to others. This includes content that is harassing, inappropriate, abusive, or hateful conduct.

      2. You may not submit content to the forum that violates the law, infringes anyone's intellectual property rights, violates anyone's privacy, or breaches agreements you have with others.

      3. You may not submit content to the forum containing malicious computer code, such as computer viruses or spyware.

      4. You may not submit content to the forum as a mere placeholder, to hold a particular address, user name, or other unique identifier.

      5. You may not use the forum to disclose information that you don't have the right to disclose, like others' confidential or personal information.

      <h2 id="heading--enforcement"><a href="#heading--enforcement">Enforcement</a></h2>

      The company may investigate and prosecute violations of these terms to the fullest legal extent. The company may notify and cooperate with law enforcement authorities in prosecuting violations of the law and these terms.

      The company reserves the right to change, redact, and delete content on the forum for any reason. If you believe someone has submitted content to the forum in violation of these terms, [contact us immediately](#heading--contact).

      <h2 id="heading--your-account"><a href="#heading--your-account">Your Account</a></h2>

      You must create and log into an account to use some features of the forum.

      To create an account, you must provide some information about yourself. If you create an account, you agree to provide, at a minimum, a valid e-mail address, and to keep that address up-to-date. You may close your account at any time by e-mailing <%{contact_email}>.

      You agree to be responsible for all action taken using your account, whether authorized by you or not, until you either close your account or notify the company that your account has been compromised. You agree to notify the company immediately if you suspect your account has been compromised. You agree to select a secure password for your account, and keep it secret.

      The company may restrict, suspend, or close your account on the forum according to its policy for handling copyright-related takedown requests, or if the company reasonably believes that you've broken any rule in these terms.

      <h2 id="heading--your-content"><a href="#heading--your-content">Your Content</a></h2>

      Nothing in these terms gives the company any ownership rights in intellectual property that you share with the forum, such as your account information, posts, or other content you submit to the forum. Nothing in these terms gives you any ownership rights in the company's intellectual property, either.

      Between you and the company, you remain solely responsible for content you submit to the forum. You agree not to wrongly imply that content you submit to the forum is sponsored or approved by the company. These terms do not obligate the company to store, maintain, or provide copies of content you submit, and to change it, according to these terms.

      Content you submit to the forum belongs to you, and you decide what permission to give others for it. But at a minimum, you license the company to provide content that you submit to the forum to other users of the forum. That special license allows the company to copy, publish, and analyze content you submit to the forum.

      When content you submit is removed from the forum, whether by you or by the company, the company's special license ends when the last copy disappears from the company's backups, caches, and other systems. Other licenses you apply to content you submit, such as [Creative Commons](https://creativecommons.org) licenses, may continue after your content is removed. Those licenses may give others, or the company itself, the right to share your content through the forum again.

      Others who receive content you submit to the forum may violate the terms on which you license your content. You agree that the company will not be liable to you for those violations or their consequences.

      <h2 id="heading--responsibility"><a href="#heading--responsibility">Your Responsibility</a></h2>

      You agree to indemnify the company from legal claims by others related to your breach of these terms, or breach of these terms by others using your account on the forum. Both you and the company agree to notify the other side of any legal claims for which you might have to indemnify the company as soon as possible. If the company fails to notify you of a legal claim promptly, you won't have to indemnify the company for damages that you could have defended against or mitigated with prompt notice. You agree to allow the company to control investigation, defense, and settlement of legal claims for which you would have to indemnify the company, and to cooperate with those efforts. The company agrees not to agree to any settlement that admits fault for you or imposes obligations on you without your prior agreement.

      <h2 id="heading--disclaimers"><a href="#heading--disclaimers">Disclaimers</a></h2>

      ***You accept all risk of using the forum and content on the forum. As far as the law allows, the company and its suppliers provide the forum as is, without any warranty whatsoever.***

      The forum may hyperlink to and integrate forums and services run by others. The company does not make any warranty about services run by others, or content they may provide. Use of services run by others may be governed by other terms between you and the one running service.

      <h2 id="heading--liability"><a href="#heading--liability">Limits on Liability</a></h2>

      ***Neither the company nor its suppliers will be liable to you for breach-of-contract damages their personnel could not have reasonably foreseen when you agreed to these terms.***

      ***As far as the law allows, the total liability to you for claims of any kind that are related to the forum or content on the forum will be limited to $50.***

      <h2 id="heading--feedback"><a href="#heading--feedback">Feedback</a></h2>

      The company welcomes your feedback and suggestions for the forum. See the [Contact](#heading--contact) section below for ways to get in touch with us.

      You agree that the company will be free to act on feedback and suggestions you provide, and that the company won't have to notify you that your feedback was used, get your permission to use it, or pay you. You agree not to submit feedback or suggestions that you believe might be confidential or proprietary, to you or others.

      <h2 id="heading--termination"><a href="#heading--termination">Termination</a></h2>

      Either you or the company may end the agreement written out in these terms at any time. When our agreement ends, your permission to use the forum also ends.

      The following provisions survive the end of our agreement: [Your Content](#heading--your-content), [Feedback](#heading--feedback), [Your Responsibility](#heading--responsibility), [Disclaimers](#heading--disclaimers), [Limits on Liability](#heading--liability), and [General Terms](#heading--general).

      <h2 id="heading--disputes"><a href="#heading--disputes">Disputes</a></h2>

      %{governing_law} will govern any dispute related to these terms or your use of the forum.

      You and the company agree to seek injunctions related to these terms only in state or federal court in %{city_for_disputes}. Neither you nor the company will object to jurisdiction, forum, or venue in those courts.

      ***Other than to seek an injunction or for claims under the Computer Fraud and Abuse Act, you and the company will resolve any dispute by binding American Arbitration Association arbitration. Arbitration will follow the AAA's Commercial Arbitration Rules and Supplementary Procedures for Consumer Related Disputes. Arbitration will happen in %{city_for_disputes}. You will settle any dispute as an individual, and not as part of a class action or other representative proceeding, whether as the plaintiff or a class member. No arbitrator will consolidate any dispute with any other arbitration without the company's permission.***

      Any arbitration award will include costs of the arbitration, reasonable attorneys' fees, and reasonable costs for witnesses. You and the company may enter arbitration awards in any court with jurisdiction.

      <h2 id="heading--general"><a href="#heading--general">General Terms</a></h2>

      If a provision of these terms is unenforceable as written, but could be changed to make it enforceable, that provision should be modified to the minimum extent necessary to make it enforceable. Otherwise, that provision should be removed.

      You may not assign your agreement with the company. The company may assign your agreement to any affiliate of the company, any other company that obtains control of the company, or any other company that buys assets of the company related to the forum. Any attempted assignment against these terms has no legal effect.

      Neither the exercise of any right under this Agreement, nor waiver of any breach of this Agreement, waives any other breach of this Agreement.

      These terms embody all the terms of agreement between you and the company about use of the forum. These terms entirely replace any other agreements about your use of the forum, written or not.

      <h2 id="heading--contact"><a href="#heading--contact">Contact</a></h2>

      You may notify the company under these terms, and send questions to the company, at <%{contact_email}>.

      The company may notify you under these terms using the e-mail address you provide for your account on the forum, or by posting a message to the homepage of the forum or your account page.

      <h2 id="heading--changes"><a href="#heading--changes">Changes</a></h2>

      The company last updated these terms on [INSERT LAST UPDATE DATE HERE], and may update these terms again. The company will post all updates to the forum. For updates that contain substantial changes, the company agrees to e-mail you, if you've created an account and provided a valid e-mail address. The company may also announce updates with special messages or alerts on the forum.

      Once you get notice of an update to these terms, you must agree to the new terms in order to keep using the forum.

  privacy_topic:
    title: "Privacy Policy"
    body: |
      ## [Forum Admin, please find below an example starting template for a privacy policy that you should customise to your site.]

      <a name="collect"></a>

      ## [What information do we collect?](#collect)

      We collect information from you when you register on our site and gather data when you participate in the forum by reading, writing, and evaluating the content shared here.

      When registering on our site, you may be asked to enter your name and e-mail address. You may, however, visit our site without registering. Your e-mail address will be verified by an email containing a unique link. If that link is visited, we know that you control the e-mail address.

      When registered and posting, we record the IP address that the post originated from. We also may retain server logs which include the IP address of every request to our server.

      <a name="use"></a>

      ## [What do we use your information for?](#use)

      Any of the information we collect from you may be used in one of the following ways:

      * To personalize your experience &mdash; your information helps us to better respond to your individual needs.
      * To improve our site &mdash; we continually strive to improve our site offerings based on the information and feedback we receive from you.
      * To improve customer service &mdash; your information helps us to more effectively respond to your customer service requests and support needs.
      * To send periodic emails &mdash; The email address you provide may be used to send you information, notifications that you request about changes to topics or in response to your user name, respond to inquiries, and/or other requests or questions.

      <a name="protect"></a>

      ## [How do we protect your information?](#protect)

      We implement a variety of security measures to maintain the safety of your personal information when you enter, submit, or access your personal information.

      <a name="data-retention"></a>

      ## [What is your data retention policy?](#data-retention)

      We will make a good faith effort to:

      * Retain server logs containing the IP address of all requests to this server no more than [NUMBER OF DAYS] days.

      <a name="cookies"></a>

      ## [Do we use cookies?](#cookies)

      Yes. Cookies are small files that a site or its service provider transfers to your computer's hard drive through your Web browser (if you allow). These cookies enable the site to recognize your browser and, if you have a registered account, associate it with your registered account.

      We use cookies to understand and save your preferences for future visits and compile aggregate data about site traffic and site interaction so that we can offer better site experiences and tools in the future. We may contract with third-party service providers to assist us in better understanding our site visitors. These service providers are not permitted to use the information collected on our behalf except to help us conduct and improve our business.

      <a name="disclose"></a>

      ## [Do we disclose any information to outside parties?](#disclose)

      We do not sell, trade, or otherwise transfer to outside parties your personally identifiable information. This does not include trusted third parties who assist us in operating our site, conducting our business, or servicing you, so long as those parties agree to keep this information confidential. We may also release your information when we believe release is appropriate to comply with the law, enforce our site policies, or protect ours or others rights, property, or safety. However, non-personally identifiable visitor information may be provided to other parties for marketing, advertising, or other uses.

      <a name="third-party"></a>

      ## [Third party links](#third-party)

      Occasionally, at our discretion, we may include or offer third party products or services on our site. These third party sites have separate and independent privacy policies. We therefore have no responsibility or liability for the content and activities of these linked sites. Nonetheless, we seek to protect the integrity of our site and welcome any feedback about these sites.

      <a name="coppa"></a>

      ## [Children's Online Privacy Protection Act Compliance](#coppa)

      Our site, products and services are all directed to people who are at least 13 years old or older. If this server is in the USA, and you are under the age of 13, per the requirements of COPPA ([Children's Online Privacy Protection Act](https://en.wikipedia.org/wiki/Children%27s_Online_Privacy_Protection_Act)), do not use this site.

      <a name="online"></a>

      ## [Online Privacy Policy Only](#online)

      This online privacy policy applies only to information collected through our site and not to information collected offline.

      <a name="consent"></a>

      ## [Your Consent](#consent)

      By using our site, you consent to our web site privacy policy.

      <a name="changes"></a>

      ## [Changes to our Privacy Policy](#changes)

      If we decide to change our privacy policy, we will post those changes on this page.

      This document is CC-BY-SA. It was last updated [INSERT LAST UPDATE DATE HERE].

  badges:
    mass_award:
      errors:
        invalid_csv: We encountered an error on line %{line_number}. Please confirm the CSV has one email per line.
        too_many_csv_entries:
          one: Too many entries in the CSV file. Please provide a CSV file with no more than %{count} entry.
          other: Too many entries in the CSV file. Please provide a CSV file with no more than %{count} entries.
        badge_disabled: Please enable the %{badge_name} badge first.
        cant_grant_multiple_times: Can't grant the %{badge_name} badge multiple times to a single user.
    editor:
      name: Editor
      description: First post edit
      long_description: |
        This badge is granted the first time you edit one of your posts. While you won’t be able to edit your posts forever, editing is encouraged — you can improve the formatting, fix small mistakes, or add anything you missed when you originally posted. Edit to make your posts even better!
    wiki_editor:
      name: Wiki Editor
      description: First wiki edit
      long_description: |
        This badge is granted the first time you edit one wiki post.
    basic_user:
      name: Basic
      description: <a href="https://blog.discourse.org/2018/06/understanding-discourse-trust-levels/">Granted</a> all essential community functions
      long_description: |
        This badge is granted when you reach trust level 1. Thanks for sticking around and reading a few topics to learn what our community is about. New user restrictions have been lifted; you’ve been granted all essential community abilities, such as personal messaging, flagging, wiki editing, and the ability to post multiple images and links.
    member:
      name: Member
      description: <a href="https://blog.discourse.org/2018/06/understanding-discourse-trust-levels/">Granted</a> invitations, group messaging, more likes
      long_description: |
        This badge is granted when you reach trust level 2. Thanks for participating over a period of weeks to truly join our community. You can now send invitations from your user page or individual topics, create group personal messages, and have more likes per day.
    regular:
      name: Regular
      description: <a href="https://blog.discourse.org/2018/06/understanding-discourse-trust-levels/">Granted</a> recategorize, rename, followed links, wiki, more likes
      long_description: |
        This badge is granted when you reach trust level 3. Thanks for being a regular part of our community over a period of months. You’re now one of the most active readers, and a reliable contributor that makes our community great. You can now recategorize and rename topics, take advantage of more powerful spam flags, and you’ll also get lots more likes per day.
    leader:
      name: Leader
      description: <a href="https://blog.discourse.org/2018/06/understanding-discourse-trust-levels/">Granted</a> global edit, pin, close, archive, split and merge, more likes
      long_description: |
        This badge is granted when you reach trust level 4. You’re a leader in this community as selected by staff, and you set a positive example for the rest of the community in your actions and words here. You have the ability to edit all posts, take common topic moderator actions such as pin, close, unlist, archive, split, and merge.
    welcome:
      name: Welcome
      description: Received a like
      long_description: |
        This badge is granted when you receive your first like on a post. Congratulations, you’ve posted something that your fellow community members found interesting, cool, or useful!
    autobiographer:
      name: Autobiographer
      description: Filled out <a href="%{base_uri}/my/preferences/profile">profile</a> information
      long_description: |
        This badge is granted for filling out <a href="%{base_uri}/my/preferences/profile">your user profile</a> and selecting a profile picture. Letting the community know a bit more about who you are and what you’re interested in makes for a better, more connected community. Join us!
    anniversary:
      name: Anniversary
      description: Active member for a year, posted at least once
      long_description: |
        This badge is granted when you’ve been a member for a year with at least one post in that year. Thank you for sticking around and contributing to our community. We couldn’t do it without you.
    nice_post:
      name: Nice Reply
      description: Received 10 likes on a reply
      long_description: |
        This badge is granted when your reply gets 10 likes. Your reply made an impression on the community and helped move the conversation forward.
    good_post:
      name: Good Reply
      description: Received 25 likes on a reply
      long_description: |
        This badge is granted when your reply gets 25 likes. Your reply was exceptional and made the conversation much more interesting.
    great_post:
      name: Great Reply
      description: Received 50 likes on a reply
      long_description: |
        This badge is granted when your reply gets 50 likes. Wow! Your reply was inspiring, fascinating, hilarious, or insightful and the community loved it!
    nice_topic:
      name: Nice Topic
      description: Received 10 likes on a topic
      long_description: |
        This badge is granted when your topic gets 10 likes. You started an interesting conversation that the community enjoyed.
    good_topic:
      name: Good Topic
      description: Received 25 likes on a topic
      long_description: |
        This badge is granted when your topic gets 25 likes. You launched a vibrant conversation that the community rallied around.
    great_topic:
      name: Great Topic
      description: Received 50 likes on a topic
      long_description: |
        This badge is granted when your topic gets 50 likes. You kicked off a fascinating conversation and the community loved the lively discussion that resulted!
    nice_share:
      name: Nice Share
      description: Shared a post with 25 unique visitors
      long_description: |
        This badge is granted for sharing a link that was clicked by 25 outside visitors. Thanks for spreading the word about our discussions, and this community.
    good_share:
      name: Good Share
      description: Shared a post with 300 unique visitors
      long_description: |
        This badge is granted for sharing a link that was clicked by 300 outside visitors. Good work! You’ve shown off a great discussion to a bunch of new people and helped this community grow.
    great_share:
      name: Great Share
      description: Shared a post with 1000 unique visitors
      long_description: |
        This badge is granted for sharing a link that was clicked by 1000 outside visitors. Wow! You’ve promoted an interesting discussion to a huge new audience, and helped us grow our community in a big way!
    first_like:
      name: First Like
      description: Liked a post
      long_description: |
        This badge is granted the first time you like a post using the :heart: button. Liking posts is a great way to let your fellow community members know that what they posted was interesting, useful, cool, or fun. Share the love!
    first_flag:
      name: First Flag
      description: Flagged a post
      long_description: |
        This badge is granted the first time you flag a post. Flagging is how we all help keep this a nice place for everyone. If you notice any posts that require moderator attention for any reason please don’t hesitate to flag. If you see a problem, :flag_black: flag it!
    promoter:
      name: Promoter
      description: Invited a user
      long_description: |
        This badge is granted when you invite someone to join the community via the invite button on your user page, or at the bottom of a topic. Inviting friends who might be interested in specific discussions is a great way to introduce new people to our community, so thanks!
    campaigner:
      name: Campaigner
      description: Invited 3 basic users
      long_description: |
        This badge is granted when you’ve invited 3 people who subsequently spent enough time on the site to become basic users. A vibrant community needs a regular infusion of newcomers who regularly participate and add new voices to the conversations.
    champion:
      name: Champion
      description: Invited 5 members
      long_description: |
        This badge is granted when you’ve invited 5 people who subsequently spent enough time on the site to become full members. Wow! Thanks for expanding the diversity of our community with new members!
    first_share:
      name: First Share
      description: Shared a post
      long_description: |
        This badge is granted the first time you share a link to a reply or topic using the share button. Sharing links is a great way to show off interesting discussions with the rest of the world and grow your community.
    first_link:
      name: First Link
      description: Added a link to another topic
      long_description: |
        This badge is granted the first time you add a link to another topic. Linking topics helps fellow readers find interesting related conversations, by showing the connections between topics in both directions. Link freely!
    first_quote:
      name: First Quote
      description: Quoted a post
      long_description: |
        This badge is granted the first time you quote a post in your reply. Quoting relevant parts of earlier posts in your reply helps keep discussions connected together and on topic. The easiest way to quote is to highlight a section of a post, and then press any reply button. Quote generously!
    read_guidelines:
      name: Read Guidelines
      description: Read the <a href="%{base_uri}/guidelines">community guidelines</a>
      long_description: |
        This badge is granted for <a href="%{base_uri}/guidelines">reading the community guidelines</a>. Following and sharing these simple guidelines helps build a safe, fun, and sustainable community for everyone. Always remember there’s another human being, one very much like yourself, on the other side of that screen. Be nice!
    reader:
      name: Reader
      description: Read every reply in a topic with more than 100 replies
      long_description: |
        This badge is granted the first time you read a long topic with more than 100 replies. Reading a conversation closely helps you follow the discussion, understand different viewpoints, and leads to more interesting conversations. The more you read, the better the conversation gets. As we like to say, Reading is Fundamental! :slight_smile:
    popular_link:
      name: Popular Link
      description: Posted an external link with 50 clicks
      long_description: |
        This badge is granted when a link you shared gets 50 clicks. Thanks for posting a useful link that added interesting context to the conversation!
    hot_link:
      name: Hot Link
      description: Posted an external link with 300 clicks
      long_description: |
        This badge is granted when a link you shared gets 300 clicks. Thanks for posting a fascinating link that drove the conversation forward and illuminated the discussion!
    famous_link:
      name: Famous Link
      description: Posted an external link with 1000 clicks
      long_description: |
        This badge is granted when a link you shared gets 1000 clicks. Wow! You posted a link that significantly improved the conversation by adding essential detail, context, and information. Great work!
    appreciated:
      name: Appreciated
      description: Received 1 like on 20 posts
      long_description: |
        This badge is granted when you receive at least one like on 20 different posts. The community is enjoying your contributions to the conversations here!
    respected:
      name: Respected
      description: Received 2 likes on 100 posts
      long_description: |
        This badge is granted when you receive at least 2 likes on 100 different posts. The community is growing to respect your many contributions to the conversations here.
    admired:
      name: Admired
      description: Received 5 likes on 300 posts
      long_description: |
        This badge is granted when you receive at least 5 likes on 300 different posts. Wow! The community admires your frequent, high quality contributions to the conversations here.
    out_of_love:
      name: Out of Love
      description: Used %{max_likes_per_day} likes in a day
      long_description: |
        This badge is granted when you use all %{max_likes_per_day} of your daily likes. Remembering to take a moment and like the posts you enjoy and appreciate encourages your fellow community members to create even more great discussions in the future.
    higher_love:
      name: Higher Love
      description: Used %{max_likes_per_day} likes in a day 5 times
      long_description: |
        This badge is granted when you use all %{max_likes_per_day} of your daily likes for 5 days. Thanks for taking the time actively encouraging the best conversations every day!
    crazy_in_love:
      name: Crazy in Love
      description: Used %{max_likes_per_day} likes in a day 20 times
      long_description: |
        This badge is granted when you use all %{max_likes_per_day} of your daily likes for 20 days. Wow! You’re a role model for encouraging your fellow community members!
    thank_you:
      name: Thank You
      description: Has 20 liked posts and gave 10 likes
      long_description: |
        This badge is granted when you have 20 liked posts and give 10 or more likes in return. When someone likes your posts, you find the time to like what others are posting, too.
    gives_back:
      name: Gives Back
      description: Has 100 liked posts and gave 100 likes
      long_description: |
        This badge is granted when you have 100 liked posts and give 100 or more likes in return. Thanks for paying it forward!
    empathetic:
      name: Empathetic
      description: Has 500 liked posts and gave 1000 likes
      long_description: |
        This badge is granted when you have 500 liked posts and give 1000 or more likes in return. Wow! You’re a model of generosity and mutual appreciation :two_hearts:.
    first_emoji:
      name: First Emoji
      description: Used an Emoji in a Post
      long_description: |
        This badge is granted the first time you add an Emoji to your post :thumbsup:. Emoji let you convey emotion in your posts, from happiness :smiley: to sadness :anguished: to anger :angry: and everything in between :sunglasses:. Just type a : (colon) or press the Emoji toolbar button in the editor to select from hundreds of choices :ok_hand:
    first_mention:
      name: First Mention
      description: Mentioned a user in a post
      long_description: |
        This badge is granted the first time you mention someone’s @username in your post. Each mention generates a notification to that person, so they know about your post. Just begin typing @ (at symbol) to mention any user or, if allowed, group – it’s a convenient way to bring something to their attention.
    first_onebox:
      name: First Onebox
      description: Posted a link that was oneboxed
      long_description: |
        This badge is granted the first time you post a link on a line by itself, which automatically expanded into a onebox with a summary, title, and (when available) picture.
    first_reply_by_email:
      name: First Reply By Email
      description: Replied to a post via email
      long_description: |
        This badge is granted the first time you reply to a post via email :e-mail:.
    new_user_of_the_month:
      name: "New User of the Month"
      description: Outstanding contributions in their first month
      long_description: |
        This badge is granted to congratulate two new users each month for their excellent overall contributions, as measured by how often their posts were liked, and by whom.
    enthusiast:
      name: Enthusiast
      description: Visited 10 consecutive days
      long_description: |
        This badge is granted for visiting 10 consecutive days. Thanks for sticking with us for over a week!
    aficionado:
      name: Aficionado
      description: Visited 100 consecutive days
      long_description: |
        This badge is granted for visiting 100 consecutive days. That’s more than three months!
    devotee:
      name: Devotee
      description: Visited 365 consecutive days
      long_description: |
        This badge is granted for visiting 365 consecutive days. Wow, an entire year!
    badge_title_metadata: "%{display_name} badge on %{site_title}"

  admin_login:
    acknowledgement: "If an admin account with the email address %{email} exists, you will receive an email with a link to log in."
    email_input: "Admin Email"
    submit_button: "Send Email"
    safe_mode: "Safe Mode: disable all themes/plugins when logging in"

  performance_report:
    initial_post_raw: This topic includes daily performance reports for your site.
    initial_topic_title: Website performance reports

  tags:
    title: "Tags"
    restricted_tag_disallowed: 'You cannot apply the tag "%{tag}".'
    restricted_tag_remove_disallowed: 'You cannot remove the tag "%{tag}".'
    minimum_required_tags:
      one: "You must select at least %{count} tag."
      other: "You must select at least %{count} tags."
    upload_row_too_long: "The CSV file should have one tag per line. Optionally the tag can be followed by a comma, then the tag group name."
    forbidden:
      invalid:
        one: "The tag you selected cannot be used"
        other: "None of the tags you selected can be used"
      in_this_category: '"%{tag_name}" cannot be used in this category'
      restricted_to:
        one: '"%{tag_name}" is restricted to the "%{category_names}" category'
        other: '"%{tag_name}" is restricted to the following categories: %{category_names}'
      synonym: 'Synonyms are not allowed. Use "%{tag_name}" instead.'
      has_synonyms: '"%{tag_name}" cannot be used because it has synonyms.'
      restricted_tags_cannot_be_used_in_category:
        one: 'The "%{tags}" tag cannot be used in the "%{category}" category. Please remove it.'
        other: 'The following tags cannot be used in the "%{category}" category: %{tags}. Please remove them.'
      category_does_not_allow_tags:
        one: 'The "%{category}" category does not allow the "%{tags}" tag. Please remove it.'
        other: 'The "%{category}" category does not allow the following tags: "%{tags}". Please remove them.'
    required_tags_from_group:
      one: "You must include at least %{count} %{tag_group_name} tag. The tags in this group are: %{tags}."
      other: "You must include at least %{count} %{tag_group_name} tags. The tags in this group are: %{tags}."
    limited_to_one_tag_from_group: "The tags %{tags} cannot be used simultaneously. Please include only one of them."
    invalid_target_tag: "cannot be a synonym of a synonym"
    synonyms_exist: "is not allowed while synonyms exist"
    user_not_permitted: "You're not allowed to tag topics"
  rss_by_tag: "Topics tagged %{tag}"

  finish_installation:
    congratulations: "Congratulations, you installed Discourse!"
    register:
      button: "Register"
      title: "Register Admin Account"
      help: "Register a new account to get started."
      no_emails: "Unfortunately, no administrator emails were defined during setup, so finalizing the configuration may be difficult. Please add a developer email in the configuration file or <a href='https://meta.discourse.org/t/create-admin-account-from-console/17274'>create an administrator account from console</a>."
    confirm_email:
      title: "Confirm your Email"
      message: "<p>We sent an activation mail to <b>%{email}</b>. Please follow the instructions in the email to activate your account.</p><p>If it doesn't arrive, check your spam folder, and <a href='https://meta.discourse.org/t/troubleshooting-email-on-a-new-discourse-install/16326'>ensure you set up email correctly</a>.</p>"
    resend_email:
      title: "Resend Activation Email"
      message: "<p>We've re-sent the activation email to <b>%{email}</b>"

  safe_mode:
    title: "Enter safe mode"
    description: "Safe mode allows you to test your site without loading themes or client-side plugin customizations. Server-side plugin customizations remain enabled."
    no_themes: "Disable themes and theme components"
    no_unofficial_plugins: "Disable unofficial client-side plugin customizations"
    no_plugins: "Disable all client-side plugin customizations"
    deprecation_error_description: "To check for compatibility with upcoming Discourse updates, you can make Javascript deprecations raise an error:"
    deprecation_error_label: Make Javascript deprecations raise an error
    enter: "Enter Safe Mode"
    must_select: "You must select at least one option to enter safe mode."
  wizard:
    title: "Discourse Setup"
    step:
      introduction:
        title: "About your site"
        description: "These will be shown on your login and any public pages. You can always change them later."

        fields:
          title:
            label: "Community name"
            placeholder: "Jane’s Hangout"
          site_description:
            label: "Describe your community in a sentence"
            placeholder: "A place for Jane and her friends to discuss cool stuff"
          default_locale:
            label: "Language"

      privacy:
        title: "Member access"

        fields:
          login_required:
            label: "Visibility"
            description: "Is your community public or private?"
            choices:
              public:
                label: "Public"
              private:
                label: "Private"
          invite_only:
            label: "Registration"
            description: "How can members join this community?"
            choices:
              sign_up:
                label: "Sign up"
              invite_only:
                label: "Invite only"
          must_approve_users:
            description: "Do you want to approve member accounts?"
            choices:
              "no":
                label: "No, new members can join immediately"
              "yes":
                label: "Yes, new members must be approved by moderators"
          chat_enabled:
            placeholder: "Enable chat"
            extra_description: "Engage with your members in real time"

      ready:
        title: "Your site is ready!"
        description: "That's it! You've done the basics to setup your community. Now you can jump in and have a look around, write a welcome topic, and send invites!<br><br>Have fun!"

      styling:
        title: "Look and feel"
        fields:
          color_scheme:
            label: "Color palette"
          body_font:
            label: "Body font"
          site_font:
            label: "Font"
          heading_font:
            label: "Heading font"
          styling_preview:
            label: "Preview"
          homepage_style:
            label: "Homepage style"
            choices:
              latest:
                label: "Latest"
                description: "Displays the most recently active topics in all categories, helping members stay up-to-date with discussions they care about"
              hot:
                label: "Hot"
                description: "Surfaces trending topics by blending recent and overall popularity, showcases what members are talking about in your community right now"
              categories_and_latest_topics:
                label: "Categories with latest topics"
                description: "Combines the recently active topics across all categories with a list of categories, their description, and total topics"
              categories_boxes:
                label: "Category boxes"
                description: "Displays the categories and their description in a grid, ideal for members to see an overview of the sub-communities of your site"

      branding:
        title: "Site logo"
        fields:
          logo:
            label: "Primary logo"
            description: "Recommended size: 600 x 200"
          logo_small:
            label: "Square logo"
            description: "Recommended size: 512 x 512. Also used as the favicon and mobile home screen app icon."

      corporate:
        title: "Your organization"
        description: "The following information will be used in your Terms of Service and About pages. Feel free to skip if no company exists."

        fields:
          company_name:
            label: "Company name"
            placeholder: "Acme Organization"
          governing_law:
            label: "Governing law"
            placeholder: "California law"
          contact_url:
            label: "Web page"
            placeholder: "https://www.example.com/contact-us"
          city_for_disputes:
            label: "City for disputes"
            placeholder: "San Francisco, California"
          site_contact:
            label: "Automated messages"
            description: "All automated Discourse personal messages will be sent from this user, such as flag warnings and backup completion notices."
          contact_email:
            label: "Point of contact"
            placeholder: "example@user.com"
            description: "Email address of key contact responsible for this site. Used for critical notifications, and listed on your <a href='%{base_path}/about' target='_blank'>your about page</a> for urgent matters."

      invites:
        title: "Invite Staff"
        description: "You’re almost done! Let’s invite some people to help <a href='https://blog.discourse.org/2014/08/building-a-discourse-community/' target='blank'>seed your discussions</a> with interesting topics and replies to get your community started."
        disabled: "Since local logins are disabled, it’s not possible to send invites to anyone. Please proceed to the next step."

      finished:
        title: "Your Discourse is Ready!"
        description: |
          <p>If you ever feel like changing these settings, <b>re-run this wizard any time</b>, or visit <a href='%{base_path}/admin' target='_blank'>your admin section</a>; find it next to the wrench icon in the site menu.</p>
          <p>It is easy to customize your Discourse even further using our powerful theming system. For examples, check out the <a href="https://meta.discourse.org/c/theme/61/l/top" target="_blank">top themes and components</a> on <a href="https://meta.discourse.org/" target="_blank">meta.discourse.org</a>.</p>
          <p>Have fun, and good luck <a href='https://blog.discourse.org/2014/08/building-a-discourse-community/' target='_blank'>building your new community!</a></p>

  search_logs:
    graph_title: "Search Count"

  onebox:
    discourse:
      user_joined_community: "Joined %{date}"
    gitlab:
      truncated_file: "This file has been truncated."
      show_original: "show original"
    github:
      binary_file: "This file is binary."
      truncated_file: "This file has been truncated."
      show_original: "show original"
      requires_iframe: "Viewer requires iframe."
      committed: "committed"
      more_than_three_files: "There are more than three files."
      opened: "opened"
      closed: "closed"
      commit_by: "Commit by"
      comment_by: "Comment by"
      review_by: "Review by"
      pr_summary: "%{commits} commits changed %{changed_files} files with %{additions} additions and %{deletions} deletions"
      no_description: "Contribute to %{repo} development by creating an account on GitHub."

  discourse_push_notifications:
    popup:
      mentioned: '%{username} mentioned you in "%{topic}" - %{site_title}'
      group_mentioned: '%{username} mentioned you in "%{topic}" - %{site_title}'
      quoted: '%{username} quoted you in "%{topic}" - %{site_title}'
      replied: '%{username} replied to you in "%{topic}" - %{site_title}'
      posted: '%{username} posted in "%{topic}" - %{site_title}'
      private_message: '%{username} sent you a personal message in "%{topic}" - %{site_title}'
      linked: '%{username} linked to your post from "%{topic}" - %{site_title}'
      watching_first_post: '%{username} created a new topic "%{topic}" - %{site_title}'
      confirm_title: "Notifications enabled - %{site_title}"
      confirm_body: "Success! Notifications have been enabled."
      custom: "Notification from %{username} on %{site_title}"

  staff_action_logs:
    json_too_long: "Values not logged because they exceed the column length limits"
    not_found: "not found"
    unknown: "unknown"
    user_merged: "%{username} was merged into this account"
    user_delete_self: "Deleted by self from %{url}"
    webhook_deactivation_reason: "Your webhook has been automatically deactivated. We received multiple '%{status}' HTTP status failure responses."
    api_key:
      automatic_revoked:
        one: "Automatically revoked, last activity more than %{count} day ago"
        other: "Automatically revoked, last activity more than %{count} days ago"
      automatic_revoked_max_life:
        one: "Automatically revoked, created at more than %{count} day ago"
        other: "Automatically revoked, created at more than %{count} days ago"
      revoked: Revoked
      restored: Restored
    bulk_user_delete: "deleted in a bulk delete operation"
    cli_bulk_post_delete: "Bulk deleted from rake task"
    api_post_delete: "Deleted via API"
    reminder_deleted: "Replaced by new reminder"
    user_associated_posts_deleted: "User was destroyed"
    imap_email_deleted: "Email has been deleted on the IMAP server"
    imap_email_marked_as_spam: "Email has been moved to spam on the IMAP server"
    auto_deleted_hidden_posts: "Automatically destroyed hidden posts"
    seed_data_topic_updated: "Seed data topic updated"
    seed_data_topic_deleted: "Seed data topic deleted"

  reviewables:
    already_handled: "Thanks, but we've already reviewed that post and determined it does not need to be flagged again."
    already_handled_and_user_not_exist: "Thanks, but someone already reviewed and that user no longer exists."
    priorities:
      low: "Low"
      medium: "Medium"
      high: "High"
    sensitivity:
      disabled: "Disabled"
      low: "Low"
      medium: "Medium"
      high: "High"
    must_claim: "You must claim items before acting on them."
    user_claimed: "This item has been claimed by another user."
    missing_version: "You must supply a version parameter"
    conflict: "There was an update conflict preventing you from doing that."
    reasons:
      post_count: "The first few posts from every user must be approved by staff. See %{link}."
      trust_level: "Users at low trust levels must have replies approved by staff. See %{link}."
      group: "Users not in the specified groups must have replies approved by staff. See %{link}."
      new_topics_unless_trust_level: "Users at low trust levels must have topics approved by staff. See %{link}."
      fast_typer: "New user typed their first post suspiciously fast, suspected bot or spammer behavior. See %{link}."
      auto_silence_regex: "New user whose first post matches the %{link} setting."
      watched_word:
        one: "This post included a Watched Word, the flagged word is: %{words}. Check the %{link} for more."
        other: "This post included Watched Words, the flagged words are: %{words}. Check the %{link} for more."
      staged: "New topics and posts for staged users must be approved by staff. See %{link}."
      category: "Posts in this category require manual approval by staff. See the %{link}."
      must_approve_users: "All new users must be approved by staff. See %{link}."
      invite_only: "All new users should be invited. See %{link}."
      email_auth_res_enqueue: "This email failed a DMARC check, it most likely isn't from whom it seems to be from. Check the raw email headers for more information."
      email_spam: "This email was flagged as spam by the header defined in %{link}."
      suspect_user: "This new user entered profile information without reading any topics or posts, which strongly suggests they may be a spammer. See %{link}."
      contains_media: "This post includes embedded media. See %{link}."
      queued_by_staff: "A staff member thinks this post needs review. It'll remain hidden until then."
      links:
        watched_word: watched word settings
        category: category settings
      no_context:
        watched_word: "This post included a Watched Word. Check the %{link} for more."

    actions:
      agree:
        title: "Yes"
      agree_and_keep:
        title: "Keep post"
        description: "Agree with flag but keep this post unchanged."
        complete: "Post kept unchanged."
      agree_and_keep_hidden:
        title: "Keep post hidden"
        description: "Agree with flag and keep the post hidden."
        complete: "Post kept hidden."
      agree_and_suspend:
        title: "Suspend user"
        description: "Agree with flag and suspend the user."
        complete: "User suspended."
      agree_and_silence:
        title: "Silence user"
        description: "Agree with flag and silence the user."
        complete: "User silenced."
      agree_and_restore:
        title: "Restore post"
        description: "Restore the post so that all users can see it."
        complete: "Post restored."
      agree_and_hide:
        title: "Hide post"
        description: "Agree with flag and hide this post + automatically send the user a message urging them to edit it."
        complete: "Post hidden, user has been notified."
      agree_and_edit:
        title: "Agree and Edit Post"
        description: "Agree with flag and open a composer window to edit the post."
        complete: "Flag acknowledged, you can now edit the post."
      delete:
        title: "Delete"
        complete: "Post deleted."
      delete_and_ignore:
        title: "Ignore flag and delete post"
        description: "Ignore the flag by removing it from the queue and delete the post; if the first post, delete the topic as well. "
        complete: "Post deleted."
      delete_and_ignore_replies:
        title: "Ignore flag, delete post and replies"
        description: "Ignore the flag by removing it from the queue, delete the post and all of its replies; if the first post, delete the topic as well"
        confirm: "Are you sure you want to delete the replies to the post as well?"
        complete: "Post and replies deleted."
      delete_and_agree:
        title: "Delete post"
        description: "Agree with flag and delete this post; if the first post, delete the topic as well."
        complete: "Post deleted."
      delete_and_agree_replies:
        title: "Delete post and replies"
        description: "Agree with flag and delete this post and all of its replies; if the first post, delete the topic as well."
        confirm: "Are you sure you want to delete the replies to the post as well?"
        complete: "Post and replies deleted."
      disagree_and_restore:
        title: "No, restore post"
        description: "Restore the post so that all users can see it."
        complete: "Post restored."
      disagree:
        title: "No"
        complete: "Flag ignored."
      discard_post:
        title: "Discard Post"
        complete: "Post discarded."
      revise_and_reject_post:
        title: "Revise Post..."
        complete: "Post rejected pending revision."
      ignore:
        title: "Ignore"
        complete: "Flag ignored."
      ignore_and_do_nothing:
        title: "Do nothing"
        description: "Ignore the flag by removing it from the queue without taking any action. Hidden posts will stay hidden and be handled by the auto-tools."
        complete: "Flag ignored."
      approve:
        title: "Approve"
        complete: "Post approved."
      approve_post:
        title: "Approve Post"
        complete: "Post approved."
      approve_post_closed:
        title: "Approve Post"
        confirm: "This topic is closed. Would you like to create the post anyway?"
        complete: "Post approved."
      reject_post:
        title: "Reject Post"
        complete: "Post rejected."
      approve_user:
        title: "Approve User"
        complete: "User approved."
      reject_user:
        title: "Delete User…"
        delete:
          title: "Delete User"
          description: "The user will be deleted from the forum."
          complete: "User deleted."
        block:
          title: "Delete and Block User"
          description: "The user will be deleted, and we'll block their IP and email address."
          complete: "User deleted and blocked."
      reject:
        title: "Reject"
        bundle_title: "Reject…"
      reject_and_suspend:
        title: "Reject and Suspend user"
        complete: "Post rejected and user suspended."
      reject_and_silence:
        title: "Reject and Silence user"
        complete: "Post rejected and user silenced."
      reject_and_delete:
        title: "Reject and Delete the post"
        complete: "Post rejected and deleted."
      reject_and_keep_deleted:
        title: "Keep post deleted"
        complete: "Post rejected and kept deleted."
      approve_and_restore:
        title: "Approve and Restore post"
        complete: "Post approved and restored."
      approve_and_unhide:
        title: "Approve and Unhide post"
        complete: "Post approved and unhidden"
      # New separated post actions
      post_actions:
        bundle_title: "What do you want to do with the post?"
      no_action_post:
        title: "No action"
        description: "Take no action on the post"
        complete: "No action taken on post"
      delete_post:
        title: "Delete post"
        description: "Delete this post"
        complete: "Post deleted"
      hide_post:
        title: "Hide post"
        description: "Hide this post from public view"
        complete: "Post hidden"
      unhide_post:
        title: "Unhide post"
        description: "Make this post visible to all users"
        complete: "Post unhidden"
      restore_post:
        title: "Restore post"
        description: "Restore this deleted post"
        complete: "Post restored"
      edit_post:
        title: "Edit post"
        description: "Edit this post content"
        complete: "Post edited"
      convert_to_pm:
        title: "Convert to PM"
        description: "Convert this post to a personal message"
        complete: "Post converted to personal message"
      # New separated user actions
      user_actions:
        bundle_title: "What do you want to do with the user?"
      no_action_user:
        title: "No action"
        description: "Take no action against the user"
        complete: "No action taken against user"
      silence_user:
        title: "Silence user"
        description: "Prevent the user from posting"
        complete: "User silenced"
        reason: "User silenced via review queue"
      suspend_user:
        title: "Suspend user"
        description: "Suspend the user account"
        complete: "User suspended"
        reason: "User suspended via review queue"
      delete_user:
        title: "Delete user"
        description: "Delete this user from the forum"
        complete: "User deleted"
        reason: "Deleted via review queue"
      delete_and_block_user:
        title: "Delete & block"
        description: "Delete the user and block their IP/email"
        complete: "User deleted and blocked"

  email_style:
    html_missing_placeholder: "The html template must include %{placeholder}"

  notification_level:
    ignore_error: "Sorry, you can't ignore that user."
    mute_error: "Sorry, you can't mute that user."
    error: "Sorry, you cannot change the notification level for that user."
    invalid_value: '"%{value}" is not a valid notification level.'

  discord:
    not_in_allowed_guild: "Authentication failed. You are not a member of a permitted Discord guild."

  old_keys_reminder:
    title: "Reminder about old credentials"
    body: |
      Hello! This is a routine yearly security reminder from your Discourse instance.

      As a courtesy, we wanted to let you know that the following credentials used on your Discourse instance have not been updated in more than two years:

      %{keys}

      No action is required at this time, however, it is considered good security practice to cycle all your important credentials every few years.

  create_linked_topic:
    topic_title_with_sequence:
      one: "%{topic_title} (Part %{count})"
      other: "%{topic_title} (Part %{count})"
    post_raw: "Continuing the discussion from %{parent_url}.\n\nPrevious discussions:\n\n%{previous_topics}"
    small_action_post_raw: "Continue discussion at %{new_title}."

  fallback_username: "user"

  user_status:
    errors:
      ends_at_should_be_greater_than_set_at: "ends_at should be greater than set_at"
  webhooks:
    payload_url:
      blocked_or_internal: "Payload URL cannot be used because it resolves to a blocked or internal IP"
      unsafe: "Payload URL cannot be used because it's unsafe"

  form_templates:
    errors:
      invalid_yaml: "is not a valid YAML string"
      invalid_type: "contains an invalid template type: %{type} (valid types are: %{valid_types})"
      missing_type: "is missing a field type"
      missing_id: "is missing a field id"
      duplicate_ids: "has duplicate ids"
      reserved_id: "has a reserved keyword as id: %{id}"
      unsafe_description: "has an unsafe HTML description"
      invalid_tag_group: "has invalid tag group: %{tag_group_name}"

  discourse_id:
    already_registered: "This site is already registered with Discourse ID"<|MERGE_RESOLUTION|>--- conflicted
+++ resolved
@@ -2578,11 +2578,7 @@
     watched_words_regular_expressions: "Allows the use of regular expressions for filtering words. If enabled, this feature groups sensitive words by their case-sensitivity. It then compiles all selected words into a single regular expression, adding word boundaries for regular watched words. Consequently, this regex-based filtering method adds an extra layer of control over content moderation by supporting more sophisticated word patterns. The setting also allows to easily substitute the original text with the replacement of choice."
 
     enable_fast_edit: "Adds a button to the post selection menu to edit a small selection inline."
-<<<<<<< HEAD
-    old_post_notice_days: "The number of days after which the new-user and returning-user post notice will be hidden. The official post notice will always be shown."
-=======
     old_post_notice_days: "The number of days after which the new-user and returning-user post notices will be hidden. The official post notice will always remain visible."
->>>>>>> bc1abd00
     new_user_notice_tl: "Minimum trust level required to see new user post notices."
     returning_user_notice_tl: "Minimum trust level required to see returning user post notices."
     returning_users_days: "How many days should pass before a user is considered to be returning."
