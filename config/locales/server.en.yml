--- conflicted
+++ resolved
@@ -2729,17 +2729,14 @@
     view_raw_email_allowed_groups: "Groups which can view the raw email content of a post if it was created by an incoming email. This includes email headers and other technical information."
     rich_editor: "Enable the rich editor so all users can switch between the current Markdown mode and the new rich text editor for more intuitive and user-friendly composition. The rich text editor is under active development, so not all features are supported yet — <a href='https://meta.discourse.org/t/test-our-new-composer/352347' target='_blank'>see Meta for more details</a>."
     viewport_based_mobile_mode: "EXPERIMENTAL: Disable the user-agent-based mobile/desktop modes and use viewport width instead."
-<<<<<<< HEAD
     experimental_anon_language_switcher: "Enable experimental language switcher. This will allow site visitors who are not logged in to switch between translated versions of Discourse and user-contributed content in topics."
     reviewable_ui_refresh: "Groups that can use the experimental new UI in the review queue."
-=======
 
     content_localization_enabled: "Displays localized content for users based on their browser or user language preferences. Such content may include categories, tags, posts, and topics. Supported locales are set in 'content localization supported locales'."
     content_localization_supported_locales: "List of supported locales that user content can be translated to. Requires 'content localization enabled'."
     content_localization_allowed_groups: "Groups allowed to update localized content. Requires 'content localization enabled'."
     content_localization_anon_language_switcher: "Enable language switcher which allows site visitors who are not logged in to switch between translated versions of Discourse and user-contributed content. Depends on the list of languages defined in 'content localization supported locales'"
 
->>>>>>> c9425c93
     errors:
       invalid_css_color: "Invalid color. Enter a color name or hex value."
       invalid_email: "Invalid email address."
