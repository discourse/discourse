--- conflicted
+++ resolved
@@ -2591,12 +2591,9 @@
       create_tag_allowed_groups: "min_trust_to_create_tag"
       send_email_messages_allowed_groups: "min_trust_to_send_email_messages"
       skip_review_media_groups: "review_media_unless_trust_level"
-<<<<<<< HEAD
-      min_trust_to_post_embedded_media: "embedded_media_allowed_groups"
-=======
+      embedded_media_allowed_groups: "min_trust_to_post_embedded_media"
       post_links_allowed_groups: "min_trust_to_post_links"
       user_api_key_allowed_groups: "min_trust_level_for_user_api_key"
->>>>>>> a03f87bd
 
     placeholder:
       discourse_connect_provider_secrets:
