--- conflicted
+++ resolved
@@ -4345,12 +4345,10 @@
     unknown: "unknown"
     user_merged: "%{username} was merged into this account"
     user_delete_self: "Deleted by self from %{url}"
-<<<<<<< HEAD
-=======
     update: "Updated"
     create: "Created"
     destroy: "Destroyed"
->>>>>>> 276e9ad5
+
 
   reviewables:
     missing_version: "You must supply a version parameter"
