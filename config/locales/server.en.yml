en:
  dates:
    # Use Moment.js format string: https://momentjs.com/docs/#/displaying/format/
    short_date_no_year: "D MMM"
    # Use Moment.js format string: https://momentjs.com/docs/#/displaying/format/
    short_date: "D MMM, YYYY"
    # Use Moment.js format string: https://momentjs.com/docs/#/displaying/format/
    long_date: "MMMM D, YYYY h:mma"

  datetime_formats: &datetime_formats
    formats:
      # Format directives: https://ruby-doc.org/core/Time.html#method-i-strftime
      short: "%m-%d-%Y"
      # Format directives: https://ruby-doc.org/core/Time.html#method-i-strftime
      short_no_year: "%B %-d"
      # Format directives: https://ruby-doc.org/core/Time.html#method-i-strftime
      date_only: "%B %-d, %Y"
      # Format directives: https://ruby-doc.org/core/Time.html#method-i-strftime
      long: "%B %-d, %Y, %l:%M%P"
      # Format directives: https://ruby-doc.org/core/Time.html#method-i-strftime
      no_day: "%B %Y"
      # Format directives: https://ruby-doc.org/core/Time.html#method-i-strftime
      calendar_ics: "%Y%m%dT%H%M%SZ"
  date:
    # Do not remove the brackets and commas and do not translate the first month name. It should be "null".
    month_names:
      [
        ~,
        January,
        February,
        March,
        April,
        May,
        June,
        July,
        August,
        September,
        October,
        November,
        December,
      ]
    <<: *datetime_formats
  time:
    <<: *datetime_formats
    am: "am"
    pm: "pm"

  title: "Discourse"
  topics: "Topics"
  posts: "posts"
  views: "views"
  loading: "Loading"
  powered_by_html: 'Powered by <a href="https://www.discourse.org">Discourse</a>, best viewed with JavaScript enabled'
  sign_up: "Sign Up"
  log_in: "Log In"
  submit: "Submit"
  purge_reason: "Automatically deleted as abandoned, deactivated account"
  disable_remote_images_download_reason: "Remote images download was disabled because there wasn't enough disk space available."
  anonymous: "Anonymous"
  remove_posts_deleted_by_author: "Deleted by author"
  redirect_warning: "We were unable to verify that the link you selected was actually posted to the forum. If you wish to proceed anyway, select the link below."
  on_another_topic: "On another topic"

  inline_oneboxer:
    topic_page_title_post_number: "#%{post_number}"
    topic_page_title_post_number_by_user: "#%{post_number} by %{username}"
  themes:
    bad_color_scheme: "Can not update theme, invalid color palette"
    other_error: "Something went wrong updating theme"
    ember_selector_error: "Sorry – using #ember or .ember-view CSS selectors is not permitted, because these names are dynamically generated at runtime and will change over time, eventually resulting in broken CSS. Try a different selector."
    compile_error:
      unrecognized_extension: "Unrecognized file extension: %{extension}"
    import_error:
      generic: An error occurred while importing that theme
      upload: "Error creating upload asset: %{name}. %{errors}"
      about_json: "Import Error: about.json does not exist, or is invalid. Are you sure this is a Discourse Theme?"
      about_json_values: "about.json contains invalid values: %{errors}"
      modifier_values: "about.json modifiers contain invalid values: %{errors}"
      git: "Error cloning git repository, access is denied or repository is not found"
      git_ref_not_found: "Unable to checkout git reference: %{ref}"
      unpack_failed: "Failed to unpack file"
      file_too_big: "The uncompressed file is too big."
      unknown_file_type: "The file you uploaded does not appear to be a valid Discourse theme."
      not_allowed_theme: "`%{repo}` is not in the list of allowed themes (check `allowed_theme_repos` global setting)."
    errors:
      component_no_user_selectable: "Theme components can't be user-selectable"
      component_no_default: "Theme components can't be default theme"
      component_no_color_scheme: "Theme components can't have color palettes"
      no_multilevels_components: "Themes with child themes can't be child themes themselves"
      optimized_link: Optimized image links are ephemeral and should not be included in theme source code.
    settings_errors:
      invalid_yaml: "Provided YAML is invalid."
      data_type_not_a_number: "Setting `%{name}` type is unsupported. Supported types are `integer`, `bool`, `list`, `enum` and `upload`"
      name_too_long: "There is a setting with a too long name. Maximum length is 255"
      default_value_missing: "Setting `%{name}` has no default value"
      default_not_match_type: "Setting `%{name}` default value's type doesn't match with the setting type."
      default_out_range: "Setting `%{name}` default value isn't in the specified range."
      enum_value_not_valid: "Selected value isn't one of the enum choices."
      number_value_not_valid: "New value isn't within the allowed range."
      number_value_not_valid_min_max: "It must be between %{min} and %{max}."
      number_value_not_valid_min: "It must be larger than or equal to %{min}."
      number_value_not_valid_max: "It must be smaller than or equal to %{max}."
      string_value_not_valid: "New value length isn't within the allowed range."
      string_value_not_valid_min_max: "It must be between %{min} and %{max} characters long."
      string_value_not_valid_min: "It must be at least %{min} characters long."
      string_value_not_valid_max: "It must be at most %{max} characters long."
    locale_errors:
      top_level_locale: "The top level key in a locale file must match the locale name"
      invalid_yaml: "Translation YAML invalid"
  emails:
    incoming:
      default_subject: "This topic needs a title"
      show_trimmed_content: "Show trimmed content"
      maximum_staged_user_per_email_reached: "Reached maximum number of staged users created per email."
      no_subject: "(no subject)"
      no_body: "(no body)"
      missing_attachment: "(Attachment %{filename} is missing)"
      continuing_old_discussion:
        one: "Continuing the discussion from [%{title}](%{url}), because it was created more than %{count} day ago."
        other: "Continuing the discussion from [%{title}](%{url}), because it was created more than %{count} days ago."
      errors:
        empty_email_error: "Happens when the raw mail we received was blank."
        no_message_id_error: "Happens when the mail has no 'Message-Id' header."
        auto_generated_email_error: "Happens when the 'precedence' header is set to: list, junk, bulk or auto_reply, or when any other header contains: auto-submitted, auto-replied or auto-generated."
        no_body_detected_error: "Happens when we couldn't extract a body and there were no attachments."
        no_sender_detected_error: "Happens when we couldn't find a valid email address in the From header."
        from_reply_by_address_error: "Happens when the From header matches the reply by email address."
        inactive_user_error: "Happens when the sender is not active."
        silenced_user_error: "Happens when the sender has been silenced."
        bad_destination_address: "Happens when none of the email addresses in To/Cc fields matched a configured incoming email address."
        strangers_not_allowed_error: "Happens when a user tried to create a new topic in a category they're not a member of."
        insufficient_trust_level_error: "Happens when a user tried to create a new topic in a category they don't have the required trust level for."
        reply_user_not_matching_error: "Happens when a reply came in from a different email address the notification was sent to."
        topic_not_found_error: "Happens when a reply came in but the related topic has been deleted."
        topic_closed_error: "Happens when a reply came in but the related topic has been closed."
        bounced_email_error: "Email is a bounced email report."
        screened_email_error: "Happens when the sender's email address was already screened."
        unsubscribe_not_allowed: "Happens when unsubscribing via email is not allowed for this user."
        email_not_allowed: "Happens when the email address is not on the allowlist or is on the blocklist."
      unrecognized_error: "Unrecognized Error"
    secure_media_placeholder: "Redacted: This site has secure media enabled, visit the topic or click View Media to see the attached media."
    view_redacted_media: "View Media"

  errors: &errors
    format: ! "%{attribute} %{message}"
    format_with_full_message: "<b>%{attribute}</b>: %{message}"
    messages:
      too_long_validation: "is limited to %{max} characters; you entered %{length}."
      invalid_boolean: "Invalid boolean."
      taken: "has already been taken"
      accepted: must be accepted
      blank: can't be blank
      present: must be blank
      confirmation: ! "doesn't match %{attribute}"
      empty: can't be empty
      equal_to: must be equal to %{count}
      even: must be even
      exclusion: is reserved
      greater_than: must be greater than %{count}
      greater_than_or_equal_to: must be greater than or equal to %{count}
      has_already_been_used: "has already been used"
      inclusion: is not included in the list
      invalid: is invalid
      is_invalid: "seems unclear, is it a complete sentence?"
      is_invalid_meaningful: "seems unclear, most of the words contain the same letters over and over?"
      is_invalid_unpretentious: "seems unclear, one or more words is very long?"
      is_invalid_quiet: "seems unclear, did you mean to enter it in ALL CAPS?"
      invalid_timezone: "'%{tz}' is not a valid timezone"
      contains_censored_words: "contains the following censored words: %{censored_words}"
      less_than: must be less than %{count}
      less_than_or_equal_to: must be less than or equal to %{count}
      not_a_number: is not a number
      not_an_integer: must be an integer
      odd: must be odd
      record_invalid: ! "Validation failed: %{errors}"
      max_emojis: "can't have more than %{max_emojis_count} emoji"
      emojis_disabled: "can't have emoji"
      ip_address_already_screened: "is already included in an existing rule"
      restrict_dependent_destroy:
        one: "Cannot delete record because a dependent %{record} exists"
        other: "Cannot delete record because dependent %{record} exist"
      too_long:
        one: is too long (maximum is %{count} character)
        other: is too long (maximum is %{count} characters)
      too_short:
        one: is too short (minimum is %{count} character)
        other: is too short (minimum is %{count} characters)
      wrong_length:
        one: is the wrong length (should be %{count} character)
        other: is the wrong length (should be %{count} characters)
      other_than: "must be other than %{count}"
      auth_overrides_username: "Username needs to be updated on authentication provider side, since `auth_overrides_username` setting is enabled."
    template:
      body: ! "There were problems with the following fields:"
      header:
        one: "%{count} error prohibited this %{model} from being saved"
        other: ! "%{count} errors prohibited this %{model} from being saved"
    embed:
      load_from_remote: "There was an error loading that post."
    site_settings:
      invalid_category_id: "You specified a category that does not exist"
      invalid_choice:
        one: "You specified the invalid choice %{name}"
        other: "You specified the invalid choices %{name}"
      default_categories_already_selected: "You cannot select a category used in another list."
      default_tags_already_selected: "You cannot select a tag used in another list."
      s3_upload_bucket_is_required: "You cannot enable uploads to S3 unless you've provided the 's3_upload_bucket'."
      enable_s3_uploads_is_required: "You cannot enable usage of the S3 inventory unless you've enabled S3 uploads."
      page_publishing_requirements: "Page publishing cannot be enabled if secure media is enabled."
      s3_backup_requires_s3_settings: "You cannot use S3 as backup location unless you've provided the '%{setting_name}'."
      s3_bucket_reused: "You cannot use the same bucket for 's3_upload_bucket' and 's3_backup_bucket'. Choose a different bucket or use a different path for each bucket."
      secure_media_requirements: "S3 uploads must be enabled before enabling secure media."
      share_quote_facebook_requirements: "You must set a Facebook app id to enable quote sharing for Facebook."
      second_factor_cannot_enforce_with_socials: "You cannot enforce 2FA with social logins enabled. You must first disable login via: %{auth_provider_names}"
      second_factor_cannot_be_enforced_with_disabled_local_login: "You cannot enforce 2FA if local logins are disabled."
      second_factor_cannot_be_enforced_with_discourse_connect_enabled: "You cannot enforce 2FA if DiscourseConnect is enabled."
      local_login_cannot_be_disabled_if_second_factor_enforced: "You cannot disable local login if 2FA is enforced. Disable enforced 2FA before disabling local logins."
      cannot_enable_s3_uploads_when_s3_enabled_globally: "You cannot enable S3 uploads because S3 uploads are already globally enabled, and enabling this site-level could cause critical issues with uploads"
      cors_origins_should_not_have_trailing_slash: "You should not add the trailing slash (/) to CORS origins."
      slow_down_crawler_user_agent_must_be_at_least_3_characters: "User agents must be at least 3 characters long to avoid incorrectly rate limiting human users."
      slow_down_crawler_user_agent_cannot_be_popular_browsers: "You cannot add any of the following values to the setting: %{values}."
    conflicting_google_user_id: 'The Google Account ID for this account has changed; staff intervention is required for security reasons. Please contact staff and point them to <br><a href="https://meta.discourse.org/t/76575">https://meta.discourse.org/t/76575</a>'
    onebox:
      invalid_address: "Sorry, we were unable to generate a preview for this web page, because the server '%{hostname}' could not be found. Instead of a preview, only a link will appear in your post. :cry:"
      error_response: "Sorry, we were unable to generate a preview for this web page, because the web server returned an error code of %{status_code}. Instead of a preview, only a link will appear in your post. :cry:"
      missing_data:
        one: "Sorry, we were unable to generate a preview for this web page, because the following oEmbed / OpenGraph tag could not be found: %{missing_attributes}"
        other: "Sorry, we were unable to generate a preview for this web page, because the following oEmbed / OpenGraph tags could not be found: %{missing_attributes}"

  word_connector:
    # Connects words with a comma. Example: "foo, bar"
    comma: ", "

  activemodel:
    errors:
      <<: *errors

  invite:
    expired: "Your invite token has expired. Please <a href='%{base_url}/about'>contact staff</a>."
    not_found: "Your invite token is invalid. Please <a href='%{base_url}/about'>contact staff</a>."
    not_found_json: "Your invite token is invalid. Please contact staff."
    not_matching_email: "Your email address and the email address associated with the invite token do not match. Please contact staff."
    not_found_template: |
      <p>Your invite to <a href="%{base_url}">%{site_name}</a> has already been redeemed.</p>

      <p>If you remember your password you can <a href="%{base_url}/login">Log In</a>.</p>

      <p>Otherwise please <a href="%{base_url}/password-reset">Reset Password</a>.</p>
    not_found_template_link: |
      <p>This invitation to <a href="%{base_url}">%{site_name}</a> can no longer be redeemed. Please ask the person who invited you to send you a new invitation.</p>
    user_exists: "There's no need to invite <b>%{email}</b>, they <a href='%{base_path}/u/%{username}/summary'>already have an account!</a>"
    invite_exists: "You already invited <b>%{email}</b>."
    invalid_email: "%{email} isn't a valid email address."
    rate_limit:
      one: "You have already sent %{count} invite in the last 24 hours, please wait %{time_left} before trying again."
      other: "You have already sent %{count} invites in the last 24 hours, please wait %{time_left} before trying again."
    confirm_email: "<p>You’re almost done! We sent an activation mail to your email address. Please follow the instructions in the mail to activate your account.</p><p>If it doesn’t arrive, check your spam folder.</p>"
    cant_invite_to_group: "You are not allowed to invite users to specified group(s). Make sure you are owner of the group(s) you are trying to invite to."
    disabled_errors:
      discourse_connect_enabled: "Invites are disabled because DiscourseConnect is enabled."
      invalid_access: "You are not permitted to view the requested resource."
    requires_groups: "Invite was not saved because the specified topic is inaccessible. Add one of the following groups: %{groups}."
    domain_not_allowed: "Your email cannot be used to redeem this invite."

  bulk_invite:
    file_should_be_csv: "The uploaded file should be of csv format."
    max_rows: "First %{max_bulk_invites} invites has been sent. Try splitting the file in smaller parts."
    error: "There was an error uploading that file. Please try again later."

  invite_link:
    email_taken: "This email is already in use. If you already have an account please log in or reset password."
    max_redemptions_limit: "should be between 2 and %{max_limit}."

  topic_invite:
    failed_to_invite: "The user cannot be invited into this topic without a group membership in either one of the following groups: %{group_names}."
    user_exists: "Sorry, that user has already been invited. You may only invite a user to a topic once."
    muted_topic: "Sorry, that user muted this topic."
    receiver_does_not_allow_pm: "Sorry, that user does not allow you to send them private messages."
    sender_does_not_allow_pm: "Sorry, you do not allow that user to send you private messages."
    user_cannot_see_topic: "%{username} cannot see the topic."

  backup:
    operation_already_running: "An operation is currently running. Can't start a new job right now."
    backup_file_should_be_tar_gz: "The backup file should be a .tar.gz archive."
    not_enough_space_on_disk: "There is not enough space on disk to upload this backup."
    invalid_filename: "The backup filename contains invalid characters. Valid characters are a-z 0-9 . - _."
    file_exists: "The file you are trying to upload already exists."

  invalid_params: "You supplied invalid parameters to the request: %{message}"
  not_logged_in: "You need to be logged in to do that."
  not_found: "The requested URL or resource could not be found."
  invalid_access: "You are not permitted to view the requested resource."
  authenticator_not_found: "Authentication method does not exist, or has been disabled."
  authenticator_no_connect: "This authentication provider does not allow connection to an existing forum account."
  invalid_api_credentials: "You are not permitted to view the requested resource. The API username or key is invalid."
  provider_not_enabled: "You are not permitted to view the requested resource. The authentication provider is not enabled."
  provider_not_found: "You are not permitted to view the requested resource. The authentication provider does not exist."
  read_only_mode_enabled: "The site is in read only mode. Interactions are disabled."
  invalid_grant_badge_reason_link: "External or invalid discourse link is not allowed in badge reason"
  email_template_cant_be_modified: "This email template can't be modified"
  invalid_whisper_access: "Either whispers are not enabled or you do not have access to create whisper posts"
  not_in_group:
    title_topic: "You need to request membership to the '%{group}' group to see this topic."
    title_category: "You need to request membership to the '%{group}' group to see this category."
    request_membership: "Request Membership"
    join_group: "Join Group"
  deleted_topic: "Oops! This topic has been deleted and is no longer available."
  delete_topic_failed: "There was an error deleting that topic. Please contact the site's administrator."

  reading_time: "Reading time"
  likes: "Likes"

  too_many_replies:
    one: "We're sorry, but new users are temporarily limited to %{count} reply in the same topic."
    other: "We're sorry, but new users are temporarily limited to %{count} replies in the same topic."

  max_consecutive_replies:
    one: "No consecutive replies are allowed. Please edit your previous reply, or wait for someone to reply to you."
    other: "No more than %{count} consecutive replies are allowed. Please edit your previous reply, or wait for someone to reply to you."

  embed:
    start_discussion: "Start Discussion"
    continue: "Continue Discussion"
    error: "Error Embedding"
    referer: "Referer:"
    error_topics: "The `embed topics list` site setting was not enabled"
    mismatch: "The referer was either not sent, or did not match any of the following hosts:"
    no_hosts: "No hosts were set up for embedding."
    configure: "Configure Embedding"
    more_replies:
      one: "%{count} more reply"
      other: "%{count} more replies"

    loading: "Loading Discussion..."
    permalink: "Permalink"
    imported_from: "This is a companion discussion topic for the original entry at %{link}"
    in_reply_to: "▶ %{username}"
    replies:
      one: "%{count} reply"
      other: "%{count} replies"
    likes:
      one: "%{count} like"
      other: "%{count} likes"
    last_reply: "Last reply"
    created: "Created"
    new_topic: "Create new topic"

  no_mentions_allowed: "Sorry, you can't mention other users."
  too_many_mentions:
    one: "Sorry, you can only mention one other user in a post."
    other: "Sorry, you can only mention %{count} users in a post."
  no_mentions_allowed_newuser: "Sorry, new users can't mention other users."
  too_many_mentions_newuser:
    one: "Sorry, new users can only mention one other user in a post."
    other: "Sorry, new users can only mention %{count} users in a post."
  no_embedded_media_allowed_trust: "Sorry, you can't embed media items in a post."
  no_embedded_media_allowed: "Sorry, new users can't embed media items in posts."
  too_many_embedded_media:
    one: "Sorry, new users can only put one embedded media item in a post."
    other: "Sorry, new users can only put %{count} embedded media items in a post."
  no_attachments_allowed: "Sorry, new users can't put attachments in posts."
  too_many_attachments:
    one: "Sorry, new users can only put one attachment in a post."
    other: "Sorry, new users can only put %{count} attachments in a post."
  no_links_allowed: "Sorry, new users can't put links in posts."
  links_require_trust: "Sorry, you can't include links in your posts."
  too_many_links:
    one: "Sorry, new users can only put one link in a post."
    other: "Sorry, new users can only put %{count} links in a post."
  contains_blocked_word: "Sorry, you can't post the word '%{word}'; it's not allowed."
  contains_blocked_words: "Sorry, you can't post that. Not allowed: %{words}."

  spamming_host: "Sorry you cannot post a link to that host."
  user_is_suspended: "Suspended users are not allowed to post."
  topic_not_found: "Something has gone wrong. Perhaps this topic was closed or deleted while you were looking at it?"
  not_accepting_pms: "Sorry, %{username} is not accepting messages at the moment."
  max_pm_recipients: "Sorry, you can send a message to maximum %{recipients_limit} recipients."
  pm_reached_recipients_limit: "Sorry, you can't have more than %{recipients_limit} recipients in a message."
  removed_direct_reply_full_quotes: "Automatically removed quote of whole previous post."
  watched_words_auto_tag: "Automatically tagged topic"
  secure_upload_not_allowed_in_public_topic: "Sorry, the following secure upload(s) cannot be used in a public topic: %{upload_filenames}."
  create_pm_on_existing_topic: "Sorry, you can't create a PM on an existing topic."
  slow_mode_enabled: "This topic is in slow mode."

  just_posted_that: "is too similar to what you recently posted"
  invalid_characters: "contains invalid characters"
  is_invalid: "seems unclear, is it a complete sentence?"
  next_page: "next page →"
  prev_page: "← previous page"
  page_num: "Page %{num}"
  home_title: "Home"
  topics_in_category: "Topics in the '%{category}' category"
  rss_posts_in_topic: "RSS feed of '%{topic}'"
  rss_topics_in_category: "RSS feed of topics in the '%{category}' category"
  rss_num_posts:
    one: "%{count} post"
    other: "%{count} posts"
  rss_num_participants:
    one: "%{count} participant"
    other: "%{count} participants"

  read_full_topic: "Read full topic"
  private_message_abbrev: "Msg"

  rss_description:
    latest: "Latest topics"
    top: "Top topics"
    top_all: "All time top topics"
    top_yearly: "Yearly top topics"
    top_quarterly: "Quarterly top topics"
    top_monthly: "Monthly top topics"
    top_weekly: "Weekly top topics"
    top_daily: "Daily top topics"
    posts: "Latest posts"
    private_posts: "Latest personal messages"
    group_posts: "Latest posts from %{group_name}"
    group_mentions: "Latest mentions from %{group_name}"
    user_posts: "Latest posts by @%{username}"
    user_topics: "Latest topics by @%{username}"
    tag: "Tagged topics"
    badge: "%{display_name} badge on %{site_title}"

  too_late_to_edit: "That post was created too long ago. It can no longer be edited or deleted."
  edit_conflict: "That post was edited by another user and your changes can no longer be saved."
  revert_version_same: "The current version is same as the version you are trying to revert to."
  cannot_edit_on_slow_mode: "This topic is in slow mode. To encourage thoughtful, considered discussion, editing old posts in this topic is not currently allowed during slow mode."

  excerpt_image: "image"

  bookmarks:
    errors:
      already_bookmarked_post: "You cannot bookmark the same post twice."
      already_bookmarked: "You cannot bookmark the same %{type} twice."
      too_many: "Sorry, you cannot add more than %{limit} bookmarks, visit <a href='%{user_bookmarks_url}'>%{user_bookmarks_url}</a> to remove some."
      cannot_set_past_reminder: "You cannot set a bookmark reminder in the past."
      cannot_set_reminder_in_distant_future: "You cannot set a bookmark reminder more than 10 years in the future."
      time_must_be_provided: "Time must be provided for all reminders"
      for_topic_must_use_first_post: "You can only use the first post to bookmark the topic."
      bookmarkable_id_type_required: "The name and type of the record to bookmark is required."
      invalid_bookmarkable: "A %{type} cannot be bookmarked."

    reminders:
      at_desktop: "Next time I'm at my desktop"
      later_today: "Later today"
      next_business_day: "Next business day"
      tomorrow: "Tomorrow"
      next_week: "Next week"
      next_month: "Next month"
      custom: "Custom date and time"

  groups:
    success:
      bulk_add:
        one: "%{count} user has been added to the group."
        other: "%{count} users have been added to the group."
    errors:
      grant_trust_level_not_valid: "'%{trust_level}' is not a valid trust level."
      can_not_modify_automatic: "You cannot modify an automatic group"
      member_already_exist:
        one: "'%{username}' is already a member of this group."
        other: "The following users are already members of this group: %{username}"
      invalid_domain: "'%{domain}' is not a valid domain."
      invalid_incoming_email: "'%{email}' is not a valid email address."
      email_already_used_in_group: "'%{email}' is already used by the group '%{group_name}'."
      email_already_used_in_category: "'%{email}' is already used by the category '%{category_name}'."
      cant_allow_membership_requests: "You cannot allow membership requests for a group without any owners."
      already_requested_membership: "You have already requested membership for this group."
      adding_too_many_users:
        one: "Maximum %{count} user can be added at once"
        other: "Maximum %{count} users can be added at once"
      usernames_or_emails_required: "Usernames or emails must be present"
      no_invites_with_discourse_connect: "You can invite only registered users when DiscourseConnect is enabled"
      no_invites_without_local_logins: "You can invite only registered users when local logins are disabled"
    default_names:
      everyone: "everyone"
      admins: "admins"
      moderators: "moderators"
      staff: "staff"
      trust_level_0: "trust_level_0"
      trust_level_1: "trust_level_1"
      trust_level_2: "trust_level_2"
      trust_level_3: "trust_level_3"
      trust_level_4: "trust_level_4"
    request_membership_pm:
      title: "Membership Request for @%{group_name}"
    request_accepted_pm:
      title: "You've been accepted into @%{group_name}"
      body: |
        Your request to enter @%{group_name} has been accepted and you are now a member.

  education:
    until_posts:
      one: "%{count} post"
      other: "%{count} posts"

    "new-topic": |
      Welcome to %{site_name} &mdash; **thanks for starting a new conversation!**

      - Does the title sound interesting if you read it out loud? Is it a good summary?

      - Who would be interested in this? Why does it matter? What kind of responses do you want?

      - Include commonly used words in your topic so others can *find* it. To group your topic with related topics, select a category (or tag).

      For more, [see our community guidelines](%{base_path}/guidelines). This panel will only appear for your first %{education_posts_text}.

    "new-reply": |
      Welcome to %{site_name} &mdash; **thanks for contributing!**

      - Be kind to your fellow community members.

      - Does your reply improve the conversation?

      - Constructive criticism is welcome, but criticize *ideas*, not people.

      For more, [see our community guidelines](%{base_path}/guidelines). This panel will only appear for your first %{education_posts_text}.

    avatar: |
      ### How about a picture for your account?

      You’ve posted a few topics and replies, but your profile picture isn’t as unique as you are – it’s just a letter.

      Have you considered **[visiting your user profile](%{profile_path})** and uploading a picture that represents you?

      It’s easier to follow discussions and find interesting people in conversations when everyone has a unique profile picture!

    sequential_replies: |
      ### Consider replying to several posts at once

      Rather than several replies to a topic in a row, please consider a single reply that includes quotes from previous posts or @name references.

      You can edit your previous reply to add a quote by highlighting text and selecting the <b>quote reply</b> button that appears.

      It’s easier for everyone to read topics that have fewer in-depth replies versus lots of small, individual replies.

    dominating_topic: You’ve posted more than %{percent}% of the replies here, is there anyone else you would like to hear from?

    get_a_room: You’ve replied to @%{reply_username} %{count} times, did you know you could send them a personal message instead?

    too_many_replies: |
      ### You have reached the reply limit for this topic

      We’re sorry, but new users are temporarily limited to %{newuser_max_replies_per_topic} replies in the same topic.

      Instead of adding another reply, please consider editing your previous replies, or visiting other topics.

    reviving_old_topic: |
      ### Revive this topic?

      The last reply to this topic was **%{time_ago}**. Your reply will bump the topic to the top of its list and notify anyone previously involved in the conversation.

      Are you sure you want to continue this old conversation?

  activerecord:
    attributes:
      category:
        name: "Category Name"
      topic:
        title: "Title"
        featured_link: "Featured Link"
        category_id: "Category"
      post:
        raw: "Body"
      user_profile:
        bio_raw: "About Me"
      user:
        ip_address: ""
    errors:
      <<: *errors
      models:
        topic:
          attributes:
            base:
              warning_requires_pm: "You can only attach warnings to personal messages."
              too_many_users: "You can only send warnings to one user at a time."
              cant_send_pm: "Sorry, you cannot send a personal message to that user."
              no_user_selected: "You must select a valid user."
              reply_by_email_disabled: "Reply by email has been disabled."
              send_to_email_disabled: "Sorry, you cannot send personal messages to email."
              target_user_not_found: "One of the users you are sending this message to could not be found."
              unable_to_update: "There was an error updating that topic."
              unable_to_tag: "There was an error tagging the topic."
            featured_link:
              invalid: "is invalid. URL should include http:// or https://."
        user:
          attributes:
            password:
              common: "is one of the 10000 most common passwords. Please use a more secure password."
              same_as_username: "is the same as your username. Please use a more secure password."
              same_as_email: "is the same as your email. Please use a more secure password."
              same_as_current: "is the same as your current password."
              same_as_name: "is the same as your name."
              unique_characters: "has too many repeated characters. Please use a more secure password."
            username:
              same_as_password: "is the same as your password."
            name:
              same_as_password: "is the same as your password."
            ip_address:
              signup_not_allowed: "Signup is not allowed from this account."
        user_profile:
          attributes:
            featured_topic_id:
              invalid: "This topic cannot be featured on your profile."
        user_email:
          attributes:
            user_id:
              reassigning_primary_email: "Reassigning a primary email to another user is not allowed."
        color_scheme_color:
          attributes:
            hex:
              invalid: "is not a valid color"
        post_reply:
          base:
            different_topic: "Post and reply must belong to the same topic."
        web_hook:
          attributes:
            payload_url:
              invalid: "URL is invalid. URL should includes http:// or https://. And no blank is allowed."
        custom_emoji:
          attributes:
            name:
              taken: is already in use by another emoji
        topic_timer:
          attributes:
            execute_at:
              in_the_past: "must be in the future."
            duration_minutes:
              cannot_be_zero: "must be greater than 0."
              exceeds_maximum: "cannot be more than 20 years."
        translation_overrides:
          attributes:
            value:
              invalid_interpolation_keys: 'The following interpolation key(s) are invalid: "%{keys}"'
        watched_word:
          attributes:
            word:
              too_many: "Too many words for that action"
            base:
              invalid_url: "Replacement URL is invalid"

  uncategorized_category_name: "Uncategorized"

  vip_category_name: "Lounge"
  vip_category_description: "A category exclusive to members with trust level 3 and higher."

  meta_category_name: "Site Feedback"
  meta_category_description: "Discussion about this site, its organization, how it works, and how we can improve it."

  staff_category_name: "Staff"
  staff_category_description: "Private category for staff discussions. Topics are only visible to admins and moderators."

  discourse_welcome_topic:
    title: "Welcome to Discourse"
    body: |

      The first paragraph of this pinned topic will be visible as a welcome message to all new visitors on your homepage. It's important!

      **Edit this** into a brief description of your community:

      - Who is it for?
      - What can they find here?
      - Why should they come here?
      - Where can they read more (links, resources, etc)?

      <img src="%{base_path}/images/welcome/discourse-edit-post-animated.gif" width="508" height="106">

      You may want to close this topic via the admin :wrench: (at the upper right and bottom), so that replies don't pile up on an announcement.

  lounge_welcome:
    title: "Welcome to the Lounge"
    body: |

      Congratulations! :confetti_ball:

      If you can see this topic, you were recently promoted to **regular** (trust level 3).

      You can now &hellip;

      * Edit the title of any topic
      * Change the category of any topic
      * Have all your links followed ([automatic nofollow](https://en.wikipedia.org/wiki/Nofollow) is removed)
      * Access a private Lounge category only visible to users at trust level 3 and higher
      * Hide spam with a single flag

      Here's the [current list of fellow regulars](%{base_path}/badges/3/regular). Be sure to say hi.

      Thanks for being an important part of this community!

      (For more information on trust levels, [see this topic][trust]. Please note that only members who continue to meet the requirements over time will remain regulars.)

      [trust]: https://blog.discourse.org/2018/06/understanding-discourse-trust-levels/

  admin_quick_start_title: "READ ME FIRST: Admin Quick Start Guide"

  category:
    topic_prefix: "About the %{category} category"
    replace_paragraph: "(Replace this first paragraph with a brief description of your new category. This guidance will appear in the category selection area, so try to keep it below 200 characters.)"
    post_template: "%{replace_paragraph}\n\nUse the following paragraphs for a longer description, or to establish category guidelines or rules:\n\n- Why should people use this category? What is it for?\n\n- How exactly is this different than the other categories we already have?\n\n- What should topics in this category generally contain?\n\n- Do we need this category? Can we merge with another category, or subcategory?\n"
    errors:
      not_found: "Category not found!"
      uncategorized_parent: "Uncategorized can't have a parent category"
      self_parent: "A subcategory's parent cannot be itself"
      depth: "You can't nest a subcategory under another"
      invalid_email_in: "'%{email}' is not a valid email address."
      email_already_used_in_group: "'%{email}' is already used by the group '%{group_name}'."
      email_already_used_in_category: "'%{email}' is already used by the category '%{category_name}'."
      description_incomplete: "The category description post must have at least one paragraph."
      permission_conflict: "Any group that is allowed to access a subcategory must also be allowed to access the parent category. The following groups have access to one of the subcategories, but no access to parent category: %{group_names}."
      disallowed_topic_tags: "This topic has tags not allowed by this category: '%{tags}'"
      disallowed_tags_generic: "This topic has disallowed tags."
      slug_contains_non_ascii_chars: "contains non-ascii characters"
    cannot_delete:
      uncategorized: "This category is special. It is intended as a holding area for topics that have no category; it cannot be deleted."
      has_subcategories: "Can't delete this category because it has sub-categories."
      topic_exists:
        one: "Can't delete this category because it has %{count} topic. Oldest topic is %{topic_link}."
        other: "Can't delete this category because it has %{count} topics. Oldest topic is %{topic_link}."
      topic_exists_no_oldest: "Can't delete this category because topic count is %{count}."
    uncategorized_description: "Topics that don't need a category, or don't fit into any other existing category."
  trust_levels:
    admin: "Admin"
    staff: "Staff"
    change_failed_explanation: "You attempted to demote %{user_name} to '%{new_trust_level}'. However their trust level is already '%{current_trust_level}'. %{user_name} will remain at '%{current_trust_level}' - if you wish to demote user lock trust level first"

  post:
    image_placeholder:
      broken: "This image is broken"
    hidden_bidi_character: "Bidirectional characters can change the order that text is rendered. This could be used to obscure malicious code."
    has_likes:
      one: "%{count} Like"
      other: "%{count} Likes"
    cannot_permanently_delete:
      many_posts: "You can not permanently delete this topic because there are other posts."
      wait_or_different_admin: "You must wait %{time_left} before permanently deleting this post or a different administrator must do it."

  rate_limiter:
    slow_down: "You’ve performed this action too many times, please try again later."
    too_many_requests: "You’ve performed this action too many times. Please wait %{time_left} before trying again."
    by_type:
      first_day_replies_per_day: "We appreciate your enthusiasm, keep it up! That said, for the safety of our community, you’ve reached the maximum number of replies a new user can create on their first day. Please wait %{time_left} and you’ll be able to create more replies."
      first_day_topics_per_day: "We appreciate your enthusiasm! That said, for the safety of our community, you’ve reached the maximum number of topics a new user can create on their first day. Please wait %{time_left} and you’ll be able to create more new topics."
      create_topic: "You’re creating topics a bit too quickly. Please wait %{time_left} before trying again."
      create_post: "You’re replying a bit too quickly. Please wait %{time_left} before trying again."
      delete_post: "You’re deleting posts a bit too quickly. Please wait %{time_left} before trying again."
      public_group_membership: "You’re joining/leaving groups a bit too frequently. Please wait %{time_left} before trying again."
      topics_per_day: "You’ve reached the maximum new topics allowed per day. You can create more new topics in %{time_left}."
      pms_per_day: "You’ve reached the maximum messages allowed per day. You can create more new messages in %{time_left}."
      create_like: "Wow! You’ve been sharing a lot of love! You’ve reached the maximum daily likes for today, but as you gain trust levels, you’ll earn more daily likes. You’ll be able to like posts again in %{time_left}."
      create_bookmark: "You’ve reached the maximum number of daily bookmarks. You can create more bookmarks in %{time_left}."
      edit_post: "You’ve reached the maximum number of daily edits. You can submit more edits in %{time_left}."
      live_post_counts: "You’re asking for live post counts too quickly. Please wait %{time_left} before trying again."
      unsubscribe_via_email: "You’ve reached the maximum number of unsubscribes via email. Please wait %{time_left} before trying again."
      topic_invitations_per_day: "You’ve reached the maximum number of topic invitations. You can send more invitations in %{time_left}."

    hours:
      one: "%{count} hour"
      other: "%{count} hours"
    minutes:
      one: "%{count} minute"
      other: "%{count} minutes"
    seconds:
      one: "%{count} second"
      other: "%{count} seconds"
    short_time: "a few seconds"

  datetime:
    distance_in_words:
      half_a_minute: "< 1m"
      less_than_x_seconds:
        one: "< %{count}s"
        other: "< %{count}s"
      x_seconds:
        one: "%{count}s"
        other: "%{count}s"
      less_than_x_minutes:
        one: "< %{count}m"
        other: "< %{count}m"
      x_minutes:
        one: "%{count}m"
        other: "%{count}m"
      about_x_hours:
        one: "%{count}h"
        other: "%{count}h"
      x_days:
        one: "%{count}d"
        other: "%{count}d"
      about_x_months:
        one: "%{count}mon"
        other: "%{count}mon"
      x_months:
        one: "%{count}mon"
        other: "%{count}mon"
      about_x_years:
        one: "%{count}y"
        other: "%{count}y"
      over_x_years:
        one: "> %{count}y"
        other: "> %{count}y"
      almost_x_years:
        one: "%{count}y"
        other: "%{count}y"

    distance_in_words_verbose:
      half_a_minute: "just now"
      less_than_x_seconds: "just now"
      x_seconds:
        one: "%{count} second ago"
        other: "%{count} seconds ago"
      less_than_x_minutes:
        one: "less than %{count} minute ago"
        other: "less than %{count} minutes ago"
      x_minutes:
        one: "%{count} minute ago"
        other: "%{count} minutes ago"
      about_x_hours:
        one: "%{count} hour ago"
        other: "%{count} hours ago"
      x_days:
        one: "%{count} day ago"
        other: "%{count} days ago"
      about_x_months:
        one: "about %{count} month ago"
        other: "about %{count} months ago"
      x_months:
        one: "%{count} month ago"
        other: "%{count} months ago"
      about_x_years:
        one: "about %{count} year ago"
        other: "about %{count} years ago"
      over_x_years:
        one: "over %{count} year ago"
        other: "over %{count} years ago"
      almost_x_years:
        one: "almost %{count} year ago"
        other: "almost %{count} years ago"

  password_reset:
    no_token: "Sorry, that password change link is too old. Select the Log In button and use 'I forgot my password' to get a new link."
    choose_new: "Choose a new password"
    choose: "Choose a password"
    update: "Update Password"
    save: "Set Password"
    title: "Reset Password"
    success: "You successfully changed your password and are now logged in."
    success_unapproved: "You successfully changed your password."

  email_login:
    invalid_token: "Sorry, that email login link is too old. Select the Log In button and use 'I forgot my password' to get a new link."
    title: "Email login"

  user_auth_tokens:
    browser:
      chrome: "Google Chrome"
      discoursehub: "DiscourseHub app"
      edge: "Microsoft Edge"
      firefox: "Firefox"
      ie: "Internet Explorer"
      opera: "Opera"
      safari: "Safari"
      unknown: "unknown browser"
    device:
      android: "Android Device"
      chromebook: "Chrome OS"
      ipad: "iPad"
      iphone: "iPhone"
      ipod: "iPod"
      linux: "GNU/Linux Computer"
      mac: "Mac"
      mobile: "Mobile Device"
      windows: "Windows Computer"
      unknown: "unknown device"
    os:
      android: "Android"
      chromeos: "Chrome OS"
      ios: "iOS"
      linux: "Linux"
      macos: "macOS"
      windows: "Microsoft Windows"
      unknown: "unknown operating system"

  change_email:
    wrong_account_error: "You are logged in the wrong account, please log out and try again."
    confirmed: "Your email has been updated."
    please_continue: "Continue to %{site_name}"
    error: "There was an error changing your email address. Perhaps the address is already in use?"
    doesnt_exist: "That email address is not associated with your account."
    error_staged: "There was an error changing your email address. The address is already in use by a staged user."
    already_done: "Sorry, this confirmation link is no longer valid. Perhaps your email was already changed?"
    confirm: "Confirm"
    max_secondary_emails_error: "You have reached the maximum allowed secondary emails limit."

    authorizing_new:
      title: "Confirm your new email"
      description: "Please confirm you would like your email address changed to:"
      description_add: "Please confirm you would like to add an alternate email address:"

    authorizing_old:
      title: "Change your email address"
      description: "Please confirm your email address change"
      description_add: "Please confirm you would like to add an alternate email address:"
      old_email: "Old email: %{email}"
      new_email: "New email: %{email}"
      almost_done_title: "Confirming new email address"
      almost_done_description: "We have sent an email to your new email address to confirm the change!"

  associated_accounts:
    revoke_failed: "Failed to revoke your account with %{provider_name}."
    connected: "(connected)"

  activation:
    action: "Click here to activate your account"
    already_done: "Sorry, this account confirmation link is no longer valid. Perhaps your account is already active?"
    please_continue: "Your new account is confirmed; you will be redirected to the home page."
    continue_button: "Continue to %{site_name}"
    welcome_to: "Welcome to %{site_name}!"
    approval_required: "A moderator must manually approve your new account before you can access this forum. You'll get an email when your account is approved!"
    missing_session: "We cannot detect if your account was created, please ensure you have cookies enabled."
    activated: "Sorry, this account has already been activated."
    admin_confirm:
      title: "Confirm Admin Account"
      description: "Are you sure you want <b>%{target_username} (%{target_email})</b> to be an administrator?"
      grant: "Grant Admin Access"
      complete: "<b>%{target_username}</b> is now an administrator."
      back_to: "Return to %{title}"
  reviewable_score_types:
    needs_approval:
      title: "Needs Approval"

  post_action_types:
    off_topic:
      title: "Off-Topic"
      description: "This post is not relevant to the current discussion as defined by the title and first post, and should probably be moved elsewhere."
      short_description: "Not relevant to the discussion"
    spam:
      title: "Spam"
      description: "This post is an advertisement, or vandalism. It is not useful or relevant to the current topic."
      short_description: "This is an advertisement or vandalism"
      email_title: '"%{title}" was flagged as spam'
      email_body: "%{link}\n\n%{message}"
    inappropriate:
      title: "Inappropriate"
      description: 'This post contains content that a reasonable person would consider offensive, abusive, or a violation of <a href="%{base_path}/guidelines">our community guidelines</a>.'
      short_description: 'A violation of <a href="%{base_path}/guidelines">our community guidelines</a>'
    notify_user:
      title: "Send @%{username} a message"
      description: "I want to talk to this person directly and personally about their post."
      short_description: "I want to talk to this person directly and personally about their post."
      email_title: 'Your post in "%{title}"'
      email_body: "%{link}\n\n%{message}"
    notify_moderators:
      title: "Something Else"
      description: "This post requires staff attention for another reason not listed above."
      short_description: "Requires staff attention for another reason"
      email_title: 'A post in "%{title}" requires staff attention'
      email_body: "%{link}\n\n%{message}"
    bookmark:
      title: "Bookmark"
      description: "Bookmark this post"
      short_description: "Bookmark this post"
    like:
      title: "Like"
      description: "Like this post"
      short_description: "Like this post"

  draft:
    sequence_conflict_error:
      title: "draft error"
      description: "Draft is being edited in another window. Please reload this page."
  draft_backup:
    pm_title: "Backup Drafts from ongoing topics"
    pm_body: "Topic containing backup drafts"
  user_activity:
    no_log_search_queries: "Search log queries are currently disabled (an administrator can enable them in site settings)."

  email_settings:
    pop3_authentication_error: "There was an issue with the POP3 credentials provided, check the username and password and try again."
    imap_authentication_error: "There was an issue with the IMAP credentials provided, check the username and password and try again."
    imap_no_response_error: "An error occurred when communicating with the IMAP server. %{message}"
    smtp_authentication_error: "There was an issue with the SMTP credentials provided, check the username and password and try again."
    authentication_error_gmail_app_password: 'Application-specific password required. Learn more at <a target="_blank" href="https://support.google.com/accounts/answer/185833">this Google Help article</a>'
    smtp_server_busy_error: "The SMTP server is currently busy, try again later."
    smtp_unhandled_error: "There was an unhandled error when communicating with the SMTP server. %{message}"
    imap_unhandled_error: "There was an unhandled error when communicating with the IMAP server. %{message}"
    connection_error: "There was an issue connecting with the server, check the server name and port and try again."
    timeout_error: "Connection to the server timed out, check the server name and port and try again."
    unhandled_error: "Unhandled error when testing email settings. %{message}"
  webauthn:
    validation:
      invalid_type_error: "The webauthn type provided was invalid. Valid types are webauthn.get and webauthn.create."
      challenge_mismatch_error: "The provided challenge does not match the challenge generated by the authentication server."
      invalid_origin_error: "The origin of the authentication request does not match the server origin."
      malformed_attestation_error: "There was an error decoding the attestation data."
      invalid_relying_party_id_error: "The Relying Party ID of the authentication request does not match the server Relying Party ID."
      user_verification_error: "User verification is required."
      unsupported_public_key_algorithm_error: "The provided public key algorithm is not supported by the server."
      unsupported_attestation_format_error: "The attestation format is not supported by the server."
      credential_id_in_use_error: "The credential ID provided is already in use."
      public_key_error: "The public key verification for the credential failed."
      ownership_error: "The security key is not owned by the user."
      not_found_error: "A security key with the provided credential ID could not be found."
      unknown_cose_algorithm_error: "The algorithm used for the security key is not recognized."

  topic_flag_types:
    spam:
      title: "Spam"
      description: "This topic is an advertisement. It is not useful or relevant to this site, but promotional in nature."
      long_form: "flagged this as spam"
      short_description: "This is an advertisement"
    inappropriate:
      title: "Inappropriate"
      description: 'This topic contains content that a reasonable person would consider offensive, abusive, or a violation of <a href="%{base_path}/guidelines">our community guidelines</a>.'
      long_form: "flagged this as inappropriate"
      short_description: 'A violation of <a href="%{base_path}/guidelines">our community guidelines</a>'
    notify_moderators:
      title: "Something Else"
      description: 'This topic requires general staff attention based on the <a href="%{base_path}/guidelines">guidelines</a>, <a href="%{tos_url}">TOS</a>, or for another reason not listed above.'
      long_form: "flagged this for moderator attention"
      short_description: "Requires staff attention for another reason"
      email_title: 'The topic "%{title}" requires moderator attention'
      email_body: "%{link}\n\n%{message}"

  flagging:
    you_must_edit: '<p>Your post was flagged by the community. Please <a href="%{path}">see your messages</a>.</p>'
    user_must_edit: "<p>This post was flagged by the community and is temporarily hidden.</p>"

  ignored:
    hidden_content: "<p>Ignored content</p>"

  archetypes:
    regular:
      title: "Regular Topic"
    banner:
      title: "Banner Topic"
      message:
        make: "This topic is now a banner. It will appear at the top of every page until it is dismissed by the user."
        remove: "This topic is no longer a banner. It will no longer appear at the top of every page."

  unsubscribed:
    title: "Email preferences updated!"
    description: "Email preferences for <b>%{email}</b> were updated. To change your email settings <a href='%{url}'>visit your user preferences</a>."
    topic_description: "To re-subscribe to %{link}, use the notification control at the bottom or right of the topic."
    private_topic_description: "To re-subscribe, use the notification control at the bottom or right of the topic."

  uploads:
    marked_insecure_from_theme_component_reason: "upload used in theme component"

  unsubscribe:
    title: "Unsubscribe"
    stop_watching_topic: "Stop watching this topic, %{link}"
    mute_topic: "Mute all notifications for this topic, %{link}"
    unwatch_category: "Stop watching all topics in %{category}"
    mailing_list_mode: "Turn off mailing list mode"
    all: "Don’t send me any mail from %{sitename}"
    different_user_description: "You are currently logged in as a different user than the one we emailed. Please log out, or enter anonymous mode, and try again."
    not_found_description: "Sorry, we couldn't find this unsubscribe. It’s possible the link in your email is too old and has expired?"
    log_out: "Log Out"
    submit: "Save preferences"
    digest_frequency:
      title: "You are receiving summary emails %{frequency}"
      never_title: "You are not receiving summary emails"
      select_title: "Set summary emails frequency to:"

      never: "never"
      every_30_minutes: "every 30 minutes"
      every_hour: "hourly"
      daily: "daily"
      weekly: "weekly"
      every_month: "every month"
      every_six_months: "every six months"

  user_api_key:
    title: "Authorize application access"
    authorize: "Authorize"
    read: "read"
    read_write: "read/write"
    description: '"%{application_name}" is requesting the following access to your account:'
    instructions: 'We just generated a new user API key for you to use with "%{application_name}", please paste the following key into your application:'
    otp_description: 'Would you like to allow "%{application_name}" to access this site?'
    otp_confirmation:
      confirm_title: Continue to %{site_name}
      logging_in_as: Logging in as %{username}
      confirm_button: Finish Login
    no_trust_level: "Sorry, you do not have the required trust level to access the user API"
    generic_error: "Sorry, we are unable to issue user API keys, this feature may be disabled by the site admin"
    scopes:
      message_bus: "Live updates"
      notifications: "Read and clear notifications"
      push: "Push notifications to external services"
      session_info: "Read user session info"
      read: "Read all"
      write: "Write all"
      one_time_password: "Create a one-time login token"
      bookmarks_calendar: "Read bookmark reminders"
    invalid_public_key: "Sorry, the public key is invalid."
    invalid_auth_redirect: "Sorry, this auth_redirect host is not allowed."
    invalid_token: "Missing, invalid or expired token."
  flags:
    errors:
      already_handled: "Flag was already handled"
  reports:
    default:
      labels:
        count: Count
        percent: Percent
        day: Day
    post_edits:
      title: "Post Edits"
      labels:
        edited_at: Date
        post: Post
        editor: Editor
        author: Author
        edit_reason: Reason
      description: "Number of new post edits."
    user_flagging_ratio:
      title: "User Flagging Ratio"
      labels:
        user: User
        agreed_flags: Agreed flags
        disagreed_flags: Disagreed flags
        ignored_flags: Ignored flags
        score: Score
      description: "List of users ordered by ratio of staff response to their flags (disagreed to agreed)."
    moderators_activity:
      title: "Moderator Activity"
      labels:
        moderator: Moderator
        flag_count: Flags reviewed
        time_read: Time reading
        topic_count: Topics created
        post_count: Posts created
        pm_count: PMs created
        revision_count: Revisions
      description: List of moderator activity including flags reviewed, reading time, topics created, posts created, personal messages created, and revisions.
    flags_status:
      title: "Flags Status"
      values:
        agreed: Agreed
        disagreed: Disagreed
        deferred: Deferred
        no_action: No action
      labels:
        flag: Type
        assigned: Assigned
        poster: Poster
        flagger: Flagger
        time_to_resolution: Resolution time
      description: "List of flags' statuses including type of flag, poster, flagger, and time to resolution."
    visits:
      title: "User Visits"
      xaxis: "Day"
      yaxis: "Number of visits"
      description: "Number of all user visits."
    signups:
      title: "Signups"
      xaxis: "Day"
      yaxis: "Number of signups"
      description: "New account registrations for this period."
    new_contributors:
      title: "New Contributors"
      xaxis: "Day"
      yaxis: "Number of new contributors"
      description: "Number of users who made their first post during this period."
    trust_level_growth:
      title: "Trust Level growth"
      xaxis:
        tl1_reached: "Reached TL1"
        tl2_reached: "Reached TL2"
        tl3_reached: "Reached TL3"
        tl4_reached: "Reached TL4"
      yaxis: "Day"
      description: "Number of users who increased their Trust Level during this period."
    consolidated_page_views:
      title: "Consolidated Pageviews"
      xaxis:
        page_view_crawler: "Crawlers"
        page_view_anon: "Anonymous users"
        page_view_logged_in: "Logged in users"
      yaxis: "Day"
      description: "Pageviews for logged in users, anonymous users and crawlers."
      labels:
        post: Post
        editor: Editor
        author: Author
        edit_reason: Reason
    dau_by_mau:
      title: "DAU/MAU"
      xaxis: "Day"
      yaxis: "DAU/MAU"
      description: "Number of members that logged in in the last day divided by number of members that logged in in the last month – returns a % which indicates community 'stickiness'. Aim for >30%."
    daily_engaged_users:
      title: "Daily Engaged Users"
      xaxis: "Day"
      yaxis: "Engaged Users"
      description: "Number of users that have liked or posted in the last day."
    profile_views:
      title: "User Profile Views"
      xaxis: "Day"
      yaxis: "Number of user profiles viewed"
      description: "Total new views of user profiles."
    topics:
      title: "Topics"
      xaxis: "Day"
      yaxis: "Number of new topics"
      description: "New topics created during this period."
    posts:
      title: "Posts"
      xaxis: "Day"
      yaxis: "Number of new posts"
      description: "New posts created during this period"
    likes:
      title: "Likes"
      xaxis: "Day"
      yaxis: "Number of new likes"
      description: "Number of new likes."
    flags:
      title: "Flags"
      xaxis: "Day"
      yaxis: "Number of flags"
      description: "Number of new flags."
    bookmarks:
      title: "Bookmarks"
      xaxis: "Day"
      yaxis: "Number of new bookmarks"
      description: "Number of new topics and posts bookmarked."
    users_by_trust_level:
      title: "Users per Trust Level"
      xaxis: "Trust Level"
      yaxis: "Number of Users"
      labels:
        level: Level
      description: "Number of users grouped by trust level."
      description_link: "https://blog.discourse.org/2018/06/understanding-discourse-trust-levels/"
    users_by_type:
      title: "Users per Type"
      xaxis: "Type"
      yaxis: "Number of Users"
      labels:
        type: Type
      xaxis_labels:
        admin: Admin
        moderator: Moderator
        suspended: Suspended
        silenced: Silenced
      description: "Number of users grouped by admin, moderator, suspended, and silenced."
    trending_search:
      title: Trending Search Terms
      labels:
        term: Term
        searches: Searches
        click_through: CTR
      description: "Most popular search terms with their click-through rates."
    emails:
      title: "Emails Sent"
      xaxis: "Day"
      yaxis: "Number of Emails"
      description: "Number of new emails sent."
    user_to_user_private_messages:
      title: "User-to-User (excluding replies)"
      xaxis: "Day"
      yaxis: "Number of messages"
      description: "Number of newly initiated personal messages."
    user_to_user_private_messages_with_replies:
      title: "User-to-User (with replies)"
      xaxis: "Day"
      yaxis: "Number of messages"
      description: "Number of all new personal messages and responses."
    system_private_messages:
      title: "System"
      xaxis: "Day"
      yaxis: "Number of messages"
      description: "Number of personal messages sent automatically by the System."
    moderator_warning_private_messages:
      title: "Moderator Warning"
      xaxis: "Day"
      yaxis: "Number of messages"
      description: "Number of warnings sent by personal messages from moderators."
    notify_moderators_private_messages:
      title: "Notify Moderators"
      xaxis: "Day"
      yaxis: "Number of messages"
      description: "Number of times moderators have been privately notified by a flag."
    notify_user_private_messages:
      title: "Notify User"
      xaxis: "Day"
      yaxis: "Number of messages"
      description: "Number of times users have been privately notified by a flag."
    top_referrers:
      title: "Top Referrers"
      xaxis: "User"
      num_clicks: "Clicks"
      num_topics: "Topics"
      labels:
        user: "User"
        num_clicks: "Clicks"
        num_topics: "Topics"
      description: "Users listed by number of clicks on links they have shared."
    top_traffic_sources:
      title: "Top Traffic Sources"
      xaxis: "Domain"
      num_clicks: "Clicks"
      num_topics: "Topics"
      num_users: "Users"
      labels:
        domain: Domain
        num_clicks: Clicks
        num_topics: Topics
      description: "External sources that have linked to this site the most."
    top_referred_topics:
      title: "Top Referred Topics"
      labels:
        num_clicks: "Clicks"
        topic: "Topic"
      description: "Topics that have received the most clicks from external sources."
    page_view_anon_reqs:
      title: "Anonymous"
      xaxis: "Day"
      yaxis: "Anonymous Pageviews"
      description: "Number of new pageviews by visitors not logged in to an account."
    page_view_logged_in_reqs:
      title: "Logged In"
      xaxis: "Day"
      yaxis: "Logged In Pageviews"
      description: "Number of new pageviews from logged in users."
    page_view_crawler_reqs:
      title: "Web Crawler Pageviews"
      xaxis: "Day"
      yaxis: "Web Crawler Pageviews"
      description: "Total pageviews from web crawlers over time."
    page_view_total_reqs:
      title: "Pageviews"
      xaxis: "Day"
      yaxis: "Total Pageviews"
      description: "Number of new pageviews from all visitors."
    page_view_logged_in_mobile_reqs:
      title: "Logged In Pageviews"
      xaxis: "Day"
      yaxis: "Mobile Logged In Pageviews"
      description: "Number of new pageviews from users on mobile devices and logged in to an account."
    page_view_anon_mobile_reqs:
      title: "Anon Pageviews"
      xaxis: "Day"
      yaxis: "Mobile Anon Pageviews"
      description: "Number of new pageviews from visitors on a mobile device who are not logged in."
    http_background_reqs:
      title: "Background"
      xaxis: "Day"
      yaxis: "Requests used for live update and tracking"
    http_2xx_reqs:
      title: "Status 2xx (OK)"
      xaxis: "Day"
      yaxis: "Successful requests (Status 2xx)"
    http_3xx_reqs:
      title: "HTTP 3xx (Redirect)"
      xaxis: "Day"
      yaxis: "Redirect requests (Status 3xx)"
    http_4xx_reqs:
      title: "HTTP 4xx (Client Error)"
      xaxis: "Day"
      yaxis: "Client Errors (Status 4xx)"
    http_5xx_reqs:
      title: "HTTP 5xx (Server Error)"
      xaxis: "Day"
      yaxis: "Server Errors (Status 5xx)"
    http_total_reqs:
      title: "Total"
      xaxis: "Day"
      yaxis: "Total requests"
    time_to_first_response:
      title: "Time to first response"
      xaxis: "Day"
      yaxis: "Average time (hours)"
      description: "Average time (in hours) of the first response to new topics."
    topics_with_no_response:
      title: "Topics with no response"
      xaxis: "Day"
      yaxis: "Total"
      description: "Number of new topics created that did not receive a response."
    mobile_visits:
      title: "User Visits (mobile)"
      xaxis: "Day"
      yaxis: "Number of visits"
      description: "Number of unique users who visited using a mobile device."
    web_crawlers:
      title: "Web Crawler User Agents"
      labels:
        user_agent: "User Agent"
        page_views: "Pageviews"
      description: "List of web crawler user agents, sorted by pageviews."
    suspicious_logins:
      title: "Suspicious Logins"
      labels:
        user: User
        client_ip: Client IP
        location: Location
        browser: Browser
        device: Device
        os: Operating System
        login_time: Login Time
      description: "Details of new logins that differ suspiciously from previous logins."
    staff_logins:
      title: "Admin Logins"
      labels:
        user: User
        location: Location
        login_at: Login at
      description: "List of admin login times with locations."
    top_uploads:
      title: "Top Uploads"
      labels:
        filename: Filename
        extension: Extension
        author: Author
        filesize: File size
      description: "List all uploads by extension, filesize and author."
    top_ignored_users:
      title: "Top Ignored / Muted Users"
      labels:
        ignored_user: Ignored User
        ignores_count: Ignores count
        mutes_count: Mutes count
      description: "Users who have been muted and/or ignored by many other users."
    top_users_by_likes_received:
      title: "Top Users by likes received"
      labels:
        user: User
        qtt_like: Likes Received
      description: "Top 10 users who have received likes."
    top_users_by_likes_received_from_inferior_trust_level:
      title: "Top Users by likes received from a user with a lower trust level"
      labels:
        user: User
        trust_level: Trust level
        qtt_like: Likes Received
      description: "Top 10 users in a higher trust level being liked by people in a lower trust level."
    top_users_by_likes_received_from_a_variety_of_people:
      title: "Top Users by likes received from a variety of people"
      labels:
        user: User
        qtt_like: Likes Received
      description: "Top 10 users who have had likes from a wide range of people."

  dashboard:
    group_email_credentials_warning: 'There was an issue with the email credentials for the group <a href="%{base_path}/g/%{group_name}/manage/email">%{group_full_name}</a>. No emails will send from the group inbox until this problem is addressed. %{error}'
    rails_env_warning: "Your server is running in %{env} mode."
    host_names_warning: "Your config/database.yml file is using the default localhost hostname. Update it to use your site's hostname."
    sidekiq_warning: 'Sidekiq is not running. Many tasks, like sending emails, are executed asynchronously by sidekiq. Please ensure at least one sidekiq process is running. <a href="https://github.com/mperham/sidekiq" target="_blank">Learn about Sidekiq here</a>.'
    queue_size_warning: "The number of queued jobs is %{queue_size}, which is high. This could indicate a problem with the Sidekiq process(es), or you may need to add more Sidekiq workers."
    memory_warning: "Your server is running with less than 1 GB of total memory. At least 1 GB of memory is recommended."
    google_oauth2_config_warning: 'The server is configured to allow signup and login with Google OAuth2 (enable_google_oauth2_logins), but the client id and client secret values are not set. Go to <a href="%{base_path}/admin/site_settings">the Site Settings</a> and update the settings. <a href="https://meta.discourse.org/t/configuring-google-login-for-discourse/15858" target="_blank">See this guide to learn more</a>.'
    facebook_config_warning: 'The server is configured to allow signup and login with Facebook (enable_facebook_logins), but the app id and app secret values are not set. Go to <a href="%{base_path}/admin/site_settings">the Site Settings</a> and update the settings. <a href="https://meta.discourse.org/t/configuring-facebook-login-for-discourse/13394" target="_blank">See this guide to learn more</a>.'
    twitter_config_warning: 'The server is configured to allow signup and login with Twitter (enable_twitter_logins), but the key and secret values are not set. Go to <a href="%{base_path}/admin/site_settings">the Site Settings</a> and update the settings. <a href="https://meta.discourse.org/t/configuring-twitter-login-for-discourse/13395" target="_blank">See this guide to learn more</a>.'
    github_config_warning: 'The server is configured to allow signup and login with GitHub (enable_github_logins), but the client id and secret values are not set. Go to <a href="%{base_path}/admin/site_settings">the Site Settings</a> and update the settings. <a href="https://meta.discourse.org/t/configuring-github-login-for-discourse/13745" target="_blank">See this guide to learn more</a>.'
    s3_config_warning: 'The server is configured to upload files to S3, but at least one the following setting is not set: s3_access_key_id, s3_secret_access_key, s3_use_iam_profile, or s3_upload_bucket. Go to <a href="%{base_path}/admin/site_settings">the Site Settings</a> and update the settings. <a href="https://meta.discourse.org/t/how-to-set-up-image-uploads-to-s3/7229" target="_blank">See "How to set up image uploads to S3?" to learn more</a>.'
    s3_backup_config_warning: 'The server is configured to upload backups to S3, but at least one the following setting is not set: s3_access_key_id, s3_secret_access_key, s3_use_iam_profile, or s3_backup_bucket. Go to <a href="%{base_path}/admin/site_settings">the Site Settings</a> and update the settings. <a href="https://meta.discourse.org/t/how-to-set-up-image-uploads-to-s3/7229" target="_blank">See "How to set up image uploads to S3?" to learn more</a>.'
    s3_cdn_warning: 'The server is configured to upload files to S3, but there is no S3 CDN configured. This can lead to expensive S3 costs and slower site performance. <a href="https://meta.discourse.org/t/-/148916" target="_blank">See "Using Object Storage for Uploads" to learn more</a>.'
    image_magick_warning: 'The server is configured to create thumbnails of large images, but ImageMagick is not installed. Install ImageMagick using your favorite package manager or <a href="https://www.imagemagick.org/script/download.php" target="_blank">download the latest release</a>.'
    failing_emails_warning: 'There are %{num_failed_jobs} email jobs that failed. Check your app.yml and ensure that the mail server settings are correct. <a href="%{base_path}/sidekiq/retries" target="_blank">See the failed jobs in Sidekiq</a>.'
    subfolder_ends_in_slash: "Your subfolder setup is incorrect; the DISCOURSE_RELATIVE_URL_ROOT ends in a slash."
    email_polling_errored_recently:
      one: "Email polling has generated an error in the past 24 hours. Look at <a href='%{base_path}/logs' target='_blank'>the logs</a> for more details."
      other: "Email polling has generated %{count} errors in the past 24 hours. Look at <a href='%{base_path}/logs' target='_blank'>the logs</a> for more details."
    missing_mailgun_api_key: "The server is configured to send emails via Mailgun but you haven't provided an API key used to verify the webhook messages."
    bad_favicon_url: "The favicon is failing to load. Check your favicon setting in <a href='%{base_path}/admin/site_settings'>Site Settings</a>."
    poll_pop3_timeout: "Connection to the POP3 server is timing out. Incoming email could not be retrieved. Please check your <a href='%{base_path}/admin/site_settings/category/email'>POP3 settings</a> and service provider."
    poll_pop3_auth_error: "Connection to the POP3 server is failing with an authentication error. Please check your <a href='%{base_path}/admin/site_settings/category/email'>POP3 settings</a>."
    force_https_warning: "Your website is using SSL. But `<a href='%{base_path}/admin/site_settings/category/all_results?filter=force_https'>force_https</a>` is not yet enabled in your site settings."
    out_of_date_themes: "Updates are available for the following themes:"
    unreachable_themes: "We were unable to check for updates on the following themes:"
    watched_word_regexp_error: "The regular expression for '%{action}' watched words is invalid. Please check your <a href='%{base_path}/admin/customize/watched_words'>Watched Word settings</a>, or disable the 'watched words regular expressions' site setting."

  site_settings:
    allow_bulk_invite: "Allow bulk invites by uploading a CSV file"
    disabled: "disabled"
    display_local_time_in_user_card: "Display the local time based on a user's timezone when their user card is opened."
    censored_words: "Words that will be automatically replaced with &#9632;&#9632;&#9632;&#9632;"
    delete_old_hidden_posts: "Auto-delete any hidden posts that stay hidden for more than 30 days."
    default_locale: "The default language of this Discourse instance. You can replace the text of system generated categories and topics at <a href='%{base_path}/admin/customize/site_texts' target='_blank'>Customize / Text</a>."
    allow_user_locale: "Allow users to choose their own language interface preference"
    set_locale_from_accept_language_header: "set interface language for anonymous users from their web browser's language headers"
    support_mixed_text_direction: "Support mixed left-to-right and right-to-left text directions."
    min_post_length: "Minimum allowed post length in characters"
    min_first_post_length: "Minimum allowed first post (topic body) length in characters"
    min_personal_message_post_length: "Minimum allowed post length in characters for messages"
    max_post_length: "Maximum allowed post length in characters"
    topic_featured_link_enabled: "Enable posting a link with topics."
    show_topic_featured_link_in_digest: "Show the topic featured link in the digest email."
    min_topic_views_for_delete_confirm: "Minimum amount of views a topic must have for a confirmation popup to appear when it gets deleted"
    min_topic_title_length: "Minimum allowed topic title length in characters"
    max_topic_title_length: "Maximum allowed topic title length in characters"
    min_personal_message_title_length: "Minimum allowed title length for a message in characters"
    max_emojis_in_title: "Maximum allowed emojis in topic title"
    min_search_term_length: "Minimum valid search term length in characters"
    search_tokenize_chinese: "Force search to tokenize Chinese even on non Chinese sites"
    search_tokenize_japanese: "Force search to tokenize Japanese even on non Japanese sites"
    search_prefer_recent_posts: "If searching your large forum is slow, this option tries an index of more recent posts first"
    search_recent_posts_size: "How many recent posts to keep in the index"
    log_search_queries: "Log search queries performed by users"
    search_query_log_max_size: "Maximum amount of search queries to keep"
    search_query_log_max_retention_days: "Maximum amount of time to keep search queries, in days."
    search_ignore_accents: "Ignore accents when searching for text."
    category_search_priority_low_weight: "Weight applied to ranking for low category search priority."
    category_search_priority_high_weight: "Weight applied to ranking for high category search priority."
    allow_uncategorized_topics: "Allow topics to be created without a category. WARNING: If there are any uncategorized topics, you must recategorize them before turning this off."
    allow_duplicate_topic_titles: "Allow topics with identical, duplicate titles."
    allow_duplicate_topic_titles_category: "Allow topics with identical, duplicate titles if the category is different. allow_duplicate_topic_titles must be disabled."
    unique_posts_mins: "How many minutes before a user can make a post with the same content again"
    educate_until_posts: "When the user starts typing their first (n) new posts, show the pop-up new user education panel in the composer."
    title: "The name of this site, as used in the title tag."
    site_description: "Describe this site in one sentence, as used in the meta description tag."
    short_site_description: "Short description, as used in the title tag on homepage."
    contact_email: "Email address of key contact responsible for this site. Used for critical notifications, and also displayed on <a href='%{base_path}/about' target='_blank'>/about</a> for urgent matters."
    contact_url: "Contact URL for this site. Displayed on the <a href='%{base_path}/about' target='_blank'>/about</a> page for urgent matters."
    crawl_images: "Retrieve images from remote URLs to insert the correct width and height dimensions."
    download_remote_images_to_local: "Convert remote images to local images by downloading them; this prevents broken images."
    download_remote_images_threshold: "Minimum disk space necessary to download remote images locally (in percent)"
    disabled_image_download_domains: "Remote images will never be downloaded from these domains. Pipe-delimited list."
    editing_grace_period: "For (n) seconds after posting, editing will not create a new version in the post history."
    editing_grace_period_max_diff: "Maximum number of character changes allowed in editing grace period, if more changed store another post revision (trust level 0 and 1)"
    editing_grace_period_max_diff_high_trust: "Maximum number of character changes allowed in editing grace period, if more changed store another post revision (trust level 2 and up)"
    staff_edit_locks_post: "Posts will be locked from editing if they are edited by staff members"
    post_edit_time_limit: "A tl0 or tl1 author can edit their post for (n) minutes after posting. Set to 0 for forever."
    tl2_post_edit_time_limit: "A tl2+ author can edit their post for (n) minutes after posting. Set to 0 for forever."
    edit_history_visible_to_public: "Allow everyone to see previous versions of an edited post. When disabled, only staff members can view."
    delete_removed_posts_after: "Posts removed by the author will be automatically deleted after (n) hours. If set to 0, posts will be deleted immediately."
    notify_users_after_responses_deleted_on_flagged_post: "When a post is flagged and then removed, all users that responded to the post and had their responses removed will be notified."
    max_image_width: "Maximum thumbnail width of images in a post"
    max_image_height: "Maximum thumbnail height of images in a post"
    responsive_post_image_sizes: "Resize lightbox preview images to allow for high DPI screens of the following pixel ratios. Remove all values to disable responsive images."
    fixed_category_positions: "If checked, you will be able to arrange categories into a fixed order. If unchecked, categories are listed in order of activity."
    fixed_category_positions_on_create: "If checked, category ordering will be maintained on topic creation dialog (requires fixed_category_positions)."
    add_rel_nofollow_to_user_content: 'Add rel nofollow to all submitted user content, except for internal links (including parent domains). If you change this, you must rebake all posts with: "rake posts:rebake"'
    exclude_rel_nofollow_domains: "A list of domains where nofollow should not be added to links. example.com will automatically allow sub.example.com as well. As a minimum, you should add the domain of this site to help web crawlers find all content. If other parts of your website are at other domains, add those too."

    post_excerpt_maxlength: "Maximum length of a post excerpt / summary."
    topic_excerpt_maxlength: "Maximum length of a topic excerpt / summary, generated from the first post in a topic."
    show_pinned_excerpt_mobile: "Show excerpt on pinned topics in mobile view."
    show_pinned_excerpt_desktop: "Show excerpt on pinned topics in desktop view."
    post_onebox_maxlength: "Maximum length of a oneboxed Discourse post in characters."
    blocked_onebox_domains: "A list of domains that will never be oneboxed e.g. wikipedia.org\n(Wildcard symbols * ? not supported)"
    allowed_inline_onebox_domains: "A list of domains that will be oneboxed in miniature form if linked without a title"
    enable_inline_onebox_on_all_domains: "Ignore inline_onebox_domain_allowlist site setting and allow inline onebox on all domains."
    force_custom_user_agent_hosts: "Hosts for which to use the custom onebox user agent on all requests. (Especially useful for hosts that limit access by user agent)."
    max_oneboxes_per_post: "Maximum number of oneboxes in a post."
    facebook_app_access_token: "A token generated from your Facebook app ID and secret. Used to generate Instagram oneboxes."

    logo: "The logo image at the top left of your site. Use a wide rectangular image with a height of 120 and an aspect ratio greater than 3:1. If left blank, the site title text will be shown."
    logo_small: "The small logo image at the top left of your site, seen when scrolling down. Use a square 120 × 120 image. If left blank, a home glyph will be shown."
    digest_logo: "The alternate logo image used at the top of your site's email summary. Use a wide rectangle image. Don't use an SVG image. If left blank, the image from the `logo` setting will be used."
    mobile_logo: "The logo used on mobile version of your site. Use a wide rectangular image with a height of 120 and an aspect ratio greater than 3:1. If left blank, the image from the `logo` setting will be used."
    logo_dark: "Dark scheme alternative for the 'logo' site setting."
    logo_small_dark: "Dark scheme alternative for the 'logo small' site setting."
    mobile_logo_dark: "Dark scheme alternative for the 'mobile logo' site setting."
    large_icon: "Image used as the base for other metadata icons. Should ideally be larger than 512 x 512. If left blank, logo_small will be used."
    manifest_icon: "Image used as logo/splash image on Android. Will be automatically resized to 512 × 512. If left blank, large_icon will be used."
    manifest_screenshots: "Screenshots that showcase your instance features and functionality on its install prompt page. All images should be local uploads and of the same dimensions."
    favicon: "A favicon for your site, see <a href='https://en.wikipedia.org/wiki/Favicon' target='_blank'>https://en.wikipedia.org/wiki/Favicon</a>. To work correctly over a CDN it must be a png. Will be resized to 32x32. If left blank, large_icon will be used."
    apple_touch_icon: "Icon used for Apple touch devices. Will be automatically resized to 180x180. If left blank, large_icon will be used."
    opengraph_image: "Default opengraph image, used when the page has no other suitable image. If left blank, large_icon will be used"
    twitter_summary_large_image: "Twitter card 'summary large image' (should be at least 280 in width, and at least 150 in height). If left blank, regular card metadata is generated using the opengraph_image."

    notification_email: "The from: email address used when sending all essential system emails. The domain specified here must have SPF, DKIM and reverse PTR records set correctly for email to arrive."
    email_custom_headers: "A pipe-delimited list of custom email headers"
    email_subject: "Customizable subject format for standard emails. See <a href='https://meta.discourse.org/t/customize-subject-format-for-standard-emails/20801' target='_blank'>https://meta.discourse.org/t/customize-subject-format-for-standard-emails/20801</a>"
    detailed_404: "Provides more details to users about why they can’t access a particular topic. Note: This is less secure because users will know if a URL links to a valid topic."
    enforce_second_factor: "Forces users to enable two-factor authentication. Select 'all' to enforce it to all users. Select 'staff' to enforce it to staff users only."
    force_https: "Force your site to use HTTPS only. WARNING: do NOT enable this until you verify HTTPS is fully set up and working absolutely everywhere! Did you check your CDN, all social logins, and any external logos / dependencies to make sure they are all HTTPS compatible, too?"
    same_site_cookies: "Use same site cookies, they eliminate all Cross Site Request Forgery vectors on supported browsers (Lax or Strict). Warning: Strict will only work on sites that force login and use an external auth method."

    summary_score_threshold: "The minimum score required for a post to be included in 'Summarize This Topic'"
    summary_posts_required: "Minimum posts in a topic before 'Summarize This Topic' is enabled. Changes to this setting will be applied retroactively within a week."
    summary_likes_required: "Minimum likes in a topic before 'Summarize This Topic' is enabled. Changes to this setting will be applied retroactively within a week."
    summary_percent_filter: "When a user clicks 'Summarize This Topic', show the top % of posts"
    summary_max_results: "Maximum posts returned by 'Summarize This Topic'"
    summary_timeline_button: "Show a 'Summarize' button in the timeline"

    enable_personal_messages: "Allow trust level 1 (configurable via min trust to send messages) users to create messages and reply to messages. Note that staff can always send messages no matter what."
    enable_system_message_replies: "Allows users to reply to system messages, even if personal messages are disabled"
    enable_chunked_encoding: "Enable chunked encoding responses by the server. This feature works on most setups however some proxies may buffer, causing responses to be delayed"
    long_polling_base_url: "Base URL used for long polling (when a CDN is serving dynamic content, be sure to set this to origin pull) eg: http://origin.site.com"
    polling_interval: "When not long polling, how often should logged on clients poll in milliseconds"
    anon_polling_interval: "How often should anonymous clients poll in milliseconds"
    background_polling_interval: "How often should the clients poll in milliseconds (when the window is in the background)"

    hide_post_sensitivity: "The likelihood that a flagged post will be hidden"
    silence_new_user_sensitivity: "The likelihood that a new user will be silenced based on spam flags"
    auto_close_topic_sensitivity: "The likelihood that a flagged topic will be automatically closed"

    cooldown_minutes_after_hiding_posts: "Number of minutes a user must wait before they can edit a post hidden via community flagging"

    max_topics_in_first_day: "The maximum number of topics a user is allowed to create in the 24 hour period after creating their first post"
    max_replies_in_first_day: "The maximum number of replies a user is allowed to create in the 24 hour period after creating their first post"

    tl2_additional_likes_per_day_multiplier: "Increase limit of likes per day for tl2 (member) by multiplying with this number"
    tl3_additional_likes_per_day_multiplier: "Increase limit of likes per day for tl3 (regular) by multiplying with this number"
    tl4_additional_likes_per_day_multiplier: "Increase limit of likes per day for tl4 (leader) by multiplying with this number"
    tl2_additional_edits_per_day_multiplier: "Increase limit of edits per day for tl2 (member) by multiplying with this number"
    tl3_additional_edits_per_day_multiplier: "Increase limit of edits per day for tl3 (regular) by multiplying with this number"
    tl4_additional_edits_per_day_multiplier: "Increase limit of edits per day for tl4 (leader) by multiplying with this number"
    tl2_additional_flags_per_day_multiplier: "Increase limit of flags per day for tl2 (member) by multiplying with this number"
    tl3_additional_flags_per_day_multiplier: "Increase limit of flags per day for tl3 (regular) by multiplying with this number"
    tl4_additional_flags_per_day_multiplier: "Increase limit of flags per day for tl4 (leader) by multiplying with this number"

    num_users_to_silence_new_user: "If a new user's posts get num_spam_flags_to_silence_new_user spam flags from this many different users, hide all their posts and prevent future posting. 0 to disable."
    num_tl3_flags_to_silence_new_user: "If a new user's posts get this many flags from num_tl3_users_to_silence_new_user different trust level 3 users, hide all their posts and prevent future posting. 0 to disable."
    num_tl3_users_to_silence_new_user: "If a new user's posts get num_tl3_flags_to_silence_new_user flags from this many different trust level 3 users, hide all their posts and prevent future posting. 0 to disable."
    notify_mods_when_user_silenced: "If a user is automatically silenced, send a message to all moderators."
    flag_sockpuppets: "If a new user replies to a topic from the same IP address as the user who started the topic, flag both of their posts as potential spam."

    traditional_markdown_linebreaks: "Use traditional linebreaks in Markdown, which require two trailing spaces for a linebreak."
    enable_markdown_typographer: "Use typography rules to improve readability of text: replace straight quotes ' with curly quotes ’, (c) (tm) with symbols, -- with emdash –, etc"
    enable_markdown_linkify: "Automatically treat text that looks like a link as a link: www.example.com and https://example.com will be automatically linked"
    markdown_linkify_tlds: "List of top level domains that get automatically treated as links"
    markdown_typographer_quotation_marks: "List of double and single quotes replacement pairs"
    post_undo_action_window_mins: "Number of minutes users are allowed to undo recent actions on a post (like, flag, etc)."
    must_approve_users: "Staff must approve all new user accounts before they are allowed to access the site."
    invite_code: "User must type this code to be allowed account registration, ignored when empty (case-insensitive)"
    approve_suspect_users: "Add suspicious users to the review queue. Suspicious users have entered a bio/website but have no reading activity."
    review_every_post: "All posts must be reviewed. WARNING! NOT RECOMMENDED FOR BUSY SITES."
    pending_users_reminder_delay_minutes: "Notify moderators if new users have been waiting for approval for longer than this many minutes. Set to -1 to disable notifications."
    persistent_sessions: "Users will remain logged in when the web browser is closed"
    maximum_session_age: "User will remain logged in for n hours since last visit"
    ga_version: "Version of Google Universal Analytics to use: v3 (analytics.js), v4 (gtag)"
    ga_universal_tracking_code: "Google Universal Analytics tracking code ID, eg: UA-12345678-9; see <a href='https://google.com/analytics' target='_blank'>https://google.com/analytics</a>"
    ga_universal_domain_name: "Google Universal Analytics domain name, eg: mysite.com; see <a href='https://google.com/analytics' target='_blank'>https://google.com/analytics</a>"
    ga_universal_auto_link_domains: "Enable Google Universal Analytics cross-domain tracking. Outgoing links to these domains will have the client id added to them. See <a href='https://support.google.com/analytics/answer/1034342?hl=en' target='_blank'>Google's Cross-Domain Tracking guide.</a>"
    gtm_container_id: "Google Tag Manager container id. eg: GTM-ABCDEF. <br/>Note: Third-party scripts loaded by GTM may need to be allowlisted in 'content security policy script src'."
    enable_escaped_fragments: "Fall back to Google's Ajax-Crawling API if no webcrawler is detected. See <a href='https://developers.google.com/webmasters/ajax-crawling/docs/learn-more' target='_blank'>https://developers.google.com/webmasters/ajax-crawling/docs/learn-more</a>"
    moderators_manage_categories_and_groups: "Allow moderators to create and manage categories and groups"
    moderators_change_post_ownership: "Allow moderators to change post ownership"
    cors_origins: "Allowed origins for cross-origin requests (CORS). Each origin must include http:// or https://. The DISCOURSE_ENABLE_CORS env variable must be set to true to enable CORS."
    use_admin_ip_allowlist: "Admins can only log in if they are at an IP address defined in the Screened IPs list (Admin > Logs > Screened Ips)."
    blocked_ip_blocks: "A list of private IP blocks that should never be crawled by Discourse"
    allowed_internal_hosts: "A list of internal hosts that discourse can safely crawl for oneboxing and other purposes"
    allowed_onebox_iframes: "A list of iframe src domains which are allowed via Onebox embeds. `*` will allow all default Onebox engines."
    allowed_iframes: "A list of iframe src domain prefixes that discourse can safely allow in posts"
    allowed_crawler_user_agents: "User agents of web crawlers that should be allowed to access the site. WARNING! SETTING THIS WILL DISALLOW ALL CRAWLERS NOT LISTED HERE!"
    blocked_crawler_user_agents: "Unique case insensitive word in the user agent string identifying web crawlers that should not be allowed to access the site. Does not apply if allowlist is defined."
    slow_down_crawler_user_agents: 'User agents of web crawlers that should be rate limited as configured in the "slow down crawler rate" setting. Each value must be at least 3 characters long.'
    slow_down_crawler_rate: "If slow_down_crawler_user_agents is specified this rate will apply to all the crawlers (number of seconds delay between requests)"
    content_security_policy: "Enable Content-Security-Policy"
    content_security_policy_report_only: "Enable Content-Security-Policy-Report-Only"
    content_security_policy_collect_reports: "Enable CSP violation report collection at /csp_reports"
    content_security_policy_frame_ancestors: "Restrict who can embed this site in iframes via CSP. Control allowed hosts on <a href='%{base_path}/admin/customize/embedding'>Embedding</a>"
    content_security_policy_script_src: "Additional allowlisted script sources. The current host and CDN are included by default. See <a href='https://meta.discourse.org/t/mitigate-xss-attacks-with-content-security-policy/104243' target='_blank'>Mitigate XSS Attacks with Content Security Policy.</a>"
    invalidate_inactive_admin_email_after_days: "Admin accounts that have not visited the site in this number of days will need to re-validate their email address before logging in. Set to 0 to disable."
    top_menu: "Determine which items appear in the homepage navigation, and in what order. Example latest|new|unread|categories|top|read|posted|bookmarks"
    post_menu: "Determine which items appear on the post menu, and in what order. Example like|edit|flag|delete|share|bookmark|reply"
    post_menu_hidden_items: "The menu items to hide by default in the post menu unless an expansion ellipsis is clicked on."
    share_links: "Determine which items appear on the share dialog, and in what order."
    site_contact_username: "A valid staff username to send all automated messages from. If left blank the default System account will be used."
    site_contact_group_name: "A valid name of a group that gets invited to all automatically sent private messages."
    send_welcome_message: "Send all new users a welcome message with a quick start guide."
    send_tl1_welcome_message: "Send new trust level 1 users a welcome message."
    send_tl2_promotion_message: "Send new trust level 2 users a message about promotion."
    suppress_reply_directly_below: "Don't show the expandable reply count on a post when there is only a single reply directly below this post."
    suppress_reply_directly_above: "Don't show the expandable in-reply-to on a post when there is only a single reply directly above this post."
    remove_full_quote: "Automatically remove quotation if (a) it appears at the start of a post, (b) it is of an entire post, and (c) it is from the immediately preceding post. For details, see <a href='https://meta.discourse.org/t/removal-of-full-quotes-from-direct-replies/106857' target='_blank'>Removal of full quotes from direct replies</a>"
    suppress_reply_when_quoting: "Don't show the expandable in-reply-to on a post when post quotes reply."
    max_reply_history: "Maximum number of replies to expand when expanding in-reply-to"
    topics_per_period_in_top_summary: "Number of top topics shown in the default top topics summary."
    topics_per_period_in_top_page: "Number of top topics shown on the expanded 'Show More' top topics."
    redirect_users_to_top_page: "Automatically redirect new and long absent users to the top page."
    top_page_default_timeframe: "Default timeframe for the top page."
    moderators_view_emails: "Allow moderators to view user emails"
    prioritize_username_in_ux: "Show username first on user page, user card and posts (when disabled name is shown first)"
    enable_rich_text_paste: "Enable automatic HTML to Markdown conversion when pasting text into the composer. (Experimental)"
    send_old_credential_reminder_days: "Remind about old credentials after days"

    email_token_valid_hours: "Forgot password / activate account tokens are valid for (n) hours."

    enable_badges: "Enable the badge system"
    max_favorite_badges: "Maximum number of badges that user can select"
    enable_whispers: "Allow staff private communication within topics."

    allow_index_in_robots_txt: "Specify in robots.txt that this site is allowed to be indexed by web search engines. In exceptional cases you can permanently <a href='%{base_path}/admin/customize/robots'>override robots.txt</a>."
    blocked_email_domains: "A pipe-delimited list of email domains that users are not allowed to register accounts with. Example: mailinator.com|trashmail.net"
    allowed_email_domains: "A pipe-delimited list of email domains that users MUST register accounts with. WARNING: Users with email domains other than those listed will not be allowed!"
    normalize_emails: "Check if normalized email is unique. Normalized email removes all dots from the username and everything between + and @ symbols."
    auto_approve_email_domains: "Users with email addresses from this list of domains will be automatically approved."
    hide_email_address_taken: "Don't inform users that an account exists with a given email address during signup or during forgot password flow. Require full email for 'forgotten password' requests."
    log_out_strict: "When logging out, log out ALL sessions for the user on all devices"
    version_checks: "Ping the Discourse Hub for version updates and show new version messages on the <a href='%{base_path}/admin' target='_blank'>/admin</a> dashboard"
    new_version_emails: "Send an email to the contact_email address when a new version of Discourse is available."

    invite_expiry_days: "How long user invitation keys are valid, in days"

    invite_only: "All new users must be explicitly invited by trusted users or staff. Public registration is disabled."

    login_required: "Require authentication to read content on this site, disallow anonymous access."

    min_username_length: "Minimum username length in characters. WARNING: if any existing users or groups have names shorter than this, your site will break!"
    max_username_length: "Maximum username length in characters. WARNING: if any existing users or groups have names longer than this, your site will break!"
    unicode_usernames: "Allow usernames and group names to contain Unicode letters and numbers."
    allowed_unicode_username_characters: "Regular expression to allow only some Unicode characters within usernames. ASCII letters and numbers will always be allowed and don't need to be included in the allowlist."

    reserved_usernames: "Usernames for which signup is not allowed. Wildcard symbol * can be used to match any character zero or more times."

    min_password_length: "Minimum password length."
    min_admin_password_length: "Minimum password length for Admin."
    password_unique_characters: "Minimum number of unique characters that a password must have."
    block_common_passwords: "Don't allow passwords that are in the 10,000 most common passwords."

    auth_skip_create_confirm: When signing up via external auth, skip the create account popup. Best used alongside auth_overrides_email, auth_overrides_username and auth_overrides_name.
    auth_immediately: "Automatically redirect to the external login system without user interaction. This only takes effect when login_required is true, and there is only one external authentication method"

    enable_discourse_connect: "Enable sign on via DiscourseConnect (formerly 'Discourse SSO') (WARNING: USERS' EMAIL ADDRESSES *MUST* BE VALIDATED BY THE EXTERNAL SITE!)"
    verbose_discourse_connect_logging: "Log verbose DiscourseConnect related diagnostics to <a href='%{base_path}/logs' target='_blank'>/logs</a>"
    enable_discourse_connect_provider: "Implement DiscourseConnect (formerly 'Discourse SSO') provider protocol at the /session/sso_provider endpoint, requires discourse_connect_provider_secrets to be set"
    discourse_connect_url: "URL of DiscourseConnect endpoint (must include http:// or https://)"
    discourse_connect_secret: "Secret string used to cryptographically authenticate DiscourseConnect information, be sure it is 10 characters or longer"
    discourse_connect_provider_secrets: "A list of domain-secret pairs that are using DiscourseConnect. Make sure DiscourseConnect secret is 10 characters or longer. Wildcard symbol * can be used to match any domain or only a part of it (e.g. *.example.com)."
    discourse_connect_overrides_bio: "Overrides user bio in user profile and prevents user from changing it"
    discourse_connect_overrides_groups: "Synchronize all manual group membership with groups specified in the groups attribute (WARNING: if you do not specify groups all manual group membership will be cleared for user)"
    auth_overrides_email: "Overrides local email with external site email on every login, and prevent local changes. Applies to all authentication providers. (WARNING: discrepancies can occur due to normalization of local emails)"
    auth_overrides_username: "Overrides local username with external site username on every login, and prevent local changes.  Applies to all authentication providers. (WARNING: discrepancies can occur due to differences in username length/requirements)"
    auth_overrides_name: "Overrides local full name with external site full name on every login, and prevent local changes.  Applies to all authentication providers."
    discourse_connect_overrides_avatar: "Overrides user avatar with value from DiscourseConnect payload. If enabled, users will not be allowed to upload avatars on Discourse."
    discourse_connect_overrides_location: "Overrides user location with value from DiscourseConnect payload and prevent local changes."
    discourse_connect_overrides_website: "Overrides user website with value from DiscourseConnect payload and prevent local changes."
    discourse_connect_overrides_profile_background: "Overrides user profile background with value from DiscourseConnect payload."
    discourse_connect_overrides_card_background: "Overrides user card background with value from DiscourseConnect payload."
    discourse_connect_not_approved_url: "Redirect unapproved DiscourseConnect accounts to this URL"
    discourse_connect_allows_all_return_paths: "Do not restrict the domain for return_paths provided by DiscourseConnect (by default return path must be on current site)"

    enable_local_logins: "Enable local username and password login based accounts. WARNING: if disabled, you may be unable to log in if you have not previously configured at least one alternate login method."
    enable_local_logins_via_email: "Allow users to request a one-click login link to be sent to them via email."
    allow_new_registrations: "Allow new user registrations. Uncheck this to prevent anyone from creating a new account."
    enable_signup_cta: "Show a notice to returning anonymous users prompting them to sign up for an account."

    enable_google_oauth2_logins: "Enable Google Oauth2 authentication. This is the method of authentication that Google currently supports. Requires key and secret. See <a href='https://meta.discourse.org/t/15858' target='_blank'>Configuring Google login for Discourse</a>."
    google_oauth2_client_id: "Client ID of your Google application."
    google_oauth2_client_secret: "Client secret of your Google application."
    google_oauth2_prompt: "An optional space-delimited list of string values that specifies whether the authorization server prompts the user for reauthentication and consent. See <a href='https://developers.google.com/identity/protocols/OpenIDConnect#prompt' target='_blank'>https://developers.google.com/identity/protocols/OpenIDConnect#prompt</a> for the possible values."
    google_oauth2_hd: "An optional Google Apps Hosted domain that the sign-in will be limited to. See <a href='https://developers.google.com/identity/protocols/OpenIDConnect#hd-param' target='_blank'>https://developers.google.com/identity/protocols/OpenIDConnect#hd-param</a> for more details."
    google_oauth2_hd_groups: "(experimental) Retrieve users' Google groups on the hosted domain on authentication. Retrieved Google groups can be used to grant automatic Discourse group membership (see group settings)."

    enable_twitter_logins: "Enable Twitter authentication, requires twitter_consumer_key and twitter_consumer_secret. See <a href='https://meta.discourse.org/t/13395' target='_blank'>Configuring Twitter login (and rich embeds) for Discourse</a>."
    twitter_consumer_key: "Consumer key for Twitter authentication, registered at <a href='https://developer.twitter.com/apps' target='_blank'>https://developer.twitter.com/apps</a>"
    twitter_consumer_secret: "Consumer secret for Twitter authentication, registered at <a href='https://developer.twitter.com/apps' target='_blank'>https://developer.twitter.com/apps</a>"

    enable_facebook_logins: "Enable Facebook authentication, requires facebook_app_id and facebook_app_secret. See <a href='https://meta.discourse.org/t/13394' target='_blank'>Configuring Facebook login for Discourse</a>."
    facebook_app_id: "App id for Facebook authentication and sharing, registered at <a href='https://developers.facebook.com/apps/' target='_blank'>https://developers.facebook.com/apps</a>"
    facebook_app_secret: "App secret for Facebook authentication, registered at <a href='https://developers.facebook.com/apps/' target='_blank'>https://developers.facebook.com/apps</a>"

    enable_github_logins: "Enable GitHub authentication, requires github_client_id and github_client_secret. See <a href='https://meta.discourse.org/t/13745' target='_blank'>Configuring GitHub login for Discourse</a>."
    github_client_id: "Client id for GitHub authentication, registered at <a href='https://github.com/settings/developers/' target='_blank'>https://github.com/settings/developers</a>"
    github_client_secret: "Client secret for GitHub authentication, registered at <a href='https://github.com/settings/developers/' target='_blank'>https://github.com/settings/developers</a>"

    enable_discord_logins: "Allow users to authenticate using Discord?"
    discord_client_id: 'Discord Client ID (need one? visit <a href="https://discordapp.com/developers/applications/me">the Discord developer portal</a>)'
    discord_secret: "Discord Secret Key"
    discord_trusted_guilds: 'Only allow members of these Discord guilds to log in via Discord. Use the numeric ID for the guild. For more information, check the instructions <a href="https://meta.discourse.org/t/configuring-discord-login-for-discourse/127129">here</a>. Leave blank to allow any guild.'

    enable_backups: "Allow administrators to create backups of the forum"
    allow_restore: "Allow restore, which can replace ALL site data! Leave disabled unless you plan to restore a backup"
    maximum_backups: "The maximum amount of backups to keep on disk. Older backups are automatically deleted"
    automatic_backups_enabled: "Run automatic backups as defined in backup frequency"
    backup_frequency: "The number of days between backups."
    s3_backup_bucket: "The remote bucket to hold backups. WARNING: Make sure it is a private bucket."
    s3_endpoint: "The endpoint can be modified to backup to an S3 compatible service like DigitalOcean Spaces or Minio. WARNING: Leave blank if using AWS S3."
    s3_configure_tombstone_policy: "Enable automatic deletion policy for tombstone uploads. IMPORTANT: If disabled, no space will be reclaimed after uploads are deleted."
    s3_disable_cleanup: "Prevent removal of old backups from S3 when there are more backups than the maximum allowed."
    enable_s3_inventory: "Generate reports and verify uploads using Amazon S3 inventory. IMPORTANT: requires valid S3 credentials (both access key id & secret access key)."
    backup_time_of_day: "Time of day UTC when the backup should occur."
    backup_with_uploads: "Include uploads in scheduled backups. Disabling this will only backup the database."
    backup_location: "Location where backups are stored. IMPORTANT: S3 requires valid S3 credentials entered in Files settings."
    backup_gzip_compression_level_for_uploads: "Gzip compression level used for compressing uploads."
    include_thumbnails_in_backups: "Include generated thumbnails in backups. Disabling this will make backups smaller, but requires a rebake of all posts after a restore."

    active_user_rate_limit_secs: "How frequently we update the 'last_seen_at' field, in seconds"
    verbose_localization: "Show extended localization tips in the UI"
    previous_visit_timeout_hours: "How long a visit lasts before we consider it the 'previous' visit, in hours"

    top_topics_formula_log_views_multiplier: "value of log views multiplier (n) in top topics formula: `log(views_count) * (n) + op_likes_count * 0.5 + LEAST(likes_count / posts_count, 3) + 10 + log(posts_count)`"
    top_topics_formula_first_post_likes_multiplier: "value of first post likes multiplier (n) in top topics formula: `log(views_count) * 2 + op_likes_count * (n) + LEAST(likes_count / posts_count, 3) + 10 + log(posts_count)`"
    top_topics_formula_least_likes_per_post_multiplier: "value of least likes per post multiplier (n) in top topics formula: `log(views_count) * 2 + op_likes_count * 0.5 + LEAST(likes_count / posts_count, (n)) + 10 + log(posts_count)`"

    enable_safe_mode: "Allow users to enter safe mode to debug plugins."

    rate_limit_create_topic: "After creating a topic, users must wait (n) seconds before creating another topic."
    rate_limit_create_post: "After posting, users must wait (n) seconds before creating another post."
    rate_limit_new_user_create_topic: "After creating a topic, new users must wait (n) seconds before creating another topic."
    rate_limit_new_user_create_post: "After posting, new users must wait (n) seconds before creating another post."

    max_likes_per_day: "Maximum number of likes per user per day."
    max_flags_per_day: "Maximum number of flags per user per day."
    max_bookmarks_per_day: "Maximum number of bookmarks per user per day."
    max_edits_per_day: "Maximum number of edits per user per day."
    max_topics_per_day: "Maximum number of topics a user can create per day."
    max_personal_messages_per_day: "Maximum number of new personal message topics a user can create per day."
    max_invites_per_day: "Maximum number of invites a user can send per day."
    max_topic_invitations_per_day: "Maximum number of topic invitations a user can send per day."

    max_logins_per_ip_per_hour: "Maximum number of logins allowed per IP address per hour"
    max_logins_per_ip_per_minute: "Maximum number of logins allowed per IP address per minute"

    max_post_deletions_per_minute: "Maximum number of posts a user can delete per minute. Set to 0 to disable post deletions."
    max_post_deletions_per_day: "Maximum number of posts a user can delete per day. Set to 0 to disable post deletions."

    invite_link_max_redemptions_limit: "Maximum redemptions allowed for invite links can't be more than this value."
    invite_link_max_redemptions_limit_users: "Maximum redemptions allowed for invite links generated by regular users can't be more than this value."

    alert_admins_if_errors_per_minute: "Number of errors per minute in order to trigger an admin alert. A value of 0 disables this feature. NOTE: requires restart."
    alert_admins_if_errors_per_hour: "Number of errors per hour in order to trigger an admin alert. A value of 0 disables this feature. NOTE: requires restart."

    categories_topics: "Number of topics to show in /categories page. If set to 0, it will automatically try to find a value to keep the two columns symmetrical (categories and topics)."
    suggested_topics: "Number of suggested topics shown at the bottom of a topic."
    limit_suggested_to_category: "Only show topics from the current category in suggested topics."
    suggested_topics_max_days_old: "Suggested topics should not be more than n days old."
    suggested_topics_unread_max_days_old: "Suggested unread topics should not be more than n days old."

    clean_up_uploads: "Remove orphan unreferenced uploads to prevent illegal hosting. WARNING: you may want to back up of your /uploads directory before enabling this setting."
    clean_orphan_uploads_grace_period_hours: "Grace period (in hours) before an orphan upload is removed."
    purge_deleted_uploads_grace_period_days: "Grace period (in days) before a deleted upload is erased."
    purge_unactivated_users_grace_period_days: "Grace period (in days) before a user who has not activated their account is deleted. Set to 0 to never purge unactivated users."
    enable_s3_uploads: "Place uploads on Amazon S3 storage. IMPORTANT: requires valid S3 credentials (both access key id & secret access key)."
    s3_use_iam_profile: 'Use an <a href="https://docs.aws.amazon.com/IAM/latest/UserGuide/id_roles_use_switch-role-ec2_instance-profiles.html">AWS EC2 instance profile</a> to grant access to the S3 bucket. NOTE: enabling this requires Discourse to be running in an appropriately-configured EC2 instance, and overrides the "s3 access key id" and "s3 secret access key" settings.'
    s3_upload_bucket: "The Amazon S3 bucket name that files will be uploaded into. WARNING: must be lowercase, no periods, no underscores."
    s3_access_key_id: "The Amazon S3 access key id that will be used to upload images, attachments, and backups."
    s3_secret_access_key: "The Amazon S3 secret access key that will be used to upload images, attachments, and backups."
    s3_region: "The Amazon S3 region name that will be used to upload images and backups."
    s3_cdn_url: "The CDN URL to use for all s3 assets (for example: https://cdn.somewhere.com). WARNING: after changing this setting you must rebake all old posts."

    avatar_sizes: "List of automatically generated avatar sizes."

    external_system_avatars_enabled: "Use external system avatars service."
    external_system_avatars_url: "URL of the external system avatars service. Allowed substitutions are {username} {first_letter} {color} {size}"
    external_emoji_url: "URL of the external service for emoji images. Leave blank to disable."
    use_site_small_logo_as_system_avatar: "Use the site's small logo instead of the system user's avatar. Requires the logo to be present."
    restrict_letter_avatar_colors: "A list of 6-digit hexadecimal color values to be used for letter avatar background."
    enable_listing_suspended_users_on_search: "Enable regular users to find suspended users."
    selectable_avatars_mode: "Allow users to select an avatar from the selectable_avatars list and limit custom avatar uploads to the selected trust level."
    selectable_avatars: "List of avatars users can choose from."

    allow_all_attachments_for_group_messages: "Allow all email attachments for group messages."

    png_to_jpg_quality: "Quality of the converted JPG file (1 is lowest quality, 99 is best quality, 100 to disable)."
    recompress_original_jpg_quality: "Quality of uploaded image files (1 is lowest quality, 99 is best quality, 100 to disable)."
    image_preview_jpg_quality: "Quality of resized image files (1 is lowest quality, 99 is best quality, 100 to disable)."

    allow_staff_to_upload_any_file_in_pm: "Allow staff members to upload any files in PM."

    strip_image_metadata: "Strip image metadata."

    composer_media_optimization_image_enabled: "Enables client-side media optimization of uploaded image files."
    composer_media_optimization_image_bytes_optimization_threshold: "Minimum image file size to trigger client-side optimization"
    composer_media_optimization_image_resize_dimensions_threshold: "Minimum image width to trigger client-side resize"
    composer_media_optimization_image_resize_width_target: "Images with widths larger than `composer_media_optimization_image_dimensions_resize_threshold` will be resized to this width. Must be >= than `composer_media_optimization_image_dimensions_resize_threshold`."
    composer_media_optimization_image_encode_quality: "JPEG encode quality used in the re-encode process."

    min_ratio_to_crop: "Ratio used to crop tall images. Enter the result of width / height."

    simultaneous_uploads: "Maximum number of files that can be dragged & dropped in the composer"

    default_invitee_trust_level: "Default trust level (0-4) for invited users."
    default_trust_level: "Default trust level (0-4) for all new users. WARNING! Changing this will put you at serious risk for spam."

    tl1_requires_topics_entered: "How many topics a new user must enter before promotion to trust level 1."
    tl1_requires_read_posts: "How many posts a new user must read before promotion to trust level 1."
    tl1_requires_time_spent_mins: "How many minutes a new user must read posts before promotion to trust level 1."

    tl2_requires_topics_entered: "How many topics a user must enter before promotion to trust level 2."
    tl2_requires_read_posts: "How many posts a user must read before promotion to trust level 2."
    tl2_requires_time_spent_mins: "How many minutes a user must read posts before promotion to trust level 2."
    tl2_requires_days_visited: "How many days a user must visit the site before promotion to trust level 2."
    tl2_requires_likes_received: "How many likes a user must receive before promotion to trust level 2."
    tl2_requires_likes_given: "How many likes a user must cast before promotion to trust level 2."
    tl2_requires_topic_reply_count: "How many topics user must reply to before promotion to trust level 2."

    tl3_time_period: "Trust Level 3 requirements time period (in days)"
    tl3_requires_days_visited: "Minimum number of days that a user needs to have visited the site in the last (tl3 time period) days to qualify for promotion to trust level 3. Set higher than tl3 time period to disable promotions to tl3. (0 or higher)"
    tl3_requires_topics_replied_to: "Minimum number of topics a user needs to have replied to in the last (tl3 time period) days to qualify for promotion to trust level 3. (0 or higher)"
    tl3_requires_topics_viewed: "The percentage of topics created in the last (tl3 time period) days that a user needs to have viewed to qualify for promotion to trust level 3. (0 to 100)"
    tl3_requires_topics_viewed_cap: "The maximum required number of topics viewed in the last (tl3 time period) days."
    tl3_requires_posts_read: "The percentage of posts created in the last (tl3 time period) days that a user needs to have viewed to qualify for promotion to trust level 3. (0 to 100)"
    tl3_requires_posts_read_cap: "The maximum required number of posts read in the last (tl3 time period) days."
    tl3_requires_topics_viewed_all_time: "The minimum total number of topics a user must have viewed to qualify for trust level 3."
    tl3_requires_posts_read_all_time: "The minimum total number of posts a user must have read to qualify for trust level 3."
    tl3_requires_max_flagged: "User must not have had more than x posts flagged by x different users in the last (tl3 time period) days to qualify for promotion to trust level 3, where x is this setting's value. (0 or higher)"
    tl3_promotion_min_duration: "The minimum number of days that a promotion to trust level 3 lasts before a user can be demoted back to trust level 2."
    tl3_requires_likes_given: "The minimum number of likes that must be given in the last (tl3 time period) days to qualify for promotion to trust level 3."
    tl3_requires_likes_received: "The minimum number of likes that must be received in the last (tl3 time period) days to qualify for promotion to trust level 3."
    tl3_links_no_follow: "Do not remove rel=nofollow from links posted by trust level 3 users."
    trusted_users_can_edit_others: "Allow users with high trust levels to edit content from other users"

    min_trust_to_create_topic: "The minimum trust level required to create a new topic."
    allow_flagging_staff: "If enabled, users can flag posts from staff accounts."

    min_trust_to_edit_wiki_post: "The minimum trust level required to edit post marked as wiki."

    min_trust_to_edit_post: "The minimum trust level required to edit posts."

    min_trust_to_allow_self_wiki: "The minimum trust level required to make user's own post wiki."

    min_trust_to_send_messages: "The minimum trust level required to create new personal messages."
    min_trust_to_send_email_messages: "The minimum trust level required to send personal messages via email."
    min_trust_to_flag_posts: "The minimum trust level required to flag posts"
    min_trust_to_post_links: "The minimum trust level required to include links in posts"
    min_trust_to_post_embedded_media: "The minimum trust level required to embed media items in a post"
    min_trust_level_to_allow_profile_background: "The minimum trust level required to upload a profile background"
    min_trust_level_to_allow_user_card_background: "The minimum trust level required to upload a user card background"
    min_trust_level_to_allow_invite: "The minimum trust level required to invite users"
    min_trust_level_to_allow_ignore: "The minimum trust level required to ignore users"
    allowed_link_domains: "Domains that users may link to even if they don't have the appropriate trust level to post links"

    newuser_max_links: "How many links a new user can add to a post."
    newuser_max_embedded_media: "How many embedded media items a new user can add to a post."
    newuser_max_attachments: "How many attachments a new user can add to a post."
    newuser_max_mentions_per_post: "Maximum number of @name notifications a new user can use in a post."
    newuser_max_replies_per_topic: "Maximum number of replies a new user can make in a single topic until someone replies to them."
    max_mentions_per_post: "Maximum number of @name notifications anyone can use in a post."
    max_users_notified_per_group_mention: "Maximum number of users that may receive a notification if a group is mentioned (if threshold is met no notifications will be raised)"
    enable_mentions: "Allow users to mention other users."
    here_mention: "Name used for a @mention to allow privileged users to notify up to 'max_here_mentioned' people participating in the topic. Must not be an existing username."
    max_here_mentioned: "Maximum number of mentioned people by @here."
    min_trust_level_for_here_mention: "The minimum trust level allowed to mention @here."

    create_thumbnails: "Create thumbnails and lightbox images that are too large to fit in a post."

    email_time_window_mins: "Wait (n) minutes before sending any notification emails, to give users a chance to edit and finalize their posts."
    personal_email_time_window_seconds: "Wait (n) seconds before sending any personal message notification emails, to give users a chance to edit and finalize their messages."
    email_posts_context: "How many prior replies to include as context in notification emails."
    flush_timings_secs: "How frequently we flush timing data to the server, in seconds."
    title_max_word_length: "The maximum allowed word length, in characters, in a topic title."
    title_min_entropy: "The minimum entropy (unique characters, non-english count for more) required for a topic title."
    body_min_entropy: "The minimum entropy (unique characters, non-english count for more) required for a post body."
    allow_uppercase_posts: "Allow all caps in a topic title or a post body."
    max_consecutive_replies: "Number of posts a user has to make in a row in a topic before being prevented from adding another reply."
    enable_filtered_replies_view: '"(n) replies" button collapses all other posts and only shows the current post and its replies.'

    title_fancy_entities: "Convert common ASCII characters to fancy HTML entities in topic titles, ala SmartyPants <a href='https://daringfireball.net/projects/smartypants/' target='_blank'>https://daringfireball.net/projects/smartypants/</a>"

    min_title_similar_length: "The minimum length of a title before it will be checked for similar topics."

    desktop_category_page_style: "Visual style for the /categories page."
    category_colors: "A list of hexadecimal color values allowed for categories."
    category_style: "Visual style for category badges."
    default_dark_mode_color_scheme_id: "The color scheme used when in dark mode."
    dark_mode_none: "None"

    max_image_size_kb: "The maximum image upload size in kB. This must be configured in nginx (client_max_body_size) / apache or proxy as well. Images larger than this and smaller than client_max_body_size will be resized to fit on upload."
    max_attachment_size_kb: "The maximum attachment files upload size in kB. This must be configured in nginx (client_max_body_size) / apache or proxy as well."
    authorized_extensions: "A list of file extensions allowed for upload (use '*' to enable all file types)"
    authorized_extensions_for_staff: "A list of file extensions allowed for upload for staff users in addition to the list defined in the `authorized_extensions` site setting. (use '*' to enable all file types)"
    theme_authorized_extensions: "A list of file extensions allowed for theme uploads (use '*' to enable all file types)"
    max_similar_results: "How many similar topics to show above the editor when composing a new topic. Comparison is based on title and body."

    max_image_megapixels: "Maximum number of megapixels allowed for an image. Images with a higher number of megapixels will be rejected."

    title_prettify: "Prevent common title typos and errors, including all caps, lowercase first character, multiple ! and ?, extra . at end, etc."
    title_remove_extraneous_space: "Remove leading whitespaces in front of the end punctuation."

    automatic_topic_heat_values: 'Automatically update the "topic views heat" and "topic post like heat" settings based on site activity.'

    topic_views_heat_low: "After this many views, the views field is slightly highlighted."
    topic_views_heat_medium: "After this many views, the views field is moderately highlighted."
    topic_views_heat_high: "After this many views, the views field is strongly highlighted."

    cold_age_days_low: "After this many days of conversation, the last activity date is slightly dimmed."
    cold_age_days_medium: "After this many days of conversation, the last activity date is moderately dimmed."
    cold_age_days_high: "After this many days of conversation, the last activity date is strongly dimmed."

    history_hours_low: "A post edited within this many hours has the edit indicator slightly highlighted"
    history_hours_medium: "A post edited within this many hours has the edit indicator moderately highlighted."
    history_hours_high: "A post edited within this many hours has the edit indicator strongly highlighted."

    topic_post_like_heat_low: "After the likes:post ratio exceeds this ratio, the post count field is slightly highlighted."
    topic_post_like_heat_medium: "After the likes:post ratio exceeds this ratio, the post count field is moderately highlighted."
    topic_post_like_heat_high: "After the likes:post ratio exceeds this ratio, the post count field is strongly highlighted."

    faq_url: "If you have a FAQ hosted elsewhere that you want to use, provide the full URL here."
    tos_url: "If you have a Terms of Service document hosted elsewhere that you want to use, provide the full URL here."
    privacy_policy_url: "If you have a Privacy Policy document hosted elsewhere that you want to use, provide the full URL here."
    log_anonymizer_details: "Whether to keep a user's details in the log after being anonymized. When complying to GDPR you'll need to turn this off."

    newuser_spam_host_threshold: "How many times a new user can post a link to the same host within their `newuser_spam_host_threshold` posts before being considered spam."

    allowed_spam_host_domains: "A list of domains excluded from spam host testing. New users will never be restricted from creating posts with links to these domains."
    staff_like_weight: "How much weight to give staff likes (non-staff likes have a weight of 1.)"
    topic_view_duration_hours: "Count a new topic view once per IP/User every N hours"
    user_profile_view_duration_hours: "Count a new user profile view once per IP/User every N hours"

    levenshtein_distance_spammer_emails: "When matching spammer emails, number of characters difference that will still allow a fuzzy match."
    max_new_accounts_per_registration_ip: "If there are already (n) trust level 0 accounts from this IP (and none is a staff member or at TL2 or higher), stop accepting new signups from that IP. Set to 0 to disable the limit."
    min_ban_entries_for_roll_up: "When clicking the Roll up button, will create a new subnet ban entry if there are at least (N) entries."

    max_age_unmatched_emails: "Delete unmatched screened email entries after (N) days."
    max_age_unmatched_ips: "Delete unmatched screened IP entries after (N) days."

    num_flaggers_to_close_topic: "Minimum number of unique flaggers that is required to automatically pause a topic for intervention"
    num_hours_to_close_topic: "Number of hours to pause a topic for intervention."

    auto_respond_to_flag_actions: "Enable automatic reply when disposing a flag."
    min_first_post_typing_time: "Minimum amount of time in milliseconds a user must type during first post, if threshold is not met post will automatically enter the needs approval queue. Set to 0 to disable (not recommended)"
    auto_silence_fast_typers_on_first_post: "Automatically silence users that do not meet min_first_post_typing_time"
    auto_silence_fast_typers_max_trust_level: "Maximum trust level to auto silence fast typers"
    auto_silence_first_post_regex: "Case insensitive regex that if passed will cause first post by user to be silenced and sent to approval queue. Example: raging|a[bc]a , will cause all posts containing raging or aba or aca to be silenced on first. Only applies to first post. DEPRECATED: Use Silence Watched Words instead."
    reviewable_claiming: "Does reviewable content need to be claimed before it can be acted upon?"
    reviewable_default_topics: "Show reviewable content grouped by topic by default"
    reviewable_default_visibility: "Don't show reviewable items unless they meet this priority"
    reviewable_low_priority_threshold: "The priority filter hides reviewable items that don't meet this score unless the '(any)' filter is used."
    high_trust_flaggers_auto_hide_posts: "New user posts are automatically hidden after being flagged as spam by a TL3+ user"
    cooldown_hours_until_reflag: "How much time users will have to wait until they are able to reflag a post"
    slow_mode_prevents_editing: "Does 'Slow Mode' prevent editing, after editing_grace_period?"

    reply_by_email_enabled: "Enable replying to topics via email."
    reply_by_email_address: "Template for reply by email incoming email address, for example: %%{reply_key}@reply.example.com or replies+%%{reply_key}@example.com"
    alternative_reply_by_email_addresses: "List of alternative templates for reply by email incoming email addresses. Example: %%{reply_key}@reply.example.com|replies+%%{reply_key}@example.com"
    incoming_email_prefer_html: "Use HTML instead of text for incoming email."
    strip_incoming_email_lines: "Remove leading and trailing whitespaces from each line of incoming emails."

    disable_emails: "Prevent Discourse from sending any kind of emails. Select 'yes' to disable emails for all users. Select 'non-staff' to disable emails for non-staff users only."

    strip_images_from_short_emails: "Strip images from emails having size less than 2800 Bytes"
    short_email_length: "Short email length in Bytes"
    display_name_on_email_from: "Display full names on email from fields"

    unsubscribe_via_email: "Allow users to unsubscribe from emails by sending an email with 'unsubscribe' in the subject or body"
    unsubscribe_via_email_footer: "Attach an unsubscribe via email mailto: link to the footer of sent emails"

    delete_email_logs_after_days: "Delete email logs after (N) days. 0 to keep indefinitely"
    disallow_reply_by_email_after_days: "Disallow reply by email after (N) days. 0 to keep indefinitely"
    max_emails_per_day_per_user: "Maximum number of emails to send users per day. 0 to disable the limit"
    enable_staged_users: "Automatically create staged users when processing incoming emails."
    maximum_staged_users_per_email: "Maximum number of staged users created when processing an incoming email."
    auto_generated_allowlist: "List of email addresses that won't be checked for auto-generated content. Example: foo@bar.com|discourse@bar.com"
    block_auto_generated_emails: "Block incoming emails identified as being auto generated."
    ignore_by_title: "Ignore incoming emails based on their title."
    mailgun_api_key: "Mailgun Secret API key used to verify webhook messages."

    soft_bounce_score: "Bounce score added to the user when a temporary bounce happens."
    hard_bounce_score: "Bounce score added to the user when a permanent bounce happens."
    bounce_score_threshold: "Max bounce score before we will stop emailing a user."
    reset_bounce_score_after_days: "Automatically reset bounce score after X days."

    blocked_attachment_content_types: "List of keywords used to blocklist attachments based on the content type."
    blocked_attachment_filenames: "List of keywords used to blocklist attachments based on the filename."

    forwarded_emails_behaviour: "How to treat a forwarded email to Discourse"
    always_show_trimmed_content: "Always show trimmed part of incoming emails. WARNING: might reveal email addresses."
    trim_incoming_emails: "Trim part of the incoming emails that isn't relevant."
    private_email: "Don't include content from posts or topics in email title or email body. NOTE: also disables digest emails."
    email_total_attachment_size_limit_kb: "Max total size of files attached to outgoing emails in kB. Set to 0 to disable sending of attachments."
    post_excerpts_in_emails: "In notification emails, always send excerpts instead of full posts"
    raw_email_max_length: "How many characters should be stored for incoming email."
    raw_rejected_email_max_length: "How many characters should be stored for rejected incoming email."
    delete_rejected_email_after_days: "Delete rejected emails older than (n) days."

    manual_polling_enabled: "Push emails using the API for email replies."
    pop3_polling_enabled: "Poll via POP3 for email replies."
    pop3_polling_ssl: "Use SSL while connecting to the POP3 server. (Recommended)"
    pop3_polling_openssl_verify: "Verify TLS server certificate (Default: enabled)"
    pop3_polling_period_mins: "The period in minutes between checking the POP3 account for email. NOTE: requires restart."
    pop3_polling_port: "The port to poll a POP3 account on."
    pop3_polling_host: "The host to poll for email via POP3."
    pop3_polling_username: "The username for the POP3 account to poll for email."
    pop3_polling_password: "The password for the POP3 account to poll for email."
    pop3_polling_delete_from_server: "Delete emails from server. NOTE: If you disable this you should manually clean your mail inbox"
    log_mail_processing_failures: "Log all email processing failures to <a href='%{base_path}/logs' target='_blank'>/logs</a>"
    email_in: 'Allow users to post new topics via email (requires manual or pop3 polling). Configure the addresses in the "Settings" tab of each category.'
    email_in_min_trust: "The minimum trust level a user needs to have to be allowed to post new topics via email."
    email_in_authserv_id: "The identifier of the service doing authentication checks on incoming emails. See <a href='https://meta.discourse.org/t/134358'>https://meta.discourse.org/t/134358</a> for instructions on how to configure this."
    email_in_spam_header: "The email header to detect spam."

    enable_imap: "Enable IMAP for synchronizing group messages."
    enable_imap_write: "Enable two-way IMAP synchronization. If disabled, all write-operations on IMAP accounts are disabled."
    enable_imap_idle: "Use IMAP IDLE mechanism to wait for new emails."
    enable_smtp: "Enable SMTP for sending notifications for group messages."

    imap_polling_period_mins: "The period in minutes between checking the IMAP accounts for emails."
    imap_polling_old_emails: "The maximum number of old emails (processed) to be updated every time an IMAP box is polled (0 for all)."
    imap_polling_new_emails: "The maximum number of new emails (unprocessed) to be updated every time an IMAP box is polled ."
    imap_batch_import_email: "The minimum number of new emails that trigger import mode (disables notifications for imported posts)."

    email_prefix: "The [label] used in the subject of emails. It will default to 'title' if not set."
    email_site_title: "The title of the site used as the sender of emails from the site. Default to 'title' if not set. If your 'title' contains characters that are not allowed in email sender strings, use this setting."

    find_related_post_with_key: "Only use the 'reply key' to find the replied-to post. WARNING: disabling this allows user impersonation based on email address."

    minimum_topics_similar: "How many topics need to exist before similar topics are presented when composing new topics."

    relative_date_duration: "Number of days after posting where post dates will be shown as relative (7d) instead of absolute (20 Feb)."
    delete_user_max_post_age: "Don't allow deleting users whose first post is older than (x) days."
    delete_all_posts_max: "The maximum number of posts that can be deleted at once with the Delete All Posts button. If a user has more than this many posts, the posts cannot all be deleted at once and the user can't be deleted."
    delete_user_self_max_post_count: "The maximum number of posts a user can have while allowing self-service account deletion. Set to -1 to disable self-service account deletion."
    username_change_period: "The maximum number of days after registration that accounts can change their username (0 to disallow username change)."
    email_editable: "Allow users to change their e-mail address after registration."
    logout_redirect: "Location to redirect browser to after logout (eg: https://example.com/logout)"

    allow_uploaded_avatars: "Allow users to upload custom profile pictures."
    default_avatars: "URLs to avatars that will be used by default for new users until they change them."
    automatically_download_gravatars: "Download Gravatars for users upon account creation or email change."
    digest_topics: "The maximum number of popular topics to display in the email summary."
    digest_posts: "The maximum number of popular posts to display in the email summary."
    digest_other_topics: "The maximum number of topics to show in the 'New in topics and categories you follow' section of the email summary."
    digest_min_excerpt_length: "Minimum post excerpt in the email summary, in characters."
    suppress_digest_email_after_days: "Suppress summary emails for users not seen on the site for more than (n) days."
    digest_suppress_categories: "Suppress these categories from summary emails."
    disable_digest_emails: "Disable summary emails for all users."
    apply_custom_styles_to_digest: "Custom email template and css are applied to summary emails."
    email_accent_bg_color: "The accent color to be used as the background of some elements in HTML emails. Enter a color name ('red') or hex value ('#FF0000')."
    email_accent_fg_color: "The color of text rendered on the email bg color in HTML emails. Enter a color name ('white') or hex value ('#FFFFFF')."
    email_link_color: "The color of links in HTML emails. Enter a color name ('blue') or hex value ('#0000FF')."

    detect_custom_avatars: "Whether or not to check that users have uploaded custom profile pictures."
    max_daily_gravatar_crawls: "Maximum number of times Discourse will check Gravatar for custom avatars in a day"
    public_user_custom_fields: "A list of user custom fields that can be retrieved with the API."
    staff_user_custom_fields: "A list of user custom fields that can be retrieved for staff members with the API."
    enable_user_directory: "Provide a directory of users for browsing"
    enable_group_directory: "Provide a directory of groups for browsing"
    enable_category_group_moderation: "Allow groups to moderate content in specific categories"
    group_in_subject: "Set %%{optional_pm} in email subject to name of first group in PM, see: <a href='https://meta.discourse.org/t/customize-subject-format-for-standard-emails/20801' target='_blank'>Customize subject format for standard emails</a>"
    allow_anonymous_posting: "Allow users to switch to anonymous mode"
    anonymous_posting_min_trust_level: "Minimum trust level required to enable anonymous posting"
    anonymous_account_duration_minutes: "To protect anonymity create a new anonymous account every N minutes for each user. Example: if set to 600, as soon as 600 minutes elapse from last post AND user switches to anon, a new anonymous account is created."

    hide_user_profiles_from_public: "Disable user cards, user profiles and user directory for anonymous users."
    allow_users_to_hide_profile: "Allow users to hide their profile and presence"

    allow_featured_topic_on_user_profiles: "Allow users to feature a link to a topic on their user card and profile."

    show_inactive_accounts: "Allow logged in users to browse profiles of inactive accounts."

    hide_suspension_reasons: "Don't display suspension reasons publically on user profiles."

    log_personal_messages_views: "Log personal message views by Admin for other users/groups."

    ignored_users_count_message_threshold: "Notify moderators if a particular user is ignored by this many other users."

    ignored_users_message_gap_days: "How long to wait before notifying moderators again about a user who has been ignored by many others."

    clean_up_inactive_users_after_days: "Number of days before an inactive user (trust level 0 without any posts) is removed. To disable clean up set to 0."
    clean_up_unused_staged_users_after_days: "Number of days before an unused staged user (without any posts) is removed. To disable clean up set to 0."

    user_selected_primary_groups: "Allow users to set their own primary group"

    max_notifications_per_user: "Maximum amount of notifications per user, if this number is exceeded old notifications will be deleted. Enforced weekly. Set to 0 to disable"

    allowed_user_website_domains: "User website will be verified against these domains. Pipe-delimited list."

    allow_profile_backgrounds: "Allow users to upload profile backgrounds."

    sequential_replies_threshold: "Number of posts a user has to make in a row in a topic before being reminded about too many sequential replies."

    get_a_room_threshold: "Number of posts a user has to make to the same person in the same topic before being warned."

    enable_mobile_theme: "Mobile devices use a mobile-friendly theme, with the ability to switch to the full site. Disable this if you want to use a custom stylesheet that is fully responsive."

    dominating_topic_minimum_percent: "What percentage of posts a user has to make in a topic before being reminded about overly dominating a topic."

    disable_avatar_education_message: "Disable education message for changing avatar."

    suppress_uncategorized_badge: "Don't show the badge for uncategorized topics in topic lists."

    header_dropdown_category_count: "How many categories can be displayed in the header dropdown menu."

    permalink_normalizations: "Apply the following regex before matching permalinks, for example: /(topic.*)\\?.*/\\1 will strip query strings from topic routes. Format is regex+string use \\1 etc. to access captures"

    global_notice: "Display an URGENT, EMERGENCY, non-dismissible global banner notice to all visitors, change to blank to hide it (HTML allowed)."

    disable_system_edit_notifications: "Disables edit notifications by the system user when 'download_remote_images_to_local' is active."

    disable_category_edit_notifications: "Disable category edit notifications on topics."

    disable_tags_edit_notifications: "Disable tags edit notifications on topics."

    notification_consolidation_threshold: "Number of liked or membership request notifications received before the notifications are consolidated into a single one. Set to 0 to disable."

    likes_notification_consolidation_window_mins: "Duration in minutes where liked notifications are consolidated into a single notification once the threshold has been reached. The threshold can be configured via `SiteSetting.notification_consolidation_threshold`."

    automatically_unpin_topics: "Automatically unpin topics when the user reaches the bottom."

    read_time_word_count: "Word count per minute for calculating estimated reading time."

    topic_page_title_includes_category: "Topic page <a href='https://developer.mozilla.org/en-US/docs/Web/HTML/Element/title' target='_blank'>title tag</a> includes the category name."

    native_app_install_banner_ios: "Displays DiscourseHub app banner on iOS devices to regular users (trust level 1 and up)."

    native_app_install_banner_android: "Displays DiscourseHub app banner on Android devices to regular users (trust level 1 and up)."

    app_association_android: "Contents of <a href='%{base_path}/.well-known/assetlinks.json'>.well-known/assetlinks.json</a> endpoint, used for Google's Digital Asset Links API."
    app_association_ios: "Contents of <a href='%{base_path}/apple-app-site-association'>apple-app-site-association</a> endpoint, used to create Universal Links between this site and iOS apps."

    share_anonymized_statistics: "Share anonymized usage statistics."

    auto_handle_queued_age: "Automatically handle records that are waiting to be reviewed after this many days. Flags will be ignored. Queued posts and users will be rejected. Set to 0 to disable this feature."
    penalty_step_hours: "Default penalties for silencing or suspending users in hours. First offense defaults to the first value, second offense defaults to the second value, etc."
    svg_icon_subset: "Add additional FontAwesome 5 icons that you would like to include in your assets. Use prefix 'fa-' for solid icons, 'far-' for regular icons and 'fab-' for brand icons."
    max_prints_per_hour_per_user: "Maximum number of /print page impressions (set to 0 to disable)"

    full_name_required: "Full name is a required field of a user's profile."
    enable_names: "Show the user's full name on their profile, user card, and emails. Disable to hide full name everywhere."
    display_name_on_posts: "Show a user's full name on their posts in addition to their @username."
    show_time_gap_days: "If two posts are made this many days apart, display the time gap in the topic."
    short_progress_text_threshold: "After the number of posts in a topic goes above this number, the progress bar will only show the current post number. If you change the progress bar's width, you may need to change this value."
    default_code_lang: "Default programming language syntax highlighting applied to code blocks (auto, nohighlight, ruby, python etc.). This value must also be present in the `highlighted languages` site setting."
    warn_reviving_old_topic_age: "When someone starts replying to a topic where the last reply is older than this many days, a warning will be displayed. Disable by setting to 0."
    autohighlight_all_code: "Force apply code highlighting to all preformatted code blocks even when they didn't explicitly specify the language."
    highlighted_languages: "Included syntax highlighting rules. (Warning: including too many languages may impact performance) see: <a href='https://highlightjs.org/static/demo/' target='_blank'>https://highlightjs.org/static/demo</a> for a demo"
    show_copy_button_on_codeblocks: "Add a button to codeblocks to copy the block contents to the user's clipboard."

    embed_any_origin: "Allow embeddable content regardless of origin. This is required for mobile apps with static HTML."
    embed_topics_list: "Support HTML embedding of topics lists"
    embed_set_canonical_url: "Set the canonical URL for embedded topics to the embedded content's URL."
    embed_truncate: "Truncate the embedded posts."
    embed_unlisted: "Imported topics will be unlisted until a user replies."
    embed_support_markdown: "Support Markdown formatting for embedded posts."
    allowed_embed_selectors: "A comma separated list of CSS elements that are allowed in embeds."
    allowed_href_schemes: "Schemes allowed in links in addition to http and https."
    embed_post_limit: "Maximum number of posts to embed."
    embed_username_required: "The username for topic creation is required."
    notify_about_flags_after: "If there are flags that haven't been handled after this many hours, send a personal message to moderators. Set to 0 to disable."
    show_create_topics_notice: "If the site has fewer than 5 public topics, show a notice asking admins to create some topics."

    delete_drafts_older_than_n_days: "Delete drafts older than (n) days."
    delete_merged_stub_topics_after_days: "Number of days to wait before automatically deleting fully merged stub topics. Set to 0 to never delete stub topics."

    bootstrap_mode_min_users: "Minimum number of users required to disable bootstrap mode (set to 0 to disable)"

    prevent_anons_from_downloading_files: "Prevent anonymous users from downloading attachments."
    secure_media: 'Limits access to ALL uploads (images, video, audio, text, pdfs, zips, and others). If “login required” is enabled, only logged-in users can access uploads. Otherwise, access will be limited only for media uploads in private messages and private categories. WARNING: This setting is complex and requires deep administrative understanding. See <a target="_blank" href="https://meta.discourse.org/t/secure-media-uploads/140017">the secure media topic on Meta</a> for details.'
    secure_media_allow_embed_images_in_emails: "Allows embedding secure images that would normally be redacted in emails, if their size is smaller than the 'secure media max email embed image size kb' setting."
    secure_media_max_email_embed_image_size_kb: "The size cutoff for secure images that will be embedded in emails if the 'secure media allow embed in emails' setting is enabled. Without that setting enabled, this setting has no effect."
    slug_generation_method: "Choose a slug generation method. 'encoded' will generate percent encoding string. 'none' will disable slug at all."

    enable_emoji: "Enable emoji"
    enable_emoji_shortcuts: "Common smiley text such as :) :p :( will be converted to emojis"
    emoji_set: "How would you like your emoji?"
    emoji_autocomplete_min_chars: "Minimum number of characters required to trigger autocomplete emoji popup"
    enable_inline_emoji_translation: "Enables translation for inline emojis (without any space or punctuation before)"

    approve_post_count: "The amount of posts from a new or basic user that must be approved"
    approve_unless_trust_level: "Posts for users below this trust level must be approved"
    approve_new_topics_unless_trust_level: "New topics for users below this trust level must be approved"
    approve_unless_staged: "New topics and posts for staged users must be approved"
    notify_about_queued_posts_after: "If there are posts that have been waiting to be reviewed for more than this many hours, send a notification to all moderators. Set to 0 to disable these notifications."
    auto_close_messages_post_count: "Maximum number of posts allowed in a message before it is automatically closed (0 to disable)"
    auto_close_topics_post_count: "Maximum number of posts allowed in a topic before it is automatically closed (0 to disable)"
    auto_close_topics_create_linked_topic: "Create a new linked topic when a topic is auto-closed based on 'auto close topics post count' setting"

    code_formatting_style: "Code button in composer will default to this code formatting style"

    max_allowed_message_recipients: "Maximum recipients allowed in a message."
    watched_words_regular_expressions: "Watched words are regular expressions."

    enable_diffhtml_preview: "Experimental feature which uses diffHTML to sync preview instead of full re-render"
    enable_fast_edit: "Enables small selection of a post text to be edited inline."

    old_post_notice_days: "Days before post notice becomes old"
    new_user_notice_tl: "Minimum trust level required to see new user post notices."
    returning_user_notice_tl: "Minimum trust level required to see returning user post notices."
    returning_users_days: "How many days should pass before a user is considered to be returning."
    review_media_unless_trust_level: "Staff will review posts of users with lower trust levels if they contain embedded media."
    blur_tl0_flagged_posts_media: "Blur flagged posts images to hide potentially NSFW content."
    enable_page_publishing: "Allow staff members to publish topics to new URLs with their own styling."
    show_published_pages_login_required: "Anonymous users can see published pages, even when login is required."
    skip_auto_delete_reply_likes: "When automatically deleting old replies, skip deleting posts with this number of likes or more."

    default_email_digest_frequency: "How often users receive summary emails by default."
    default_include_tl0_in_digests: "Include posts from new users in summary emails by default. Users can change this in their preferences."
    default_email_level: "Set default email notification level for regular topics."
    default_email_messages_level: "Set default email notification level when someone messages user."
    default_email_mailing_list_mode: "Send an email for every new post by default."
    default_email_mailing_list_mode_frequency: "Users who enable mailing list mode will receive emails this often by default."
    disable_mailing_list_mode: "Disallow users from enabling mailing list mode (prevents any mailing list emails from being sent.)"
    default_email_previous_replies: "Include previous replies in emails by default."

    default_email_in_reply_to: "Include excerpt of replied to post in emails by default."

    default_other_new_topic_duration_minutes: "Global default condition for which a topic is considered new."
    default_other_auto_track_topics_after_msecs: "Global default time before a topic is automatically tracked."
    default_other_notification_level_when_replying: "Global default notification level when the user replies to a topic."
    default_other_external_links_in_new_tab: "Open external links in a new tab by default."
    default_other_enable_quoting: "Enable quote reply for highlighted text by default."
    default_other_enable_defer: "Enable defer topic functionality by default."
    default_other_dynamic_favicon: "Show new/updated topic count on browser icon by default."
    default_other_skip_new_user_tips: "Skip new user onboarding tips and badges."

    default_other_like_notification_frequency: "Notify users on likes by default"

    default_topics_automatic_unpin: "Automatically unpin topics when the user reaches the bottom by default."

    default_categories_watching: "List of categories that are watched by default."
    default_categories_tracking: "List of categories that are tracked by default."
    default_categories_muted: "List of categories that are muted by default."
    default_categories_watching_first_post: "List of categories in which first post in each new topic will be watched by default."
    default_categories_regular: "List of categories that are not muted by default. Useful when `mute_all_categories_by_default` site setting is enabled."
    mute_all_categories_by_default: "Set the default notification level of all the categories to muted. Require users opt-in to categories for them to appear in 'latest' and 'categories' pages. If you wish to amend the defaults for anonymous users set 'default_categories_' settings."

    default_tags_watching: "List of tags that are watched by default."
    default_tags_tracking: "List of tags that are tracked by default."
    default_tags_muted: "List of tags that are muted by default."
    default_tags_watching_first_post: "List of tags in which first post in each new topic will be watched by default."

    default_text_size: "Text size which is selected by default"

    default_title_count_mode: "Default mode for the page title counter"

    retain_web_hook_events_period_days: "Number of days to retain web hook event records."
    retry_web_hook_events: "Automatically retry failed web hook events for 4 times. Time gaps between the retries are 1, 5, 25 and 125 minutes."
    revoke_api_keys_days: "Number of days before an unused API key is automatically revoked (0 for never)"

    allow_user_api_keys: "Allow generation of user API keys"
    allow_user_api_key_scopes: "List of scopes allowed for user API keys"
    min_trust_level_for_user_api_key: "Trust level required for generation of user API keys"
    allowed_user_api_auth_redirects: "Allowed URL for authentication redirect for user API keys. Wildcard symbol * can be used to match any part of it (e.g. www.example.com/*)."
    allowed_user_api_push_urls: "Allowed URLs for server push to user API"
    expire_user_api_keys_days: "Number of days before a user API key automatically expires (0 for never)"

    tagging_enabled: "Enable tags on topics?"
    min_trust_to_create_tag: "The minimum trust level required to create a tag."
    max_tags_per_topic: "The maximum tags that can be applied to a topic."
    max_tag_length: "The maximum amount of characters that can be used in a tag."
    max_tag_search_results: "When searching for tags, the maximum number of results to show."
    max_tags_in_filter_list: "Maximum number of tags to show in the filter dropdown. The most used tags will be shown."
    tags_sort_alphabetically: "Show tags in alphabetical order. Default is to show in order of popularity."
    tags_listed_by_group: "List tags by tag group on the <a href='%{base_path}/tags' target='_blank'>Tags page</a>."
    tag_style: "Visual style for tag badges."
    allow_staff_to_tag_pms: "Allow staff members to tag any personal message"
    min_trust_level_to_tag_topics: "Minimum trust level required to tag topics"
    suppress_overlapping_tags_in_list: "If tags match exact words in topic titles, don't show the tag"
    remove_muted_tags_from_latest: "Don't show topics tagged only with muted tags in the latest topic list."
    force_lowercase_tags: "Force all new tags to be entirely lowercase."

    company_name: "Company Name"
    governing_law: "Governing Law"
    city_for_disputes: "City for Disputes"

    shared_drafts_category: "Enable the Shared Drafts feature by designating a category for topic drafts. Topics in this category will be suppressed from topic lists for staff users."
    shared_drafts_min_trust_level: "Allow users to see and edit Shared Drafts."

    push_notifications_prompt: "Display user consent prompt."
    push_notifications_icon: "The badge icon that appears in the notification corner. A 96×96 monochromatic PNG with transparency is recommended."

    base_font: "Base font to use for most text on the site. Themes can override via the `--font-family` CSS custom property."
    heading_font: "Font to use for headings on the site. Themes can override via the `--heading-font-family` CSS custom property."

    enable_sitemap: "Generate a sitemap for your site and include it in the robots.txt file."
    sitemap_page_size: "Number of URLs to include in each sitemap page. Max 50.000"

    short_title: "The short title will be used on the user's home screen, launcher, or other places where space may be limited. It should be limited to 12 characters."

    dashboard_hidden_reports: "Allow to hide the specified reports from the dashboard."
    dashboard_visible_tabs: "Choose which dashboard tabs are visible."
    dashboard_general_tab_activity_metrics: "Choose reports to be displayed as activity metrics on the general tab."

    gravatar_name: "Name of the Gravatar provider"
    gravatar_base_url: "Url of the Gravatar provider's API base"
    gravatar_login_url: "Url relative to gravatar_base_url, which provides the user with the login to the Gravatar service"

    share_quote_buttons: "Determine which items appear in the quote sharing widget, and in what order."
    share_quote_visibility: "Determine when to show quote sharing buttons: never, to anonymous users only or all users. "

    create_revision_on_bulk_topic_moves: "Create revision for first posts when topics are moved into a new category in bulk."

    allow_changing_staged_user_tracking: "Allow a staged user's category and tag notification preferences to be changed by an admin user."
    use_email_for_username_and_name_suggestions: "Use the first part of email addresses for username and name suggestions. Note that this makes it easier for the public to guess full user email addresses (because a large proportion of people share common services like `gmail.com`)."
<<<<<<< HEAD
    suggest_weekends_in_date_pickers: "Include weekends (Saturday and Sunday) in date picker suggestions (disable this if you use Discourse only on weekdays, Monday through Friday)."
=======
    use_name_for_username_suggestions: "Use a user's full name when suggesting usernames."
>>>>>>> 5bc80cde

    errors:
      invalid_css_color: "Invalid color. Enter a color name or hex value."
      invalid_email: "Invalid email address."
      invalid_username: "There's no user with that username."
      valid_username: "There's a user with that username."
      invalid_group: "There's no group with that name."
      invalid_integer_min_max: "Value must be between %{min} and %{max}."
      invalid_integer_min: "Value must be %{min} or greater."
      invalid_integer_max: "Value cannot be higher than %{max}."
      invalid_integer: "Value must be an integer."
      regex_mismatch: "Value doesn't match the required format."
      must_include_latest: "Top menu must include the 'latest' tab."
      invalid_string: "Invalid value."
      invalid_string_min_max: "Must be between %{min} and %{max} characters."
      invalid_string_min: "Must be at least %{min} characters."
      invalid_string_max: "Must be no more than %{max} characters."
      invalid_json: "Invalid JSON."
      invalid_reply_by_email_address: "Value must contain '%{reply_key}' and be different from the notification email."
      invalid_alternative_reply_by_email_addresses: "All values must contain '%{reply_key}' and be different from the notification email."
      invalid_domain_hostname: "Must not include * or ? characters."
      pop3_polling_host_is_empty: "You must set a 'pop3 polling host' before enabling POP3 polling."
      pop3_polling_username_is_empty: "You must set a 'pop3 polling username' before enabling POP3 polling."
      pop3_polling_password_is_empty: "You must set a 'pop3 polling password' before enabling POP3 polling."
      pop3_polling_authentication_failed: "POP3 authentication failed. Please verify your pop3 credentials."
      reply_by_email_address_is_empty: "You must set a 'reply by email address' before enabling reply by email."
      email_polling_disabled: "You must enable either manual or POP3 polling before enabling reply by email."
      user_locale_not_enabled: "You must first enable 'allow user locale' before enabling this setting."
      invalid_regex: "Regex is invalid or not allowed."
      email_editable_enabled: "You must disable 'email editable' before enabling this setting."
      staged_users_disabled: "You must first enable 'staged users' before enabling this setting."
      reply_by_email_disabled: "You must first enable 'reply by email' before enabling this setting."
      discourse_connect_url_is_empty: "You must set a 'discourse connect url' before enabling this setting."
      discourse_connect_invite_only: "You cannot enable DiscourseConnect and invite only at the same time."
      enable_local_logins_disabled: "You must first enable 'enable local logins' before enabling this setting."
      min_username_length_exists: "You cannot set the minimum username length above the shortest username (%{username})."
      min_username_length_range: "You cannot set the minimum above the maximum."
      max_username_length_exists: "You cannot set the maximum username length below the longest username (%{username})."
      max_username_length_range: "You cannot set the maximum below the minimum."
      invalid_hex_value: "Color values have to be 6-digit hexadecimal codes."
      empty_selectable_avatars: "You must first upload at least two selectable avatars before enabling this setting."
      category_search_priority:
        low_weight_invalid: "You cannot set the weight to be greater or equal to 1."
        high_weight_invalid: "You cannot set the weight to be smaller or equal to 1."
      allowed_unicode_usernames:
        regex_invalid: "The regular expression is invalid: %{error}"
        leading_trailing_slash: "The regular expression must not start and end with a slash."
      unicode_usernames_avatars: "The internal system avatars do not support Unicode usernames."
      list_value_count: "The list must contain exactly %{count} values."
      markdown_linkify_tlds: "You cannot include a value of '*'."
      google_oauth2_hd_groups: "You must first set 'google oauth2 hd' before enabling this setting."
      search_tokenize_chinese_enabled: "You must disable 'search_tokenize_chinese' before enabling this setting."
      search_tokenize_japanese_enabled: "You must disable 'search_tokenize_japanese' before enabling this setting."
      discourse_connect_cannot_be_enabled_if_second_factor_enforced:  "You cannot enable DiscourseConnect if 2FA is enforced."

    placeholder:
      discourse_connect_provider_secrets:
        key: "www.example.com"
        value: "DiscourseConnect secret"

  search:
    extreme_load_error: "Site is under extreme load, search is disabled, try again later"
    within_post: "#%{post_number} by %{username}"
    types:
      category: "Categories"
      topic: "Results"
      user: "Users"
    results_page: "Search results for '%{term}'"
    audio: "[audio]"
    video: "[video]"

  discourse_connect:
    login_error: "Login Error"
    not_found: "Your account couldn't be found. Please contact the site's administrator."
    account_not_approved: "Your account is pending approval. You will receive an email notification when you are approved."
    unknown_error: "There is a problem with your account. Please contact the site's administrator."
    timeout_expired: "Account login timed out, please try logging in again."
    no_email: "No email address was provided. Please contact the site's administrator."
    blank_id_error: "The `external_id` is required but was blank"
    email_error: "An account could not be registered with the email address <b>%{email}</b>. Please contact the site's administrator."
    missing_secret: "Authentication failed due to missing secret. Contact the site administrators to fix this problem."
    invite_redeem_failed: "Invite redemption failed. Please contact the site's administrator."

  original_poster: "Original Poster"
  most_recent_poster: "Most Recent Poster"
  frequent_poster: "Frequent Poster"
  # Example: "Original Poster, Most Recent Poster"
  poster_description_joiner: ", "

  redirected_to_top_reasons:
    new_user: "Welcome to our community! These are the most popular recent topics."
    not_seen_in_a_month: "Welcome back! We haven't seen you in a while. These are the most popular topics since you've been away."

  merge_posts:
    edit_reason:
      one: "A post was merged in by %{username}"
      other: "%{count} posts were merged in by %{username}"
    errors:
      different_topics: "Posts belonging to different topics cannot be merged."
      different_users: "Posts belonging to different users cannot be merged."
      max_post_length: "Posts cannot be merged because the combined post length is more than allowed."

  move_posts:
    new_topic_moderator_post:
      one: "A post was split to a new topic: %{topic_link}"
      other: "%{count} posts were split to a new topic: %{topic_link}"
    new_message_moderator_post:
      one: "A post was split to a new message: %{topic_link}"
      other: "%{count} posts were split to a new message: %{topic_link}"
    existing_topic_moderator_post:
      one: "A post was merged into an existing topic: %{topic_link}"
      other: "%{count} posts were merged into an existing topic: %{topic_link}"
    existing_message_moderator_post:
      one: "A post was merged into an existing message: %{topic_link}"
      other: "%{count} posts were merged into an existing message: %{topic_link}"

  change_owner:
    post_revision_text: "Ownership transferred"

  publish_page:
    slug_errors:
      blank: "can't be blank"
      unavailable: "is unavailable"
      invalid: "contains invalid characters"

  topic_statuses:
    autoclosed_message_max_posts:
      one: "This message was automatically closed after reaching the maximum limit of %{count} reply."
      other: "This message was automatically closed after reaching the maximum limit of %{count} replies."
    autoclosed_topic_max_posts:
      one: "This topic was automatically closed after reaching the maximum limit of %{count} reply."
      other: "This topic was automatically closed after reaching the maximum limit of %{count} replies."
    autoclosed_enabled_days:
      one: "This topic was automatically closed after %{count} day. New replies are no longer allowed."
      other: "This topic was automatically closed after %{count} days. New replies are no longer allowed."
    autoclosed_enabled_hours:
      one: "This topic was automatically closed after %{count} hour. New replies are no longer allowed."
      other: "This topic was automatically closed after %{count} hours. New replies are no longer allowed."
    autoclosed_enabled_minutes:
      one: "This topic was automatically closed after %{count} minute. New replies are no longer allowed."
      other: "This topic was automatically closed after %{count} minutes. New replies are no longer allowed."
    autoclosed_enabled_lastpost_days:
      one: "This topic was automatically closed %{count} day after the last reply. New replies are no longer allowed."
      other: "This topic was automatically closed %{count} days after the last reply. New replies are no longer allowed."
    autoclosed_enabled_lastpost_hours:
      one: "This topic was automatically closed %{count} hour after the last reply. New replies are no longer allowed."
      other: "This topic was automatically closed %{count} hours after the last reply. New replies are no longer allowed."
    autoclosed_enabled_lastpost_minutes:
      one: "This topic was automatically closed %{count} minute after the last reply. New replies are no longer allowed."
      other: "This topic was automatically closed %{count} minutes after the last reply. New replies are no longer allowed."

    autoclosed_disabled_days:
      one: "This topic was automatically opened after %{count} day."
      other: "This topic was automatically opened after %{count} days."
    autoclosed_disabled_hours:
      one: "This topic was automatically opened after %{count} hour."
      other: "This topic was automatically opened after %{count} hours."
    autoclosed_disabled_minutes:
      one: "This topic was automatically opened after %{count} minute."
      other: "This topic was automatically opened after %{count} minutes."
    autoclosed_disabled_lastpost_days:
      one: "This topic was automatically opened %{count} day after the last reply."
      other: "This topic was automatically opened %{count} days after the last reply."
    autoclosed_disabled_lastpost_hours:
      one: "This topic was automatically opened %{count} hour after the last reply."
      other: "This topic was automatically opened %{count} hours after the last reply."
    autoclosed_disabled_lastpost_minutes:
      one: "This topic was automatically opened %{count} minute after the last reply."
      other: "This topic was automatically opened %{count} minutes after the last reply."

    autoclosed_disabled: "This topic is now opened. New replies are allowed."
    autoclosed_disabled_lastpost: "This topic is now opened. New replies are allowed."
    auto_deleted_by_timer: "Automatically deleted by timer."

  login:
    invalid_second_factor_method: "The selected two-factor method is invalid."
    not_enabled_second_factor_method: "The selected two-factor method is not enabled for your account."
    security_key_description: "When you have your physical security key prepared press the Authenticate with Security Key button below."
    security_key_alternative: "Try another way"
    security_key_authenticate: "Authenticate with Security Key"
    security_key_not_allowed_error: "The security key authentication process either timed out or was cancelled."
    security_key_no_matching_credential_error: "No matching credentials could be found in the provided security key."
    security_key_support_missing_error: "Your current device or browser does not support the use of security keys. Please use a different method."
    security_key_invalid: "There was an error validating the security key."
    not_approved: "Your account hasn't been approved yet. You will be notified by email when you are ready to log in."
    incorrect_username_email_or_password: "Incorrect username, email or password"
    incorrect_password: "Incorrect password"
    wait_approval: "Thanks for signing up. We will notify you when your account has been approved."
    active: "Your account is activated and ready to use."
    activate_email: "<p>You’re almost done! We sent an activation mail to <b>%{email}</b>. Please follow the instructions in the mail to activate your account.</p><p>If it doesn’t arrive, check your spam folder.</p>"
    not_activated: "You can't log in yet. We sent an activation email to you. Please follow the instructions in the email to activate your account."
    not_allowed_from_ip_address: "You can't log in as %{username} from that IP address."
    admin_not_allowed_from_ip_address: "You can't log in as admin from that IP address."
    reset_not_allowed_from_ip_address: "You can't request a password reset from that IP address."
    suspended: "You can't log in until %{date}."
    suspended_with_reason: "Account suspended until %{date}: %{reason}"
    suspended_with_reason_forever: "Account suspended: %{reason}"
    errors: "%{errors}"
    not_available: "Not available. Try %{suggestion}?"
    something_already_taken: "Something went wrong, perhaps the username or email is already registered. Try the forgot password link."
    omniauth_error:
      generic: "Sorry, there was an error authorizing your account. Please try again."
      csrf_detected: "Authorization timed out, or you have switched browsers. Please try again."
      request_error: "An error occurred when starting authorization. Please try again."
      invalid_iat: "Unable to verify authorization token due to server clock differences. Please try again."
    omniauth_error_unknown: "Something went wrong processing your login, please try again."
    omniauth_confirm_title: "Log in using %{provider}"
    omniauth_confirm_button: "Continue"
    authenticator_error_no_valid_email: "No email addresses associated with %{account} are allowed. You may need to configure your account with a different email address."
    new_registrations_disabled: "New account registrations are not allowed at this time."
    password_too_long: "Passwords are limited to 200 characters."
    email_too_long: "The email you provided is too long. Mailbox names must be no more than 254 characters, and domain names must be no more than 253 characters."
    wrong_invite_code: "The invite code you entered was incorrect."
    reserved_username: "That username is not allowed."
    missing_user_field: "You have not completed all the user fields"
    auth_complete: "Authentication is complete."
    click_to_continue: "Click here to continue."
    already_logged_in: "Sorry! This invitation is intended for new users, who do not already have an existing account."
    second_factor_title: "Two-Factor Authentication"
    second_factor_description: "Please enter the required authentication code from your app:"
    second_factor_backup_description: "Please enter one of your backup codes:"
    second_factor_backup_title: "Two-Factor Backup Code"
    invalid_second_factor_code: "Invalid authentication code. Each code can only be used once."
    invalid_security_key: "Invalid security key."
    missing_second_factor_name: "Please provide a name."
    missing_second_factor_code: "Please provide a code."
    second_factor_toggle:
      totp: "Use an authenticator app or security key instead"
      backup_code: "Use a backup code instead"

  second_factor_auth:
    challenge_not_found: "Couldn't find a 2FA challenge in your current session."
    challenge_expired: "Too much time has passed since the 2FA challenge was staged and it's no longer valid. Please try again."
    challenge_not_completed: "You've not completed the 2FA challenge to perform this action. Please complete the 2FA challenge and try again."
    actions:
      grant_admin:
        description: "For additional security measures, you need to confirm your 2FA before %{username} is granted admin access."
      discourse_connect_provider:
        description: "%{hostname} has requested that you confirm your 2FA. You'll be redirected back to the site once you confirm your 2FA."
  admin:
    email:
      sent_test: "sent!"
    user:
      merge_user:
        updating_username: "Updating username..."
        changing_post_ownership: "Changing post ownership..."
        merging_given_daily_likes: "Merging given daily likes..."
        merging_post_timings: "Merging post timings..."
        merging_user_visits: "Merging user visits..."
        updating_site_settings: "Updating site settings..."
        updating_user_stats: "Updating user stats..."
        merging_user_attributes: "Merging user attributes..."
        updating_user_ids: "Updating user ids..."
        deleting_source_user: "Deleting source user..."
  user:
    deactivated: "Was deactivated due to too many bounced emails to '%{email}'."
    deactivated_by_staff: "Deactivated by staff"
    deactivated_by_inactivity:
      one: "Automatically deactivated after %{count} day of inactivity"
      other: "Automatically deactivated after %{count} days of inactivity"
    activated_by_staff: "Activated by staff"
    new_user_typed_too_fast: "New user typed too fast"
    content_matches_auto_silence_regex: "Content matches auto silence regex"
    content_matches_auto_block_regex: "Content matches auto block regex"
    username:
      short: "must be at least %{min} characters"
      long: "must be no more than %{max} characters"
      too_long: "is too long"
      characters: "must only include numbers, letters, dashes, dots, and underscores"
      unique: "must be unique"
      blank: "must be present"
      must_begin_with_alphanumeric_or_underscore: "must begin with a letter, a number or an underscore"
      must_end_with_alphanumeric: "must end with a letter or a number"
      must_not_contain_two_special_chars_in_seq: "must not contain a sequence of 2 or more special chars (.-_)"
      must_not_end_with_confusing_suffix: "must not end with a confusing suffix like .json or .png etc."
    email:
      invalid: "is invalid."
      not_allowed: "is not allowed from that email provider. Please use another email address."
      blocked: "is not allowed."
      revoked: "Won't be sending emails to '%{email}' until %{date}."
      does_not_exist: "N/A"
    ip_address:
      blocked: "New registrations are not allowed from your IP address."
      max_new_accounts_per_registration_ip: "New registrations are not allowed from your IP address (maximum limit reached). Contact a staff member."
    website:
      domain_not_allowed: "Website is invalid. Allowed domains are: %{domains}"
    auto_rejected: "Rejected automatically due to age. See auto_handle_queued_age site setting."
    destroy_reasons:
      unused_staged_user: "Unused staged user"
      fixed_primary_email: "Fixed primary email for staged user"
      same_ip_address: "Same IP address (%{ip_address}) as other users"
      inactive_user: "Inactive user"
      reviewable_reject_auto: "Auto handle queued reviewables"
      reviewable_reject: "Reviewable user rejected"
    email_in_spam_header: "User's first email was flagged as spam"
    already_silenced: "User was already silenced by %{staff} %{time_ago}."
    already_suspended: "User was already suspended by %{staff} %{time_ago}."
    cannot_delete_has_posts:
      one: "User %{username} has %{count} post in a public topic or personal message, so they can't be deleted."
      other: "User %{username} has %{count} posts in public topics or personal messages, so they can't be deleted."

  unsubscribe_mailer:
    title: "Unsubscribe Mailer"
    subject_template: "Confirm you no longer want to receive email updates from %{site_title}"
    text_body_template: |
      Someone (possibly you?) requested to no longer send email updates from %{site_domain_name} to this address.
      If you wish to confirm this, please click this link:

      %{confirm_unsubscribe_link}


      If you want to continue receiving email updates, you may ignore this email.

  invite_mailer:
    title: "Invite Mailer"
    subject_template: "%{inviter_name} invited you to '%{topic_title}' on %{site_domain_name}"
    text_body_template: |
      %{inviter_name} invited you to a discussion

      > **%{topic_title}**
      >
      > %{topic_excerpt}

      at

      > %{site_title} -- %{site_description}

      If you're interested, click the link below:

      %{invite_link}

  custom_invite_mailer:
    title: "Custom Invite Mailer"
    subject_template: "%{inviter_name} invited you to '%{topic_title}' on %{site_domain_name}"
    text_body_template: |
      %{inviter_name} invited you to a discussion

      > **%{topic_title}**
      >
      > %{topic_excerpt}

      at

      > %{site_title} -- %{site_description}

      With this note

      > %{user_custom_message}

      If you're interested, click the link below:

      %{invite_link}

  invite_forum_mailer:
    title: "Invite Forum Mailer"
    subject_template: "%{inviter_name} invited you to join %{site_domain_name}"
    text_body_template: |
      %{inviter_name} invited you to join

      > **%{site_title}**
      >
      > %{site_description}

      If you're interested, click the link below:

      %{invite_link}

  custom_invite_forum_mailer:
    title: "Custom Invite Forum Mailer"
    subject_template: "%{inviter_name} invited you to join %{site_domain_name}"
    text_body_template: |
      %{inviter_name} invited you to join

      > **%{site_title}**
      >
      > %{site_description}

      With this note

      > %{user_custom_message}

      If you're interested, click the link below:

      %{invite_link}

  invite_password_instructions:
    title: "Invite Password Instructions"
    subject_template: "Set password for your %{site_name} account"
    text_body_template: |
      Thanks for accepting your invitation to %{site_name} -- welcome!

      Click this link to choose a password now:
      %{base_url}/u/password-reset/%{email_token}

      (If the link above has expired, choose "I forgot my password" when logging in with your email address.)

  download_backup_mailer:
    title: "Download Backup Mailer"
    subject_template: "[%{email_prefix}] Site Backup Download"
    text_body_template: |
      Here's the [site backup download](%{backup_file_path}) you requested.

      We sent this download link to your validated email address for security reasons.

      (If you *didn't* request this download, you should be seriously concerned -- someone has admin access to your site.)
    no_token: |
      Sorry, this backup download link has already been used or has expired.

  admin_confirmation_mailer:
    title: "Admin Confirmation"
    subject_template: "[%{email_prefix}] Confirm new Admin Account"
    text_body_template: |
      Please confirm that you'd like to add **%{target_username} (%{target_email})** as an administrator for your forum.

      [Confirm Administrator Account](%{admin_confirm_url})

  test_mailer:
    title: "Test Mailer"
    subject_template: "[%{email_prefix}] Email Deliverability Test"
    text_body_template: |
      This is a test email from

      [**%{base_url}**][0]

      We hope you received this email deliverability test OK!

      Here is a [handy checklist for verifying email delivery configuration][1].

      Good luck,

      Your friends at [Discourse](https://www.discourse.org)

      [0]: %{base_url}
      [1]: https://meta.discourse.org/t/email-delivery-configuration-checklist/209839

  new_version_mailer:
    title: "New Version Mailer"
    subject_template: "[%{email_prefix}] New Discourse version, update available"
    text_body_template: |
      Hooray, a new version of [Discourse](https://www.discourse.org) is available!

      Your version: %{installed_version}
      New version: **%{new_version}**

      - Upgrade using our easy **[one-click browser upgrade](%{base_url}/admin/upgrade)**

      - See what's new in the [release notes](https://meta.discourse.org/tag/release-notes) or view the [raw GitHub changelog](https://github.com/discourse/discourse/commits/main)

      - Visit [meta.discourse.org](https://meta.discourse.org) for news, discussion, and support for Discourse

  new_version_mailer_with_notes:
    title: "New Version Mailer with Notes"
    subject_template: "[%{email_prefix}] update available"
    text_body_template: |
      Hooray, a new version of [Discourse](https://www.discourse.org) is available!

      Your version: %{installed_version}
      New version: **%{new_version}**

      - Upgrade using our easy **[one-click browser upgrade](%{base_url}/admin/upgrade)**

      - See what's new in the [release notes](https://meta.discourse.org/tag/release-notes) or view the [raw GitHub changelog](https://github.com/discourse/discourse/commits/main)

      - Visit [meta.discourse.org](https://meta.discourse.org) for news, discussion, and support for Discourse

      ### Release notes

      %{notes}

  flag_reasons:
    off_topic: "Your post was flagged as **off-topic**: the community feels it is not a good fit for the topic, as currently defined by the title and the first post."
    inappropriate: "Your post was flagged as **inappropriate**: the community feels it is offensive, abusive, or a violation of [our community guidelines](%{base_path}/guidelines)."
    spam: "Your post was flagged as **spam**: the community feels it is an advertisement, something that is overly promotional in nature instead of being useful or relevant to the topic as expected."
    notify_moderators: "Your post was flagged **for moderator attention**: the community feels something about the post requires manual intervention by a staff member."
    responder:
      off_topic: "The post was flagged as **off-topic**: the community feels it is not a good fit for the topic, as currently defined by the title and the first post."
      inappropriate: "The post was flagged as **inappropriate**: the community feels it is offensive, abusive, or a violation of [our community guidelines](%{base_path}/guidelines)."
      spam: "The post was flagged as **spam**: the community feels it is an advertisement, something that is overly promotional in nature instead of being useful or relevant to the topic as expected."
      notify_moderators: "The post was flagged **for moderator attention**: the community feels something about the post requires manual intervention by a staff member."

  flags_dispositions:
    agreed: "Thanks for letting us know. We agree there is an issue and we're looking into it."
    agreed_and_deleted: "Thanks for letting us know. We agree there is an issue and we've removed the post."
    disagreed: "Thanks for letting us know. We're looking into it."
    ignored: "Thanks for letting us know. We're looking into it."
    ignored_and_deleted: "Thanks for letting us know. We've removed the post."

  temporarily_closed_due_to_flags:
    one: "This topic is temporarily closed for at least %{count} hour due to a large number of community flags."
    other: "This topic is temporarily closed for at least %{count} hours due to a large number of community flags."

  system_messages:
    reviewables_reminder:
      subject_template: "There are items in the review queue that need reviewing"
      text_body_template:
        one: "%{mentions} Items were submitted over %{count} hour ago. [Please review them](%{base_url}/review)."
        other: "%{mentions} Items were submitted over %{count} hours ago. [Please review them](%{base_url}/review)."

    private_topic_title: "Topic #%{id}"
    contents_hidden: "Please visit the post to see its contents."

    post_hidden:
      title: "Post Hidden"
      subject_template: "Post hidden by community flags"
      text_body_template: |
        Hello,

        This is an automated message from %{site_name} to let you know that your post was hidden.

        <%{base_url}%{url}>

        %{flag_reason}

        This post was hidden due to flags from the community, so please consider how you might revise your post to reflect their feedback. **You can edit your post after %{edit_delay} minutes, and it will be automatically unhidden.**

        However, if the post is hidden by the community a second time, it will remain hidden until handled by staff.

        For additional guidance, please refer to our [community guidelines](%{base_url}/guidelines).

    post_hidden_again:
      title: "Post Hidden again"
      subject_template: "Post hidden by community flags, staff notified"
      text_body_template: |
        Hello,

        This is an automated message from %{site_name} to let you know that your post was hidden again.

        <%{base_url}%{url}>

        %{flag_reason}

        The community flagged this post and now it is hidden. **Because this post has been hidden more than once, your post will now remain hidden until it is handled by a staff member.**

        For additional guidance, please refer to our [community guidelines](%{base_url}/guidelines).

    queued_by_staff:
      title: "Post Needs Approval"
      subject_template: "Post hidden by staff, awaiting approval"
      text_body_template: |
        Hello,

        This is an automated message from %{site_name} to let you know that your post was hidden.

        <%{base_url}%{url}>

        Your post will remain hidden until a staff member reviews it.

        For additional guidance, please refer to our [community guidelines](%{base_url}/guidelines).

    flags_disagreed:
      title: "Flagged post restored by staff"
      subject_template: "Flagged post restored by staff"
      text_body_template: |
        Hello,

        This is an automated message from %{site_name} to let you know that [your post](%{base_url}%{url}) was restored.

        This post was flagged by the community and a staff member opted to restore it.

        [details="Click to expand restored post"]
        ``` markdown
        %{flagged_post_raw_content}
        ```
        [/details]

    flags_agreed_and_post_deleted:
      title: "Flagged post removed by staff"
      subject_template: "Flagged post removed by staff"
      text_body_template: |
        Hello,

        This is an automated message from %{site_name} to let you know that [your post](%{base_url}%{url}) was removed.

        %{flag_reason}

        This post was flagged by the community and a staff member opted to remove it.

        ``` markdown
        %{flagged_post_raw_content}
        ```

        Please review our [community guidelines](%{base_url}/guidelines) for details.

    flags_agreed_and_post_deleted_for_responders:
      title: "Reply removed from flagged post by staff"
      subject_template: "Reply removed from flagged post by staff"
      text_body_template: |
        Hello,

        This is an automated message from %{site_name} to let you know that a [post](%{base_url}%{url}) you replied to was removed.

        %{flag_reason}

        This post was flagged by the community and a staff member opted to remove it.

        ``` markdown
        %{flagged_post_raw_content}
        ```

        To which you responded

        ``` markdown
        %{flagged_post_response_raw_content}
        ```

        For more details on the reason for removal, please review our [community guidelines](%{base_url}/guidelines).

    usage_tips:
      text_body_template: |
        For a few quick tips on getting started as a new user, [check out this blog post](https://blog.discourse.org/2016/12/discourse-new-user-tips-and-tricks/).

        As you participate here, we’ll get to know you, and temporary new user limitations will be lifted. Over time you’ll gain [trust levels](https://blog.discourse.org/2018/06/understanding-discourse-trust-levels/) that include special abilities to help us manage our community together.

    welcome_user:
      title: "Welcome User"
      subject_template: "Welcome to %{site_name}!"
      text_body_template: |
        Thanks for joining %{site_name}, and welcome!

        %{new_user_tips}

        We believe in [civilized community behavior](%{base_url}/guidelines) at all times.

        Enjoy your stay!

    welcome_tl1_user:
      title: "Welcome TL1 User"
      subject_template: "Thanks for spending time with us"
      text_body_template: |
        Hey there. We see you’ve been busy reading, which is fantastic, so we’ve promoted you up a [trust level!](https://blog.discourse.org/2018/06/understanding-discourse-trust-levels/)

        We’re really glad you’re spending time with us and we’d love to know more about you. Take a moment to [fill out your profile](%{base_url}/my/preferences/profile), or feel free to [start a new topic](%{base_url}/categories).

    welcome_staff:
      title: "Welcome Staff"
      subject_template: "Congratulations, you’ve been granted %{role} status!"
      text_body_template: |
        You’ve been granted %{role} status by a fellow staff member.

        As a %{role}, you now have access to the <a href='%{base_url}/admin' target='_blank'>admin interface</a>.

        With great power comes great responsibility. If you’re new to moderating, please refer to the [Moderation Guide](https://meta.discourse.org/t/discourse-moderation-guide/63116).
    welcome_invite:
      title: "Welcome Invite"
      subject_template: "Welcome to %{site_name}!"
      text_body_template: |
        Thanks for accepting your invitation to %{site_name} -- welcome!

        - We've created this new account **%{username}** for you. Change your name or password by visiting [your user profile][prefs].

        - When you log in, please **use the same email address from your original invitation** — otherwise we won't be able to tell it's you!

        %{new_user_tips}

        We believe in [civilized community behavior](%{base_url}/guidelines) at all times.

        Enjoy your stay!

        [prefs]: %{user_preferences_url}

    tl2_promotion_message:
      subject_template: "Congratulations on your trust level promotion!"
      text_body_template: |
        We’ve promoted you up another [trust level](https://blog.discourse.org/2018/06/understanding-discourse-trust-levels/)!

        As an experienced user, you might appreciate [this list of handy tips and tricks](https://blog.discourse.org/2016/12/discourse-new-user-tips-and-tricks/).

        We invite you to keep getting involved – we enjoy having you around.

    backup_succeeded:
      title: "Backup Succeeded"
      subject_template: "Backup completed successfully"
      text_body_template: |
        The backup was successful.

        Visit the [admin > backup section](%{base_url}/admin/backups) to download your new backup.

        Here's the log:

        %{logs}

    backup_failed:
      title: "Backup Failed"
      subject_template: "Backup failed"
      text_body_template: |
        The backup has failed.

        Here's the log:

        %{logs}

    restore_succeeded:
      title: "Restore Succeeded"
      subject_template: "Restore completed successfully"
      text_body_template: |
        The restore was successful.

        Here's the log:

        %{logs}

    restore_failed:
      title: "Restore Failed"
      subject_template: "Restore failed"
      text_body_template: |
        The restore has failed.

        Here's the log:

        %{logs}

    bulk_invite_succeeded:
      title: "Bulk Invite Succeeded"
      subject_template: "Bulk user invite processed successfully"
      text_body_template: "Your bulk user invite file was processed, %{sent} invites mailed."

    bulk_invite_failed:
      title: "Bulk Invite Failed"
      subject_template: "Bulk user invite processed with errors"
      text_body_template: |
        Your bulk user invite file was processed, %{sent} invites mailed with %{failed} error(s).

        Here's the log:

        ``` text
        %{logs}
        ```
    user_added_to_group_as_owner:
      title: "Added to Group as Owner"
      subject_template: "You have been added as an owner of the %{group_name} group"
      text_body_template: |
        You have been added as an owner of the [%{group_name}](%{base_url}%{group_path}) group.

    user_added_to_group_as_member:
      title: "Added to Group as Member"
      subject_template: "You have been added as a member of the %{group_name} group"
      text_body_template: |
        You have been added as a member of the [%{group_name}](%{base_url}%{group_path}) group.

    csv_export_succeeded:
      title: "CSV Export Succeeded"
      subject_template: "[%{export_title}] Data export complete"
      text_body_template: |
        Your data export was successful! :dvd:

        %{download_link}

        The above download link will be valid for 48 hours.

        The data is compressed as a zip archive. If the archive does not extract itself when you open it, use the tool recommended here: https://www.7-zip.org/

    csv_export_failed:
      title: "CSV Export Failed"
      subject_template: "Data export failed"
      text_body_template: "We're sorry, but your data export failed. Please check the logs or [contact a staff member](%{base_url}/about)."

    email_reject_insufficient_trust_level:
      title: "Email Reject insufficient Trust Level"
      subject_template: "[%{email_prefix}] Email issue -- Insufficient Trust Level"
      text_body_template: |
        We're sorry, but your email message to %{destination} (titled %{former_title}) didn't work.

        Your account does not have the required trust level to post new topics to this email address. If you believe this is an error, [contact a staff member](%{base_url}/about).

    email_reject_user_not_found:
      title: "Email Reject User Not Found"
      subject_template: "[%{email_prefix}] Email issue -- User Not Found"
      text_body_template: |
        We're sorry, but your email message to %{destination} (titled %{former_title}) didn't work.

        Your reply was sent from an unknown email address. Try sending from another email address, or [contact a staff member](%{base_url}/about).

    email_reject_screened_email:
      title: "Email Reject Screened Email"
      subject_template: "[%{email_prefix}] Email issue -- Blocked Email"
      text_body_template: |
        We're sorry, but your email message to %{destination} (titled %{former_title}) didn't work.

        Your reply was sent from a blocked email address. Try sending from another email address, or [contact a staff member](%{base_url}/about).

    email_reject_not_allowed_email:
      title: "Email Reject Not Allowed Email"
      subject_template: "[%{email_prefix}] Email issue -- Blocked Email"
      text_body_template: |
        We're sorry, but your email message to %{destination} (titled %{former_title}) didn't work.

        Your reply was sent from a blocked email address. Try sending from another email address, or [contact a staff member](%{base_url}/about).

    email_reject_inactive_user:
      title: "Email Reject Inactive User"
      subject_template: "[%{email_prefix}] Email issue -- Inactive User"
      text_body_template: |
        We're sorry, but your email message to %{destination} (titled %{former_title}) didn't work.

        Your account associated with this email address is not activated. Please activate your account before sending emails in.

    email_reject_silenced_user:
      title: "Email Reject Silenced User"
      subject_template: "[%{email_prefix}] Email issue -- Silenced User"
      text_body_template: |
        We're sorry, but your email message to %{destination} (titled %{former_title}) didn't work.

        Your account associated with this email address has been silenced.

    email_reject_reply_user_not_matching:
      title: "Email Reject User Not Matching"
      subject_template: "[%{email_prefix}] Email issue -- Unexpected Reply Address"
      text_body_template: |
        We're sorry, but your email message to %{destination} (titled %{former_title}) didn't work.

        Your reply was sent from a different email address than the one we expected, so we're not sure if this is the same person. Try sending from another email address, or [contact a staff member](%{base_url}/about).

    email_reject_empty:
      title: "Email Reject Empty"
      subject_template: "[%{email_prefix}] Email issue -- No Content"
      text_body_template: |
        We're sorry, but your email message to %{destination} (titled %{former_title}) didn't work.

        We couldn't find any reply content in your email.

        If you're getting this and you _did_ include a reply, try again with simpler formatting.

    email_reject_parsing:
      title: "Email Reject Parsing"
      subject_template: "[%{email_prefix}] Email issue -- Content Unrecognized"
      text_body_template: |
        We're sorry, but your email message to %{destination} (titled %{former_title}) didn't work.

        We couldn't find your reply in the email. **Make sure your reply is at the top of the email** -- we can't process inline replies.

    email_reject_invalid_access:
      title: "Email Reject Invalid Access"
      subject_template: "[%{email_prefix}] Email issue -- Invalid Access"
      text_body_template: |
        We're sorry, but your email message to %{destination} (titled %{former_title}) didn't work.

        Your account does not have the privileges to post new topics in that category. If you believe this is an error, [contact a staff member](%{base_url}/about).

    email_reject_strangers_not_allowed:
      title: "Email Reject Strangers Not Allowed"
      subject_template: "[%{email_prefix}] Email issue -- Invalid Access"
      text_body_template: |
        We're sorry, but your email message to %{destination} (titled %{former_title}) didn't work.

        The category you sent this email to only allows replies from users with valid accounts and known email addresses. If you believe this is an error, [contact a staff member](%{base_url}/about).

    email_reject_invalid_post:
      title: "Email Reject Invalid Post"
      subject_template: "[%{email_prefix}] Email issue -- Posting error"
      text_body_template: |
        We're sorry, but your email message to %{destination} (titled %{former_title}) didn't work.

        Some possible causes are: complex formatting, message too large, message too small. Please try again, or post via the website if this continues.

    email_reject_invalid_post_specified:
      title: "Email Reject Invalid Post Specified"
      subject_template: "[%{email_prefix}] Email issue -- Posting error"
      text_body_template: |
        We're sorry, but your email message to %{destination} (titled %{former_title}) didn't work.

        Reason:

        %{post_error}

        If you can correct the problem, please try again.
      date_invalid: "No post creation date found. Is the e-mail missing a Date: header?"

    email_reject_post_too_short:
      title: "Email Reject Post Too Short"
      subject_template: "[%{email_prefix}] Email issue -- Post too short"
      text_body_template: |
        We're sorry, but your email message to %{destination} (titled %{former_title}) didn't work.

        To promote more in depth conversations, very short replies are not allowed. Can you please reply with at least %{count} characters? Alternatively, you can like a post via email by replying with "+1".

    email_reject_invalid_post_action:
      title: "Email Reject Invalid Post Action"
      subject_template: "[%{email_prefix}] Email issue -- Invalid Post Action"
      text_body_template: |
        We're sorry, but your email message to %{destination} (titled %{former_title}) didn't work.

        The Post Action was not recognized. Please try again, or post via the website if this continues.

    email_reject_reply_key:
      title: "Email Reject Reply Key"
      subject_template: "[%{email_prefix}] Email issue -- Unknown Reply Key"
      text_body_template: |
        We're sorry, but your email message to %{destination} (titled %{former_title}) didn't work.

        The reply key in the email is invalid or unknown, so we can't figure out what this email is in reply to. [Contact a staff member](%{base_url}/about).

    email_reject_bad_destination_address:
      title: "Email Reject Bad Destination Address"
      subject_template: "[%{email_prefix}] Email issue -- Unknown To: Address"
      text_body_template: |
        We're sorry, but your email message to %{destination} (titled %{former_title}) didn't work.

        Here are some things to check:

          - Do you use more than one email address? Did you reply from a different email address than the one you originally used? Email replies require that you use the same email address when replying.

          - Did your email software properly use the Reply-To: email address when replying? Unfortunately, some email software incorrectly sends replies to the From: address, which won’t work.

          - Was the Message-ID header in the email modified? The Message-ID must be consistent and unchanged.

        Need more help? Reach out to us via the Contact Us details at %{base_url}/about

    email_reject_old_destination:
      title: "Email Reject Old Destination"
      subject_template: "[%{email_prefix}] Email issue -- You are trying to reply to an old notification"
      text_body_template: |
        We're sorry, but your email message to %{destination} (titled %{former_title}) didn't work.

        We only accept replies to original notifications for %{number_of_days} days. Please [visit the topic](%{short_url}) to continue the conversation.

    email_reject_topic_not_found:
      title: "Email Reject Topic Not Found"
      subject_template: "[%{email_prefix}] Email issue -- Topic Not Found"
      text_body_template: |
        We're sorry, but your email message to %{destination} (titled %{former_title}) didn't work.

        The topic you are replying to no longer exists -- perhaps it was deleted? If you believe this is an error, [contact a staff member](%{base_url}/about).

    email_reject_topic_closed:
      title: "Email Reject Topic Closed"
      subject_template: "[%{email_prefix}] Email issue -- Topic Closed"
      text_body_template: |
        We're sorry, but your email message to %{destination} (titled %{former_title}) didn't work.

        The topic you are replying to is currently closed and no longer accepting replies. If you believe this is an error, [contact a staff member](%{base_url}/about).

    email_reject_auto_generated:
      title: "Email Reject Auto Generated"
      subject_template: "[%{email_prefix}] Email issue -- Auto Generated Reply"
      text_body_template: |
        We're sorry, but your email message to %{destination} (titled %{former_title}) didn't work.

        Your email was marked as "auto generated", which means it was automatically created by a computer instead of being typed by a human; we can't accept those kinds of emails. If you believe this is an error, [contact a staff member](%{base_url}/about).

    email_reject_unrecognized_error:
      title: "Email Reject Unrecognized Error"
      subject_template: "[%{email_prefix}] Email issue -- Unrecognized Error"
      text_body_template: |
        We're sorry, but your email message to %{destination} (titled %{former_title}) didn't work.

        There was an unrecognized error while processing your email and it wasn't posted. You should try again, or [contact a staff member](%{base_url}/about).

    email_reject_attachment:
      title: "Email Attachment Rejected"
      subject_template: "[%{email_prefix}] Email issue -- Attachment Rejected"
      text_body_template: |
        Unfortunately some attachments in your email message to %{destination} (titled %{former_title}) were rejected.

        Details:
        %{rejected_errors}

        If you believe this is an error, [contact a staff member](%{base_url}/about).

    email_reject_reply_not_allowed:
      title: "Email Reject Reply Not Allowed"
      subject_template: "[%{email_prefix}] Email issue -- Reply Not Allowed"
      text_body_template: |
        We're sorry, but your email message to %{destination} (titled %{former_title}) didn't work.

        You don't have permissions to reply to the topic. If you believe this is an error, [contact a staff member](%{base_url}/about).

    email_reject_reply_to_digest:
      title: "Email Reject Reply To Summary"
      subject_template: "[%{email_prefix}] Email issue -- Reply to Summary"
      text_body_template: |
        We're sorry, but your email message to %{destination} (titled %{former_title}) didn't work.

        You replied to a Summary email, which is not accepted.

        If you believe this is an error, [contact a staff member](%{base_url}/about).

    email_error_notification:
      title: "Email Error Notification"
      subject_template: "[%{email_prefix}] Email issue -- POP authentication error"
      text_body_template: |
        Unfortunately, there was an authentication error while polling mails from the POP server.

        Please make sure you have properly configured the POP credentials in [the site settings](%{base_url}/admin/site_settings/category/email).

        If there is a web UI for the POP email account, you may need to log in on the web and check your settings there.

    email_revoked:
      title: "Email Revoked"
      subject_template: "Is your email address correct?"
      text_body_template: |
        We’re sorry, but we’re having trouble reaching you via email. Our last few emails to you have all bounced back as undeliverable.

        Can you make sure [your email address](%{base_url}/my/preferences/email) is valid and working? You may also wish to add our email address to your address book / contact list to improve deliverability.

    email_bounced: |
      The message to %{email} bounced.

      ### Details

      ``` text
      %{raw}
      ```

    ignored_users_summary:
      title: "Ignored User passed threshold"
      subject_template: "A user is being ignored by many other users"
      text_body_template: |
        Hello,

        This is an automated message from %{site_name} to inform you that @%{username} has been ignored by %{ignores_threshold} users. This could indicate a problem is developing in your community.

        You might want to [review recent posts](%{base_url}/u/%{username}/summary) from this user, and potentially other users in the [ignored and muted user report](%{base_url}/admin/reports/top_ignored_users).

        For additional guidance, please refer to our [community guidelines](%{base_url}/guidelines).

    too_many_spam_flags:
      title: "Too Many Spam Flags"
      subject_template: "New account on hold"
      text_body_template: |
        Hello,

        This is an automated message from %{site_name} to let you know that your posts have been temporarily hidden because they were flagged by the community.

        As a precautionary measure, your new account has been silenced and will be unable to create replies or topics until a staff member can review your account. We apologize for the inconvenience.

        For additional guidance, please refer to our [community guidelines](%{base_url}/guidelines).
    too_many_tl3_flags:
      title: "Too Many TL3 Flags"
      subject_template: "New account on hold"
      text_body_template: |
        Hello,

        This is an automated message from %{site_name} to let you know you that your account has been placed on hold due to a large number of community flags.

        As a precautionary measure, your new account has been silenced from creating new replies or topics until a staff member can review your account. We apologize for the inconvenience.

        For additional guidance, please refer to our [community guidelines](%{base_url}/guidelines).
    silenced_by_staff:
      title: "Silenced by Staff"
      subject_template: "Account temporarily on hold"
      text_body_template: |
        Hello,

        This is an automated message from %{site_name} to let you know that your account has been temporarily placed on hold as a precautionary measure.

        Please do continue to browse, but you won't be able to reply or create topics until a [staff member](%{base_url}/about) reviews your most recent posts. We apologize for the inconvenience.

        For additional guidance, refer to our [community guidelines](%{base_url}/guidelines).

    user_automatically_silenced:
      title: "User Automatically Silenced"
      subject_template: "New user %{username} silenced by community flags"
      text_body_template: |
        This is an automated message.

        The new user [%{username}](%{user_url}) was automatically silenced because multiple users flagged %{username}'s post(s).

        Please [review the flags](%{base_url}/admin/flags). If %{username} was incorrectly silenced from posting, click the unsilence button on [the admin page for this user](%{user_url}).

        This threshold can be changed via the `silence_new_user` site settings.

    spam_post_blocked:
      title: "Spam Post Blocked"
      subject_template: "New user %{username} posts blocked due to repeated links"
      text_body_template: |
        This is an automated message.

        The new user [%{username}](%{user_url}) tried to create multiple posts with links to %{domains}, but those posts were blocked to avoid spam. The user is still able to create new posts that do not link to %{domains}.

        Please [review the user](%{user_url}).

        This can be modified via the `newuser_spam_host_threshold` and `allowed_spam_host_domains` site settings. Consider adding %{domains} to the allowlist if they should be exempt.

    unsilenced:
      title: "Unsilenced"
      subject_template: "Account no longer on hold"
      text_body_template: |
        Hello,

        This is an automated message from %{site_name} to let you know that your account is no longer on hold after staff review.

        You can now create new replies and topics again. Thank you for your patience.

    pending_users_reminder:
      title: "Pending Users Reminder"
      subject_template:
        one: "%{count} user waiting for approval"
        other: "%{count} users waiting for approval"
      text_body_template: |
        There are new user signups waiting to be approved (or rejected) before they can access this forum.

        [Please review them](%{base_url}/review).

    download_remote_images_disabled:
      title: "Download Remote Images Disabled"
      subject_template: "Downloading remote images disabled"
      text_body_template: "The `download_remote_images_to_local` setting was disabled because the disk space limit at `download_remote_images_threshold` was reached."

    dashboard_problems:
      title: "Dashboard Problems"
      subject_template: "New advice on your site dashboard"
      text_body_template: |
        We have some new advice and recommendations for you based on your current site settings.

        [Visit your site dashboard](%{base_url}/admin) to see it.

        If nothing is visible on your dashboard, another staff member may have already acted on this advice. A list of staff actions can be found in your [Staff Action Logs](%{base_url}/admin/logs/staff_action_logs).

    new_user_of_the_month:
      title: "You're a New User of the Month!"
      subject_template: "You're a New User of the Month!"
      text_body_template: |
        Congratulations, you've earned the **New User of the Month award for %{month_year}**. :trophy:

        This award is only granted to two new users per month, and it will be permanently visible on [the badges page](%{url}).

        You've quickly become a valuable member of our community. Thanks for joining, and keep up the great work!

    queued_posts_reminder:
      title: "Queued Posts Reminder"
      subject_template:
        one: "%{count} post waiting to be reviewed"
        other: "%{count} posts waiting to be reviewed"
      text_body_template: |
        Hello,

        Posts from new users were held for moderation and are currently waiting to be reviewed. [Approve or reject them here](%{base_url}/review?type=ReviewableQueuedPost).

  unsubscribe_link: |
    To unsubscribe from these emails, [click here](%{unsubscribe_url}).

  unsubscribe_link_and_mail: |
    To unsubscribe from these emails, [click here](%{unsubscribe_url}).

  unsubscribe_mailing_list: |
    You are receiving this because you enabled mailing list mode.

    To unsubscribe from these emails, [click here](%{unsubscribe_url}).

  subject_re: "Re: "
  subject_pm: "[PM] "
  email_from: "%{user_name} via %{site_name}"
  email_from_without_site: "%{group_name}"

  user_notifications:
    previous_discussion: "Previous Replies"
    reached_limit:
      one: "Heads up: We send a maximum of %{count} daily email. Check the site to see the ones that might be held back."
      other: "Heads up: We send a maximum of %{count} daily emails. Check the site to see the ones that might be held back. PS thanks for being popular!"
    in_reply_to: "In Reply To"
    unsubscribe:
      title: "Unsubscribe"
      description: "Not interested in getting these emails? No problem! Click below to unsubscribe instantly:"

    header_instructions: ""
    reply_by_email: "[Visit Topic](%{base_url}%{url}) or reply to this email to respond."
    reply_by_email_pm: "[Visit Message](%{base_url}%{url}) or reply to this email to respond to %{participants}."
    only_reply_by_email: "Reply to this email to respond."
    only_reply_by_email_pm: "Reply to this email to respond to %{participants}."
    visit_link_to_respond: "[Visit Topic](%{base_url}%{url}) to respond."
    visit_link_to_respond_pm: "[Visit Message](%{base_url}%{url}) to respond to %{participants}."
    reply_above_line: "## Please type your reply above this line. ##"

    posted_by: "Posted by %{username} on %{post_date}"

    pm_participants: "Participants: %{participants}"
    more_pm_participants:
      one: "%{participants} and %{count} other"
      other: "%{participants} and %{count} others"

    invited_group_to_private_message_body: |
      %{username} invited @%{group_name} to a message

      > **[%{topic_title}](%{topic_url})**
      >
      > %{topic_excerpt}

      at

      > %{site_title} -- %{site_description}

      To join the message, click the link below:

      %{topic_url}

    invited_to_private_message_body: |
      %{username} invited you to a message

      > **[%{topic_title}](%{topic_url})**
      >
      > %{topic_excerpt}

      at

      > %{site_title} -- %{site_description}

      To join the message, click the link below:

      %{topic_url}

    invited_to_topic_body: |
      %{username} invited you to a discussion

      > **[%{topic_title}](%{topic_url})**
      >
      > %{topic_excerpt}

      at

      > %{site_title} -- %{site_description}

      To join the discussion, click the link below:

      %{topic_url}

    user_invited_to_private_message_pm_group:
      title: "User Invited Group to PM"
      subject_template: "[%{email_prefix}] %{username} invited @%{group_name} to a message '%{topic_title}'"
      text_body_template: |
        %{header_instructions}

        %{message}

        %{respond_instructions}

    user_invited_to_private_message_pm:
      title: "User Invited to PM"
      subject_template: "[%{email_prefix}] %{username} invited you to a message '%{topic_title}'"
      text_body_template: |
        %{header_instructions}

        %{message}

        %{respond_instructions}

    user_invited_to_private_message_pm_staged:
      title: "User Invited to PM Staged"
      subject_template: "[%{email_prefix}] %{username} invited you to a message '%{topic_title}'"
      text_body_template: |
        %{header_instructions}

        %{message}

        %{respond_instructions}

    user_invited_to_topic:
      title: "User Invited to Topic"
      subject_template: "[%{email_prefix}] %{username} invited you to '%{topic_title}'"
      text_body_template: |
        %{header_instructions}

        %{message}

        %{respond_instructions}

    user_replied:
      title: "User Replied"
      subject_template: "[%{email_prefix}] %{topic_title}"
      text_body_template: |
        %{header_instructions}

        %{message}

        %{context}

        %{respond_instructions}

    user_replied_pm:
      title: "User Replied PM"
      subject_template: "[%{email_prefix}] [PM] %{topic_title}"
      text_body_template: |
        %{header_instructions}

        %{message}

        %{context}

        %{respond_instructions}

    user_quoted:
      title: "User Quoted"
      subject_template: "[%{email_prefix}] %{topic_title}"
      text_body_template: |
        %{header_instructions}

        %{message}

        %{context}

        %{respond_instructions}

    user_linked:
      title: "User Linked"
      subject_template: "[%{email_prefix}] %{topic_title}"
      text_body_template: |
        %{header_instructions}

        %{message}

        %{context}

        %{respond_instructions}

    user_mentioned:
      title: "User Mentioned"
      subject_template: "[%{email_prefix}] %{topic_title}"
      text_body_template: |
        %{header_instructions}

        %{message}

        %{context}

        %{respond_instructions}

    user_mentioned_pm:
      title: "User Mentioned PM"
      subject_template: "[%{email_prefix}] [PM] %{topic_title}"
      text_body_template: |
        %{header_instructions}

        %{message}

        %{context}

        %{respond_instructions}

    user_group_mentioned:
      title: "User Group Mentioned"
      subject_template: "[%{email_prefix}] %{topic_title}"
      text_body_template: |
        %{header_instructions}

        %{message}

        %{context}

        %{respond_instructions}

    user_group_mentioned_pm:
      title: "User Group Mentioned PM"
      subject_template: "[%{email_prefix}] [PM] %{topic_title}"
      text_body_template: |
        %{header_instructions}

        %{message}

        %{context}

        %{respond_instructions}

    user_group_mentioned_pm_group:
      title: "User Group Mentioned PM"
      subject_template: "[%{email_prefix}] [PM] %{topic_title}"
      text_body_template: |
        %{header_instructions}

        %{message}

        %{context}

        %{respond_instructions}

    user_posted:
      title: "User Posted"
      subject_template: "[%{email_prefix}] %{topic_title}"
      text_body_template: |
        %{header_instructions}

        %{message}

        %{context}

        %{respond_instructions}

    user_watching_first_post:
      title: "User Watching First Post"
      subject_template: "[%{email_prefix}] %{topic_title}"
      text_body_template: |
        %{header_instructions}

        %{message}

        %{context}

        %{respond_instructions}

    user_posted_pm:
      title: "User Posted PM"
      subject_template: "[%{email_prefix}] [PM] %{topic_title}"
      text_body_template: |
        %{header_instructions}

        %{message}

        %{context}

        %{respond_instructions}

    user_posted_pm_staged:
      title: "User Posted PM Staged"
      subject_template: "%{optional_re}%{topic_title}"
      text_body_template: |

        %{message}

    account_suspended:
      title: "Account Suspended"
      subject_template: "[%{email_prefix}] Your account has been suspended"
      text_body_template: |
        You have been suspended from the forum until %{suspended_till}.

        Reason - %{reason}

    account_suspended_forever:
      title: "Account Suspended"
      subject_template: "[%{email_prefix}] Your account has been suspended"
      text_body_template: |
        You have been suspended from the forum.

        Reason - %{reason}

    account_silenced:
      title: "Account Silenced"
      subject_template: "[%{email_prefix}] Your account has been silenced"
      text_body_template: |
        You have been silenced from the forum until %{silenced_till}.

        Reason - %{reason}

    account_silenced_forever:
      title: "Account Silenced"
      subject_template: "[%{email_prefix}] Your account has been silenced"
      text_body_template: |
        You have been silenced from the forum.

        Reason - %{reason}

    account_exists:
      title: "Account already exists"
      subject_template: "[%{email_prefix}] Account already exists"
      text_body_template: |
        You just tried to create an account at %{site_name}, or tried to change the email of an account to %{email}. However, an account already exists for %{email}.

        If you forgot your password, [reset it now](%{base_url}/password-reset).

        If you didn’t try to create an account for %{email} or change your email address, don’t worry – you can safely ignore this message.

        If you have any questions, [contact our friendly staff](%{base_url}/about).

    account_second_factor_disabled:
      title: "Two-Factor Authentication disabled"
      subject_template: "[%{email_prefix}] Two-Factor Authentication disabled"
      text_body_template: |
        Two-factor authentication has been disabled on your account at %{site_name}. You can now log in with only your password; an additional authentication code is no longer required.

        If you did not choose to disable two-factor authentication, someone may have compromised your account.

        If you have any questions, [contact our friendly staff](%{base_url}/about).

    digest:
      why: "A brief summary of %{site_link} since your last visit on %{last_seen_at}"
      since_last_visit: "Since your last visit"
      new_topics: "New Topics"
      unread_notifications: "Unread Notifications"
      unread_high_priority: "Unread High Priority Notifications"
      liked_received: "Likes Received"
      new_users: "New Users"
      popular_topics: "Popular Topics"
      follow_topic: "Follow this topic"
      join_the_discussion: "Read More"
      popular_posts: "Popular Posts"
      more_new: "New for you"
      subject_template: "[%{email_prefix}] Summary"
      unsubscribe: "This summary is sent from %{site_link} when we haven't seen you in a while. Change %{email_preferences_link}, or %{unsubscribe_link} to unsubscribe."
      your_email_settings: "your email settings"
      click_here: "click here"
      from: "%{site_name}"
      preheader: "A brief summary since your last visit on %{last_seen_at}"
      custom:
        html:
          header: ""
          below_post_1: ""
          below_post_2: ""
          below_post_3: ""
          below_post_4: ""
          below_post_5: ""
          above_popular_topics: ""
          below_popular_topics: ""
          above_footer: ""
          below_footer: ""
        text:
          below_post_1: ""
          below_post_2: ""
          below_post_3: ""
          below_post_4: ""
          below_post_5: ""
          above_popular_topics: ""
          below_popular_topics: ""
          above_footer: ""
          below_footer: ""

    forgot_password:
      title: "Forgot Password"
      subject_template: "[%{email_prefix}] Password reset"
      text_body_template: |
        Somebody asked to reset your password on [%{site_name}](%{base_url}).

        If it was not you, you can safely ignore this email.

        Click the following link to choose a new password:
        %{base_url}/u/password-reset/%{email_token}

    email_login:
      title: "Log in via link"
      subject_template: "[%{email_prefix}] Log in via link"
      text_body_template: |
        Here's your link to log in at [%{site_name}](%{base_url}).

        If you did not request this link, you can safely ignore this email.

        Click the following link to log in:
        %{base_url}/session/email-login/%{email_token}

    set_password:
      title: "Set Password"
      subject_template: "[%{email_prefix}] Set Password"
      text_body_template: |
        Somebody asked to add a password to your account on [%{site_name}](%{base_url}). Alternatively, you can log in using any supported online service (Google, Facebook, etc) that is associated with this validated email address.

        If you did not make this request, you can safely ignore this email.

        Click the following link to choose a password:
        %{base_url}/u/password-reset/%{email_token}

    admin_login:
      title: "Admin Login"
      subject_template: "[%{email_prefix}] Login"
      text_body_template: |
        Somebody asked to log in to your account on [%{site_name}](%{base_url}).

        If you did not make this request, you can safely ignore this email.

        Click the following link to log in:
        %{base_url}/session/email-login/%{email_token}

    account_created:
      title: "Account Created"
      subject_template: "[%{email_prefix}] Your New Account"
      text_body_template: |
        A new account was created for you at %{site_name}

        Click the following link to choose a password for your new account:
        %{base_url}/u/password-reset/%{email_token}

    confirm_new_email:
      title: "Confirm New Email"
      subject_template: "[%{email_prefix}] Confirm your new email address"
      text_body_template: |
        Confirm your new email address for %{site_name} by clicking on the following link:

        %{base_url}/u/confirm-new-email/%{email_token}

        If you did not request this change, please contact a [site admin](%{base_url}/about).

    confirm_new_email_via_admin:
      title: "Confirm New Email"
      subject_template: "[%{email_prefix}] Confirm your new email address"
      text_body_template: |
        Confirm your new email address for %{site_name} by clicking on the following link:

        %{base_url}/u/confirm-new-email/%{email_token}

        This email change was requested by a site admin. If you did not request this change, please contact a [site admin](%{base_url}/about).

    confirm_old_email:
      title: "Confirm Old Email"
      subject_template: "[%{email_prefix}] Confirm your current email address"
      text_body_template: |
        Before we can change your email address, we need you to confirm that you control
        the current email account. After you complete this step, we will have you confirm
        the new email address.

        Confirm your current email address for %{site_name} by clicking on the following link:

        %{base_url}/u/confirm-old-email/%{email_token}

    confirm_old_email_add:
      title: "Confirm Old Email (Add)"
      subject_template: "[%{email_prefix}] Confirm your current email address"
      text_body_template: |
        Before we can add a new email address, we need you to confirm that you control
        the current email account. After you complete this step, we will have you confirm
        the new email address.

        Confirm your current email address for %{site_name} by clicking on the following link:

        %{base_url}/u/confirm-old-email/%{email_token}

    notify_old_email:
      title: "Notify Old Email"
      subject_template: "[%{email_prefix}] Your email address has been changed"
      text_body_template: |
        This is an automated message to let you know that your email address for
        %{site_name} has been changed. If this was done in error, please contact
        a site administrator.

        Your email address has been changed to:

        %{new_email}

    notify_old_email_add:
      title: "Notify Old Email (Add)"
      subject_template: "[%{email_prefix}] A new email address has been added"
      text_body_template: |
        This is an automated message to let you know that an email address for
        %{site_name} has been added. If this was done in error, please contact
        a site administrator.

        Your added email address is:

        %{new_email}

    signup_after_approval:
      title: "Signup After Approval"
      subject_template: "You've been approved on %{site_name}!"
      text_body_template: |
        Welcome to %{site_name}!

        A staff member approved your account on %{site_name}.

        You can now access your new account by logging in at:
        %{base_url}

        If the above link is not clickable, try copying and pasting it into the address bar of your web browser.

        %{new_user_tips}

        We believe in [civilized community behavior](%{base_url}/guidelines) at all times.

        Enjoy your stay!

    signup_after_reject:
      title: "Signup After Reject"
      subject_template: "You've been rejected on %{site_name}"
      text_body_template: |
        A staff member rejected your account on %{site_name}.

        %{reject_reason}

    signup:
      title: "Signup"
      subject_template: "[%{email_prefix}] Confirm your new account"
      text_body_template: |
        Welcome to %{site_name}!

        Click the following link to confirm and activate your new account:
        %{base_url}/u/activate-account/%{email_token}

        If the above link is not clickable, try copying and pasting it into the address bar of your web browser.

    activation_reminder:
      title: "Activation Reminder"
      subject_template: "[%{email_prefix}] Reminder to confirm your account"
      text_body_template: |
        Welcome to %{site_name}!

        This is a friendly reminder to activate your account.

        Click the following link to confirm and activate your new account:
        %{base_url}/u/activate-account/%{email_token}

        If the above link is not clickable, try copying and pasting it into the address bar of your web browser.

    suspicious_login:
      title: "New Login Alert"
      subject_template: "[%{site_name}] New Login from %{location}"
      text_body_template: |
        Hello,

        We noticed a login from a device or location you don’t usually use. Was this you?

         - Location: %{location} (%{client_ip})
         - Browser: %{browser}
         - Device: %{device} – %{os}

        If this was you, great! There’s nothing else you need to do.

        If this was not you, please [review your existing sessions](%{base_url}/my/preferences/account) and consider changing your password.

    post_approved:
      title: "Your post was approved"
      subject_template: "[%{site_name}] Your post was approved"
      text_body_template: |
        Hello,

        This is an automated message from %{site_name} to let you know that [your post](%{base_url}%{post_url}) was approved.
  page_forbidden:
    title: "Oops! That page is private."

  site_setting_missing: "`%{name}` site setting has to be set."

  page_not_found:
    title: "Oops! That page doesn’t exist or is private."
    popular_topics: "Popular"
    recent_topics: "Recent"
    see_more: "More"
    search_title: "Search this site"
    search_button: "Search"

  offline:
    title: "Cannot load app"
    offline_page_message: "It looks like you are offline! Please check your network connection and try again."

  login_required:
    welcome_message: |
      ## [Welcome to %{title}](#welcome)
      An account is required. Please create an account or log in to continue.
    welcome_message_invite_only: |
      ## [Welcome to %{title}](#welcome)
      An account is required. Please ask an existing member for an invite or log in to continue.

  deleted: "deleted"

  image: "image"

  upload:
    edit_reason: "downloaded local copies of images"
    unauthorized: "Sorry, the file you are trying to upload is not authorized (authorized extensions: %{authorized_extensions})."
    pasted_image_filename: "Pasted image"
    store_failure: "Failed to store upload #%{upload_id} for user #%{user_id}."
    file_missing: "Sorry, you must provide a file to upload."
    empty: "Sorry, but the file you provided is empty."
    failed: "Sorry, but your upload failed. Please try again."
    png_to_jpg_conversion_failure_message: "An error happened when converting from PNG to JPG."
    optimize_failure_message: "An error occurred while optimizing the uploaded image."
    download_failure: "Downloading the file from the external provider failed."
    size_mismatch_failure: "The size of the file uploaded to S3 did not match the external upload stub's intended size. %{additional_detail}"
    create_multipart_failure: "Failed to create multipart upload in the external store."
    abort_multipart_failure: "Failed to abort multipart upload in the external store."
    complete_multipart_failure: "Failed to complete multipart upload in the external store."
    external_upload_not_found: "The upload was not found in the external store. %{additional_detail}"
    checksum_mismatch_failure: "The checksum of the file you uploaded does not match. The file contents may have changed on upload. Please try again."
    cannot_promote_failure: "The upload cannot be completed, it may have already completed or previously failed."
    size_zero_failure: "Sorry, it looks like something has gone wrong, the file you are trying to upload is 0 bytes. Please try again."
    attachments:
      too_large: "Sorry, the file you are trying to upload is too big (maximum size is %{max_size_kb}KB)."
      too_large_humanized: "Sorry, the file you are trying to upload is too big (maximum size is %{max_size})."
    images:
      too_large: "Sorry, the image you are trying to upload is too big (maximum size is %{max_size_kb}KB), please resize it and try again."
      too_large_humanized: "Sorry, the image you are trying to upload is too big (maximum size is %{max_size}), please resize it and try again."
      larger_than_x_megapixels: "Sorry, the image you are trying to upload is too large (maximum dimension is %{max_image_megapixels}-megapixels), please resize it and try again."
      size_not_found: "Sorry, but we couldn't determine the size of the image. Maybe your image is corrupted?"
    placeholders:
      too_large: "(image larger than %{max_size_kb}KB)"
      too_large_humanized: "(image larger than %{max_size})"

  avatar:
    missing: "Sorry, we can't find any avatar associated with that email address. Can you try uploading it again?"

  flag_reason:
    sockpuppet: "A new user created a topic, and another new user at the same IP address (%{ip_address}) replied. See the <a href='%{base_path}/admin/site_settings/category/spam'>`flag_sockpuppets`</a> site setting."
    spam_hosts: "This new user tried to create multiple posts with links to the same domain. All posts from this user that include links should be reviewed. See the <a href='%{base_path}/admin/site_settings/category/spam'>`newuser_spam_host_threshold`</a> site setting."

  skipped_email_log:
    exceeded_emails_limit: "Exceeded max_emails_per_day_per_user"
    exceeded_bounces_limit: "Exceeded bounce_score_threshold"
    mailing_list_no_echo_mode: "Mailing list notifications disabled for user's own posts"
    user_email_no_user: "Can't find user with id %{user_id}"
    user_email_post_not_found: "Can't find a post with id %{post_id}"
    user_email_anonymous_user: "User is anonymous"
    user_email_user_suspended_not_pm: "User is suspended, not a message"
    user_email_seen_recently: "User was seen recently"
    user_email_notification_already_read: "The notification this email is about has already been read"
    user_email_notification_topic_nil: "post.topic is nil"
    user_email_post_user_deleted: "User of the post has been deleted."
    user_email_post_deleted: "post was deleted by the author"
    user_email_user_suspended: "user was suspended"
    user_email_already_read: "user has already read this post"
    user_email_access_denied: "user is not allowed to see this post"
    user_email_no_email: "No email associated with user id %{user_id}"
    sender_message_blank: "message is blank"
    sender_message_to_blank: "message.to is blank"
    sender_text_part_body_blank: "text_part.body is blank"
    sender_body_blank: "body is blank"
    sender_post_deleted: "post has been deleted"
    sender_message_to_invalid: "recipient has invalid email address"
    sender_topic_deleted: "topic has been deleted"
    group_smtp_post_deleted: "post has been deleted"
    group_smtp_topic_deleted: "topic has been deleted"
    group_smtp_disabled_for_group: "smtp has been disabled for the group"

  color_schemes:
    base_theme_name: "Base"
    light: "Light"
    dark: "Dark"
    neutral: "Neutral"
    grey_amber: "Grey Amber"
    shades_of_blue: "Shades of Blue"
    latte: "Latte"
    summer: "Summer"
    dark_rose: "Dark Rose"
    wcag: "WCAG Light"
    wcag_theme_name: "WCAG Light"
    wcag_dark: "WCAG Dark"
    wcag_dark_theme_name: "WCAG Dark"
    default_theme_name: "Default"
    light_theme_name: "Light"
    dark_theme_name: "Dark"
    neutral_theme_name: "Neutral"
    grey_amber_theme_name: "Grey Amber"
    shades_of_blue_theme_name: "Shades of Blue"
    latte_theme_name: "Latte"
    summer_theme_name: "Summer"
    dark_rose_theme_name: "Dark Rose"

  edit_this_page: "Edit this page"

  csv_export:
    boolean_yes: "Yes"
    boolean_no: "No"
    rate_limit_error: "Posts can be downloaded once per day, please try again tomorrow."

  static_topic_first_reply: |
    Edit the first post in this topic to change the contents of the %{page_name} page.

  guidelines_topic:
    title: "FAQ/Guidelines"
    body: |
      <a name="civilized"></a>

      ## [This is a Civilized Place for Public Discussion](#civilized)

      Please treat this discussion forum with the same respect you would a public park. We, too, are a shared community resource &mdash; a place to share skills, knowledge and interests through ongoing conversation.

      These are not hard and fast rules. They are guidelines to aid the human judgment of our community and keep this a kind, friendly place for civilized public discourse.

      <a name="improve"></a>

      ## [Improve the Discussion](#improve)

      Help us make this a great place for discussion by always adding something positive to the discussion, however small. If you are not sure your post adds to the conversation, think over what you want to say and try again later.

      One way to improve the discussion is by discovering ones that are already happening. Spend time browsing the topics here before replying or starting your own, and you’ll have a better chance of meeting others who share your interests.

      The topics discussed here matter to us, and we want you to act as if they matter to you, too. Be respectful of the topics and the people discussing them, even if you disagree with some of what is being said.

      <a name="agreeable"></a>

      ## [Be Agreeable, Even When You Disagree](#agreeable)

      You may wish to respond by disagreeing. That’s fine. But remember to _criticize ideas, not people_. Please avoid:

      * Name-calling
      * Ad hominem attacks
      * Responding to a post’s tone instead of its actual content
      * Knee-jerk contradiction

      Instead, provide thoughtful insights that improve the conversation.

      <a name="participate"></a>

      ## [Your Participation Counts](#participate)

      The conversations we have here set the tone for every new arrival. Help us influence the future of this community by choosing to engage in discussions that make this forum an interesting place to be &mdash; and avoiding those that do not.

      Discourse provides tools that enable the community to collectively identify the best (and worst) contributions: bookmarks, likes, flags, replies, edits, watching, muting and so forth. Use these tools to improve your own experience, and everyone else’s, too.

      Let’s leave our community better than we found it.

      <a name="flag-problems"></a>

      ## [If You See a Problem, Flag It](#flag-problems)

      Moderators have special authority; they are responsible for this forum. But so are you. With your help, moderators can be community facilitators, not just janitors or police.

      When you see bad behavior, don’t reply. Replying encourages bad behavior by acknowledging it, consumes your energy, and wastes everyone’s time. _Just flag it_. If enough flags accrue, action will be taken, either automatically or by moderator intervention.

      In order to maintain our community, moderators reserve the right to remove any content and any user account for any reason at any time. Moderators do not preview new posts; the moderators and site operators take no responsibility for any content posted by the community.

      <a name="be-civil"></a>

      ## [Always Be Civil](#be-civil)

      Nothing sabotages a healthy conversation like rudeness:

      * Be civil. Don’t post anything that a reasonable person would consider offensive, abusive, or hate speech.
      * Keep it clean. Don’t post anything obscene or sexually explicit.
      * Respect each other. Don’t harass or grief anyone, impersonate people, or expose their private information.
      * Respect our forum. Don’t post spam or otherwise vandalize the forum.

      These are not concrete terms with precise definitions &mdash; avoid even the _appearance_ of any of these things. If you’re unsure, ask yourself how you would feel if your post was featured on the front page of a major news site.

      This is a public forum, and search engines index these discussions. Keep the language, links, and images safe for family and friends.

      <a name="keep-tidy"></a>

      ## [Keep It Tidy](#keep-tidy)

      Make the effort to put things in the right place, so that we can spend more time discussing and less cleaning up. So:

      * Don’t start a topic in the wrong category; please read the category definitions.
      * Don’t cross-post the same thing in multiple topics.
      * Don’t post no-content replies.
      * Don’t divert a topic by changing it midstream.
      * Don’t sign your posts &mdash; every post has your profile information attached to it.

      Rather than posting “+1” or “Agreed”, use the Like button. Rather than taking an existing topic in a radically different direction, use Reply as a Linked Topic.

      <a name="stealing"></a>

      ## [Post Only Your Own Stuff](#stealing)

      You may not post anything digital that belongs to someone else without permission. You may not post descriptions of, links to, or methods for stealing someone’s intellectual property (software, video, audio, images), or for breaking any other law.

      <a name="power"></a>

      ## [Powered by You](#power)

      This site is operated by your [friendly local staff](%{base_path}/about) and *you*, the community. If you have any further questions about how things should work here, open a new topic in the [site feedback category](%{base_path}/c/site-feedback) and let’s discuss! If there’s a critical or urgent issue that can’t be handled by a meta topic or flag, contact us via the [staff page](%{base_path}/about).

      <a name="tos"></a>

      ## [Terms of Service](#tos)

      Yes, legalese is boring, but we must protect ourselves &ndash; and by extension, you and your data &ndash; against unfriendly folks. We have a [Terms of Service](%{base_path}/tos) describing your (and our) behavior and rights related to content, privacy, and laws. To use this service, you must agree to abide by our [TOS](%{base_path}/tos).

  tos_topic:
    title: "Terms of Service"
    body: |
      These terms govern use of the Internet forum at <%{base_url}>. To use the forum, you must agree to these terms with %{company_name}, the company that runs the forum.

      The company may offer other products and services, under different terms. These terms apply only to use of the forum.

      Skip to:

      - [Important Terms](#heading--important-terms)
      - [Your Permission to Use the Forum](#heading--permission)
      - [Conditions for Use of the Forum](#heading--conditions)
      - [Acceptable Use](#heading--acceptable-use)
      - [Content Standards](#heading--content-standards)
      - [Enforcement](#heading--enforcement)
      - [Your Account](#heading--your-account)
      - [Your Content](#heading--your-content)
      - [Your Responsibility](#heading--responsibility)
      - [Disclaimers](#heading--disclaimers)
      - [Limits on Liability](#heading--liability)
      - [Feedback](#heading--feedback)
      - [Termination](#heading--termination)
      - [Disputes](#heading--disputes)
      - [General Terms](#heading--general)
      - [Contact](#heading--contact)
      - [Changes](#heading--changes)

      <h2 id="heading--important-terms"><a href="#heading--important-terms">Important Terms</a></h2>

      ***These terms include a number of important provisions that affect your rights and responsibilities, such as the disclaimers in [Disclaimers](#heading--disclaimers), limits on the company's liability to you in [Limits on Liability](#heading--liability), your agreement to cover the company for damages caused by your misuse of the forum in [Responsibility for Your Use](#heading--responsibility), and an agreement to arbitrate disputes in [Disputes](#heading--disputes).***

      <h2 id="heading--permission"><a href="#heading--permission">Your Permission to Use the Forum</a></h2>

      Subject to these terms, the company gives you permission to use the forum. Everyone needs to agree to these terms to use the forum.

      <h2 id="heading--conditions"><a href="#heading--conditions">Conditions for Use of the Forum</a></h2>

      Your permission to use the forum is subject to the following conditions:

      1. You must be at least thirteen years old.

      2. You may no longer use the forum if the company contacts you directly to say that you may not.

      3. You must use the forum in accordance with [Acceptable Use](#heading--acceptable-use) and [Content Standards](#heading--content-standards).

      <h2 id="heading--acceptable-use"><a href="#heading--acceptable-use">Acceptable Use</a></h2>

      1. You may not break the law using the forum.

      2. You may not use or try to use another's account on the forum without their specific permission.

      3. You may not buy, sell, or otherwise trade in user names or other unique identifiers on the forum.

      4. You may not send advertisements, chain letters, or other solicitations through the forum, or use the forum to gather addresses or other personal data for commercial mailing lists or databases.

      5. You may not automate access to the forum, or monitor the forum, such as with a web crawler, browser plug-in or add-on, or other computer program that is not a web browser. You may crawl the forum to index it for a publicly available search engine, if you run one.

      6. You may not use the forum to send e-mail to distribution lists, newsgroups, or group mail aliases.

      7. You may not falsely imply that you're affiliated with or endorsed by the company.

      8. You may not hyperlink to images or other non-hypertext content on the forum on other webpages.

      9. You may not remove any marks showing proprietary ownership from materials you download from the forum.

      10. You may not show any part of the forum on other websites with `<iframe>`.

      11. You may not disable, avoid, or circumvent any security or access restrictions of the forum.

      12. You may not strain infrastructure of the forum with an unreasonable volume of requests, or requests designed to impose an unreasonable load on information systems underlying the forum.

      13. You may not impersonate others through the forum.

      14. You may not encourage or help anyone in violation of these terms.

      <h2 id="heading--content-standards"><a href="#heading--content-standards">Content Standards</a></h2>

      1. You may not submit content to the forum that is illegal, offensive, or otherwise harmful to others. This includes content that is harassing, inappropriate, or abusive.

      2. You may not submit content to the forum that violates the law, infringes anyone's intellectual property rights, violates anyone's privacy, or breaches agreements you have with others.

      3. You may not submit content to the forum containing malicious computer code, such as computer viruses or spyware.

      4. You may not submit content to the forum as a mere placeholder, to hold a particular address, user name, or other unique identifier.

      5. You may not use the forum to disclose information that you don't have the right to disclose, like others' confidential or personal information.

      <h2 id="heading--enforcement"><a href="#heading--enforcement">Enforcement</a></h2>

      The company may investigate and prosecute violations of these terms to the fullest legal extent. The company may notify and cooperate with law enforcement authorities in prosecuting violations of the law and these terms.

      The company reserves the right to change, redact, and delete content on the forum for any reason. If you believe someone has submitted content to the forum in violation of these terms, [contact us immediately](#heading--contact).

      <h2 id="heading--your-account"><a href="#heading--your-account">Your Account</a></h2>

      You must create and log into an account to use some features of the forum.

      To create an account, you must provide some information about yourself. If you create an account, you agree to provide, at a minimum, a valid e-mail address, and to keep that address up-to-date. You may close your account at any time by e-mailing <%{contact_email}>.

      You agree to be responsible for all action taken using your account, whether authorized by you or not, until you either close your account or notify the company that your account has been compromised. You agree to notify the company immediately if you suspect your account has been compromised. You agree to select a secure password for your account, and keep it secret.

      The company may restrict, suspend, or close your account on the forum according to its policy for handling copyright-related takedown requests, or if the company reasonably believes that you've broken any rule in these terms.

      <h2 id="heading--your-content"><a href="#heading--your-content">Your Content</a></h2>

      Nothing in these terms gives the company any ownership rights in intellectual property that you share with the forum, such as your account information, posts, or other content you submit to the forum. Nothing in these terms gives you any ownership rights in the company's intellectual property, either.

      Between you and the company, you remain solely responsible for content you submit to the forum. You agree not to wrongly imply that content you submit to the forum is sponsored or approved by the company. These terms do not obligate the company to store, maintain, or provide copies of content you submit, and to change it, according to these terms.

      Content you submit to the forum belongs to you, and you decide what permission to give others for it. But at a minimum, you license the company to provide content that you submit to the forum to other users of the forum. That special license allows the company to copy, publish, and analyze content you submit to the forum.

      When content you submit is removed from the forum, whether by you or by the company, the company's special license ends when the last copy disappears from the company's backups, caches, and other systems. Other licenses you apply to content you submit, such as [Creative Commons](https://creativecommons.org) licenses, may continue after your content is removed. Those licenses may give others, or the company itself, the right to share your content through the forum again.

      Others who receive content you submit to the forum may violate the terms on which you license your content. You agree that the company will not be liable to you for those violations or their consequences.

      <h2 id="heading--responsibility"><a href="#heading--responsibility">Your Responsibility</a></h2>

      You agree to indemnify the company from legal claims by others related to your breach of these terms, or breach of these terms by others using your account on the forum. Both you and the company agree to notify the other side of any legal claims for which you might have to indemnify the company as soon as possible. If the company fails to notify you of a legal claim promptly, you won't have to indemnify the company for damages that you could have defended against or mitigated with prompt notice. You agree to allow the company to control investigation, defense, and settlement of legal claims for which you would have to indemnify the company, and to cooperate with those efforts. The company agrees not to agree to any settlement that admits fault for you or imposes obligations on you without your prior agreement.

      <h2 id="heading--disclaimers"><a href="#heading--disclaimers">Disclaimers</a></h2>

      ***You accept all risk of using the forum and content on the forum. As far as the law allows, the company and its suppliers provide the forum as is, without any warranty whatsoever.***

      The forum may hyperlink to and integrate forums and services run by others. The company does not make any warranty about services run by others, or content they may provide. Use of services run by others may be governed by other terms between you and the one running service.

      <h2 id="heading--liability"><a href="#heading--liability">Limits on Liability</a></h2>

      ***Neither the company nor its suppliers will be liable to you for breach-of-contract damages their personnel could not have reasonably foreseen when you agreed to these terms.***

      ***As far as the law allows, the total liability to you for claims of any kind that are related to the forum or content on the forum will be limited to $50.***

      <h2 id="heading--feedback"><a href="#heading--feedback">Feedback</a></h2>

      The company welcomes your feedback and suggestions for the forum. See the [Contact](#heading--contact) section below for ways to get in touch with us.

      You agree that the company will be free to act on feedback and suggestions you provide, and that the company won't have to notify you that your feedback was used, get your permission to use it, or pay you. You agree not to submit feedback or suggestions that you believe might be confidential or proprietary, to you or others.

      <h2 id="heading--termination"><a href="#heading--termination">Termination</a></h2>

      Either you or the company may end the agreement written out in these terms at any time. When our agreement ends, your permission to use the forum also ends.

      The following provisions survive the end of our agreement: [Your Content](#heading--your-content), [Feedback](#heading--feedback), [Your Responsibility](#heading--responsibility), [Disclaimers](#heading--disclaimers), [Limits on Liability](#heading--liability), and [General Terms](#heading--general).

      <h2 id="heading--disputes"><a href="#heading--disputes">Disputes</a></h2>

      %{governing_law} will govern any dispute related to these terms or your use of the forum.

      You and the company agree to seek injunctions related to these terms only in state or federal court in %{city_for_disputes}. Neither you nor the company will object to jurisdiction, forum, or venue in those courts.

      ***Other than to seek an injunction or for claims under the Computer Fraud and Abuse Act, you and the company will resolve any dispute by binding American Arbitration Association arbitration. Arbitration will follow the AAA's Commercial Arbitration Rules and Supplementary Procedures for Consumer Related Disputes. Arbitration will happen in %{city_for_disputes}. You will settle any dispute as an individual, and not as part of a class action or other representative proceeding, whether as the plaintiff or a class member. No arbitrator will consolidate any dispute with any other arbitration without the company's permission.***

      Any arbitration award will include costs of the arbitration, reasonable attorneys' fees, and reasonable costs for witnesses. You and the company may enter arbitration awards in any court with jurisdiction.

      <h2 id="heading--general"><a href="#heading--general">General Terms</a></h2>

      If a provision of these terms is unenforceable as written, but could be changed to make it enforceable, that provision should be modified to the minimum extent necessary to make it enforceable. Otherwise, that provision should be removed.

      You may not assign your agreement with the company. The company may assign your agreement to any affiliate of the company, any other company that obtains control of the company, or any other company that buys assets of the company related to the forum. Any attempted assignment against these terms has no legal effect.

      Neither the exercise of any right under this Agreement, nor waiver of any breach of this Agreement, waives any other breach of this Agreement.

      These terms embody all the terms of agreement between you and the company about use of the forum. These terms entirely replace any other agreements about your use of the forum, written or not.

      <h2 id="heading--contact"><a href="#heading--contact">Contact</a></h2>

      You may notify the company under these terms, and send questions to the company, at <%{contact_email}>.

      The company may notify you under these terms using the e-mail address you provide for your account on the forum, or by posting a message to the homepage of the forum or your account page.

      <h2 id="heading--changes"><a href="#heading--changes">Changes</a></h2>

      The company last updated these terms on July 12, 2018, and may update these terms again. The company will post all updates to the forum. For updates that contain substantial changes, the company agrees to e-mail you, if you've created an account and provided a valid e-mail address. The company may also announce updates with special messages or alerts on the forum.

      Once you get notice of an update to these terms, you must agree to the new terms in order to keep using the forum.

  privacy_topic:
    title: "Privacy Policy"
    body: |
      <a name="collect"></a>

      ## [What information do we collect?](#collect)

      We collect information from you when you register on our site and gather data when you participate in the forum by reading, writing, and evaluating the content shared here.

      When registering on our site, you may be asked to enter your name and e-mail address. You may, however, visit our site without registering. Your e-mail address will be verified by an email containing a unique link. If that link is visited, we know that you control the e-mail address.

      When registered and posting, we record the IP address that the post originated from. We also may retain server logs which include the IP address of every request to our server.

      <a name="use"></a>

      ## [What do we use your information for?](#use)

      Any of the information we collect from you may be used in one of the following ways:

      * To personalize your experience &mdash; your information helps us to better respond to your individual needs.
      * To improve our site &mdash; we continually strive to improve our site offerings based on the information and feedback we receive from you.
      * To improve customer service &mdash; your information helps us to more effectively respond to your customer service requests and support needs.
      * To send periodic emails &mdash; The email address you provide may be used to send you information, notifications that you request about changes to topics or in response to your user name, respond to inquiries, and/or other requests or questions.

      <a name="protect"></a>

      ## [How do we protect your information?](#protect)

      We implement a variety of security measures to maintain the safety of your personal information when you enter, submit, or access your personal information.

      <a name="data-retention"></a>

      ## [What is your data retention policy?](#data-retention)

      We will make a good faith effort to:

      * Retain server logs containing the IP address of all requests to this server no more than 90 days.
      * Retain the IP addresses associated with registered users and their posts no more than 5 years.

      <a name="cookies"></a>

      ## [Do we use cookies?](#cookies)

      Yes. Cookies are small files that a site or its service provider transfers to your computer's hard drive through your Web browser (if you allow). These cookies enable the site to recognize your browser and, if you have a registered account, associate it with your registered account.

      We use cookies to understand and save your preferences for future visits and compile aggregate data about site traffic and site interaction so that we can offer better site experiences and tools in the future. We may contract with third-party service providers to assist us in better understanding our site visitors. These service providers are not permitted to use the information collected on our behalf except to help us conduct and improve our business.

      <a name="disclose"></a>

      ## [Do we disclose any information to outside parties?](#disclose)

      We do not sell, trade, or otherwise transfer to outside parties your personally identifiable information. This does not include trusted third parties who assist us in operating our site, conducting our business, or servicing you, so long as those parties agree to keep this information confidential. We may also release your information when we believe release is appropriate to comply with the law, enforce our site policies, or protect ours or others rights, property, or safety. However, non-personally identifiable visitor information may be provided to other parties for marketing, advertising, or other uses.

      <a name="third-party"></a>

      ## [Third party links](#third-party)

      Occasionally, at our discretion, we may include or offer third party products or services on our site. These third party sites have separate and independent privacy policies. We therefore have no responsibility or liability for the content and activities of these linked sites. Nonetheless, we seek to protect the integrity of our site and welcome any feedback about these sites.

      <a name="coppa"></a>

      ## [Children's Online Privacy Protection Act Compliance](#coppa)

      Our site, products and services are all directed to people who are at least 13 years old or older. If this server is in the USA, and you are under the age of 13, per the requirements of COPPA ([Children's Online Privacy Protection Act](https://en.wikipedia.org/wiki/Children%27s_Online_Privacy_Protection_Act)), do not use this site.

      <a name="online"></a>

      ## [Online Privacy Policy Only](#online)

      This online privacy policy applies only to information collected through our site and not to information collected offline.

      <a name="consent"></a>

      ## [Your Consent](#consent)

      By using our site, you consent to our web site privacy policy.

      <a name="changes"></a>

      ## [Changes to our Privacy Policy](#changes)

      If we decide to change our privacy policy, we will post those changes on this page.

      This document is CC-BY-SA. It was last updated May 31, 2013.

  badges:
    mass_award:
      errors:
        invalid_csv: We encountered an error on line %{line_number}. Please confirm the CSV has one email per line.
        too_many_csv_entries: Too many entries in the CSV file. Please provide a CSV file with no more than %{count} entries.
        badge_disabled: Please enable the %{badge_name} badge first.
        cant_grant_multiple_times: Can't grant the %{badge_name} badge multiple times to a single user.
    editor:
      name: Editor
      description: First post edit
      long_description: |
        This badge is granted the first time you edit one of your posts. While you won’t be able to edit your posts forever, editing is encouraged — you can improve the formatting, fix small mistakes, or add anything you missed when you originally posted. Edit to make your posts even better!
    wiki_editor:
      name: Wiki Editor
      description: First wiki edit
      long_description: |
        This badge is granted the first time you edit one wiki post.
    basic_user:
      name: Basic
      description: <a href="https://blog.discourse.org/2018/06/understanding-discourse-trust-levels/">Granted</a> all essential community functions
      long_description: |
        This badge is granted when you reach trust level 1. Thanks for sticking around and reading a few topics to learn what our community is about. New user restrictions have been lifted; you’ve been granted all essential community abilities, such as personal messaging, flagging, wiki editing, and the ability to post multiple images and links.
    member:
      name: Member
      description: <a href="https://blog.discourse.org/2018/06/understanding-discourse-trust-levels/">Granted</a> invitations, group messaging, more likes
      long_description: |
        This badge is granted when you reach trust level 2. Thanks for participating over a period of weeks to truly join our community. You can now send invitations from your user page or individual topics, create group personal messages, and have more likes per day.
    regular:
      name: Regular
      description: <a href="https://blog.discourse.org/2018/06/understanding-discourse-trust-levels/">Granted</a> recategorize, rename, followed links, wiki, more likes
      long_description: |
        This badge is granted when you reach trust level 3. Thanks for being a regular part of our community over a period of months. You’re now one of the most active readers, and a reliable contributor that makes our community great. You can now recategorize and rename topics, take advantage of more powerful spam flags, access a private lounge area, and you’ll also get lots more likes per day.
    leader:
      name: Leader
      description: <a href="https://blog.discourse.org/2018/06/understanding-discourse-trust-levels/">Granted</a> global edit, pin, close, archive, split and merge, more likes
      long_description: |
        This badge is granted when you reach trust level 4. You’re a leader in this community as selected by staff, and you set a positive example for the rest of the community in your actions and words here. You have the ability to edit all posts, take common topic moderator actions such as pin, close, unlist, archive, split, and merge.
    welcome:
      name: Welcome
      description: Received a like
      long_description: |
        This badge is granted when you receive your first like on a post. Congratulations, you’ve posted something that your fellow community members found interesting, cool, or useful!
    autobiographer:
      name: Autobiographer
      description: Filled out <a href="%{base_uri}/my/preferences/profile">profile</a> information
      long_description: |
        This badge is granted for filling out <a href="%{base_uri}/my/preferences/profile">your user profile</a> and selecting a profile picture. Letting the community know a bit more about who you are and what you’re interested in makes for a better, more connected community. Join us!
    anniversary:
      name: Anniversary
      description: Active member for a year, posted at least once
      long_description: |
        This badge is granted when you’ve been a member for a year with at least one post in that year. Thank you for sticking around and contributing to our community. We couldn’t do it without you.
    nice_post:
      name: Nice Reply
      description: Received 10 likes on a reply
      long_description: |
        This badge is granted when your reply gets 10 likes. Your reply made an impression on the community and helped move the conversation forward.
    good_post:
      name: Good Reply
      description: Received 25 likes on a reply
      long_description: |
        This badge is granted when your reply gets 25 likes. Your reply was exceptional and made the conversation much more interesting.
    great_post:
      name: Great Reply
      description: Received 50 likes on a reply
      long_description: |
        This badge is granted when your reply gets 50 likes. Wow! Your reply was inspiring, fascinating, hilarious, or insightful and the community loved it!
    nice_topic:
      name: Nice Topic
      description: Received 10 likes on a topic
      long_description: |
        This badge is granted when your topic gets 10 likes. You started an interesting conversation that the community enjoyed.
    good_topic:
      name: Good Topic
      description: Received 25 likes on a topic
      long_description: |
        This badge is granted when your topic gets 25 likes. You launched a vibrant conversation that the community rallied around.
    great_topic:
      name: Great Topic
      description: Received 50 likes on a topic
      long_description: |
        This badge is granted when your topic gets 50 likes. You kicked off a fascinating conversation and the community loved the lively discussion that resulted!
    nice_share:
      name: Nice Share
      description: Shared a post with 25 unique visitors
      long_description: |
        This badge is granted for sharing a link that was clicked by 25 outside visitors. Thanks for spreading the word about our discussions, and this community.
    good_share:
      name: Good Share
      description: Shared a post with 300 unique visitors
      long_description: |
        This badge is granted for sharing a link that was clicked by 300 outside visitors. Good work! You’ve shown off a great discussion to a bunch of new people and helped this community grow.
    great_share:
      name: Great Share
      description: Shared a post with 1000 unique visitors
      long_description: |
        This badge is granted for sharing a link that was clicked by 1000 outside visitors. Wow! You’ve promoted an interesting discussion to a huge new audience, and helped us grow our community in a big way!
    first_like:
      name: First Like
      description: Liked a post
      long_description: |
        This badge is granted the first time you like a post using the :heart: button. Liking posts is a great way to let your fellow community members know that what they posted was interesting, useful, cool, or fun. Share the love!
    first_flag:
      name: First Flag
      description: Flagged a post
      long_description: |
        This badge is granted the first time you flag a post. Flagging is how we all help keep this a nice place for everyone. If you notice any posts that require moderator attention for any reason please don’t hesitate to flag. If you see a problem, :flag_black: flag it!
    promoter:
      name: Promoter
      description: Invited a user
      long_description: |
        This badge is granted when you invite someone to join the community via the invite button on your user page, or at the bottom of a topic. Inviting friends who might be interested in specific discussions is a great way to introduce new people to our community, so thanks!
    campaigner:
      name: Campaigner
      description: Invited 3 basic users
      long_description: |
        This badge is granted when you’ve invited 3 people who subsequently spent enough time on the site to become basic users. A vibrant community needs a regular infusion of newcomers who regularly participate and add new voices to the conversations.
    champion:
      name: Champion
      description: Invited 5 members
      long_description: |
        This badge is granted when you’ve invited 5 people who subsequently spent enough time on the site to become full members. Wow! Thanks for expanding the diversity of our community with new members!
    first_share:
      name: First Share
      description: Shared a post
      long_description: |
        This badge is granted the first time you share a link to a reply or topic using the share button. Sharing links is a great way to show off interesting discussions with the rest of the world and grow your community.
    first_link:
      name: First Link
      description: Added a link to another topic
      long_description: |
        This badge is granted the first time you add a link to another topic. Linking topics helps fellow readers find interesting related conversations, by showing the connections between topics in both directions. Link freely!
    first_quote:
      name: First Quote
      description: Quoted a post
      long_description: |
        This badge is granted the first time you quote a post in your reply. Quoting relevant parts of earlier posts in your reply helps keep discussions connected together and on topic. The easiest way to quote is to highlight a section of a post, and then press any reply button. Quote generously!
    read_guidelines:
      name: Read Guidelines
      description: Read the <a href="%{base_uri}/guidelines">community guidelines</a>
      long_description: |
        This badge is granted for <a href="%{base_uri}/guidelines">reading the community guidelines</a>. Following and sharing these simple guidelines helps build a safe, fun, and sustainable community for everyone. Always remember there’s another human being, one very much like yourself, on the other side of that screen. Be nice!
    reader:
      name: Reader
      description: Read every reply in a topic with more than 100 replies
      long_description: |
        This badge is granted the first time you read a long topic with more than 100 replies. Reading a conversation closely helps you follow the discussion, understand different viewpoints, and leads to more interesting conversations. The more you read, the better the conversation gets. As we like to say, Reading is Fundamental! :slight_smile:
    popular_link:
      name: Popular Link
      description: Posted an external link with 50 clicks
      long_description: |
        This badge is granted when a link you shared gets 50 clicks. Thanks for posting a useful link that added interesting context to the conversation!
    hot_link:
      name: Hot Link
      description: Posted an external link with 300 clicks
      long_description: |
        This badge is granted when a link you shared gets 300 clicks. Thanks for posting a fascinating link that drove the conversation forward and illuminated the discussion!
    famous_link:
      name: Famous Link
      description: Posted an external link with 1000 clicks
      long_description: |
        This badge is granted when a link you shared gets 1000 clicks. Wow! You posted a link that significantly improved the conversation by adding essential detail, context, and information. Great work!
    appreciated:
      name: Appreciated
      description: Received 1 like on 20 posts
      long_description: |
        This badge is granted when you receive at least one like on 20 different posts. The community is enjoying your contributions to the conversations here!
    respected:
      name: Respected
      description: Received 2 likes on 100 posts
      long_description: |
        This badge is granted when you receive at least 2 likes on 100 different posts. The community is growing to respect your many contributions to the conversations here.
    admired:
      name: Admired
      description: Received 5 likes on 300 posts
      long_description: |
        This badge is granted when you receive at least 5 likes on 300 different posts. Wow! The community admires your frequent, high quality contributions to the conversations here.
    out_of_love:
      name: Out of Love
      description: Used %{max_likes_per_day} likes in a day
      long_description: |
        This badge is granted when you use all %{max_likes_per_day} of your daily likes. Remembering to take a moment and like the posts you enjoy and appreciate encourages your fellow community members to create even more great discussions in the future.
    higher_love:
      name: Higher Love
      description: Used %{max_likes_per_day} likes in a day 5 times
      long_description: |
        This badge is granted when you use all %{max_likes_per_day} of your daily likes for 5 days. Thanks for taking the time actively encouraging the best conversations every day!
    crazy_in_love:
      name: Crazy in Love
      description: Used %{max_likes_per_day} likes in a day 20 times
      long_description: |
        This badge is granted when you use all %{max_likes_per_day} of your daily likes for 20 days. Wow! You’re a role model for encouraging your fellow community members!
    thank_you:
      name: Thank You
      description: Has 20 liked posts and gave 10 likes
      long_description: |
        This badge is granted when you have 20 liked posts and give 10 or more likes in return. When someone likes your posts, you find the time to like what others are posting, too.
    gives_back:
      name: Gives Back
      description: Has 100 liked posts and gave 100 likes
      long_description: |
        This badge is granted when you have 100 liked posts and give 100 or more likes in return. Thanks for paying it forward!
    empathetic:
      name: Empathetic
      description: Has 500 liked posts and gave 1000 likes
      long_description: |
        This badge is granted when you have 500 liked posts and give 1000 or more likes in return. Wow! You’re a model of generosity and mutual appreciation :two_hearts:.
    first_emoji:
      name: First Emoji
      description: Used an Emoji in a Post
      long_description: |
        This badge is granted the first time you add an Emoji to your post :thumbsup:. Emoji let you convey emotion in your posts, from happiness :smiley: to sadness :anguished: to anger :angry: and everything in between :sunglasses:. Just type a : (colon) or press the Emoji toolbar button in the editor to select from hundreds of choices :ok_hand:
    first_mention:
      name: First Mention
      description: Mentioned a user in a post
      long_description: |
        This badge is granted the first time you mention someone’s @username in your post. Each mention generates a notification to that person, so they know about your post. Just begin typing @ (at symbol) to mention any user or, if allowed, group – it’s a convenient way to bring something to their attention.
    first_onebox:
      name: First Onebox
      description: Posted a link that was oneboxed
      long_description: |
        This badge is granted the first time you post a link on a line by itself, which automatically expanded into a onebox with a summary, title, and (when available) picture.
    first_reply_by_email:
      name: First Reply By Email
      description: Replied to a post via email
      long_description: |
        This badge is granted the first time you reply to a post via email :e-mail:.
    new_user_of_the_month:
      name: "New User of the Month"
      description: Outstanding contributions in their first month
      long_description: |
        This badge is granted to congratulate two new users each month for their excellent overall contributions, as measured by how often their posts were liked, and by whom.
    enthusiast:
      name: Enthusiast
      description: Visited 10 consecutive days
      long_description: |
        This badge is granted for visiting 10 consecutive days. Thanks for sticking with us for over a week!
    aficionado:
      name: Aficionado
      description: Visited 100 consecutive days
      long_description: |
        This badge is granted for visiting 100 consecutive days. That’s more than three months!
    devotee:
      name: Devotee
      description: Visited 365 consecutive days
      long_description: |
        This badge is granted for visiting 365 consecutive days. Wow, an entire year!
    badge_title_metadata: "%{display_name} badge on %{site_title}"

  admin_login:
    success: "Email Sent"
    errors:
      unknown_email_address: "Unknown email address."
      invalid_token: "Invalid token."
    email_input: "Admin Email"
    submit_button: "Send Email"

  performance_report:
    initial_post_raw: This topic includes daily performance reports for your site.
    initial_topic_title: Website performance reports

  tags:
    title: "Tags"
    restricted_tag_disallowed: 'You cannot apply the tag "%{tag}".'
    restricted_tag_remove_disallowed: 'You cannot remove the tag "%{tag}".'
    minimum_required_tags:
      one: "You must select at least %{count} tag."
      other: "You must select at least %{count} tags."
    upload_row_too_long: "The CSV file should have one tag per line. Optionally the tag can be followed by a comma, then the tag group name."
    forbidden:
      invalid:
        one: "The tag you selected cannot be used"
        other: "None of the tags you selected can be used"
      in_this_category: '"%{tag_name}" cannot be used in this category'
      restricted_to:
        one: '"%{tag_name}" is restricted to the "%{category_names}" category'
        other: '"%{tag_name}" is restricted to the following categories: %{category_names}'
      synonym: 'Synonyms are not allowed. Use "%{tag_name}" instead.'
      has_synonyms: '"%{tag_name}" cannot be used because it has synonyms.'
      restricted_tags_cannot_be_used_in_category:
        one: 'The "%{tags}" tag cannot be used in the "%{category}" category. Please remove it.'
        other: 'The following tags cannot be used in the "%{category}" category: %{tags}. Please remove them.'
      category_does_not_allow_tags:
        one: 'The "%{category}" category does not allow the "%{tags}" tag. Please remove it.'
        other: 'The "%{category}" category does not allow the following tags: "%{tags}". Please remove them.'
    required_tags_from_group:
      one: "You must include at least %{count} %{tag_group_name} tag. The tags in this group are: %{tags}."
      other: "You must include at least %{count} %{tag_group_name} tags. The tags in this group are: %{tags}."
    invalid_target_tag: "cannot be a synonym of a synonym"
    synonyms_exist: "is not allowed while synonyms exist"
  rss_by_tag: "Topics tagged %{tag}"

  finish_installation:
    congratulations: "Congratulations, you installed Discourse!"
    register:
      button: "Register"
      title: "Register Admin Account"
      help: "register a new account to get started"
      no_emails: "Unfortunately, no administrator emails were defined during setup, so finalizing the configuration may be difficult. Please add a developer email in the configuration file or <a href='https://meta.discourse.org/t/create-admin-account-from-console/17274'>create an administrator account from console</a>."
    confirm_email:
      title: "Confirm your Email"
      message: "<p>We sent an activation mail to <b>%{email}</b>. Please follow the instructions in the email to activate your account.</p><p>If it doesn't arrive, check your spam folder, and <a href='https://meta.discourse.org/t/troubleshooting-email-on-a-new-discourse-install/16326'>ensure you set up email correctly</a>.</p>"
    resend_email:
      title: "Resend Activation Email"
      message: "<p>We've re-sent the activation email to <b>%{email}</b>"

  safe_mode:
    title: "Enter safe mode"
    description: "Safe mode allows you to test your site without loading plugins or site customizations."
    no_customizations: "Disable current theme"
    only_official: "Disable unofficial plugins"
    no_plugins: "Disable all plugins"
    enter: "Enter Safe Mode"
    must_select: "You must select at least one option to enter safe mode."
  wizard:
    title: "Discourse Setup"
    step:
      locale:
        title: "Welcome to your Discourse!"
        fields:
          default_locale:
            description: "What’s the default language for your community?"

      forum_title:
        title: "Name"
        description: "Your name is a sign visible in the distance, the <i>first</i> thing potential visitors will notice about your community. What does your name and title say about your community?"

        fields:
          title:
            label: "Your community’s name"
            placeholder: "Jane’s Hangout"
          site_description:
            label: "Describe your community in one short sentence (used in search results and social media)"
            placeholder: "A place for Jane and her friends to discuss cool stuff"
          short_site_description:
            label: "Describe your community in few words (used for the homepage title)"
            placeholder: "Best community ever"

      introduction:
        title: "Introduction"
        disabled:
          "<p>We couldn’t find any topic with the title “%{topic_title}”.</p>
          <ul>
          <li>If you have changed the title, edit that topic to modify your site’s introductory text.</li>
          <li>If you have deleted this topic, create another topic with “%{topic_title}” as the title. The content of the first post is your site’s introductory text.</li>
          </ul>"

        fields:
          welcome:
            label: "Welcome Topic"
            description:
              "<p>How would you describe your community to a stranger on an elevator in about 1 minute?</p>
              <ul>
              <li>Who are these discussions for?</li>
              <li>What can I find here?</li>
              <li>Why should I visit?</li>
              </ul>
              <p>Your welcome topic is the first thing new arrivals will read. Think of it as your <b>one paragraph</b> 'elevator pitch' or 'mission statement'. </p>"
            one_paragraph: "Please restrict your welcome message to one paragraph."
            extra_description: "If you are not sure, you can skip this step and edit your welcome topic later."

      privacy:
        title: "Access"
        description: "<p>Is your community open to everyone, or is it restricted by membership, invitation, or approval? If you prefer, you can set things up privately, then switch over to public later.</p>"

        fields:
          privacy:
            choices:
              open:
                label: "Public"
                description: "Anyone can access this community"
              restricted:
                label: "Private"
                description: "Only logged in users can access this community"
          privacy_options:
            description: "How do new users sign up for an account?"
            choices:
              open:
                label: "Users can sign up on their own."
              invite_only:
                label: "Users must be invited by trusted users or staff before they can sign up."
              must_approve:
                label: "Users can sign up on their own, but must be approved by staff."

      contact:
        title: "Contact"
        fields:
          contact_email:
            label: "Mail"
            placeholder: "name@example.com"
            description: "Email address for the person or group responsible for this community. Used for critical notifications such as unhandled flags, security updates, and on <a href='%{base_path}/about' target='_blank'>your about page</a> for urgent community contact."
          contact_url:
            label: "Web Page"
            placeholder: "https://www.example.com/contact-us"
            description: "General contact web page for you or your organization. Will be displayed on <a href='%{base_path}/about' target='_blank'>your about page</a>."
          site_contact:
            label: "Automated Messages"
            description: "All automated Discourse personal messages will be sent from this user, such as flag warnings and backup completion notices."

      corporate:
        title: "Organization"
        description: "This information will be entered in your <a href='%{base_path}/tos' target='blank'>Terms of Service</a>, which is a topic you can edit in the Staff category. If you don’t have a company, feel free to skip this step for now."

        fields:
          company_name:
            label: "Company Name"
            placeholder: "Example Organization"
          governing_law:
            label: "Governing Law"
            placeholder: "California law"
          city_for_disputes:
            label: "City for Disputes"
            placeholder: "San Francisco, California"

      styling:
        title: "Styling"
        fields:
          color_scheme:
            label: "Color scheme"
          body_font:
            label: "Body font"
          heading_font:
            label: "Heading font"
          styling_preview:
            label: "Preview"
          homepage_style:
            label: "Homepage style"
            choices:
              latest:
                label: "Latest Topics"
              categories_only:
                label: "Categories Only"
              categories_with_featured_topics:
                label: "Categories with Featured Topics"
              categories_and_latest_topics:
                label: "Categories and Latest Topics"
              categories_and_top_topics:
                label: "Categories and Top Topics"
              categories_boxes:
                label: "Categories boxes"
              categories_boxes_with_topics:
                label: "Categories boxes with Topics"

      logos:
        title: "Logos"
        fields:
          logo:
            label: "Primary Logo"
            description: "The logo image at the top left of your site. Use a wide rectangular image with a height of 120 and an aspect ratio greater than 3:1"
          logo_small:
            label: "Square Logo"
            description: "A square version of your logo. Shown at the top left of your site when scrolling down, in the browser, and when sharing on social platforms. Ideally larger than 512x512."

      icons:
        title: "Icons"
        fields:
          favicon:
            label: "Browser Icon"
            description: "Icon image used to represent your site in web browsers that looks good at small sizes. Recommended image extensions are PNG or JPG. We'll use the square logo by default."
          large_icon:
            label: "Large Icon"
            description: "Icon image used to represent your site on modern devices that looks good at larger sizes. Ideally larger than 512 × 512. We'll use the square logo by default."

      invites:
        title: "Invite Staff"
        description: "You’re almost done! Let’s invite some people to help <a href='https://blog.discourse.org/2014/08/building-a-discourse-community/' target='blank'>seed your discussions</a> with interesting topics and replies to get your community started."
        disabled: "Since local logins are disabled, it’s not possible to send invites to anyone. Please proceed to the next step."

      finished:
        title: "Your Discourse is Ready!"
        description: |
          <p>If you ever feel like changing these settings, <b>re-run this wizard any time</b>, or visit <a href='%{base_path}/admin' target='_blank'>your admin section</a>; find it next to the wrench icon in the site menu.</p>
          <p>It is easy to customize your Discourse even further using our powerful theming system. For examples, check out the <a href="https://meta.discourse.org/c/theme/61/l/top" target="_blank">top themes and components</a> on <a href="https://meta.discourse.org/" target="_blank">meta.discourse.org</a>.</p>
          <p>Have fun, and good luck <a href='https://blog.discourse.org/2014/08/building-a-discourse-community/' target='_blank'>building your new community!</a></p>

  search_logs:
    graph_title: "Search Count"

  joined: "Joined"

  discourse_push_notifications:
    popup:
      mentioned: '%{username} mentioned you in "%{topic}" - %{site_title}'
      group_mentioned: '%{username} mentioned you in "%{topic}" - %{site_title}'
      quoted: '%{username} quoted you in "%{topic}" - %{site_title}'
      replied: '%{username} replied to you in "%{topic}" - %{site_title}'
      posted: '%{username} posted in "%{topic}" - %{site_title}'
      private_message: '%{username} sent you a private message in "%{topic}" - %{site_title}'
      linked: '%{username} linked to your post from "%{topic}" - %{site_title}'
      watching_first_post: '%{username} created a new topic "%{topic}" - %{site_title}'
      confirm_title: "Notifications enabled - %{site_title}"
      confirm_body: "Success! Notifications have been enabled."
      custom: "Notification from %{username} on %{site_title}"

  staff_action_logs:
    not_found: "not found"
    unknown: "unknown"
    user_merged: "%{username} was merged into this account"
    user_delete_self: "Deleted by self from %{url}"
    webhook_deactivation_reason: "Your webhook has been automatically deactivated. We received multiple '%{status}' HTTP status failure responses."
    api_key:
      automatic_revoked:
        one: "Automatically revoked, last activity more than %{count} day ago"
        other: "Automatically revoked, last activity more than %{count} days ago"
      revoked: Revoked
      restored: Restored

  reviewables:
    already_handled: "Thanks, but we've already reviewed that post and determined it does not need to be flagged again."
    already_handled_and_user_not_exist: "Thanks, but someone already reviewed and that user no longer exists."
    priorities:
      low: "Low"
      medium: "Medium"
      high: "High"
    sensitivity:
      disabled: "Disabled"
      low: "Low"
      medium: "Medium"
      high: "High"
    must_claim: "You must claim items before acting on them."
    user_claimed: "This item has been claimed by another user."
    missing_version: "You must supply a version parameter"
    conflict: "There was an update conflict preventing you from doing that."
    reasons:
      post_count: "The first few posts from every user must be approved by staff. See %{link}."
      trust_level: "Users at low trust levels must have replies approved by staff. See %{link}."
      new_topics_unless_trust_level: "Users at low trust levels must have topics approved by staff. See %{link}."
      fast_typer: "New user typed their first post suspiciously fast, suspected bot or spammer behavior. See %{link}."
      auto_silence_regex: "New user whose first post matches the %{link} setting."
      watched_word: "This post included a Watched Word. See your %{link}."
      staged: "New topics and posts for staged users must be approved by staff. See %{link}."
      category: "Posts in this category require manual approval by staff. See the %{link}."
      must_approve_users: "All new users must be approved by staff. See %{link}."
      invite_only: "All new users should be invited. See %{link}."
      email_auth_res_enqueue: "This email failed a DMARC check, it most likely isn't from whom it seems to be from. Check the raw email headers for more information."
      email_spam: "This email was flagged as spam by the header defined in %{link}."
      suspect_user: "This new user entered profile information without reading any topics or posts, which strongly suggests they may be a spammer. See %{link}."
      contains_media: "This post includes embedded media. See %{link}."
      queued_by_staff: "A staff member thinks this post needs review. It'll remain hidden until then."
      links:
        watched_word: list of watched words
        category: category settings

    actions:
      agree:
        title: "Agree..."
      agree_and_keep:
        title: "Keep Post"
        description: "Agree with flag and keep the post unchanged."
      agree_and_keep_hidden:
        title: "Keep Post Hidden"
        description: "Agree with flag and leave the post hidden."
      agree_and_suspend:
        title: "Suspend User"
        description: "Agree with flag and suspend the user."
      agree_and_silence:
        title: "Silence User"
        description: "Agree with flag and silence the user."
      agree_and_restore:
        title: "Restore Post"
        description: "Restore the post so that all users can see it."
      agree_and_hide:
        title: "Hide Post"
        description: "Hide this post and automatically send the user a message urging them to edit it."
      delete_single:
        title: "Delete"
      delete:
        title: "Delete..."
      delete_and_ignore:
        title: "Delete Post and Ignore"
        description: "Delete post; if the first post, delete the topic as well"
      delete_and_ignore_replies:
        title: "Delete Post + Replies and Ignore"
        description: "Delete post and all of its replies; if the first post, delete the topic as well"
        confirm: "Are you sure you want to delete the replies to the post as well?"
      delete_and_agree:
        title: "Delete Post and Agree"
        description: "Delete post; if the first post, delete the topic as well"
      delete_and_agree_replies:
        title: "Delete Post + Replies and Agree"
        description: "Delete post and all of its replies; if the first post, delete the topic as well"
        confirm: "Are you sure you want to delete the replies to the post as well?"
      disagree_and_restore:
        title: "Disagree and Restore Post"
        description: "Restore the post so that all users can see it."
      disagree:
        title: "Disagree"
      ignore:
        title: "Ignore"
      approve:
        title: "Approve"
      approve_post:
        title: "Approve Post"
        confirm_closed: "This topic is closed. Would you like to create the post anyway?"
      reject_post:
        title: "Reject Post"
      approve_user:
        title: "Approve User"
      reject_user:
        title: "Delete User..."
        delete:
          title: "Delete User"
          description: "The user will be deleted from the forum."
        block:
          title: "Delete and Block User"
          description: "The user will be deleted, and we'll block their IP and email address."
      reject:
        title: "Reject"
        bundle_title: "Reject..."
      reject_and_suspend:
        title: "Reject and Suspend user"
      reject_and_silence:
        title: "Reject and Silence user"
      reject_and_delete:
        title: "Reject and Delete the post"
      reject_and_keep_deleted:
        title: "Keep post deleted"
      approve_and_restore:
        title: "Approve and Restore post"
      delete_user:
        reason: "Deleted via review queue"

  email_style:
    html_missing_placeholder: "The html template must include %{placeholder}"

  notification_level:
    ignore_error: "Sorry, you can't ignore that user."
    mute_error: "Sorry, you can't mute that user."
    error: "Sorry, you cannot change the notification level for that user."
    invalid_value: '"%{value}" is not a valid notification level.'

  discord:
    not_in_allowed_guild: "Authentication failed. You are not a member of a permitted Discord guild."

  old_keys_reminder:
    title: "Reminder about old credentials"
    body: |
      Hello! This is a routine yearly security reminder from your Discourse instance.

      As a courtesy, we wanted to let you know that the following credentials used on your Discourse instance have not been updated in more than two years:

      %{keys}

      No action is required at this time, however, it is considered good security practice to cycle all your important credentials every few years.

  create_linked_topic:
    topic_title_with_sequence:
      one: "%{topic_title} (Part %{count})"
      other: "%{topic_title} (Part %{count})"
    post_raw: "Continuing the discussion from %{parent_url}.\n\nPrevious discussions:\n\n%{previous_topics}"
    small_action_post_raw: "Continue discussion at %{new_title}."

  fallback_username: "user"<|MERGE_RESOLUTION|>--- conflicted
+++ resolved
@@ -2356,11 +2356,8 @@
 
     allow_changing_staged_user_tracking: "Allow a staged user's category and tag notification preferences to be changed by an admin user."
     use_email_for_username_and_name_suggestions: "Use the first part of email addresses for username and name suggestions. Note that this makes it easier for the public to guess full user email addresses (because a large proportion of people share common services like `gmail.com`)."
-<<<<<<< HEAD
+    use_name_for_username_suggestions: "Use a user's full name when suggesting usernames."
     suggest_weekends_in_date_pickers: "Include weekends (Saturday and Sunday) in date picker suggestions (disable this if you use Discourse only on weekdays, Monday through Friday)."
-=======
-    use_name_for_username_suggestions: "Use a user's full name when suggesting usernames."
->>>>>>> 5bc80cde
 
     errors:
       invalid_css_color: "Invalid color. Enter a color name or hex value."
