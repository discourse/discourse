# encoding: utf-8
# This file contains content for the server portion of Discourse used by Ruby
#
# To work with us on translations, see:
# https://www.transifex.com/projects/p/discourse-pt-br/
#
# To validate this YAML file after you change it, please paste it into
# http://yamllint.com/

en:
  dates:
    short_date_no_year: "D MMM"
    short_date: "D MMM, YYYY"
    long_date: "MMMM D, YYYY h:mma"
  time:
    formats:
      short: "%m-%d-%Y"
      short_no_year: "%B %-d"
      date_only: "%b %-d, %Y"

  title: "Discourse"
  topics: "Topics"
  posts: "posts"
  loading: "Loading"
  powered_by_html: 'Powered by <a href="http://www.discourse.org">Discourse</a>, best viewed with JavaScript enabled'
  log_in: "Log In"

  via: "%{username} via %{site_name}"
  is_reserved: "is reserved"

  backup:
    operation_already_running: "An operation is currently running. Can't start a new job right now."
    backup_file_should_be_tar_gz: "The backup file should be a .tar.gz archive."
    not_enough_space_on_disk: "There is not enough space on disk to upload this backup."

  not_logged_in: "You need to be logged in to do that."
  read_only_mode_enabled: "The site is in read only mode. Interactions are disabled."

  too_many_replies:
    one: "We're sorry, but new users are temporarily limited to 1 reply in the same topic."
    other: "We're sorry, but new users are temporarily limited to %{count} replies in the same topic."

  embed:
    start_discussion: "Begin the Discussion"
    continue: "Continue the Discussion"
    more_replies:
      one: "1 more reply"
      other: "%{count} more replies"

    loading: "Loading Discussion..."
    permalink: "Permalink"
    imported_from: "Discussion topic for the original blog entry at: %{link}"
    in_reply_to: "in reply to %{username}"
    replies:
      one: "1 reply"
      other: "%{count} replies"

  too_many_mentions:
    zero: "Sorry, you can't mention other users."
    one: "Sorry, you can only mention one other user in a post."
    other: "Sorry, you can only mention %{count} users in a post."
  too_many_mentions_newuser:
    zero: "Sorry, new users can't mention other users."
    one: "Sorry, new users can only mention one other user in a post."
    other: "Sorry, new users can only mention %{count} users in a post."
  too_many_images:
    zero: "Sorry, new users can't put images in posts."
    one: "Sorry, new users can only put one image in a post."
    other: "Sorry, new users can only put %{count} images in a post."
  too_many_attachments:
    zero: "Sorry, new users can't put attachments in posts."
    one: "Sorry, new users can only put one attachment in a post."
    other: "Sorry, new users can only put %{count} attachments in a post."
  too_many_links:
    zero: "Sorry, new users can't put links in posts."
    one: "Sorry, new users can only put one link in a post."
    other: "Sorry, new users can only put %{count} links in a post."
  spamming_host: "Sorry you cannot post a link to that host."

  just_posted_that: "is too similar to what you recently posted"
  has_already_been_used: "has already been used"
  invalid_characters: "contains invalid characters"
  is_invalid: "is invalid; try to be a little more descriptive"
  next_page: "next page →"
  prev_page: "← previous page"
  page_num: "Page %{num}"
  by: "By"
  topics_in_category: "Topics in the '%{category}' category"
  rss_posts_in_topic: "RSS feed of '%{topic}'"
  rss_topics_in_category: "RSS feed of topics in the '%{category}' category"
  author_wrote: "%{author} wrote:"
  num_posts: "Posts:"
  num_participants: "Participants:"
  read_full_topic: "Read full topic"
  private_message_abbrev: "PM"
  rss_description:
    latest: "Latest topics"
    hot: "Hot topics"
  too_late_to_edit: "That post was created too long ago. It can no longer be edited or deleted."

  groups:
    errors:
      can_not_modify_automatic: "You can not modify an automatic group"
    default_names:
      admins: "admins"
      moderators: "moderators"
      staff: "staff"
      trust_level_1: "trust_level_1"
      trust_level_2: "trust_level_2"
      trust_level_3: "trust_level_3"
      trust_level_4: "trust_level_4"
      trust_level_5: "trust_level_5"

  education:
    until_posts:
      one: "1 post"
      other: "%{count} posts"

    'new-topic': |
      Welcome to the Watchman Monitoring Community &mdash; **thanks for starting a new conversation!**

      - Does the title accurately describe your topic? Does it sound interesting?

      - What is this about? Who would be interested in it? Why does it matter? What kind of responses are you hoping for from the community?

      - Include good search words in your topic so others can *find* it. To group your topic with related topics, select a category.

      For more guidance, [see our FAQ](/faq). This panel will only appear for your first %{education_posts_text}.

    'new-reply': |
      Welcome to the Watchman Monitoring Community &mdash; **thanks for contributing!**

      - Does your reply improve the conversation in some way?

      - Be kind to your fellow community members.

      - Constructive criticism is welcome, but criticize *ideas*, not people.

      For more guidance, [see our FAQ](/faq). This panel will only appear for your first %{education_posts_text}.

    avatar: |
      ### How about a new picture for your account?

      You've posted a few topics and replies, but your avatar isn't as unique as you are -- it's the same default avatar all new users have.

      Have you considered **[visiting your user profile](%{profile_path})** and uploading a custom image that represents you?

      It's easier to follow community discussions and find interesting people in conversations when everyone has a unique avatar!

    sequential_replies: |
      ### Consider replying to several posts at once

      Rather than many sequential replies to a topic, please consider a single reply that includes quotes or @name references to previous posts.

      You can edit your previous reply to add a quote by highlighting text and selecting the <b>quote reply</b> button that appears.

      It's easier for everyone to read topics that have fewer in-depth replies versus lots of small, individual replies.

    dominating_topic: |
      ### Let others join the conversation

      This topic is clearly important to you &ndash; you've posted more than %{percent}% of the replies here.

      Are you sure you're providing adequate time for other people to share their points of view, too?

    too_many_replies: |
      ### You have reached the reply limit for this topic

      We're sorry, but new users are temporarily limited to %{newuser_max_replies_per_topic} replies in the same topic.

      Instead of adding another reply, please consider editing your previous replies, or visiting other topics.

    reviving_old_topic: |
      ### Revive this topic?

      The last reply to this topic is now over %{days} days old. Your reply will bump the topic to the top of its list and notify anyone previously involved in the conversation.

      Are you sure you want to continue this old conversation?

  activerecord:
    attributes:
      category:
        name: "Category Name"
      post:
        raw: "Body"
      user:
        ip_address: ""
    errors:
      messages:
        is_invalid: "is invalid; try to be a little more descriptive"
        has_already_been_used: "has already been used"
      models:
        topic:
          attributes:
            archetype:
              cant_send_pm: "Sorry, you cannot send a private message to that user."
        user:
          attributes:
            password:
              common: "is one of the 5000 most common passwords. Please use a more secure password."
            ip_address:
              signup_not_allowed: "Signup is not allowed from this account."

  user_profile:
    no_info_me: "<div class='missing-profile'>the About Me field of your profile is currently blank, <a href='/users/%{username_lower}/preferences/about-me'>would you like to fill it out?</a></div>"
    no_info_other: "<div class='missing-profile'>%{name} hasn't entered anything in the About Me field of their profile yet</div>"

  vip_category_name: "Lounge"
  vip_category_description: "A category exclusive to members with trust level 3 and higher."

  meta_category_name: "Meta"
  meta_category_description: "Discussion about this forum, its organization, how it works, and how we can improve it."

  staff_category_name: "Staff"
  staff_category_description: "Private category for staff discussions. Topics are only visible to admins and moderators."

  assets_topic_body: "This is a topic to store forum assets used in the forum design. Don't delete it!"

  category:
    topic_prefix: "About the %{category} category"
    replace_paragraph: "[Replace this first paragraph with a short description of your new category. This guidance will appear in the category selection area, so try to keep it below 200 characters. Until you edit this text or create topics, this category won't appear on the categories page.]"
    post_template: "%{replace_paragraph}\n\nUse the following paragraphs for a longer description, as well as to establish any category guidelines or rules.\n\nSome things to consider in any discussion replies below:\n\n- What is this category for? Why should people select this category for their topic?\n\n- How is this different than the other categories we already have?\n\n- Do we need this category?\n\n- Should we merge this with another category, or split it into more categories?\n"
    errors:
      self_parent: "A subcategory's parent cannot be itself."
      depth: "You can't nest a subcategory under another."
  trust_levels:
    newuser:
      title: "new user"
    basic:
      title: "basic user"
    regular:
      title: "regular user"
    leader:
      title: "leader"
    elder:
      title: "elder"
    change_failed_explanation: "You attempted to demote %{user_name} to '%{new_trust_level}'. However their trust level is already '%{current_trust_level}'. %{user_name} will remain at '%{current_trust_level}'"


  rate_limiter:
    too_many_requests: "We have a daily limit on how many times that action can be taken. Please wait %{time_left} before trying again."
    hours:
      one: "1 hour"
      other: "%{count} hours"
    minutes:
      one: "1 minute"
      other: "%{count} minutes"
    seconds:
      one: "1 second"
      other: "%{count} seconds"

  datetime:
    distance_in_words:
      half_a_minute: "< 1m"
      less_than_x_seconds:
        one:   "< 1s"
        other: "< %{count}s"
      x_seconds:
        one:   "1s"
        other: "%{count}s"
      less_than_x_minutes:
        one:   "< 1m"
        other: "< %{count}m"
      x_minutes:
        one:   "1m"
        other: "%{count}m"
      about_x_hours:
        one:   "1h"
        other: "%{count}h"
      x_days:
        one:   "1d"
        other: "%{count}d"
      about_x_months:
        one:   "1mon"
        other: "%{count}mon"
      x_months:
        one:   "1mon"
        other: "%{count}mon"
      about_x_years:
        one:   "1y"
        other: "%{count}y"
      over_x_years:
        one:   "> 1y"
        other: "> %{count}y"
      almost_x_years:
        one:   "1y"
        other: "%{count}y"

    distance_in_words_verbose:
      half_a_minute: "just now"
      less_than_x_seconds:
        one:   "just now"
        other: "just now"
      x_seconds:
        one:   "1 second ago"
        other: "%{count} seconds ago"
      less_than_x_minutes:
        one:   "less than 1 minute ago"
        other: "less than %{count} minutes ago"
      x_minutes:
        one:   "1 minute ago"
        other: "%{count} minutes ago"
      about_x_hours:
        one:   "1 hour ago"
        other: "%{count} hours ago"
      x_days:
        one:   "1 day ago"
        other: "%{count} days ago"
      about_x_months:
        one:   "about 1 month ago"
        other: "about %{count} months ago"
      x_months:
        one:   "1 month ago"
        other: "%{count} months ago"
      about_x_years:
        one:   "about 1 year ago"
        other: "about %{count} years ago"
      over_x_years:
        one:   "over 1 year ago"
        other: "over %{count} years ago"
      almost_x_years:
        one:   "almost 1 year ago"
        other: "almost %{count} years ago"

  password_reset:
    no_token: "Sorry, your token has expired. Please try resetting your password again."
    choose_new: "Please choose a new password"
    choose: "Please choose a password"
    update: 'Update Password'
    save: 'Set Password'
    title: 'Reset Password'
    success: "You successfully changed your password and are now logged in."
    success_unapproved: "You successfully changed your password."
    continue: "Continue to the Watchman Monitoring Community"

  change_email:
    confirmed: "Your email has been updated."
    please_continue: "Please continue to %{link}"
    error: "There was an error changing your email address. Perhaps the address is already in use?"

  activation:
    already_done: "Sorry, this account confirmation link is no longer valid. Perhaps your account is already active?"
    please_continue: "Your new account is confirmed, and you are now logged in. Continue to %{link}"
    welcome_to: "Welcome to the Watchman Monitoring Community!"
    approval_required: "A moderator must manually approve your new account before you can access this forum. You'll get an email when your account is approved!"

  post_action_types:
    off_topic:
      title: 'Off-Topic'
      description: 'This post is radically off-topic in the current conversation, and should probably be moved to a different topic. If this is a topic, perhaps it does not belong here.'
      long_form: 'flagged this as off-topic'
    spam:
      title: 'Spam'
      description: 'This post is an advertisement. It is not useful or relevant to the current conversation, but promotional in nature.'
      long_form: 'flagged this as spam'
    inappropriate:
      title: 'Inappropriate'
      description: 'This post contains content that a reasonable person would consider offensive, abusive, or a violation of <a href="/faq">our community guidelines</a>.'
      long_form: 'flagged this as inappropriate'
    notify_user:
      title: 'Notify {{username}}'
      description: 'This post contains something I want to talk to this person directly and privately about.'
      long_form: 'notified user'
      email_title: 'Regarding your post in "%{title}"'
      email_body: "%{link}\n\n%{message}"
    notify_moderators:
      title: 'Notify moderators'
      description: 'This post requires general moderator attention based on the <a href="/faq">FAQ</a>, <a href="%{tos_url}">TOS</a>, or for another reason not listed above.'
      long_form: 'notified moderators'
      email_title: 'A post in "%{title}" requires moderator attention'
      email_body: "%{link}\n\n%{message}"
    bookmark:
      title: 'Bookmark'
      description: 'Bookmark this post'
      long_form: 'bookmarked this post'
    like:
      title: 'Like'
      description: 'Like this post'
      long_form: 'liked this'
    vote:
      title: 'Vote'
      description: 'Vote for this post'
      long_form: 'voted for this post'

  topic_flag_types:
    spam:
      title: 'Spam'
      description: 'This topic is an advertisement. It is not useful or relevant to this site, but promotional in nature.'
      long_form: 'flagged this as spam'
    inappropriate:
      title: 'Inappropriate'
      description: 'This topic contains content that a reasonable person would consider offensive, abusive, or a violation of <a href="/faq">our community guidelines</a>.'
      long_form: 'flagged this as inappropriate'
    notify_moderators:
      title: 'Notify moderators'
      description: 'This topic requires general moderator attention based on the <a href="/faq">FAQ</a>, <a href="%{tos_url}">TOS</a>, or for another reason not listed above.'
      long_form: 'notified moderators'
      email_title: 'The topic "%{title}" requires moderator attention'
      email_body: "%{link}\n\n%{message}"

  flagging:
    you_must_edit: '<p>Your post was flagged by the community. Please see your private messages.</p>'
    user_must_edit: '<p>Flagged content temporarily hidden.</p>'

  archetypes:
    regular:
      title: "Regular Topic"

  unsubscribed:
    title: 'Unsubscribed'
    description: "You have been unsubscribed from Watchman Monitoring Community forum emails."
    oops: "In case you didn't mean to do this, click below."
    not_found: "Error Unsubscribing"
    not_found_description: "Sorry, we couldn't unsubscribe you. It's possible the link in your email has expired."

  resubscribe:
    action: "Re-Subscribe"
    title: "Re-Subscribed!"
    description: "You have been re-subscribed."

  reports:
    visits:
      title: "User Visits"
      xaxis: "Day"
      yaxis: "Number of visits"
    signups:
      title: "Users"
      xaxis: "Day"
      yaxis: "Number of new users"
    topics:
      title: "Topics"
      xaxis: "Day"
      yaxis: "Number of new topics"
    posts:
      title: "Posts"
      xaxis: "Day"
      yaxis: "Number of new posts"
    likes:
      title: "Likes"
      xaxis: "Day"
      yaxis: "Number of new likes"
    flags:
      title: "Flags"
      xaxis: "Day"
      yaxis: "Number of flags"
    bookmarks:
      title: "Bookmarks"
      xaxis: "Day"
      yaxis: "Number of new bookmarks"
    starred:
      title: "Starred"
      xaxis: "Day"
      yaxis: "Number of new starred topics"
    users_by_trust_level:
      title: "Users per Trust Level"
      xaxis: "Trust Level"
      yaxis: "Number of Users"
    emails:
      title: "Emails Sent"
      xaxis: "Day"
      yaxis: "Number of Emails"
    user_to_user_private_messages:
      title: "User-to-User"
      xaxis: "Day"
      yaxis: "Number of private messages"
    system_private_messages:
      title: "System"
      xaxis: "Day"
      yaxis: "Number of private messages"
    moderator_warning_private_messages:
      title: "Moderator Warning"
      xaxis: "Day"
      yaxis: "Number of private messages"
    notify_moderators_private_messages:
      title: "Notify Moderators"
      xaxis: "Day"
      yaxis: "Number of private messages"
    notify_user_private_messages:
      title: "Notify User"
      xaxis: "Day"
      yaxis: "Number of private messages"
    top_referrers:
      title: "Top Referrers"
      xaxis: "User"
      num_clicks: "Clicks"
      num_topics: "Topics"
    top_traffic_sources:
      title: "Top Traffic Sources"
      xaxis: "Domain"
      num_clicks: "Clicks"
      num_topics: "Topics"
      num_users: "Users"
    top_referred_topics:
      title: "Top Referred Topics"
      xaxis: "Topic"
      num_clicks: "Clicks"

  dashboard:
    rails_env_warning: "Your server is running in %{env} mode."
    ruby_version_warning: "You are running a version of Ruby 2.0.0 that is known to have problems. Upgrade to patch level 247 or later."
    host_names_warning: "Your config/database.yml file is using the default localhost hostname. Update it to use your site's hostname."
    gc_warning: 'Your server is using default ruby garbage collection parameters, which will not give you the best performance. Read this topic on performance tuning: <a href="http://meta.discourse.org/t/tuning-ruby-and-rails-for-discourse/4126" target="_blank">Tuning Ruby and Rails for Discourse</a>.'
    sidekiq_warning: 'Sidekiq is not running. Many tasks, like sending emails, are executed asynchronously by sidekiq. Please ensure at least one sidekiq process is running. <a href="https://github.com/mperham/sidekiq" target="_blank">Learn about Sidekiq here</a>.'
    queue_size_warning: 'The number of queued jobs is %{queue_size}, which is high. This could indicate a problem with the Sidekiq process(es), or you may need to add more Sidekiq workers.'
    memory_warning: 'Your server is running with less than 1 GB of total memory. At least 1 GB of memory is recommended.'
    facebook_config_warning: 'The server is configured to allow signup and log in with Facebook (enable_facebook_logins), but the app id and app secret values are not set. Go to <a href="/admin/site_settings">the Site Settings</a> and update the settings. <a href="https://github.com/discourse/discourse/wiki/The-Discourse-Admin-Quick-Start-Guide#enable-facebook-logins" target="_blank">See this guide to learn more</a>.'
    twitter_config_warning: 'The server is configured to allow signup and log in with Twitter (enable_twitter_logins), but the key and secret values are not set. Go to <a href="/admin/site_settings">the Site Settings</a> and update the settings. <a href="https://github.com/discourse/discourse/wiki/The-Discourse-Admin-Quick-Start-Guide#enable-twitter-logins" target="_blank">See this guide to learn more</a>.'
    github_config_warning: 'The server is configured to allow signup and log in with GitHub (enable_github_logins), but the client id and secret values are not set. Go to <a href="/admin/site_settings">the Site Settings</a> and update the settings. <a href="https://github.com/discourse/discourse/wiki/The-Discourse-Admin-Quick-Start-Guide" target="_blank">See this guide to learn more</a>.'
    s3_config_warning: 'The server is configured to upload files to s3, but at least one the following setting is not set: s3_access_key_id, s3_secret_access_key or s3_upload_bucket. Go to <a href="/admin/site_settings">the Site Settings</a> and update the settings. <a href="http://meta.discourse.org/t/how-to-set-up-image-uploads-to-s3/7229" target="_blank">See "How to set up image uploads to S3?" to learn more</a>.'
    image_magick_warning: 'The server is configured to create thumbnails of large images, but ImageMagick is not installed. Install ImageMagick using your favorite package manager or <a href="http://www.imagemagick.org/script/binary-releases.php" target="_blank">download the latest release</a>.'
    failing_emails_warning: 'There are %{num_failed_jobs} email jobs that failed. Check your config/discourse.conf file and ensure that the mail server settings are correct. <a href="/sidekiq/retries" target="_blank">See the failed jobs in Sidekiq</a>.'
    default_logo_warning: "You haven't customized the logo images for your site. Update logo_url, logo_small_url, and favicon_url in the <a href='/admin/site_settings'>Site Settings</a>."
    contact_email_missing: "You haven't provided a contact email for your site. Please update contact_email in the <a href='/admin/site_settings'>Site Settings</a>."
    contact_email_invalid: "The site contact email is invalid. Please update contact_email in the <a href='/admin/site_settings'>Site Settings</a>."
    title_nag: "The title Site Setting is still set to the default value. Please update it with your site's title in the <a href='/admin/site_settings'>Site Settings</a>."
    site_description_missing: "The site_description setting is blank. Write a brief description of this forum in the <a href='/admin/site_settings'>Site Settings</a>."
    consumer_email_warning: "Your site is configured to use Gmail (or another consumer email service) to send email. <a href='http://support.google.com/a/bin/answer.py?hl=en&answer=166852' target='_blank'>Gmail limits how many emails you can send</a>. Consider using an email service provider like mandrill.com to ensure email deliverability."
    access_password_removal: "Your site was using the access_password setting, which has been removed. The login_required and must_approve_users settings have been enabled, which should be used instead. You can change them in the <a href='/admin/site_settings'>Site Settings</a>. Be sure to <a href='/admin/users/list/pending'>approve users in the Pending Users list</a>. (This message will go away after 2 days.)"
    site_contact_username_warning: "The site_contact_username setting is blank. Please update it in the <a href='/admin/site_settings'>Site Settings</a>. Set it to the username of an admin user who should be the sender of system messages."
    notification_email_warning: "The notification_email setting is blank. Please update it in the <a href='/admin/site_settings'>Site Settings</a>."
    enforce_global_nicknames_warning: "The enforce_global_nicknames setting is checked, but the discourse_org_access_key is blank. A Discourse.org access key is required to use the enforce_global_nicknames setting. Please update your <a href='/admin/site_settings'>Site Settings</a>."

  content_types:
    education_new_reply:
      title: "New User Education: First Replies"
      description: "Pop up just-in-time guidance automatically displayed above the composer when new users begin typing their first two new replies."
    education_new_topic:
      title: "New User Education: First Topics"
      description: "Pop up just-in-time guidance automatically displayed above the composer when new users begin typing their first two new topics."
    usage_tips:
      title: "New User Tips"
      description: "Common usage tips, essential forum information, and key guidance intended for new users."
    welcome_user:
      title: "Welcome: New User"
      description: "A private message automatically sent to all new users when they sign up."
    welcome_invite:
      title: "Welcome: Invited User"
      description: "A private message automatically sent to all new invited users when they accept the invitation from another user to participate."
    privacy_policy:
      title: "Privacy Policy"
      description: "Your site's privacy policy. Leave blank for default policy."
    faq:
      title: "FAQ"
      description: "Your site's FAQ. Leave blank for the default FAQ."
    login_required_welcome_message:
      title: "Login Required: Welcome Message"
      description: "Welcome message that is displayed to logged out users when the 'login required' setting is enabled."
    tos_user_content_license:
      title: "Terms of Service: Content License"
      description: "The text for the Content License section of the Terms of Service."
    tos_miscellaneous:
      title: "Terms of Service: Miscellaneous"
      description: "The text for the Miscellaneous section of the Terms of Service."
    login_required:
      title: "Login Required: Homepage"
      description: "The text displayed for unauthorized users when login is required on the site."
    head:
      title: "HTML head"
      description: "HTML that will be inserted inside the <head></head> tags."
    top:
      title: "Top of the pages"
      description: "HTML that will be added at the top of every page (after the header, before the navigation or the topic title)."
    bottom:
      title: "Bottom of the pages"
      description: "HTML that will be added at the bottom of every page."
    tos_signup_form_message:
      title: "Signup Form: Terms of Service Message"
      description: "The message that will appear beside a checkbox on the signup form if the tos_accept_required site setting is enabled."

  site_settings:
    default_locale: "The default language of this Discourse instance (ISO 639-1 Code)"
    allow_user_locale: "Allow users to choose their own language interface preference"
    min_post_length: "Minimum post length in characters"
    min_private_message_post_length: "Minimum post length in characters for private messages"
    max_post_length: "Maximum post length in characters"
    min_topic_title_length: "Minimum topic title length in characters"
    max_topic_title_length: "Maximum topic title length in characters"
    min_private_message_title_length: "Minimum title length for a private message in characters"
    min_search_term_length: "Minimum search term length in characters"
    allow_uncategorized_topics: "Allow topics to be created without a category."
    allow_duplicate_topic_titles: "Allow topics with identical titles"
    unique_posts_mins: "How many minutes before a user can make a post with the same content again"
    enforce_global_nicknames: "Enforce global username uniqueness (WARNING: only change this during initial setup)"
    discourse_org_access_key: "The access key used to access the Discourse Hub username registry at discourse.org"
    educate_until_posts: "Show pop-up composer education panel until the user has made this many posts"
    title: "Title of this site, will be used in the title tag and elsewhere"
    site_description: "Describe this forum in one sentence. This description will be used in the meta description tag."
    contact_email: "The email address of someone who can be contacted about the site. Important notices from Discourse.org regarding critical updates may be sent to this address."
    company_full_name: "The full name of the company that runs this site, used in legal documents like the /tos"
    company_short_name: "The short name of the company that runs this site, used in legal documents like the /tos"
    company_domain: "The domain name owned by the company that runs this site, used in legal documents like the /tos"
    queue_jobs: "DEVELOPER ONLY! WARNING! By default, queue jobs in sidekiq. If disabled, your site will be broken."
    crawl_images: "Enable retrieving images from third party sources to insert width and height dimensions"
    download_remote_images_to_local: "Download a copy of remote images hotlinked in posts"
    download_remote_images_threshold: "Amount of minimum available disk space required to download remote images locally (in percent)"
    ninja_edit_window: "Number of seconds after posting where edits do not create a new version"
    post_edit_time_limit: "Amount of time in minutes in which posts can be edited and deleted by the author. Set to 0 to allow editing and deleting posts at any time."
    edit_history_visible_to_public: "Allow everyone to see previous versions of an edited post. When disabled, only staff members can view edit history."
    delete_removed_posts_after: "Number of hours after which posts removed by the author will be deleted."
    max_image_width: "Maximum allowed width of images in a post"
    max_image_height: "Maximum allowed height of images in a post"
    category_featured_topics: "Number of topics displayed per category on the /categories page. After changing this value, it takes up to 15 minutes for the categories page to update."
    add_rel_nofollow_to_user_content: "Add rel nofollow to all submitted user content, except for internal links (including parent domains) changing this requires you update all your baked markdown with: \"rake posts:rebake\""
    exclude_rel_nofollow_domains: "A comma delimited list of domains where nofollow is not added (tld.com will automatically allow sub.tld.com as well)"

    post_excerpt_maxlength: "Maximum length in chars of a post's excerpt"
    post_onebox_maxlength: "Maximum length of a oneboxed Discourse post"
    category_post_template: "The post template used when you create a new category"
    onebox_max_chars: "Maximum characters a onebox will import from an external website into the post"

    logo_url: "The logo for your site eg: http://example.com/logo.png"
    logo_small_url: "The small logo for your site used when scrolling down on topics eg: http://example.com/logo-small.png"
    favicon_url: "A favicon for your site, see http://en.wikipedia.org/wiki/Favicon"
    apple_touch_icon_url: "Icon used for Apple touch devices. Recommended size is 144px by 144px."

    notification_email: "The return email address used when sending system emails such as notifying users of lost passwords, new accounts etc"
    email_custom_headers: "A pipe-delimited list of custom email headers"
    use_https: "Should the full url for the site (Discourse.base_url) be http or https? DO NOT ENABLE THIS UNLESS HTTPS IS ALREADY SET UP AND WORKING!"
    summary_score_threshold: "The minimum score of a post to be included in the 'summary'"
    summary_posts_required: "Minimum posts in a topic before 'summary' mode is enabled"
    summary_likes_required: "Minimum likes in a topic before the 'summary' mode will be enabled"
    summary_percent_filter: "When a user clicks summary, show the top % of posts"
    enable_private_messages: "Allow basic (1) trust level users to create private messages and reply to private messages"

    enable_long_polling: "Message bus used for notification can use long polling"
    long_polling_interval: "Interval before a new long poll is issued in milliseconds "
    polling_interval: "How often should logged in user clients poll in milliseconds"
    anon_polling_interval: "How often should anonymous clients poll in milliseconds"

    auto_track_topics_after: "Global default milliseconds before a topic is automatically tracked, users can override (0 for always, -1 for never)"
    new_topic_duration_minutes: "Global default number of minutes a topic is considered new, users can override (-1 for always, -2 for last visit)"

    flags_required_to_hide_post: "Number of flags that cause a post to be automatically hidden and PM sent to the user (0 for never)"
    cooldown_minutes_after_hiding_posts: "Number of minutes a user must wait before they can edit a post hidden via flagging"

    max_topics_in_first_day: "The maximum number of topics a user is allowed to create in their first day on the site"
    max_replies_in_first_day: "The maximum number of replies a user is allowed to create in their first day on the site"

    num_flags_to_block_new_user: "If a new user's posts get this many spam flags from num_users_to_block_new_user different users, hide all their posts and prevent future posting. 0 disables this feature."
    num_users_to_block_new_user: "If a new user's posts get num_flags_to_block_new_user spam flags from this many different users, hide all their posts and prevent future posting. 0 disables this feature."
    notify_mods_when_user_blocked: "If a user is automatically blocked, send a message to all moderators."
    flag_sockpuppets: "If a new user (i.e., registered in the last 24 hours) who started a topic and a new user who replies in that topic are at the same IP address, both their posts will automatically be flagged as spam."

    traditional_markdown_linebreaks: "Use traditional linebreaks in Markdown, which require two trailing spaces for a linebreak"
    post_undo_action_window_mins: "Number of seconds users are allowed to reverse actions on a post (like, flag, etc)"
    must_approve_users: "Admins must approve all users before they gain access"
    ga_tracking_code: "Google analytics (ga.js) tracking code code, eg: UA-12345678-9; see http://google.com/analytics"
    ga_domain_name: "Google analytics (ga.js) domain name, eg: mysite.com; see http://google.com/analytics"
    ga_universal_tracking_code: "Google Universal Analytics (analytics.js) tracking code code, eg: UA-12345678-9; see http://google.com/analytics"
    ga_universal_domain_name: "Google Universal Analytics (analytics.js) domain name, eg: mysite.com; see http://google.com/analytics"
    enable_escaped_fragments: "Fall back to Google's Ajax-Crawling API if a crawler is not detected."
    enable_noscript_support: "Enable standard webcrawler search engine support via the noscript tag"
    top_menu: "Determine which items appear in the homepage navigation, and in what order. Example latest|new|unread|starred|categories|top|read|posted"
    post_menu: "Determine which items appear on the post menu, and in what order. Example like|edit|flag|delete|share|bookmark|reply"
    share_links: "Determine which items appear on the share dialog, and in what order. Example twitter|facebook|google+|email"
    track_external_right_clicks: "Track external links that are right clicked (eg: open in new tab) disabled by default because it rewrites URLs"
    topics_per_page: "How many topics loaded by default on the topics list page, and when loading more topics"
    posts_per_page: "How many posts loaded by default on a topic page, and when loading more posts"
    site_contact_username: "Username for the author of automated private messages sent by the forum"
    send_welcome_message: "Do new users get a welcome private message?"
    suppress_reply_directly_below: "Don't show reply count on a post when there is a single reply directly below"
    suppress_reply_directly_above: "Don't show in-reply-to on a post when there is a single reply directly above"

    topics_per_period_in_top_summary: "How many topics loaded on the top topics summary"
    topics_per_period_in_top_page: "How many topics loaded on the top topics page"
    redirect_new_users_to_top_page_duration: "Number of days during which new users are automatically redirect to the top page"

    allow_index_in_robots_txt: "Site should be indexed by search engines (update robots.txt)"
    email_domains_blacklist: "A pipe-delimited list of email domains that are not allowed. Example: mailinator.com|trashmail.net"
    email_domains_whitelist: "A pipe-delimited list of email domains that users may register with. WARNING: Users with email domains other than those listed will not be allowed."
    version_checks: "Ping the Discourse Hub for version updates and show version messages on the /admin dashboard"
    new_version_emails: "Send an email to the contact_email address when a new version is available."

    port: "DEVELOPER ONLY! WARNING! Use this HTTP port rather than the default of port 80. Leave blank for default of 80."
    force_hostname: "DEVELOPER ONLY! WARNING! Specify a hostname in the URL. Leave blank for default."

    invite_expiry_days: "How long user invitation keys are valid, in days"

    # TODO: perhaps we need a way of protecting these settings for hosted solution, global settings ...

    invite_only: "Public registration is disabled, new users must be invited"

    login_required: "Require authentication to read posts"

    min_username_length: "Minimum username length. (Does not apply if global nickname uniqueness is forced)"

    min_password_length: "Minimum password length."
    block_common_passwords: "Don't allow passwords that are in the 5000 most common passwords."

    enable_sso: "Enable single sign on via an external site"
    sso_url: "URL of single sign on endpoint"
    sso_secret: "Secret string used to encrypt/decrypt SSO information, be sure it is 10 chars or longer"
    sso_overrides_email: "Overrides local email with external site email from SSO payload (WARNING: discrepancies can occur due to normalization of local emails)"
    sso_overrides_username: "Overrides local username with external site username from SSO payload (WARNING: discrepancies can occur due to differences in username length/requirements)"
    sso_overrides_name: "Overrides local name with external site name from SSO payload (WARNING: discrepancies can occur due to normalization of local names)"

    enable_local_logins: "Enable traditional, local username and password authentication"
    enable_local_account_create: "Enable creating new local accounts"
    enable_google_logins: "Enable Google authentication"
    enable_yahoo_logins: "Enable Yahoo authentication"

    enable_twitter_logins: "Enable Twitter authentication, requires twitter_consumer_key and twitter_consumer_secret"
    twitter_consumer_key: "Consumer key for Twitter authentication, registered at http://dev.twitter.com"
    twitter_consumer_secret: "Consumer secret for Twitter authentication, registered at http://dev.twitter.com"

    enable_facebook_logins: "Enable Facebook authentication, requires facebook_app_id and facebook_app_secret"
    facebook_app_id: "App id for Facebook authentication, registered at https://developers.facebook.com/apps"
    facebook_app_secret: "App secret for Facebook authentication, registered at https://developers.facebook.com/apps"

    enable_github_logins: "Enable Github authentication, requires github_client_id and github_client_secret"
    github_client_id: "Client id for Github authentication, registered at https://github.com/settings/applications"
    github_client_secret: "Client secret for Github authentication, registered at https://github.com/settings/applications"

    allow_restore: "Allow restore, which can replace ALL site data! Leave false unless you plan to do restore a backup"
    maximum_backups: "The maximum amount of backups to keep on disk. Older backups are automatically deleted"
    backup_daily: "Automatically create a site backup once a day"
    enable_s3_backups: "Upload backups to S3 when complete. Make sure you have filled in your s3 credentials."
    s3_backup_bucket: "The remote bucket to hold backups. WARNING: Make sure it is a private bucket."

    active_user_rate_limit_secs: "How frequently we update the 'last_seen_at' field, in seconds"
    previous_visit_timeout_hours: "How long a visit lasts before we consider it the 'previous' visit, in hours"

    rate_limit_create_topic: "After creating a topic, users must wait this many seconds before they can create another topic"
    rate_limit_create_post: "After posting, users must wait this many seconds before they can create another post"

    max_likes_per_day: "Maximum number of likes per user per day"
    max_flags_per_day: "Maximum number of flags per user per day"
    max_bookmarks_per_day: "Maximum number of bookmarks per user per day"
    max_edits_per_day: "Maximum number of edits per user per day"
    max_stars_per_day: "Maximum number of topics that can be starred per user per day"
    max_topics_per_day: "Maximum number of topics a user can create per day"
    max_private_messages_per_day: "The maximum amount of private messages users can create per day"

    suggested_topics: "Number of suggested topics shown at the bottom of a topic"

    clean_up_uploads: "Remove orphaned uploads to prevent illegal hosting. WARNING: you might want to make a backup of your /uploads directory before enabled this setting."
    clean_orphan_uploads_grace_period_hours: "Grace period (in hours) before an orphan upload is removed."
    purge_deleted_uploads_grace_period_days: "Grace period (in days) before a deleted upload is erased."
    enable_s3_uploads: "Place uploads on Amazon S3"
    s3_upload_bucket: "The Amazon S3 bucket name that files will be uploaded into. WARNING: must be lowercase (cf. http://docs.aws.amazon.com/AmazonS3/latest/dev/BucketRestrictions.html)"
    s3_access_key_id: "The Amazon S3 access key id that will be used to upload images"
    s3_secret_access_key: "The Amazon S3 secret access key that will be used to upload images"
    s3_region: "The Amazon S3 region name that will be used to upload images"

    enable_flash_video_onebox: "Enable embedding of swf and flv links in oneboxes. WARNING: may introduce a security risk"

    default_invitee_trust_level: "Default trust level (0-4) for invited users"
    default_trust_level: "Default trust level (0-4) for users"

    basic_requires_topics_entered: "How many topics a new user must enter before promotion to basic (1) trust level"
    basic_requires_read_posts: "How many posts a new user must read before promotion to basic (1) trust level"
    basic_requires_time_spent_mins: "How many minutes a new user must read posts before promotion to basic (1) trust level"

    regular_requires_topics_entered: "How many topics a basic user must enter before promotion to regular (2) trust level"
    regular_requires_read_posts: "How many posts a basic user must read before promotion to regular (2) trust level"
    regular_requires_time_spent_mins: "How many minutes a basic user must read posts before promotion to regular (2) trust level"
    regular_requires_days_visited: "How many days a basic user must visit the site before promotion to regular (2) trust level"
    regular_requires_likes_received: "How many likes a basic user must receive before promotion to regular (2) trust level"
    regular_requires_likes_given: "How many likes a basic user must cast before promotion to regular (2) trust level"
    regular_requires_topic_reply_count: "How many topics a basic user must reply to before promotion to regular (2) trust level"

    min_trust_to_create_topic: "The minimum trust level required to create a new topic."

    newuser_max_links: "How many links a new user can add to a post"
    newuser_max_images: "How many images a new user can add to a post"
    newuser_max_attachments: "How many attachments a new user can add to a post"
    newuser_max_mentions_per_post: "Maximum number of @name notifications a new user can use in a post"
    newuser_max_replies_per_topic: "Maximum number of replies a new user can make in a single topic"
    max_mentions_per_post: "Maximum number of @name notifications you can use in a post"

    create_thumbnails: "Create thumbnails for lightboxed images"

    email_time_window_mins: "How many minutes we wait before sending reply notification emails, to give users a chance to edit and finalize their posts"
    email_posts_context: "How many prior replies to include as context in notification emails"
    flush_timings_secs: "How frequently we flush timing data to the server, in seconds"
    max_word_length: "The maximum allowed word length, in characters, in a topic title"
    title_min_entropy: "The minimum allowed entropy (unique characters, non-english count for more) required for a topic title"
    body_min_entropy: "The minimum allowed entropy (unique characters, non-english count for more) required for a post body"

    title_fancy_entities: "Convert common ASCII characters to fancy HTML entities in topic titles, ala SmartyPants http://daringfireball.net/projects/smartypants/"

    min_title_similar_length: "The minimum length of a title before it will be checked for similar topics"
    min_body_similar_length: "The minimum length of a post's body before it will be checked for similar topics"

    category_colors: "A pipe (|) separated list of hexadecimal color values allowed for categories"

    max_image_size_kb: "The maximum size of images we allow users to upload in kB - configure the limit in nginx (client_max_body_size) / apache or proxy as well."
    max_attachment_size_kb: "The maximum size of files we allow users to upload in kB - configure the limit in nginx (client_max_body_size) / apache or proxy as well."
    authorized_extensions: "A pipe (|) separated list of file extensions allowed for upload"
    max_similar_results: "How many similar topics to show a user while they are composing a new topic"

    title_prettify: "Prevent common title typos and errors, including all caps, lowercase first character, multiple ! and ?, extra . at end, etc."

    topic_views_heat_low: "The number of views after which a topic's heat level is low."
    topic_views_heat_medium: "The number of views after which a topic's heat level is medium."
    topic_views_heat_high: "The number of views after which a topic's heat level is high."

    faq_url: "If you have a FAQ hosted elsewhere that you want to use, provide the full URL here."
    tos_url: "If you have a Terms of Service document hosted elsewhere that you want to use, provide the full URL here."
    privacy_policy_url: "If you have a Privacy Policy document hosted elsewhere that you want to use, provide the full URL here."

    newuser_spam_host_threshold: "How many times a new user can post a link to the same host within their `newuser_spam_host_posts` posts before being considered spam."

    white_listed_spam_host_domains: "A comma delimited list of domains excluded from spam host testing, new users will be able to create an unrestricted count of posts with links to this domain"
    staff_like_weight: "Extra weighting factor given to likes when performed by staff."

    reply_by_email_enabled: "Enable replying to topics via email"
    reply_by_email_address: "Template for reply by email address in form, for example: %{reply_key}@reply.myforum.com"

    pop3s_polling_enabled: "Poll via POP3S for email replies"
    pop3s_polling_port: "The port to poll a POP3S account on"
    pop3s_polling_host: "The host to poll for email via POP3S"
    pop3s_polling_username: "The username for the POP3S account to poll for email"
    pop3s_polling_password: "The password for the POP3S account to poll for email"
    email_in: "Allow users to post new topics via email"
    email_in_address: "The email address the users can post new topics to. None means users can't post globally."
    email_in_min_trust: "The minimum trust level an users needs to have to be allowed to post new topics via email"
    email_in_category: "The category new emails are posted into"

    minimum_topics_similar: "How many topics need to exist in the database before similar topics are presented."

    relative_date_duration: "Number of days after posting where post dates will be shown as relative instead of absolute. Examples: relative date: 7d, absolute date: 20 Feb"
    delete_user_max_post_age: "The maximum age of a user's first post, in days, which allows a user to be deleted."
    delete_all_posts_max: "The maximum number of posts that can be deleted at once with the Delete All Posts button. If a user has more than this many posts, the posts cannot all be deleted at once and the user can't be deleted."
    username_change_period: "The number of days after registration that accounts can change their username (0 to disallow username change)."
    email_editable: "Allow users to change their e-mail address after registration."

    allow_uploaded_avatars: "Allow users to upload their custom avatars"
    allow_animated_avatars: "Allow users to use animated gif for avatars. WARNING: it is highly recommended to run the avatars:regenerate rake task after changing that setting."
    digest_min_excerpt_length: "How many characters we're aiming for for each post in the email digest"
    default_digest_email_frequency: "How often users receive digest emails by default. They can change this setting in their preferences."
    default_external_links_in_new_tab: "Open external links in a new tab. Users can change this in their preferences."

    detect_custom_avatars: "Whether or not to check that users have uploaded custom avatars"
    max_daily_gravatar_crawls: "The maximum amount of times Discourse will check gravatar for custom avatars in a day"

    allow_profile_backgrounds: "Allows users to upload profile backgrounds"

    sequential_replies_threshold: "The amount of posts a user has to make in a row in a topic before being notified"

    enable_mobile_theme: "Mobile devices use a mobile-friendly theme, with the ability to switch to the full site. Disable this if you want to use a custom stylesheet that is fully responsive."

    dominating_topic_minimum_percent: "What percentage of posts a user has to make in a topic before we consider it dominating."
    suppress_uncategorized_badge: "Don't show the badge for uncategorized topics in topic lists"
    min_posts_for_search_in_topic: "Disable search within topic if topics have less than minimum number posts"

    enable_names: "Allow users to show their full names"
    display_name_on_posts: "Also show a user's full name on their posts"
    invites_shown: "Maximum invites shown on a user page"
    short_progress_text_threshold: "After the number of posts in a topic goes above this number, the progress bar will only show the current post number. If you change the progress bar's width, you may need to change this value."
    default_code_lang: "Default programming language syntax highlighting applied to GitHub code blocks (lang-auto, ruby, python etc.)"
    warn_reviving_old_topic_age: "When someone starts replying to a topic older than this many days, a warning will be displayed to discourage the user from reviving an old discussion. Disable by setting to 0."

    embeddable_host: "Host that can embed the comments from this Discourse forum"
    feed_polling_enabled: "Whether to import a RSS/ATOM feed as posts"
    feed_polling_url: "URL of RSS/ATOM feed to import"
    embed_by_username: "Discourse username of the user who creates the topics"
    embed_category: "Category of created topics"
    embed_post_limit: "Maximum number of posts to embed"
    tos_accept_required: "If enabled, users will need to check a box on the signup form to confirm that they accept the terms of service. Edit 'Signup Form: Terms of Service Message' in the Content tab to change the message."

  notification_types:
    mentioned: "%{display_username} mentioned you in %{link}"
    liked: "%{display_username} liked your post in %{link}"
    replied: "%{display_username} replied to your post in %{link}"
    quoted: "%{display_username} quoted your post in %{link}"
    edited: "%{display_username} edited your post in %{link}"
    posted: "%{display_username} posted in %{link}"
    moved_post: "%{display_username} moved your post to %{link}"
    private_message: "%{display_username} sent you a private message: %{link}"
    invited_to_private_message: "%{display_username} invited you to a private message: %{link}"
    invitee_accepted: "%{display_username} accepted your invitation"

  search:
    within_post: "#%{post_number} by %{username}: %{excerpt}"
    types:
      category: 'Categories'
      topic: 'Topics'
      user: 'Users'

  original_poster: "Original Poster"
  most_posts: "Most Posts"
  most_recent_poster: "Most Recent Poster"
  frequent_poster: "Frequent Poster"

  redirected_to_top_reasons:
    new_user: "Welcome! As a new visitor, this will be your homepage until you've had some time to look around at the forum. Here's some of the most popular topics from the past."
    not_seen_in_a_month: "Welcome back! We haven't seen you in a while. These are the top discussion topics since you've been away."

  move_posts:
    new_topic_moderator_post:
      one: "I moved a post to a new topic: %{topic_link}"
      other: "I moved %{count} posts to a new topic: %{topic_link}"
    existing_topic_moderator_post:
      one: "I moved a post to an existing topic: %{topic_link}"
      other: "I moved %{count} posts to an existing topic: %{topic_link}"

  topic_statuses:
    archived_enabled: "This topic is now archived. It is frozen and cannot be changed in any way."
    archived_disabled: "This topic is now unarchived. It is no longer frozen, and can be changed."
    closed_enabled: "This topic is now closed. New replies are no longer allowed."
    closed_disabled: "This topic is now opened. New replies are allowed."
    autoclosed_enabled_days:
      zero: "This topic was automatically closed after 1 day. New replies are no longer allowed."
      one: "This topic was automatically closed after 1 day. New replies are no longer allowed."
      other: "This topic was automatically closed after %{count} days. New replies are no longer allowed."
    autoclosed_enabled_hours:
      zero: "This topic was automatically closed after 1 hour. New replies are no longer allowed."
      one: "This topic was automatically closed after 1 hour. New replies are no longer allowed."
      other: "This topic was automatically closed after %{count} hours. New replies are no longer allowed."
    autoclosed_enabled_minutes:
      zero: "This topic was automatically closed after 1 minute. New replies are no longer allowed."
      one: "This topic was automatically closed after 1 minute. New replies are no longer allowed."
      other: "This topic was automatically closed after %{count} minutes. New replies are no longer allowed."
    autoclosed_disabled: "This topic is now opened. New replies are allowed."
    pinned_enabled: "This topic is now pinned. It will appear at the top of its category until it is either unpinned by a moderator, or the Clear Pin button is pressed."
    pinned_disabled: "This topic is now unpinned. It will no longer appear at the top of its category."
    visible_enabled: "This topic is now visible. It will be displayed in topic lists."
    visible_disabled: "This topic is now invisible. It will no longer be displayed in any topic lists. The only way to access this topic is via direct link."

  login:
    not_approved: "Your account hasn't been approved yet. You will be notified by email when you are ready to log in."
    incorrect_username_email_or_password: "Incorrect username, email or password"
    wait_approval: "Thanks for signing up. We will notify you when your account has been approved."
    active: "Your account is activated and ready to use."
    activate_email: "You're almost done! We sent an activation email to <b>%{email}</b>. Please follow the instructions in the email to activate your account."
    not_activated: "You can't log in yet. We sent an activation email to you. Please follow the instructions in the email to activate your account."
    suspended: "You can't log in until %{date}."
    suspended_with_reason: "You can't log in until %{date}. The reason you were suspended: %{reason}"
    errors: "%{errors}"
    not_available: "Not available. Try %{suggestion}?"
    something_already_taken: "Something went wrong, perhaps the username or email is already registered. Try the forgot password link."
    omniauth_error: "Sorry, there was an error authorizing your %{strategy} account. Perhaps you did not approve authorization?"
    omniauth_error_unknown: "Something went wrong processing your log in, please try again."

  user:
    username:
      short: "must be longer than %{min} characters"
      long: "must be shorter than %{max} characters"
      characters: "must only include numbers, letters and underscores"
      unique: "must be unique"
      blank: "must be present"
      must_begin_with_alphanumeric: "must begin with a letter or number"
    email:
      not_allowed: "is not allowed from that email provider. Please use another email address."
      blocked: "is not allowed."
    ip_address:
      blocked: "is blocked."

  invite_mailer:
    subject_template: "[Watchman Community] %{invitee_name} invited you to join a discussion in the Watchman Monitoring Community"
    text_body_template: |
      %{invitee_name} invited you to the topic "%{topic_title}" at the Watchman Monitoring Community.

      Click the link below to visit the discussion:

      Join in the [%{topic_title}][1] topic

      You'll be able to post a reply immediately, without needing to log in.

      Questions? Visit our support site at [https://support.watchmanmonitoring.com][2]

      [1]: %{invite_link}
      [2]: https://watchmanmonitoring.zendesk.com/hc/articles/201912358-Getting-Started-in-the-Subscriber-Community

  invite_forum_mailer:
    subject_template: "[Watchman Community] Please join the Watchman Monitoring Community."
    text_body_template: |
      You've been invited to join the Watchman Monitoring Community, our primary means of communication for:
      
       - Release Notes  
       - Maintenance Notifications  
       - Feature Requests  
       - Future Plans  
            
      Click the link below to accept this invitation and be automatically logged in.

      [%{invite_link}][1]

      This invitation expires after 7 days. Questions? Visit our support site at [https://support.watchmanmonitoring.com][2]
      

      [1]: %{invite_link}
      [2]: https://watchmanmonitoring.zendesk.com/hc/articles/201912358-Getting-Started-in-the-Subscriber-Community
      


  test_mailer:
    subject_template: "[Watchman Community] Email Deliverability Test"
    text_body_template: |
      This is a test email sent from your the Watchman Monitoring Community forum at:

      [**%{base_url}**][0]

      Email deliverability is complicated. Here are a few important things you should check first:

      - Know how to view the *raw source of the email* in your mail client, so you can examine the email headers for important clues. in Gmail, it is the "show original" option in the drop-down menu on each mail.

      - **IMPORTANT:** Does your ISP have a reverse DNS record entered to associate the domain names and IP addresses you send mail from? [Test your Reverse PTR record][2] here. If your ISP does not enter the proper reverse DNS pointer record, it's very unlikely any of your email will be delivered.

      - Is your domain's SPF record correct? [Test your SPF record][1] here.

      - Check to make sure the IPs of your mail server are [not on any email blacklists][4].

      - Verify that your email server is *definitely* sending a fully-qualified hostname that resolves in DNS in its HELO message. If not, this will cause your email to be rejected by many mail services.

      - Configure [DKIM email key signing][3] in your email software, and place the public DKIM key in your DNS records. This is not required, but will significantly improve email deliverability.

      (The *easy* way is to [sign up for Mandrill][6], which has a generous free mailing plan and will be fine for small forums. You'll still need to set up the SPF and DKIM records in your DNS, though!)

      We hope you received this email deliverability test OK!

      Good luck,

      Your friends at [Discourse](http://www.discourse.org)

      [0]: %{base_url}
      [1]: http://www.kitterman.com/spf/validate.html
      [2]: http://mxtoolbox.com/ReverseLookup.aspx
      [3]: http://www.dkim.org/
      [4]: http://whatismyipaddress.com/blacklist-check
      [5]: %{base_url}/unsubscribe
      [6]: http://mandrill.com

      ----

      <small>There should be an unsubscribe footer on every email you send, so let's mock one up. This email was sent by Name of Company, 55 Main Street, Anytown, USA 12345. If you would like to opt out of future emails, [click here to unsubscribe][5].</small>

  new_version_mailer:
<<<<<<< HEAD
    subject_template: "[Watchman Community] Updates Are Available"
=======
    subject_template: "[%{site_name}] update available"
>>>>>>> dcbf4129
    text_body_template: |
      A new version of Discourse is available:

      Your version: %{installed_version}
      New version: **%{new_version}**

      - See what's new in the [GitHub changelog](https://github.com/discourse/discourse/commits/master).

      - Upgrade by visiting `\admin\docker`, refreshing the page a few times, and pressing the "upgrade" button.

      - Visit http://meta.discourse.org for news, discussion, and support for Discourse.

  new_version_mailer_with_notes:
<<<<<<< HEAD
    subject_template: "[Watchman Community] Updates Are Available"
=======
    subject_template: "[%{site_name}] update available"
>>>>>>> dcbf4129
    text_body_template: |
      A new version of Discourse is available:

      Your version: %{installed_version}
      New version: **%{new_version}**

      - See what's new in the [GitHub changelog](https://github.com/discourse/discourse/commits/master).

      - Upgrade by visiting `\admin\docker`, refreshing the page a few times, and pressing the "upgrade" button.

      - Visit http://meta.discourse.org for news, discussion, and support for Discourse.

      ### Release notes

      %{notes}



  system_messages:
    post_hidden:
      subject_template: "Post hidden due to community flagging"
      text_body_template: |
        Hello,

        This is an automated message from the Watchman Monitoring Community to inform you that your post ...

        %{base_url}%{url}

        ... was hidden due to community flagging.

        Keep in mind that multiple community members flagged this post before it was hidden, so **please consider how you might revise your post to reflect their feedback.** You can edit your post after %{edit_delay} minutes, and it will be automatically unhidden. This will increase your forum trust level.

        However, if the post is hidden by the community a second time, the moderators will be notified -- and there may be further action, including the possible suspension of your account.

        For additional guidance, please refer to our [FAQ](%{base_url}/faq).

    usage_tips:
      text_body_template: |
        This private message has a few quick tips to get you started:

        ### Keep scrolling

        There are no next page buttons or page numbers – to read more, just keep scrolling down!

        As new replies come in, they will appear automatically at the bottom of the topic.

        ### How do I reply?

        - To reply to a specific post, use the Reply button on that post.

        - To reply to the overall *theme* of the topic, rather than any specific person or post in the topic, use the Reply button at the very bottom of the topic.

        - To take the conversation in a different direction, but keep them linked together, use Reply as New Topic to the right of the post.

        ### Who is talking to me?

        When someone replies to your post, quotes you, or mentions your @username, a number ➀ will appear over a conversation button at the top of the page. Use it see who's talking to you, and where.

        - To mention someone's name, start typing `@` and an autocompleter will pop up.

        - To quote just a section of a post, select it, then use the Reply button that appears over your selection.

        - To quote an entire post, use the Import Quote button on the editor toolbar.

        ### Look at that post!

        To let someone know that you enjoyed their post, use the like ♥ button at the bottom of the post. If you see a problem with a post, don't hesitate to use the flag button and privately let our staff know about it.

        ### Where am I?

        - To get back to the home page at any time, **use the logo at the upper left** or the back ← button on your browser.

        - For search, your user page, or the sitemap, use the **icon buttons at the upper right**.

        - While reading a topic, move to the top ↑ by clicking its title at the top of the page, or press the <kbd>home</kbd> key. To reach the *bottom* ↓, use the down arrow on the topic progress indicator at the bottom of the page, or press the <kbd>end</kbd> key.

        - Use times as entry shortcuts. You can always enter at the top of a topic via the first post date, and the bottom via the last post date.

    welcome_user:
      subject_template: "Welcome to the Watchman Monitoring Community!"
      text_body_template: |
<<<<<<< HEAD
        Thanks for joining the Watchman Monitoring Community, and welcome!
=======
        Thanks for joining %{site_name}, and welcome!
>>>>>>> dcbf4129

        %{new_user_tips}

        We believe in [civilized community behavior](%{base_url}/faq) at all times.

        Enjoy your stay!

    welcome_invite:
      subject_template: "Welcome to the Watchman Monitoring Community!"
      text_body_template: |
<<<<<<< HEAD
        Thanks for accepting your invitation to the Watchman Monitoring Community, Welcome!
=======
        Thanks for accepting your invitation to %{site_name}, and welcome!
>>>>>>> dcbf4129

        We've automatically generated a username for you: **%{username}**, but you can change that any time by visiting [your user profile][prefs].

        To log in again, either:

        1. Log in however you like -- but that login must resolve to the **same email address** that you received your original invitation email at. Otherwise we won't be able to tell it is you!

        2. Create a unique password for the Watchman Monitoring Community on [your user profile][prefs], then log in with that.

        %{site_password}

        %{new_user_tips}

        We believe in [civilized community behavior](%{base_url}/faq) at all times.

        Enjoy your stay!

        [prefs]: %{user_preferences_url}

    export_succeeded:
      subject_template: "Export completed successfully"
      text_body_template: "The export was successful."

    import_succeeded:
      subject_template: "Import completed successfully"
      text_body_template: "The import was successful."

    email_error_notification:
      subject_template: "Error parsing email"
      text_body_template: |
        This is an automated message to inform you that parsing the following incoming email failed.

        Please review the following message.

        Error - %{error}

        %{source}

    email_reject_trust_level:
      subject_template: "Message rejected"
      text_body_template: |
        The message you've send to %{to} was rejected by the system.

        You do not have the required trust to post new topics to this email address.

    too_many_spam_flags:
      subject_template: "New account blocked"
      text_body_template: |
        Hello,

        This is an automated message from the Watchman Monitoring Community to inform you that your posts have been automatically hidden because they were flagged by the community.

        As a precautionary measure, your new account has been blocked from creating new replies or topics until a staff member can review your account.

        For additional guidance, please refer to our [FAQ](%{base_url}/faq).

    blocked_by_staff:
      subject_template: "Account blocked"
      text_body_template: |
        Hello,

        This is an automated message from the Watchman Monitoring Community to inform you that your account has been blocked by a staff member.

        For additional guidance, please refer to our [FAQ](%{base_url}/faq).

    user_automatically_blocked:
      subject_template: "New user %{username} blocked via flags"
      text_body_template: |
        This is an automated message to inform you that the new user [%{username}](%{base_url}%{user_url}) was automatically blocked because multiple users flagged %{username}'s post(s).

        Please [review the flags](%{base_url}/admin/flags). If %{username} was incorrectly blocked from posting, click the unblock button on [the admin page for this user](%{base_url}%{user_url}).

        This threshold can be changed via the `block_new_user` site settings.

    spam_post_blocked:
      subject_template: "New user %{username} posts blocked for repeated links"
      text_body_template: |
        This is an automated message to inform you that the new user [%{username}](%{base_url}%{user_url}) tried to create multiple posts with links to %{domains}, but those posts were blocked to avoid spam. The user is still able to create new posts that do not link to %{domains}.

        Please [review the user](%{base_url}%{user_url}).

        This threshold can be changed via the `newuser_spam_host_threshold` site setting.

    unblocked:
      subject_template: "Account unblocked"
      text_body_template: |
        Hello,

        This is an automated message from the Watchman Monitoring Community to inform you that your account has been unblocked after staff review.

        You can now create new replies and topics again.

    pending_users_reminder:
      subject_template:
        one: "1 user waiting for approval"
        other: "%{count} users waiting for approval"
      text_body_template: |
        There are new user signups waiting to be approved (or rejected) before they can access this forum.

        [Please review them in the admin section](%{base_url}/admin/users/list/pending).

  unsubscribe_link: "Control the emails you receive at https://community.watchmanmonitoring.com/email_preferences."

  user_notifications:
    previous_discussion: "Previous Replies"
    unsubscribe:
      title: "Unsubscribe"
      description: "Control the emails you receive at https://community.watchmanmonitoring.com/email_preferences"

    reply_by_email: "To respond, reply to this email or visit %{base_url}%{url} in your browser."
    visit_link_to_respond: "To respond, visit %{base_url}%{url} in your browser."

    posted_by: "Posted by %{username} on %{post_date}"

    user_invited_to_private_message_pm:
      subject_template: "[Watchman Community] %{username} invited you to a private message '%{topic_title}'"
      text_body_template: |
        %{username} sent you to a private message '%{topic_title}' in the Watchman Monitoring Community:

        Please visit this link to view the message: %{base_url}%{url}

    user_replied:
      subject_template: "[Watchman Community] %{topic_title}"
      text_body_template: |
        %{message}

        %{context}

        ---
        %{respond_instructions}

    user_quoted:
      subject_template: "[Watchman Community] %{topic_title}"
      text_body_template: |
        %{message}

        %{context}

        ---
        %{respond_instructions}

    user_mentioned:
      subject_template: "[Watchman Community] %{topic_title}"
      text_body_template: |
        %{message}

        %{context}

        ---
        %{respond_instructions}

    user_posted:
      subject_template: "[Watchman Community] %{topic_title}"
      text_body_template: |
        %{message}

        %{context}

        ---
        %{respond_instructions}

    user_posted_pm:
      subject_template: "[Watchman Community] [PM] %{topic_title}"
      text_body_template: |
        %{message}

        %{context}

        ---
        %{respond_instructions}

    digest:
      why: "Here's a brief summary of the discussion on %{site_link} since we last saw you on %{last_seen_at}."
      subject_template: "[Watchman Community] Forum Activity for %{date}"
      new_activity: "New activity on your topics and posts:"
      top_topics: "Recent posts the community enjoyed:"
      other_new_topics: "Other New Topics:"
      unsubscribe: "This summary email is sent as a courtesy notification from the Watchman Monitoring Community when we haven't seen you in a while. Control the emails you receive at https://community.watchmanmonitoring.com/email_preferences"
      click_here: "click here"
      from: "[Watchman Community]Forum digest"
      read_more: "Read More"

      posts:
        one: "1 post"
        other: "%{count} posts"

    forgot_password:
      subject_template: "[Watchman Community] Password reset"
      text_body_template: |
        Somebody asked to reset your password for the Watchman Monitoring Subscriber Community(%{base_url}).

        If it was not you, you can safely ignore this email.

        Click the following link to choose a new password:
        %{base_url}/users/password-reset/%{email_token}

    set_password:
      subject_template: "[Watchman Community] Set Password"
      text_body_template: |
        Somebody asked to add a password to your account for the Watchman Monitoring Subscriber Community(%{base_url}). Alternatively, you can log in using any supported online service (Google, Facebook, etc) that is associated with this validated email address.

        If you did not make this request, you can safely ignore this email.

        Click the following link to choose a password:
        %{base_url}/users/password-reset/%{email_token}

    authorize_email:
      subject_template: "[Watchman Community] Confirm your new email address"
      text_body_template: |
        Confirm your new email address for the Watchman Monitoring Community forum by clicking on the following link:

        %{base_url}/users/authorize-email/%{email_token}

    signup_after_approval:
      subject_template: "Your account has been approved at the Watchman Monitoring Community forum!"
      text_body_template: |
        Welcome to the Watchman Monitoring Community!

<<<<<<< HEAD
        Your account has been approved at the Watchman Monitoring Community forum, Welcome!
=======
        You're approved to join %{site_name}, welcome!
>>>>>>> dcbf4129

        Click the following link to confirm and activate your new account:
        %{base_url}/users/activate-account/%{email_token}

        If the above link is not clickable, try copying and pasting it into the address bar of your web browser.

        %{new_user_tips}

        We believe in [civilized community behavior](%{base_url}/faq) at all times.

        Enjoy your stay!

    signup:
      subject_template: "[Watchman Community] Activate your new account"
      text_body_template: |
        Welcome to the Watchman Monitoring Community!

        Click the following link to confirm and activate your new account:
        %{base_url}/users/activate-account/%{email_token}

        If the above link is not clickable, try copying and pasting it into the address bar of your web browser.

  discourse_hub:
    access_token_problem: "Tell an admin: Please update the site settings to include the correct discourse_org_access_key."

  page_not_found:
    title: "The page you requested doesn't exist or is private."
    popular_topics: "Popular topics"
    recent_topics: "Recent topics"
    see_more: "See More"
    search_title: "Search for this topic"
    search_google: "Search Google"

  login_required:
    welcome_message: |
      #[Welcome to %{title}](#welcome)
      This discussion forum requires an account to view %{title}. Please create an account or login to continue.

  terms_of_service:
    user_content_license: |
      User contributions are licensed under a [Creative Commons Attribution-NonCommercial-ShareAlike 3.0 Unported License](http://creativecommons.org/licenses/by-nc-sa/3.0/deed.en_US). Without limiting any of those representations or warranties, %{company_short_name} has the right (though not the obligation) to, in %{company_short_name}’s sole discretion (i) refuse or remove any content that, in %{company_short_name}’s reasonable opinion, violates any %{company_short_name} policy or is in any way harmful or objectionable, or (ii) terminate or deny access to and use of the Website to any individual or entity for any reason, in %{company_short_name}’s sole discretion. %{company_short_name} will have no obligation to provide a refund of any amounts previously paid.
    miscellaneous: "This Agreement constitutes the entire agreement between %{company_short_name} and you concerning the subject matter hereof, and they may only be modified by a written amendment signed by an authorized executive of %{company_short_name}, or by the posting by %{company_short_name} of a revised version. Except to the extent applicable law, if any, provides otherwise, this Agreement, any access to or use of the Website will be governed by the laws of the state of California, U.S.A., excluding its conflict of law provisions, and the proper venue for any disputes arising out of or relating to any of the same will be the state and federal courts located in San Francisco County, California. Except for claims for injunctive or equitable relief or claims regarding intellectual property rights (which may be brought in any competent court without the posting of a bond), any dispute arising under this Agreement shall be finally settled in accordance with the Comprehensive Arbitration Rules of the Judicial Arbitration and Mediation Service, Inc. (“JAMS”) by three arbitrators appointed in accordance with such Rules. The arbitration shall take place in San Francisco, California, in the English language and the arbitral decision may be enforced in any court. The prevailing party in any action or proceeding to enforce this Agreement shall be entitled to costs and attorneys’ fees. If any part of this Agreement is held invalid or unenforceable, that part will be construed to reflect the parties’ original intent, and the remaining portions will remain in full force and effect. A waiver by either party of any term or condition of this Agreement or any breach thereof, in any one instance, will not waive such term or condition or any subsequent breach thereof. You may assign your rights under this Agreement to any party that consents to, and agrees to be bound by, its terms and conditions; %{company_short_name} may assign its rights under this Agreement without condition. This Agreement will be binding upon and will inure to the benefit of the parties, their successors and permitted assigns."
    signup_form_message: 'I have read and accept the <a href="/tos" target="_blank">Terms of Service</a>.'

  deleted: 'deleted'

  upload:
    edit_reason: "We have downloaded copies of the remote images"
    unauthorized: "Sorry, the file you are trying to upload is not authorized (authorized extensions: %{authorized_extensions})."
    pasted_image_filename: "Pasted image"
    attachments:
      too_large: "Sorry, the file you are trying to upload is too big (maximum size is %{max_size_kb}%kb)."
    images:
      too_large: "Sorry, the image you are trying to upload is too big (maximum size is %{max_size_kb}%kb), please resize it and try again."
      fetch_failure: "Sorry, there has been an error while fetching the image."
      unknown_image_type: "Sorry, but the file you tried to upload doesn't appear to be an image."
      size_not_found: "Sorry, but we couldn't determine the size of the image. Maybe your image is corrupted?"

  flag_reason:
    sockpuppet: "A new user created a topic, and another new user at the same IP address replied. See the flag_sockpuppets site setting."
    spam_hosts: "This user tried to create multiple posts with links to the same domain. See the newuser_spam_host_threshold site setting."

  email_log:
    no_user: "Can't find user with id %{user_id}"
    suspended_not_pm: "User is supsended and email is not a private message"
    seen_recently: "User was seen recently"
    post_not_found: "Can't find a post with id %{post_id}"
    notification_already_read: "The notification this email is about has already been read"
    topic_nil: "post.topic is nil"
    post_deleted: "post was deleted by the author"
    user_suspended: "user was suspended"
    already_read: "user has already read this post"
    message_blank: "message is blank"
    message_to_blank: "message.to is blank"
    text_part_body_blank: "text_part.body is blank"
    body_blank: "body is blank"<|MERGE_RESOLUTION|>--- conflicted
+++ resolved
@@ -1027,11 +1027,7 @@
       <small>There should be an unsubscribe footer on every email you send, so let's mock one up. This email was sent by Name of Company, 55 Main Street, Anytown, USA 12345. If you would like to opt out of future emails, [click here to unsubscribe][5].</small>
 
   new_version_mailer:
-<<<<<<< HEAD
-    subject_template: "[Watchman Community] Updates Are Available"
-=======
-    subject_template: "[%{site_name}] update available"
->>>>>>> dcbf4129
+    subject_template: "[Watchman Community] update available"
     text_body_template: |
       A new version of Discourse is available:
 
@@ -1045,11 +1041,7 @@
       - Visit http://meta.discourse.org for news, discussion, and support for Discourse.
 
   new_version_mailer_with_notes:
-<<<<<<< HEAD
-    subject_template: "[Watchman Community] Updates Are Available"
-=======
-    subject_template: "[%{site_name}] update available"
->>>>>>> dcbf4129
+    subject_template: "[Watchman Community] update available"
     text_body_template: |
       A new version of Discourse is available:
 
@@ -1131,11 +1123,7 @@
     welcome_user:
       subject_template: "Welcome to the Watchman Monitoring Community!"
       text_body_template: |
-<<<<<<< HEAD
         Thanks for joining the Watchman Monitoring Community, and welcome!
-=======
-        Thanks for joining %{site_name}, and welcome!
->>>>>>> dcbf4129
 
         %{new_user_tips}
 
@@ -1146,11 +1134,7 @@
     welcome_invite:
       subject_template: "Welcome to the Watchman Monitoring Community!"
       text_body_template: |
-<<<<<<< HEAD
         Thanks for accepting your invitation to the Watchman Monitoring Community, Welcome!
-=======
-        Thanks for accepting your invitation to %{site_name}, and welcome!
->>>>>>> dcbf4129
 
         We've automatically generated a username for you: **%{username}**, but you can change that any time by visiting [your user profile][prefs].
 
@@ -1369,11 +1353,7 @@
       text_body_template: |
         Welcome to the Watchman Monitoring Community!
 
-<<<<<<< HEAD
         Your account has been approved at the Watchman Monitoring Community forum, Welcome!
-=======
-        You're approved to join %{site_name}, welcome!
->>>>>>> dcbf4129
 
         Click the following link to confirm and activate your new account:
         %{base_url}/users/activate-account/%{email_token}
