--- conflicted
+++ resolved
@@ -1091,19 +1091,11 @@
         ### Where am I?
 
         - To get back to the home page at any time, **use the logo at the upper left** or the back ← button on your browser.
-<<<<<<< HEAD
 
         - For search, your user page, or the sitemap, use the **icon buttons at the upper right**.
 
         - While reading a topic, move to the top ↑ by clicking its title at the top of the page, or press the <kbd>home</kbd> key. To reach the *bottom* ↓, use the down arrow on the topic progress indicator at the bottom of the page, or press the <kbd>end</kbd> key.
 
-=======
-
-        - For search, your user page, or the sitemap, use the **icon buttons at the upper right**.
-
-        - While reading a topic, move to the top ↑ by clicking its title at the top of the page, or press the <kbd>home</kbd> key. To reach the *bottom* ↓, use the down arrow on the topic progress indicator at the bottom of the page, or press the <kbd>end</kbd> key.
-
->>>>>>> d450c7e0
         - Use times as entry shortcuts. You can always enter at the top of a topic via the first post date, and the bottom via the last post date.
 
     welcome_user:
