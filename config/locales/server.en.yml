en:
  dates:
    # Use Moment.js format string: https://momentjs.com/docs/#/displaying/format/
    short_date_no_year: "D MMM"
    # Use Moment.js format string: https://momentjs.com/docs/#/displaying/format/
    short_date: "D MMM, YYYY"
    # Use Moment.js format string: https://momentjs.com/docs/#/displaying/format/
    long_date: "MMMM D, YYYY h:mma"

  datetime_formats: &datetime_formats
    formats:
      # Format directives: https://ruby-doc.org/core/Time.html#method-i-strftime
      short: "%m-%d-%Y"
      # Format directives: https://ruby-doc.org/core/Time.html#method-i-strftime
      short_no_year: "%B %-d"
      # Format directives: https://ruby-doc.org/core/Time.html#method-i-strftime
      date_only: "%B %-d, %Y"
      # Format directives: https://ruby-doc.org/core/Time.html#method-i-strftime
      long: "%B %-d, %Y, %l:%M%P"
      # Format directives: https://ruby-doc.org/core/Time.html#method-i-strftime
      no_day: "%B %Y"
      # Format directives: https://ruby-doc.org/core/Time.html#method-i-strftime
      calendar_ics: "%Y%m%dT%H%M%SZ"
  date:
    # Do not remove the brackets and commas and do not translate the first month name. It should be "null".
    month_names:
      [
        ~,
        January,
        February,
        March,
        April,
        May,
        June,
        July,
        August,
        September,
        October,
        November,
        December,
      ]
    <<: *datetime_formats
  time:
    <<: *datetime_formats
    am: "am"
    pm: "pm"

  title: "Discourse"
  topics: "Topics"
  posts: "posts"
  views: "views"
  loading: "Loading"
  powered_by_html: 'Powered by <a href="https://www.discourse.org">Discourse</a>, best viewed with JavaScript enabled'
  sign_up: "Sign Up"
  log_in: "Log In"
  submit: "Submit"
  purge_reason: "Automatically deleted as abandoned, deactivated account"
  disable_remote_images_download_reason: "Remote images download was disabled because there wasn't enough disk space available."
  anonymous: "Anonymous"
  remove_posts_deleted_by_author: "Deleted by author"
  redirect_warning: "We were unable to verify that the link you selected was actually posted to the forum. If you wish to proceed anyway, select the link below."
  on_another_topic: "On another topic"

  topic_category_changed: "From %{from} to %{to}"
  topic_tag_changed:
    added_and_removed: "Added %{added} and removed %{removed}"
    added: "Added %{added}"
    removed: "Removed %{removed}"

  inline_oneboxer:
    topic_page_title_post_number: "#%{post_number}"
    topic_page_title_post_number_by_user: "#%{post_number} by %{username}"
  components:
    enabled_filter: "Enabled"
    disabled_filter: "Disabled"
    updates_available_filter: "Updates Available"
  theme_settings:
    errors:
      json_value:
        too_large: "has exceeded the maximum size of %{max_size} bytes."
  themes:
    bad_color_scheme: "Can not update theme, invalid color palette"
    other_error: "Something went wrong updating theme"
    ember_selector_error: "Sorry – using #ember or .ember-view CSS selectors is not permitted, because these names are dynamically generated at runtime and will change over time, eventually resulting in broken CSS. Try a different selector."
    import_error:
      generic: An error occurred while importing that theme
      upload: "Error creating upload asset: %{name}. %{errors}"
      about_json: "Import Error: about.json does not exist, or is invalid. Are you sure this is a Discourse Theme?"
      about_json_too_big: "Import Error: about.json is bigger than the %{limit} limit."
      about_json_values: "about.json contains invalid values: %{errors}"
      modifier_values: "about.json modifiers contain invalid values: %{errors}"
      asset_too_big: "Asset %{filename} is bigger than the %{limit} limit"
      theme_too_big: "Theme is bigger than the %{limit} limit"
      git: "Error cloning git repository, access is denied or repository is not found"
      git_ref_not_found: "Unable to checkout git reference: %{ref}"
      git_unsupported_scheme: "Unable to clone git repo: scheme unsupported"
      unpack_failed: "Failed to unpack file"
      file_too_big: "The uncompressed file is too big."
      unknown_file_type: "The file you uploaded does not appear to be a valid Discourse theme."
      not_allowed_theme: "`%{repo}` is not in the list of allowed themes (check `allowed_theme_repos` global setting)."
      ssh_key_gone: "You waited too long to install the theme and SSH key expired. Please try again."
      too_many_files: "The number of files (%{count}) in the theme has exceeded the maximum allowed number of files (%{limit})"
      migrations:
        invalid_filename: "Invalid filename for migration file: %{filename}. Filenames must begin with 4 digits followed by a hyphen and then a name that only contains alphanumeric characters with hyphens."
        name_too_long:
          one: "Migration name is too long. It shouldn't exceed %{count} character."
          other: "Migration name is too long. It shouldn't exceed %{count} characters."
        too_many_pending_migrations: "There are too many pending migrations in this theme. Themes are not allowed to introduce more than 100 migrations in a single update"
        out_of_sequence: "Migration '%{name}' is out of sequence. The last migration for this theme had version number %{current} which is higher than the new migration"
        syntax_error: "Failed to run migration '%{name}' because it has a syntax error: %{error}"
        exceeded_memory_limit: "Migration '%{name}' failed because it exceeded the memory limit"
        timed_out: "Migration '%{name}' timed out"
        no_exported_function: "Migration '%{name}' doesn't export a function to perform the migration"
        default_export_not_a_function: "Migration '%{name}' has a default export that's not a function. The default export must be the function that performs the migration"
        no_returned_value: "Migration '%{name}' didn't return any value (or returned null or undefined). It must return a Map object"
        wrong_return_type: "Migration '%{name}' returned an unknown data type. It must return a Map object"
        runtime_error: "Migration '%{name}' encountered the following runtime error: %{error}"
        unknown_setting_returned_by_migration: "Migrations '%{name}' returned a setting '%{setting_name}' which is not declared in the theme's settings.yml file"
    errors:
      component_no_user_selectable: "Theme components can't be user-selectable"
      component_no_default: "Theme components can't be default theme"
      component_no_color_scheme: "Theme components can't have color palettes"
      no_multilevels_components: "Themes with child themes can't be child themes themselves"
      optimized_link: Optimized image links are ephemeral and should not be included in theme source code.
    settings_errors:
      invalid_yaml: "Provided YAML is invalid."
      data_type_inclusion: "Setting `%{name}` type is unsupported. Supported types are `integer`, `bool`, `list`, `enum` and `upload`"
      name_too_long: "There is a setting with a too long name. Maximum length is 255"
      default_value_missing: "Setting `%{name}` has no default value."
      default_not_match_type: "Setting `%{name}` default value's type doesn't match with the setting type."
      default_value_not_valid: "Setting `%{name}` default value isn't valid. %{error_messages}"
      enum_value_not_valid: "Selected value isn't one of the enum choices."
      number_value_not_valid_min_max: "Value must be between %{min} and %{max}."
      number_value_not_valid_min: "Value must be larger than or equal to %{min}."
      number_value_not_valid_max: "Value must be smaller than or equal to %{max}."
      string_value_not_valid_min_max: "Value must be between %{min} and %{max} characters long."
      string_value_not_valid_min:
        one: "Value must be at least %{count} character long."
        other: "Value must be at least %{count} characters long."
      string_value_not_valid_max:
        one: "Value must be at most %{count} character long."
        other: "Value must be at most %{count} characters long."
      objects:
        humanize_required: "The property at JSON Pointer '%{property_json_pointer}' must be present."
        required: "must be present"
        humanize_invalid_type: "The property at JSON Pointer '%{property_json_pointer}' must be of type %{type}."
        invalid_type: "%{type} is not a valid type"

        humanize_not_valid_string_value: "The property at JSON Pointer '%{property_json_pointer}' must be a string."
        not_valid_string_value: "must be a string"

        humanize_not_valid_integer_value: "The property at JSON Pointer '%{property_json_pointer}' must be an integer."
        not_valid_integer_value: "must be an integer"

        humanize_not_valid_float_value: "The property at JSON Pointer '%{property_json_pointer}' must be a float."
        not_valid_float_value: "must be a float"

        humanize_not_valid_boolean_value: "The property at JSON Pointer '%{property_json_pointer}' must be a boolean."
        not_valid_boolean_value: "must be a boolean"

        humanize_not_valid_enum_value: "The property at JSON Pointer '%{property_json_pointer}' must be one of the following %{choices}."
        not_valid_enum_value: "must be one of the following: %{choices}"

        humanize_not_valid_categories_value: "The property at JSON Pointer '%{property_json_pointer}' must be an array of valid category ids."
        not_valid_categories_value: "must be an array of valid category ids"
        humanize_categories_value_not_valid_min:
          one: "The property at JSON Pointer '%{property_json_pointer}' must have at least %{count} category id."
          other: "The property at JSON Pointer '%{property_json_pointer}' must have at least %{count} category ids."
        categories_value_not_valid_min:
          one: "must have at least %{count} category id"
          other: "must have at least %{count} category ids"
        humanize_categories_value_not_valid_max:
          one: "The property at JSON Pointer '%{property_json_pointer}' must have at most %{count} category id."
          other: "The property at JSON Pointer '%{property_json_pointer}' must have at most %{count} category ids."
        categories_value_not_valid_max:
          one: "must have at most %{count} category id"
          other: "must have at most %{count} category ids"

        humanize_not_valid_topic_value: "The property at JSON Pointer '%{property_json_pointer}' must be a valid topic id."
        not_valid_topic_value: "must be a valid topic id"

        humanize_not_valid_post_value: "The property at JSON Pointer '%{property_json_pointer}' must be a valid post id."
        not_valid_post_value: "must be a valid post id"

        humanize_not_valid_groups_value: "The property at JSON Pointer '%{property_json_pointer}' must be an array of valid group ids."
        not_valid_groups_value: "must be an array of valid group ids"
        humanize_groups_value_not_valid_min:
          one: "The property at JSON Pointer '%{property_json_pointer}' must have at least %{count} group id."
          other: "The property at JSON Pointer '%{property_json_pointer}' must have at least %{count} group ids."
        groups_value_not_valid_min:
          one: "must have at least %{count} group id"
          other: "must have at least %{count} group ids"
        humanize_groups_value_not_valid_max:
          one: "The property at JSON Pointer '%{property_json_pointer}' must have at most %{count} group id."
          other: "The property at JSON Pointer '%{property_json_pointer}' must have at most %{count} group ids."
        groups_value_not_valid_max:
          one: "must have at most %{count} group id"
          other: "must have at most %{count} group ids"

        humanize_not_valid_tags_value: "The property at JSON Pointer '%{property_json_pointer}' must be an array of valid tag names."
        not_valid_tags_value: "must be an array of valid tag names"
        humanize_tags_value_not_valid_min:
          one: "The property at JSON Pointer '%{property_json_pointer}' must have at least %{count} tag name."
          other: "The property at JSON Pointer '%{property_json_pointer}' must have at least %{count} tag names."
        tags_value_not_valid_min:
          one: "must have at least %{count} tag name"
          other: "must have at least %{count} tag names"
        humanize_tags_value_not_valid_max:
          one: "The property at JSON Pointer '%{property_json_pointer}' must have at most %{count} tag name."
          other: "The property at JSON Pointer '%{property_json_pointer}' must have at most %{count} tag names."
        tags_value_not_valid_max:
          one: "must have at most %{count} tag name"
          other: "must have at most %{count} tag names"

        humanize_not_valid_upload_value: "The property at JSON Pointer '%{property_json_pointer}' must be a valid upload id."
        not_valid_upload_value: "must be a valid upload id"

        humanize_string_value_not_valid_min:
          one: "The property at JSON Pointer '%{property_json_pointer}' must be at least %{count} character long."
          other: "The property at JSON Pointer '%{property_json_pointer}' must be at least %{count} characters long."
        string_value_not_valid_min:
          one: "must be at least %{count} character long"
          other: "must be at least %{count} characters long"
        humanize_string_value_not_valid_max:
          one: "The property at JSON Pointer '%{property_json_pointer}' must be at most %{count} character long."
          other: "The property at JSON Pointer '%{property_json_pointer}' must be at most %{count} characters long."
        string_value_not_valid_max:
          one: "must be at most %{count} character long"
          other: "must be at most %{count} characters long"

        humanize_number_value_not_valid_min: "The property at JSON Pointer '%{property_json_pointer}' must be larger than or equal to %{min}."
        number_value_not_valid_min: "must be larger than or equal to %{min}"
        humanize_number_value_not_valid_max: "The property at JSON Pointer '%{property_json_pointer}' must be smaller than or equal to %{max}."
        number_value_not_valid_max: "must be smaller than or equal to %{max}"

        humanize_string_value_not_valid_url: "The property at JSON Pointer '%{property_json_pointer}' must be a valid URL."
        string_value_not_valid_url: "must be a valid URL"
    locale_errors:
      top_level_locale: "The top level key in a locale file must match the locale name"
      invalid_yaml: "Translation YAML invalid"
  emails:
    incoming:
      default_subject: "This topic needs a title"
      show_trimmed_content: "Show trimmed content"
      maximum_staged_user_per_email_reached: "Reached maximum number of staged users created per email."
      no_subject: "(no subject)"
      no_body: "(no body)"
      missing_attachment: "(Attachment %{filename} is missing)"
      continuing_old_discussion:
        one: "Continuing the discussion from [%{title}](%{url}), because it was created more than %{count} day ago."
        other: "Continuing the discussion from [%{title}](%{url}), because it was created more than %{count} days ago."
      errors:
        empty_email_error: "Happens when the raw mail we received was blank."
        no_message_id_error: "Happens when the mail has no 'Message-Id' header."
        auto_generated_email_error: "Happens when the 'precedence' header is set to: list, junk, bulk or auto_reply, or when any other header contains: auto-submitted, auto-replied or auto-generated."
        no_body_detected_error: "Happens when we couldn't extract a body and there were no attachments."
        no_sender_detected_error: "Happens when we couldn't find a valid email address in the From header."
        from_reply_by_address_error: "Happens when the From header matches the reply by email address."
        inactive_user_error: "Happens when the sender is not active."
        silenced_user_error: "Happens when the sender has been silenced."
        bad_destination_address: "Happens when none of the email addresses in To/Cc fields matched a configured incoming email address."
        strangers_not_allowed_error: "Happens when a user tried to create a new topic in a category they're not a member of."
        insufficient_trust_level_error: "Happens when a user tried to create a new topic in a category they don't have the required trust level for."
        reply_user_not_matching_error: "Happens when a reply came in from a different email address the notification was sent to."
        topic_not_found_error: "Happens when a reply came in but the related topic has been deleted."
        topic_closed_error: "Happens when a reply came in but the related topic has been closed."
        bounced_email_error: "Email is a bounced email report."
        screened_email_error: "Happens when the sender's email address was already screened."
        unsubscribe_not_allowed: "Happens when unsubscribing via email is not allowed for this user."
        email_not_allowed: "Happens when the email address is not on the allowlist or is on the blocklist."
      unrecognized_error: "Unrecognized Error"
    secure_uploads_placeholder: "Redacted: This site has secure uploads enabled, visit the topic or click View Media to see the attached uploads."
    view_redacted_media: "View Media"

  errors: &errors
    format: ! "%{attribute} %{message}"
    format_with_full_message: "<b>%{attribute}</b>: %{message}"
    messages:
      too_long_validation:
        one: "is limited to %{count} character; you entered %{length}."
        other: "is limited to %{count} characters; you entered %{length}."
      invalid_boolean: "Invalid boolean."
      taken: "has already been taken"
      accepted: must be accepted
      blank: can't be blank
      present: must be blank
      confirmation: ! "doesn't match %{attribute}"
      empty: can't be empty
      equal_to: must be equal to %{count}
      even: must be even
      exclusion: is reserved
      greater_than: must be greater than %{count}
      greater_than_or_equal_to: must be greater than or equal to %{count}
      has_already_been_used: "has already been used"
      inclusion: is not included in the list
      invalid: is invalid
      is_invalid: "seems unclear, is it a complete sentence?"
      is_invalid_meaningful: "seems unclear, most of the words contain the same letters over and over?"
      is_invalid_unpretentious: "seems unclear, one or more words is very long?"
      is_invalid_quiet: "seems unclear, did you mean to enter it in ALL CAPS?"
      invalid_timezone: "'%{tz}' is not a valid timezone"
      contains_censored_words: "contains the following censored words: %{censored_words}"
      less_than: must be less than %{count}
      less_than_or_equal_to: must be less than or equal to %{count}
      not_a_number: is not a number
      not_an_integer: must be an integer
      odd: must be odd
      record_invalid: ! "Validation failed: %{errors}"
      max_emojis: "can't have more than %{max_emojis_count} emoji"
      emojis_disabled: "can't have emoji"
      ip_address_already_screened: "is already included in an existing rule"
      restrict_dependent_destroy:
        one: "Cannot delete record because a dependent %{record} exists"
        other: "Cannot delete record because dependent %{record} exist"
      too_long:
        one: is too long (maximum is %{count} character)
        other: is too long (maximum is %{count} characters)
      too_short:
        one: is too short (minimum is %{count} character)
        other: is too short (minimum is %{count} characters)
      wrong_length:
        one: is the wrong length (should be %{count} character)
        other: is the wrong length (should be %{count} characters)
      other_than: "must be other than %{count}"
      auth_overrides_username: "Username needs to be updated on authentication provider side, since `auth_overrides_username` setting is enabled."
    template:
      body: ! "There were problems with the following fields:"
      header:
        one: "%{count} error prohibited this %{model} from being saved"
        other: ! "%{count} errors prohibited this %{model} from being saved"
    embed:
      load_from_remote: "There was an error loading that post."
    site_settings:
      invalid_site_setting: "No setting named '%{name}' exists"
      invalid_category_id: "You specified a category that does not exist"
      invalid_choice:
        one: "'%{name}' is an invalid choice."
        other: "'%{name}' are invalid choices."
      default_categories_already_selected: "You cannot select a category used in another list."
      default_tags_already_selected: "You cannot select a tag used in another list."
      s3_upload_bucket_is_required: "You cannot enable uploads to S3 unless you've provided the 's3_upload_bucket'."
      enable_s3_uploads_is_required: "You cannot enable usage of the S3 inventory unless you've enabled S3 uploads."
      page_publishing_requirements: "Page publishing cannot be enabled if secure uploads is enabled."
      s3_backup_requires_s3_settings: "You cannot use S3 as backup location unless you've provided the '%{setting_name}'."
      s3_bucket_reused: "You cannot use the same bucket for 's3_upload_bucket' and 's3_backup_bucket'. Choose a different bucket or use a different path for each bucket."
      secure_uploads_requirements: "S3 uploads and S3 ACLs must be enabled before enabling secure uploads."
      s3_use_acls_requirements: "You must have S3 ACLs enabled when secure uploads are enabled."
      share_quote_facebook_requirements: "You must set a Facebook app id to enable quote sharing for Facebook."
      second_factor_cannot_enforce_with_socials: "You cannot enforce 2FA with social logins enabled. You must first disable login via: %{auth_provider_names}"
      second_factor_cannot_be_enforced_with_disabled_local_login: "You cannot enforce 2FA if local logins are disabled."
      second_factor_cannot_be_enforced_with_discourse_connect_enabled: "You cannot enforce 2FA if DiscourseConnect is enabled."
      local_login_cannot_be_disabled_if_second_factor_enforced: "You cannot disable local login if 2FA is enforced. Disable enforced 2FA before disabling local logins."
      cannot_enable_s3_uploads_when_s3_enabled_globally: "You cannot enable S3 uploads because S3 uploads are already globally enabled, and enabling this site-level could cause critical issues with uploads"
      cors_origins_should_not_have_trailing_slash: "You should not add the trailing slash (/) to CORS origins."
      slow_down_crawler_user_agent_must_be_at_least_3_characters: "User agents must be at least 3 characters long to avoid accidentally rate-limiting legitimate users."
      slow_down_crawler_user_agent_cannot_be_popular_browsers: "You cannot add any of the following values to the setting: %{values}."
      strip_image_metadata_cannot_be_disabled_if_composer_media_optimization_image_enabled: "You cannot disable strip image metadata if 'composer media optimization image enabled' is enabled. Disable 'composer media optimization image enabled' before disabling strip image metadata."
      twitter_summary_large_image_no_svg: "Twitter summary images used for twitter:image metadata cannot be an .svg image."
    conflicting_google_user_id: 'The Google Account ID for this account has changed; staff intervention is required for security reasons. Please contact staff and point them to <br><a href="https://meta.discourse.org/t/76575">https://meta.discourse.org/t/76575</a>'
    onebox:
      invalid_address: "Sorry, we were unable to generate a preview for this web page, because the server '%{hostname}' could not be found. Instead of a preview, only a link will appear in your post. :cry:"
      error_response: "Sorry, we were unable to generate a preview for this web page, because the web server returned an error code of %{status_code}. Instead of a preview, only a link will appear in your post. :cry:"
      missing_data:
        one: "Sorry, we were unable to generate a preview for this web page, because the following oEmbed / OpenGraph tag could not be found: %{missing_attributes}"
        other: "Sorry, we were unable to generate a preview for this web page, because the following oEmbed / OpenGraph tags could not be found: %{missing_attributes}"

  word_connector:
    # Connects words with a comma. Example: "foo, bar"
    comma: ", "

  activemodel:
    errors:
      <<: *errors

  custom_fields:
    validations:
      max_items: "Maximum number of custom fields for this entity has been reached (%{max_items_number})"
      max_value_length: "Maximum length for a custom field value has been reached (%{max_value_length})"
  invite:
    expired: "Your invite token has expired. Please <a href='%{base_url}/about'>contact staff</a>."
    not_found: "Your invite token is invalid. Please <a href='%{base_url}/about'>contact staff</a>."
    not_found_json: "Your invite token is invalid. Please contact staff."
    not_matching_email: "Your email address and the email address associated with the invite token do not match. Please contact staff."
    not_found_template: |
      <p>Your invite to <a href="%{base_url}">%{site_name}</a> has already been redeemed.</p>

      <p>If you remember your password you can <a href="%{base_url}/login">Log In</a>.</p>

      <p>Otherwise please <a href="%{base_url}/password-reset">Reset Password</a>.</p>
    not_found_template_link: |
      <p>This invitation to <a href="%{base_url}">%{site_name}</a> can no longer be redeemed. Please ask the person who invited you to send you a new invitation.</p>
    existing_user_cannot_redeem: "This invitation cannot be redeemed. Please ask the person who invited you to send you a new invitation."
    existing_user_already_redemeed: "You have already redeemed this invite link."
    user_exists: "There's no need to invite <b>%{email}</b>, they already have an account!"
    invite_exists: "You already invited <b>%{email}</b>."
    invalid_email: "%{email} isn't a valid email address."
    generic_error_response: "There was a problem with your request."
    rate_limit:
      one: "You have already sent %{count} invite in the last 24 hours, please wait %{time_left} before trying again."
      other: "You have already sent %{count} invites in the last 24 hours, please wait %{time_left} before trying again."
    confirm_email: "<p>You’re almost done! We sent an activation mail to your email address. Please follow the instructions in the mail to activate your account.</p><p>If it doesn’t arrive, check your spam folder.</p>"
    disabled_errors:
      discourse_connect_enabled: "Invites are disabled because DiscourseConnect is enabled."
      invalid_access: "You are not permitted to view the requested resource."
    requires_groups: "Invite was not saved because the specified topic is inaccessible. Add one of the following groups: %{groups}."
    max_invite_emails_limit_exceeded: "Request failed because number of emails exceeded the maximum (%{max})."
    domain_not_allowed: "Your email cannot be used to redeem this invite."
    domain_not_allowed_admin: "This domain cannot be used for invites."
    max_redemptions_allowed_one: "for email invites should be 1."
    redemption_count_less_than_max: "should be less than %{max_redemptions_allowed}."
    email_xor_domain: "Email and domain fields are not allowed at the same time"
    existing_user_success: "Invite redeemed successfully"

  bulk_invite:
    file_should_be_csv: "The uploaded file should be of csv format."
    max_rows: "First %{max_bulk_invites} invites has been sent. Try splitting the file in smaller parts."
    error: "There was an error uploading that file. Please try again later."

  invite_link:
    email_taken: "This email is already in use. If you already have an account please log in or reset password."
    max_redemptions_limit: "should be between 2 and %{max_limit}."

  topic_invite:
    failed_to_invite: "The user cannot be invited into this topic without a group membership in either one of the following groups: %{group_names}."
    not_pm: "You can only invite to private messages."
    user_exists: "Sorry, that user has already been invited. You may only invite a user to a topic once."
    muted_topic: "Sorry, that user muted this topic."
    receiver_does_not_allow_pm: "Sorry, that user does not allow you to send them private messages."
    sender_does_not_allow_pm: "Sorry, you do not allow that user to send you private messages."
    user_cannot_see_topic: "%{username} cannot see the topic."

  backup:
    operation_already_running: "An operation is currently running. Can't start a new job right now."
    backup_file_should_be_tar_gz: "The backup file should be a .tar.gz archive."
    not_enough_space_on_disk: "There is not enough space on disk to upload this backup."
    invalid_filename: "The backup filename contains invalid characters. Valid characters are a-z 0-9 . - _."
    file_exists: "The file you are trying to upload already exists."

  invalid_params: "You supplied invalid parameters to the request: %{message}"
  not_logged_in: "You need to be logged in to do that."
  not_found: "The requested URL or resource could not be found."
  invalid_access: "You are not permitted to view the requested resource."
  authenticator_not_found: "Authentication method does not exist, or has been disabled."
  authenticator_no_connect: "This authentication provider does not allow connection to an existing forum account."
  invalid_api_credentials: "You are not permitted to view the requested resource. The API username or key is invalid."
  provider_not_enabled: "You are not permitted to view the requested resource. The authentication provider is not enabled."
  provider_not_found: "You are not permitted to view the requested resource. The authentication provider does not exist."
  read_only_mode_enabled: "The site is in read only mode. Interactions are disabled."
  invalid_grant_badge_reason_link: "External or invalid discourse link is not allowed in badge reason"
  email_template_cant_be_modified: "This email template can't be modified"
  invalid_whisper_access: "Either whispers are not enabled or you do not have access to create whisper posts"
  not_in_group:
    title_topic: "You need to request membership to the '%{group}' group to see this topic."
    title_category: "You need to request membership to the '%{group}' group to see this category."
    request_membership: "Request Membership"
    join_group: "Join Group"
  deleted_topic: "Oops! This topic has been deleted and is no longer available."
  delete_topic_failed: "There was an error deleting that topic. Please contact the site's administrator."

  reading_time: "Reading time"
  likes: "Likes"

  action_already_performed: "Oops! You already performed this action. Can you try refreshing the page?"

  too_many_replies:
    one: "We're sorry, but new users are temporarily limited to %{count} reply in the same topic."
    other: "We're sorry, but new users are temporarily limited to %{count} replies in the same topic."

  max_consecutive_replies:
    one: "No consecutive replies are allowed. Please edit your previous reply, or wait for someone to reply to you."
    other: "No more than %{count} consecutive replies are allowed. Please edit your previous reply, or wait for someone to reply to you."

  embed:
    start_discussion: "Start Discussion"
    continue: "Continue Discussion"
    error: "Error Embedding"
    referer: "Referer:"
    error_topics: "The `embed topics list` site setting was not enabled"
    mismatch: "The referer was either not sent, or did not match any of the following hosts:"
    no_hosts: "No hosts were set up for embedding."
    configure: "Configure Embedding"
    more_replies:
      one: "%{count} more reply"
      other: "%{count} more replies"

    loading: "Loading Discussion…"
    permalink: "Permalink"
    imported_from: "This is a companion discussion topic for the original entry at %{link}"
    in_reply_to: "▶ %{username}"
    replies:
      one: "%{count} reply"
      other: "%{count} replies"
    likes:
      one: "%{count} like"
      other: "%{count} likes"
    last_reply: "Last reply"
    created: "Created"
    new_topic: "Create new topic"

  no_mentions_allowed: "Sorry, you can't mention other users."
  too_many_mentions:
    one: "Sorry, you can only mention one other user in a post."
    other: "Sorry, you can only mention %{count} users in a post."
  no_mentions_allowed_newuser: "Sorry, new users can't mention other users."
  too_many_mentions_newuser:
    one: "Sorry, new users can only mention one other user in a post."
    other: "Sorry, new users can only mention %{count} users in a post."
  no_embedded_media_allowed_group: "Sorry, you can't embed media items in a post."
  no_embedded_media_allowed: "Sorry, new users can't embed media items in posts."
  too_many_embedded_media:
    one: "Sorry, new users can only put one embedded media item in a post."
    other: "Sorry, new users can only put %{count} embedded media items in a post."
  no_attachments_allowed: "Sorry, new users can't put attachments in posts."
  too_many_attachments:
    one: "Sorry, new users can only put one attachment in a post."
    other: "Sorry, new users can only put %{count} attachments in a post."
  no_links_allowed: "Sorry, new users can't put links in posts."
  links_require_trust: "Sorry, you can't include links in your posts."
  too_many_links:
    one: "Sorry, new users can only put one link in a post."
    other: "Sorry, new users can only put %{count} links in a post."
  contains_blocked_word: "Sorry, you can't post the word '%{word}'; it's not allowed."
  contains_blocked_words: "Sorry, you can't post that. Not allowed: %{words}."

  spamming_host: "Sorry you cannot post a link to that host."
  user_is_suspended: "Suspended users are not allowed to post."
  topic_not_found: "Something has gone wrong. Perhaps this topic was closed or deleted while you were looking at it?"
  not_accepting_pms: "Sorry, %{username} is not accepting messages at the moment."
  max_pm_recipients: "Sorry, you can send a message to maximum %{recipients_limit} recipients."
  pm_reached_recipients_limit: "Sorry, you can't have more than %{recipients_limit} recipients in a message."
  removed_direct_reply_full_quotes: "Automatically removed quote of whole previous post."
  watched_words_auto_tag: "Automatically tagged topic"
  create_pm_on_existing_topic: "Sorry, you can't create a PM on an existing topic."
  slow_mode_enabled: "This topic is in slow mode."

  just_posted_that: "is too similar to what you recently posted"
  invalid_characters: "contains invalid characters"
  is_invalid: "seems unclear, is it a complete sentence?"
  next_page: "next page →"
  prev_page: "← previous page"
  show_post_in_topic: "show post in topic"
  page_num: "Page %{num}"
  crawler_content_hidden: "HTML content omitted because you are logged in or using a modern mobile device."
  home_title: "Home"
  topics_in_category: "Topics in the '%{category}' category"
  rss_posts_in_topic: "RSS feed of '%{topic}'"
  rss_topics_in_category: "RSS feed of topics in the '%{category}' category"
  rss_num_posts:
    one: "%{count} post"
    other: "%{count} posts"
  rss_num_participants:
    one: "%{count} participant"
    other: "%{count} participants"

  read_full_topic: "Read full topic"
  private_message_abbrev: "Msg"

  rss_description:
    latest: "Latest topics"
    top: "Top topics"
    top_all: "All time top topics"
    top_yearly: "Yearly top topics"
    top_quarterly: "Quarterly top topics"
    top_monthly: "Monthly top topics"
    top_weekly: "Weekly top topics"
    top_daily: "Daily top topics"
    posts: "Latest posts"
    private_posts: "Latest personal messages"
    group_posts: "Latest posts from %{group_name}"
    group_mentions: "Latest mentions from %{group_name}"
    user_posts: "Latest posts by @%{username}"
    user_topics: "Latest topics by @%{username}"
    tag: "Tagged topics"
    badge: "%{display_name} badge on %{site_title}"

  too_late_to_edit: "That post was created too long ago. It can no longer be edited or deleted."
  edit_conflict: "That post was edited by another user and your changes can no longer be saved."
  revert_version_same: "The current version is same as the version you are trying to revert to."
  reverted_to_version: "reverted to version #%{version}"
  cannot_edit_on_slow_mode: "This topic is in slow mode. To encourage thoughtful, considered discussion, editing old posts in this topic is not currently allowed during slow mode."

  excerpt_image: "image"

  bookmarks:
    errors:
      already_bookmarked_post: "You cannot bookmark the same post twice."
      already_bookmarked: "You cannot bookmark the same %{type} twice."
      too_many: "Sorry, you cannot add more than %{limit} bookmarks, visit <a href='%{user_bookmarks_url}'>%{user_bookmarks_url}</a> to remove some."
      cannot_set_past_reminder: "You cannot set a bookmark reminder in the past."
      cannot_set_reminder_in_distant_future: "You cannot set a bookmark reminder more than 10 years in the future."
      time_must_be_provided: "Time must be provided for all reminders"
      for_topic_must_use_first_post: "You can only use the first post to bookmark the topic."
      bookmarkable_id_type_required: "The name and type of the record to bookmark is required."
      invalid_bookmarkable: "A %{type} cannot be bookmarked."

    reminders:
      at_desktop: "Next time I'm at my desktop"
      later_today: "Later today"
      next_business_day: "Next business day"
      tomorrow: "Tomorrow"
      next_week: "Next week"
      next_month: "Next month"
      custom: "Custom date and time"

  groups:
    success:
      bulk_add:
        one: "%{count} user has been added to the group."
        other: "%{count} users have been added to the group."
    errors:
      grant_trust_level_not_valid: "'%{trust_level}' is not a valid trust level."
      can_not_modify_automatic: "You cannot modify an automatic group"
      member_already_exist:
        one: "'%{username}' is already a member of this group."
        other: "The following users are already members of this group: %{username}"
      invalid_domain: "'%{domain}' is not a valid domain."
      invalid_incoming_email: "'%{email}' is not a valid email address."
      email_already_used_in_group: "'%{email}' is already used by the group '%{group_name}'."
      email_already_used_in_category: "'%{email}' is already used by the category '%{category_name}'."
      cant_allow_membership_requests: "You cannot allow membership requests for a group without any owners."
      already_requested_membership: "You have already requested membership for this group."
      adding_too_many_users:
        one: "Maximum %{count} user can be added at once"
        other: "Maximum %{count} users can be added at once"
      usernames_or_emails_required: "Usernames or emails must be present"
      no_invites_with_discourse_connect: "You can invite only registered users when DiscourseConnect is enabled"
      no_invites_without_local_logins: "You can invite only registered users when local logins are disabled"
    default_names:
      everyone: "everyone"
      admins: "admins"
      moderators: "moderators"
      staff: "staff"
      trust_level_0: "trust_level_0"
      trust_level_1: "trust_level_1"
      trust_level_2: "trust_level_2"
      trust_level_3: "trust_level_3"
      trust_level_4: "trust_level_4"
    request_membership_pm:
      title: "Membership Request for @%{group_name}"
    request_accepted_pm:
      title: "You've been accepted into @%{group_name}"
      body: |
        Your request to enter @%{group_name} has been accepted and you are now a member.

  education:
    until_posts:
      one: "%{count} post"
      other: "%{count} posts"

    "new-topic": |
      Welcome to %{site_name} &mdash; **thanks for starting a new conversation!**

      - Does the title sound interesting if you read it out loud? Is it a good summary?

      - Who would be interested in this? Why does it matter? What kind of responses do you want?

      - Include commonly used words in your topic so others can *find* it. To group your topic with related topics, select a category (or tag).

      For more, [see our community guidelines](%{base_path}/guidelines). This panel will only appear for your first %{education_posts_text}.

    "new-reply": |
      Welcome to %{site_name} &mdash; **thanks for contributing!**

      - Be kind to your fellow community members.

      - Does your reply improve the conversation?

      - Constructive criticism is welcome, but criticize *ideas*, not people.

      For more, [see our community guidelines](%{base_path}/guidelines). This panel will only appear for your first %{education_posts_text}.

    avatar: |
      ### How about a picture for your account?

      You’ve posted a few topics and replies, but your profile picture isn’t as unique as you are – it’s just a letter.

      Have you considered **[visiting your user profile](%{profile_path})** and uploading a picture that represents you?

      It’s easier to follow discussions and find interesting people in conversations when everyone has a unique profile picture!

    sequential_replies: |
      ### Consider replying to several posts at once

      Rather than several replies to a topic in a row, please consider a single reply that includes quotes from previous posts or @name references.

      You can edit your previous reply to add a quote by highlighting text and selecting the <b>quote reply</b> button that appears.

      It’s easier for everyone to read topics that have fewer in-depth replies versus lots of small, individual replies.

    dominating_topic: You’ve posted a lot in this topic! Consider giving others an opportunity to reply here and discuss things with each other as well.

    get_a_room:
      one: You’ve replied to @%{reply_username} once, did you know you could send them a personal message instead?
      other: You’ve replied to @%{reply_username} %{count} times, did you know you could send them a personal message instead?

    dont_feed_the_trolls: This post has already been flagged for moderator attention. Are you sure you wish to reply to it? Replies to negative content tend to encourage more negative behavior.

    too_many_replies: |
      ### You have reached the reply limit for this topic

      We’re sorry, but new users are temporarily limited to %{newuser_max_replies_per_topic} replies in the same topic.

      Instead of adding another reply, please consider editing your previous replies, or visiting other topics.

    reviving_old_topic: |
      ### Revive this topic?

      The last reply to this topic was **%{time_ago}**. Your reply will bump the topic to the top of its list and notify anyone previously involved in the conversation.

      Are you sure you want to continue this old conversation?

  activerecord:
    attributes:
      category:
        name: "Category Name"
      topic:
        title: "Title"
        featured_link: "Featured Link"
        category_id: "Category"
      post:
        raw: "Body"
      user_profile:
        bio_raw: "About Me"
      user:
        ip_address: ""
    errors:
      <<: *errors
      models:
        topic:
          attributes:
            base:
              warning_requires_pm: "You can only attach warnings to personal messages."
              too_many_users: "You can only send warnings to one user at a time."
              cant_send_pm: "Sorry, you cannot send a personal message to that user."
              no_user_selected: "You must select a valid user."
              reply_by_email_disabled: "Reply by email has been disabled."
              send_to_email_disabled: "Sorry, you cannot send personal messages to email."
              target_user_not_found: "One of the users you are sending this message to could not be found."
              unable_to_update: "There was an error updating that topic."
              unable_to_tag: "There was an error tagging the topic."
              unable_to_unlist: "Sorry, you cannot create an unlisted topic."
            featured_link:
              invalid: "is invalid. URL should include http:// or https://."
        user:
          attributes:
            password:
              common: "is one of the 10000 most common passwords. Please use a more secure password."
              same_as_username: "is the same as your username. Please use a more secure password."
              same_as_email: "is the same as your email. Please use a more secure password."
              same_as_current: "is the same as your current password."
              same_as_name: "is the same as your name."
              unique_characters: "has too many repeated characters. Please use a more secure password."
            username:
              same_as_password: "is the same as your password."
            name:
              same_as_password: "is the same as your password."
            ip_address:
              blocked: "New registrations are not allowed from your IP address."
              max_new_accounts_per_registration_ip: "New registrations are not allowed from your IP address (maximum limit reached). Contact a staff member."
        user_profile:
          attributes:
            featured_topic_id:
              invalid: "This topic cannot be featured on your profile."
        user_email:
          attributes:
            user_id:
              reassigning_primary_email: "Reassigning a primary email to another user is not allowed."
        color_scheme_color:
          attributes:
            hex:
              invalid: "is not a valid color"
        post_reply:
          base:
            different_topic: "Post and reply must belong to the same topic."
        web_hook:
          attributes:
            payload_url:
              invalid: "URL is invalid. URL should includes http:// or https://. And no blank is allowed."
        custom_emoji:
          attributes:
            name:
              taken: is already in use by another emoji
        topic_timer:
          attributes:
            execute_at:
              in_the_past: "must be in the future."
            duration_minutes:
              cannot_be_zero: "must be greater than 0."
              exceeds_maximum: "cannot be more than 20 years."
        translation_overrides:
          attributes:
            value:
              invalid_interpolation_keys:
                one: "The following interpolation key is invalid: %{keys}"
                other: "The following interpolation keys are invalid: %{keys}"
        watched_word:
          attributes:
            word:
              too_many: "Too many words for that action"
            base:
              invalid_url: "Replacement URL is invalid"
              invalid_tag_list: "Replacement tag list is invalid"
        sidebar_section_link:
          attributes:
            linkable_type:
              invalid: "is not valid"

  uncategorized_category_name: "Uncategorized"

  general_category_name: "General"
  general_category_description: "Create topics here that don’t fit into any other existing category."

  meta_category_name: "Site Feedback"
  meta_category_description: "Discussion about this site, its organization, how it works, and how we can improve it."

  staff_category_name: "Staff"
  staff_category_description: "Private category for staff discussions. Topics are only visible to admins and moderators."

  discourse_welcome_topic:
    title: "Welcome to %{site_title}! :wave:"
    body: |
      We are so glad you joined us.

      %{site_info_quote}

      Here are some things you can do to get started:

      :speaking_head: **Introduce yourself** by adding your picture and information about yourself and your interests to [your profile](%{base_path}/my/preferences/account). What is one thing you’d like to be asked about?

      :open_book: **Get to know the community** by [browsing discussions](%{base_path}/top) that are already happening here. When you find a post interesting, informative, or entertaining, use the :heart: to show your appreciation or support!

      :handshake: **Contribute** by commenting, sharing your own perspective, asking questions, or offering feedback in the discussion. Before replying or starting new topics, please review the [Community Guidelines](%{base_path}/faq).

      > If you need help or have a suggestion, feel free to ask in %{feedback_category} or [contact the admins](%{base_path}/about).

  admin_quick_start_title: "Admin Guide: Getting Started"

  category:
    topic_prefix: "About the %{category} category"
    replace_paragraph: "(Replace this first paragraph with a brief description of your new category. This guidance will appear in the category selection area, so try to keep it below 200 characters.)"
    post_template: "%{replace_paragraph}\n\nUse the following paragraphs for a longer description, or to establish category guidelines or rules:\n\n- Why should people use this category? What is it for?\n\n- How exactly is this different than the other categories we already have?\n\n- What should topics in this category generally contain?\n\n- Do we need this category? Can we merge with another category, or subcategory?\n"
    errors:
      not_found: "Category not found!"
      uncategorized_parent: "Uncategorized can't have a parent category"
      self_parent: "A subcategory's parent cannot be itself"
      depth: "You can't nest a subcategory under another"
      invalid_email_in: "'%{email}' is not a valid email address."
      email_already_used_in_group: "'%{email}' is already used by the group '%{group_name}'."
      email_already_used_in_category: "'%{email}' is already used by the category '%{category_name}'."
      description_incomplete: "The category description post must have at least one paragraph."
      permission_conflict: "Any group that is allowed to access a subcategory must also be allowed to access the parent category. The following groups have access to one of the subcategories, but no access to parent category: %{group_names}."
      disallowed_topic_tags: "This topic has tags not allowed by this category: '%{tags}'"
      disallowed_tags_generic: "This topic has disallowed tags."
      slug_contains_non_ascii_chars: "contains non-ascii characters"
      is_already_in_use: "is already in use"
      move_topic_to_category_disallowed: "You cannot move this topic to a category where you do not have permission to create new topics."
    cannot_delete:
      uncategorized: "This category is special. It is intended as a holding area for topics that have no category; it cannot be deleted."
      has_subcategories: "Can't delete this category because it has sub-categories."
      topic_exists:
        one: "Can't delete this category because it has %{count} topic. Oldest topic is %{topic_link}."
        other: "Can't delete this category because it has %{count} topics. Oldest topic is %{topic_link}."
      topic_exists_no_oldest: "Can't delete this category because topic count is %{count}."
    uncategorized_description: "Topics that don't need a category, or don't fit into any other existing category."
  trust_levels:
    admin: "Admin"
    staff: "Staff"
    change_failed_explanation: "You attempted to demote %{user_name} to '%{new_trust_level}'. However their trust level is already '%{current_trust_level}'. %{user_name} will remain at '%{current_trust_level}' - if you wish to demote user lock trust level first"

  post:
    image_placeholder:
      broken: "This image is broken"
      blocked_hotlinked_title: "Image hosted on another site. Click to open in a new tab."
      blocked_hotlinked: "External Image"
    media_placeholder:
      blocked_hotlinked_title: "Media hosted on another site. Click to open in a new tab."
      blocked_hotlinked: "External Media"
    hidden_bidi_character: "Bidirectional control characters can change the order in which text is rendered. This could be used to obscure malicious code."
    has_likes:
      one: "%{count} Like"
      other: "%{count} Likes"
    cannot_permanently_delete:
      many_posts: "This topic has undeleted posts. Please permanently delete them before permanently deleting the topic."
      wait_or_different_admin: "You must wait %{time_left} before permanently deleting this post or a different administrator must do it."

  rate_limiter:
    slow_down: "You’ve performed this action too many times, please try again later."
    too_many_requests: "You’ve performed this action too many times. Please wait %{time_left} before trying again."
    by_type:
      first_day_replies_per_day: "We appreciate your enthusiasm, keep it up! That said, for the safety of our community, you’ve reached the maximum number of replies a new user can create on their first day. Please wait %{time_left} and you’ll be able to create more replies."
      first_day_topics_per_day: "We appreciate your enthusiasm! That said, for the safety of our community, you’ve reached the maximum number of topics a new user can create on their first day. Please wait %{time_left} and you’ll be able to create more new topics."
      create_topic: "You’re creating topics a bit too quickly. Please wait %{time_left} before trying again."
      create_post: "You’re replying a bit too quickly. Please wait %{time_left} before trying again."
      delete_post: "You’re deleting posts a bit too quickly. Please wait %{time_left} before trying again."
      public_group_membership: "You’re joining/leaving groups a bit too frequently. Please wait %{time_left} before trying again."
      topics_per_day: "You’ve reached the maximum new topics allowed per day. You can create more new topics in %{time_left}."
      pms_per_day: "You’ve reached the maximum messages allowed per day. You can create more new messages in %{time_left}."
      create_like: "Wow! You’ve been sharing a lot of love! You’ve reached the maximum number of likes within a 24 hour period, but as you gain trust levels, you’ll earn more daily likes. You’ll be able to like posts again in %{time_left}."
      create_bookmark: "You’ve reached the maximum number of daily bookmarks. You can create more bookmarks in %{time_left}."
      edit_post: "You’ve reached the maximum number of daily edits. You can submit more edits in %{time_left}."
      live_post_counts: "You’re asking for live post counts too quickly. Please wait %{time_left} before trying again."
      unsubscribe_via_email: "You’ve reached the maximum number of unsubscribes via email. Please wait %{time_left} before trying again."
      topic_invitations_per_day: "You’ve reached the maximum number of topic invitations. You can send more invitations in %{time_left}."

    hours:
      one: "%{count} hour"
      other: "%{count} hours"
    minutes:
      one: "%{count} minute"
      other: "%{count} minutes"
    seconds:
      one: "%{count} second"
      other: "%{count} seconds"
    short_time: "a few seconds"

  datetime:
    distance_in_words:
      half_a_minute: "< 1m"
      less_than_x_seconds:
        one: "< %{count}s"
        other: "< %{count}s"
      x_seconds:
        one: "%{count}s"
        other: "%{count}s"
      less_than_x_minutes:
        one: "< %{count}m"
        other: "< %{count}m"
      x_minutes:
        one: "%{count}m"
        other: "%{count}m"
      about_x_hours:
        one: "%{count}h"
        other: "%{count}h"
      x_days:
        one: "%{count}d"
        other: "%{count}d"
      about_x_months:
        one: "%{count}mon"
        other: "%{count}mon"
      x_months:
        one: "%{count}mon"
        other: "%{count}mon"
      about_x_years:
        one: "%{count}y"
        other: "%{count}y"
      over_x_years:
        one: "> %{count}y"
        other: "> %{count}y"
      almost_x_years:
        one: "%{count}y"
        other: "%{count}y"

    distance_in_words_verbose:
      half_a_minute: "just now"
      less_than_x_seconds: "just now"
      x_seconds:
        one: "%{count} second ago"
        other: "%{count} seconds ago"
      less_than_x_minutes:
        one: "less than %{count} minute ago"
        other: "less than %{count} minutes ago"
      x_minutes:
        one: "%{count} minute ago"
        other: "%{count} minutes ago"
      about_x_hours:
        one: "%{count} hour ago"
        other: "%{count} hours ago"
      x_days:
        one: "%{count} day ago"
        other: "%{count} days ago"
      about_x_months:
        one: "about %{count} month ago"
        other: "about %{count} months ago"
      x_months:
        one: "%{count} month ago"
        other: "%{count} months ago"
      about_x_years:
        one: "about %{count} year ago"
        other: "about %{count} years ago"
      over_x_years:
        one: "over %{count} year ago"
        other: "over %{count} years ago"
      almost_x_years:
        one: "almost %{count} year ago"
        other: "almost %{count} years ago"

  password_reset:
    no_token: 'Oops! The link you used no longer works. You can <a href="%{base_url}/login">Log In</a> now. If you forgot your password, you can <a href="%{base_url}/password-reset">request a link</a> to reset it.'
    title: "Reset Password"
    success: "You successfully changed your password and are now logged in."
    success_unapproved: "You successfully changed your password."

  email_login:
    invalid_token: 'Oops! The link you used no longer works. You can <a href="%{base_url}/login">Log In</a> now. If you forgot your password, you can <a href="%{base_url}/password-reset">request a link</a> to reset it.'
    title: "Email login"

  user_auth_tokens:
    browser:
      chrome: "Google Chrome"
      discoursehub: "DiscourseHub app"
      edge: "Microsoft Edge"
      firefox: "Firefox"
      ie: "Internet Explorer"
      opera: "Opera"
      safari: "Safari"
      unknown: "unknown browser"
    device:
      android: "Android Device"
      chromebook: "Chrome OS"
      ipad: "iPad"
      iphone: "iPhone"
      ipod: "iPod"
      linux: "GNU/Linux Computer"
      mac: "Mac"
      mobile: "Mobile Device"
      windows: "Windows Computer"
      unknown: "unknown device"
    os:
      android: "Android"
      chromeos: "Chrome OS"
      ios: "iOS"
      linux: "Linux"
      macos: "macOS"
      windows: "Microsoft Windows"
      unknown: "unknown operating system"

  change_email:
    error: "There was an error changing your email address. Perhaps the address is already in use?"
    doesnt_exist: "That email address is not associated with your account."
    error_staged: "There was an error changing your email address. The address is already in use by a staged user."
    already_done: "Sorry, this confirmation link is no longer valid. Perhaps your email was already changed?"
    confirm: "Confirm"
    max_secondary_emails_error: "You have reached the maximum allowed secondary emails limit."

  associated_accounts:
    revoke_failed: "Failed to revoke your account with %{provider_name}."
    connected: "(connected)"

  activation:
    action: "Click here to activate your account"
    already_done: "Sorry, this account confirmation link is no longer valid. Perhaps your account is already active?"
    please_continue: "Your new account is confirmed; you will be redirected to the home page."
    continue_button: "Continue to %{site_name}"
    welcome_to: "Welcome to %{site_name}!"
    approval_required: "A moderator must manually approve your new account before you can access this forum. You'll get an email when your account is approved!"
    missing_session: "We cannot detect if your account was created, please ensure you have cookies enabled."
    activated: "Sorry, this account has already been activated."
    admin_confirm:
      title: "Confirm Admin Account"
      description: "Are you sure you want <b>%{target_username} (%{target_email})</b> to be an administrator?"
      grant: "Grant Admin Access"
      complete: "<b>%{target_username}</b> is now an administrator."
      back_to: "Return to %{title}"
  reviewable_score_types:
    needs_approval:
      title: "Needs Approval"

  post_action_types:
    off_topic:
      title: "Off-Topic"
      description: "This post is not relevant to the current discussion as defined by the title and first post, and should probably be moved elsewhere."
      short_description: "Not relevant to the discussion"
    spam:
      title: "Spam"
      description: "This post is an advertisement, or vandalism. It is not useful or relevant to the current topic."
      short_description: "This is an advertisement or vandalism"
      email_title: '"%{title}" was flagged as spam'
      email_body: "%{link}\n\n%{message}"
    inappropriate:
      title: "Inappropriate"
      description: 'This post contains content that a reasonable person would consider offensive, abusive, to be hateful conduct or a violation of <a href="%{base_path}/guidelines">our community guidelines</a>.'
      short_description: 'A violation of <a href="%{base_path}/guidelines">our community guidelines</a>'
    illegal:
      title: "Illegal"
      description: "This post requires staff attention because I believe it contains content that is illegal."
      short_description: "This is illegal"
      email_title: 'A post in "%{title}" requires staff attention'
      email_body: "%{link}\n\n%{message}"
    notify_user:
      title: "Send @%{username} a message"
      description: "I want to talk to this person directly and personally about their post."
      short_description: "I want to talk to this person directly and personally about their post."
      email_title: 'Your post in "%{title}"'
      email_body: "%{link}\n\n%{message}"
    notify_moderators:
      title: "Something Else"
      description: "This post requires staff attention for another reason not listed above."
      short_description: "Requires staff attention for another reason"
      email_title: 'A post in "%{title}" requires staff attention'
      email_body: "%{link}\n\n%{message}"
    bookmark:
      title: "Bookmark"
      description: "Bookmark this post"
      short_description: "Bookmark this post"
    like:
      title: "Like"
      description: "Like this post"
      short_description: "Like this post"

  draft:
    sequence_conflict_error:
      title: "draft error"
      description: "Draft is being edited in another window. Please reload this page."
    too_many_drafts:
      title: "Too many drafts"
      description: "You have reached the maximum number of allowed drafts. Please delete some of [your drafts](%{base_url}/my/activity/drafts) and try again."
  draft_backup:
    pm_title: "Backup Drafts from ongoing topics"
    pm_body: "Topic containing backup drafts"
  user_activity:
    no_log_search_queries: "Search queries logs are currently disabled (an administrator can enable them in site settings)."

  email_settings:
    pop3_authentication_error: "There was an issue with the POP3 credentials provided, check the username and password and try again."
    imap_authentication_error: "There was an issue with the IMAP credentials provided, check the username and password and try again."
    imap_no_response_error: "An error occurred when communicating with the IMAP server. %{message}"
    smtp_authentication_error: "There was an issue with the SMTP credentials provided, check the username and password and try again."
    authentication_error_gmail_app_password: 'Application-specific password required. Learn more at <a target="_blank" href="https://support.google.com/accounts/answer/185833">this Google Help article</a>'
    smtp_server_busy_error: "The SMTP server is currently busy, try again later."
    smtp_unhandled_error: "There was an unhandled error when communicating with the SMTP server. %{message}"
    imap_unhandled_error: "There was an unhandled error when communicating with the IMAP server. %{message}"
    connection_error: "There was an issue connecting with the server, check the server name and port and try again."
    timeout_error: "Connection to the server timed out, check the server name and port and try again."
    unhandled_error: "Unhandled error when testing email settings. %{message}"
  webauthn:
    validation:
      invalid_type_error: "The webauthn type provided was invalid. Valid types are webauthn.get and webauthn.create."
      challenge_mismatch_error: "The provided challenge does not match the challenge generated by the authentication server."
      invalid_origin_error: "The origin of the authentication request does not match the server origin."
      malformed_attestation_error: "There was an error decoding the attestation data."
      invalid_relying_party_id_error: "The Relying Party ID of the authentication request does not match the server Relying Party ID."
      user_presence_error: "User presence is required."
      user_verification_error: "User verification is required."
      unsupported_public_key_algorithm_error: "The provided public key algorithm is not supported by the server."
      unsupported_attestation_format_error: "The attestation format is not supported by the server."
      credential_id_in_use_error: "The credential ID provided is already in use."
      public_key_error: "The public key verification for the credential failed."
      ownership_error: "The security key is not owned by the user."
      not_found_error: "A security key with the provided credential ID could not be found."
      unknown_cose_algorithm_error: "The algorithm used for the security key is not recognized."
      malformed_public_key_credential_error: "The provided public key is invalid."

  topic_flag_types:
    spam:
      title: "Spam"
      description: "This topic is an advertisement. It is not useful or relevant to this site, but promotional in nature."
      long_form: "flagged this as spam"
      short_description: "This is an advertisement"
    inappropriate:
      title: "Inappropriate"
      description: 'This topic contains content that a reasonable person would consider offensive, abusive, to be hateful conduct or a violation of <a href="%{base_path}/guidelines">our community guidelines</a>.'
      long_form: "flagged this as inappropriate"
      short_description: 'A violation of <a href="%{base_path}/guidelines">our community guidelines</a>'
    notify_moderators:
      title: "Something Else"
      description: 'This topic requires general staff attention based on the <a href="%{base_path}/guidelines">guidelines</a>, <a href="%{tos_url}">TOS</a>, or for another reason not listed above.'
      long_form: "flagged this for moderator attention"
      short_description: "Requires staff attention for another reason"
      email_title: 'The topic "%{title}" requires moderator attention'
      email_body: "%{link}\n\n%{message}"
    illegal:
      title: "Illegal"
      description: "This topic requires staff attention because I believe it contains content that is illegal."
      short_description: "This is illegal"
      email_title: 'A post in "%{title}" requires staff attention'
      email_body: "%{link}\n\n%{message}"

  flagging:
    you_must_edit: '<p>Your post was flagged by the community. Please <a href="%{path}">see your messages</a>.</p>'
    user_must_edit: "<p>This post was flagged by the community and is temporarily hidden.</p>"

  ignored:
    hidden_content: "<p>Ignored content</p>"

  archetypes:
    regular:
      title: "Regular Topic"
    banner:
      title: "Banner Topic"
      message:
        make: "This topic is now a banner. It will appear at the top of every page until it is dismissed by the user."
        remove: "This topic is no longer a banner. It will no longer appear at the top of every page."

  unsubscribed:
    title: "Email preferences updated!"
    description: "Email preferences for <b>%{email}</b> were updated. To change your email settings <a href='%{url}'>visit your user preferences</a>."
    topic_description: "To re-subscribe to %{link}, use the notification control at the bottom or right of the topic."
    private_topic_description: "To re-subscribe, use the notification control at the bottom or right of the topic."

  uploads:
    marked_insecure_from_theme_component_reason: "upload used in theme component"

  unsubscribe:
    title: "Unsubscribe"
    stop_watching_topic: "Stop watching this topic, %{link}"
    mute_topic: "Mute all notifications for this topic, %{link}"
    unwatch_category: "Stop watching all topics in %{category}"
    mailing_list_mode: "Turn off mailing list mode"
    all: "Don’t send me any mail from %{sitename}"
    different_user_description: "You are currently logged in as a different user than the one we emailed. Please log out, or enter anonymous mode, and try again."
    not_found_description: "Sorry, we couldn't find that subscription. It's possible the link in your email is too old and has expired?"
    user_not_found_description: "Sorry, we couldn't find a user for this subscription. You are probably attempting to unsubscribe an account that no longer exists."
    log_out: "Log Out"
    submit: "Save preferences"
    digest_frequency:
      title: "You are receiving summary emails %{frequency}"
      never_title: "You are not receiving summary emails"
      select_title: "Set summary emails frequency to:"

      never: "never"
      every_30_minutes: "every 30 minutes"
      every_hour: "hourly"
      daily: "daily"
      weekly: "weekly"
      every_month: "every month"
      every_six_months: "every six months"

  user_api_key:
    title: "Authorize application access"
    authorize: "Authorize"
    read: "read"
    read_write: "read/write"
    description: '"%{application_name}" is requesting the following access to your account:'
    instructions: 'We just generated a new user API key for you to use with "%{application_name}", please paste the following key into your application:'
    otp_description: 'Would you like to allow "%{application_name}" to access this site?'
    otp_confirmation:
      confirm_title: Continue to %{site_name}
      logging_in_as: Logging in as %{username}
      confirm_button: Finish Login
    no_trust_level: "Sorry, you do not have the required trust level to access the user API"
    generic_error: "Sorry, we are unable to issue user API keys, this feature may be disabled by the site admin"
    scopes:
      message_bus: "Live updates"
      notifications: "Read and clear notifications"
      push: "Push notifications to external services"
      session_info: "Read user session info"
      read: "Read all"
      write: "Write all"
      one_time_password: "Create a one-time login token"
      bookmarks_calendar: "Read bookmark reminders"
      user_status: "Read and update user status"
    invalid_public_key: "Sorry, the public key is invalid."
    invalid_auth_redirect: "Sorry, this auth_redirect host is not allowed."
    invalid_token: "Missing, invalid or expired token."
  flags:
    errors:
      already_handled: "Flag was already handled"
  reports:
    default:
      labels:
        count: Count
        percent: Percent
        day: Day
    post_edits:
      title: "Post Edits"
      labels:
        edited_at: Date
        post: Post
        editor: Editor
        author: Author
        edit_reason: Reason
      description: "Number of new post edits."
    user_flagging_ratio:
      title: "User Flagging Ratio"
      labels:
        user: User
        agreed_flags: Agreed flags
        disagreed_flags: Disagreed flags
        ignored_flags: Ignored flags
        score: Score
      description: "List of users ordered by ratio of staff response to their flags (disagreed to agreed)."
    moderators_activity:
      title: "Moderator Activity"
      labels:
        moderator: Moderator
        flag_count: Flags reviewed
        time_read: Time reading
        topic_count: Topics created
        post_count: Posts created
        pm_count: PMs created
        revision_count: Revisions
      description: List of moderator activity including flags reviewed, reading time, topics created, posts created, personal messages created, and revisions.
    flags_status:
      title: "Flags Status"
      values:
        agreed: Agreed
        disagreed: Disagreed
        deferred: Deferred
        no_action: No action
      labels:
        flag: Type
        assigned: Assigned
        poster: Poster
        flagger: Flagger
        time_to_resolution: Resolution time
      description: "List of flags' statuses including type of flag, poster, flagger, and time to resolution."
    visits:
      title: "User Visits"
      xaxis: "Day"
      yaxis: "Number of visits"
      description: "Number of all user visits."
    signups:
      title: "Signups"
      xaxis: "Day"
      yaxis: "Number of signups"
      description: "New account registrations for this period."
    new_contributors:
      title: "New Contributors"
      xaxis: "Day"
      yaxis: "Number of new contributors"
      description: "Number of users who made their first post during this period."
    trust_level_growth:
      title: "Trust Level growth"
      xaxis:
        tl1_reached: "Reached TL1"
        tl2_reached: "Reached TL2"
        tl3_reached: "Reached TL3"
        tl4_reached: "Reached TL4"
      yaxis: "Day"
      description: "Number of users who increased their Trust Level during this period."
    consolidated_page_views:
      title: "Consolidated Pageviews"
      xaxis:
        page_view_crawler: "Crawlers"
        page_view_anon: "Anonymous users"
        page_view_logged_in: "Logged in users"
      yaxis: "Day"
      description: "Pageviews for logged in users, anonymous users and crawlers."
      labels:
        post: Post
        editor: Editor
        author: Author
        edit_reason: Reason
    consolidated_api_requests:
      title: "Consolidated API Requests"
      xaxis:
        api: "API"
        user_api: "User API"
      yaxis: "Day"
      description: "API requests for regular API keys and user API keys."
    consolidated_page_views_browser_detection:
      title: "Consolidated Pageviews with Browser Detection (Experimental)"
      xaxis:
        page_view_anon_browser: "Anonymous Browser"
        page_view_logged_in_browser: "Logged In Browser"
        page_view_crawler: "Known Crawler"
        page_view_other: "Other pageviews"
      yaxis: "Day"
      description: "Pageviews for logged in users, anonymous users, known crawlers and other. This experimental report ensures logged-in/anon requests are coming from real browsers before counting them."
    dau_by_mau:
      title: "DAU/MAU"
      xaxis: "Day"
      yaxis: "DAU/MAU"
      description: "Number of members that logged in in the last day divided by number of members that logged in in the last month – returns a % which indicates community 'stickiness'. Aim for >20%."
    daily_engaged_users:
      title: "Daily Engaged Users"
      xaxis: "Day"
      yaxis: "Engaged Users"
      description: "Number of users that have liked or posted in the last day."
    profile_views:
      title: "User Profile Views"
      xaxis: "Day"
      yaxis: "Number of user profiles viewed"
      description: "Total new views of user profiles."
    topics:
      title: "Topics"
      xaxis: "Day"
      yaxis: "Number of new topics"
      description: "New topics created during this period."
    posts:
      title: "Posts"
      xaxis: "Day"
      yaxis: "Number of new posts"
      description: "New posts created during this period"
    likes:
      title: "Likes"
      xaxis: "Day"
      yaxis: "Number of new likes"
      description: "Number of new likes."
    flags:
      title: "Flags"
      xaxis: "Day"
      yaxis: "Number of flags"
      description: "Number of new flags."
    bookmarks:
      title: "Bookmarks"
      xaxis: "Day"
      yaxis: "Number of new bookmarks"
      description: "Number of new topics and posts bookmarked."
    users_by_trust_level:
      title: "Users per Trust Level"
      xaxis: "Trust Level"
      yaxis: "Number of Users"
      labels:
        level: Level
      description: "Number of users grouped by trust level."
      description_link: "https://blog.discourse.org/2018/06/understanding-discourse-trust-levels/"
    users_by_type:
      title: "Users per Type"
      xaxis: "Type"
      yaxis: "Number of Users"
      labels:
        type: Type
      xaxis_labels:
        admin: Admin
        moderator: Moderator
        suspended: Suspended
        silenced: Silenced
      description: "Number of users grouped by admin, moderator, suspended, and silenced."
    trending_search:
      title: Trending Search Terms
      labels:
        term: Term
        searches: Searches
        click_through: CTR
      description: "Most popular search terms with their click-through rates."
    emails:
      title: "Emails Sent"
      xaxis: "Day"
      yaxis: "Number of Emails"
      description: "Number of new emails sent."
    user_to_user_private_messages:
      title: "User-to-User (excluding replies)"
      xaxis: "Day"
      yaxis: "Number of messages"
      description: "Number of newly initiated personal messages."
    user_to_user_private_messages_with_replies:
      title: "User-to-User (with replies)"
      xaxis: "Day"
      yaxis: "Number of messages"
      description: "Number of all new personal messages and responses."
    system_private_messages:
      title: "System"
      xaxis: "Day"
      yaxis: "Number of messages"
      description: "Number of personal messages sent automatically by the System."
    moderator_warning_private_messages:
      title: "Moderator Warning"
      xaxis: "Day"
      yaxis: "Number of messages"
      description: "Number of warnings sent by personal messages from moderators."
    notify_moderators_private_messages:
      title: "Notify Moderators"
      xaxis: "Day"
      yaxis: "Number of messages"
      description: "Number of times moderators have been privately notified by a flag."
    notify_user_private_messages:
      title: "Notify User"
      xaxis: "Day"
      yaxis: "Number of messages"
      description: "Number of times users have been privately notified by a flag."
    top_referrers:
      title: "Top Referrers"
      xaxis: "User"
      num_clicks: "Clicks"
      num_topics: "Topics"
      labels:
        user: "User"
        num_clicks: "Clicks"
        num_topics: "Topics"
      description: "Users listed by number of clicks on links they have shared."
    top_traffic_sources:
      title: "Top Traffic Sources"
      xaxis: "Domain"
      num_clicks: "Clicks"
      num_topics: "Topics"
      num_users: "Users"
      labels:
        domain: Domain
        num_clicks: Clicks
        num_topics: Topics
      description: "External sources that have linked to this site the most."
    top_referred_topics:
      title: "Top Referred Topics"
      labels:
        num_clicks: "Clicks"
        topic: "Topic"
      description: "Topics that have received the most clicks from external sources."
    page_view_anon_reqs:
      title: "Anonymous"
      xaxis: "Day"
      yaxis: "Anonymous Pageviews"
      description: "Number of new pageviews by visitors not logged in to an account."
    page_view_logged_in_reqs:
      title: "Logged In"
      xaxis: "Day"
      yaxis: "Logged In Pageviews"
      description: "Number of new pageviews from logged in users."
    page_view_crawler_reqs:
      title: "Web Crawler Pageviews"
      xaxis: "Day"
      yaxis: "Web Crawler Pageviews"
      description: "Total pageviews from web crawlers over time."
    page_view_total_reqs:
      title: "Pageviews"
      xaxis: "Day"
      yaxis: "Total Pageviews"
      description: "Number of new pageviews from all visitors."
    page_view_logged_in_mobile_reqs:
      title: "Logged In Pageviews"
      xaxis: "Day"
      yaxis: "Mobile Logged In Pageviews"
      description: "Number of new pageviews from users on mobile devices and logged in to an account."
    page_view_anon_mobile_reqs:
      title: "Anon Pageviews"
      xaxis: "Day"
      yaxis: "Mobile Anon Pageviews"
      description: "Number of new pageviews from visitors on a mobile device who are not logged in."
    page_view_anon_browser_reqs:
      title: "Anonymous Browser Pageviews"
      xaxis: "Day"
      yaxis: "Anonymous Browser Pageviews"
      description: "Number of pageviews by anonymous visitors using real browsers."
    page_view_logged_in_browser_reqs:
      title: "Logged In Browser Pageviews"
      xaxis: "Day"
      yaxis: "Logged In Browser Pageviews"
      description: "Number of pageviews by logged-in visitors using real browsers."
    http_background_reqs:
      title: "Background"
      xaxis: "Day"
      yaxis: "Requests used for live update and tracking"
    http_2xx_reqs:
      title: "Status 2xx (OK)"
      xaxis: "Day"
      yaxis: "Successful requests (Status 2xx)"
    http_3xx_reqs:
      title: "HTTP 3xx (Redirect)"
      xaxis: "Day"
      yaxis: "Redirect requests (Status 3xx)"
    http_4xx_reqs:
      title: "HTTP 4xx (Client Error)"
      xaxis: "Day"
      yaxis: "Client Errors (Status 4xx)"
    http_5xx_reqs:
      title: "HTTP 5xx (Server Error)"
      xaxis: "Day"
      yaxis: "Server Errors (Status 5xx)"
    http_total_reqs:
      title: "Total"
      xaxis: "Day"
      yaxis: "Total requests"
    time_to_first_response:
      title: "Time to first response"
      xaxis: "Day"
      yaxis: "Average time (hours)"
      description: "Average time (in hours) of the first response to new topics."
    topics_with_no_response:
      title: "Topics with no response"
      xaxis: "Day"
      yaxis: "Total"
      description: "Number of new topics created that did not receive a response."
    mobile_visits:
      title: "User Visits (mobile)"
      xaxis: "Day"
      yaxis: "Number of visits"
      description: "Number of unique users who visited using a mobile device."
    web_crawlers:
      title: "Web Crawler User Agents"
      labels:
        user_agent: "User Agent"
        page_views: "Pageviews"
      description: "List of web crawler user agents, sorted by pageviews."
    suspicious_logins:
      title: "Suspicious Logins"
      labels:
        user: User
        client_ip: Client IP
        location: Location
        browser: Browser
        device: Device
        os: Operating System
        login_time: Login Time
      description: "Details of new logins that differ suspiciously from previous logins."
    staff_logins:
      title: "Admin Logins"
      labels:
        user: User
        location: Location
        login_at: Login at
      description: "List of admin login times with locations."
    top_uploads:
      title: "Top Uploads"
      labels:
        filename: Filename
        extension: Extension
        author: Author
        filesize: File size
      description: "List all uploads by extension, filesize and author."
    top_ignored_users:
      title: "Top Ignored / Muted Users"
      labels:
        ignored_user: Ignored User
        ignores_count: Ignores count
        mutes_count: Mutes count
      description: "Users who have been muted and/or ignored by many other users."
    top_users_by_likes_received:
      title: "Top Users by likes received"
      labels:
        user: User
        qtt_like: Likes Received
      description: "Top 10 users who have received likes."
    top_users_by_likes_received_from_inferior_trust_level:
      title: "Top Users by likes received from a user with a lower trust level"
      labels:
        user: User
        trust_level: Trust level
        qtt_like: Likes Received
      description: "Top 10 users in a higher trust level being liked by people in a lower trust level."
    top_users_by_likes_received_from_a_variety_of_people:
      title: "Top Users by likes received from a variety of people"
      labels:
        user: User
        qtt_like: Likes Received
      description: "Top 10 users who have had likes from a wide range of people."

  dashboard:
    twitter_login_warning: 'Twitter login appears to not be working at the moment. Check the credentials in <a href="%{base_path}/admin/site_settings/category/login?filter=twitter">the Site Settings</a>.'
    group_email_credentials_warning: 'There was an issue with the email credentials for the group <a href="%{base_path}/g/%{group_name}/manage/email">%{group_full_name}</a>. No emails will be sent from the group inbox until this problem is addressed. %{error}'
    rails_env_warning: "Your server is running in %{env} mode."
    host_names_warning: "Your config/database.yml file is using the default localhost hostname. Update it to use your site's hostname."
    sidekiq_warning: 'Sidekiq is not running. Many tasks, like sending emails, are executed asynchronously by Sidekiq. Please ensure at least one Sidekiq process is running. <a href="https://github.com/mperham/sidekiq" target="_blank">Learn about Sidekiq here</a>.'
    queue_size_warning: "The number of queued jobs is %{queue_size}, which is high. This could indicate a problem with the Sidekiq process(es), or you may need to add more Sidekiq workers."
    memory_warning: "Your server is running with less than 1 GB of total memory. At least 1 GB of memory is recommended."
    google_oauth2_config_warning: 'The server is configured to allow signup and login with Google OAuth2 (enable_google_oauth2_logins), but the client id and client secret values are not set. Go to <a href="%{base_path}/admin/site_settings">the Site Settings</a> and update the settings. <a href="https://meta.discourse.org/t/configuring-google-login-for-discourse/15858" target="_blank">See this guide to learn more</a>.'
    facebook_config_warning: 'The server is configured to allow signup and login with Facebook (enable_facebook_logins), but the app id and app secret values are not set. Go to <a href="%{base_path}/admin/site_settings">the Site Settings</a> and update the settings. <a href="https://meta.discourse.org/t/configuring-facebook-login-for-discourse/13394" target="_blank">See this guide to learn more</a>.'
    twitter_config_warning: 'The server is configured to allow signup and login with Twitter (enable_twitter_logins), but the key and secret values are not set. Go to <a href="%{base_path}/admin/site_settings">the Site Settings</a> and update the settings. <a href="https://meta.discourse.org/t/configuring-twitter-login-for-discourse/13395" target="_blank">See this guide to learn more</a>.'
    github_config_warning: 'The server is configured to allow signup and login with GitHub (enable_github_logins), but the client id and secret values are not set. Go to <a href="%{base_path}/admin/site_settings">the Site Settings</a> and update the settings. <a href="https://meta.discourse.org/t/configuring-github-login-for-discourse/13745" target="_blank">See this guide to learn more</a>.'
    s3_config_warning: 'The server is configured to upload files to S3, but at least one the following setting is not set: s3_access_key_id, s3_secret_access_key, s3_use_iam_profile, or s3_upload_bucket. Go to <a href="%{base_path}/admin/site_settings">the Site Settings</a> and update the settings. <a href="https://meta.discourse.org/t/how-to-set-up-image-uploads-to-s3/7229" target="_blank">See "How to set up image uploads to S3?" to learn more</a>.'
    s3_backup_config_warning: 'The server is configured to upload backups to S3, but at least one the following setting is not set: s3_access_key_id, s3_secret_access_key, s3_use_iam_profile, or s3_backup_bucket. Go to <a href="%{base_path}/admin/site_settings">the Site Settings</a> and update the settings. <a href="https://meta.discourse.org/t/how-to-set-up-image-uploads-to-s3/7229" target="_blank">See "How to set up image uploads to S3?" to learn more</a>.'
    s3_cdn_warning: 'The server is configured to upload files to S3, but there is no S3 CDN configured. This can lead to expensive S3 costs and slower site performance. <a href="https://meta.discourse.org/t/-/148916" target="_blank">See "Using Object Storage for Uploads" to learn more</a>.'
    image_magick_warning: 'The server is configured to create thumbnails of large images, but ImageMagick is not installed. Install ImageMagick using your favorite package manager or <a href="https://www.imagemagick.org/script/download.php" target="_blank">download the latest release</a>.'
    failing_emails_warning: 'There are %{num_failed_jobs} email jobs that failed. Check your app.yml and ensure that the mail server settings are correct. <a href="%{base_path}/sidekiq/retries" target="_blank">See the failed jobs in Sidekiq</a>.'
    subfolder_ends_in_slash: "Your subfolder setup is incorrect; the DISCOURSE_RELATIVE_URL_ROOT ends in a slash."
    outdated_translations_warning: "Some of your translation overrides are out of date. Please check your <a href='%{base_path}/admin/customize/site_texts?outdated=true'>text customizations</a>."
    email_polling_errored_recently:
      one: "Email polling has generated an error in the past 24 hours. Look at <a href='%{base_path}/logs' target='_blank'>the logs</a> for more details."
      other: "Email polling has generated %{count} errors in the past 24 hours. Look at <a href='%{base_path}/logs' target='_blank'>the logs</a> for more details."
    missing_mailgun_api_key: "The server is configured to send emails via Mailgun but you haven't provided an API key used to verify the webhook messages."
    bad_favicon_url: "The favicon is failing to load. Check your favicon setting in <a href='%{base_path}/admin/site_settings'>Site Settings</a>."
    poll_pop3_timeout: "Connection to the POP3 server is timing out. Incoming email could not be retrieved. Please check your <a href='%{base_path}/admin/site_settings/category/email'>POP3 settings</a> and service provider."
    poll_pop3_auth_error: "Connection to the POP3 server is failing with an authentication error. Please check your <a href='%{base_path}/admin/site_settings/category/email'>POP3 settings</a>."
    force_https_warning: "Your website is using SSL. But `<a href='%{base_path}/admin/site_settings/category/all_results?filter=force_https'>force_https</a>` is not yet enabled in your site settings."
    out_of_date_themes: "Updates are available for the following themes:"
    unreachable_themes: "We were unable to check for updates on the following themes:"
    watched_word_regexp_error: "The regular expression for %{action} watched words is invalid. Please check your <a href='%{base_path}/admin/customize/watched_words'>Watched Word settings</a>, or disable the 'watched words regular expressions' site setting."
    v3_analytics_deprecated: "Your Discourse is currently using Google Analytics 3, which will no longer be supported after July 2023. <a href='https://meta.discourse.org/t/260498'>Upgrade to Google Analytics 4</a> now to continue receiving valuable insights and analytics for your website's performance."
    category_style_deprecated: "Your Discourse is currently using a deprecated category style which will be removed before the final beta release of Discourse 3.2. Please refer to <a href='https://meta.discourse.org/t/282441'>Moving to a Single Category Style Site Setting</a> for instructions on how to keep your selected category style."
    back_from_logster_text: "Back to site"

  site_settings:
    allow_bulk_invite: "Allow bulk invites by uploading a CSV file"
    disabled: "disabled"
    display_local_time_in_user_card: "Display the local time based on a user's timezone when their user card is opened."
    censored_words: "Words that will be automatically replaced with &#9632;&#9632;&#9632;&#9632;"
    delete_old_hidden_posts: "Auto-delete any hidden posts that stay hidden for more than 30 days."
    default_locale: "The default language of this Discourse instance. You can replace the text of system generated categories and topics at <a href='%{base_path}/admin/customize/site_texts' target='_blank'>Customize / Text</a>."
    allow_user_locale: "Allow users to choose their own language interface preference"
    set_locale_from_accept_language_header: "set interface language for anonymous users from their web browser's language headers"
    support_mixed_text_direction: "Support mixed left-to-right and right-to-left text directions."
    min_post_length: "Minimum allowed post length in characters (excluding personal messages)"
    min_first_post_length: "Minimum allowed first post (topic body) length (excluding personal messages)"
    min_personal_message_post_length: "Minimum allowed post length in characters for messages (both first post and replies)"
    max_post_length: "Maximum allowed post length in characters"
    topic_featured_link_enabled: "Allows users to associate a feature link with their topics. When turned on, topics can have a highlighted link attached, which is publicly visible and can be edited if the user has sufficient permissions. The feature link can enhance a topic's comprehensibility by providing related additional content."
    show_topic_featured_link_in_digest: "Show the topic featured link in the digest email."
    min_topic_views_for_delete_confirm: "Minimum amount of views a topic must have for a confirmation popup to appear when it gets deleted"
    min_topic_title_length: "Minimum allowed topic title length in characters"
    max_topic_title_length: "Maximum allowed topic title length in characters"
    min_personal_message_title_length: "Minimum allowed title length for a message in characters"
    max_emojis_in_title: "Maximum allowed emojis in topic title.  If the set value is zero, it prevents the use of any emojis in topic titles."
    min_search_term_length: "Minimum valid search term length in characters"
    search_tokenize_chinese: "Force search to tokenize Chinese even on non Chinese sites"
    search_tokenize_japanese: "Force search to tokenize Japanese even on non Japanese sites"
    search_prefer_recent_posts: "If searching your large forum is slow, this option tries an index of more recent posts first"
    search_recent_posts_size: "How many recent posts to keep in the index"
    log_search_queries: "Log search queries performed by users"
    search_query_log_max_size: "Maximum amount of search queries to keep"
    search_query_log_max_retention_days: "Maximum amount of time to keep search queries, in days."
    search_ignore_accents: "Accent marks in search queries are disregarded if this setting is enabled, allowing users to find results even if they don't input the correct accents."
    search_default_sort_order: "Default sort order for full-page search"
    category_search_priority_low_weight: "Weight applied to ranking for low category search priority."
    category_search_priority_high_weight: "Weight applied to ranking for high category search priority."
    default_composer_category: "The category used to pre-populate the category dropdown when creating a new topic."
    allow_uncategorized_topics: "Allow topics to be created without a category. WARNING: If there are any uncategorized topics, you must recategorize them before turning this off."
    allow_duplicate_topic_titles: "Allow topics with identical, duplicate titles."
    allow_duplicate_topic_titles_category: "Allow topics with identical, duplicate titles if the category is different. allow_duplicate_topic_titles must be disabled."
    unique_posts_mins: "How many minutes before a user can make a post with the same content again"
    educate_until_posts: "When the user starts typing their first (n) new posts, show the pop-up new user education panel in the composer."
    title: "The name of this site. Visible to all visitors including anonymous users."
    site_description: "Describe this site in one sentence. Visible to all visitors including anonymous users."
    short_site_description: "Short description in a few words. Visible to all visitors including anonymous users."
    contact_email: "Email address of key contact responsible for this site. Used for critical notifications, and also displayed on <a href='%{base_path}/about' target='_blank'>/about</a>. Visible to anonymous users on public sites."
    contact_url: "Contact URL for this site. When present, replaces email address on <a href='%{base_path}/about' target='_blank'>/about</a> and visible to anonymous users on public sites."
    crawl_images: "Retrieve images from remote URLs to insert the correct width and height dimensions."
    download_remote_images_to_local: "Convert remote (hotlinked) images to local images by downloading them; This preserves content even if the images are removed from the remote site in future."
    download_remote_images_threshold: "Minimum disk space necessary to download remote images locally (in percent)"
    disabled_image_download_domains: "Remote images will never be downloaded from these domains. Pipe-delimited list."
    block_hotlinked_media: "Prevent users from introducing remote (hotlinked) media in their posts. Remote media which is not downloaded via 'download_remote_images_to_local' will be replaced with a placeholder link."
    block_hotlinked_media_exceptions: "A list of base URLs which are exempt from the block_hotlinked_media setting. Include the protocol (e.g. https://example.com)."
    editing_grace_period: "For (n) seconds after posting, editing will not create a new version in the post history."
    editing_grace_period_max_diff: "Maximum number of character changes allowed in editing grace period, if more changed store another post revision (trust level 0 and 1)"
    editing_grace_period_max_diff_high_trust: "Maximum number of character changes allowed in editing grace period, if more changed store another post revision (trust level 2 and up)"
    staff_edit_locks_post: "Posts will be locked from editing if they are edited by staff members"
    post_edit_time_limit: "A tl0 or tl1 author can edit their post for (n) minutes after posting. Set to 0 for forever."
    tl2_post_edit_time_limit: "A tl2+ author can edit their post for (n) minutes after posting. Set to 0 for forever."
    edit_history_visible_to_public: "Allow everyone to see previous versions of an edited post. When disabled, only staff members can view."
    delete_removed_posts_after: "Posts removed by the author will be automatically deleted after (n) hours. If set to 0, posts will be deleted immediately."
    notify_users_after_responses_deleted_on_flagged_post: "When a post is flagged and then removed, all users that responded to the post and had their responses removed will be notified."
    max_image_width: "Maximum thumbnail width of images in a post. Images with a larger width will be resized and lightboxed."
    max_image_height: "Maximum thumbnail height of images in a post. Images with a larger height will be resized and lightboxed."
    responsive_post_image_sizes: "Resize lightbox preview images to allow for high DPI screens of the following pixel ratios. Remove all values to disable responsive images."
    fixed_category_positions: "If checked, you will be able to arrange categories into a fixed order. If unchecked, categories are listed in order of activity."
    fixed_category_positions_on_create: "If checked, category ordering will be maintained on topic creation dialog (requires fixed_category_positions)."
    add_rel_nofollow_to_user_content: 'Add rel nofollow to all submitted user content, except for internal links (including parent domains). If you change this, you must rebake all posts with: "rake posts:rebake"'
    exclude_rel_nofollow_domains: "A list of domains where nofollow should not be added to links. example.com will automatically allow sub.example.com as well. As a minimum, you should add the domain of this site to help web crawlers find all content. If other parts of your website are at other domains, add those too."
    max_form_template_title_length: "Maximum allowed length for form template titles."
    max_form_template_content_length: "Maximum allowed length for form template content."

    post_excerpt_maxlength: "Maximum length of a post excerpt / summary."
    topic_excerpt_maxlength: "Maximum length of a topic excerpt / summary, generated from the first post in a topic."
    default_subcategory_on_read_only_category: "Enables 'New Topic' button and selects a default subcategory to post on categories where the user is not allowed to create a new topic."
    show_pinned_excerpt_mobile: "Show excerpt on pinned topics in mobile view."
    show_pinned_excerpt_desktop: "Show excerpt on pinned topics in desktop view."
    post_onebox_maxlength: "Maximum length of a oneboxed Discourse post in characters."
    blocked_onebox_domains: "A list of domains that will never be oneboxed e.g. wikipedia.org\n(Wildcard symbols * ? not supported)"
    block_onebox_on_redirect: "Prevent oneboxing for URLs that lead to a redirecting page. This configuration stops the creation of a visual card (onebox) for any URL that redirects to a different destination, ensuring that direct, non-redirecting URLs are prioritized for oneboxing."
    allowed_inline_onebox_domains: "A list of domains that will be oneboxed in miniature form if linked without a title"
    enable_inline_onebox_on_all_domains: "Ignore allowed_inline_onebox_domains site setting and allow inline onebox on all domains."
    force_custom_user_agent_hosts: "Hosts for which to use the custom onebox user agent on all requests. (Especially useful for hosts that limit access by user agent)."
    max_oneboxes_per_post: "Set the maximum number of oneboxes that can be included in a single post. Oneboxes provide a preview of linked content within the post."
    facebook_app_access_token: "A token generated from your Facebook app ID and secret. Used to generate Instagram oneboxes."

    logo: "The logo image at the top left of your site. Use a wide rectangular image with a height of 120 and an aspect ratio greater than 3:1. If left blank, the site title text will be shown."
    logo_small: "The small logo image at the top left of your site, seen when scrolling down. Use a square 120 × 120 image. If left blank, a home glyph will be shown."
    digest_logo: "The alternate logo image used at the top of your site's email summary. Use a wide rectangle image. Don't use an SVG image. If left blank, the image from the `logo` setting will be used."
    mobile_logo: "The logo used on mobile version of your site. Use a wide rectangular image with a height of 120 and an aspect ratio greater than 3:1. If left blank, the image from the `logo` setting will be used."
    logo_dark: "Dark scheme alternative for the 'logo' site setting."
    logo_small_dark: "Dark scheme alternative for the 'logo small' site setting."
    mobile_logo_dark: "Dark scheme alternative for the 'mobile logo' site setting."
    large_icon: "Image used as the base for other metadata icons. Should ideally be larger than 512 x 512. If left blank, logo_small will be used."
    manifest_icon: "Image used as logo/splash image on Android. Will be automatically resized to 512 × 512. If left blank, large_icon will be used."
    manifest_screenshots: "Screenshots that showcase your instance features and functionality on its install prompt page. All images should be local uploads and of the same dimensions."
    favicon: "A favicon for your site, see <a href='https://en.wikipedia.org/wiki/Favicon' target='_blank'>https://en.wikipedia.org/wiki/Favicon</a>. To work correctly over a CDN it must be a png. Will be resized to 32x32. If left blank, large_icon will be used."
    apple_touch_icon: "Icon used for Apple touch devices. A transparent background is not reccomended. Will be automatically resized to 180x180. If left blank, large_icon will be used."
    opengraph_image: "Default opengraph image, used when the page has no other suitable image. If left blank, large_icon will be used"
    twitter_summary_large_image: "Twitter card 'summary large image' (should be at least 280 in width, and at least 150 in height, cannot be .svg). If left blank, regular card metadata is generated using the opengraph_image, as long as that is not also a .svg"

    notification_email: "The from: email address used when sending all essential system emails. The domain specified here must have SPF, DKIM and reverse PTR records set correctly for email to arrive."
    email_custom_headers: "A pipe-delimited list of custom email headers"
    email_subject: "Customizable subject format for standard emails. See <a href='https://meta.discourse.org/t/customize-subject-format-for-standard-emails/20801' target='_blank'>https://meta.discourse.org/t/customize-subject-format-for-standard-emails/20801</a>"
    detailed_404: "Provides more details to users about why they can’t access a particular topic. Note: This is less secure because users will know if a URL links to a valid topic."
    enforce_second_factor: "Require users to enable two-factor authentication before they can access the Discourse UI. Select 'all' to enforce it to all users. Select 'staff' to enforce it to staff users only. This setting does not affect API or 'DiscourseConnect provider' authentication."
    force_https: "Force your site to use HTTPS only. WARNING: do NOT enable this until you verify HTTPS is fully set up and working absolutely everywhere! Did you check your CDN, all social logins, and any external logos / dependencies to make sure they are all HTTPS compatible, too?"
    same_site_cookies: "Use same site cookies, they eliminate all Cross Site Request Forgery vectors on supported browsers (Lax or Strict). Warning: Strict will only work on sites that force login and use an external auth method."

    summary_score_threshold: "The minimum score required for a post to be included in 'Summarize This Topic'"
    summary_posts_required: "Minimum posts in a topic before 'Summarize This Topic' is enabled. Changes to this setting will be applied retroactively within a week."
    summary_likes_required: "Minimum likes in a topic before 'Summarize This Topic' is enabled. Changes to this setting will be applied retroactively within a week."
    summary_percent_filter: "When a user clicks 'Summarize This Topic', show the top % of posts"
    summary_max_results: "Maximum posts returned by 'Summarize This Topic'"
    summary_timeline_button: "Show a 'Summarize' button in the timeline"
    summarization_strategy: "Additional ways to summarize content registered by plugins"
    custom_summarization_allowed_groups: "Groups allowed to summarize contents using the `summarization_strategy`."

    enable_personal_messages: "DEPRECATED, use the 'personal message enabled groups' setting instead. Allow trust level 1 (configurable via min trust to send messages) users to create messages and reply to messages. Note that staff can always send messages no matter what."
    personal_message_enabled_groups: "Allow users in these groups to CREATE personal messages. IMPORTANT: 1) all users can REPLY to messages. 2) Admins and mods can CREATE messages to any user. 3) Trust level groups include higher levels; choose trust_level_1 to allow TL1, TL2, TL3, TL4 but not allow TL0. 4) Group interaction settings override this setting for messaging specific groups."
    enable_system_message_replies: "Allows users to reply to system messages, even if personal messages are disabled"
    enable_chunked_encoding: "Enable chunked encoding responses by the server. This feature works on most setups however some proxies may buffer, causing responses to be delayed"
    long_polling_base_url: "Base URL used for long polling (when a CDN is serving dynamic content, be sure to set this to origin pull) eg: http://origin.site.com"
    polling_interval: "When not long polling, how often should logged on clients poll in milliseconds"
    anon_polling_interval: "How often should anonymous clients poll in milliseconds"
    background_polling_interval: "How often should the clients poll in milliseconds (when the window is in the background)"

    hide_post_sensitivity: "The likelihood that a flagged post will be hidden"
    silence_new_user_sensitivity: "The likelihood that a new user will be silenced based on spam flags"
    auto_close_topic_sensitivity: "The likelihood that a flagged topic will be automatically closed"

    cooldown_minutes_after_hiding_posts: "Number of minutes a user must wait before they can edit a post hidden via community flagging"

    max_topics_in_first_day: "The maximum number of topics a user is allowed to create in the 24 hour period after creating their first post"
    max_replies_in_first_day: "The maximum number of replies a user is allowed to create in the 24 hour period after creating their first post"

    tl2_additional_likes_per_day_multiplier: "Increase limit of likes per day for tl2 (member) by multiplying with this number"
    tl3_additional_likes_per_day_multiplier: "Increase limit of likes per day for tl3 (regular) by multiplying with this number"
    tl4_additional_likes_per_day_multiplier: "Increase limit of likes per day for tl4 (leader) by multiplying with this number"
    tl2_additional_edits_per_day_multiplier: "Increase limit of edits per day for tl2 (member) by multiplying with this number"
    tl3_additional_edits_per_day_multiplier: "Increase limit of edits per day for tl3 (regular) by multiplying with this number"
    tl4_additional_edits_per_day_multiplier: "Increase limit of edits per day for tl4 (leader) by multiplying with this number"
    tl2_additional_flags_per_day_multiplier: "Increase limit of flags per day for tl2 (member) by multiplying with this number"
    tl3_additional_flags_per_day_multiplier: "Increase limit of flags per day for tl3 (regular) by multiplying with this number"
    tl4_additional_flags_per_day_multiplier: "Increase limit of flags per day for tl4 (leader) by multiplying with this number"

    num_users_to_silence_new_user: "If a new user's posts exceed the hide_post_sensitivity setting, and has spam flags from this many different users, hide all their posts and prevent future posting. 0 to disable."
    num_tl3_flags_to_silence_new_user: "If a new user's posts get this many flags from num_tl3_users_to_silence_new_user different trust level 3 users, hide all their posts and prevent future posting. 0 to disable."
    num_tl3_users_to_silence_new_user: "If a new user's posts get num_tl3_flags_to_silence_new_user flags from this many different trust level 3 users, hide all their posts and prevent future posting. 0 to disable."
    notify_mods_when_user_silenced: "If a user is automatically silenced, send a message to all moderators."
    flag_sockpuppets: "If a new user replies to a topic from the same IP address as the user who started the topic, flag both of their posts as potential spam."

    traditional_markdown_linebreaks: "Use traditional linebreaks in Markdown, which require two trailing spaces for a linebreak."
    enable_markdown_typographer: "Use typography rules to improve readability of text: replace straight quotes ' with curly quotes ’, (tm) with symbol, -- with emdash –, etc"
    enable_markdown_linkify: "Automatically treat text that looks like a link as a link: www.example.com and https://example.com will be automatically linked"
    markdown_linkify_tlds: "List of top level domains that get automatically treated as links"
    markdown_typographer_quotation_marks: "List of double and single quotes replacement pairs"
    post_undo_action_window_mins: "Number of minutes users are allowed to undo recent actions on a post (like, flag, etc)."
    must_approve_users: "Staff must approve all new user accounts before they are allowed to access the site."
    invite_code: "User must type this code to be allowed account registration, ignored when empty (case-insensitive)"
    approve_suspect_users: "Add suspicious users to the review queue. Suspicious users have entered a bio/website but have no reading activity."
    review_every_post: "Send every new post to the review queue for moderation. Posts are still published immediately and are visible to all users. WARNING! Not recommended for high-traffic sites due to the potential volume of posts needing review."
    pending_users_reminder_delay_minutes: "Notify moderators if new users have been waiting for approval for longer than this many minutes. Set to -1 to disable notifications."
    persistent_sessions: "Users will remain logged in when the web browser is closed"
    maximum_session_age: "User will remain logged in for n hours since last visit"
    ga_version: "Version of Google Universal Analytics to use: v3 (analytics.js), v4 (gtag)"
    ga_universal_tracking_code: "Google Universal Analytics tracking code ID, eg: UA-12345678-9; see <a href='https://google.com/analytics' target='_blank'>https://google.com/analytics</a>"
    ga_universal_domain_name: "Google Universal Analytics domain name, eg: mysite.com; see <a href='https://google.com/analytics' target='_blank'>https://google.com/analytics</a>"
    ga_universal_auto_link_domains: "Enable Google Universal Analytics cross-domain tracking. Outgoing links to these domains will have the client id added to them. See <a href='https://support.google.com/analytics/answer/1034342?hl=en' target='_blank'>Google's Cross-Domain Tracking guide.</a>"
    gtm_container_id: "Google Tag Manager container id. eg: GTM-ABCD12E. <br/>Note: To use GTM when the Content Security Policy (CSP) is enabled, see the documentation on meta: <a href='https://meta.discourse.org/t/use-nonces-in-google-tag-manager-scripts/188296' target='_blank'>Use nonces in Google Tag Manager scripts</a>."
    enable_escaped_fragments: "Fall back to Google's Ajax-Crawling API if no webcrawler is detected. See <a href='https://developers.google.com/webmasters/ajax-crawling/docs/learn-more' target='_blank'>https://developers.google.com/webmasters/ajax-crawling/docs/learn-more</a>"
    moderators_manage_categories_and_groups: "Allow moderators to create and manage categories and groups"
    moderators_change_post_ownership: "Allow moderators to change post ownership"
    cors_origins: "Allowed origins for cross-origin requests (CORS). Each origin must include http:// or https://. The DISCOURSE_ENABLE_CORS env variable must be set to true to enable CORS."
    use_admin_ip_allowlist: "Admins can only log in if they are at an IP address defined in the Screened IPs list (Admin > Logs > Screened Ips)."
    blocked_ip_blocks: "A list of private IP blocks that should never be crawled by Discourse"
    allowed_internal_hosts: "A list of internal hosts that discourse can safely crawl for oneboxing and other purposes"
    allowed_onebox_iframes: "A list of iframe src domains which are allowed via Onebox embeds. `*` will allow all default Onebox engines."
    allowed_iframes: "A list of iframe src domain prefixes that discourse can safely allow in posts"
    allowed_crawler_user_agents: "User agents of web crawlers that should be allowed to access the site. WARNING! SETTING THIS WILL DISALLOW ALL CRAWLERS NOT LISTED HERE!"
    blocked_crawler_user_agents: "Unique case insensitive word in the user agent string identifying web crawlers that should not be allowed to access the site. Does not apply if allowlist is defined."
    slow_down_crawler_user_agents: 'User agents of web crawlers that should be rate limited as configured in the "slow down crawler rate" setting. Each value must be at least 3 characters long.'
    slow_down_crawler_rate: "If slow_down_crawler_user_agents is specified this rate will apply to all the crawlers (number of seconds delay between requests)"
    content_security_policy: "Enable Content-Security-Policy (CSP). CSP is an additional layer of security that helps to prevent certain types of attacks, including Cross Site Scripting (XSS) and data injection."
    content_security_policy_report_only: "Enable Content-Security-Policy-Report-Only (CSP)"
    content_security_policy_collect_reports: "Enable CSP violation report collection at /csp_reports"
    content_security_policy_frame_ancestors: "Restrict who can embed this site in iframes via CSP. Control allowed hosts on <a href='%{base_path}/admin/customize/embedding'>Embedding</a>"
    content_security_policy_script_src: "Additional allowlisted script sources. The current host and CDN are included by default. See <a href='https://meta.discourse.org/t/mitigate-xss-attacks-with-content-security-policy/104243' target='_blank'>Mitigate XSS Attacks with Content Security Policy.</a> (CSP). Host sources will be ignored when content_security_policy_strict_dynamic is enabled."
    content_security_policy_strict_dynamic: "Use a strict-dynamic content security policy to reduce the need for manual configuration. Check <a href='https://meta.discourse.org/t/298172' target='_blank'>the announcement</a> for more information. The ability to disable this setting will be removed soon."
    invalidate_inactive_admin_email_after_days: "Admin accounts that have not visited the site in this number of days will need to re-validate their email address before logging in. Set to 0 to disable."
    include_secure_categories_in_tag_counts: "When enabled, count of topics for a tag will include topics that are in read restricted categories for all users. When disabled, normal users are only shown a count of topics for a tag where all the topics are in public categories."
    display_personal_messages_tag_counts: "When enabled, count of personal messages tagged with a given tag will be displayed."
    top_menu: "Determine which items appear in the homepage navigation, and in what order."
    post_menu: "Determine which items appear on the post menu, and in what order."
    post_menu_hidden_items: "The menu items to hide by default in the post menu unless an expansion ellipsis is clicked on."
    share_links: "Determine which items appear on the share dialog, and in what order."
    allow_username_in_share_links: "Allow usernames to be included in share links. This is useful to reward badges based on unique visitors."
    site_contact_username: "A valid staff username to send all automated messages from. If left blank the default System account will be used."
    site_contact_group_name: "A valid name of a group that gets invited to all automatically sent private messages."
    send_welcome_message: "Send all new users a welcome message with a quick start guide."
    send_tl1_welcome_message: "Send new trust level 1 users a welcome message."
    send_tl2_promotion_message: "Send new trust level 2 users a message about promotion."
    suppress_reply_directly_below: "Don't show the expandable reply count on a post when there is only a single reply directly below this post."
    suppress_reply_directly_above: "Don't show the expandable in-reply-to on a post when there is only a single reply directly above this post."
    remove_full_quote: "Automatically remove quotation if (a) it appears at the start of a post, (b) it is of an entire post, and (c) it is from the immediately preceding post. For details, see <a href='https://meta.discourse.org/t/removal-of-full-quotes-from-direct-replies/106857' target='_blank'>Removal of full quotes from direct replies</a>"
    suppress_reply_when_quoting: "Don't show the expandable in-reply-to on a post when post quotes reply."
    max_reply_history: "Maximum number of replies to expand when expanding in-reply-to"
    topics_per_period_in_top_summary: "Number of top topics shown in the default top topics summary."
    topics_per_period_in_top_page: "Number of top topics shown on the expanded 'Show More' top topics."
    redirect_users_to_top_page: "Automatically redirect new and long absent users to the top page."
    top_page_default_timeframe: "Default top page time period for anonymous users (automatically adjusts for logged in users based on their last visit)."
    moderators_view_emails: "Allow moderators to view user email addresses."
    prioritize_username_in_ux: "Show username first on user page, user card and posts (when disabled name is shown first)"
    enable_rich_text_paste: "Enable automatic HTML to Markdown conversion when pasting text into the composer. (Experimental)"
    send_old_credential_reminder_days: "Remind about old credentials after days"

    email_token_valid_hours: "Forgot password / activate account tokens are valid for (n) hours."

    enable_badges: "Enable the badge system, which is a form of gamification to reinforce positive user actions. See <a href='https://meta.discourse.org/t/what-are-badges/32540' _target='blank'>What are Badges?</a> on Discourse Meta for more information."
    max_favorite_badges: "Maximum number of badges that user can select"
    whispers_allowed_groups: "Allow private communication within topics for members of specified groups."
    hidden_post_visible_groups: "Allow members of these groups to view hidden posts. Staff users can always view hidden posts."

    allow_index_in_robots_txt: "Specify in robots.txt that this site is allowed to be indexed by web search engines. In exceptional cases you can permanently <a href='%{base_path}/admin/customize/robots'>override robots.txt</a>."
    blocked_email_domains: "A pipe-delimited list of email domains that users are not allowed to register accounts with. Subdomains are automatically handled for the specified domains. Wildcard symbols * and ? are not supported. Example: mailinator.com|trashmail.net"
    allowed_email_domains: "A pipe-delimited list of email domains that users MUST register accounts with. Subdomains are automatically handled for the specified domains. Wildcard symbols * and ? are not supported. WARNING: Users with email domains other than those listed will not be allowed!"
    normalize_emails: "Check if normalized email is unique. Normalized email removes all dots from the username and everything between + and @ symbols."
    auto_approve_email_domains: "Users with email addresses from this list of domains will be automatically approved. Subdomains are automatically handled for the specified domains. Wildcard symbols * and ? are not supported."
    hide_email_address_taken: "Don't inform users that an account exists with a given email address during signup or during forgot password flow. Require full email for 'forgotten password' requests."
    log_out_strict: "When logging out, log out ALL sessions for the user on all devices"
    version_checks: "Ping the Discourse Hub for version updates and show new version messages on the <a href='%{base_path}/admin' target='_blank'>/admin</a> dashboard"
    new_version_emails: "Send an email to the contact_email address when a new version of Discourse is available."
    include_in_discourse_discover: "Let CDCK, Inc. (“Discourse”) feature this community on the <a href='https://www.discourse.org/discover'>Discover page</a> and in Discourse marketing materials. By doing so, you will share the data required for your site to be included in the service. Please note that the promotion of communities is at Discourse’s discretion."

    invite_expiry_days: "How long user invitation keys are valid, in days"

    invite_only: "All new users must be explicitly invited by trusted users or staff. Public registration is disabled."

    login_required: "Require authentication to read content on this site, disallow anonymous access."

    min_username_length: "Minimum username length in characters. WARNING: if any existing users or groups have names shorter than this, your site will break!"
    max_username_length: "Maximum username length in characters. WARNING: if any existing users or groups have names longer than this, your site will break!"
    unicode_usernames: "Allow usernames and group names to contain Unicode letters and numbers."
    allowed_unicode_username_characters: "Regular expression to allow only some Unicode characters within usernames. ASCII letters and numbers will always be allowed and don't need to be included in the allowlist."

    reserved_usernames: "Usernames for which signup is not allowed. Wildcard symbol * can be used to match any character zero or more times."

    min_password_length: "Defines the least number of characters required for user passwords on the site. A value that's too low might compromise security by making it easier for unauthorized parties to guess passwords, while a value that's too high might make it more difficult for users to remember their passwords."
    min_admin_password_length: "Specify the minimum length of the password for Admin users. It ensures that all admin passwords meet a certain length requirement for enhanced security. This setting is essential to protect the Admin account from potential unauthorized access."
    password_unique_characters: "Minimum number of unique characters that a password must have."
    block_common_passwords: "Don't allow passwords that are in the 10,000 most common passwords."

    auth_skip_create_confirm: When signing up via external auth, skip the create account popup. Best used alongside auth_overrides_email, auth_overrides_username and auth_overrides_name.
    auth_immediately: "Automatically redirect to the external login system without user interaction. This only takes effect when login_required is true, and there is only one external authentication method"

    enable_discourse_connect: "Enable sign on via DiscourseConnect (formerly 'Discourse SSO') (WARNING: USERS' EMAIL ADDRESSES *MUST* BE VALIDATED BY THE EXTERNAL SITE!)"
    verbose_discourse_connect_logging: "Log verbose DiscourseConnect related diagnostics to <a href='%{base_path}/logs' target='_blank'>/logs</a>"
    enable_discourse_connect_provider: "Implement DiscourseConnect (formerly 'Discourse SSO') provider protocol at the /session/sso_provider endpoint, requires discourse_connect_provider_secrets to be set"
    discourse_connect_url: "URL of DiscourseConnect endpoint (must include http:// or https://, and must not include a trailing slash)"
    discourse_connect_secret: "Secret string used to cryptographically authenticate DiscourseConnect information, be sure it is 10 characters or longer"
    discourse_connect_provider_secrets: "A list of domain-secret pairs that are using DiscourseConnect. Make sure DiscourseConnect secret is 10 characters or longer. Wildcard symbol * can be used to match any domain or only a part of it (e.g. *.example.com)."
    discourse_connect_overrides_bio: "Overrides user bio in user profile and prevents user from changing it"
    discourse_connect_overrides_groups: "Synchronize all manual group membership with groups specified in the groups attribute (WARNING: if you do not specify groups all manual group membership will be cleared for user)"
    auth_overrides_email: "Overrides local email with external site email on every login, and prevent local changes. Applies to all authentication providers. (WARNING: discrepancies can occur due to normalization of local emails)"
    auth_overrides_username: "Overrides local username with external site username on every login, and prevent local changes.  Applies to all authentication providers. (WARNING: discrepancies can occur due to differences in username length/requirements)"
    auth_overrides_name: "Overrides local full name with external site full name on every login, and prevent local changes.  Applies to all authentication providers."
    discourse_connect_overrides_avatar: "Overrides user avatar with value from DiscourseConnect payload. If enabled, users will not be allowed to upload avatars on Discourse."
    discourse_connect_overrides_location: "Overrides user location with value from DiscourseConnect payload and prevent local changes."
    discourse_connect_overrides_website: "Overrides user website with value from DiscourseConnect payload and prevent local changes."
    discourse_connect_overrides_profile_background: "Overrides user profile background with value from DiscourseConnect payload."
    discourse_connect_overrides_card_background: "Overrides user card background with value from DiscourseConnect payload."
    discourse_connect_not_approved_url: "Redirect unapproved DiscourseConnect accounts to this URL"
    discourse_connect_allowed_redirect_domains: "Restrict to these domains for return_paths provided by DiscourseConnect (by default return path must be on current site). Use * to allow any domain for return path. Subdomain wildcards (`*.foobar.com`) are not allowed."

    enable_local_logins: "Enable local username and password login based accounts. WARNING: if disabled, you may be unable to log in if you have not previously configured at least one alternate login method."
    enable_local_logins_via_email: "Allow users to request a one-click login link to be sent to them via email."
    allow_new_registrations: "Allow new user registrations. Uncheck this to prevent anyone from creating a new account."
    enable_signup_cta: "Show a notice to returning anonymous users prompting them to sign up for an account."

    enable_google_oauth2_logins: "Enable Google Oauth2 authentication. This is the method of authentication that Google currently supports. Requires key and secret. See <a href='https://meta.discourse.org/t/15858' target='_blank'>Configuring Google login for Discourse</a>."
    google_oauth2_client_id: "The unique client ID provided by your Google application, used for the authentication process."
    google_oauth2_client_secret: "Client secret of your Google application."
    google_oauth2_prompt: "An optional space-delimited list of string values that specifies whether the authorization server prompts the user for reauthentication and consent. See <a href='https://developers.google.com/identity/protocols/OpenIDConnect#prompt' target='_blank'>https://developers.google.com/identity/protocols/OpenIDConnect#prompt</a> for the possible values."
    google_oauth2_hd: "An optional Google Apps Hosted domain that the sign-in will be limited to. See <a href='https://developers.google.com/identity/protocols/OpenIDConnect#hd-param' target='_blank'>https://developers.google.com/identity/protocols/OpenIDConnect#hd-param</a> for more details."
    google_oauth2_hd_groups: "(experimental) Retrieve users' Google groups on the hosted domain on authentication. Retrieved Google groups can be used to grant automatic Discourse group membership (see group settings). For more information see https://meta.discourse.org/t/226850"
    google_oauth2_hd_groups_service_account_admin_email: "An email address belonging to a Google Workspace administrator account. Will be used with the service account credentials to fetch group information."
    google_oauth2_hd_groups_service_account_json: "JSON formatted key information for the Service Account. Will be used to fetch group information."

    enable_twitter_logins: "Enable Twitter authentication, requires twitter_consumer_key and twitter_consumer_secret. See <a href='https://meta.discourse.org/t/13395' target='_blank'>Configuring Twitter login (and rich embeds) for Discourse</a>."
    twitter_consumer_key: "Consumer key for Twitter authentication, registered at <a href='https://developer.twitter.com/apps' target='_blank'>https://developer.twitter.com/apps</a>"
    twitter_consumer_secret: "Consumer secret for Twitter authentication, registered at <a href='https://developer.twitter.com/apps' target='_blank'>https://developer.twitter.com/apps</a>"

    enable_facebook_logins: "Enable Facebook authentication, requires facebook_app_id and facebook_app_secret. See <a href='https://meta.discourse.org/t/13394' target='_blank'>Configuring Facebook login for Discourse</a>."
    facebook_app_id: "App id for Facebook authentication and sharing, registered at <a href='https://developers.facebook.com/apps/' target='_blank'>https://developers.facebook.com/apps</a>"
    facebook_app_secret: "App secret for Facebook authentication, registered at <a href='https://developers.facebook.com/apps/' target='_blank'>https://developers.facebook.com/apps</a>"

    enable_github_logins: "Enable GitHub authentication, requires github_client_id and github_client_secret. See <a href='https://meta.discourse.org/t/13745' target='_blank'>Configuring GitHub login for Discourse</a>."
    github_client_id: "Client id for GitHub authentication, registered at <a href='https://github.com/settings/developers/' target='_blank'>https://github.com/settings/developers</a>"
    github_client_secret: "Client secret for GitHub authentication, registered at <a href='https://github.com/settings/developers/' target='_blank'>https://github.com/settings/developers</a>"

    enable_discord_logins: "Allow users to authenticate using Discord?"
    discord_client_id: 'Discord Client ID (need one? visit <a href="https://discordapp.com/developers/applications/me">the Discord developer portal</a>)'
    discord_secret: "Discord Client Secret Key Used for authenticating and enabling Discord related features on the site, such as Discord logins. This secret key corresponds to the Discord application created for the website, and is necessary for securely communicating with the Discord API."
    discord_trusted_guilds: 'Only allow members of these Discord guilds to log in via Discord. Use the numeric ID for the guild. For more information, check the instructions <a href="https://meta.discourse.org/t/configuring-discord-login-for-discourse/127129">here</a>. Leave blank to allow any guild.'

    enable_linkedin_oidc_logins: "Enable LinkedIn authentication, requires linkedin_client_id and linkedin_client_secret."
    linkedin_oidc_client_id: "Client ID for LinkedIn authentication, registered at <a href='https://www.linkedin.com/developers/apps' target='_blank'>https://www.linkedin.com/developers/apps</a>"
    linkedin_oidc_client_secret: "Client secret for LinkedIn authentication, registered at <a href='https://www.linkedin.com/developers/apps' target='_blank'>https://www.linkedin.com/developers/apps</a>"

    enable_backups: "Allow administrators to create backups of the forum"
    allow_restore: "Allow restore, which can replace ALL site data! Leave disabled unless you plan to restore a backup"
    maximum_backups: "The maximum amount of backups to keep. Older backups are automatically deleted"
    remove_older_backups: "Remove backups older than the specified number of days. Leave blank to disable."
    automatic_backups_enabled: "Run automatic backups as defined in backup frequency"
    backup_frequency: "Specifies the interval, in days, at which automatic backups of the site are created. If set to 7, for example, a new backup will be generated every week. The activation of this setting is contingent upon `automatic_backups_enabled`."
    s3_backup_bucket: "The remote bucket to hold backups. WARNING: Make sure it is a private bucket."
    s3_endpoint: "The endpoint can be modified to backup to an S3 compatible service like DigitalOcean Spaces or Minio. WARNING: Leave blank if using AWS S3."
    s3_configure_tombstone_policy: "Enable automatic deletion policy for tombstone uploads. IMPORTANT: If disabled, no space will be reclaimed after uploads are deleted."
    s3_disable_cleanup: "Prevent removal of old backups from S3 when there are more backups than the maximum allowed."
    enable_s3_inventory: "Generate reports and verify uploads using Amazon S3 inventory. IMPORTANT: requires valid S3 credentials (both access key id & secret access key)."
    s3_use_acls: "AWS recommends not using ACLs on S3 buckets; if you are following this advice, uncheck this option. This must be enabled if you are using secure uploads."
    backup_time_of_day: "Time of day UTC when the backup should occur."
    backup_with_uploads: "Include uploads in scheduled backups. Disabling this will only backup the database."
    backup_location: "Location where backups are stored. IMPORTANT: S3 requires valid S3 credentials entered in Files settings."
    backup_gzip_compression_level_for_uploads: "Gzip compression level used for compressing uploads."
    include_thumbnails_in_backups: "Include generated thumbnails in backups. Disabling this will make backups smaller, but requires a rebake of all posts after a restore."

    active_user_rate_limit_secs: "How frequently we update the 'last_seen_at' field, in seconds"
    verbose_localization: "Show extended localization tips in the UI"
    previous_visit_timeout_hours: "How long a visit lasts before we consider it the 'previous' visit, in hours"

    top_topics_formula_log_views_multiplier: "value of log views multiplier (n) in top topics formula: `log(views_count) * (n) + op_likes_count * 0.5 + LEAST(likes_count / posts_count, 3) + 10 + log(posts_count)`"
    top_topics_formula_first_post_likes_multiplier: "value of first post likes multiplier (n) in top topics formula: `log(views_count) * 2 + op_likes_count * (n) + LEAST(likes_count / posts_count, 3) + 10 + log(posts_count)`"
    top_topics_formula_least_likes_per_post_multiplier: "value of least likes per post multiplier (n) in top topics formula: `log(views_count) * 2 + op_likes_count * 0.5 + LEAST(likes_count / posts_count, (n)) + 10 + log(posts_count)`"

    enable_safe_mode: "Allow users to enter safe mode to debug plugins."

    rate_limit_create_topic: "After creating a topic, users must wait (n) seconds before creating another topic."
    rate_limit_create_post: "After posting, users must wait (n) seconds before creating another post."
    rate_limit_new_user_create_post: "After posting, new users must wait (n) seconds before creating another post."

    max_likes_per_day: "Maximum number of likes per user per day."
    max_flags_per_day: "Maximum number of flags per user per day."
    max_bookmarks_per_day: "Maximum number of bookmarks per user per day."
    max_edits_per_day: "Maximum number of edits per user per day."
    max_topics_per_day: "Maximum number of topics a user can create per day."
    max_personal_messages_per_day: "Maximum number of new personal message topics a user can create per day."
    max_invites_per_day: "Maximum number of invites a user can send per day."
    max_topic_invitations_per_day: "Maximum number of topic invitations a user can send per day."
    max_topic_invitations_per_minute: "Maximum number of topic invitations a user can send per minute."

    max_logins_per_ip_per_hour: "Maximum number of logins allowed per IP address per hour"
    max_logins_per_ip_per_minute: "Maximum number of logins allowed per IP address per minute"

    max_post_deletions_per_minute: "Maximum number of posts a user can delete per minute. Set to 0 to disable post deletions."
    max_post_deletions_per_day: "Maximum number of posts a user can delete per day. Set to 0 to disable post deletions."

    invite_link_max_redemptions_limit: "Maximum redemptions allowed for invite links can't be more than this value."
    invite_link_max_redemptions_limit_users: "Maximum redemptions allowed for invite links generated by regular users can't be more than this value."

    alert_admins_if_errors_per_minute: "Number of errors per minute in order to trigger an admin alert. A value of 0 disables this feature. NOTE: requires restart."
    alert_admins_if_errors_per_hour: "Number of errors per hour in order to trigger an admin alert. A value of 0 disables this feature. NOTE: requires restart."

    categories_topics: "Number of topics to show in /categories page. If set to 0, it will automatically try to find a value to keep the two columns symmetrical (categories and topics)."
    suggested_topics: "Number of suggested topics shown at the bottom of a topic."
    limit_suggested_to_category: "Only show topics from the current category in suggested topics."
    suggested_topics_max_days_old: "Suggested topics should not be more than n days old."
    suggested_topics_unread_max_days_old: "Suggested unread topics should not be more than n days old."

    clean_up_uploads: "Remove orphan unreferenced uploads to prevent illegal hosting. WARNING: you may want to back up of your /uploads directory before enabling this setting."
    clean_orphan_uploads_grace_period_hours: "Grace period (in hours) before an orphan upload is removed."
    purge_deleted_uploads_grace_period_days: "Grace period (in days) before a deleted upload is erased."
    purge_unactivated_users_grace_period_days: "Grace period (in days) before a user who has not activated their account is deleted. Set to 0 to never purge unactivated users."
    enable_s3_uploads: "Place uploads on Amazon S3 storage. IMPORTANT: requires valid S3 credentials (both access key id & secret access key)."
    s3_use_iam_profile: 'Use an <a href="https://docs.aws.amazon.com/IAM/latest/UserGuide/id_roles_use_switch-role-ec2_instance-profiles.html">AWS EC2 instance profile</a> to grant access to the S3 bucket. NOTE: enabling this requires Discourse to be running in an appropriately-configured EC2 instance, and overrides the "s3 access key id" and "s3 secret access key" settings.'
    s3_upload_bucket: "The Amazon S3 bucket name that files will be uploaded into. WARNING: must be lowercase, no periods, no underscores."
    s3_access_key_id: "The Amazon S3 access key id that will be used to upload images, attachments, and backups."
    s3_secret_access_key: "The Amazon S3 secret access key that will be used to upload images, attachments, and backups."
    s3_region: "The Amazon S3 region name that will be used to upload images and backups."
    s3_cdn_url: "The CDN URL to use for all s3 assets (for example: https://cdn.somewhere.com). WARNING: after changing this setting you must rebake all old posts."
    s3_use_cdn_url_for_all_uploads: "Use CDN URL for all the files uploaded to s3 instead of only for images."

    avatar_sizes: "List of automatically generated avatar sizes."

    external_system_avatars_enabled: "Enables the use of an external service for generating system avatars. When this setting is enabled, user avatars, instead of being produced within the Discourse system, are generated and provided by an external service defined by the `external_system_avatars_url` setting."
    external_system_avatars_url: "URL of the external system avatars service. Allowed substitutions are {username} {first_letter} {color} {size}"
    external_emoji_url: "URL of the external service for emoji images. Leave blank to disable."
    use_site_small_logo_as_system_avatar: "Use the site's small logo instead of the system user's avatar. Requires the logo to be present."
    restrict_letter_avatar_colors: "A list of 6-digit hexadecimal color values to be used for letter avatar background."
    enable_listing_suspended_users_on_search: "Enable regular users to find suspended users."
    selectable_avatars_mode: "Allow users to select an avatar from the selectable_avatars list and limit custom avatar uploads to the selected trust level."
    selectable_avatars: "Specify a collection of avatars from which users can select their profile picture. The choice will appear during user profile creation or when updating the profile avatar."

    allow_all_attachments_for_group_messages: "Allow all email attachments for group messages."

    png_to_jpg_quality: "Quality of the converted JPG file (1 is lowest quality, 99 is best quality, 100 to disable)."
    recompress_original_jpg_quality: "Quality of uploaded image files (1 is lowest quality, 99 is best quality, 100 to disable)."
    image_preview_jpg_quality: "Quality of resized image files (1 is lowest quality, 99 is best quality, 100 to disable)."

    allow_staff_to_upload_any_file_in_pm: "Allow staff members to upload any files in PM."

    strip_image_metadata: "Enable this setting to remove all the additional information from the images uploaded on the site. This includes data such as the camera model, location, creation date etc. This can be useful for privacy reasons, as it prevents users from unintentionally sharing sensitive information."

    composer_media_optimization_image_enabled: "Enables client-side media optimization of uploaded image files."
    composer_media_optimization_image_bytes_optimization_threshold: "Minimum image file size to trigger client-side optimization"
    composer_media_optimization_image_resize_dimensions_threshold: "Minimum image width to trigger client-side resize"
    composer_media_optimization_image_resize_width_target: "Images with widths larger than `composer_media_optimization_image_dimensions_resize_threshold` will be resized to this width. Must be >= than `composer_media_optimization_image_dimensions_resize_threshold`."
    composer_media_optimization_image_encode_quality: "JPG encode quality used in the re-encode process."

    min_ratio_to_crop: "Ratio used to crop tall images. Enter the result of width / height."

    simultaneous_uploads: "Maximum number of files that can be dragged & dropped in the composer"

    default_invitee_trust_level: "Default trust level (0-4) for invited users."
    default_trust_level: "Default trust level (0-4) for all new users. WARNING! Changing this will put you at serious risk for spam."

    tl1_requires_topics_entered: "How many topics a new user must enter before promotion to trust level 1."
    tl1_requires_read_posts: "How many posts a new user must read before promotion to trust level 1."
    tl1_requires_time_spent_mins: "How many minutes a new user must read posts before promotion to trust level 1."

    tl2_requires_topics_entered: "How many topics a user must enter before promotion to trust level 2."
    tl2_requires_read_posts: "How many posts a user must read before promotion to trust level 2."
    tl2_requires_time_spent_mins: "How many minutes a user must read posts before promotion to trust level 2."
    tl2_requires_days_visited: "How many days a user must visit the site before promotion to trust level 2."
    tl2_requires_likes_received: "How many likes a user must receive before promotion to trust level 2."
    tl2_requires_likes_given: "How many likes a user must cast before promotion to trust level 2."
    tl2_requires_topic_reply_count: "How many topics user must reply to before promotion to trust level 2."

    tl3_time_period: "Trust Level 3 requirements time period (in days)"
    tl3_requires_days_visited: "Minimum number of days that a user needs to have visited the site in the last (tl3 time period) days to qualify for promotion to trust level 3. Set higher than tl3 time period to disable promotions to tl3. (0 or higher)"
    tl3_requires_topics_replied_to: "Minimum number of topics a user needs to have replied to in the last (tl3 time period) days to qualify for promotion to trust level 3. (0 or higher)"
    tl3_requires_topics_viewed: "The percentage of topics created in the last (tl3 time period) days that a user needs to have viewed to qualify for promotion to trust level 3. (0 to 100)"
    tl3_requires_topics_viewed_cap: "The maximum required number of topics viewed in the last (tl3 time period) days."
    tl3_requires_posts_read: "The percentage of posts created in the last (tl3 time period) days that a user needs to have viewed to qualify for promotion to trust level 3. (0 to 100)"
    tl3_requires_posts_read_cap: "The maximum required number of posts read in the last (tl3 time period) days."
    tl3_requires_topics_viewed_all_time: "The minimum total number of topics a user must have viewed to qualify for trust level 3."
    tl3_requires_posts_read_all_time: "The minimum total number of posts a user must have read to qualify for trust level 3."
    tl3_requires_max_flagged: "User must not have had more than x posts flagged by x different users in the last (tl3 time period) days to qualify for promotion to trust level 3, where x is this setting's value. (0 or higher)"
    tl3_promotion_min_duration: "The minimum number of days that a promotion to trust level 3 lasts before a user can be demoted back to trust level 2."
    tl3_requires_likes_given: "The minimum number of likes that must be given in the last (tl3 time period) days to qualify for promotion to trust level 3."
    tl3_requires_likes_received: "The minimum number of likes that must be received in the last (tl3 time period) days to qualify for promotion to trust level 3."
    tl3_links_no_follow: "Do not remove rel=nofollow from links posted by trust level 3 users."
    tl4_delete_posts_and_topics: "Allow TL4 users to delete posts and topics created by other users. TL4 users will also be able to see deleted topics and posts."
    delete_all_posts_and_topics_allowed_groups: "Groups allowed to delete posts and topics created by other users. These groups will also be able to see deleted topics and posts."
    edit_all_topic_groups: "Allow users in this group to edit other users' topic titles, tags, and categories"
    edit_all_post_groups: "Allow users in this group to edit other users' posts"

    min_trust_to_create_topic: "The minimum trust level required to create a new topic."
    create_topic_allowed_groups: "Groups that are allowed to create new topics. Admins and moderators can always create topics."
    allow_flagging_staff: "If enabled, users can flag posts from staff accounts."

    min_trust_to_edit_wiki_post: "The minimum trust level required to edit post marked as wiki."
    edit_wiki_post_allowed_groups: "Groups that are allowed to edit posts marked as wiki. Admins and moderators can always edit posts marked as wiki."

    min_trust_to_edit_post: "The minimum trust level required to edit posts."
    edit_post_allowed_groups: "Groups that are allowed to edit posts. Admins and moderators can always edit posts."

    min_trust_to_allow_self_wiki: "The minimum trust level required to make user's own post wiki."
    self_wiki_allowed_groups: "Groups where users can make their own post wiki. Admins and moderators can always make their own post wiki."

    min_trust_to_send_messages: "DEPRECATED, use the 'personal message enabled groups' setting instead. The minimum trust level required to create new personal messages."
    min_trust_to_send_email_messages: "The minimum trust level required to send personal messages via email."
    send_email_messages_allowed_groups: "Groups that are allowed to send personal messages via email. Admins and moderators can always send personal messages via email."
    min_trust_to_flag_posts: "The minimum trust level required to flag posts"
    flag_post_allowed_groups: "Groups that are allowed to flag posts. Admins and moderators can always flag posts."
    min_trust_to_post_links: "The minimum trust level required to include links in posts"
    post_links_allowed_groups: "Groups that are allowed to include links in posts. Admins and moderators are always allowed to post links."
    min_trust_to_post_embedded_media: "The minimum trust level required to embed media items in a post"
    embedded_media_post_allowed_groups: "The users in these groups are allowed to embed media items in a post. Admins and moderators can always embed media items."
    min_trust_level_to_allow_profile_background: "The minimum trust level required to upload a profile background"
    profile_background_allowed_groups: "Groups that are allowed to upload a profile background. Admins and moderators can always upload a profile background."
    min_trust_level_to_allow_user_card_background: "The minimum trust level required to upload a user card background"
    user_card_background_allowed_groups: "Groups that are allowed to upload a user card background. Admins and moderators can always upload a user card background."
    min_trust_level_to_allow_invite: "The minimum trust level required to invite users"
    invite_allowed_groups: "Groups that are allowed to invite users. Admins and moderators can always invite users."
    min_trust_level_to_allow_ignore: "The minimum trust level required to ignore users"
    ignore_allowed_groups: "Groups that are allowed to ignore other users. Admins and moderators can always ignore other users."
    allowed_link_domains: "Domains that users may link to even if they don't have the appropriate trust level to post links"

    newuser_max_links: "How many links a new user can add to a post."
    newuser_max_embedded_media: "How many embedded media items a new user can add to a post."
    newuser_max_attachments: "How many attachments a new user can add to a post."
    newuser_max_mentions_per_post: "Maximum number of @name notifications a new user can use in a post."
    newuser_max_replies_per_topic: "Maximum number of replies a new user can make in a single topic until someone replies to them."
    max_mentions_per_post: "Maximum number of @name notifications anyone can use in a post."
    max_users_notified_per_group_mention: "Maximum number of users that may receive a notification if a group is mentioned (if threshold is met no notifications will be raised)"
    enable_mentions: "Permits users to tag or reference each other in their posts using the '@' symbol."
    here_mention: "Name used for a @mention to allow privileged users to notify up to 'max_here_mentioned' people participating in the topic. Must not be an existing username."
    max_here_mentioned: "Maximum number of mentioned people by @here."
    min_trust_level_for_here_mention: "The minimum trust level allowed to mention @here."
    here_mention_allowed_groups: "Groups that are allowed to mention @here. Admins and moderators can always mention @here."

    create_thumbnails: "Create thumbnails and lightbox images that are too large to fit in a post."

    email_time_window_mins: "Wait (n) minutes before sending any notification emails, to give users a chance to edit and finalize their posts."
    personal_email_time_window_seconds: "Wait (n) seconds before sending any personal message notification emails, to give users a chance to edit and finalize their messages."
    email_posts_context: "How many prior replies to include as context in notification emails."
    flush_timings_secs: "How frequently we flush timing data to the server, in seconds."
    title_max_word_length: "The maximum allowed word length, in characters, in a topic title."
    title_min_entropy: "The minimum entropy (unique characters, non-english count for more) required for a topic title."
    body_min_entropy: "The minimum entropy (unique characters, non-english count for more) required for a post body."
    allow_uppercase_posts: "Allow all caps in a topic title or a post body."
    max_consecutive_replies: "Number of posts in a row a user can make in a topic before being prevented from adding another reply. This limit does not apply to the topic owner, site staff, or category moderators."
    enable_filtered_replies_view: '"(n) replies" button collapses all other posts and only shows the current post and its replies.'

    title_fancy_entities: "Convert common ASCII characters to fancy HTML entities in topic titles, ala SmartyPants <a href='https://daringfireball.net/projects/smartypants/' target='_blank'>https://daringfireball.net/projects/smartypants/</a>"

    min_title_similar_length: "The minimum length of a title before it will be checked for similar topics."

    desktop_category_page_style: "This setting determines the visual layout of the /categories page on desktop. It includes options such as displaying subcategories with featured topics, showing the latest topics, or presenting top topics. The chosen style will influence how users interact and navigate through categories on the site."
    category_colors: "A list of hexadecimal color values allowed for categories."
    default_dark_mode_color_scheme_id: "The color scheme used when in dark mode."
    dark_mode_none: "None"

    max_image_size_kb: "The maximum image upload size. This must be configured in nginx (client_max_body_size) / apache or proxy as well. Images larger than this and smaller than client_max_body_size will be resized to fit on upload."
    max_attachment_size_kb: "The maximum attachment files upload size. This must be configured in nginx (client_max_body_size) / apache or proxy as well."
    authorized_extensions: "A list of file extensions allowed for upload"
    authorized_extensions_for_staff: "A list of file extensions allowed for upload for staff users in addition to the list defined in the `authorized_extensions` site setting."
    theme_authorized_extensions: "A list of file extensions allowed for theme uploads"
    max_similar_results: "How many similar topics to show above the editor when composing a new topic. Comparison is based on title and body."

    max_image_megapixels: "Maximum number of megapixels allowed for an image. Images with a higher number of megapixels will be rejected."

    title_prettify: "Prevent common title typos and errors, including all caps, lowercase first character, multiple ! and ?, extra . at end, etc."
    title_remove_extraneous_space: "Remove leading whitespaces in front of the end punctuation."

    automatic_topic_heat_values: 'Automatically update the "topic views heat" and "topic post like heat" settings based on site activity.'

    topic_views_heat_low: "After this many views, the views field is slightly highlighted."
    topic_views_heat_medium: "After this many views, the views field is moderately highlighted."
    topic_views_heat_high: "After this many views, the views field is strongly highlighted."

    cold_age_days_low: "After this many days of conversation, the last activity date is slightly dimmed."
    cold_age_days_medium: "After this many days of conversation, the last activity date is moderately dimmed."
    cold_age_days_high: "After this many days of conversation, the last activity date is strongly dimmed."

    history_hours_low: "A post edited within this many hours has the edit indicator slightly highlighted"
    history_hours_medium: "A post edited within this many hours has the edit indicator moderately highlighted."
    history_hours_high: "A post edited within this many hours has the edit indicator strongly highlighted."

    topic_post_like_heat_low: "After the likes:post ratio exceeds this ratio, the post count field is slightly highlighted."
    topic_post_like_heat_medium: "After the likes:post ratio exceeds this ratio, the post count field is moderately highlighted."
    topic_post_like_heat_high: "After the likes:post ratio exceeds this ratio, the post count field is strongly highlighted."

    faq_url: "If you have a FAQ hosted elsewhere that you want to use, provide the full URL here."
    tos_url: "If you have a Terms of Service document hosted elsewhere that you want to use, provide the full URL here."
    privacy_policy_url: "If you have a Privacy Policy document hosted elsewhere that you want to use, provide the full URL here."
    log_anonymizer_details: "Whether to keep a user's details in the log after being anonymized."

    newuser_spam_host_threshold: "How many times a new user can post a link to the same host within their `newuser_spam_host_threshold` posts before being considered spam."

    allowed_spam_host_domains: "A list of domains excluded from spam host testing. New users will never be restricted from creating posts with links to these domains."
    staff_like_weight: "How much weight to give staff likes (non-staff likes have a weight of 1.)"
    topic_view_duration_hours: "Count a new topic view once per IP/User every N hours"
    user_profile_view_duration_hours: "Count a new user profile view once per IP/User every N hours"

    levenshtein_distance_spammer_emails: "When matching spammer emails, number of characters difference that will still allow a fuzzy match."
    max_new_accounts_per_registration_ip: "If there are already (n) trust level 0 accounts from this IP (and none is a staff member or at TL2 or higher), stop accepting new signups from that IP. Set to 0 to disable the limit."
    min_ban_entries_for_roll_up: "When clicking the Roll up button, will create a new subnet ban entry if there are at least (N) entries."

    max_age_unmatched_emails: "Delete unmatched screened email entries after (N) days."
    max_age_unmatched_ips: "Delete unmatched screened IP entries after (N) days."

    num_flaggers_to_close_topic: "Minimum number of unique flaggers that is required to automatically pause a topic for intervention"
    num_hours_to_close_topic: "Number of hours to pause a topic for intervention."

    auto_respond_to_flag_actions: "Enable automatic reply when disposing a flag."
    min_first_post_typing_time: "Minimum amount of time in milliseconds a user must type during first post, if threshold is not met post will automatically enter the needs approval queue. Set to 0 to disable (not recommended)"
    auto_silence_fast_typers_on_first_post: "Automatically silence users that do not meet min_first_post_typing_time"
    auto_silence_fast_typers_max_trust_level: "Maximum trust level to auto silence fast typers"
    auto_silence_first_post_regex: "Case insensitive regex that if passed will cause first post by user to be silenced and sent to approval queue. Example: raging|a[bc]a , will cause all posts containing raging or aba or aca to be silenced on first. Only applies to first post. DEPRECATED: Use Silence Watched Words instead."
    reviewable_claiming: "Does reviewable content need to be claimed before it can be acted upon?"
    reviewable_default_topics: "Show reviewable content grouped by topic by default"
    reviewable_default_visibility: "Don't show reviewable items unless they meet this priority"
    reviewable_low_priority_threshold: "The priority filter hides reviewable items that don't meet this score unless the '(any)' filter is used."
    high_trust_flaggers_auto_hide_posts: "New user posts are automatically hidden after being flagged as spam by a TL3+ user"
    cooldown_hours_until_reflag: "How much time users will have to wait until they are able to reflag a post"
    slow_mode_prevents_editing: "Does 'Slow Mode' prevent editing, after editing_grace_period?"

    reply_by_email_enabled: "Activate the feature that permits users to respond to topics directly through email, instead of requiring them to log into the website. See <a href='https://meta.discourse.org/t/set-up-reply-by-email-with-pop3-polling/14003' target='_blank'>the guide on Meta</a> for more information."
    reply_by_email_address: "Template for reply by email incoming email address, for example: %%{reply_key}@reply.example.com or replies+%%{reply_key}@example.com"
    alternative_reply_by_email_addresses: "List of alternative templates for reply by email incoming email addresses. Example: %%{reply_key}@reply.example.com|replies+%%{reply_key}@example.com"
    incoming_email_prefer_html: "Use HTML instead of text for incoming email."
    strip_incoming_email_lines: "Remove leading and trailing whitespaces from each line of incoming emails."

    disable_emails: "Prevent Discourse from sending any kind of emails. Select 'yes' to disable emails for all users. Select 'non-staff' to disable emails for non-staff users only."

    strip_images_from_short_emails: "Strip images from emails having size less than 2800 Bytes"
    short_email_length: "Define the maximum length, in bytes, for an email to be classified as 'short' for image suppression. If an email's size does not exceed this setting, any images (such as avatars and emojis) within the email will be stripped out."
    display_name_on_email_from: "Display full names on email from fields"

    unsubscribe_via_email: "Allow users to unsubscribe from emails by sending an email with 'unsubscribe' in the subject or body"
    unsubscribe_via_email_footer: "Attach an unsubscribe via email mailto: link to the footer of sent emails"

    delete_email_logs_after_days: "Delete email logs after (N) days. 0 to keep indefinitely"
    disallow_reply_by_email_after_days: "Disallow reply by email after (N) days. 0 to keep indefinitely"
    max_emails_per_day_per_user: "Maximum number of emails to send users per day. 0 to disable the limit"
    enable_staged_users: "Automatically create staged users when processing incoming emails."
    maximum_staged_users_per_email: "Maximum number of staged users created when processing an incoming email."
    maximum_recipients_per_new_group_email: "Block incoming emails with too many recipients."
    auto_generated_allowlist: "List of email addresses that won't be checked for auto-generated content. Example: foo@bar.com|discourse@bar.com"
    block_auto_generated_emails: "Block incoming emails identified as being auto generated."
    ignore_by_title: "Ignore incoming emails based on their title."
    mailgun_api_key: "Mailgun Secret API key used to verify webhook messages."
    sendgrid_verification_key: "Sendgrid verification key used to verify webhook messages."
    mailjet_webhook_token: "Token used to verify webhook payload. It must be passed as the 't' query parameter of the webhook, for example: https://example.com/webhook/mailjet?t=supersecret"
    mandrill_authentication_key: "Mandrill authentication key used to verify webhook messages."
    postmark_webhook_token: "Token used to verify webhook payload. It must be passed as the 't' query parameter of the webhook, for example: https://example.com/webhook/postmark?t=supersecret"
    sparkpost_webhook_token: "Token used to verify webhook payload. It must be passed as the 't' query parameter of the webhook, for example: https://example.com/webhook/sparkpost?t=supersecret"

    soft_bounce_score: "Bounce score added to the user when a temporary bounce happens."
    hard_bounce_score: "Bounce score added to the user when a permanent bounce happens."
    bounce_score_threshold: "Max bounce score before we will stop emailing a user."
    reset_bounce_score_after_days: "Automatically reset bounce score after X days."

    blocked_attachment_content_types: "List of keywords used to blocklist attachments based on the content type."
    blocked_attachment_filenames: "List of keywords used to blocklist attachments based on the filename."

    forwarded_emails_behaviour: "How to treat a forwarded email to Discourse"
    always_show_trimmed_content: "Always show trimmed part of incoming emails. WARNING: might reveal email addresses."
    trim_incoming_emails: "Trim part of the incoming emails that isn't relevant."
    private_email: "Don't include content from posts or topics in email title or email body. NOTE: also disables digest emails."
    email_total_attachment_size_limit_kb: "Max total size of files attached to outgoing emails. Set to 0 to disable sending of attachments."
    post_excerpts_in_emails: "In notification emails, always send excerpts instead of full posts"
    raw_email_max_length: "How many characters should be stored for incoming email."
    raw_rejected_email_max_length: "How many characters should be stored for rejected incoming email."
    delete_rejected_email_after_days: "Delete rejected emails older than (n) days."
    require_change_email_confirmation: "Require non-staff users to confirm their old email address before changing it. Does not apply to staff users, they always need to confirm their old email address."

    manual_polling_enabled: "Push emails using the API for email replies."
    pop3_polling_enabled: "Activate POP3 polling to receive email replies. Upon activation, the system will check a specified POP3 mailbox for emails and handle them as topic replies. See the <a href='https://meta.discourse.org/t/set-up-reply-by-email-with-pop3-polling/14003' target='_blank'>guide on Meta</a> for more information."
    pop3_polling_ssl: "Use SSL while connecting to the POP3 server. (Recommended)"
    pop3_polling_openssl_verify: "Verify TLS server certificate (Default: enabled)"
    pop3_polling_period_mins: "The period in minutes between checking the POP3 account for email. NOTE: Requires restart."
    pop3_polling_port: "The port for the POP3 server to poll for email."
    pop3_polling_host: "The host for the POP3 server to poll for email."
    pop3_polling_username: "The username for the POP3 account to poll for email."
    pop3_polling_password: "The password for the POP3 account to poll for email."
    pop3_polling_delete_from_server: "Delete emails from server. NOTE: If you disable this you should manually clean your mail inbox"
    log_mail_processing_failures: "Log all email processing failures to <a href='%{base_path}/logs' target='_blank'>/logs</a>"
    email_in: "Allow users to post new topics via email. After enabling this setting, you will be able to configure incoming email addresses for groups and categories."
    email_in_min_trust: "The minimum trust level a user needs to have to be allowed to post new topics via email."
    email_in_allowed_groups: "Groups that are allowed to post new topics via email. Admins and moderators can always post new topics via email."

    email_in_authserv_id: "The identifier of the service doing authentication checks on incoming emails. See <a href='https://meta.discourse.org/t/134358'>https://meta.discourse.org/t/134358</a> for instructions on how to configure this."
    email_in_spam_header: "Selects the specific email header to use for identifying spam. This option can be X-Spam-Flag, X-Spam-Status, or X-SES-Spam-Verdict, and the email is tagged as spam based on the header's value. For instance, if the chosen setting is X-Spam-Flag, an email with this header value set to YES would be classified as spam."

    enable_imap: "Enable IMAP for synchronizing group messages."
    enable_imap_write: "Enable two-way IMAP synchronization. If disabled, all write-operations on IMAP accounts are disabled."
    enable_imap_idle: "Use IMAP IDLE mechanism to wait for new emails."
    enable_smtp: "Enable SMTP for sending notifications for group messages."

    imap_polling_period_mins: "The period in minutes between checking the IMAP accounts for emails."
    imap_polling_old_emails: "The maximum number of old emails (processed) to be updated every time an IMAP box is polled (0 for all)."
    imap_polling_new_emails: "The maximum number of new emails (unprocessed) to be updated every time an IMAP box is polled ."
    imap_batch_import_email: "The minimum number of new emails that trigger import mode (disables notifications for imported posts)."

    email_prefix: "The [label] used in the subject of emails. It will default to 'title' if not set."
    email_site_title: "The title of the site used as the sender of emails from the site. Default to 'title' if not set. If your 'title' contains characters that are not allowed in email sender strings, use this setting."

    find_related_post_with_key: "Only use the 'reply key' to find the replied-to post. WARNING: disabling this allows user impersonation based on email address."

    minimum_topics_similar: "How many topics need to exist before similar topics are presented when composing new topics."

    relative_date_duration: "Number of days after posting where post dates will be shown as relative (7d) instead of absolute (20 Feb)."
    delete_user_max_post_age: "Don't allow deleting users whose first post is older than (x) days."
    delete_all_posts_max: "The maximum number of posts that can be deleted at once with the Delete All Posts button. If a user has more than this many posts, the posts cannot all be deleted at once and the user can't be deleted."
    delete_user_self_max_post_count: "The maximum number of posts a user can have while allowing self-service account deletion. Set to -1 to disable self-service account deletion."
    username_change_period: "The maximum number of days after registration that accounts can change their username (0 to disallow username change)."
    email_editable: "Allow users to change their e-mail address after registration."
    logout_redirect: "Location to redirect browser to after logout (eg: https://example.com/logout)"

    allow_uploaded_avatars: "Allow users to upload custom profile pictures."
    uploaded_avatars_allowed_groups: "Specify groups allowed to upload custom profile pictures."
    default_avatars: "URLs to avatars that will be used by default for new users until they change them."
    automatically_download_gravatars: "Download Gravatars for users upon account creation or email change."
    digest_topics: "The maximum number of popular topics to display in the email summary."
    digest_posts: "The maximum number of popular posts to display in the email summary."
    digest_other_topics: "The maximum number of topics to show in the 'New in topics and categories you follow' section of the email summary."
    digest_min_excerpt_length: "Minimum post excerpt in the email summary, in characters."
    suppress_digest_email_after_days: "Suppress summary emails for users not seen on the site for more than (n) days."
    digest_suppress_categories: "Suppress these categories from summary emails."
    digest_suppress_tags: "Suppress these tags from summary emails."
    disable_digest_emails: "Turns off summary emails for every user on the site. All users will stop receiving emails highlighting popular topics and other content summaries from your site."
    apply_custom_styles_to_digest: "Custom email template and css are applied to summary emails."
    email_accent_bg_color: "The accent color to be used as the background of some elements in HTML emails. Enter a color name ('red') or hex value ('#FF0000')."
    email_accent_fg_color: "The color of text rendered on the email bg color in HTML emails. Enter a color name ('white') or hex value ('#FFFFFF')."
    email_link_color: "The color of links in HTML emails. Enter a color name ('blue') or hex value ('#0000FF')."

    detect_custom_avatars: "Whether or not to check that users have uploaded custom profile pictures."
    max_daily_gravatar_crawls: "Maximum number of times Discourse will check Gravatar for custom avatars in a day"
    public_user_custom_fields: "A list of user custom fields that can be retrieved with the API."
    staff_user_custom_fields: "A list of user custom fields that can be retrieved for staff members with the API."
    enable_user_directory: "Provide a directory of users for browsing"
    enable_group_directory: "Provide a directory of groups for browsing"
    enable_category_group_moderation: "Allow groups to moderate content in specific categories"
    group_in_subject: "Set %%{optional_pm} in email subject to name of first group in PM, see: <a href='https://meta.discourse.org/t/customize-specific-email-templates/88323' target='_blank'>Customize subject format for standard emails</a>"
<<<<<<< HEAD
    allow_anonymous_posting: "Allow users to switch to anonymous mode"
    allow_anonymous_likes: "Allow anonymous users to like posts"
    allow_anonymous_to_inherit_group: "Allow anonymous users to inherit their parent user's groups which have allow_anonymous_to_inherit_group enabled"
=======
    allow_anonymous_posting: "Enable the option for users to switch to anonymous mode for posting. When activated, users can opt for their identities to be hidden when creating posts or topics throughout the site. See also `allow_anonymous_likes`."
    allow_anonymous_likes: "Enable this setting to allow users who are browsing your site anonymously to like posts. When activated, users can opt for their identities to be hidden when liking posts or topics throughout the site. See also `allow_anonymous_posting`."
>>>>>>> 3e137757
    anonymous_posting_min_trust_level: "Minimum trust level required to enable anonymous posting"
    anonymous_posting_allowed_groups: "Groups that are allowed to enable anonymous posting"
    anonymous_account_duration_minutes: "To protect anonymity create a new anonymous account every N minutes for each user. Example: if set to 600, as soon as 600 minutes elapse from last post AND user switches to anon, a new anonymous account is created."

    hide_user_profiles_from_public: "Disable user cards, user profiles and user directory for anonymous users."
    allow_users_to_hide_profile: "Allow users to hide their profile and presence"
    hide_user_activity_tab: "Hide the activity tab on user profiles except for Admin and self."

    allow_featured_topic_on_user_profiles: "Allow users to feature a link to a topic on their user card and profile."

    show_inactive_accounts: "Allow logged in users to browse profiles of inactive accounts."

    hide_suspension_reasons: "Don't display suspension reasons publically on user profiles."

    log_personal_messages_views: "Log personal message views by Admin for other users/groups."

    ignored_users_count_message_threshold: "Notify moderators if a particular user is ignored by this many other users."

    ignored_users_message_gap_days: "How long to wait before notifying moderators again about a user who has been ignored by many others."

    clean_up_inactive_users_after_days: "Number of days before an inactive user (trust level 0 without any posts) is removed. To disable clean up set to 0."
    clean_up_unused_staged_users_after_days: "Number of days before an unused staged user (without any posts) is removed. To disable clean up set to 0."

    user_selected_primary_groups: "Allow users to set their own primary group"

    max_notifications_per_user: "Maximum amount of notifications per user, if this number is exceeded old notifications will be deleted. Enforced weekly. Set to 0 to disable"

    allowed_user_website_domains: "User website will be verified against these domains. Pipe-delimited list."

    allow_profile_backgrounds: "Allow users to upload profile backgrounds."

    sequential_replies_threshold: "Number of posts a user has to make in a row in a topic before being reminded about too many sequential replies."

    get_a_room_threshold: "Number of posts a user has to make to the same person in the same topic before being warned."

    dont_feed_the_trolls_threshold: "Number of flags from other users before being warned."

    enable_mobile_theme: "Mobile devices use a mobile-friendly theme, with the ability to switch to the full site. Disable this if you want to use a custom stylesheet that is fully responsive."

    dominating_topic_minimum_percent: "What percentage of posts a user has to make in a topic before being reminded about overly dominating a topic."

    disable_avatar_education_message: "Disable education message for changing avatar."

    pm_warn_user_last_seen_months_ago: "When creating a new PM warn users when target recepient has not been seen more than n months ago."

    suppress_uncategorized_badge: "Don't show the badge for uncategorized topics in topic lists."

    header_dropdown_category_count: "How many categories can be displayed in the header dropdown menu."

    permalink_normalizations: "Apply the following regex before matching permalinks, for example: /(topic.*)\\?.*/\\1 will strip query strings from topic routes. Format is regex+string use \\1 etc. to access captures"

    global_notice: "Display an URGENT, EMERGENCY, non-dismissible global banner notice to all visitors, change to blank to hide it (HTML allowed)."

    disable_system_edit_notifications: "Disables edit notifications by the system user when 'download_remote_images_to_local' is active."

    disable_category_edit_notifications: "Disable notifications for topic category edits. This includes topics which are 'published' (e.g. shared drafts)."

    disable_tags_edit_notifications: "Disable notifications for topic tag edits. This includes topics which are 'published' (e.g. shared drafts)."

    notification_consolidation_threshold: "Number of liked or membership request notifications received before the notifications are consolidated into a single one. Set to 0 to disable."

    likes_notification_consolidation_window_mins: "Duration in minutes where liked notifications are consolidated into a single notification once the threshold has been reached. The threshold can be configured via `SiteSetting.notification_consolidation_threshold`."

    linked_notification_consolidation_window_mins: "Duration in minutes where linked notifications are consolidated into a single notification once the threshold has been reached. The threshold can be configured via `SiteSetting.notification_consolidation_threshold`."

    automatically_unpin_topics: "Automatically unpin topics when the user reaches the bottom."

    read_time_word_count: "Word count per minute for calculating estimated reading time."

    topic_page_title_includes_category: "Topic page <a href='https://developer.mozilla.org/en-US/docs/Web/HTML/Element/title' target='_blank'>title tag</a> includes the category name."

    native_app_install_banner_ios: "Displays DiscourseHub app banner on iOS devices to basic users (trust level 1) and up."

    native_app_install_banner_android: "Displays DiscourseHub app banner on Android devices to basic users (trust level 1) and up."

    app_association_android: "Contents of <a href='%{base_path}/.well-known/assetlinks.json'>.well-known/assetlinks.json</a> endpoint, used for Google's Digital Asset Links API."
    app_association_ios: "Contents of <a href='%{base_path}/apple-app-site-association'>apple-app-site-association</a> endpoint, used to create Universal Links between this site and iOS apps."

    share_anonymized_statistics: "Enable sharing of anonymized usage statistics with CDCK, Inc. (“Discourse”). When this setting is enabled, data concerning the usage of the site is collected and shared in anonymized form, ensuring no personal information is disclosed."

    enable_powered_by_discourse: "Show “Powered by Discourse” link to discourse.org at the bottom of most pages."

    auto_handle_queued_age: "Automatically handle records that are waiting to be reviewed after this many days. Flags will be ignored. Queued posts and users will be rejected. Set to 0 to disable this feature."
    penalty_step_hours: "Default penalties for silencing or suspending users in hours. First offense defaults to the first value, second offense defaults to the second value, etc."
    penalty_include_post_message: "Automatically include offending post message in email message template when silencing or suspending a user"
    svg_icon_subset: "Add additional FontAwesome 5 icons that you would like to include in your assets. Use prefix 'fa-' for solid icons, 'far-' for regular icons and 'fab-' for brand icons."
    max_prints_per_hour_per_user: "Maximum number of /print page impressions (set to 0 to disable printing)"

    full_name_required: "Full name is a required field of a user's profile."
    enable_names: "Show the user's full name on their profile, user card, and emails. Disable to hide full name everywhere."
    display_name_on_posts: "Show a user's full name on their posts in addition to their @username."
    show_time_gap_days: "If two posts are made this many days apart, display the time gap in the topic."
    short_progress_text_threshold: "After the number of posts in a topic goes above this number, the progress bar will only show the current post number. If you change the progress bar's width, you may need to change this value."
    default_code_lang: "Default programming language syntax highlighting applied to markdown code blocks (auto, text, ruby, python etc.). This value must also be present in the `highlighted languages` site setting."
    warn_reviving_old_topic_age: "When someone starts replying to a topic where the last reply is older than this many days, a warning will be displayed. Disable by setting to 0."
    autohighlight_all_code: "Apply syntax highlighting to HTML-authored &lt;code&gt; blocks, even if they didn't specify a language. To configure markdown-authored code blocks, use the 'default code lang' setting."
    highlighted_languages: "Included syntax highlighting rules. (Warning: including too many languages may impact performance) see: <a href='https://highlightjs.org/static/demo/' target='_blank'>https://highlightjs.org/static/demo</a> for a demo"
    show_copy_button_on_codeblocks: "Add a button to codeblocks to copy the block contents to the user's clipboard."

    embed_any_origin: "Allow embeddable content regardless of origin. This is required for mobile apps with static HTML."
    embed_topics_list: "Enable the embedding of topic lists in HTML format. This setting allows you to incorporate lists of topics from your forum into other websites in a compatible and easy-to-use manner."
    embed_set_canonical_url: "Set the canonical URL for embedded topics to the embedded content's URL."
    embed_truncate: "Shorten the contents of posts that are embedded from external sources. This setting ensures that only the initial part of content is displayed when a post from an external URL is embedded on your site. If you prefer to display full content from the external posts, you can disable this setting."
    embed_unlisted: "Embedded topics will be unlisted until a user replies."
    import_embed_unlisted: "Imported embedded topics will be unlisted until a user replies (even when the `embed unlisted` site setting is unchecked)."
    embed_support_markdown: "Support Markdown formatting for embedded posts."
    allowed_embed_selectors: "A comma separated list of CSS elements that are allowed in embeds."
    allowed_href_schemes: "Schemes allowed in links in addition to http and https."
    embed_post_limit: "Maximum number of posts to embed."
    embed_username_required: "The username for topic creation is required."
    notify_about_reviewable_item_after: "If there are reviewable items that haven’t been handled after this many hours, send a personal message to moderators. Set to 0 to disable."

    delete_drafts_older_than_n_days: "Delete drafts that have not been changed in more than (n) days."
    delete_merged_stub_topics_after_days: "Number of days to wait before automatically deleting fully merged stub topics. Set to 0 to never delete stub topics."

    bootstrap_mode_min_users: "Minimum number of users required to disable bootstrap mode and remove Getting Started button (set to 0 to disable, can take up to 24 hours)"

    prevent_anons_from_downloading_files: "Prevent anonymous users from downloading attachments."
    secure_uploads: 'Limits access to ALL uploads (images, video, audio, text, pdfs, zips, and others). If "login required” is enabled, only logged-in users can access uploads. Otherwise, access will be limited only for media uploads in private messages and private categories. WARNING: This setting is complex and requires deep administrative understanding. See <a target="_blank" href="https://meta.discourse.org/t/-/140017">the secure uploads topic on Meta</a> for details.'
    secure_uploads_allow_embed_images_in_emails: "Allows embedding secure images that would normally be redacted in emails, if their size is smaller than the 'secure uploads max email embed image size kb' setting."
    secure_uploads_max_email_embed_image_size_kb: "The size cutoff for secure images that will be embedded in emails if the 'secure uploads allow embed in emails' setting is enabled. Without that setting enabled, this setting has no effect."
    slug_generation_method: "Choose a slug generation method. 'encoded' will generate percent encoding string. 'none' will disable slug at all."

    enable_emoji: "Enable the display and use of emojis in your Discourse instance. If disabled, emojis will not be rendered and users will not be able to access or use them in text fields."
    enable_emoji_shortcuts: "Common smiley text such as :) :p :( will be converted to emojis"
    emoji_set: "Select your preferred style of emoji. Different emoji sets can provide unique appearances to the emojis displayed on the site."
    emoji_autocomplete_min_chars: "Minimum number of characters required to trigger autocomplete emoji popup"
    enable_inline_emoji_translation: "Enables translation for inline emojis (without any space or punctuation before)"
    emoji_deny_list: "These emoji will not be available to use in menus or shortcodes."

    approve_post_count: "The amount of posts from a new or basic user that must be approved"
    approve_unless_trust_level: "Posts created by users below this trust level must be approved"
    approve_unless_allowed_groups: "Posts created by users not in these groups must be approved. Posts created by admins and moderators are always approved."
    approve_new_topics_unless_trust_level: "New topics created by users below this trust level must be approved"
    approve_new_topics_unless_allowed_groups: "New topics created by users not in these groups must be approved. Topics created by admins and moderators are always approved."
    approve_unless_staged: "New topics and posts created by staged users must be approved"
    notify_about_queued_posts_after: "If there are posts that have been waiting to be reviewed for more than this many hours, send a notification to all moderators. Set to 0 to disable these notifications."
    reviewable_revision_reasons: "List of reasons that can be selected when rejecting a reviewable queued post with a revision. Other is always available as well, which allows for a custom reason to be entered."
    auto_close_messages_post_count: "Maximum number of posts allowed in a message before it is automatically closed (0 to disable)"
    auto_close_topics_post_count: "Maximum number of posts allowed in a topic before it is automatically closed (0 to disable)"
    auto_close_topics_create_linked_topic: "Create a new linked topic when a topic is auto-closed based on 'auto close topics post count' setting"

    code_formatting_style: "Code button in composer will default to this code formatting style"

    max_allowed_message_recipients: "Maximum recipients allowed in a message."
    disable_watched_word_checking_in_user_fields: "disable watched word checking in user fields"
    watched_words_regular_expressions: "Allows the use of regular expressions for filtering words. If enabled, this feature groups sensitive words by their case-sensitivity. It then compiles all selected words into a single regular expression, adding word boundaries for regular watched words. Consequently, this regex-based filtering method adds an extra layer of control over content moderation by supporting more sophisticated word patterns. The setting also allows to easily substitute the original text with the replacement of choice."

    enable_diffhtml_preview: "Experimental feature which uses diffHTML to sync preview instead of full re-render"
    enable_fast_edit: "Adds a button to the post selection menu to edit a small selection inline."
    enable_quote_copy: "Adds a button to post selection menu to copy the selection to clipboard as a markdown quote."

    old_post_notice_days: "The number of days after which a post notice is considered old. This visually differentiates it from newer notices on the site."
    new_user_notice_tl: "Minimum trust level required to see new user post notices."
    returning_user_notice_tl: "Minimum trust level required to see returning user post notices."
    returning_users_days: "How many days should pass before a user is considered to be returning."
    review_media_unless_trust_level: "Staff will review posts of users with lower trust levels if they contain embedded media."
    skip_review_media_groups: "Users who are not in any of these groups will have their posts sent to staff for review if the post contains embedded media. Posts created by admins and moderators are always allowed."
    blur_tl0_flagged_posts_media: "Blur flagged posts images to hide potentially NSFW content."
    enable_page_publishing: "Allow staff members to publish topics to new URLs with their own styling."
    show_published_pages_login_required: "Anonymous users can see published pages, even when login is required."
    skip_auto_delete_reply_likes: "When automatically deleting old replies, skip deleting posts with this number of likes or more."

    default_email_digest_frequency: "How often users receive summary emails by default."
    default_include_tl0_in_digests: "Include posts from new users in summary emails by default. Users can change this in their preferences."
    default_email_level: "Set default email notification level for regular topics."
    default_email_messages_level: "Set default email notification level when someone messages user."
    default_email_mailing_list_mode: "Send an email for every new post by default."
    default_email_mailing_list_mode_frequency: "Users who enable mailing list mode will receive emails this often by default."
    disable_mailing_list_mode: "Disallow users from enabling mailing list mode (prevents any mailing list emails from being sent.)"
    default_email_previous_replies: "Include previous replies in emails by default."

    default_email_in_reply_to: "Include excerpt of replied to post in emails by default."

    default_hide_profile_and_presence: "Hide user public profile and presence features by default."

    default_other_new_topic_duration_minutes: "Global default condition for which a topic is considered new."
    default_other_auto_track_topics_after_msecs: "Global default time before a topic is automatically tracked."
    default_other_notification_level_when_replying: "Global default notification level when the user replies to a topic."
    default_other_external_links_in_new_tab: "Open external links in a new tab by default."
    default_other_enable_quoting: "Enable quote reply for highlighted text by default."
    default_other_enable_defer: "Enable defer topic functionality by default."
    default_other_dynamic_favicon: "Show new/updated topic count on browser icon by default."
    default_other_skip_new_user_tips: "Skip new user onboarding tips and badges."

    default_other_like_notification_frequency: "Sets the frequency at which users receive notifications for likes by default. Users who have not customized their notification settings will follow this default behavior."

    default_topics_automatic_unpin: "Automatically unpin topics when the user reaches the bottom by default."

    default_categories_watching: "List of categories that are watched by default."
    default_categories_tracking: "List of categories that are tracked by default."
    default_categories_muted: "List of categories that are muted by default."
    default_categories_watching_first_post: "List of categories in which first post in each new topic will be watched by default."
    default_categories_normal: "List of categories that are not muted by default. Useful when `mute_all_categories_by_default` site setting is enabled."
    mute_all_categories_by_default: "Set the default notification level of all the categories to muted. Require users opt-in to categories for them to appear in 'latest' and 'categories' pages. If you wish to amend the defaults for anonymous users set 'default_categories_' settings."

    default_tags_watching: "List of tags that are watched by default."
    default_tags_tracking: "List of tags that are tracked by default."
    default_tags_muted: "List of tags that are muted by default."
    default_tags_watching_first_post: "List of tags in which first post in each new topic will be watched by default."

    default_text_size: "Specifies the default font size for all text elements on the site. This size can be subsequently adjusted by each user according to their preference."

    default_title_count_mode: "Select the default mode for the count of page titles displayed on the site. This will apply across all the pages unless individually overridden."
    enable_offline_indicator: "Display a message to users when it is detected that they have no network connection"
    default_sidebar_link_to_filtered_list: "Make navigation menu links link to filtered list by default."
    default_sidebar_show_count_of_new_items: "Make navigation menu links show count of new items instead of badges by default."
    default_sidebar_switch_panel_position: "Position of sidebar switch panel buttons"

    retain_web_hook_events_period_days: "Number of days to retain web hook event records."
    retry_web_hook_events: "Automatically retry failed web hook events for 4 times. Time gaps between the retries are 1, 5, 25 and 125 minutes."
    revoke_api_keys_unused_days: "Number of days since an API key was last used before it is automatically revoked (0 for never)"
    revoke_api_keys_maxlife_days: "Number of days before an API key is automatically revoked (0 for never)"

    allow_user_api_key_scopes: "List of scopes allowed for user API keys"
    min_trust_level_for_user_api_key: |
      Trust level required for generation of user API keys.<br>
      <b>WARNING</b>: Changing the trust level will prevent users with a lower trust level from logging in via Discourse Hub
    user_api_key_allowed_groups: |
      Group membership required for generation of user API keys.<br>
      <b>WARNING</b>: Changing the trust level will prevent users with a lower trust level from logging in via Discourse Hub.<br>
       Admins and moderators can always create user API keys.
    allowed_user_api_auth_redirects: "Allowed URL for authentication redirect for user API keys. Wildcard symbol * can be used to match any part of it (e.g. www.example.com/*)."
    allowed_user_api_push_urls: "Allowed URLs for server push to user API"
    revoke_user_api_keys_unused_days: "Number of days since a user API key was last used before it is automatically revoked (0 for never)"
    revoke_user_api_keys_maxlife_days: "Number of days before a user API key is automatically revoked (0 for never)"

    tagging_enabled: "Enable tags on topics? See the <a href='https://meta.discourse.org/t/admin-guide-to-tags-in-discourse/121041'>Admin guide to tags on Meta</a> for more information."
    min_trust_to_create_tag: "The minimum trust level required to create a tag."
    create_tag_allowed_groups: "Groups that are allowed to create tags. Admins and moderators can always create tags."
    max_tags_per_topic: "The maximum tags that can be applied to a topic."
    enable_max_tags_per_email_subject: "Use max_tags_per_email_subject when generating the subject of an email"
    max_tags_per_email_subject: "The maximum tags that can be in the subject of an email"
    max_tag_length: "The maximum amount of characters that can be used in a tag."
    max_tag_search_results: "When searching for tags, the maximum number of results to show."
    max_tags_in_filter_list: "Maximum number of tags to show in the filter dropdown. The most used tags will be shown."
    tags_sort_alphabetically: "Show tags in alphabetical order. Default is to show in order of popularity."
    tags_listed_by_group: "List tags by tag group on the <a href='%{base_path}/tags' target='_blank'>Tags page</a>."
    tag_style: "Define the visual appearance of tag badges on the site. This setting allows you to customize how tags are visually represented across all areas of the site, enhancing layout consistency and user accessibility."
    pm_tags_allowed_for_groups: "Allow members of included groups to tag any personal message"
    min_trust_level_to_tag_topics: "Minimum trust level required to tag topics"
    tag_topic_allowed_groups: "Groups that are allowed to tag topics. Admins and moderators can always tag topics."
    suppress_overlapping_tags_in_list: "If tags match exact words in topic titles, don't show the tag"
    remove_muted_tags_from_latest: "Don't show topics tagged only with muted tags in the latest topic list."
    force_lowercase_tags: "Force all new tags to be entirely lowercase."
    create_post_for_category_and_tag_changes: "Create a small action post when a topic's category or tags change"
    automatically_clean_unused_tags: "Automatically delete tags that are not being used on any topics or private messages on a daily basis."
    watched_precedence_over_muted: "Notify me about topics in categories or tags I’m watching that also belong to one I have muted"

    company_name: "Name of your company or organization. If left blank, no boilerplate Terms of Service or Privacy Notice will be provided."
    governing_law: "Specify the jurisdiction that governs the legal aspects of the site, including Terms of Service and Privacy Policy. This is typically the country or state where the company operating the site is registered or conducts business."
    city_for_disputes: "Specify the city that will be used as the jurisdiction for resolving any disputes related to the use of this forum. This information is typically included in legal documents such as the forum's Terms of Service."

    shared_drafts_category: "Enable the Shared Drafts feature by designating a category for topic drafts. Topics in this category will be suppressed from topic lists for staff users."
    shared_drafts_min_trust_level: "Allow users to see and edit Shared Drafts."
    shared_drafts_allowed_groups: "Allow users in these groups to see and edit Shared Drafts."

    push_notifications_prompt: "Show a user consent banner for push notifications. This setting triggers a prompt asking users for permission to send them push notifications. It only appears when push notifications are not already enabled, are supported by the user's device, and the user has either made a post or is using a Progressive Web App (PWA). The prompt will not be shown again if the user has already dismissed it or granted/denied permission."
    push_notifications_icon: "The badge icon that appears in the notification corner. A 96×96 monochromatic PNG with transparency is recommended."
    enable_desktop_push_notifications: "Activate push notifications for the desktop interface. This feature enables real-time alerts from the site directly to your desktop, enhancing engagement and ensuring users are always updated. However, the effectiveness of this feature relies on browser support for push notifications."
    push_notification_time_window_mins: "Wait (n) minutes before sending push notification. Helps prevent push notifications from being sent to an active online user."

    base_font: "Base font to use for most text on the site. Themes can override via the `--font-family` CSS custom property."
    heading_font: "Font to use for headings on the site. Themes can override via the `--heading-font-family` CSS custom property."

    enable_sitemap: "Generate a sitemap for your site and include it in the robots.txt file."
    sitemap_page_size: "Number of URLs to include in each sitemap page. Max 50.000"

    enable_user_status: "(experimental) Allow users to set custom status message (emoji + description)."
    enable_user_tips: "Enable new user tips that describe key features to users"

    short_title: "The short title will be used on the user's home screen, launcher, or other places where space may be limited. It should be limited to 12 characters."

    dashboard_hidden_reports: "Allow to hide the specified reports from the dashboard."
    dashboard_visible_tabs: "Choose which dashboard tabs are visible."
    dashboard_general_tab_activity_metrics: "Choose reports to be displayed as activity metrics on the general tab."

    gravatar_name: "Specify the name of the Gravatar service provider. This name is typically used to identify the source providing Gravatar avatars to the site."
    gravatar_base_url: "Specify the URL for accessing the Gravatar provider's API. This setting is critical for converting email addresses into Gravatar URLs where avatar images are stored."
    gravatar_login_url: "URL relative to `gravatar_base_url`, which provides the user with the login to the Gravatar service."

    share_quote_buttons: "Determine which items appear in the quote sharing widget, and in what order."
    share_quote_visibility: "Determine when to show quote sharing buttons: never, to anonymous users only or all users. "

    create_revision_on_bulk_topic_moves: "Create revision for first posts when topics are moved into a new category in bulk."

    allow_changing_staged_user_tracking: "Allow a staged user's category and tag notification preferences to be changed by an admin user."
    use_email_for_username_and_name_suggestions: "Use the first part of email addresses for username and name suggestions. Note that this makes it easier for the public to guess full user email addresses (because a large proportion of people share common services like `gmail.com`)."
    use_name_for_username_suggestions: "Use a user's full name when suggesting usernames."
    suggest_weekends_in_date_pickers: "Include weekends (Saturday and Sunday) in date picker suggestions (disable this if you use Discourse only on weekdays, Monday through Friday)."

    splash_screen: "Displays a temporary loading screen while site assets load"
    navigation_menu: "Determine which navigation menu to use."
    default_navigation_menu_categories: "Selected categories will be displayed under Navigation Menu's Categories section by default."
    default_navigation_menu_tags: "Selected tags will be displayed under Navigation Menu's Tags section by default."
    experimental_new_new_view_groups: 'EXPERIMENTAL: Enable a new topics list that combines unread and new topics and make the "Everything" link in the sidebar link to it.'
    enable_custom_sidebar_sections: "EXPERIMENTAL: Enable custom sidebar sections"
    experimental_topics_filter: "EXPERIMENTAL: Enables the experimental topics filter route at /filter"
    enable_experimental_lightbox: "EXPERIMENTAL: Replace the default image lightbox with the revamped design."
    enable_experimental_bookmark_redesign_groups: "EXPERIMENTAL: Show a quick access menu for bookmarks on posts and a new redesigned modal"
    glimmer_header_mode: "Control whether the new 'glimmer' header implementation is used. Defaults to 'auto', which will enable automatically once all your themes and plugins are ready. https://meta.discourse.org/t/296544"
    experimental_form_templates: "EXPERIMENTAL: Enable the form templates feature. <b>After enabled,</b> manage the templates at <a href='%{base_path}/admin/customize/form-templates'>Customize / Templates</a>."
    admin_sidebar_enabled_groups: "EXPERIMENTAL: Enable sidebar navigation for the admin UI for the specified groups, which replaces the top-level admin navigation buttons."
    lazy_load_categories_groups: "EXPERIMENTAL: Lazy load category information only for users of these groups. This improves performance on sites with many categories."
    experimental_topic_bulk_actions_enabled_groups: "EXPERIMENTAL: Enable the new bulk actions dropdown."

    page_loading_indicator: "Configure the loading indicator which appears during page navigations within Discourse. 'Spinner' is a full page indicator. 'Slider' shows a narrow bar at the top of the screen."
    show_user_menu_avatars: "Show user avatars in the user menu"
    view_raw_email_allowed_groups: "Groups which can view the raw email content of a post if it was created by an incoming email. This includes email headers and other technical information."

    errors:
      invalid_css_color: "Invalid color. Enter a color name or hex value."
      invalid_email: "Invalid email address."
      invalid_username: "There's no user with that username."
      valid_username: "There's a user with that username."
      invalid_group: "There's no group with that name."
      invalid_integer_min_max: "Value must be between %{min} and %{max}."
      invalid_integer_min: "Value must be %{min} or greater."
      invalid_integer_max: "Value cannot be higher than %{max}."
      invalid_integer: "Value must be an integer."
      regex_mismatch: "Value doesn't match the required format."
      must_include_latest: "Top menu must include the 'latest' tab."
      invalid_string: "Invalid value."
      invalid_string_min_max: "Must be between %{min} and %{max} characters."
      invalid_string_min:
        one: "Must be at least %{count} character."
        other: "Must be at least %{count} characters."
      invalid_string_max:
        one: "Must be no more than %{count} character."
        other: "Must be no more than %{count} characters."
      invalid_json: "Invalid JSON."
      invalid_reply_by_email_address: "Value must contain '%{reply_key}' and be different from the notification email."
      invalid_alternative_reply_by_email_addresses: "All values must contain '%{reply_key}' and be different from the notification email."
      invalid_domain_hostname: "Must not include * or ? characters."
      pop3_polling_host_is_empty: "You must set a 'pop3 polling host' before enabling POP3 polling."
      pop3_polling_username_is_empty: "You must set a 'pop3 polling username' before enabling POP3 polling."
      pop3_polling_password_is_empty: "You must set a 'pop3 polling password' before enabling POP3 polling."
      pop3_polling_authentication_failed: "POP3 authentication failed. Please verify your pop3 credentials."
      reply_by_email_address_is_empty: "You must set a 'reply by email address' before enabling reply by email."
      email_polling_disabled: "You must enable either manual, POP3 polling or have a custom mail poller enabled before enabling reply by email."
      user_locale_not_enabled: "You must first enable 'allow user locale' before enabling this setting."
      at_least_one_group_required: "You must specify at least one group for this setting."
      invalid_regex: "Regex is invalid or not allowed."
      invalid_regex_with_message: "The regex '%{regex}' has an error: %{message}"
      email_editable_enabled: "You must disable 'email editable' before enabling this setting."
      staged_users_disabled: "You must first enable 'staged users' before enabling this setting."
      reply_by_email_disabled: "You must first enable 'reply by email' before enabling this setting."
      discourse_connect_url_is_empty: "You must set a 'discourse connect url' before enabling this setting."
      enable_local_logins_disabled: "You must first enable 'enable local logins' before enabling this setting."
      min_username_length_exists: "You cannot set the minimum username length above the shortest username (%{username})."
      min_username_length_range: "You cannot set the minimum above the maximum."
      max_username_length_exists: "You cannot set the maximum username length below the longest username (%{username})."
      max_username_length_range: "You cannot set the maximum below the minimum."
      invalid_hex_value: "Color values have to be 6-digit hexadecimal codes."
      empty_selectable_avatars: "You must first upload at least two selectable avatars before enabling this setting."
      category_search_priority:
        low_weight_invalid: "You cannot set the weight to be greater or equal to 1."
        high_weight_invalid: "You cannot set the weight to be smaller or equal to 1."
      allowed_unicode_usernames:
        regex_invalid: "The regular expression is invalid: %{error}"
        leading_trailing_slash: "The regular expression must not start and end with a slash."
      unicode_usernames_avatars: "The internal system avatars do not support Unicode usernames."
      list_value_count:
        one: "The list must contain exactly %{count} value."
        other: "The list must contain exactly %{count} values."
      markdown_linkify_tlds: "You cannot include a value of '*'."
      google_oauth2_hd_groups: "You must configure all 'google oauth2 hd' settings before enabling this setting."
      linkedin_oidc_credentials: "You must configure LinkedIn OIDC credentials ('linkedin_oidc_client_id' and 'linkedin_oidc_client_secret') before enabling this setting."
      search_tokenize_chinese_enabled: "You must disable 'search_tokenize_chinese' before enabling this setting."
      search_tokenize_japanese_enabled: "You must disable 'search_tokenize_japanese' before enabling this setting."
      discourse_connect_cannot_be_enabled_if_second_factor_enforced: "You cannot enable DiscourseConnect if 2FA is enforced."
      delete_rejected_email_after_days: "This setting cannot be set lower than the delete_email_logs_after_days setting or greater than %{max}"
      invalid_uncategorized_category_setting: 'The "Uncategorized" category cannot be selected if ''allow uncategorized topics'' is not enabled.'
      invalid_search_ranking_weights: "Value is invalid for search_ranking_weights site setting. Example: '{0.1,0.2,0.3,1.0}'. Note that maximum value for each weight is 1.0."

    keywords:
      anonymous_posting_allowed_groups: "anonymous_posting_min_trust_level"
      here_mention_allowed_groups: "min_trust_level_for_here_mention"
      shared_drafts_allowed_groups: "shared_drafts_min_trust_level"
      approve_unless_allowed_groups: "approve_unless_trust_level"
      approve_new_topics_unless_allowed_groups: "approve_new_topics_unless_trust_level"
      email_in_allowed_groups: "email_in_min_trust"
      edit_wiki_post_allowed_groups: "min_trust_to_edit_wiki_post"
      uploaded_avatars_allowed_groups: "allow_uploaded_avatars"
      create_topic_allowed_groups: "min_trust_to_create_topic"
      edit_post_allowed_groups: "min_trust_to_edit_post"
      flag_post_allowed_groups: "min_trust_to_flag_posts"
      delete_all_posts_and_topics_allowed_groups: "tl4_delete_posts_and_topics"
      user_card_background_allowed_groups: "min_trust_level_to_allow_user_card_background"
      invite_allowed_groups: "min_trust_level_to_allow_invite"
      ignore_allowed_groups: "min_trust_level_to_allow_ignore"
      self_wiki_allowed_groups: "min_trust_to_allow_self_wiki"
      create_tag_allowed_groups: "min_trust_to_create_tag"
      send_email_messages_allowed_groups: "min_trust_to_send_email_messages"
      skip_review_media_groups: "review_media_unless_trust_level"
      embedded_media_allowed_groups: "min_trust_to_post_embedded_media"
      post_links_allowed_groups: "min_trust_to_post_links"
      user_api_key_allowed_groups: "min_trust_level_for_user_api_key"
      tag_topic_allowed_groups: "min_trust_level_to_tag_topics"
      profile_background_allowed_groups: "min_trust_level_to_allow_profile_background"
      clean_up_inactive_users_after_days:
        - "deactivated"
        - "inactive"
        - "unactivated"
      purge_unactivated_users_grace_period_days:
        - "deactivated"
        - "inactive"
        - "unactivated"

    placeholder:
      discourse_connect_provider_secrets:
        key: "www.example.com"
        value: "DiscourseConnect secret"

  search:
    extreme_load_error: "Site is under extreme load, search is disabled, try again later"
    within_post: "#%{post_number} by %{username}"
    types:
      category: "Categories"
      topic: "Results"
      user: "Users"
    results_page: "Search results for '%{term}'"
    audio: "[audio]"
    video: "[video]"

  discourse_connect:
    login_error: "Login Error"
    not_found: "Your account couldn't be found. Please contact the site's administrator."
    account_not_approved: "Your account is pending approval. You will receive an email notification when you are approved."
    unknown_error: "There is a problem with your account. Please contact the site's administrator."
    timeout_expired: "Account login timed out, please try logging in again."
    no_email: "No email address was provided. Please contact the site's administrator."
    blank_id_error: "The `external_id` is required but was blank"
    email_error: "An account could not be registered with the email address <b>%{email}</b>. Please contact the site's administrator."
    missing_secret: "Authentication failed due to missing secret. Contact the site administrators to fix this problem."
    invite_redeem_failed: "Invite redemption failed. Please contact the site's administrator."
    invalid_parameter_value: "Authentication failed due to invalid value for `%{param}` parameter. Contact the site administrators to fix this problem."
    payload_parse_error: "Authentication failed (payload is not valid Base64). Please contact the site's administrator."
    signature_error: "Authentication failed (signature incorrect). Please contact the site's administrator."

  original_poster: "Original Poster"
  most_recent_poster: "Most Recent Poster"
  frequent_poster: "Frequent Poster"
  # Example: "Original Poster, Most Recent Poster"
  poster_description_joiner: ", "

  redirected_to_top_reasons:
    new_user: "Welcome to our community! These are the most popular recent topics."
    not_seen_in_a_month: "Welcome back! We haven't seen you in a while. These are the most popular topics since you've been away."

  merge_posts:
    edit_reason:
      one: "A post was merged in by %{username}"
      other: "%{count} posts were merged in by %{username}"
    errors:
      different_topics: "Posts belonging to different topics cannot be merged."
      different_users: "Posts belonging to different users cannot be merged."
      max_post_length: "Posts cannot be merged because the combined post length is more than allowed."

  move_posts:
    new_topic_moderator_post:
      one: "A post was split to a new topic: %{topic_link}"
      other: "%{count} posts were split to a new topic: %{topic_link}"
    new_message_moderator_post:
      one: "A post was split to a new message: %{topic_link}"
      other: "%{count} posts were split to a new message: %{topic_link}"
    existing_topic_moderator_post:
      one: "A post was merged into an existing topic: %{topic_link}"
      other: "%{count} posts were merged into an existing topic: %{topic_link}"
    existing_message_moderator_post:
      one: "A post was merged into an existing message: %{topic_link}"
      other: "%{count} posts were merged into an existing message: %{topic_link}"

  change_owner:
    post_revision_text: "Ownership transferred"

  publish_page:
    slug_errors:
      blank: "can't be blank"
      unavailable: "is unavailable"
      invalid: "contains invalid characters"

  topic_statuses:
    autoclosed_message_max_posts:
      one: "This message was automatically closed after reaching the maximum limit of %{count} reply."
      other: "This message was automatically closed after reaching the maximum limit of %{count} replies."
    autoclosed_topic_max_posts:
      one: "This topic was automatically closed after reaching the maximum limit of %{count} reply."
      other: "This topic was automatically closed after reaching the maximum limit of %{count} replies."
    autoclosed_enabled_days:
      one: "This topic was automatically closed after %{count} day. New replies are no longer allowed."
      other: "This topic was automatically closed after %{count} days. New replies are no longer allowed."
    autoclosed_enabled_hours:
      one: "This topic was automatically closed after %{count} hour. New replies are no longer allowed."
      other: "This topic was automatically closed after %{count} hours. New replies are no longer allowed."
    autoclosed_enabled_minutes:
      one: "This topic was automatically closed after %{count} minute. New replies are no longer allowed."
      other: "This topic was automatically closed after %{count} minutes. New replies are no longer allowed."
    autoclosed_enabled_lastpost_days:
      one: "This topic was automatically closed %{count} day after the last reply. New replies are no longer allowed."
      other: "This topic was automatically closed %{count} days after the last reply. New replies are no longer allowed."
    autoclosed_enabled_lastpost_hours:
      one: "This topic was automatically closed %{count} hour after the last reply. New replies are no longer allowed."
      other: "This topic was automatically closed %{count} hours after the last reply. New replies are no longer allowed."
    autoclosed_enabled_lastpost_minutes:
      one: "This topic was automatically closed %{count} minute after the last reply. New replies are no longer allowed."
      other: "This topic was automatically closed %{count} minutes after the last reply. New replies are no longer allowed."

    autoclosed_disabled_days:
      one: "This topic was automatically opened after %{count} day."
      other: "This topic was automatically opened after %{count} days."
    autoclosed_disabled_hours:
      one: "This topic was automatically opened after %{count} hour."
      other: "This topic was automatically opened after %{count} hours."
    autoclosed_disabled_minutes:
      one: "This topic was automatically opened after %{count} minute."
      other: "This topic was automatically opened after %{count} minutes."
    autoclosed_disabled_lastpost_days:
      one: "This topic was automatically opened %{count} day after the last reply."
      other: "This topic was automatically opened %{count} days after the last reply."
    autoclosed_disabled_lastpost_hours:
      one: "This topic was automatically opened %{count} hour after the last reply."
      other: "This topic was automatically opened %{count} hours after the last reply."
    autoclosed_disabled_lastpost_minutes:
      one: "This topic was automatically opened %{count} minute after the last reply."
      other: "This topic was automatically opened %{count} minutes after the last reply."

    autoclosed_disabled: "This topic is now opened. New replies are allowed."
    autoclosed_disabled_lastpost: "This topic is now opened. New replies are allowed."
    auto_deleted_by_timer: "Automatically deleted by timer."

  login:
    invalid_second_factor_method: "The selected two-factor method is invalid."
    not_enabled_second_factor_method: "The selected two-factor method is not enabled for your account."
    security_key_description: "When you have your physical security key prepared press the Authenticate with Security Key button below."
    security_key_alternative: "Try another way"
    security_key_authenticate: "Authenticate with Security Key"
    security_key_not_allowed_error: "The security key authentication process either timed out or was cancelled."
    security_key_no_matching_credential_error: "No matching credentials could be found in the provided security key."
    security_key_support_missing_error: "Your current device or browser does not support the use of security keys. Please use a different method."
    security_key_invalid: "There was an error validating the security key."
    not_approved: "Your account hasn't been approved yet. You will be notified by email when you are ready to log in."
    incorrect_username_email_or_password: "Incorrect username, email or password"
    incorrect_password: "Incorrect password"
    incorrect_password_or_passkey: "Incorrect password or passkey"
    wait_approval: "Thanks for signing up. We will notify you when your account has been approved."
    active: "Your account is activated and ready to use."
    activate_email: "<p>You’re almost done! We sent an activation mail to <b>%{email}</b>. Please follow the instructions in the mail to activate your account.</p><p>If it doesn’t arrive, check your spam folder.</p>"
    not_activated: "You can't log in yet. We sent an activation email to you. Please follow the instructions in the email to activate your account."
    not_allowed_from_ip_address: "You can't log in as %{username} from that IP address."
    admin_not_allowed_from_ip_address: "You can't log in as admin from that IP address."
    reset_not_allowed_from_ip_address: "You can't request a password reset from that IP address."
    suspended: "You can't log in until %{date}."
    suspended_with_reason: "Account suspended until %{date}: %{reason}"
    suspended_with_reason_forever: "Account suspended: %{reason}"
    errors: "%{errors}"
    not_available: "Not available. Try %{suggestion}?"
    something_already_taken: "Something went wrong, perhaps the username or email is already registered. Try the forgot password link."
    omniauth_error:
      generic: "Sorry, there was an error authorizing your account. Please try again."
      csrf_detected: "Authorization timed out, or you have switched browsers. Please try again."
      request_error: "An error occurred when starting authorization. Please try again."
      invalid_iat: "Unable to verify authorization token due to server clock differences. Please try again."
    omniauth_error_unknown: "Something went wrong processing your login, please try again."
    omniauth_confirm_title: "Log in using %{provider}"
    omniauth_confirm_button: "Continue"
    authenticator_error_no_valid_email: "No email addresses associated with %{account} are allowed. You may need to configure your account with a different email address."
    new_registrations_disabled: "New account registrations are not allowed at this time."
    password_too_long: "Passwords are limited to 200 characters."
    email_too_long: "The email you provided is too long. Mailbox names must be no more than 254 characters, and domain names must be no more than 253 characters."
    wrong_invite_code: "The invite code you entered was incorrect."
    reserved_username: "That username is not allowed."
    missing_user_field: "You have not completed all the user fields"
    auth_complete: "Authentication is complete."
    click_to_continue: "Click here to continue."
    already_logged_in: "Sorry! This invitation is intended for new users, who do not already have an existing account."
    second_factor_title: "Two-Factor Authentication"
    second_factor_description: "Please enter the required authentication code from your app:"
    second_factor_backup_description: "Please enter one of your backup codes:"
    second_factor_backup_title: "Two-Factor Backup Code"
    invalid_second_factor_code: "Invalid authentication code. Each code can only be used once."
    invalid_security_key: "Invalid security key."
    missing_second_factor_name: "Please provide a name."
    missing_second_factor_code: "Please provide a code."
    too_many_authenticators: "Sorry, you can't have more than 50 authenticators. Please remove an existing one and try again."
    too_many_security_keys: "Sorry, you can't have more than 50 security keys. Please remove an existing one and try again."
    second_factor_toggle:
      totp: "Use an authenticator app or security key instead"
      backup_code: "Use a backup code instead"

  second_factor_auth:
    challenge_not_found: "Couldn't find a 2FA challenge in your current session."
    challenge_expired: "Too much time has passed since the 2FA challenge was staged and it's no longer valid. Please try again."
    challenge_not_completed: "You've not completed the 2FA challenge to perform this action. Please complete the 2FA challenge and try again."
    actions:
      grant_admin:
        description: "For additional security measures, you need to confirm your 2FA before %{username} is granted admin access."
      discourse_connect_provider:
        description: "%{hostname} has requested that you confirm your 2FA. You'll be redirected back to the site once you confirm your 2FA."
  admin:
    email:
      sent_test: "sent!"
    user:
      merge_user:
        updating_username: "Updating username…"
        changing_post_ownership: "Changing post ownership…"
        merging_given_daily_likes: "Merging given daily likes…"
        merging_post_timings: "Merging post timings…"
        merging_user_visits: "Merging user visits…"
        updating_site_settings: "Updating site settings…"
        updating_user_stats: "Updating user stats…"
        merging_user_attributes: "Merging user attributes…"
        merging_user_associated_accounts: "Merging user associated accounts…"
        updating_user_ids: "Updating user ids…"
        deleting_source_user: "Deleting source user…"
  user:
    deactivated: "Was deactivated due to too many bounced emails to '%{email}'."
    deactivated_by_staff: "Deactivated by staff"
    deactivated_by_inactivity:
      one: "Automatically deactivated after %{count} day of inactivity"
      other: "Automatically deactivated after %{count} days of inactivity"
    activated_by_staff: "Activated by staff"
    new_user_typed_too_fast: "New user typed too fast"
    content_matches_auto_silence_regex: "Content matches auto silence regex"
    username:
      short:
        one: "must be at least %{count} character"
        other: "must be at least %{count} characters"
      long:
        one: "must be no more than %{count} character"
        other: "must be no more than %{count} characters"
      too_long: "is too long"
      characters: "must only include numbers, letters, dashes, dots, and underscores"
      unique: "must be unique"
      blank: "must be present"
      must_begin_with_alphanumeric_or_underscore: "must begin with a letter, a number or an underscore"
      must_end_with_alphanumeric: "must end with a letter or a number"
      must_not_contain_two_special_chars_in_seq: "must not contain a sequence of 2 or more special chars (.-_)"
      must_not_end_with_confusing_suffix: "must not end with a confusing suffix like .json or .png etc."
    email:
      blank: "can't be blank."
      invalid: "is invalid."
      not_allowed: "is not allowed from that email provider. Please use another email address."
      blocked: "is not allowed."
      revoked: "Won't be sending emails to '%{email}' until %{date}."
      does_not_exist: "N/A"
    website:
      domain_not_allowed: "Website is invalid. Allowed domains are: %{domains}"
    auto_rejected: "Rejected automatically due to age. See auto_handle_queued_age site setting."
    destroy_reasons:
      unused_staged_user: "Unused staged user"
      fixed_primary_email: "Fixed primary email for staged user"
      same_ip_address: "Same IP address (%{ip_address}) as other users"
      inactive_user: "Inactive user"
      reviewable_reject_auto: "Auto handle queued reviewables"
      reviewable_reject: "Reviewable user rejected"
    email_in_spam_header: "User's first email was flagged as spam"
    already_silenced: "User was already silenced by %{staff} %{time_ago}."
    already_suspended: "User was already suspended by %{staff} %{time_ago}."
    cannot_delete_has_posts:
      one: "User %{username} has %{count} post in a public topic or personal message, so they can't be deleted."
      other: "User %{username} has %{count} posts in public topics or personal messages, so they can't be deleted."

  unsubscribe_mailer:
    title: "Unsubscribe Mailer"
    subject_template: "Confirm you no longer want to receive email updates from %{site_title}"
    text_body_template: |
      Someone (possibly you?) requested to no longer send email updates from %{site_domain_name} to this address.
      If you wish to confirm this, please click this link:

      %{confirm_unsubscribe_link}


      If you want to continue receiving email updates, you may ignore this email.

  invite_mailer:
    title: "Invite Mailer"
    subject_template: "%{inviter_name} invited you to '%{topic_title}' on %{site_domain_name}"
    text_body_template: |
      %{inviter_name} invited you to a discussion

      > **%{topic_title}**
      >
      > %{topic_excerpt}

      at

      > %{site_title} -- %{site_description}

      If you're interested, click the link below:

      %{invite_link}

  custom_invite_mailer:
    title: "Custom Invite Mailer"
    subject_template: "%{inviter_name} invited you to '%{topic_title}' on %{site_domain_name}"
    text_body_template: |
      %{inviter_name} invited you to a discussion

      > **%{topic_title}**
      >
      > %{topic_excerpt}

      at

      > %{site_title} -- %{site_description}

      With this note

      > %{user_custom_message}

      If you're interested, click the link below:

      %{invite_link}

  invite_forum_mailer:
    title: "Invite Forum Mailer"
    subject_template: "%{inviter_name} invited you to join %{site_domain_name}"
    text_body_template: |
      %{inviter_name} invited you to join

      > **%{site_title}**
      >
      > %{site_description}

      If you're interested, click the link below:

      %{invite_link}

  custom_invite_forum_mailer:
    title: "Custom Invite Forum Mailer"
    subject_template: "%{inviter_name} invited you to join %{site_domain_name}"
    text_body_template: |
      %{inviter_name} invited you to join

      > **%{site_title}**
      >
      > %{site_description}

      With this note

      > %{user_custom_message}

      If you're interested, click the link below:

      %{invite_link}

  invite_password_instructions:
    title: "Invite Password Instructions"
    subject_template: "Set password for your %{site_name} account"
    text_body_template: |
      Thanks for accepting your invitation to %{site_name} -- welcome!

      Click this link to choose a password now:
      %{base_url}/u/password-reset/%{email_token}

      (If the link above has expired, choose "I forgot my password" when logging in with your email address.)

  download_backup_mailer:
    title: "Download Backup Mailer"
    subject_template: "[%{email_prefix}] Site Backup Download"
    text_body_template: |
      Here's the [site backup download](%{backup_file_path}) you requested.

      We sent this download link to your validated email address for security reasons.

      (If you *didn't* request this download, you should be seriously concerned -- someone has admin access to your site.)
    no_token: |
      Sorry, this backup download link has already been used or has expired.

  admin_confirmation_mailer:
    title: "Admin Confirmation"
    subject_template: "[%{email_prefix}] Confirm new Admin Account"
    text_body_template: |
      Please confirm that you'd like to add **%{target_username} (%{target_email})** as an administrator for your forum.

      [Confirm Administrator Account](%{admin_confirm_url})

  test_mailer:
    title: "Test Mailer"
    subject_template: "[%{email_prefix}] Email Deliverability Test"
    text_body_template: |
      This is a test email from

      [**%{base_url}**][0]

      We hope you received this email deliverability test OK!

      Here is a [handy checklist for verifying email delivery configuration][1].

      Good luck,

      Your friends at [Discourse](https://www.discourse.org)

      [0]: %{base_url}
      [1]: https://meta.discourse.org/t/email-delivery-configuration-checklist/209839

  new_version_mailer:
    title: "New Version Mailer"
    subject_template: "[%{email_prefix}] New Discourse version, update available"
    text_body_template: |
      Hooray, a new version of [Discourse](https://www.discourse.org) is available!

      Your version: %{installed_version}
      New version: **%{new_version}**

      - Update using our easy **[one-click browser update](%{base_url}/admin/update)**

      - See what's new in the [release notes](https://meta.discourse.org/tag/release-notes) or view the [raw GitHub changelog](https://github.com/discourse/discourse/commits/main)

      - Visit [meta.discourse.org](https://meta.discourse.org) for news, discussion, and support for Discourse

  new_version_mailer_with_notes:
    title: "New Version Mailer with Notes"
    subject_template: "[%{email_prefix}] update available"
    text_body_template: |
      Hooray, a new version of [Discourse](https://www.discourse.org) is available!

      Your version: %{installed_version}
      New version: **%{new_version}**

      - Update using our easy **[one-click browser update](%{base_url}/admin/update)**

      - See what's new in the [release notes](https://meta.discourse.org/tag/release-notes) or view the [raw GitHub changelog](https://github.com/discourse/discourse/commits/main)

      - Visit [meta.discourse.org](https://meta.discourse.org) for news, discussion, and support for Discourse

      ### Release notes

      %{notes}

  flag_reasons:
    off_topic: "Your post was flagged as **off-topic**: the community feels it is not a good fit for the topic, as currently defined by the title and the first post."
    inappropriate: "Your post was flagged as **inappropriate**: the community feels it is offensive, abusive, to be hateful conduct or a violation of [our community guidelines](%{base_path}/guidelines)."
    illegal: "Your post was flagged as  **illegal**: the community thinks it might be breaking the law."
    spam: "Your post was flagged as **spam**: the community feels it is an advertisement, something that is overly promotional in nature instead of being useful or relevant to the topic as expected."
    notify_moderators: "Your post was flagged **for moderator attention**: the community feels something about the post requires manual intervention by a staff member."
    responder:
      off_topic: "The post was flagged as **off-topic**: the community feels it is not a good fit for the topic, as currently defined by the title and the first post."
      inappropriate: "The post was flagged as **inappropriate**: the community feels it is offensive, abusive, to be hateful conduct or a violation of [our community guidelines](%{base_path}/guidelines)."
      spam: "The post was flagged as **spam**: the community feels it is an advertisement, something that is overly promotional in nature instead of being useful or relevant to the topic as expected."
      notify_moderators: "The post was flagged **for moderator attention**: the community feels something about the post requires manual intervention by a staff member."

  flags_dispositions:
    agreed: "Thanks for letting us know. We agree there is an issue and we're looking into it."
    agreed_and_deleted: "Thanks for letting us know. We agree there is an issue and we've removed the post."
    disagreed: "Thanks for letting us know. We're looking into it."
    ignored: "Thanks for letting us know. We're looking into it."
    ignored_and_deleted: "Thanks for letting us know. We've removed the post."

  temporarily_closed_due_to_flags:
    one: "This topic is temporarily closed for at least %{count} hour due to a large number of community flags."
    other: "This topic is temporarily closed for at least %{count} hours due to a large number of community flags."

  system_messages:
    reviewables_reminder:
      subject_template: "There are items in the review queue that need reviewing"
      text_body_template:
        one: "%{mentions} Items were submitted over %{count} hour ago. [Please review them](%{base_url}/review)."
        other: "%{mentions} Items were submitted over %{count} hours ago. [Please review them](%{base_url}/review)."

    private_topic_title: "Topic #%{id}"
    contents_hidden: "Please visit the post to see its contents."

    post_hidden:
      title: "Post Hidden"
      subject_template: "Post hidden by community flags"
      text_body_template: |
        Hello,

        This is an automated message from %{site_name} to let you know that your post was hidden.

        <%{base_url}%{url}>

        %{flag_reason}

        This post was hidden due to flags from the community, so please consider how you might revise your post to reflect their feedback. **You can edit your post after %{edit_delay} minutes, and it will be automatically unhidden.**

        However, if the post is hidden by the community a second time, it will remain hidden until handled by staff.

        For additional guidance, please refer to our [community guidelines](%{base_url}/guidelines).

    reviewable_queued_post_revise_and_reject:
      title: "Feedback on your post"
      subject_template: "Feedback on your post in %{topic_title}"
      text_body_template: |
        Hi %{username},

        We've reviewed your post in [%{topic_title}](%{topic_url}) and have some feedback for you.

        Reason: %{reason}

        Feedback: %{feedback}

        You can edit your original post below and re-submit to make the suggested changes, or reply to this message if you have any questions.

        --------

        %{original_post}

        --------

        Thanks,
        %{site_name} Moderators

    reviewable_queued_post_revise_and_reject_new_topic:
      title: "Feedback on your topic"
      subject_template: 'Feedback on new topic titled "%{topic_title}"'
      text_body_template: |
        Hi %{username},

        We've reviewed your new topic titled "%{topic_title}" and have some feedback for you.

        Reason: %{reason}

        Feedback: %{feedback}

        You can edit your topic's original post below and re-submit to make the suggested changes, or reply to this message if you have any questions.

        --------

        %{original_post}

        --------

        Thanks,
        %{site_name} Moderators

    post_hidden_again:
      title: "Post Hidden again"
      subject_template: "Post hidden by community flags, staff notified"
      text_body_template: |
        Hello,

        This is an automated message from %{site_name} to let you know that your post was hidden again.

        <%{base_url}%{url}>

        %{flag_reason}

        The community flagged this post and now it is hidden. **Because this post has been hidden more than once, your post will now remain hidden until it is handled by a staff member.**

        For additional guidance, please refer to our [community guidelines](%{base_url}/guidelines).

    queued_by_staff:
      title: "Post Needs Approval"
      subject_template: "Post hidden by staff, awaiting approval"
      text_body_template: |
        Hello,

        This is an automated message from %{site_name} to let you know that your post was hidden.

        <%{base_url}%{url}>

        Your post will remain hidden until a staff member reviews it.

        For additional guidance, please refer to our [community guidelines](%{base_url}/guidelines).

    flags_disagreed:
      title: "Flagged post restored by staff"
      subject_template: "Flagged post restored by staff"
      text_body_template: |
        Hello,

        This is an automated message from %{site_name} to let you know that [your post](%{base_url}%{url}) was restored.

        This post was flagged by the community and a staff member opted to restore it.

        [details="Click to expand restored post"]
        ``` markdown
        %{flagged_post_raw_content}
        ```
        [/details]

    flags_agreed_and_post_deleted:
      title: "Flagged post removed by staff"
      subject_template: "Flagged post removed by staff"
      text_body_template: |
        Hello,

        This is an automated message from %{site_name} to let you know that [your post](%{base_url}%{url}) was removed.

        %{flag_reason}

        This post was flagged by the community and a staff member opted to remove it.

        ``` markdown
        %{flagged_post_raw_content}
        ```

        Please review our [community guidelines](%{base_url}/guidelines) for details.

    flags_agreed_and_post_deleted_for_responders:
      title: "Reply removed from flagged post by staff"
      subject_template: "Reply removed from flagged post by staff"
      text_body_template: |
        Hello,

        This is an automated message from %{site_name} to let you know that a [post](%{base_url}%{url}) you replied to was removed.

        %{flag_reason}

        This post was flagged by the community and a staff member opted to remove it.

        ``` markdown
        %{flagged_post_raw_content}
        ```

        To which you responded

        ``` markdown
        %{flagged_post_response_raw_content}
        ```

        For more details on the reason for removal, please review our [community guidelines](%{base_url}/guidelines).

    usage_tips:
      text_body_template: |
        For a few quick tips on getting started as a new user, [check out this blog post](https://blog.discourse.org/2016/12/discourse-new-user-tips-and-tricks/).

        As you participate here, we’ll get to know you, and temporary new user limitations will be lifted. Over time you’ll gain [trust levels](https://blog.discourse.org/2018/06/understanding-discourse-trust-levels/) that include special abilities to help us manage our community together.

    welcome_user:
      title: "Welcome User"
      subject_template: "Welcome to %{site_name}!"
      text_body_template: |
        Thanks for joining %{site_name}, and welcome!

        %{new_user_tips}

        We believe in [civilized community behavior](%{base_url}/guidelines) at all times.

        Enjoy your stay!

    welcome_tl1_user:
      title: "Welcome TL1 User"
      subject_template: "Thanks for spending time with us"
      text_body_template: |
        Hey there. We see you’ve been busy reading, which is fantastic, so we’ve promoted you up a [trust level!](https://blog.discourse.org/2018/06/understanding-discourse-trust-levels/)

        We’re really glad you’re spending time with us and we’d love to know more about you. Take a moment to [fill out your profile](%{base_url}/my/preferences/profile), or feel free to [start a new topic](%{base_url}/categories).

    welcome_staff:
      title: "Welcome Staff"
      subject_template: "Congratulations, you’ve been granted %{role} status!"
      text_body_template: |
        You’ve been granted %{role} status by a fellow staff member.

        As a %{role}, you now have access to the <a href='%{base_url}/admin' target='_blank'>admin interface</a>.

        With great power comes great responsibility. If you’re new to moderating, please refer to the [Moderation Guide](https://meta.discourse.org/t/discourse-moderation-guide/63116).
    welcome_invite:
      title: "Welcome Invite"
      subject_template: "Welcome to %{site_name}!"
      text_body_template: |
        Thanks for accepting your invitation to %{site_name} -- welcome!

        - We've created this new account **%{username}** for you. Change your name or password by visiting [your user profile][prefs].

        - When you log in, please **use the same email address from your original invitation** — otherwise we won't be able to tell it's you!

        %{new_user_tips}

        We believe in [civilized community behavior](%{base_url}/guidelines) at all times.

        Enjoy your stay!

        [prefs]: %{user_preferences_url}

    tl2_promotion_message:
      subject_template: "Congratulations on your trust level promotion!"
      text_body_template: |
        We’ve promoted you up another [trust level](https://blog.discourse.org/2018/06/understanding-discourse-trust-levels/)!

        Achieving Trust Level 2 means that you have read and actively participated enough to be considered a member of this community.

        As an experienced user, you might appreciate [this list of handy tips and tricks](https://blog.discourse.org/2016/12/discourse-new-user-tips-and-tricks/).

        We invite you to keep getting involved – we enjoy having you around.

    backup_succeeded:
      title: "Backup Succeeded"
      subject_template: "Backup completed successfully"
      text_body_template: |
        The backup was successful.

        Visit the [admin > backup section](%{base_url}/admin/backups) to download your new backup.

        Here's the log:

        %{logs}

    backup_failed:
      title: "Backup Failed"
      subject_template: "Backup failed"
      text_body_template: |
        The backup has failed.

        Here's the log:

        %{logs}

    restore_succeeded:
      title: "Restore Succeeded"
      subject_template: "Restore completed successfully"
      text_body_template: |
        The restore was successful.

        Here's the log:

        %{logs}

    restore_failed:
      title: "Restore Failed"
      subject_template: "Restore failed"
      text_body_template: |
        The restore has failed.

        Here's the log:

        %{logs}

    bulk_invite_succeeded:
      title: "Bulk Invite Succeeded"
      subject_template: "Bulk user invite processed successfully"
      text_body_template: |
        Your bulk user invite file was processed, %{sent} invites mailed, %{skipped} skipped and %{warnings} warning(s).

        ``` text
        %{logs}
        ```

    bulk_invite_failed:
      title: "Bulk Invite Failed"
      subject_template: "Bulk user invite processed with errors"
      text_body_template: |
        Your bulk user invite file was processed, %{sent} invites mailed, %{skipped} skipped, %{warnings} warning(s) and %{failed} error(s).

        Here's the log:

        ``` text
        %{logs}
        ```
    user_added_to_group_as_owner:
      title: "Added to Group as Owner"
      subject_template: "You have been added as an owner of the %{group_name} group"
      text_body_template: |
        You have been added as an owner of the [%{group_name}](%{base_url}%{group_path}) group.

    user_added_to_group_as_member:
      title: "Added to Group as Member"
      subject_template: "You have been added as a member of the %{group_name} group"
      text_body_template: |
        You have been added as a member of the [%{group_name}](%{base_url}%{group_path}) group.

    csv_export_succeeded:
      title: "CSV Export Succeeded"
      subject_template: "[%{export_title}] Data export complete"
      text_body_template: |
        Your data export was successful! :dvd:

        %{download_link}

        The above download link will be valid for 48 hours.

        The data is compressed as a zip archive. If the archive does not extract itself when you open it, use the tool recommended here: https://www.7-zip.org/

    csv_export_failed:
      title: "CSV Export Failed"
      subject_template: "Data export failed"
      text_body_template: "We're sorry, but your data export failed. Please check the logs or [contact a staff member](%{base_url}/about)."

    email_reject_insufficient_trust_level:
      title: "Email Reject insufficient Trust Level"
      subject_template: "[%{email_prefix}] Email issue -- Insufficient Trust Level"
      text_body_template: |
        We're sorry, but your email message to %{destination} (titled %{former_title}) didn't work.

        Your account does not have the required trust level to post new topics to this email address. If you believe this is an error, [contact a staff member](%{base_url}/about).

    email_reject_user_not_found:
      title: "Email Reject User Not Found"
      subject_template: "[%{email_prefix}] Email issue -- User Not Found"
      text_body_template: |
        We're sorry, but your email message to %{destination} (titled %{former_title}) didn't work.

        Your reply was sent from an unknown email address. Try sending from another email address, or [contact a staff member](%{base_url}/about).

    email_reject_screened_email:
      title: "Email Reject Screened Email"
      subject_template: "[%{email_prefix}] Email issue -- Blocked Email"
      text_body_template: |
        We're sorry, but your email message to %{destination} (titled %{former_title}) didn't work.

        Your reply was sent from a blocked email address. Try sending from another email address, or [contact a staff member](%{base_url}/about).

    email_reject_not_allowed_email:
      title: "Email Reject Not Allowed Email"
      subject_template: "[%{email_prefix}] Email issue -- Blocked Email"
      text_body_template: |
        We're sorry, but your email message to %{destination} (titled %{former_title}) didn't work.

        Your reply was sent from a blocked email address. Try sending from another email address, or [contact a staff member](%{base_url}/about).

    email_reject_inactive_user:
      title: "Email Reject Inactive User"
      subject_template: "[%{email_prefix}] Email issue -- Inactive User"
      text_body_template: |
        We're sorry, but your email message to %{destination} (titled %{former_title}) didn't work.

        Your account associated with this email address is not activated. Please activate your account before sending emails in.

    email_reject_silenced_user:
      title: "Email Reject Silenced User"
      subject_template: "[%{email_prefix}] Email issue -- Silenced User"
      text_body_template: |
        We're sorry, but your email message to %{destination} (titled %{former_title}) didn't work.

        Your account associated with this email address has been silenced.

    email_reject_reply_user_not_matching:
      title: "Email Reject User Not Matching"
      subject_template: "[%{email_prefix}] Email issue -- Unexpected Reply Address"
      text_body_template: |
        We're sorry, but your email message to %{destination} (titled %{former_title}) didn't work.

        Your reply was sent from a different email address than the one we expected, so we're not sure if this is the same person. Try sending from another email address, or [contact a staff member](%{base_url}/about).

    email_reject_empty:
      title: "Email Reject Empty"
      subject_template: "[%{email_prefix}] Email issue -- No Content"
      text_body_template: |
        We're sorry, but your email message to %{destination} (titled %{former_title}) didn't work.

        We couldn't find any reply content in your email.

        If you're getting this and you _did_ include a reply, try again with simpler formatting.

    email_reject_parsing:
      title: "Email Reject Parsing"
      subject_template: "[%{email_prefix}] Email issue -- Content Unrecognized"
      text_body_template: |
        We're sorry, but your email message to %{destination} (titled %{former_title}) didn't work.

        We couldn't find your reply in the email. **Make sure your reply is at the top of the email** -- we can't process inline replies.

    email_reject_invalid_access:
      title: "Email Reject Invalid Access"
      subject_template: "[%{email_prefix}] Email issue -- Invalid Access"
      text_body_template: |
        We're sorry, but your email message to %{destination} (titled %{former_title}) didn't work.

        Your account does not have the privileges to post new topics in that category. If you believe this is an error, [contact a staff member](%{base_url}/about).

    email_reject_strangers_not_allowed:
      title: "Email Reject Strangers Not Allowed"
      subject_template: "[%{email_prefix}] Email issue -- Invalid Access"
      text_body_template: |
        We're sorry, but your email message to %{destination} (titled %{former_title}) didn't work.

        The category you sent this email to only allows replies from users with valid accounts and known email addresses. If you believe this is an error, [contact a staff member](%{base_url}/about).

    email_reject_invalid_post:
      title: "Email Reject Invalid Post"
      subject_template: "[%{email_prefix}] Email issue -- Posting error"
      text_body_template: |
        We're sorry, but your email message to %{destination} (titled %{former_title}) didn't work.

        Some possible causes are: complex formatting, message too large, message too small. Please try again, or post via the website if this continues.

    email_reject_invalid_post_specified:
      title: "Email Reject Invalid Post Specified"
      subject_template: "[%{email_prefix}] Email issue -- Posting error"
      text_body_template: |
        We're sorry, but your email message to %{destination} (titled %{former_title}) didn't work.

        Reason:

        %{post_error}

        If you can correct the problem, please try again.
      date_invalid: "No post creation date found. Is the e-mail missing a Date: header?"

    email_reject_post_too_short:
      title: "Email Reject Post Too Short"
      subject_template: "[%{email_prefix}] Email issue -- Post too short"
      text_body_template: |
        We're sorry, but your email message to %{destination} (titled %{former_title}) didn't work.

        To promote more in depth conversations, very short replies are not allowed. Can you please reply with at least %{count} characters? Alternatively, you can like a post via email by replying with "+1".

    email_reject_invalid_post_action:
      title: "Email Reject Invalid Post Action"
      subject_template: "[%{email_prefix}] Email issue -- Invalid Post Action"
      text_body_template: |
        We're sorry, but your email message to %{destination} (titled %{former_title}) didn't work.

        The Post Action was not recognized. Please try again, or post via the website if this continues.

    email_reject_reply_key:
      title: "Email Reject Reply Key"
      subject_template: "[%{email_prefix}] Email issue -- Unknown Reply Key"
      text_body_template: |
        We're sorry, but your email message to %{destination} (titled %{former_title}) didn't work.

        The reply key in the email is invalid or unknown, so we can't figure out what this email is in reply to. [Contact a staff member](%{base_url}/about).

    email_reject_bad_destination_address:
      title: "Email Reject Bad Destination Address"
      subject_template: "[%{email_prefix}] Email issue -- Unknown To: Address"
      text_body_template: |
        We're sorry, but your email message to %{destination} (titled %{former_title}) didn't work.

        Here are some things to check:

          - Do you use more than one email address? Did you reply from a different email address than the one you originally used? Email replies require that you use the same email address when replying.

          - Did your email software properly use the Reply-To: email address when replying? Unfortunately, some email software incorrectly sends replies to the From: address, which won’t work.

          - Was the Message-ID header in the email modified? The Message-ID must be consistent and unchanged.

        Need more help? Reach out to us via the Contact Us details at %{base_url}/about

    email_reject_old_destination:
      title: "Email Reject Old Destination"
      subject_template: "[%{email_prefix}] Email issue -- You are trying to reply to an old notification"
      text_body_template: |
        We're sorry, but your email message to %{destination} (titled %{former_title}) didn't work.

        We only accept replies to original notifications for %{number_of_days} days. Please [visit the topic](%{short_url}) to continue the conversation.

    email_reject_topic_not_found:
      title: "Email Reject Topic Not Found"
      subject_template: "[%{email_prefix}] Email issue -- Topic Not Found"
      text_body_template: |
        We're sorry, but your email message to %{destination} (titled %{former_title}) didn't work.

        The topic you are replying to no longer exists -- perhaps it was deleted? If you believe this is an error, [contact a staff member](%{base_url}/about).

    email_reject_topic_closed:
      title: "Email Reject Topic Closed"
      subject_template: "[%{email_prefix}] Email issue -- Topic Closed"
      text_body_template: |
        We're sorry, but your email message to %{destination} (titled %{former_title}) didn't work.

        The topic you are replying to is currently closed and no longer accepting replies. If you believe this is an error, [contact a staff member](%{base_url}/about).

    email_reject_auto_generated:
      title: "Email Reject Auto Generated"
      subject_template: "[%{email_prefix}] Email issue -- Auto Generated Reply"
      text_body_template: |
        We're sorry, but your email message to %{destination} (titled %{former_title}) didn't work.

        Your email was marked as "auto generated", which means it was automatically created by a computer instead of being typed by a human; we can't accept those kinds of emails. If you believe this is an error, [contact a staff member](%{base_url}/about).

    email_reject_unrecognized_error:
      title: "Email Reject Unrecognized Error"
      subject_template: "[%{email_prefix}] Email issue -- Unrecognized Error"
      text_body_template: |
        We're sorry, but your email message to %{destination} (titled %{former_title}) didn't work.

        There was an unrecognized error while processing your email and it wasn't posted. You should try again, or [contact a staff member](%{base_url}/about).

    email_reject_attachment:
      title: "Email Attachment Rejected"
      subject_template: "[%{email_prefix}] Email issue -- Attachment Rejected"
      text_body_template: |
        Unfortunately some attachments in your email message to %{destination} (titled %{former_title}) were rejected.

        Details:
        %{rejected_errors}

        If you believe this is an error, [contact a staff member](%{base_url}/about).

    email_reject_reply_not_allowed:
      title: "Email Reject Reply Not Allowed"
      subject_template: "[%{email_prefix}] Email issue -- Reply Not Allowed"
      text_body_template: |
        We're sorry, but your email message to %{destination} (titled %{former_title}) didn't work.

        You don't have permissions to reply to the topic. If you believe this is an error, [contact a staff member](%{base_url}/about).

    email_reject_reply_to_digest:
      title: "Email Reject Reply To Summary"
      subject_template: "[%{email_prefix}] Email issue -- Reply to Summary"
      text_body_template: |
        We're sorry, but your email message to %{destination} (titled %{former_title}) didn't work.

        You replied to a Summary email, which is not accepted.

        If you believe this is an error, [contact a staff member](%{base_url}/about).

    email_reject_too_many_recipients:
      title: "Email Reject Too Many Recipients"
      subject_template: "[%{email_prefix}] Email issue -- Too Many Recipients"
      text_body_template: |
        We're sorry, but your email message to %{destination} (titled %{former_title}) didn't work.

        You attempted to email more than %{max_recipients_count} people and our system automatically tagged your email as spam.

        If you believe this is an error, [contact a staff member](%{base_url}/about).

    email_error_notification:
      title: "Email Error Notification"
      subject_template: "[%{email_prefix}] Email issue -- POP authentication error"
      text_body_template: |
        Unfortunately, there was an authentication error while polling mails from the POP server.

        Please make sure you have properly configured the POP credentials in [the site settings](%{base_url}/admin/site_settings/category/email).

        If there is a web UI for the POP email account, you may need to log in on the web and check your settings there.

    email_revoked:
      title: "Email Revoked"
      subject_template: "Is your email address correct?"
      text_body_template: |
        We’re sorry, but we’re having trouble reaching you via email. Our last few emails to you have all bounced back as undeliverable.

        Can you make sure [your email address](%{base_url}/my/preferences/email) is valid and working? You may also wish to add our email address to your address book / contact list to improve deliverability.

    email_bounced: |
      The message to %{email} bounced.

      ### Details

      ``` text
      %{raw}
      ```

    ignored_users_summary:
      title: "Ignored User passed threshold"
      subject_template: "A user is being ignored by many other users"
      text_body_template: |
        Hello,

        This is an automated message from %{site_name} to inform you that @%{username} has been ignored by %{ignores_threshold} users. This could indicate a problem is developing in your community.

        You might want to [review recent posts](%{base_url}/u/%{username}/summary) from this user, and potentially other users in the [ignored and muted user report](%{base_url}/admin/reports/top_ignored_users).

        For additional guidance, please refer to our [community guidelines](%{base_url}/guidelines).

    too_many_spam_flags:
      title: "Too Many Spam Flags"
      subject_template: "New account on hold"
      text_body_template: |
        Hello,

        This is an automated message from %{site_name} to let you know that your posts have been temporarily hidden because they were flagged by the community.

        As a precautionary measure, your new account has been silenced and will be unable to create replies or topics until a staff member can review your account. We apologize for the inconvenience.

        For additional guidance, please refer to our [community guidelines](%{base_url}/guidelines).
    too_many_tl3_flags:
      title: "Too Many TL3 Flags"
      subject_template: "New account on hold"
      text_body_template: |
        Hello,

        This is an automated message from %{site_name} to let you know you that your account has been placed on hold due to a large number of community flags.

        As a precautionary measure, your new account has been silenced from creating new replies or topics until a staff member can review your account. We apologize for the inconvenience.

        For additional guidance, please refer to our [community guidelines](%{base_url}/guidelines).
    silenced_by_staff:
      title: "Silenced by Staff"
      subject_template: "Account temporarily on hold"
      text_body_template: |
        Hello,

        This is an automated message from %{site_name} to let you know that your account has been temporarily placed on hold as a precautionary measure.

        Please do continue to browse, but you won't be able to reply or create topics until a [staff member](%{base_url}/about) reviews your most recent posts. We apologize for the inconvenience.

        For additional guidance, refer to our [community guidelines](%{base_url}/guidelines).

    user_automatically_silenced:
      title: "User Automatically Silenced"
      subject_template: "New user %{username} silenced by community flags"
      text_body_template: |
        This is an automated message.

        The new user [%{username}](%{user_url}) was automatically silenced because multiple users flagged %{username}'s post(s).

        Please [review the flags](%{base_url}/review). If %{username} was incorrectly silenced from posting, click the unsilence button on [the admin page for this user](%{user_url}).

        This threshold can be changed via the `silence_new_user` site settings.

    spam_post_blocked:
      title: "Spam Post Blocked"
      subject_template: "New user %{username} posts blocked due to repeated links"
      text_body_template: |
        This is an automated message.

        The new user [%{username}](%{user_url}) tried to create multiple posts with links to %{domains}, but those posts were blocked to avoid spam. The user is still able to create new posts that do not link to %{domains}.

        Please [review the user](%{user_url}).

        This can be modified via the `newuser_spam_host_threshold` and `allowed_spam_host_domains` site settings. Consider adding %{domains} to the allowlist if they should be exempt.

    unsilenced:
      title: "Unsilenced"
      subject_template: "Account no longer on hold"
      text_body_template: |
        Hello,

        This is an automated message from %{site_name} to let you know that your account is no longer on hold after staff review.

        You can now create new replies and topics again. Thank you for your patience.

    pending_users_reminder:
      title: "Pending Users Reminder"
      subject_template:
        one: "%{count} user waiting for approval"
        other: "%{count} users waiting for approval"
      text_body_template: |
        There are new user signups waiting to be approved (or rejected) before they can access this forum.

        [Please review them](%{base_url}/review).

    download_remote_images_disabled:
      title: "Download Remote Images Disabled"
      subject_template: "Downloading remote images disabled"
      text_body_template: "The `download_remote_images_to_local` setting was disabled because the disk space limit at `download_remote_images_threshold` was reached."

    new_user_of_the_month:
      title: "You're a New User of the Month!"
      subject_template: "You're a New User of the Month!"
      text_body_template: |
        Congratulations, you've earned the **New User of the Month award for %{month_year}**. :trophy:

        This award is only granted to two new users per month, and it will be permanently visible on [the badges page](%{url}).

        You've quickly become a valuable member of our community. Thanks for joining, and keep up the great work!

    queued_posts_reminder:
      title: "Queued Posts Reminder"
      subject_template:
        one: "%{count} post waiting to be reviewed"
        other: "%{count} posts waiting to be reviewed"
      text_body_template: |
        Hello,

        Posts from new users were held for moderation and are currently waiting to be reviewed. [Approve or reject them here](%{base_url}/review?type=ReviewableQueuedPost).

  unsubscribe_link: |
    To unsubscribe from these emails, [click here](%{unsubscribe_url}).

  unsubscribe_link_and_mail: |
    To unsubscribe from these emails, [click here](%{unsubscribe_url}).

  unsubscribe_mailing_list: |
    You are receiving this because you enabled mailing list mode.

    To unsubscribe from these emails, [click here](%{unsubscribe_url}).

  subject_re: "Re: "
  subject_pm: "[PM] "
  email_from: "%{user_name} via %{site_name}"
  email_from_without_site: "%{group_name}"

  user_notifications:
    previous_discussion: "Previous Replies"
    reached_limit:
      one: "Heads up: We send a maximum of %{count} daily email. Check the site to see the ones that might be held back."
      other: "Heads up: We send a maximum of %{count} daily emails. Check the site to see the ones that might be held back. PS thanks for being popular!"
    in_reply_to: "In Reply To"

    header_instructions: ""
    reply_by_email: "[Visit Topic](%{base_url}%{url}) or reply to this email to respond."
    reply_by_email_pm: "[Visit Message](%{base_url}%{url}) or reply to this email to respond to %{participants}."
    only_reply_by_email: "Reply to this email to respond."
    only_reply_by_email_pm: "Reply to this email to respond to %{participants}."
    visit_link_to_respond: "[Visit Topic](%{base_url}%{url}) to respond."
    visit_link_to_respond_pm: "[Visit Message](%{base_url}%{url}) to respond to %{participants}."
    reply_above_line: "## Please type your reply above this line. ##"

    posted_by: "Posted by %{username} on %{post_date}"

    pm_participants: "Participants: %{participants}"
    more_pm_participants:
      one: "%{participants} and %{count} other"
      other: "%{participants} and %{count} others"

    invited_group_to_private_message_body: |
      %{username} invited @%{group_name} to a message

      > **[%{topic_title}](%{topic_url})**
      >
      > %{topic_excerpt}

      at

      > %{site_title} -- %{site_description}

      To join the message, click the link below:

      %{topic_url}

    invited_to_private_message_body: |
      %{username} invited you to a message

      > **[%{topic_title}](%{topic_url})**
      >
      > %{topic_excerpt}

      at

      > %{site_title} -- %{site_description}

      To join the message, click the link below:

      %{topic_url}

    invited_to_topic_body: |
      %{username} invited you to a discussion

      > **[%{topic_title}](%{topic_url})**
      >
      > %{topic_excerpt}

      at

      > %{site_title} -- %{site_description}

      To join the discussion, click the link below:

      %{topic_url}

    user_invited_to_private_message_pm_group:
      title: "User Invited Group to PM"
      subject_template: "[%{email_prefix}] %{username} invited @%{group_name} to a message '%{topic_title}'"
      text_body_template: |
        %{header_instructions}

        %{message}

        %{respond_instructions}

    user_invited_to_private_message_pm:
      title: "User Invited to PM"
      subject_template: "[%{email_prefix}] %{username} invited you to a message '%{topic_title}'"
      text_body_template: |
        %{header_instructions}

        %{message}

        %{respond_instructions}

    user_invited_to_private_message_pm_staged:
      title: "User Invited to PM Staged"
      subject_template: "[%{email_prefix}] %{username} invited you to a message '%{topic_title}'"
      text_body_template: |
        %{header_instructions}

        %{message}

        %{respond_instructions}

    user_invited_to_topic:
      title: "User Invited to Topic"
      subject_template: "[%{email_prefix}] %{username} invited you to '%{topic_title}'"
      text_body_template: |
        %{header_instructions}

        %{message}

        %{respond_instructions}

    user_replied:
      title: "User Replied"
      subject_template: "[%{email_prefix}] %{topic_title}"
      text_body_template: |
        %{header_instructions}

        %{message}

        %{context}

        %{respond_instructions}

    user_replied_pm:
      title: "User Replied PM"
      subject_template: "[%{email_prefix}] [PM] %{topic_title}"
      text_body_template: |
        %{header_instructions}

        %{message}

        %{context}

        %{respond_instructions}

    user_quoted:
      title: "User Quoted"
      subject_template: "[%{email_prefix}] %{topic_title}"
      text_body_template: |
        %{header_instructions}

        %{message}

        %{context}

        %{respond_instructions}

    user_linked:
      title: "User Linked"
      subject_template: "[%{email_prefix}] %{topic_title}"
      text_body_template: |
        %{header_instructions}

        %{message}

        %{context}

        %{respond_instructions}

    user_mentioned:
      title: "User Mentioned"
      subject_template: "[%{email_prefix}] %{topic_title}"
      text_body_template: |
        %{header_instructions}

        %{message}

        %{context}

        %{respond_instructions}

    user_mentioned_pm:
      title: "User Mentioned PM"
      subject_template: "[%{email_prefix}] [PM] %{topic_title}"
      text_body_template: |
        %{header_instructions}

        %{message}

        %{context}

        %{respond_instructions}

    user_group_mentioned:
      title: "User Group Mentioned"
      subject_template: "[%{email_prefix}] %{topic_title}"
      text_body_template: |
        %{header_instructions}

        %{message}

        %{context}

        %{respond_instructions}

    user_group_mentioned_pm:
      title: "User Group Mentioned PM"
      subject_template: "[%{email_prefix}] [PM] %{topic_title}"
      text_body_template: |
        %{header_instructions}

        %{message}

        %{context}

        %{respond_instructions}

    user_group_mentioned_pm_group:
      title: "User Group Mentioned PM"
      subject_template: "[%{email_prefix}] [PM] %{topic_title}"
      text_body_template: |
        %{header_instructions}

        %{message}

        %{context}

        %{respond_instructions}

    user_posted:
      title: "User Posted"
      subject_template: "[%{email_prefix}] %{topic_title}"
      text_body_template: |
        %{header_instructions}

        %{message}

        %{context}

        %{respond_instructions}

    user_watching_category_or_tag:
      title: "User Watching Category or Tag"
      subject_template: "[%{email_prefix}] %{topic_title}"
      text_body_template: |
        %{header_instructions}

        %{message}

        %{context}

        %{respond_instructions}

    user_watching_first_post:
      title: "User Watching First Post"
      subject_template: "[%{email_prefix}] %{topic_title}"
      text_body_template: |
        %{header_instructions}

        %{message}

        %{context}

        %{respond_instructions}

    user_posted_pm:
      title: "User Posted PM"
      subject_template: "[%{email_prefix}] [PM] %{topic_title}"
      text_body_template: |
        %{header_instructions}

        %{message}

        %{context}

        %{respond_instructions}

    user_posted_pm_staged:
      title: "User Posted PM Staged"
      subject_template: "%{optional_re}%{topic_title}"
      text_body_template: |

        %{message}

    account_suspended:
      title: "Account Suspended"
      subject_template: "[%{email_prefix}] Your account has been suspended"
      text_body_template: |
        You have been suspended from the forum until %{suspended_till}.

        Reason - %{reason}

    account_suspended_forever:
      title: "Account Suspended"
      subject_template: "[%{email_prefix}] Your account has been suspended"
      text_body_template: |
        You have been suspended from the forum.

        Reason - %{reason}

    account_silenced:
      title: "Account Silenced"
      subject_template: "[%{email_prefix}] Your account has been silenced"
      text_body_template: |
        You have been silenced from the forum until %{silenced_till}.

        Reason - %{reason}

    account_silenced_forever:
      title: "Account Silenced"
      subject_template: "[%{email_prefix}] Your account has been silenced"
      text_body_template: |
        You have been silenced from the forum.

        Reason - %{reason}

    account_exists:
      title: "Account already exists"
      subject_template: "[%{email_prefix}] Account already exists"
      text_body_template: |
        You just tried to create an account at %{site_name}, or tried to change the email of an account to %{email}. However, an account already exists for %{email}.

        If you forgot your password, [reset it now](%{base_url}/password-reset).

        If you didn’t try to create an account for %{email} or change your email address, don’t worry – you can safely ignore this message.

        If you have any questions, [contact our friendly staff](%{base_url}/about).

    account_second_factor_disabled:
      title: "Two-Factor Authentication disabled"
      subject_template: "[%{email_prefix}] Two-Factor Authentication disabled"
      text_body_template: |
        Two-factor authentication has been disabled on your account at %{site_name}. You can now log in with only your password; an additional authentication code is no longer required.

        If you did not choose to disable two-factor authentication, someone may have compromised your account.

        If you have any questions, [contact our friendly staff](%{base_url}/about).

    digest:
      why: "A brief summary of %{site_link} since your last visit on %{last_seen_at}"
      since_last_visit: "Since your last visit"
      new_topics: "New Topics"
      unread_notifications: "Unread Notifications"
      unread_high_priority: "Unread High Priority Notifications"
      liked_received: "Likes Received"
      new_users: "New Users"
      popular_topics: "Popular Topics"
      join_the_discussion: "Read More"
      popular_posts: "Popular Posts"
      more_new: "New for you"
      subject_template: "[%{email_prefix}] Summary"
      unsubscribe: "This summary is sent from %{site_link} when we haven't seen you in a while. Change %{email_preferences_link}, or %{unsubscribe_link} to unsubscribe."
      your_email_settings: "your email settings"
      click_here: "click here"
      from: "%{site_name}"
      preheader: "A brief summary since your last visit on %{last_seen_at}"
      custom:
        html:
          header: ""
          below_post_1: ""
          below_post_2: ""
          below_post_3: ""
          below_post_4: ""
          below_post_5: ""
          above_popular_topics: ""
          below_popular_topics: ""
          above_footer: ""
          below_footer: ""
        text:
          below_post_1: ""
          below_post_2: ""
          below_post_3: ""
          below_post_4: ""
          below_post_5: ""
          above_popular_topics: ""
          below_popular_topics: ""
          above_footer: ""
          below_footer: ""

    forgot_password:
      title: "Forgot Password"
      subject_template: "[%{email_prefix}] Password reset"
      text_body_template: |
        Somebody asked to reset your password on [%{site_name}](%{base_url}).

        If it was not you, you can safely ignore this email.

        Click the following link to choose a new password:
        %{base_url}/u/password-reset/%{email_token}

    email_login:
      title: "Log in via link"
      subject_template: "[%{email_prefix}] Log in via link"
      text_body_template: |
        Here's your link to log in at [%{site_name}](%{base_url}).

        If you did not request this link, you can safely ignore this email.

        Click the following link to log in:
        %{base_url}/session/email-login/%{email_token}

    set_password:
      title: "Set Password"
      subject_template: "[%{email_prefix}] Set Password"
      text_body_template: |
        Somebody asked to add a password to your account on [%{site_name}](%{base_url}). Alternatively, you can log in using any supported online service (Google, Facebook, etc) that is associated with this validated email address.

        If you did not make this request, you can safely ignore this email.

        Click the following link to choose a password:
        %{base_url}/u/password-reset/%{email_token}

    admin_login:
      title: "Admin Login"
      subject_template: "[%{email_prefix}] Login"
      text_body_template: |
        Somebody asked to log in to your account on [%{site_name}](%{base_url}).

        If you did not make this request, you can safely ignore this email.

        Click the following link to log in:
        %{base_url}/session/email-login/%{email_token}

    account_created:
      title: "Account Created"
      subject_template: "[%{email_prefix}] Your New Account"
      text_body_template: |
        A new account was created for you at %{site_name}

        Click the following link to choose a password for your new account:
        %{base_url}/u/password-reset/%{email_token}

    confirm_new_email:
      title: "Confirm New Email"
      subject_template: "[%{email_prefix}] Confirm your new email address"
      text_body_template: |
        Confirm your new email address for %{site_name} by clicking on the following link:

        %{base_url}/u/confirm-new-email/%{email_token}

        If you did not request this change, please contact a [site admin](%{base_url}/about).

    confirm_new_email_via_admin:
      title: "Confirm New Email"
      subject_template: "[%{email_prefix}] Confirm your new email address"
      text_body_template: |
        Confirm your new email address for %{site_name} by clicking on the following link:

        %{base_url}/u/confirm-new-email/%{email_token}

        This email change was requested by a site admin. If you did not request this change, please contact a [site admin](%{base_url}/about).

    confirm_old_email:
      title: "Confirm Old Email"
      subject_template: "[%{email_prefix}] Confirm your current email address"
      text_body_template: |
        Before we can change your email address, we need you to confirm that you control
        the current email account. After you complete this step, we will have you confirm
        the new email address.

        Confirm your current email address for %{site_name} by clicking on the following link:

        %{base_url}/u/confirm-old-email/%{email_token}

    confirm_old_email_add:
      title: "Confirm Old Email (Add)"
      subject_template: "[%{email_prefix}] Confirm your current email address"
      text_body_template: |
        Before we can add a new email address, we need you to confirm that you control
        the current email account. After you complete this step, we will have you confirm
        the new email address.

        Confirm your current email address for %{site_name} by clicking on the following link:

        %{base_url}/u/confirm-old-email/%{email_token}

    notify_old_email:
      title: "Notify Old Email"
      subject_template: "[%{email_prefix}] Your email address has been changed"
      text_body_template: |
        This is an automated message to let you know that your email address for
        %{site_name} has been changed. If this was done in error, please contact
        a site administrator.

        Your email address has been changed to:

        %{new_email}

    notify_old_email_add:
      title: "Notify Old Email (Add)"
      subject_template: "[%{email_prefix}] A new email address has been added"
      text_body_template: |
        This is an automated message to let you know that an email address for
        %{site_name} has been added. If this was done in error, please contact
        a site administrator.

        Your added email address is:

        %{new_email}

    signup_after_approval:
      title: "Signup After Approval"
      subject_template: "You've been approved on %{site_name}!"
      text_body_template: |
        Welcome to %{site_name}!

        A staff member approved your account on %{site_name}.

        You can now access your new account by logging in at:
        %{base_url}

        If the above link is not clickable, try copying and pasting it into the address bar of your web browser.

        %{new_user_tips}

        We believe in [civilized community behavior](%{base_url}/guidelines) at all times.

        Enjoy your stay!

    signup_after_reject:
      title: "Signup After Reject"
      subject_template: "You've been rejected on %{site_name}"
      text_body_template: |
        A staff member rejected your account on %{site_name}.

        %{reject_reason}

    signup:
      title: "Signup"
      subject_template: "[%{email_prefix}] Confirm your new account"
      text_body_template: |
        Welcome to %{site_name}!

        Click the following link to confirm and activate your new account:
        %{base_url}/u/activate-account/%{email_token}

        If the above link is not clickable, try copying and pasting it into the address bar of your web browser.

    activation_reminder:
      title: "Activation Reminder"
      subject_template: "[%{email_prefix}] Reminder to confirm your account"
      text_body_template: |
        Welcome to %{site_name}!

        This is a friendly reminder to activate your account.

        Click the following link to confirm and activate your new account:
        %{base_url}/u/activate-account/%{email_token}

        If the above link is not clickable, try copying and pasting it into the address bar of your web browser.

    suspicious_login:
      title: "New Login Alert"
      subject_template: "[%{site_name}] New Login from %{location}"
      text_body_template: |
        Hello,

        We noticed a login from a device or location you don’t usually use. Was this you?

         - Location: %{location} (%{client_ip})
         - Browser: %{browser}
         - Device: %{device} – %{os}

        If this was you, great! There’s nothing else you need to do.

        If this was not you, please [review your existing sessions](%{base_url}/my/preferences/security) and consider changing your password.

    post_approved:
      title: "Your post was approved"
      subject_template: "[%{site_name}] Your post was approved"
      text_body_template: |
        Hello,

        This is an automated message from %{site_name} to let you know that [your post](%{base_url}%{post_url}) was approved.
  page_forbidden:
    title: "Oops! That page is private."

  site_setting_missing: "`%{name}` site setting has to be set."

  page_not_found:
    page_title: "Page Not Found"
    title: "Oops! That page doesn’t exist or is private."
    popular_topics: "Popular"
    recent_topics: "Recent"
    see_more: "More"
    search_title: "Search this site"
    search_button: "Search"

  offline:
    title: "Cannot load app"
    offline_page_message: "It looks like you are offline! Please check your network connection and try again."

  login_required:
    welcome_message: "# [Welcome to %{title}](#welcome)"

  upload:
    edit_reason: "downloaded local copies of images"
    unauthorized: "Sorry, the file you are trying to upload is not authorized (authorized extensions: %{authorized_extensions})."
    pasted_image_filename: "Pasted image"
    store_failure: "Failed to store upload #%{upload_id} for user #%{user_id}."
    file_missing: "Sorry, you must provide a file to upload."
    empty: "Sorry, but the file you provided is empty."
    failed: "Sorry, but your upload failed. Please try again."
    png_to_jpg_conversion_failure_message: "An error happened when converting from PNG to JPG."
    optimize_failure_message: "An error occurred while optimizing the uploaded image."
    download_failure: "Downloading the file from the external provider failed."
    size_mismatch_failure: "The size of the file uploaded to S3 did not match the external upload's intended size. %{additional_detail}"
    create_multipart_failure: "Failed to create multipart upload in the external store."
    abort_multipart_failure: "Failed to abort multipart upload in the external store."
    complete_multipart_failure: "Failed to complete multipart upload in the external store."
    external_upload_not_found: "The upload was not found in the external store. %{additional_detail}"
    checksum_mismatch_failure: "The checksum of the file you uploaded does not match. The file contents may have changed on upload. Please try again."
    cannot_promote_failure: "The upload cannot be completed, it may have already completed or previously failed."
    size_zero_failure: "Sorry, it looks like something has gone wrong, the file you are trying to upload is 0 bytes. Please try again."
    attachments:
      too_large: "Sorry, the file you are trying to upload is too big (maximum size is %{max_size_kb}KB)."
      too_large_humanized: "Sorry, the file you are trying to upload is too big (maximum size is %{max_size})."
    images:
      too_large: "Sorry, the image you are trying to upload is too big (maximum size is %{max_size_kb}KB), please resize it and try again."
      too_large_humanized: "Sorry, the image you are trying to upload is too big (maximum size is %{max_size}), please resize it and try again."
      larger_than_x_megapixels: "Sorry, the image you are trying to upload is too large (maximum dimension is %{max_image_megapixels} megapixels), please resize it and try again."
      size_not_found: "Sorry, but we couldn't determine the size of the image. Maybe your image is corrupted?"
    placeholders:
      too_large: "(image larger than %{max_size_kb}KB)"
      too_large_humanized: "(image larger than %{max_size})"

  avatar:
    missing: "Sorry, we can't find any avatar associated with that email address. Can you try uploading it again?"

  flag_reason:
    sockpuppet: "A new user created a topic, and another new user at the same IP address (%{ip_address}) replied. See the <a href='%{base_path}/admin/site_settings/category/spam'>`flag_sockpuppets`</a> site setting."
    spam_hosts: "This new user tried to create multiple posts with links to the same domain. All posts from this user that include links should be reviewed. See the <a href='%{base_path}/admin/site_settings/category/spam'>`newuser_spam_host_threshold`</a> site setting."

  skipped_email_log:
    exceeded_emails_limit: "Exceeded max_emails_per_day_per_user"
    exceeded_bounces_limit: "Exceeded bounce_score_threshold"
    mailing_list_no_echo_mode: "Mailing list notifications disabled for user's own posts"
    user_email_no_user: "Can't find user with id %{user_id}"
    user_email_post_not_found: "Can't find a post with id %{post_id}"
    user_email_anonymous_user: "User is anonymous"
    user_email_user_suspended_not_pm: "User is suspended, not a message"
    user_email_seen_recently: "User was seen recently"
    user_email_notification_already_read: "The notification this email is about has already been read"
    user_email_notification_topic_nil: "post.topic is nil"
    user_email_post_user_deleted: "User of the post has been deleted."
    user_email_post_deleted: "post was deleted by the author"
    user_email_user_suspended: "user was suspended"
    user_email_already_read: "user has already read this post"
    user_email_access_denied: "user is not allowed to see this post"
    user_email_no_email: "No email associated with user id %{user_id}"
    sender_message_blank: "message is blank"
    sender_message_to_blank: "message.to is blank"
    sender_text_part_body_blank: "text_part.body is blank"
    sender_body_blank: "body is blank"
    sender_post_deleted: "post has been deleted"
    sender_message_to_invalid: "recipient has invalid email address"
    sender_topic_deleted: "topic has been deleted"
    group_smtp_post_deleted: "post has been deleted"
    group_smtp_topic_deleted: "topic has been deleted"
    group_smtp_disabled_for_group: "smtp has been disabled for the group"

  color_schemes:
    base_theme_name: "Base"
    light: "Light"
    dark: "Dark"
    neutral: "Neutral"
    grey_amber: "Grey Amber"
    shades_of_blue: "Shades of Blue"
    latte: "Latte"
    summer: "Summer"
    dark_rose: "Dark Rose"
    wcag: "WCAG Light"
    wcag_theme_name: "WCAG Light"
    dracula: "Dracula"
    dracula_theme_name: "Dracula"
    solarized_light: "Solarized Light"
    solarized_light_theme_name: "Solarized Light"
    solarized_dark: "Solarized Dark"
    solarized_dark_theme_name: "Solarized Dark"
    wcag_dark: "WCAG Dark"
    wcag_dark_theme_name: "WCAG Dark"
    default_theme_name: "Default"
    light_theme_name: "Light"
    dark_theme_name: "Dark"
    neutral_theme_name: "Neutral"
    grey_amber_theme_name: "Grey Amber"
    shades_of_blue_theme_name: "Shades of Blue"
    latte_theme_name: "Latte"
    summer_theme_name: "Summer"
    dark_rose_theme_name: "Dark Rose"

  edit_this_page: "Edit this page"

  csv_export:
    boolean_yes: "Yes"
    boolean_no: "No"
    rate_limit_error: "Posts can be downloaded once per day, please try again tomorrow."

  static_topic_first_reply: |
    Edit the first post in this topic to change the contents of the %{page_name} page.

  guidelines_topic:
    title: "FAQ/Guidelines"
    body: |
      <a name="civilized"></a>

      ## [This is a Civilized Place for Public Discussion](#civilized)

      Please treat this discussion forum with the same respect you would a public park. We, too, are a shared community resource &mdash; a place to share skills, knowledge and interests through ongoing conversation.

      These are not hard and fast rules. They are guidelines to aid the human judgment of our community and keep this a kind, friendly place for civilized public discourse.

      <a name="improve"></a>

      ## [Improve the Discussion](#improve)

      Help us make this a great place for discussion by always adding something positive to the discussion, however small. If you are not sure your post adds to the conversation, think over what you want to say and try again later.

      One way to improve the discussion is by discovering ones that are already happening. Spend time browsing the topics here before replying or starting your own, and you’ll have a better chance of meeting others who share your interests.

      The topics discussed here matter to us, and we want you to act as if they matter to you, too. Be respectful of the topics and the people discussing them, even if you disagree with some of what is being said.

      <a name="agreeable"></a>

      ## [Be Agreeable, Even When You Disagree](#agreeable)

      You may wish to respond by disagreeing. That’s fine. But remember to _criticize ideas, not people_. Please avoid:

      * Name-calling
      * Ad hominem attacks
      * Responding to a post’s tone instead of its actual content
      * Knee-jerk contradiction

      Instead, provide thoughtful insights that improve the conversation.

      <a name="participate"></a>

      ## [Your Participation Counts](#participate)

      The conversations we have here set the tone for every new arrival. Help us influence the future of this community by choosing to engage in discussions that make this forum an interesting place to be &mdash; and avoiding those that do not.

      Discourse provides tools that enable the community to collectively identify the best (and worst) contributions: bookmarks, likes, flags, replies, edits, watching, muting and so forth. Use these tools to improve your own experience, and everyone else’s, too.

      Let’s leave our community better than we found it.

      <a name="flag-problems"></a>

      ## [If You See a Problem, Flag It](#flag-problems)

      Moderators have special authority; they are responsible for this forum. But so are you. With your help, moderators can be community facilitators, not just janitors or police.

      When you see bad behavior, don’t reply. Replying encourages bad behavior by acknowledging it, consumes your energy, and wastes everyone’s time. _Just flag it_. If enough flags accrue, action will be taken, either automatically or by moderator intervention.

      In order to maintain our community, moderators reserve the right to remove any content and any user account for any reason at any time. Moderators do not preview new posts; the moderators and site operators take no responsibility for any content posted by the community.

      <a name="be-civil"></a>

      ## [Always Be Civil](#be-civil)

      Nothing sabotages a healthy conversation like rudeness:

      * Be civil. Don’t post anything that a reasonable person would consider offensive, abusive, or hate speech.
      * Keep it clean. Don’t post anything obscene or sexually explicit.
      * Respect each other. Don’t harass or grief anyone, impersonate people, or expose their private information.
      * Respect our forum. Don’t post spam or otherwise vandalize the forum.

      These are not concrete terms with precise definitions &mdash; avoid even the _appearance_ of any of these things. If you’re unsure, ask yourself how you would feel if your post was featured on the front page of a major news site.

      This is a public forum, and search engines index these discussions. Keep the language, links, and images safe for family and friends.

      <a name="keep-tidy"></a>

      ## [Keep It Tidy](#keep-tidy)

      Make the effort to put things in the right place, so that we can spend more time discussing and less cleaning up. So:

      * Don’t start a topic in the wrong category; please read the category definitions.
      * Don’t cross-post the same thing in multiple topics.
      * Don’t post no-content replies.
      * Don’t divert a topic by changing it midstream.
      * Don’t sign your posts &mdash; every post has your profile information attached to it.

      Rather than posting “+1” or “Agreed”, use the Like button. Rather than taking an existing topic in a radically different direction, use Reply as a Linked Topic.

      <a name="stealing"></a>

      ## [Post Only Your Own Stuff](#stealing)

      You may not post anything digital that belongs to someone else without permission. You may not post descriptions of, links to, or methods for stealing someone’s intellectual property (software, video, audio, images), or for breaking any other law.

      <a name="power"></a>

      ## [Powered by You](#power)

      This site is operated by your [friendly local staff](%{base_path}/about) and *you*, the community. If you have any further questions about how things should work here, open a new topic in %{feedback_category} and let’s discuss! If there’s a critical or urgent issue that can’t be handled by a meta topic or flag, contact us via the [staff page](%{base_path}/about).

  tos_topic:
    title: "Terms of Service"
    body: |
      <h2 id="heading--change-me"><a href="#heading--change-me">Change Me</a></h2>

      Forum Admin, please find below an example starting template for a privacy policy that you should customise to meet your site's needs.

      These terms do not, but might one day, govern use of the Internet forum at <%{base_url}>. In that event, to use the forum, you must agree to these terms with %{company_name}, the company that runs the forum.

      The company may offer other products and services, under different terms. These terms apply only to use of the forum.

      Skip to:

      - [Important Terms](#heading--important-terms)
      - [Your Permission to Use the Forum](#heading--permission)
      - [Conditions for Use of the Forum](#heading--conditions)
      - [Acceptable Use](#heading--acceptable-use)
      - [Content Standards](#heading--content-standards)
      - [Enforcement](#heading--enforcement)
      - [Your Account](#heading--your-account)
      - [Your Content](#heading--your-content)
      - [Your Responsibility](#heading--responsibility)
      - [Disclaimers](#heading--disclaimers)
      - [Limits on Liability](#heading--liability)
      - [Feedback](#heading--feedback)
      - [Termination](#heading--termination)
      - [Disputes](#heading--disputes)
      - [General Terms](#heading--general)
      - [Contact](#heading--contact)
      - [Changes](#heading--changes)

      <h2 id="heading--important-terms"><a href="#heading--important-terms">Important Terms</a></h2>

      ***These terms include a number of important provisions that affect your rights and responsibilities, such as the disclaimers in [Disclaimers](#heading--disclaimers), limits on the company's liability to you in [Limits on Liability](#heading--liability), your agreement to cover the company for damages caused by your misuse of the forum in [Responsibility for Your Use](#heading--responsibility), and an agreement to arbitrate disputes in [Disputes](#heading--disputes).***

      <h2 id="heading--permission"><a href="#heading--permission">Your Permission to Use the Forum</a></h2>

      Subject to these terms, the company gives you permission to use the forum. Everyone needs to agree to these terms to use the forum.

      <h2 id="heading--conditions"><a href="#heading--conditions">Conditions for Use of the Forum</a></h2>

      Your permission to use the forum is subject to the following conditions:

      1. You must be at least thirteen years old.

      2. You may no longer use the forum if the company contacts you directly to say that you may not.

      3. You must use the forum in accordance with [Acceptable Use](#heading--acceptable-use) and [Content Standards](#heading--content-standards).

      <h2 id="heading--acceptable-use"><a href="#heading--acceptable-use">Acceptable Use</a></h2>

      1. You may not break the law using the forum.

      2. You may not use or try to use another's account on the forum without their specific permission.

      3. You may not buy, sell, or otherwise trade in user names or other unique identifiers on the forum.

      4. You may not send advertisements, chain letters, or other solicitations through the forum, or use the forum to gather addresses or other personal data for commercial mailing lists or databases.

      5. You may not automate access to the forum, or monitor the forum, such as with a web crawler, browser plug-in or add-on, or other computer program that is not a web browser. You may crawl the forum to index it for a publicly available search engine, if you run one.

      6. You may not use the forum to send e-mail to distribution lists, newsgroups, or group mail aliases.

      7. You may not falsely imply that you're affiliated with or endorsed by the company.

      8. You may not hyperlink to images or other non-hypertext content on the forum on other webpages.

      9. You may not remove any marks showing proprietary ownership from materials you download from the forum.

      10. You may not show any part of the forum on other websites with `<iframe>`.

      11. You may not disable, avoid, or circumvent any security or access restrictions of the forum.

      12. You may not strain infrastructure of the forum with an unreasonable volume of requests, or requests designed to impose an unreasonable load on information systems underlying the forum.

      13. You may not impersonate others through the forum.

      14. You may not encourage or help anyone in violation of these terms.

      <h2 id="heading--content-standards"><a href="#heading--content-standards">Content Standards</a></h2>

      1. You may not submit content to the forum that is illegal, offensive, or otherwise harmful to others. This includes content that is harassing, inappropriate, abusive, or hateful conduct.

      2. You may not submit content to the forum that violates the law, infringes anyone's intellectual property rights, violates anyone's privacy, or breaches agreements you have with others.

      3. You may not submit content to the forum containing malicious computer code, such as computer viruses or spyware.

      4. You may not submit content to the forum as a mere placeholder, to hold a particular address, user name, or other unique identifier.

      5. You may not use the forum to disclose information that you don't have the right to disclose, like others' confidential or personal information.

      <h2 id="heading--enforcement"><a href="#heading--enforcement">Enforcement</a></h2>

      The company may investigate and prosecute violations of these terms to the fullest legal extent. The company may notify and cooperate with law enforcement authorities in prosecuting violations of the law and these terms.

      The company reserves the right to change, redact, and delete content on the forum for any reason. If you believe someone has submitted content to the forum in violation of these terms, [contact us immediately](#heading--contact).

      <h2 id="heading--your-account"><a href="#heading--your-account">Your Account</a></h2>

      You must create and log into an account to use some features of the forum.

      To create an account, you must provide some information about yourself. If you create an account, you agree to provide, at a minimum, a valid e-mail address, and to keep that address up-to-date. You may close your account at any time by e-mailing <%{contact_email}>.

      You agree to be responsible for all action taken using your account, whether authorized by you or not, until you either close your account or notify the company that your account has been compromised. You agree to notify the company immediately if you suspect your account has been compromised. You agree to select a secure password for your account, and keep it secret.

      The company may restrict, suspend, or close your account on the forum according to its policy for handling copyright-related takedown requests, or if the company reasonably believes that you've broken any rule in these terms.

      <h2 id="heading--your-content"><a href="#heading--your-content">Your Content</a></h2>

      Nothing in these terms gives the company any ownership rights in intellectual property that you share with the forum, such as your account information, posts, or other content you submit to the forum. Nothing in these terms gives you any ownership rights in the company's intellectual property, either.

      Between you and the company, you remain solely responsible for content you submit to the forum. You agree not to wrongly imply that content you submit to the forum is sponsored or approved by the company. These terms do not obligate the company to store, maintain, or provide copies of content you submit, and to change it, according to these terms.

      Content you submit to the forum belongs to you, and you decide what permission to give others for it. But at a minimum, you license the company to provide content that you submit to the forum to other users of the forum. That special license allows the company to copy, publish, and analyze content you submit to the forum.

      When content you submit is removed from the forum, whether by you or by the company, the company's special license ends when the last copy disappears from the company's backups, caches, and other systems. Other licenses you apply to content you submit, such as [Creative Commons](https://creativecommons.org) licenses, may continue after your content is removed. Those licenses may give others, or the company itself, the right to share your content through the forum again.

      Others who receive content you submit to the forum may violate the terms on which you license your content. You agree that the company will not be liable to you for those violations or their consequences.

      <h2 id="heading--responsibility"><a href="#heading--responsibility">Your Responsibility</a></h2>

      You agree to indemnify the company from legal claims by others related to your breach of these terms, or breach of these terms by others using your account on the forum. Both you and the company agree to notify the other side of any legal claims for which you might have to indemnify the company as soon as possible. If the company fails to notify you of a legal claim promptly, you won't have to indemnify the company for damages that you could have defended against or mitigated with prompt notice. You agree to allow the company to control investigation, defense, and settlement of legal claims for which you would have to indemnify the company, and to cooperate with those efforts. The company agrees not to agree to any settlement that admits fault for you or imposes obligations on you without your prior agreement.

      <h2 id="heading--disclaimers"><a href="#heading--disclaimers">Disclaimers</a></h2>

      ***You accept all risk of using the forum and content on the forum. As far as the law allows, the company and its suppliers provide the forum as is, without any warranty whatsoever.***

      The forum may hyperlink to and integrate forums and services run by others. The company does not make any warranty about services run by others, or content they may provide. Use of services run by others may be governed by other terms between you and the one running service.

      <h2 id="heading--liability"><a href="#heading--liability">Limits on Liability</a></h2>

      ***Neither the company nor its suppliers will be liable to you for breach-of-contract damages their personnel could not have reasonably foreseen when you agreed to these terms.***

      ***As far as the law allows, the total liability to you for claims of any kind that are related to the forum or content on the forum will be limited to $50.***

      <h2 id="heading--feedback"><a href="#heading--feedback">Feedback</a></h2>

      The company welcomes your feedback and suggestions for the forum. See the [Contact](#heading--contact) section below for ways to get in touch with us.

      You agree that the company will be free to act on feedback and suggestions you provide, and that the company won't have to notify you that your feedback was used, get your permission to use it, or pay you. You agree not to submit feedback or suggestions that you believe might be confidential or proprietary, to you or others.

      <h2 id="heading--termination"><a href="#heading--termination">Termination</a></h2>

      Either you or the company may end the agreement written out in these terms at any time. When our agreement ends, your permission to use the forum also ends.

      The following provisions survive the end of our agreement: [Your Content](#heading--your-content), [Feedback](#heading--feedback), [Your Responsibility](#heading--responsibility), [Disclaimers](#heading--disclaimers), [Limits on Liability](#heading--liability), and [General Terms](#heading--general).

      <h2 id="heading--disputes"><a href="#heading--disputes">Disputes</a></h2>

      %{governing_law} will govern any dispute related to these terms or your use of the forum.

      You and the company agree to seek injunctions related to these terms only in state or federal court in %{city_for_disputes}. Neither you nor the company will object to jurisdiction, forum, or venue in those courts.

      ***Other than to seek an injunction or for claims under the Computer Fraud and Abuse Act, you and the company will resolve any dispute by binding American Arbitration Association arbitration. Arbitration will follow the AAA's Commercial Arbitration Rules and Supplementary Procedures for Consumer Related Disputes. Arbitration will happen in %{city_for_disputes}. You will settle any dispute as an individual, and not as part of a class action or other representative proceeding, whether as the plaintiff or a class member. No arbitrator will consolidate any dispute with any other arbitration without the company's permission.***

      Any arbitration award will include costs of the arbitration, reasonable attorneys' fees, and reasonable costs for witnesses. You and the company may enter arbitration awards in any court with jurisdiction.

      <h2 id="heading--general"><a href="#heading--general">General Terms</a></h2>

      If a provision of these terms is unenforceable as written, but could be changed to make it enforceable, that provision should be modified to the minimum extent necessary to make it enforceable. Otherwise, that provision should be removed.

      You may not assign your agreement with the company. The company may assign your agreement to any affiliate of the company, any other company that obtains control of the company, or any other company that buys assets of the company related to the forum. Any attempted assignment against these terms has no legal effect.

      Neither the exercise of any right under this Agreement, nor waiver of any breach of this Agreement, waives any other breach of this Agreement.

      These terms embody all the terms of agreement between you and the company about use of the forum. These terms entirely replace any other agreements about your use of the forum, written or not.

      <h2 id="heading--contact"><a href="#heading--contact">Contact</a></h2>

      You may notify the company under these terms, and send questions to the company, at <%{contact_email}>.

      The company may notify you under these terms using the e-mail address you provide for your account on the forum, or by posting a message to the homepage of the forum or your account page.

      <h2 id="heading--changes"><a href="#heading--changes">Changes</a></h2>

      The company last updated these terms on [INSERT LAST UPDATE DATE HERE], and may update these terms again. The company will post all updates to the forum. For updates that contain substantial changes, the company agrees to e-mail you, if you've created an account and provided a valid e-mail address. The company may also announce updates with special messages or alerts on the forum.

      Once you get notice of an update to these terms, you must agree to the new terms in order to keep using the forum.

  privacy_topic:
    title: "Privacy Policy"
    body: |
      ## [Forum Admin, please find below an example starting template for a privacy policy that you should customise to your site.]

      <a name="collect"></a>

      ## [What information do we collect?](#collect)

      We collect information from you when you register on our site and gather data when you participate in the forum by reading, writing, and evaluating the content shared here.

      When registering on our site, you may be asked to enter your name and e-mail address. You may, however, visit our site without registering. Your e-mail address will be verified by an email containing a unique link. If that link is visited, we know that you control the e-mail address.

      When registered and posting, we record the IP address that the post originated from. We also may retain server logs which include the IP address of every request to our server.

      <a name="use"></a>

      ## [What do we use your information for?](#use)

      Any of the information we collect from you may be used in one of the following ways:

      * To personalize your experience &mdash; your information helps us to better respond to your individual needs.
      * To improve our site &mdash; we continually strive to improve our site offerings based on the information and feedback we receive from you.
      * To improve customer service &mdash; your information helps us to more effectively respond to your customer service requests and support needs.
      * To send periodic emails &mdash; The email address you provide may be used to send you information, notifications that you request about changes to topics or in response to your user name, respond to inquiries, and/or other requests or questions.

      <a name="protect"></a>

      ## [How do we protect your information?](#protect)

      We implement a variety of security measures to maintain the safety of your personal information when you enter, submit, or access your personal information.

      <a name="data-retention"></a>

      ## [What is your data retention policy?](#data-retention)

      We will make a good faith effort to:

      * Retain server logs containing the IP address of all requests to this server no more than [NUMBER OF DAYS] days.

      <a name="cookies"></a>

      ## [Do we use cookies?](#cookies)

      Yes. Cookies are small files that a site or its service provider transfers to your computer's hard drive through your Web browser (if you allow). These cookies enable the site to recognize your browser and, if you have a registered account, associate it with your registered account.

      We use cookies to understand and save your preferences for future visits and compile aggregate data about site traffic and site interaction so that we can offer better site experiences and tools in the future. We may contract with third-party service providers to assist us in better understanding our site visitors. These service providers are not permitted to use the information collected on our behalf except to help us conduct and improve our business.

      <a name="disclose"></a>

      ## [Do we disclose any information to outside parties?](#disclose)

      We do not sell, trade, or otherwise transfer to outside parties your personally identifiable information. This does not include trusted third parties who assist us in operating our site, conducting our business, or servicing you, so long as those parties agree to keep this information confidential. We may also release your information when we believe release is appropriate to comply with the law, enforce our site policies, or protect ours or others rights, property, or safety. However, non-personally identifiable visitor information may be provided to other parties for marketing, advertising, or other uses.

      <a name="third-party"></a>

      ## [Third party links](#third-party)

      Occasionally, at our discretion, we may include or offer third party products or services on our site. These third party sites have separate and independent privacy policies. We therefore have no responsibility or liability for the content and activities of these linked sites. Nonetheless, we seek to protect the integrity of our site and welcome any feedback about these sites.

      <a name="coppa"></a>

      ## [Children's Online Privacy Protection Act Compliance](#coppa)

      Our site, products and services are all directed to people who are at least 13 years old or older. If this server is in the USA, and you are under the age of 13, per the requirements of COPPA ([Children's Online Privacy Protection Act](https://en.wikipedia.org/wiki/Children%27s_Online_Privacy_Protection_Act)), do not use this site.

      <a name="online"></a>

      ## [Online Privacy Policy Only](#online)

      This online privacy policy applies only to information collected through our site and not to information collected offline.

      <a name="consent"></a>

      ## [Your Consent](#consent)

      By using our site, you consent to our web site privacy policy.

      <a name="changes"></a>

      ## [Changes to our Privacy Policy](#changes)

      If we decide to change our privacy policy, we will post those changes on this page.

      This document is CC-BY-SA. It was last updated [INSERT LAST UPDATE DATE HERE].

  badges:
    mass_award:
      errors:
        invalid_csv: We encountered an error on line %{line_number}. Please confirm the CSV has one email per line.
        too_many_csv_entries:
          one: Too many entries in the CSV file. Please provide a CSV file with no more than %{count} entry.
          other: Too many entries in the CSV file. Please provide a CSV file with no more than %{count} entries.
        badge_disabled: Please enable the %{badge_name} badge first.
        cant_grant_multiple_times: Can't grant the %{badge_name} badge multiple times to a single user.
    editor:
      name: Editor
      description: First post edit
      long_description: |
        This badge is granted the first time you edit one of your posts. While you won’t be able to edit your posts forever, editing is encouraged — you can improve the formatting, fix small mistakes, or add anything you missed when you originally posted. Edit to make your posts even better!
    wiki_editor:
      name: Wiki Editor
      description: First wiki edit
      long_description: |
        This badge is granted the first time you edit one wiki post.
    basic_user:
      name: Basic
      description: <a href="https://blog.discourse.org/2018/06/understanding-discourse-trust-levels/">Granted</a> all essential community functions
      long_description: |
        This badge is granted when you reach trust level 1. Thanks for sticking around and reading a few topics to learn what our community is about. New user restrictions have been lifted; you’ve been granted all essential community abilities, such as personal messaging, flagging, wiki editing, and the ability to post multiple images and links.
    member:
      name: Member
      description: <a href="https://blog.discourse.org/2018/06/understanding-discourse-trust-levels/">Granted</a> invitations, group messaging, more likes
      long_description: |
        This badge is granted when you reach trust level 2. Thanks for participating over a period of weeks to truly join our community. You can now send invitations from your user page or individual topics, create group personal messages, and have more likes per day.
    regular:
      name: Regular
      description: <a href="https://blog.discourse.org/2018/06/understanding-discourse-trust-levels/">Granted</a> recategorize, rename, followed links, wiki, more likes
      long_description: |
        This badge is granted when you reach trust level 3. Thanks for being a regular part of our community over a period of months. You’re now one of the most active readers, and a reliable contributor that makes our community great. You can now recategorize and rename topics, take advantage of more powerful spam flags, access a private lounge area, and you’ll also get lots more likes per day.
    leader:
      name: Leader
      description: <a href="https://blog.discourse.org/2018/06/understanding-discourse-trust-levels/">Granted</a> global edit, pin, close, archive, split and merge, more likes
      long_description: |
        This badge is granted when you reach trust level 4. You’re a leader in this community as selected by staff, and you set a positive example for the rest of the community in your actions and words here. You have the ability to edit all posts, take common topic moderator actions such as pin, close, unlist, archive, split, and merge.
    welcome:
      name: Welcome
      description: Received a like
      long_description: |
        This badge is granted when you receive your first like on a post. Congratulations, you’ve posted something that your fellow community members found interesting, cool, or useful!
    autobiographer:
      name: Autobiographer
      description: Filled out <a href="%{base_uri}/my/preferences/profile">profile</a> information
      long_description: |
        This badge is granted for filling out <a href="%{base_uri}/my/preferences/profile">your user profile</a> and selecting a profile picture. Letting the community know a bit more about who you are and what you’re interested in makes for a better, more connected community. Join us!
    anniversary:
      name: Anniversary
      description: Active member for a year, posted at least once
      long_description: |
        This badge is granted when you’ve been a member for a year with at least one post in that year. Thank you for sticking around and contributing to our community. We couldn’t do it without you.
    nice_post:
      name: Nice Reply
      description: Received 10 likes on a reply
      long_description: |
        This badge is granted when your reply gets 10 likes. Your reply made an impression on the community and helped move the conversation forward.
    good_post:
      name: Good Reply
      description: Received 25 likes on a reply
      long_description: |
        This badge is granted when your reply gets 25 likes. Your reply was exceptional and made the conversation much more interesting.
    great_post:
      name: Great Reply
      description: Received 50 likes on a reply
      long_description: |
        This badge is granted when your reply gets 50 likes. Wow! Your reply was inspiring, fascinating, hilarious, or insightful and the community loved it!
    nice_topic:
      name: Nice Topic
      description: Received 10 likes on a topic
      long_description: |
        This badge is granted when your topic gets 10 likes. You started an interesting conversation that the community enjoyed.
    good_topic:
      name: Good Topic
      description: Received 25 likes on a topic
      long_description: |
        This badge is granted when your topic gets 25 likes. You launched a vibrant conversation that the community rallied around.
    great_topic:
      name: Great Topic
      description: Received 50 likes on a topic
      long_description: |
        This badge is granted when your topic gets 50 likes. You kicked off a fascinating conversation and the community loved the lively discussion that resulted!
    nice_share:
      name: Nice Share
      description: Shared a post with 25 unique visitors
      long_description: |
        This badge is granted for sharing a link that was clicked by 25 outside visitors. Thanks for spreading the word about our discussions, and this community.
    good_share:
      name: Good Share
      description: Shared a post with 300 unique visitors
      long_description: |
        This badge is granted for sharing a link that was clicked by 300 outside visitors. Good work! You’ve shown off a great discussion to a bunch of new people and helped this community grow.
    great_share:
      name: Great Share
      description: Shared a post with 1000 unique visitors
      long_description: |
        This badge is granted for sharing a link that was clicked by 1000 outside visitors. Wow! You’ve promoted an interesting discussion to a huge new audience, and helped us grow our community in a big way!
    first_like:
      name: First Like
      description: Liked a post
      long_description: |
        This badge is granted the first time you like a post using the :heart: button. Liking posts is a great way to let your fellow community members know that what they posted was interesting, useful, cool, or fun. Share the love!
    first_flag:
      name: First Flag
      description: Flagged a post
      long_description: |
        This badge is granted the first time you flag a post. Flagging is how we all help keep this a nice place for everyone. If you notice any posts that require moderator attention for any reason please don’t hesitate to flag. If you see a problem, :flag_black: flag it!
    promoter:
      name: Promoter
      description: Invited a user
      long_description: |
        This badge is granted when you invite someone to join the community via the invite button on your user page, or at the bottom of a topic. Inviting friends who might be interested in specific discussions is a great way to introduce new people to our community, so thanks!
    campaigner:
      name: Campaigner
      description: Invited 3 basic users
      long_description: |
        This badge is granted when you’ve invited 3 people who subsequently spent enough time on the site to become basic users. A vibrant community needs a regular infusion of newcomers who regularly participate and add new voices to the conversations.
    champion:
      name: Champion
      description: Invited 5 members
      long_description: |
        This badge is granted when you’ve invited 5 people who subsequently spent enough time on the site to become full members. Wow! Thanks for expanding the diversity of our community with new members!
    first_share:
      name: First Share
      description: Shared a post
      long_description: |
        This badge is granted the first time you share a link to a reply or topic using the share button. Sharing links is a great way to show off interesting discussions with the rest of the world and grow your community.
    first_link:
      name: First Link
      description: Added a link to another topic
      long_description: |
        This badge is granted the first time you add a link to another topic. Linking topics helps fellow readers find interesting related conversations, by showing the connections between topics in both directions. Link freely!
    first_quote:
      name: First Quote
      description: Quoted a post
      long_description: |
        This badge is granted the first time you quote a post in your reply. Quoting relevant parts of earlier posts in your reply helps keep discussions connected together and on topic. The easiest way to quote is to highlight a section of a post, and then press any reply button. Quote generously!
    read_guidelines:
      name: Read Guidelines
      description: Read the <a href="%{base_uri}/guidelines">community guidelines</a>
      long_description: |
        This badge is granted for <a href="%{base_uri}/guidelines">reading the community guidelines</a>. Following and sharing these simple guidelines helps build a safe, fun, and sustainable community for everyone. Always remember there’s another human being, one very much like yourself, on the other side of that screen. Be nice!
    reader:
      name: Reader
      description: Read every reply in a topic with more than 100 replies
      long_description: |
        This badge is granted the first time you read a long topic with more than 100 replies. Reading a conversation closely helps you follow the discussion, understand different viewpoints, and leads to more interesting conversations. The more you read, the better the conversation gets. As we like to say, Reading is Fundamental! :slight_smile:
    popular_link:
      name: Popular Link
      description: Posted an external link with 50 clicks
      long_description: |
        This badge is granted when a link you shared gets 50 clicks. Thanks for posting a useful link that added interesting context to the conversation!
    hot_link:
      name: Hot Link
      description: Posted an external link with 300 clicks
      long_description: |
        This badge is granted when a link you shared gets 300 clicks. Thanks for posting a fascinating link that drove the conversation forward and illuminated the discussion!
    famous_link:
      name: Famous Link
      description: Posted an external link with 1000 clicks
      long_description: |
        This badge is granted when a link you shared gets 1000 clicks. Wow! You posted a link that significantly improved the conversation by adding essential detail, context, and information. Great work!
    appreciated:
      name: Appreciated
      description: Received 1 like on 20 posts
      long_description: |
        This badge is granted when you receive at least one like on 20 different posts. The community is enjoying your contributions to the conversations here!
    respected:
      name: Respected
      description: Received 2 likes on 100 posts
      long_description: |
        This badge is granted when you receive at least 2 likes on 100 different posts. The community is growing to respect your many contributions to the conversations here.
    admired:
      name: Admired
      description: Received 5 likes on 300 posts
      long_description: |
        This badge is granted when you receive at least 5 likes on 300 different posts. Wow! The community admires your frequent, high quality contributions to the conversations here.
    out_of_love:
      name: Out of Love
      description: Used %{max_likes_per_day} likes in a day
      long_description: |
        This badge is granted when you use all %{max_likes_per_day} of your daily likes. Remembering to take a moment and like the posts you enjoy and appreciate encourages your fellow community members to create even more great discussions in the future.
    higher_love:
      name: Higher Love
      description: Used %{max_likes_per_day} likes in a day 5 times
      long_description: |
        This badge is granted when you use all %{max_likes_per_day} of your daily likes for 5 days. Thanks for taking the time actively encouraging the best conversations every day!
    crazy_in_love:
      name: Crazy in Love
      description: Used %{max_likes_per_day} likes in a day 20 times
      long_description: |
        This badge is granted when you use all %{max_likes_per_day} of your daily likes for 20 days. Wow! You’re a role model for encouraging your fellow community members!
    thank_you:
      name: Thank You
      description: Has 20 liked posts and gave 10 likes
      long_description: |
        This badge is granted when you have 20 liked posts and give 10 or more likes in return. When someone likes your posts, you find the time to like what others are posting, too.
    gives_back:
      name: Gives Back
      description: Has 100 liked posts and gave 100 likes
      long_description: |
        This badge is granted when you have 100 liked posts and give 100 or more likes in return. Thanks for paying it forward!
    empathetic:
      name: Empathetic
      description: Has 500 liked posts and gave 1000 likes
      long_description: |
        This badge is granted when you have 500 liked posts and give 1000 or more likes in return. Wow! You’re a model of generosity and mutual appreciation :two_hearts:.
    first_emoji:
      name: First Emoji
      description: Used an Emoji in a Post
      long_description: |
        This badge is granted the first time you add an Emoji to your post :thumbsup:. Emoji let you convey emotion in your posts, from happiness :smiley: to sadness :anguished: to anger :angry: and everything in between :sunglasses:. Just type a : (colon) or press the Emoji toolbar button in the editor to select from hundreds of choices :ok_hand:
    first_mention:
      name: First Mention
      description: Mentioned a user in a post
      long_description: |
        This badge is granted the first time you mention someone’s @username in your post. Each mention generates a notification to that person, so they know about your post. Just begin typing @ (at symbol) to mention any user or, if allowed, group – it’s a convenient way to bring something to their attention.
    first_onebox:
      name: First Onebox
      description: Posted a link that was oneboxed
      long_description: |
        This badge is granted the first time you post a link on a line by itself, which automatically expanded into a onebox with a summary, title, and (when available) picture.
    first_reply_by_email:
      name: First Reply By Email
      description: Replied to a post via email
      long_description: |
        This badge is granted the first time you reply to a post via email :e-mail:.
    new_user_of_the_month:
      name: "New User of the Month"
      description: Outstanding contributions in their first month
      long_description: |
        This badge is granted to congratulate two new users each month for their excellent overall contributions, as measured by how often their posts were liked, and by whom.
    enthusiast:
      name: Enthusiast
      description: Visited 10 consecutive days
      long_description: |
        This badge is granted for visiting 10 consecutive days. Thanks for sticking with us for over a week!
    aficionado:
      name: Aficionado
      description: Visited 100 consecutive days
      long_description: |
        This badge is granted for visiting 100 consecutive days. That’s more than three months!
    devotee:
      name: Devotee
      description: Visited 365 consecutive days
      long_description: |
        This badge is granted for visiting 365 consecutive days. Wow, an entire year!
    badge_title_metadata: "%{display_name} badge on %{site_title}"

  admin_login:
    success: "Email Sent"
    errors:
      unknown_email_address: "Unknown email address."
      invalid_token: "Invalid token."
    email_input: "Admin Email"
    submit_button: "Send Email"
    safe_mode: "Safe Mode: disable all themes/plugins when logging in"

  performance_report:
    initial_post_raw: This topic includes daily performance reports for your site.
    initial_topic_title: Website performance reports

  tags:
    title: "Tags"
    restricted_tag_disallowed: 'You cannot apply the tag "%{tag}".'
    restricted_tag_remove_disallowed: 'You cannot remove the tag "%{tag}".'
    minimum_required_tags:
      one: "You must select at least %{count} tag."
      other: "You must select at least %{count} tags."
    upload_row_too_long: "The CSV file should have one tag per line. Optionally the tag can be followed by a comma, then the tag group name."
    forbidden:
      invalid:
        one: "The tag you selected cannot be used"
        other: "None of the tags you selected can be used"
      in_this_category: '"%{tag_name}" cannot be used in this category'
      restricted_to:
        one: '"%{tag_name}" is restricted to the "%{category_names}" category'
        other: '"%{tag_name}" is restricted to the following categories: %{category_names}'
      synonym: 'Synonyms are not allowed. Use "%{tag_name}" instead.'
      has_synonyms: '"%{tag_name}" cannot be used because it has synonyms.'
      restricted_tags_cannot_be_used_in_category:
        one: 'The "%{tags}" tag cannot be used in the "%{category}" category. Please remove it.'
        other: 'The following tags cannot be used in the "%{category}" category: %{tags}. Please remove them.'
      category_does_not_allow_tags:
        one: 'The "%{category}" category does not allow the "%{tags}" tag. Please remove it.'
        other: 'The "%{category}" category does not allow the following tags: "%{tags}". Please remove them.'
    required_tags_from_group:
      one: "You must include at least %{count} %{tag_group_name} tag. The tags in this group are: %{tags}."
      other: "You must include at least %{count} %{tag_group_name} tags. The tags in this group are: %{tags}."
    limited_to_one_tag_from_group: "The tags %{tags} cannot be used simultaneously. Please include only one of them."
    invalid_target_tag: "cannot be a synonym of a synonym"
    synonyms_exist: "is not allowed while synonyms exist"
    user_not_permitted: "You're not allowed to tag topics"
  rss_by_tag: "Topics tagged %{tag}"

  finish_installation:
    congratulations: "Congratulations, you installed Discourse!"
    register:
      button: "Register"
      title: "Register Admin Account"
      help: "Register a new account to get started."
      no_emails: "Unfortunately, no administrator emails were defined during setup, so finalizing the configuration may be difficult. Please add a developer email in the configuration file or <a href='https://meta.discourse.org/t/create-admin-account-from-console/17274'>create an administrator account from console</a>."
    confirm_email:
      title: "Confirm your Email"
      message: "<p>We sent an activation mail to <b>%{email}</b>. Please follow the instructions in the email to activate your account.</p><p>If it doesn't arrive, check your spam folder, and <a href='https://meta.discourse.org/t/troubleshooting-email-on-a-new-discourse-install/16326'>ensure you set up email correctly</a>.</p>"
    resend_email:
      title: "Resend Activation Email"
      message: "<p>We've re-sent the activation email to <b>%{email}</b>"

  safe_mode:
    title: "Enter safe mode"
    description: "Safe mode allows you to test your site without loading themes or client-side plugin customizations. Server-side plugin customizations remain enabled."
    no_themes: "Disable themes and theme components"
    no_unofficial_plugins: "Disable unofficial client-side plugin customizations"
    no_plugins: "Disable all client-side plugin customizations"
    deprecation_error_description: "To check for compatibility with upcoming Discourse updates, you can make Javascript deprecations raise an error:"
    deprecation_error_label: Make Javascript deprecations raise an error
    enter: "Enter Safe Mode"
    must_select: "You must select at least one option to enter safe mode."
  wizard:
    title: "Discourse Setup"
    step:
      introduction:
        title: "About your site"
        description: "These will be shown on your login and any public pages. You can always change them later."

        fields:
          title:
            label: "Community name"
            placeholder: "Jane’s Hangout"
          site_description:
            label: "Describe your community in a sentence"
            placeholder: "A place for Jane and her friends to discuss cool stuff"
          default_locale:
            label: "Language"

      privacy:
        title: "Member experience"

        fields:
          login_required:
            placeholder: "Private"
            extra_description: "Only logged in users can access this community"
          invite_only:
            placeholder: "Invite only"
            extra_description: "Users must be invited by trusted users or staff, otherwise users can sign up on their own"
          must_approve_users:
            placeholder: "Require approval"
            extra_description: "Users must be approved by staff"
          chat_enabled:
            placeholder: "Enable chat"
            extra_description: "Engage with your members in real time"
          enable_sidebar:
            placeholder: "Enable sidebar"
            extra_description: "Access your favorite spaces with ease"

      ready:
        title: "Your site is ready!"
        description: "That's it! You've done the basics to setup your community. Now you can jump in and have a look around, write a welcome topic, and send invites!<br><br>Have fun!"

      styling:
        title: "Look and feel"
        fields:
          color_scheme:
            label: "Color scheme"
          body_font:
            label: "Body font"
          heading_font:
            label: "Heading font"
          styling_preview:
            label: "Preview"
          homepage_style:
            label: "Homepage style"
            choices:
              latest:
                label: "Latest Topics"
              categories_only:
                label: "Categories Only"
              categories_with_featured_topics:
                label: "Categories with Featured Topics"
              categories_and_latest_topics:
                label: "Categories and Latest Topics"
              categories_and_latest_topics_created_date:
                label: "Categories and Latest Topics (sort by topic created date)"
              categories_and_top_topics:
                label: "Categories and Top Topics"
              categories_boxes:
                label: "Categories Boxes"
              categories_boxes_with_topics:
                label: "Categories Boxes with Topics"
              subcategories_with_featured_topics:
                label: "Subcategories with Featured Topics"

      branding:
        title: "Site logo"
        fields:
          logo:
            label: "Primary logo"
            description: "Recommended size: 600 x 200"
          logo_small:
            label: "Square logo"
            description: "Recommended size: 512 x 512. Also used as the favicon and mobile home screen app icon."

      corporate:
        title: "Your organization"
        description: "The following information will be used in your Terms of Service and About pages. Feel free to skip if no company exists."

        fields:
          company_name:
            label: "Company name"
            placeholder: "Acme Organization"
          governing_law:
            label: "Governing law"
            placeholder: "California law"
          contact_url:
            label: "Web page"
            placeholder: "https://www.example.com/contact-us"
          city_for_disputes:
            label: "City for disputes"
            placeholder: "San Francisco, California"
          site_contact:
            label: "Automated messages"
            description: "All automated Discourse personal messages will be sent from this user, such as flag warnings and backup completion notices."
          contact_email:
            label: "Point of contact"
            placeholder: "example@user.com"
            description: "Email address of key contact responsible for this site. Used for critical notifications, and listed on your <a href='%{base_path}/about' target='_blank'>your about page</a> for urgent matters."

      invites:
        title: "Invite Staff"
        description: "You’re almost done! Let’s invite some people to help <a href='https://blog.discourse.org/2014/08/building-a-discourse-community/' target='blank'>seed your discussions</a> with interesting topics and replies to get your community started."
        disabled: "Since local logins are disabled, it’s not possible to send invites to anyone. Please proceed to the next step."

      finished:
        title: "Your Discourse is Ready!"
        description: |
          <p>If you ever feel like changing these settings, <b>re-run this wizard any time</b>, or visit <a href='%{base_path}/admin' target='_blank'>your admin section</a>; find it next to the wrench icon in the site menu.</p>
          <p>It is easy to customize your Discourse even further using our powerful theming system. For examples, check out the <a href="https://meta.discourse.org/c/theme/61/l/top" target="_blank">top themes and components</a> on <a href="https://meta.discourse.org/" target="_blank">meta.discourse.org</a>.</p>
          <p>Have fun, and good luck <a href='https://blog.discourse.org/2014/08/building-a-discourse-community/' target='_blank'>building your new community!</a></p>

  search_logs:
    graph_title: "Search Count"

  onebox:
    discourse:
      user_joined_community: "Joined %{date}"
    gitlab:
      truncated_file: "This file has been truncated."
      show_original: "show original"
    github:
      binary_file: "This file is binary."
      truncated_file: "This file has been truncated."
      show_original: "show original"
      requires_iframe: "Viewer requires iframe."
      committed: "committed"
      more_than_three_files: "There are more than three files."
      opened: "opened"
      closed: "closed"
      commit_by: "Commit by"
      comment_by: "Comment by"
      review_by: "Review by"
      pr_summary: "%{commits} commits changed %{changed_files} files with %{additions} additions and %{deletions} deletions"

  discourse_push_notifications:
    popup:
      mentioned: '%{username} mentioned you in "%{topic}" - %{site_title}'
      group_mentioned: '%{username} mentioned you in "%{topic}" - %{site_title}'
      quoted: '%{username} quoted you in "%{topic}" - %{site_title}'
      replied: '%{username} replied to you in "%{topic}" - %{site_title}'
      posted: '%{username} posted in "%{topic}" - %{site_title}'
      private_message: '%{username} sent you a private message in "%{topic}" - %{site_title}'
      linked: '%{username} linked to your post from "%{topic}" - %{site_title}'
      watching_first_post: '%{username} created a new topic "%{topic}" - %{site_title}'
      confirm_title: "Notifications enabled - %{site_title}"
      confirm_body: "Success! Notifications have been enabled."
      custom: "Notification from %{username} on %{site_title}"

  staff_action_logs:
    json_too_long: "Values not logged because they exceed the column length limits"
    not_found: "not found"
    unknown: "unknown"
    user_merged: "%{username} was merged into this account"
    user_delete_self: "Deleted by self from %{url}"
    webhook_deactivation_reason: "Your webhook has been automatically deactivated. We received multiple '%{status}' HTTP status failure responses."
    api_key:
      automatic_revoked:
        one: "Automatically revoked, last activity more than %{count} day ago"
        other: "Automatically revoked, last activity more than %{count} days ago"
      automatic_revoked_max_life:
        one: "Automatically revoked, created at more than %{count} day ago"
        other: "Automatically revoked, created at more than %{count} days ago"
      revoked: Revoked
      restored: Restored

  reviewables:
    already_handled: "Thanks, but we've already reviewed that post and determined it does not need to be flagged again."
    already_handled_and_user_not_exist: "Thanks, but someone already reviewed and that user no longer exists."
    priorities:
      low: "Low"
      medium: "Medium"
      high: "High"
    sensitivity:
      disabled: "Disabled"
      low: "Low"
      medium: "Medium"
      high: "High"
    must_claim: "You must claim items before acting on them."
    user_claimed: "This item has been claimed by another user."
    missing_version: "You must supply a version parameter"
    conflict: "There was an update conflict preventing you from doing that."
    reasons:
      post_count: "The first few posts from every user must be approved by staff. See %{link}."
      trust_level: "Users at low trust levels must have replies approved by staff. See %{link}."
      group: "Users not in the specified groups must have replies approved by staff. See %{link}."
      new_topics_unless_trust_level: "Users at low trust levels must have topics approved by staff. See %{link}."
      fast_typer: "New user typed their first post suspiciously fast, suspected bot or spammer behavior. See %{link}."
      auto_silence_regex: "New user whose first post matches the %{link} setting."
      watched_word: "This post included a Watched Word. See your %{link}."
      staged: "New topics and posts for staged users must be approved by staff. See %{link}."
      category: "Posts in this category require manual approval by staff. See the %{link}."
      must_approve_users: "All new users must be approved by staff. See %{link}."
      invite_only: "All new users should be invited. See %{link}."
      email_auth_res_enqueue: "This email failed a DMARC check, it most likely isn't from whom it seems to be from. Check the raw email headers for more information."
      email_spam: "This email was flagged as spam by the header defined in %{link}."
      suspect_user: "This new user entered profile information without reading any topics or posts, which strongly suggests they may be a spammer. See %{link}."
      contains_media: "This post includes embedded media. See %{link}."
      queued_by_staff: "A staff member thinks this post needs review. It'll remain hidden until then."
      links:
        watched_word: list of watched words
        category: category settings

    actions:
      agree:
        title: "Yes"
      agree_and_keep:
        title: "Keep post"
        description: "Agree with flag but keep this post unchanged."
      agree_and_keep_hidden:
        title: "Keep post hidden"
        description: "Agree with flag and keep the post hidden."
      agree_and_suspend:
        title: "Suspend user"
        description: "Agree with flag and suspend the user."
      agree_and_silence:
        title: "Silence user"
        description: "Agree with flag and silence the user."
      agree_and_restore:
        title: "Restore post"
        description: "Restore the post so that all users can see it."
      agree_and_hide:
        title: "Hide post"
        description: "Agree with flag and hide this post + automatically send the user a message urging them to edit it."
      delete_single:
        title: "Delete"
      delete:
        title: "Delete…"
      delete_and_ignore:
        title: "Ignore flag and delete post"
        description: "Ignore the flag by removing it from the queue and delete the post; if the first post, delete the topic as well. "
      delete_and_ignore_replies:
        title: "Ignore flag, delete post and replies"
        description: "Ignore the flag by removing it from the queue, delete the post and all of its replies; if the first post, delete the topic as well"
        confirm: "Are you sure you want to delete the replies to the post as well?"
      delete_and_agree:
        title: "Delete post"
        description: "Agree with flag and delete this post; if the first post, delete the topic as well."
      delete_and_agree_replies:
        title: "Delete post and replies"
        description: "Agree with flag and delete this post and all of its replies; if the first post, delete the topic as well."
        confirm: "Are you sure you want to delete the replies to the post as well?"
      disagree_and_restore:
        title: "No, restore post"
        description: "Restore the post so that all users can see it."
      disagree:
        title: "No"
      discard_post:
        title: "Discard Post"
      revise_and_reject_post:
        title: "Revise Post..."
      ignore:
        title: "Ignore"
      ignore_and_do_nothing:
        title: "Do nothing"
        description: "Ignore the flag by removing it from the queue without taking any action. Hidden posts will stay hidden and be handled by the auto-tools."
      approve:
        title: "Approve"
      approve_post:
        title: "Approve Post"
        confirm_closed: "This topic is closed. Would you like to create the post anyway?"
      reject_post:
        title: "Reject Post"
      approve_user:
        title: "Approve User"
      reject_user:
        title: "Delete User…"
        delete:
          title: "Delete User"
          description: "The user will be deleted from the forum."
        block:
          title: "Delete and Block User"
          description: "The user will be deleted, and we'll block their IP and email address."
      reject:
        title: "Reject"
        bundle_title: "Reject…"
      reject_and_suspend:
        title: "Reject and Suspend user"
      reject_and_silence:
        title: "Reject and Silence user"
      reject_and_delete:
        title: "Reject and Delete the post"
      reject_and_keep_deleted:
        title: "Keep post deleted"
      approve_and_restore:
        title: "Approve and Restore post"
      delete_user:
        reason: "Deleted via review queue"

  email_style:
    html_missing_placeholder: "The html template must include %{placeholder}"

  notification_level:
    ignore_error: "Sorry, you can't ignore that user."
    mute_error: "Sorry, you can't mute that user."
    error: "Sorry, you cannot change the notification level for that user."
    invalid_value: '"%{value}" is not a valid notification level.'

  discord:
    not_in_allowed_guild: "Authentication failed. You are not a member of a permitted Discord guild."

  old_keys_reminder:
    title: "Reminder about old credentials"
    body: |
      Hello! This is a routine yearly security reminder from your Discourse instance.

      As a courtesy, we wanted to let you know that the following credentials used on your Discourse instance have not been updated in more than two years:

      %{keys}

      No action is required at this time, however, it is considered good security practice to cycle all your important credentials every few years.

  create_linked_topic:
    topic_title_with_sequence:
      one: "%{topic_title} (Part %{count})"
      other: "%{topic_title} (Part %{count})"
    post_raw: "Continuing the discussion from %{parent_url}.\n\nPrevious discussions:\n\n%{previous_topics}"
    small_action_post_raw: "Continue discussion at %{new_title}."

  fallback_username: "user"

  user_status:
    errors:
      ends_at_should_be_greater_than_set_at: "ends_at should be greater than set_at"
  webhooks:
    payload_url:
      blocked_or_internal: "Payload URL cannot be used because it resolves to a blocked or internal IP"
      unsafe: "Payload URL cannot be used because it's unsafe"

  form_templates:
    errors:
      invalid_yaml: "is not a valid YAML string"
      invalid_type: "contains an invalid template type: %{type} (valid types are: %{valid_types})"
      missing_type: "is missing a field type"
      missing_id: "is missing a field id"
      duplicate_ids: "has duplicate ids"
      reserved_id: "has a reserved keyword as id: %{id}"
      unsafe_description: "has an unsafe HTML description"<|MERGE_RESOLUTION|>--- conflicted
+++ resolved
@@ -2342,14 +2342,11 @@
     enable_group_directory: "Provide a directory of groups for browsing"
     enable_category_group_moderation: "Allow groups to moderate content in specific categories"
     group_in_subject: "Set %%{optional_pm} in email subject to name of first group in PM, see: <a href='https://meta.discourse.org/t/customize-specific-email-templates/88323' target='_blank'>Customize subject format for standard emails</a>"
-<<<<<<< HEAD
+
     allow_anonymous_posting: "Allow users to switch to anonymous mode"
     allow_anonymous_likes: "Allow anonymous users to like posts"
     allow_anonymous_to_inherit_group: "Allow anonymous users to inherit their parent user's groups which have allow_anonymous_to_inherit_group enabled"
-=======
-    allow_anonymous_posting: "Enable the option for users to switch to anonymous mode for posting. When activated, users can opt for their identities to be hidden when creating posts or topics throughout the site. See also `allow_anonymous_likes`."
-    allow_anonymous_likes: "Enable this setting to allow users who are browsing your site anonymously to like posts. When activated, users can opt for their identities to be hidden when liking posts or topics throughout the site. See also `allow_anonymous_posting`."
->>>>>>> 3e137757
+
     anonymous_posting_min_trust_level: "Minimum trust level required to enable anonymous posting"
     anonymous_posting_allowed_groups: "Groups that are allowed to enable anonymous posting"
     anonymous_account_duration_minutes: "To protect anonymity create a new anonymous account every N minutes for each user. Example: if set to 600, as soon as 600 minutes elapse from last post AND user switches to anon, a new anonymous account is created."
