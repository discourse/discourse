--- conflicted
+++ resolved
@@ -2541,11 +2541,8 @@
 
     keywords:
       anonymous_posting_allowed_groups: "anonymous_posting_min_trust_level"
-<<<<<<< HEAD
       here_mention_allowed_groups: "min_trust_level_for_here_mention"
-=======
       shared_drafts_allowed_groups: "shared_drafts_min_trust_level"
->>>>>>> fe5383db
 
     placeholder:
       discourse_connect_provider_secrets:
