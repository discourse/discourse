--- conflicted
+++ resolved
@@ -2433,11 +2433,8 @@
     experimental_new_new_view_groups: 'EXPERIMENTAL: Enable a new topics list that combines unread and new topics and make the "Everything" link in the sidebar link to it.'
     enable_custom_sidebar_sections: "EXPERIMENTAL: Enable custom sidebar sections"
     experimental_topics_filter: "EXPERIMENTAL: Enables the experimental topics filter route at /filter"
-<<<<<<< HEAD
+    experimental_search_menu_groups: "EXPERIMENTAL: Enables the new search menu that has been upgraded to use glimmer"
     enable_experimental_lightbox: "EXPERIMENTAL: Replace the default image lightbox with the revamped design."
-=======
-    experimental_search_menu_groups: "EXPERIMENTAL: Enables the new search menu that has been upgraded to use glimmer"
->>>>>>> 999014e8
 
     errors:
       invalid_css_color: "Invalid color. Enter a color name or hex value."
