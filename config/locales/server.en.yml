# encoding: utf-8
# This file contains content for the server portion of Discourse used by Ruby
#
# To validate this YAML file after you change it, please paste it into
# http://yamllint.com/

en:
  dates:
    short_date_no_year: "D MMM"
    short_date: "D MMM, YYYY"
    long_date: "MMMM D, YYYY h:mma"
  time:
    formats:
      short: "%m-%d-%Y"
      short_no_year: "%B %-d"
      date_only: "%b %-d, %Y"

  title: "Community"
  topics: "Topics"
  posts: "posts"
  loading: "Loading"
  powered_by_html: 'Powered by <a href="http://www.discourse.org">Discourse</a>, best viewed with JavaScript enabled'

  via: "%{username} via %{site_name}"
  is_reserved: "is reserved"

  site_under_maintenance: 'Site is currently undergoing maintenance.'
  operation_already_running: "An %{operation} is currently running. Can't start a new %{operation} job right now."

  too_many_replies:
    one: "We're sorry, but new users are temporarily limited to 1 reply in the same topic."
    other: "We're sorry, but new users are temporarily limited to %{count} replies in the same topic."

  embed:
    start_discussion: "Begin the Discussion"
    continue: "Continue the Discussion"
    more_replies:
      one: "1 more reply"
      other: "%{count} more replies"

    loading: "Loading Discussion..."
    permalink: "Permalink"
    imported_from: "Discussion topic for the original blog entry at: %{link}"
    in_reply_to: "in reply to %{username}"
    replies:
      one: "1 reply"
      other: "%{count} replies"

  too_many_mentions:
    zero: "Sorry, you can't mention other users."
    one: "Sorry, you can only mention one other user in a post."
    other: "Sorry, you can only mention %{count} users in a post."
  too_many_mentions_newuser:
    zero: "Sorry, new users can't mention other users."
    one: "Sorry, new users can only mention one other user in a post."
    other: "Sorry, new users can only mention %{count} users in a post."
  too_many_images:
    zero: "Sorry, new users can't put images in posts."
    one: "Sorry, new users can only put one image in a post."
    other: "Sorry, new users can only put %{count} images in a post."
  too_many_attachments:
    zero: "Sorry, new users can't put attachments in posts."
    one: "Sorry, new users can only put one attachment in a post."
    other: "Sorry, new users can only put %{count} attachments in a post."
  too_many_links:
    zero: "Sorry, new users can't put links in posts."
    one: "Sorry, new users can only put one link in a post."
    other: "Sorry, new users can only put %{count} links in a post."
  spamming_host: "Sorry you cannot post a link to that host."

  just_posted_that: "is too similar to what you recently posted"
  has_already_been_used: "has already been used"
  invalid_characters: "contains invalid characters"
  is_invalid: "is invalid; try to be a little more descriptive"
  next_page: "next page →"
  page_num: "Page %{num}"
  by: "By"
  topics_in_category: "Topics in the '%{category}' category"
  rss_posts_in_topic: "RSS feed of '%{topic}'"
  rss_topics_in_category: "RSS feed of topics in the '%{category}' category"
  author_wrote: "%{author} wrote:"
  num_posts: "Posts:"
  num_participants: "Participants:"
  read_full_topic: "Read full topic"
  private_message_abbrev: "PM"
  rss_description:
    latest: "Latest topics"
    hot: "Hot topics"
  too_late_to_edit: "That post was created too long ago. It can no longer be edited or deleted."

  groups:
    errors:
      can_not_modify_automatic: "You can not modify an automatic group"
    default_names:
      admins: "admins"
      moderators: "moderators"
      staff: "staff"
      trust_level_1: "trust_level_1"
      trust_level_2: "trust_level_2"
      trust_level_3: "trust_level_3"
      trust_level_4: "trust_level_4"
      trust_level_5: "trust_level_5"

  education:
    until_posts:
      one: "1 post"
      other: "%{count} posts"

    'new-topic': |
      Welcome to the Watchman Monitoring Community &mdash; **thanks for starting a new conversation!**

      - Does the title accurately describe your topic? Does it sound interesting?

      - What is this about? Who would be interested in it? Why does it matter? What kind of responses are you hoping for from the community?

      - Include good search words in your topic so others can *find* it. To group your topic with related topics, select a category.

      For more guidance, [see our FAQ](/faq). This panel will only appear for your first %{education_posts_text}.

    'new-reply': |
      Welcome to the Watchman Monitoring Community &mdash; **thanks for contributing!**

      - Does your reply improve the conversation in some way?

      - Be kind to your fellow community members.

      - Constructive criticism is welcome, but criticize *ideas*, not people.

      For more guidance, [see our FAQ](/faq). This panel will only appear for your first %{education_posts_text}.

    avatar: |
      ### How about a new picture for your account?

      You've posted a few topics and replies, but your avatar isn't as unique as you are -- it's the same default avatar all new users have.

      Have you considered **[visiting your user profile](%{profile_path})** and uploading a custom image that represents you?

      It's easier to follow community discussions and find interesting people in conversations when everyone has a unique avatar!

    sequential_replies: |
      ### Consider replying to several posts at once

      Rather than many sequential replies to a topic, please consider a single reply that includes quotes or @name references to previous posts.

      You can edit your previous reply to add a quote by highlighting text and selecting the <b>quote reply</b> button that appears.

      It's easier for everyone to read topics that have fewer in-depth replies versus lots of small, individual replies.

    dominating_topic: |
      ### Let others join the conversation

      This topic is clearly important to you &ndash; you've posted more than %{percent}% of the replies here.

      Are you sure you're providing adequate time for other people to share their points of view, too?

    too_many_replies: |
      ### You have reached the reply limit for this topic

      We're sorry, but new users are temporarily limited to %{newuser_max_replies_per_topic} replies in the same topic.

      Instead of adding another reply, please consider editing your previous replies, or visiting other topics.

  activerecord:
    attributes:
      category:
        name: "Category Name"
      post:
        raw: "Body"
      user:
        ip_address: ""
    errors:
      messages:
        is_invalid: "is invalid; try to be a little more descriptive"
        has_already_been_used: "has already been used"
      models:
        topic:
          attributes:
            archetype:
              cant_send_pm: "Sorry, you cannot send a private message to that user."
        user:
          attributes:
            password:
              common: "is one of the 5000 most common passwords. Please use a more secure password."
            ip_address:
              signup_not_allowed: "Signup is not allowed from this account."

  user_profile:
    no_info_me: "<div class='missing-profile'>the About Me field of your profile is currently blank, <a href='/users/%{username_lower}/preferences/about-me'>would you like to fill it out?</a></div>"
    no_info_other: "<div class='missing-profile'>%{name} hasn't entered anything in the About Me field of their profile yet</div>"

  vip_category_name: "Lounge"
  vip_category_description: "A category exclusive to members with trust level 3 and higher."

  meta_category_name: "Meta"
  meta_category_description: "Discussion about this forum, its organization, how it works, and how we can improve it."

  category:
    topic_prefix: "Category definition for %{category}"
    replace_paragraph: "[Replace this first paragraph with a short description of your new category. This guidance will appear in the category selection area, so try to keep it below 200 characters. Until you edit this text or create topics, this category won't appear on the categories page.]"
    post_template: "%{replace_paragraph}\n\nUse the following paragraphs for a longer description, as well as to establish any category guidelines or rules.\n\nSome things to consider in any discussion replies below:\n\n- What is this category for? Why should people select this category for their topic?\n\n- How is this different than the other categories we already have?\n\n- Do we need this category?\n\n- Should we merge this with another category, or split it into more categories?\n"
    errors:
      self_parent: "A subcategory's parent cannot be itself."
      depth: "You can't nest a subcategory under another."
  trust_levels:
    newuser:
      title: "new user"
    basic:
      title: "basic user"
    regular:
      title: "regular user"
    leader:
      title: "leader"
    elder:
      title: "elder"
    change_failed_explanation: "You attempted to demote %{user_name} to '%{new_trust_level}'. However their trust level is already '%{current_trust_level}'. %{user_name} will remain at '%{current_trust_level}'"


  rate_limiter:
    too_many_requests: "We have a daily limit on how many times that action can be taken. Please wait %{time_left} before trying again."
    hours:
      one: "1 hour"
      other: "%{count} hours"
    minutes:
      one: "1 minute"
      other: "%{count} minutes"
    seconds:
      one: "1 second"
      other: "%{count} seconds"

  datetime:
    distance_in_words:
      half_a_minute: "< 1m"
      less_than_x_seconds:
        one:   "< 1s"
        other: "< %{count}s"
      x_seconds:
        one:   "1s"
        other: "%{count}s"
      less_than_x_minutes:
        one:   "< 1m"
        other: "< %{count}m"
      x_minutes:
        one:   "1m"
        other: "%{count}m"
      about_x_hours:
        one:   "1h"
        other: "%{count}h"
      x_days:
        one:   "1d"
        other: "%{count}d"
      about_x_months:
        one:   "1mon"
        other: "%{count}mon"
      x_months:
        one:   "1mon"
        other: "%{count}mon"
      about_x_years:
        one:   "1y"
        other: "%{count}y"
      over_x_years:
        one:   "> 1y"
        other: "> %{count}y"
      almost_x_years:
        one:   "1y"
        other: "%{count}y"

    distance_in_words_verbose:
      half_a_minute: "just now"
      less_than_x_seconds:
        one:   "just now"
        other: "just now"
      x_seconds:
        one:   "1 second ago"
        other: "%{count} seconds ago"
      less_than_x_minutes:
        one:   "less than 1 minute ago"
        other: "less than %{count} minutes ago"
      x_minutes:
        one:   "1 minute ago"
        other: "%{count} minutes ago"
      about_x_hours:
        one:   "1 hour ago"
        other: "%{count} hours ago"
      x_days:
        one:   "1 day ago"
        other: "%{count} days ago"
      about_x_months:
        one:   "about 1 month ago"
        other: "about %{count} months ago"
      x_months:
        one:   "1 month ago"
        other: "%{count} months ago"
      about_x_years:
        one:   "about 1 year ago"
        other: "about %{count} years ago"
      over_x_years:
        one:   "over 1 year ago"
        other: "over %{count} years ago"
      almost_x_years:
        one:   "almost 1 year ago"
        other: "almost %{count} years ago"

  password_reset:
    no_token: "Sorry, your token has expired. Please try resetting your password again."
    choose_new: "Please choose a new password"
    choose: "Please choose a password"
    update: 'Update Password'
    save: 'Set Password'
    title: 'Reset Password'
    success: "You successfully changed your password and are now logged in."
    success_unapproved: "You successfully changed your password."
    continue: "Continue to the Watchman Monitoring Community"

  change_email:
    confirmed: "Your email has been updated."
    please_continue: "Please continue to %{link}"
    error: "There was an error changing your email address. Perhaps the address is already in use?"

  activation:
    already_done: "Sorry, this account confirmation link is no longer valid. Perhaps your account is already active?"
    please_continue: "Your new account is confirmed, and you are now logged in. Continue to %{link}"
    welcome_to: "Welcome to the Watchman Monitoring Community!"
    approval_required: "A moderator must manually approve your new account before you can access this forum. You'll get an email when your account is approved!"

  post_action_types:
    off_topic:
      title: 'Off-Topic'
      description: 'This post is radically off-topic in the current conversation, and should probably be moved to a different topic. If this is a topic, perhaps it does not belong here.'
      long_form: 'flagged this as off-topic'
    spam:
      title: 'Spam'
      description: 'This post is an advertisement. It is not useful or relevant to the current conversation, but promotional in nature.'
      long_form: 'flagged this as spam'
    inappropriate:
      title: 'Inappropriate'
      description: 'This post contains content that a reasonable person would consider offensive, abusive, or a violation of <a href="/faq">our community guidelines</a>.'
      long_form: 'flagged this as inappropriate'
    notify_user:
      title: 'Notify {{username}}'
      description: 'This post contains something I want to talk to this person directly and privately about.'
      long_form: 'notified user'
      email_title: 'Regarding your post in "%{title}"'
      email_body: "%{link}\n\n%{message}"
    notify_moderators:
      title: 'Notify moderators'
      description: 'This post requires general moderator attention based on the <a href="/faq">FAQ</a>, <a href="%{tos_url}">TOS</a>, or for another reason not listed above.'
      long_form: 'notified moderators'
      email_title: 'A post in "%{title}" requires moderator attention'
      email_body: "%{link}\n\n%{message}"
    bookmark:
      title: 'Bookmark'
      description: 'Bookmark this post'
      long_form: 'bookmarked this post'
    like:
      title: 'Like'
      description: 'Like this post'
      long_form: 'liked this'
    vote:
      title: 'Vote'
      description: 'Vote for this post'
      long_form: 'voted for this post'

  flagging:
    you_must_edit: '<p>Your post was flagged by the community. Please see your private messages.</p>'
    user_must_edit: '<p>Flagged content temporarily hidden.</p>'

  archetypes:
    regular:
      title: "Regular Topic"

  unsubscribed:
    title: 'Unsubscribed'
    description: "You have been unsubscribed. We won't contact you again!"
    oops: "In case you didn't mean to do this, click below."
    not_found: "Error Unsubscribing"
    not_found_description: "Sorry, we couldn't unsubscribe you. It's possible the link in your email has expired."

  resubscribe:
    action: "Re-Subscribe"
    title: "Re-Subscribed!"
    description: "You have been re-subscribed."

  reports:
    visits:
      title: "User Visits"
      xaxis: "Day"
      yaxis: "Number of visits"
    signups:
      title: "Users"
      xaxis: "Day"
      yaxis: "Number of new users"
    topics:
      title: "Topics"
      xaxis: "Day"
      yaxis: "Number of new topics"
    posts:
      title: "Posts"
      xaxis: "Day"
      yaxis: "Number of new posts"
    likes:
      title: "Likes"
      xaxis: "Day"
      yaxis: "Number of new likes"
    flags:
      title: "Flags"
      xaxis: "Day"
      yaxis: "Number of flags"
    bookmarks:
      title: "Bookmarks"
      xaxis: "Day"
      yaxis: "Number of new bookmarks"
    starred:
      title: "Starred"
      xaxis: "Day"
      yaxis: "Number of new starred topics"
    users_by_trust_level:
      title: "Users per Trust Level"
      xaxis: "Trust Level"
      yaxis: "Number of Users"
    emails:
      title: "Emails Sent"
      xaxis: "Day"
      yaxis: "Number of Emails"
    user_to_user_private_messages:
      title: "User-to-User"
      xaxis: "Day"
      yaxis: "Number of private messages"
    system_private_messages:
      title: "System"
      xaxis: "Day"
      yaxis: "Number of private messages"
    moderator_warning_private_messages:
      title: "Moderator Warning"
      xaxis: "Day"
      yaxis: "Number of private messages"
    notify_moderators_private_messages:
      title: "Notify Moderators"
      xaxis: "Day"
      yaxis: "Number of private messages"
    notify_user_private_messages:
      title: "Notify User"
      xaxis: "Day"
      yaxis: "Number of private messages"
    top_referrers:
      title: "Top Referrers"
      xaxis: "User"
      num_clicks: "Clicks"
      num_topics: "Topics"
    top_traffic_sources:
      title: "Top Traffic Sources"
      xaxis: "Domain"
      num_clicks: "Clicks"
      num_topics: "Topics"
      num_users: "Users"
    top_referred_topics:
      title: "Top Referred Topics"
      xaxis: "Topic"
      num_clicks: "Clicks"

  dashboard:
    rails_env_warning: "Your server is running in %{env} mode."
    ruby_version_warning: "You are running a version of Ruby 2.0.0 that is known to have problems. Upgrade to patch level 247 or later."
    host_names_warning: "Your config/database.yml file is using the default localhost hostname. Update it to use your site's hostname."
    gc_warning: 'Your server is using default ruby garbage collection parameters, which will not give you the best performance. Read this topic on performance tuning: <a href="http://meta.discourse.org/t/tuning-ruby-and-rails-for-discourse/4126" target="_blank">Tuning Ruby and Rails for Discourse</a>.'
    sidekiq_warning: 'Sidekiq is not running. Many tasks, like sending emails, are executed asynchronously by sidekiq. Please ensure at least one sidekiq process is running. <a href="https://github.com/mperham/sidekiq" target="_blank">Learn about Sidekiq here</a>.'
    queue_size_warning: 'The number of queued jobs is %{queue_size}, which is high. This could indicate a problem with the Sidekiq process(es), or you may need to add more Sidekiq workers.'
    memory_warning: 'Your server is running with less than 1 GB of total memory. At least 1 GB of memory is recommended.'
    facebook_config_warning: 'The server is configured to allow signup and log in with Facebook (enable_facebook_logins), but the app id and app secret values are not set. Go to <a href="/admin/site_settings">the Site Settings</a> and update the settings. <a href="https://github.com/discourse/discourse/wiki/The-Discourse-Admin-Quick-Start-Guide#enable-facebook-logins" target="_blank">See this guide to learn more</a>.'
    cas_config_warning: 'The server is configured to allow signup and log in with CAS (enable_cas_logins), but the hostname and domain name values are not set.'
    twitter_config_warning: 'The server is configured to allow signup and log in with Twitter (enable_twitter_logins), but the key and secret values are not set. Go to <a href="/admin/site_settings">the Site Settings</a> and update the settings. <a href="https://github.com/discourse/discourse/wiki/The-Discourse-Admin-Quick-Start-Guide#enable-twitter-logins" target="_blank">See this guide to learn more</a>.'
    github_config_warning: 'The server is configured to allow signup and log in with GitHub (enable_github_logins), but the client id and secret values are not set. Go to <a href="/admin/site_settings">the Site Settings</a> and update the settings. <a href="https://github.com/discourse/discourse/wiki/The-Discourse-Admin-Quick-Start-Guide" target="_blank">See this guide to learn more</a>.'
    s3_config_warning: 'The server is configured to upload files to s3, but at least one the following setting is not set: s3_access_key_id, s3_secret_access_key or s3_upload_bucket. Go to <a href="/admin/site_settings">the Site Settings</a> and update the settings. <a href="http://meta.discourse.org/t/how-to-set-up-image-uploads-to-s3/7229" target="_blank">See "How to set up image uploads to S3?" to learn more</a>.'
    image_magick_warning: 'The server is configured to create thumbnails of large images, but ImageMagick is not installed. Install ImageMagick using your favorite package manager or <a href="http://www.imagemagick.org/script/binary-releases.php" target="_blank">download the latest release</a>.'
    failing_emails_warning: 'There are %{num_failed_jobs} email jobs that failed. Check your config/discourse.conf file and ensure that the mail server settings are correct. <a href="/sidekiq/retries" target="_blank">See the failed jobs in Sidekiq</a>.'
    default_logo_warning: "You haven't customized the logo images for your site. Update logo_url, logo_small_url, and favicon_url in the <a href='/admin/site_settings'>Site Settings</a>."
    contact_email_missing: "You haven't provided a contact email for your site. Please update contact_email in the <a href='/admin/site_settings'>Site Settings</a>."
    contact_email_invalid: "The site contact email is invalid. Please update contact_email in the <a href='/admin/site_settings'>Site Settings</a>."
    title_nag: "The title Site Setting is still set to the default value. Please update it with your site's title in the <a href='/admin/site_settings'>Site Settings</a>."
    site_description_missing: "The site_description setting is blank. Write a brief description of this forum in the <a href='/admin/site_settings'>Site Settings</a>."
    consumer_email_warning: "Your site is configured to use Gmail (or another consumer email service) to send email. <a href='http://support.google.com/a/bin/answer.py?hl=en&answer=166852' target='_blank'>Gmail limits how many emails you can send</a>. Consider using an email service provider like mandrill.com to ensure email deliverability."
    access_password_removal: "Your site was using the access_password setting, which has been removed. The login_required and must_approve_users settings have been enabled, which should be used instead. You can change them in the <a href='/admin/site_settings'>Site Settings</a>. Be sure to <a href='/admin/users/list/pending'>approve users in the Pending Users list</a>. (This message will go away after 2 days.)"
    site_contact_username_warning: "The site_contact_username setting is blank. Please update it in the <a href='/admin/site_settings'>Site Settings</a>. Set it to the username of an admin user who should be the sender of system messages."
    notification_email_warning: "The notification_email setting is blank. Please update it in the <a href='/admin/site_settings'>Site Settings</a>."
    enforce_global_nicknames_warning: "The enforce_global_nicknames setting is checked, but the discourse_org_access_key is blank. A Discourse.org access key is required to use the enforce_global_nicknames setting. Please update your <a href='/admin/site_settings'>Site Settings</a>."

  content_types:
    education_new_reply:
      title: "New User Education: First Replies"
      description: "Pop up just-in-time guidance automatically displayed above the composer when new users begin typing their first two new replies."
    education_new_topic:
      title: "New User Education: First Topics"
      description: "Pop up just-in-time guidance automatically displayed above the composer when new users begin typing their first two new topics."
    usage_tips:
      title: "New User Tips"
      description: "Common usage tips, essential forum information, and key guidance intended for new users."
    welcome_user:
      title: "Welcome: New User"
      description: "A private message automatically sent to all new users when they sign up."
    welcome_invite:
      title: "Welcome: Invited User"
      description: "A private message automatically sent to all new invited users when they accept the invitation from another user to participate."
    privacy_policy:
      title: "Privacy Policy"
      description: "Your site's privacy policy. Leave blank for default policy."
    faq:
      title: "FAQ"
      description: "Your site's FAQ. Leave blank for the default FAQ."
    login_required_welcome_message:
      title: "Login Required: Welcome Message"
      description: "Welcome message that is displayed to logged out users when
        the 'login required' setting is enabled."
    tos_user_content_license:
      title: "Terms of Service: Content License"
      description: "The text for the Content License section of the Terms of Service."
    tos_miscellaneous:
      title: "Terms of Service: Miscellaneous"
      description: "The text for the Miscellaneous section of the Terms of Service."
    login_required:
      title: "Login Required: Homepage"
      description: "The text displayed for unauthorized users when login is required on the site."
    head:
      title: "HTML head"
      description: "HTML that will be inserted inside the <head></head> tags"
    top:
      title: "Top of the pages"
      description: "HTML that will be added at the top of every pages (after the header, before the navigation or the topic title)."
    bottom:
      title: "Bottom of the pages"
      description: "HTML that will be added at the bottom of every pages"

  site_settings:
    default_locale: "The default language of this Discourse instance (ISO 639-1 Code)"
    min_post_length: "Minimum post length in characters"
    min_private_message_post_length: "Minimum post length in characters for private messages"
    max_post_length: "Maximum post length in characters"
    min_topic_title_length: "Minimum topic title length in characters"
    max_topic_title_length: "Maximum topic title length in characters"
    min_private_message_title_length: "Minimum title length for a private message in characters"
    min_search_term_length: "Minimum search term length in characters"
    allow_uncategorized_topics: "Allow topics to be created without a category. NOTE: After changing this setting, all clients will need to reload their browsers for the change to take effect."
    allow_duplicate_topic_titles: "Allow topics with identical titles"
    unique_posts_mins: "How many minutes before a user can make a post with the same content again"
    enforce_global_nicknames: "Enforce global nickname uniqueness (WARNING: only change this during initial setup)"
    discourse_org_access_key: "The access key used to access the Discourse Hub nickname registry at discourse.org"
    educate_until_posts: "Show pop-up composer education panel until the user has made this many posts"
    title: "Title of this site, will be used in the title tag and elsewhere"
    site_description: "Describe this forum in one sentence. This description will be used in the meta description tag."
    contact_email: "The email address of someone who can be contacted about the site. Important notices from Discourse.org regarding critical updates may be sent to this address."
    company_full_name: "The full name of the company that runs this site, used in legal documents like the /tos"
    company_short_name: "The short name of the company that runs this site, used in legal documents like the /tos"
    company_domain: "The domain name owned by the company that runs this site, used in legal documents like the /tos"
    queue_jobs: "DEVELOPER ONLY! WARNING! By default, queue jobs in sidekiq. If disabled, your site will be broken."
    crawl_images: "Enable retrieving images from third party sources to insert width and height dimensions"
    download_remote_images_to_local: "Download a copy of remote images hotlinked in posts"
    download_remote_images_threshold: "Amount of minimum available disk space required to download remote images locally (in percent)"
    ninja_edit_window: "Number of seconds after posting where edits do not create a new version"
    post_edit_time_limit: "Amount of time in minutes in which posts can be edited and deleted by the author. Set to 0 to allow editing and deleting posts at any time."
    edit_history_visible_to_public: "Allow everyone to see previous versions of an edited post. When disabled, only staff members can view edit history."
    delete_removed_posts_after: "Number of hours after which posts removed by the author will be deleted."
    max_image_width: "Maximum allowed width of images in a post"
    max_image_height: "Maximum allowed height of images in a post"
    category_featured_topics: "Number of topics displayed per category on the /categories page. After changing this value, it takes up to 15 minutes for the categories page to update."
    add_rel_nofollow_to_user_content: "Add rel nofollow to all submitted user content, except for internal links (including parent domains) changing this requires you update all your baked markdown with: \"rake posts:rebake\""
    exclude_rel_nofollow_domains: "A comma delimited list of domains where nofollow is not added (tld.com will automatically allow sub.tld.com as well)"

    post_excerpt_maxlength: "Maximum length in chars of a post's excerpt"
    post_onebox_maxlength: "Maximum length of a oneboxed Discourse post"
    category_post_template: "The category definition post template used when you create a new category"
    onebox_max_chars: "Maximum characters a onebox will import from an external website into the post"

    logo_url: "The logo for your site eg: http://example.com/logo.png"
    logo_small_url: "The small logo for your site used when scrolling down on topics eg: http://example.com/logo-small.png"
    favicon_url: "A favicon for your site, see http://en.wikipedia.org/wiki/Favicon"
    apple_touch_icon_url: "Icon used for Apple touch devices. Recommended size is 144px by 144px."

    notification_email: "The return email address used when sending system emails such as notifying users of lost passwords, new accounts etc"
    email_custom_headers: "A pipe-delimited list of custom email headers"
    use_https: "Should the full url for the site (Discourse.base_url) be http or https?"
    summary_score_threshold: "The minimum score of a post to be included in the 'summary'"
    summary_posts_required: "Minimum posts in a topic before 'summary' mode is enabled"
    summary_likes_required: "Minimum likes in a topic before the 'summary' mode will be enabled"
    summary_percent_filter: "When a user clicks summary, show the top % of posts"
    enable_private_messages: "Allow basic (1) trust level users to create private messages and reply to private messages"

    enable_long_polling: "Message bus used for notification can use long polling"
    long_polling_interval: "Interval before a new long poll is issued in milliseconds "
    polling_interval: "How often should logged in user clients poll in milliseconds"
    anon_polling_interval: "How often should anonymous clients poll in milliseconds"

    auto_track_topics_after: "Global default milliseconds before a topic is automatically tracked, users can override (0 for always, -1 for never)"
    new_topic_duration_minutes: "Global default number of minutes a topic is considered new, users can override (-1 for always, -2 for last visit)"

    flags_required_to_hide_post: "Number of flags that cause a post to be automatically hidden and PM sent to the user (0 for never)"
    cooldown_minutes_after_hiding_posts: "Number of minutes a user must wait before they can edit a post hidden via flagging"

    max_topics_in_first_day: "The maximum number of topics a user is allowed to create in their first day on the site"
    max_replies_in_first_day: "The maximum number of replies a user is allowed to create in their first day on the site"

    num_flags_to_block_new_user: "If a new user's posts get this many spam flags from (n) different users, hide all their posts and prevent future posting. 0 disables this feature."
    num_users_to_block_new_user: "If a new user's posts get (x) spam flags from this many different users, hide all their posts and prevent future posting. 0 disables this feature."
    notify_mods_when_user_blocked: "If a user is automatically blocked, send a message to all moderators."
    flag_sockpuppets: "If a new user (i.e., registered in the last 24 hours) who started a topic and a new user who replies in that topic are at the same IP address, both their posts will automatically be flagged as spam."

    traditional_markdown_linebreaks: "Use traditional linebreaks in Markdown, which require two trailing spaces for a linebreak"
    post_undo_action_window_mins: "Number of seconds users are allowed to reverse actions on a post (like, flag, etc)"
    must_approve_users: "Admins must approve all users before they gain access"
    ga_tracking_code: "Google analytics (ga.js) tracking code code, eg: UA-12345678-9; see http://google.com/analytics"
    ga_domain_name: "Google analytics (ga.js) domain name, eg: mysite.com; see http://google.com/analytics"
    ga_universal_tracking_code: "Google Universal Analytics (analytics.js) tracking code code, eg: UA-12345678-9; see http://google.com/analytics"
    ga_universal_domain_name: "Google Universal Analytics (analytics.js) domain name, eg: mysite.com; see http://google.com/analytics"
    enable_escaped_fragments: "Enable workaround solution to help older search engine webcrawlers index your site. WARNING: enable only if you have to."
    enable_noscript_support: "Enable standard webcrawler search engine support via the noscript tag"
    top_menu: "Determine which items appear in the homepage navigation, and in what order. Example latest|new|unread|starred|categories|top|read|posted"
    post_menu: "Determine which items appear on the post menu, and in what order. Example like|edit|flag|delete|share|bookmark|reply"
    share_links: "Determine which items appear on the share dialog, and in what order. Example twitter|facebook|google+|email"
    track_external_right_clicks: "Track external links that are right clicked (eg: open in new tab) disabled by default because it rewrites URLs"
    topics_per_page: "How many topics loaded by default on the topics list page, and when loading more topics"
    posts_per_page: "How many posts loaded by default on a topic page, and when loading more posts"
    site_contact_username: "Username for the author of automated private messages sent by the forum"
    send_welcome_message: "Do new users get a welcome private message?"
    suppress_reply_directly_below: "Don't show reply count on a post when there is a single reply directly below"
    suppress_reply_directly_above: "Don't show in-reply-to on a post when there is a single reply directly above"

    topics_per_period_in_top_summary: "How many topics loaded on the top topics summary"
    topics_per_period_in_top_page: "How many topics loaded on the top topics page"

    allow_index_in_robots_txt: "Site should be indexed by search engines (update robots.txt)"
    email_domains_blacklist: "A pipe-delimited list of email domains that are not allowed. Example: mailinator.com|trashmail.net"
    email_domains_whitelist: "A pipe-delimited list of email domains that users may register with. WARNING: Users with email domains other than those listed will not be allowed."
    version_checks: "Ping the Discourse Hub for version updates and show version messages on the /admin dashboard"
    new_version_emails: "Send an email to the contact_email address when a new version is available."

    port: "DEVELOPER ONLY! WARNING! Use this HTTP port rather than the default of port 80. Leave blank for default of 80."
    force_hostname: "DEVELOPER ONLY! WARNING! Specify a hostname in the URL. Leave blank for default."

    invite_expiry_days: "How long user invitation keys are valid, in days"

    # TODO: perhaps we need a way of protecting these settings for hosted solution, global settings ...

    invite_only: "Public registration is disabled, new users must be invited"

    login_required: "Require authentication to read posts"

    min_password_length: "Minimum password length."
    block_common_passwords: "Don't allow passwords that are in the 5000 most common passwords."
    enable_local_logins: "Enable traditional, local username and password authentication"
    enable_local_account_create: "Enable creating new local accounts"
    enable_google_logins: "Enable Google authentication"
    enable_yahoo_logins: "Enable Yahoo authentication"

    enable_twitter_logins: "Enable Twitter authentication, requires twitter_consumer_key and twitter_consumer_secret"
    twitter_consumer_key: "Consumer key for Twitter authentication, registered at http://dev.twitter.com"
    twitter_consumer_secret: "Consumer secret for Twitter authentication, registered at http://dev.twitter.com"

    enable_facebook_logins: "Enable Facebook authentication, requires facebook_app_id and facebook_app_secret"
    facebook_app_id: "App id for Facebook authentication, registered at https://developers.facebook.com/apps"
    facebook_app_secret: "App secret for Facebook authentication, registered at https://developers.facebook.com/apps"

    enable_cas_logins: "Enable CAS authentication"
    cas_hostname: "Hostname for cas server"
    cas_domainname: "Domain name generated email addresses for cas server"

    enable_github_logins: "Enable Github authentication, requires github_client_id and github_client_secret"
    github_client_id: "Client id for Github authentication, registered at https://github.com/settings/applications"
    github_client_secret: "Client secret for Github authentication, registered at https://github.com/settings/applications"

    enable_persona_logins: "Enable email-based authentication with Mozilla Persona"

    allow_import: "Allow import, which can replace ALL site data; leave false unless you plan to do data imports"

    active_user_rate_limit_secs: "How frequently we update the 'last_seen_at' field, in seconds"
    previous_visit_timeout_hours: "How long a visit lasts before we consider it the 'previous' visit, in hours"

    rate_limit_create_topic: "After creating a topic, users must wait this many seconds before they can create another topic"
    rate_limit_create_post: "After posting, users must wait this many seconds before they can create another post"

    max_likes_per_day: "Maximum number of likes per user per day"
    max_flags_per_day: "Maximum number of flags per user per day"
    max_bookmarks_per_day: "Maximum number of bookmarks per user per day"
    max_edits_per_day: "Maximum number of edits per user per day"
    max_stars_per_day: "Maximum number of topics that can be starred per user per day"
    max_topics_per_day: "Maximum number of topics a user can create per day"
    max_private_messages_per_day: "The maximum amount of private messages users can create per day"

    suggested_topics: "Number of suggested topics shown at the bottom of a topic"

    clean_up_uploads: "Remove orphaned uploads to prevent illegal hosting. WARNING: you might want to make a backup of your /uploads directory before enabled this setting."
    clean_orphan_uploads_grace_period_hours: "Grace period (in hours) before an orphan upload is removed."
    purge_deleted_uploads_grace_period_days: "Grace period (in days) before a deleted upload is erased."
    enable_s3_uploads: "Place uploads on Amazon S3"
    s3_upload_bucket: "The Amazon S3 bucket name that files will be uploaded into. WARNING: must be lowercase (cf. http://docs.aws.amazon.com/AmazonS3/latest/dev/BucketRestrictions.html)"
    s3_access_key_id: "The Amazon S3 access key id that will be used to upload images"
    s3_secret_access_key: "The Amazon S3 secret access key that will be used to upload images"
    s3_region: "The Amazon S3 region name that will be used to upload images"

    enable_flash_video_onebox: "Enable embedding of swf and flv links in oneboxes. WARNING: may introduce a security risk"

    default_invitee_trust_level: "Default trust level (0-4) for invited users"
    default_trust_level: "Default trust level (0-4) for users"

    basic_requires_topics_entered: "How many topics a new user must enter before promotion to basic (1) trust level"
    basic_requires_read_posts: "How many posts a new user must read before promotion to basic (1) trust level"
    basic_requires_time_spent_mins: "How many minutes a new user must read posts before promotion to basic (1) trust level"

    regular_requires_topics_entered: "How many topics a basic user must enter before promotion to regular (2) trust level"
    regular_requires_read_posts: "How many posts a basic user must read before promotion to regular (2) trust level"
    regular_requires_time_spent_mins: "How many minutes a basic user must read posts before promotion to regular (2) trust level"
    regular_requires_days_visited: "How many days a basic user must visit the site before promotion to regular (2) trust level"
    regular_requires_likes_received: "How many likes a basic user must receive before promotion to regular (2) trust level"
    regular_requires_likes_given: "How many likes a basic user must cast before promotion to regular (2) trust level"
    regular_requires_topic_reply_count: "How many topics a basic user must reply to before promotion to regular (2) trust level"

    min_trust_to_create_topic: "The minimum trust level required to create a new topic."

    newuser_max_links: "How many links a new user can add to a post"
    newuser_max_images: "How many images a new user can add to a post"
    newuser_max_attachments: "How many attachments a new user can add to a post"
    newuser_max_mentions_per_post: "Maximum number of @name notifications a new user can use in a post"
    newuser_max_replies_per_topic: "Maximum number of replies a new user can make in a single topic"
    max_mentions_per_post: "Maximum number of @name notifications you can use in a post"

    create_thumbnails: "Create thumbnails for lightboxed images"

    email_time_window_mins: "How many minutes we wait before sending reply notification emails, to give users a chance to edit and finalize their posts"
    email_posts_context: "How many prior replies to include as context in notification emails"
    flush_timings_secs: "How frequently we flush timing data to the server, in seconds"
    max_word_length: "The maximum allowed word length, in characters, in a topic title"
    title_min_entropy: "The minimum allowed entropy (unique characters, non-english count for more) required for a topic title"
    body_min_entropy: "The minimum allowed entropy (unique characters, non-english count for more) required for a post body"

    title_fancy_entities: "Convert common ASCII characters to fancy HTML entities in topic titles, ala SmartyPants http://daringfireball.net/projects/smartypants/"

    min_title_similar_length: "The minimum length of a title before it will be checked for similar topics"
    min_body_similar_length: "The minimum length of a post's body before it will be checked for similar topics"

    category_colors: "A pipe (|) separated list of hexadecimal color values allowed for categories"

    max_image_size_kb: "The maximum size of images we allow users to upload in kB - configure the limit in nginx (client_max_body_size) / apache or proxy as well."
    max_attachment_size_kb: "The maximum size of files we allow users to upload in kB - configure the limit in nginx (client_max_body_size) / apache or proxy as well."
    authorized_extensions: "A pipe (|) separated list of file extensions allowed for upload"
    max_similar_results: "How many similar topics to show a user while they are composing a new topic"

    title_prettify: "Prevent common title typos and errors, including all caps, lowercase first character, multiple ! and ?, extra . at end, etc."

    topic_views_heat_low: "The number of views after which a topic's heat level is low."
    topic_views_heat_medium: "The number of views after which a topic's heat level is medium."
    topic_views_heat_high: "The number of views after which a topic's heat level is high."

    faq_url: "If you have a FAQ hosted elsewhere that you want to use, provide the full URL here."
    tos_url: "If you have a Terms of Service document hosted elsewhere that you want to use, provide the full URL here."
    privacy_policy_url: "If you have a Privacy Policy document hosted elsewhere that you want to use, provide the full URL here."

    newuser_spam_host_threshold: "How many times a new user can post a link to the same host within their `newuser_spam_host_posts` posts before being considered spam."
    staff_like_weight: "Extra weighting factor given to likes when performed by staff."

    reply_by_email_enabled: "Enable replying to topics via email"
    reply_by_email_address: "Template for reply by email address in form, for example: %{reply_key}@reply.myforum.com"

    pop3s_polling_enabled: "Poll via POP3S for email replies"
    pop3s_polling_port: "The port to poll a POP3S account on"
    pop3s_polling_host: "The host to poll for email via POP3S"
    pop3s_polling_username: "The username for the POP3S account to poll for email"
    pop3s_polling_password: "The password for the POP3S account to poll for email"
    enable_watch_new_topics: "Allow users to watch all new topics (optionally) via a user preference"

    minimum_topics_similar: "How many topics need to exist in the database before similar topics are presented."

    relative_date_duration: "Number of days after posting where post dates will be shown as relative instead of absolute. Examples: relative date: 7d, absolute date: 20 Feb"
    delete_user_max_age: "The maximum age of a user, in days, which can be deleted by an admin."
    delete_all_posts_max: "The maximum number of posts that can be deleted at once with the Delete All Posts button. If a user has more than this many posts, the posts cannot all be deleted at once and the user can't be deleted."
    username_change_period: "The number of days after registration that accounts can change their username (0 to disallow username change)."
    email_editable: "Allow users to change their e-mail address after registration."

    allow_uploaded_avatars: "Allow users to upload their custom avatars"
    allow_animated_avatars: "Allow users to use animated gif for avatars. WARNING: it is highly recommended to run the avatars:regenerate rake task after changing that setting."
    default_digest_email_frequency: "How often users receive digest emails by default. They can change this setting in their preferences."
    default_external_links_in_new_tab: "Open external links in a new tab. Users can change this in their preferences."

    detect_custom_avatars: "Whether or not to check that users have uploaded custom avatars"
    max_daily_gravatar_crawls: "The maximum amount of times Discourse will check gravatar for custom avatars in a day"

    sequential_replies_threshold: "The amount of posts a user has to make in a row in a topic before being notified"

    enable_mobile_theme: "Mobile devices use a mobile-friendly theme, with the ability to switch to the full site. Disable this if you want to use a custom stylesheet that is fully responsive."

    dominating_topic_minimum_percent: "What percentage of posts a user has to make in a topic before we consider it dominating."
    suppress_uncategorized_badge: "Don't show the badge for uncategorized topics in topic lists"

    enable_names: "Allow users to show their full names"
    display_name_on_posts: "Also show a user's full name on their posts"
    invites_shown: "Maximum invites shown on a user page"
    short_progress_text_threshold: "After the number of posts in a topic goes above this number, the progress bar will only show the current post number. If you change the progress bar's width, you may need to change this value."
    default_code_lang: "Default programming language syntax highlighting applied to GitHub code blocks (lang-auto, ruby, python etc.)"

    embeddable_host: "Host that can embed the comments from this Discourse forum"
    feed_polling_enabled: "Whether to import a RSS/ATOM feed as posts"
    feed_polling_url: "URL of RSS/ATOM feed to import"
    embed_by_username: "Discourse username of the user who creates the topics"
    embed_category: "Category of created topics"
    embed_post_limit: "Maximum number of posts to embed"

  notification_types:
    mentioned: "%{display_username} mentioned you in %{link}"
    liked: "%{display_username} liked your post in %{link}"
    replied: "%{display_username} replied to your post in %{link}"
    quoted: "%{display_username} quoted your post in %{link}"
    edited: "%{display_username} edited your post in %{link}"
    posted: "%{display_username} posted in %{link}"
    moved_post: "%{display_username} moved your post to %{link}"
    private_message: "%{display_username} sent you a private message: %{link}"
    invited_to_private_message: "%{display_username} invited you to a private message: %{link}"
    invitee_accepted: "%{display_username} accepted your invitation"

  search:
    types:
      category: 'Categories'
      topic: 'Topics'
      user: 'Users'

  original_poster: "Original Poster"
  most_posts: "Most Posts"
  most_recent_poster: "Most Recent Poster"
  frequent_poster: "Frequent Poster"

  move_posts:
    new_topic_moderator_post:
      one: "I moved a post to a new topic: %{topic_link}"
      other: "I moved %{count} posts to a new topic: %{topic_link}"
    existing_topic_moderator_post:
      one: "I moved a post to an existing topic: %{topic_link}"
      other: "I moved %{count} posts to an existing topic: %{topic_link}"

  topic_statuses:
    archived_enabled: "This topic is now archived. It is frozen and cannot be changed in any way."
    archived_disabled: "This topic is now unarchived. It is no longer frozen, and can be changed."
    closed_enabled: "This topic is now closed. New replies are no longer allowed."
    closed_disabled: "This topic is now opened. New replies are allowed."
    autoclosed_enabled_days:
      zero: "This topic was automatically closed after 1 day. New replies are no longer allowed."
      one: "This topic was automatically closed after 1 day. New replies are no longer allowed."
      other: "This topic was automatically closed after %{count} days. New replies are no longer allowed."
    autoclosed_enabled_hours:
      zero: "This topic was automatically closed after 1 hour. New replies are no longer allowed."
      one: "This topic was automatically closed after 1 hour. New replies are no longer allowed."
      other: "This topic was automatically closed after %{count} hours. New replies are no longer allowed."
    autoclosed_enabled_minutes:
      zero: "This topic was automatically closed after 1 minute. New replies are no longer allowed."
      one: "This topic was automatically closed after 1 minute. New replies are no longer allowed."
      other: "This topic was automatically closed after %{count} minutes. New replies are no longer allowed."
    autoclosed_disabled: "This topic is now opened. New replies are allowed."
    pinned_enabled: "This topic is now pinned. It will appear at the top of its category until it is either unpinned by a moderator, or the Clear Pin button is pressed."
    pinned_disabled: "This topic is now unpinned. It will no longer appear at the top of its category."
    visible_enabled: "This topic is now visible. It will be displayed in topic lists."
    visible_disabled: "This topic is now invisible. It will no longer be displayed in any topic lists. The only way to access this topic is via direct link."

  login:
    not_approved: "Your account hasn't been approved yet. You will be notified by email when you are ready to log in."
    incorrect_username_email_or_password: "Incorrect username, email or password"
    wait_approval: "Thanks for signing up. We will notify you when your account has been approved."
    active: "Your account is activated and ready to use."
    activate_email: "You're almost done! We sent an activation email to <b>%{email}</b>. Please follow the instructions in the email to activate your account."
    not_activated: "You can't log in yet. We sent an activation email to you. Please follow the instructions in the email to activate your account."
    suspended: "You can't log in until %{date}."
    suspended_with_reason: "You can't log in until %{date}. The reason you were suspended: %{reason}"
    errors: "%{errors}"
    not_available: "Not available. Try %{suggestion}?"
    something_already_taken: "Something went wrong, perhaps the username or email is already registered. Try the forgot password link."
    omniauth_error: "Sorry, there was an error authorizing your %{strategy} account. Perhaps you did not approve authorization?"
    omniauth_error_unknown: "Something went wrong processing your log in, please try again."

  user:
    username:
      short: "must be longer than %{min} characters"
      long: "must be shorter than %{max} characters"
      characters: "must only include numbers, letters and underscores"
      unique: "must be unique"
      blank: "must be present"
      must_begin_with_alphanumeric: "must begin with a letter or number"
    email:
      not_allowed: "is not allowed from that email provider. Please use another email address."
      blocked: "is not allowed."
    ip_address:
      blocked: "is blocked."

  invite_mailer:
    subject_template: "[Watchman Community] %{invitee_name} invited you to join a discussion on the Watchman Monitoring Community"
    text_body_template: |
      %{invitee_name} invited you to the topic "%{topic_title}" at the Watchman Monitoring Community.

      If you're interested, click the link below to visit the discussion:

      [Visit the Watchman Monitoring Community][1]

      You'll be able to post a reply immediately, without needing to log in.

      [1]: %{invite_link}

  invite_forum_mailer:
    subject_template: "[Watchman Community] You are invited to join the Watchman Monitoring Community"
    text_body_template: |
      You are invited to join the Watchman Monitoring Community
      
      Click the link below to join:

      [Click here to accept this invitation and be automatically logged in.][1]

      Questions? Visit our support site at [https://support.watchmanmonitoring.com][2]

      [1]: %{invite_link}
      [2]: https://watchmanmonitoring.zendesk.com/hc/articles/201912358-Getting-Started-in-the-Subscriber-Community
      


  test_mailer:
    subject_template: "[Watchman Community] Email Deliverability Test"
    text_body_template: |
      This is a test email sent from your the Watchman Monitoring Community forum at:

      [**%{base_url}**][0]

      Email deliverability is complicated. Here are a few important things you should check first:

      - Know how to view the *raw source of the email* in your mail client, so you can examine the email headers for important clues. in Gmail, it is the "show original" option in the drop-down menu on each mail.

      - **IMPORTANT:** Does your ISP have a reverse DNS record entered to associate the domain names and IP addresses you send mail from? [Test your Reverse PTR record][2] here. If your ISP does not enter the proper reverse DNS pointer record, it's very unlikely any of your email will be delivered.

      - Is your domain's SPF record correct? [Test your SPF record][1] here.

      - Check to make sure the IPs of your mail server are [not on any email blacklists][4].

      - Verify that your email server is *definitely* sending a fully-qualified hostname that resolves in DNS in its HELO message. If not, this will cause your email to be rejected by many mail services.

      - Configure [DKIM email key signing][3] in your email software, and place the public DKIM key in your DNS records. This is not required, but will significantly improve email deliverability.

      (The *easy* way is to [sign up for Mandrill][6], which has a generous free mailing plan and will be fine for small forums. You'll still need to set up the SPF and DKIM records in your DNS, though!)

      We hope you received this email deliverability test OK!

      Good luck,

      Your friends at [Discourse](http://www.discourse.org)

      :smile:

      [0]: %{base_url}
      [1]: http://www.kitterman.com/spf/validate.html
      [2]: http://mxtoolbox.com/SuperTool.aspx
      [3]: http://www.dkim.org/
      [4]: http://whatismyipaddress.com/blacklist-check
      [5]: %{base_url}/unsubscribe
      [6]: http://mandrill.com

      ----

      <small>There should be an unsubscribe footer on every email you send, so let's mock one up. This email was sent by Name of Company, 55 Main Street, Anytown, USA 12345. If you would like to opt out of future emails, [click here to unsubscribe][5].</small>

  new_version_mailer:
    subject_template: "[Watchman Community] Updates Are Available"
    text_body_template: |
      A new version of Discourse is available.

      Your version: %{installed_version}

      **New version: %{new_version}**

      Please upgrade as soon as possible to get the latest fixes and new features. Visit http://meta.discourse.org for discussion and news about Discourse.

  new_version_mailer_with_notes:
    subject_template: "[Watchman Community] Updates Are Available"
    text_body_template: |
      A new version of Discourse is available. Please upgrade as soon as possible to get the latest fixes and new features.

      Your version: %{installed_version}

      **New version: %{new_version}**

      %{notes}

      Visit http://meta.discourse.org for discussion and news about Discourse.

  system_messages:
    post_hidden:
      subject_template: "Post hidden due to community flagging"
      text_body_template: |
        Hello,

        This is an automated message from the Watchman Monitoring Community to inform you that your post ...

        %{base_url}%{url}

        ... was hidden due to community flagging.

        Keep in mind that multiple community members flagged this post before it was hidden, so **please consider how you might revise your post to reflect their feedback.** You can edit your post after %{edit_delay} minutes, and it will be automatically unhidden. This will increase your forum trust level.

        However, if the post is hidden by the community a second time, the moderators will be notified -- and there may be further action, including the possible suspension of your account.

        For additional guidance, please refer to our [FAQ](%{base_url}/faq).

    usage_tips:
      text_body_template: |
        This private message has a few quick tips to get you started:

        ### Keep scrolling

        There are no next page buttons or page numbers – to read more, just keep scrolling down, and more content will load!

        As new replies come in, they will appear automatically at the bottom of the topic. No need to refresh the page or re-enter the topic to see new posts.

        ### How do I reply?

        - To reply to a specific post, use the Reply button at the bottom of that post.

        - If you want to reply to the overall *theme* of the topic, rather than any specific post in the topic, use the Reply button at the very bottom of the topic.

        - If you want to take the conversation in a different direction, but keep them linked together, use Reply as New Topic to the right of the post.

        ### Who is talking to me?

        When someone replies to your post, quotes you, or mentions your @username, a notification ➀ will appear at the top of the page. Click or tap that notification number to see who's talking to you, and where. Join the conversation!

        - To mention someone's name, start typing `@` and an autocompleter will pop up.

        - To quote just a section of a post, select it, then click the Reply button that appears over the highlight.

        - To quote an entire post, use the Import Quote button on the composer toolbar.

        ### Look at that post!

        To let someone know that you enjoyed their post, click the like ♥ button at the bottom of the post. If you see a problem with a post, don't hesitate to click the flag button and let the moderators – and your fellow community members – know about it.

        ### Where am I?

        - To get back to the home page at any time, **click the logo at the upper left** or use the back ← button on your browser.

        - For search, your user page, or the sitemap, click on the icons at the upper right.

        - While reading a topic, move to the top ↑ by clicking its title at the top of the page. To reach the *bottom* ↓, click the down arrow on the topic progress indicator at the bottom of the page, or click the last post field on the topic summary under the first post.

    welcome_user:
      subject_template: "Welcome to the Watchman Monitoring Community!"
      text_body_template: |
        Thanks for joining the Watchman Monitoring Community, and welcome!

        %{new_user_tips}

        We believe in [civilized community behavior](%{base_url}/faq) at all times.

        Enjoy your stay!

    welcome_invite:
      subject_template: "Welcome to the Watchman Monitoring Community!"
      text_body_template: |
        Thanks for accepting your invitation to the Watchman Monitoring Community, Welcome!

        We've automatically generated a username for you: **%{username}**, but you can change that any time by visiting [your user profile][prefs].

        To log in again, either:

        1. Use Facebook, Google, Twitter, or many other supported credentials -- but that credential must resolve to the **same email address** that you received your original invitation email at. Otherwise we won't be able to tell it is you!

        2. Create a unique password for the Watchman Monitoring Community on [your user profile][prefs], then log in with that.

        %{site_password}

        %{new_user_tips}

        We believe in [civilized community behavior](%{base_url}/faq) at all times.

        Enjoy your stay!

        [prefs]: %{user_preferences_url}

    export_succeeded:
      subject_template: "Export completed successfully"
      text_body_template: "The export was successful."

    import_succeeded:
      subject_template: "Import completed successfully"
      text_body_template: "The import was successful."

    email_reject_notification:
      subject_template: "Message posting failed"
      text_body_template: |
        This is an automated message to inform you that the user a message failed to meet topic criteria.

        Please review the following message.

        From - %{from}
        
        Contents - %{body}.
        

    too_many_spam_flags:
      subject_template: "New account blocked"
      text_body_template: |
        Hello,

        This is an automated message from the Watchman Monitoring Community to inform you that your posts have been automatically hidden because they were flagged by the community.

        As a precautionary measure, your new account has been blocked from creating new replies or topics until a staff member can review your account.

        For additional guidance, please refer to our [FAQ](%{base_url}/faq).

    blocked_by_staff:
      subject_template: "Account blocked"
      text_body_template: |
        Hello,

        This is an automated message from the Watchman Monitoring Community to inform you that your account has been blocked by a staff member.

        For additional guidance, please refer to our [FAQ](%{base_url}/faq).

    user_automatically_blocked:
      subject_template: "New user %{username} blocked via flags"
      text_body_template: |
        This is an automated message to inform you that the new user [%{username}](%{base_url}%{user_url}) was automatically blocked because multiple users flagged %{username}'s post(s).

        Please [review the flags](%{base_url}/admin/flags). If %{username} was incorrectly blocked from posting, click the unblock button on [the admin page for this user](%{base_url}%{user_url}).

        This threshold can be changed via the `block_new_user` site settings.

    spam_post_blocked:
      subject_template: "New user %{username} posts blocked for repeated links"
      text_body_template: |
        This is an automated message to inform you that the new user [%{username}](%{base_url}%{user_url}) tried to create multiple posts with links to %{domains}, but those posts were blocked to avoid spam. The user is still able to create new posts that do not link to %{domains}.

        Please [review the user](%{base_url}%{user_url}).

        This threshold can be changed via the `newuser_spam_host_threshold` site setting.

    unblocked:
      subject_template: "Account unblocked"
      text_body_template: |
        Hello,

        This is an automated message from the Watchman Monitoring Community to inform you that your account has been unblocked after staff review.

        You can now create new replies and topics again.

    pending_users_reminder:
      subject_template:
        one: "1 user waiting for approval"
        other: "%{count} users waiting for approval"
      text_body_template: |
        There are new user signups waiting to be approved (or rejected) before they can access this forum.

        [Please review them in the admin section](%{base_url}/admin/users/list/pending).

  unsubscribe_link: "To unsubscribe from these emails, visit your [user preferences](%{user_preferences_url})."

  user_notifications:
    previous_discussion: "Previous Replies"
    unsubscribe:
      title: "Unsubscribe"
      description: "Not interested in getting these emails? No problem! Click below to unsubscribe instantly:"

    reply_by_email: "To respond, reply to this email or visit %{base_url}%{url} in your browser."
    visit_link_to_respond: "To respond, visit %{base_url}%{url} in your browser."

    posted_by: "Posted by %{username} on %{post_date}"

<<<<<<< HEAD
    user_invited_to_private_message_pm:
      subject_template: "[%{site_name}] %{username} invited you to a private message '%{topic_title}'"
=======
    user_invited_to_private_message:
      subject_template: "[Watchman Community] %{username} invited you to a private message '%{topic_title}'"
>>>>>>> 71de8008
      text_body_template: |
        %{username} invited you to a private message '%{topic_title}' on the Watchman Monitoring Community:

        Please visit this link to view the topic: %{base_url}%{url}

    user_replied:
      subject_template: "[Watchman Community] %{topic_title}"
      text_body_template: |
        %{message}

        %{context}

        ---
        %{respond_instructions}

    user_quoted:
      subject_template: "[Watchman Community] %{topic_title}"
      text_body_template: |
        %{message}

        %{context}

        ---
        %{respond_instructions}

    user_mentioned:
      subject_template: "[Watchman Community] %{topic_title}"
      text_body_template: |
        %{message}

        %{context}

        ---
        %{respond_instructions}

    user_posted:
      subject_template: "[Watchman Community] %{topic_title}"
      text_body_template: |
        %{message}

        %{context}

        ---
        %{respond_instructions}

    user_posted_pm:
      subject_template: "[Watchman Community] [PM] %{topic_title}"
      text_body_template: |
        %{message}

        %{context}

        ---
        %{respond_instructions}

    digest:
      why: "Here's a brief summary of the discussion on %{site_link} since we last saw you on %{last_seen_at}."
      subject_template: "[Watchman Community] Forum Activity for %{date}"
      new_activity: "New activity on your topics and posts:"
      top_topics: "Recent posts the community enjoyed:"
      other_new_topics: "Other New Topics:"
      unsubscribe: "This summary email is sent as a courtesy notification from %{site_link} when we haven't seen you in a while. To unsubscribe %{unsubscribe_link}."
      click_here: "click here"
      from: "[Watchman Community]Forum digest"
      read_more: "Read More"

      posts:
        one: "1 post"
        other: "%{count} posts"

    forgot_password:
      subject_template: "[Watchman Community] Password reset"
      text_body_template: |
        Somebody asked to reset your password on the Watchman Monitoring Subscriber Community(%{base_url}).

        If it was not you, you can safely ignore this email.

        Click the following link to choose a new password:
        %{base_url}/users/password-reset/%{email_token}

    set_password:
      subject_template: "[Watchman Community] Set Password"
      text_body_template: |
        Somebody asked to add a password to your account on the Watchman Monitoring Subscriber Community(%{base_url}). Alternatively, you can log in using any supported online service (Google, Facebook, etc) that is associated with this validated email address.

        If you did not make this request, you can safely ignore this email.

        Click the following link to choose a password:
        %{base_url}/users/password-reset/%{email_token}

    authorize_email:
      subject_template: "[Watchman Community] Confirm your new email address"
      text_body_template: |
        Confirm your new email address for the Watchman Monitoring Community forum by clicking on the following link:

        %{base_url}/users/authorize-email/%{email_token}

    signup_after_approval:
      subject_template: "Your account has been approved at the Watchman Monitoring Community forum!"
      text_body_template: |
        Welcome to the Watchman Monitoring Community!

        Your account has been approved at the Watchman Monitoring Community forum, Welcome!

        Click the following link to confirm and activate your new account:
        %{base_url}/users/activate-account/%{email_token}

        If the above link is not clickable, try copying and pasting it into the address bar of your web browser.

        %{new_user_tips}

        We believe in [civilized community behavior](%{base_url}/faq) at all times.

        Enjoy your stay!

    signup:
      subject_template: "[Watchman Community] Activate your new account"
      text_body_template: |
        Welcome to the Watchman Monitoring Community!

        Click the following link to confirm and activate your new account:
        %{base_url}/users/activate-account/%{email_token}

        If the above link is not clickable, try copying and pasting it into the address bar of your web browser.

  discourse_hub:
    access_token_problem: "Tell an admin: Please update the site settings to include the correct discourse_org_access_key."

  page_not_found:
    title: "The page you requested doesn't exist or may have been deleted by a moderator."
    popular_topics: "Popular topics"
    recent_topics: "Recent topics"
    see_more: "See More"
    search_title: "Search for this topic"
    search_google: "Search Google"

  login_required:
    welcome_message: |
      #[Welcome to %{title}](#welcome)
      This discussion forum requires an account to view %{title}. Please create an account or login to continue.

  terms_of_service:
    user_content_license: |
      User contributions are licensed under a [Creative Commons Attribution-NonCommercial-ShareAlike 3.0 Unported License](http://creativecommons.org/licenses/by-nc-sa/3.0/deed.en_US). Without limiting any of those representations or warranties, %{company_short_name} has the right (though not the obligation) to, in %{company_short_name}’s sole discretion (i) refuse or remove any content that, in %{company_short_name}’s reasonable opinion, violates any %{company_short_name} policy or is in any way harmful or objectionable, or (ii) terminate or deny access to and use of the Website to any individual or entity for any reason, in %{company_short_name}’s sole discretion. %{company_short_name} will have no obligation to provide a refund of any amounts previously paid.
    miscellaneous: "This Agreement constitutes the entire agreement between %{company_short_name} and you concerning the subject matter hereof, and they may only be modified by a written amendment signed by an authorized executive of %{company_short_name}, or by the posting by %{company_short_name} of a revised version. Except to the extent applicable law, if any, provides otherwise, this Agreement, any access to or use of the Website will be governed by the laws of the state of California, U.S.A., excluding its conflict of law provisions, and the proper venue for any disputes arising out of or relating to any of the same will be the state and federal courts located in San Francisco County, California. Except for claims for injunctive or equitable relief or claims regarding intellectual property rights (which may be brought in any competent court without the posting of a bond), any dispute arising under this Agreement shall be finally settled in accordance with the Comprehensive Arbitration Rules of the Judicial Arbitration and Mediation Service, Inc. (“JAMS”) by three arbitrators appointed in accordance with such Rules. The arbitration shall take place in San Francisco, California, in the English language and the arbitral decision may be enforced in any court. The prevailing party in any action or proceeding to enforce this Agreement shall be entitled to costs and attorneys’ fees. If any part of this Agreement is held invalid or unenforceable, that part will be construed to reflect the parties’ original intent, and the remaining portions will remain in full force and effect. A waiver by either party of any term or condition of this Agreement or any breach thereof, in any one instance, will not waive such term or condition or any subsequent breach thereof. You may assign your rights under this Agreement to any party that consents to, and agrees to be bound by, its terms and conditions; %{company_short_name} may assign its rights under this Agreement without condition. This Agreement will be binding upon and will inure to the benefit of the parties, their successors and permitted assigns."

  deleted: 'deleted'

  upload:
    edit_reason: "We have downloaded copies of the remote images"
    unauthorized: "Sorry, the file you are trying to upload is not authorized (authorized extensions: %{authorized_extensions})."
    pasted_image_filename: "Pasted image"
    attachments:
      too_large: "Sorry, the file you are trying to upload is too big (maximum size is %{max_size_kb}%kb)."
    images:
      too_large: "Sorry, the image you are trying to upload is too big (maximum size is %{max_size_kb}%kb), please resize it and try again."
      fetch_failure: "Sorry, there has been an error while fetching the image."
      unknown_image_type: "Sorry, but the file you tried to upload doesn't appear to be an image."
      size_not_found: "Sorry, but we couldn't determine the size of the image. Maybe your image is corrupted?"

  flag_reason:
    sockpuppet: "A new user created a topic, and another new user at the same IP address replied. See the flag_sockpuppets site setting."
    spam_hosts: "This user tried to create multiple posts with links to the same domain. See the newuser_spam_host_threshold site setting."
<|MERGE_RESOLUTION|>--- conflicted
+++ resolved
@@ -1159,13 +1159,9 @@
 
     posted_by: "Posted by %{username} on %{post_date}"
 
-<<<<<<< HEAD
     user_invited_to_private_message_pm:
       subject_template: "[%{site_name}] %{username} invited you to a private message '%{topic_title}'"
-=======
-    user_invited_to_private_message:
       subject_template: "[Watchman Community] %{username} invited you to a private message '%{topic_title}'"
->>>>>>> 71de8008
       text_body_template: |
         %{username} invited you to a private message '%{topic_title}' on the Watchman Monitoring Community:
 
