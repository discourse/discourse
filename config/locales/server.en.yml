en:
  dates:
    # Use Moment.js format string: https://momentjs.com/docs/#/displaying/format/
    short_date_no_year: "D MMM"
    # Use Moment.js format string: https://momentjs.com/docs/#/displaying/format/
    short_date: "D MMM, YYYY"
    # Use Moment.js format string: https://momentjs.com/docs/#/displaying/format/
    long_date: "MMMM D, YYYY h:mma"

  datetime_formats: &datetime_formats
    formats:
      # Format directives: https://ruby-doc.org/core/Time.html#method-i-strftime
      short: "%m-%d-%Y"
      # Format directives: https://ruby-doc.org/core/Time.html#method-i-strftime
      short_no_year: "%B %-d"
      # Format directives: https://ruby-doc.org/core/Time.html#method-i-strftime
      date_only: "%B %-d, %Y"
      # Format directives: https://ruby-doc.org/core/Time.html#method-i-strftime
      long: "%B %-d, %Y, %l:%M%P"
      # Format directives: https://ruby-doc.org/core/Time.html#method-i-strftime
      no_day: "%B %Y"
      # Format directives: https://ruby-doc.org/core/Time.html#method-i-strftime
      calendar_ics: "%Y%m%dT%H%M%SZ"
  date:
    # Do not remove the brackets and commas and do not translate the first month name. It should be "null".
    month_names:
      [
        ~,
        January,
        February,
        March,
        April,
        May,
        June,
        July,
        August,
        September,
        October,
        November,
        December,
      ]
    <<: *datetime_formats
  time:
    <<: *datetime_formats
    am: "am"
    pm: "pm"

  title: "Discourse"
  topics: "Topics"
  posts: "posts"
  views: "views"
  loading: "Loading"
  powered_by_html: 'Powered by <a href="https://www.discourse.org">Discourse</a>, best viewed with JavaScript enabled'
  sign_up: "Sign Up"
  log_in: "Log In"
  submit: "Submit"
  purge_reason: "Automatically deleted as abandoned, deactivated account"
  disable_remote_images_download_reason: "Remote images download was disabled because there wasn't enough disk space available."
  anonymous: "Anonymous"
  remove_posts_deleted_by_author: "Deleted by author"
  redirect_warning: "We were unable to verify that the link you selected was actually posted to the forum. If you wish to proceed anyway, select the link below."
  on_another_topic: "On another topic"

  topic_category_changed: "From %{from} to %{to}"
  topic_tag_changed:
    added_and_removed: "Added %{added} and removed %{removed}"
    added: "Added %{added}"
    removed: "Removed %{removed}"

  inline_oneboxer:
    topic_page_title_post_number: "#%{post_number}"
    topic_page_title_post_number_by_user: "#%{post_number} by %{username}"
    too_many_urls: "Can't inline onebox more than 10 URLs in a single request."
    concurrency_not_allowed: "Concurrent inline-oneboxing requests are not allowed. Please send one request at a time."
  components:
    enabled_filter: "Enabled"
    disabled_filter: "Disabled"
    updates_available_filter: "Updates Available"
  theme_settings:
    errors:
      json_value:
        too_large: "has exceeded the maximum size of %{max_size} bytes."
  themes:
    bad_color_scheme: "Can not update theme, invalid color palette"
    other_error: "Something went wrong updating theme"
    ember_selector_error: "Sorry – using #ember or .ember-view CSS selectors is not permitted, because these names are dynamically generated at runtime and will change over time, eventually resulting in broken CSS. Try a different selector."
    import_error:
      generic: An error occurred while importing that theme
      upload: "Error creating upload asset: %{name}. %{errors}"
      screenshot: "Error importing theme screenshots. %{errors}"
      screenshot_invalid_type: "The theme screenshots must be in one of the following formats: %{accepted_formats}. The screenshot %{file_name} has an invalid format."
      screenshot_invalid_size: "The theme screenshots must be less than %{max_size}. The screenshot %{file_name} is too large."
      screenshot_invalid_dimensions: "The theme screenshots must be maximum %{max_width}x%{max_height}. The screenshot %{file_name} exceeds this. Its dimensions are %{width}x%{height}."
      about_json: "Import Error: about.json does not exist, or is invalid. Are you sure this is a Discourse Theme?"
      about_json_too_big: "Import Error: about.json is bigger than the %{limit} limit."
      about_json_values: "about.json contains invalid values: %{errors}"
      modifier_values: "about.json modifiers contain invalid values: %{errors}"
      asset_too_big: "Asset %{filename} is bigger than the %{limit} limit"
      theme_too_big: "Theme is bigger than the %{limit} limit"
      git: "Error cloning git repository, access is denied or repository is not found"
      git_ref_not_found: "Unable to checkout git reference: %{ref}"
      git_unsupported_scheme: "Unable to clone git repo: scheme unsupported"
      unpack_failed: "Failed to unpack file"
      file_too_big: "The uncompressed file is too big."
      unknown_file_type: "The file you uploaded does not appear to be a valid Discourse theme."
      not_allowed_theme: "`%{repo}` is not in the list of allowed themes (check `allowed_theme_repos` global setting)."
      ssh_key_gone: "You waited too long to install the theme and SSH key expired. Please try again."
      too_many_files: "The number of files (%{count}) in the theme has exceeded the maximum allowed number of files (%{limit})"
      migrations:
        invalid_filename: "Invalid filename for migration file: %{filename}. Filenames must begin with 4 digits followed by a hyphen and then a name that only contains alphanumeric characters with hyphens."
        name_too_long:
          one: "Migration name is too long. It shouldn't exceed %{count} character."
          other: "Migration name is too long. It shouldn't exceed %{count} characters."
        too_many_pending_migrations: "There are too many pending migrations in this theme. Themes are not allowed to introduce more than 100 migrations in a single update"
        out_of_sequence: "Migration '%{name}' is out of sequence. The last migration for this theme had version number %{current} which is higher than the new migration"
        syntax_error: "Failed to run migration '%{name}' because it has a syntax error: %{error}"
        exceeded_memory_limit: "Migration '%{name}' failed because it exceeded the memory limit"
        timed_out: "Migration '%{name}' timed out"
        no_exported_function: "Migration '%{name}' doesn't export a function to perform the migration"
        default_export_not_a_function: "Migration '%{name}' has a default export that's not a function. The default export must be the function that performs the migration"
        no_returned_value: "Migration '%{name}' didn't return any value (or returned null or undefined). It must return a Map object"
        wrong_return_type: "Migration '%{name}' returned an unknown data type. It must return a Map object"
        runtime_error: "Migration '%{name}' encountered the following runtime error: %{error}"
        unknown_setting_returned_by_migration: "Migrations '%{name}' returned a setting '%{setting_name}' which is not declared in the theme's settings.yml file"
    errors:
      component_no_user_selectable: "Theme components can't be user-selectable"
      component_no_default: "Theme components can't be default theme"
      component_no_color_scheme: "Theme components can't have color palettes"
      no_multilevels_components: "Themes with child themes can't be child themes themselves"
      optimized_link: Optimized image links are ephemeral and should not be included in theme source code.
    settings_errors:
      invalid_yaml: "Provided YAML is invalid."
      data_type_inclusion: "Setting `%{name}` type is unsupported. Supported types are `integer`, `bool`, `list`, `enum` and `upload`"
      name_too_long: "There is a setting with a too long name. Maximum length is 255"
      default_value_missing: "Setting `%{name}` has no default value."
      default_not_match_type: "Setting `%{name}` default value's type doesn't match with the setting type."
      default_value_not_valid: "Setting `%{name}` default value isn't valid. %{error_messages}"
      enum_value_not_valid: "Selected value isn't one of the enum choices."
      number_value_not_valid_min_max: "Value must be between %{min} and %{max}."
      number_value_not_valid_min: "Value must be larger than or equal to %{min}."
      number_value_not_valid_max: "Value must be smaller than or equal to %{max}."
      string_value_not_valid_min_max: "Value must be between %{min} and %{max} characters long."
      string_value_not_valid_min:
        one: "Value must be at least %{count} character long."
        other: "Value must be at least %{count} characters long."
      string_value_not_valid_max:
        one: "Value must be at most %{count} character long."
        other: "Value must be at most %{count} characters long."
      objects:
        humanize_required: "The property at JSON Pointer '%{property_json_pointer}' must be present."
        required: "must be present"
        humanize_invalid_type: "The property at JSON Pointer '%{property_json_pointer}' must be of type %{type}."
        invalid_type: "%{type} is not a valid type"

        humanize_not_valid_string_value: "The property at JSON Pointer '%{property_json_pointer}' must be a string."
        not_valid_string_value: "must be a string"

        humanize_not_valid_integer_value: "The property at JSON Pointer '%{property_json_pointer}' must be an integer."
        not_valid_integer_value: "must be an integer"

        humanize_not_valid_float_value: "The property at JSON Pointer '%{property_json_pointer}' must be a float."
        not_valid_float_value: "must be a float"

        humanize_not_valid_boolean_value: "The property at JSON Pointer '%{property_json_pointer}' must be a boolean."
        not_valid_boolean_value: "must be a boolean"

        humanize_not_valid_enum_value: "The property at JSON Pointer '%{property_json_pointer}' must be one of the following %{choices}."
        not_valid_enum_value: "must be one of the following: %{choices}"

        humanize_not_valid_categories_value: "The property at JSON Pointer '%{property_json_pointer}' must be an array of valid category ids."
        not_valid_categories_value: "must be an array of valid category ids"
        humanize_categories_value_not_valid_min:
          one: "The property at JSON Pointer '%{property_json_pointer}' must have at least %{count} category id."
          other: "The property at JSON Pointer '%{property_json_pointer}' must have at least %{count} category ids."
        categories_value_not_valid_min:
          one: "must have at least %{count} category id"
          other: "must have at least %{count} category ids"
        humanize_categories_value_not_valid_max:
          one: "The property at JSON Pointer '%{property_json_pointer}' must have at most %{count} category id."
          other: "The property at JSON Pointer '%{property_json_pointer}' must have at most %{count} category ids."
        categories_value_not_valid_max:
          one: "must have at most %{count} category id"
          other: "must have at most %{count} category ids"

        humanize_not_valid_topic_value: "The property at JSON Pointer '%{property_json_pointer}' must be a valid topic id."
        not_valid_topic_value: "must be a valid topic id"

        humanize_not_valid_post_value: "The property at JSON Pointer '%{property_json_pointer}' must be a valid post id."
        not_valid_post_value: "must be a valid post id"

        humanize_not_valid_groups_value: "The property at JSON Pointer '%{property_json_pointer}' must be an array of valid group ids."
        not_valid_groups_value: "must be an array of valid group ids"
        humanize_groups_value_not_valid_min:
          one: "The property at JSON Pointer '%{property_json_pointer}' must have at least %{count} group id."
          other: "The property at JSON Pointer '%{property_json_pointer}' must have at least %{count} group ids."
        groups_value_not_valid_min:
          one: "must have at least %{count} group id"
          other: "must have at least %{count} group ids"
        humanize_groups_value_not_valid_max:
          one: "The property at JSON Pointer '%{property_json_pointer}' must have at most %{count} group id."
          other: "The property at JSON Pointer '%{property_json_pointer}' must have at most %{count} group ids."
        groups_value_not_valid_max:
          one: "must have at most %{count} group id"
          other: "must have at most %{count} group ids"

        humanize_not_valid_tags_value: "The property at JSON Pointer '%{property_json_pointer}' must be an array of valid tag names."
        not_valid_tags_value: "must be an array of valid tag names"
        humanize_tags_value_not_valid_min:
          one: "The property at JSON Pointer '%{property_json_pointer}' must have at least %{count} tag name."
          other: "The property at JSON Pointer '%{property_json_pointer}' must have at least %{count} tag names."
        tags_value_not_valid_min:
          one: "must have at least %{count} tag name"
          other: "must have at least %{count} tag names"
        humanize_tags_value_not_valid_max:
          one: "The property at JSON Pointer '%{property_json_pointer}' must have at most %{count} tag name."
          other: "The property at JSON Pointer '%{property_json_pointer}' must have at most %{count} tag names."
        tags_value_not_valid_max:
          one: "must have at most %{count} tag name"
          other: "must have at most %{count} tag names"

        humanize_not_valid_upload_value: "The property at JSON Pointer '%{property_json_pointer}' must be a valid upload id."
        not_valid_upload_value: "must be a valid upload id"

        humanize_string_value_not_valid_min:
          one: "The property at JSON Pointer '%{property_json_pointer}' must be at least %{count} character long."
          other: "The property at JSON Pointer '%{property_json_pointer}' must be at least %{count} characters long."
        string_value_not_valid_min:
          one: "must be at least %{count} character long"
          other: "must be at least %{count} characters long"
        humanize_string_value_not_valid_max:
          one: "The property at JSON Pointer '%{property_json_pointer}' must be at most %{count} character long."
          other: "The property at JSON Pointer '%{property_json_pointer}' must be at most %{count} characters long."
        string_value_not_valid_max:
          one: "must be at most %{count} character long"
          other: "must be at most %{count} characters long"

        humanize_number_value_not_valid_min: "The property at JSON Pointer '%{property_json_pointer}' must be larger than or equal to %{min}."
        number_value_not_valid_min: "must be larger than or equal to %{min}"
        humanize_number_value_not_valid_max: "The property at JSON Pointer '%{property_json_pointer}' must be smaller than or equal to %{max}."
        number_value_not_valid_max: "must be smaller than or equal to %{max}"

        humanize_string_value_not_valid_url: "The property at JSON Pointer '%{property_json_pointer}' must be a valid URL."
        string_value_not_valid_url: "must be a valid URL"
    locale_errors:
      top_level_locale: "The top level key in a locale file must match the locale name"
      invalid_yaml: "Translation YAML invalid"
  emails:
    incoming:
      default_subject: "This topic needs a title"
      show_trimmed_content: "Show trimmed content"
      maximum_staged_user_per_email_reached: "Reached maximum number of staged users created per email."
      no_subject: "(no subject)"
      no_body: "(no body)"
      attachments: "(attachments)"
      missing_attachment: "(Attachment %{filename} is missing)"
      continuing_old_discussion:
        one: "Continuing the discussion from [%{title}](%{url}), because it was created more than %{count} day ago."
        other: "Continuing the discussion from [%{title}](%{url}), because it was created more than %{count} days ago."
      errors:
        empty_email_error: "Happens when the raw mail we received was blank."
        no_message_id_error: "Happens when the mail has no 'Message-Id' header."
        auto_generated_email_error: "Happens when the 'precedence' header is set to: list, junk, bulk or auto_reply, or when any other header contains: auto-submitted, auto-replied or auto-generated."
        no_body_detected_error: "Happens when we couldn't extract a body and there were no attachments."
        no_sender_detected_error: "Happens when we couldn't find a valid email address in the From header."
        from_reply_by_address_error: "Happens when the From header matches the reply by email address."
        inactive_user_error: "Happens when the sender is not active."
        silenced_user_error: "Happens when the sender has been silenced."
        bad_destination_address: "Happens when none of the email addresses in To/Cc fields matched a configured incoming email address."
        strangers_not_allowed_error: "Happens when a user tried to create a new topic in a category they're not a member of."
        insufficient_trust_level_error: "Happens when a user tried to create a new topic in a category they don't have the required trust level for."
        reply_user_not_matching_error: "Happens when a reply came in from a different email address the notification was sent to."
        topic_not_found_error: "Happens when a reply came in but the related topic has been deleted."
        topic_closed_error: "Happens when a reply came in but the related topic has been closed."
        bounced_email_error: "Email is a bounced email report."
        screened_email_error: "Happens when the sender's email address was already screened."
        unsubscribe_not_allowed: "Happens when unsubscribing via email is not allowed for this user."
        email_not_allowed: "Happens when the email address is not on the allowlist or is on the blocklist."
      unrecognized_error: "Unrecognized Error"
    secure_uploads_placeholder: "Redacted: This site has secure uploads enabled, visit the topic or click View Media to see the attached uploads."
    view_redacted_media: "View Media"

  errors: &errors
    format: ! "%{attribute} %{message}"
    format_with_full_message: "<b>%{attribute}</b>: %{message}"
    messages:
      too_long_validation:
        one: "is limited to %{count} character; you entered %{length}."
        other: "is limited to %{count} characters; you entered %{length}."
      invalid_boolean: "Invalid boolean."
      taken: "has already been taken"
      accepted: must be accepted
      blank: can't be blank
      present: must be blank
      confirmation: ! "doesn't match %{attribute}"
      empty: can't be empty
      equal_to: must be equal to %{count}
      even: must be even
      exclusion: is reserved
      greater_than: must be greater than %{count}
      greater_than_or_equal_to: must be greater than or equal to %{count}
      has_already_been_used: "has already been used"
      inclusion: is not included in the list
      invalid: is invalid
      is_invalid: "seems unclear, is it a complete sentence?"
      is_invalid_meaningful: "seems unclear, most of the words contain the same letters over and over?"
      is_invalid_unpretentious: "seems unclear, one or more words is very long?"
      is_invalid_quiet: "seems unclear, did you mean to enter it in ALL CAPS?"
      invalid_timezone: "'%{tz}' is not a valid timezone"
      contains_censored_words: "contains the following censored words: %{censored_words}"
      less_than: must be less than %{count}
      less_than_or_equal_to: must be less than or equal to %{count}
      not_a_number: is not a number
      not_an_integer: must be an integer
      odd: must be odd
      record_invalid: ! "Validation failed: %{errors}"
      max_emojis: "can't have more than %{max_emojis_count} emoji"
      emojis_disabled: "can't have emoji"
      ip_address_already_screened: "is already included in an existing rule"
      restrict_dependent_destroy:
        one: "Cannot delete record because a dependent %{record} exists"
        other: "Cannot delete record because dependent %{record} exist"
      too_long:
        one: is too long (maximum is %{count} character)
        other: is too long (maximum is %{count} characters)
      too_short:
        one: is too short (minimum is %{count} character)
        other: is too short (minimum is %{count} characters)
      wrong_length:
        one: is the wrong length (should be %{count} character)
        other: is the wrong length (should be %{count} characters)
      other_than: "must be other than %{count}"
      auth_overrides_username: "Username needs to be updated on authentication provider side, since `auth_overrides_username` setting is enabled."
      required: "must exist"
    template:
      body: ! "There were problems with the following fields:"
      header:
        one: "%{count} error prohibited this %{model} from being saved"
        other: ! "%{count} errors prohibited this %{model} from being saved"
    embed:
      load_from_remote: "There was an error loading that post."
    site_settings:
      invalid_site_setting: "No setting named '%{name}' exists"
      invalid_category_id: "You specified a category that does not exist"
      site_settings_are_deprecated: "The following settings are deprecated: %{old_names}. Use %{new_names} instead"
      site_settings_are_hidden: "You are not allowed to change hidden settings: %{setting_names}"
      site_settings_are_shadowed_globally: "You cannot change those settings because they are globally configured: %{setting_names}"
      site_settings_are_unconfigurable: "You are not allowed to change unconfigurable settings: %{setting_names}"
      invalid_choice:
        one: "'%{name}' is an invalid choice."
        other: "'%{name}' are invalid choices."
      default_categories_already_selected: "You cannot select a category used in another list."
      default_tags_already_selected: "You cannot select a tag used in another list."
      s3_upload_bucket_is_required: "You cannot enable uploads to S3 unless you've provided the 's3_upload_bucket'."
      enable_s3_uploads_is_required: "You cannot enable usage of the S3 inventory unless you've enabled S3 uploads."
      page_publishing_requirements: "Page publishing cannot be enabled if secure uploads is enabled."
      s3_backup_requires_s3_settings: "You cannot use S3 as backup location unless you've provided the '%{setting_name}'."
      s3_bucket_reused: "You cannot use the same bucket for 's3_upload_bucket' and 's3_backup_bucket'. Choose a different bucket or use a different path for each bucket."
      secure_uploads_requirements: "S3 uploads and S3 ACLs must be enabled before enabling secure uploads."
      s3_use_acls_requirements: "You must have S3 ACLs enabled when secure uploads are enabled."
      share_quote_facebook_requirements: "You must set a Facebook app id to enable quote sharing for Facebook."
      second_factor_cannot_be_enforced_with_disabled_local_login: "You cannot enforce 2FA if local logins are disabled."
      second_factor_cannot_be_enforced_with_discourse_connect_enabled: "You cannot enforce 2FA if DiscourseConnect is enabled."
      local_login_cannot_be_disabled_if_second_factor_enforced: "You cannot disable local login if 2FA is enforced. Disable enforced 2FA before disabling local logins."
      cannot_enable_s3_uploads_when_s3_enabled_globally: "You cannot enable S3 uploads because S3 uploads are already globally enabled, and enabling this site-level could cause critical issues with uploads"
      cors_origins_should_not_have_trailing_slash: "You should not add the trailing slash (/) to CORS origins."
      slow_down_crawler_user_agent_must_be_at_least_3_characters: "User agents must be at least 3 characters long to avoid accidentally rate-limiting legitimate users."
      slow_down_crawler_user_agent_cannot_be_popular_browsers: "You cannot add any of the following values to the setting: %{values}."
      strip_image_metadata_cannot_be_disabled_if_composer_media_optimization_image_enabled: "You cannot disable strip image metadata if 'composer media optimization image enabled' is enabled. Disable 'composer media optimization image enabled' before disabling strip image metadata."
      x_summary_large_image_no_svg: "Twitter summary images used for twitter:image metadata cannot be an .svg image."
      tl0_and_anonymous_flag: "Either 'site contact email' or 'email address to report illegal content' must be provided for anonymous users."
      allow_likes_in_anonymous_mode_without_anonymous_mode_enabled: "This setting requires the 'allow anonymous mode' setting to be enabled first."

    conflicting_google_user_id: 'The Google Account ID for this account has changed; staff intervention is required for security reasons. Please contact staff and point them to <br><a href="https://meta.discourse.org/t/76575">https://meta.discourse.org/t/76575</a>'
    onebox:
      invalid_address: "Sorry, we were unable to generate a preview for this web page, because the server '%{hostname}' could not be found. Instead of a preview, only a link will appear in your post. :cry:"
      error_response: "Sorry, we were unable to generate a preview for this web page, because the web server returned an error code of %{status_code}. Instead of a preview, only a link will appear in your post. :cry:"
      missing_data:
        one: "Sorry, we were unable to generate a preview for this web page, because the following oEmbed / OpenGraph tag could not be found: %{missing_attributes}"
        other: "Sorry, we were unable to generate a preview for this web page, because the following oEmbed / OpenGraph tags could not be found: %{missing_attributes}"

  word_connector:
    # Connects words with a comma. Example: "foo, bar"
    comma: ", "

  activemodel:
    errors:
      <<: *errors

  custom_fields:
    validations:
      max_items: "Maximum number of custom fields for this entity has been reached (%{max_items_number})"
      max_value_length: "Maximum length for a custom field value has been reached (%{max_value_length})"
  invite:
    expired: "Your invite token has expired. Please <a href='%{base_url}/about'>contact staff</a>."
    not_found: "Your invite token is invalid. Please <a href='%{base_url}/about'>contact staff</a>."
    not_found_json: "Your invite token is invalid. Please contact staff."
    not_matching_email: "Your email address and the email address associated with the invite token do not match. Please contact staff."
    not_found_template: |
      <p>Your invite to <a href="%{base_url}">%{site_name}</a> has already been redeemed.</p>

      <p>If you remember your password you can <a href="%{base_url}/login">Log In</a>.</p>

      <p>Otherwise please <a href="%{base_url}/password-reset">Reset Password</a>.</p>
    not_found_template_link: |
      <p>This invitation to <a href="%{base_url}">%{site_name}</a> can no longer be redeemed. Please ask the person who invited you to send you a new invitation.</p>
    existing_user_cannot_redeem: "This invitation cannot be redeemed. Please ask the person who invited you to send you a new invitation."
    existing_user_already_redemeed: "You have already redeemed this invite link."
    user_exists: "There's no need to invite <b>%{email}</b>, they already have an account!"
    invite_exists: "You already invited <b>%{email}</b>."
    invalid_email: "%{email} isn't a valid email address."
    generic_error_response: "There was a problem with your request."
    rate_limit:
      one: "You have already sent %{count} invite in the last 24 hours, please wait %{time_left} before trying again."
      other: "You have already sent %{count} invites in the last 24 hours, please wait %{time_left} before trying again."
    confirm_email: "<p>You’re almost done! We sent an activation mail to your email address. Please follow the instructions in the mail to activate your account.</p><p>If it doesn’t arrive, check your spam folder.</p>"
    disabled_errors:
      discourse_connect_enabled: "Invites are disabled because DiscourseConnect is enabled."
      invalid_access: "You are not permitted to view the requested resource."
    requires_groups: "Invite was not saved because the specified topic is inaccessible. Add one of the following groups: %{groups}."
    max_invite_emails_limit_exceeded: "Request failed because number of emails exceeded the maximum (%{max})."
    domain_not_allowed: "Your email cannot be used to redeem this invite."
    domain_not_allowed_admin: "This domain cannot be used for invites."
    max_redemptions_allowed_one: "for email invites should be 1."
    redemption_count_less_than_max: "should be less than %{max_redemptions_allowed}."
    email_xor_domain: "Email and domain fields are not allowed at the same time"
    existing_user_success: "Invite redeemed successfully"

  bulk_invite:
    file_should_be_csv: "The uploaded file should be of csv format."
    max_rows: "First %{max_bulk_invites} invites has been sent. Try splitting the file in smaller parts."
    error: "There was an error uploading that file. Please try again later."

  invite_link:
    email_taken: "This email is already in use. If you already have an account please log in or reset password."
    max_redemptions_limit: "should be between 2 and %{max_limit}."

  topic_invite:
    failed_to_invite: "The user cannot be invited into this topic without a group membership in either one of the following groups: %{group_names}."
    not_pm: "You can only invite to personal messages."
    user_exists: "Sorry, that user has already been invited. You may only invite a user to a topic once."
    muted_topic: "Sorry, that user muted this topic."
    receiver_does_not_allow_pm: "Sorry, that user does not allow you to send them personal messages."
    sender_does_not_allow_pm: "Sorry, you do not allow that user to send you personal messages."
    user_cannot_see_topic: "%{username} cannot see the topic."

  backup:
    operation_already_running: "An operation is currently running. Can't start a new job right now."
    backup_file_should_be_tar_gz: "The backup file should be a .tar.gz archive."
    not_enough_space_on_disk: "There is not enough space on disk to upload this backup."
    invalid_filename: "The backup filename contains invalid characters. Valid characters are a-z 0-9 . - _."
    file_exists: "The file you are trying to upload already exists."

  invalid_params: "You supplied invalid parameters to the request: %{message}"
  not_logged_in: "You need to be logged in to do that."
  not_found: "The requested URL or resource could not be found."
  invalid_access: "You are not permitted to view the requested resource."
  authenticator_not_found: "Authentication method does not exist, or has been disabled."
  authenticator_no_connect: "This authentication provider does not allow connection to an existing forum account."
  invalid_api_credentials: "You are not permitted to view the requested resource. The API username or key is invalid."
  provider_not_enabled: "You are not permitted to view the requested resource. The authentication provider is not enabled."
  provider_not_found: "You are not permitted to view the requested resource. The authentication provider does not exist."
  read_only_mode_enabled: "The site is in read only mode. Interactions are disabled."
  invalid_grant_badge_reason_link: "External or invalid discourse link is not allowed in badge reason"
  email_template_cant_be_modified: "This email template can't be modified"
  invalid_whisper_access: "Either whispers are not enabled or you do not have access to create whisper posts"
  not_in_group:
    title_topic: "You need to request membership to the '%{group}' group to see this topic."
    title_category: "You need to request membership to the '%{group}' group to see this category."
    request_membership: "Request Membership"
    join_group: "Join Group"
  deleted_topic: "Oops! This topic has been deleted and is no longer available."
  delete_topic_failed: "There was an error deleting that topic. Please contact the site's administrator."

  reading_time: "Reading time"
  likes: "Likes"

  action_already_performed: "Oops! You already performed this action. Can you try refreshing the page?"

  too_many_replies:
    one: "We're sorry, but new users are temporarily limited to %{count} reply in the same topic."
    other: "We're sorry, but new users are temporarily limited to %{count} replies in the same topic."

  max_consecutive_replies:
    one: "No consecutive replies are allowed. Please edit your previous reply, or wait for someone to reply to you."
    other: "No more than %{count} consecutive replies are allowed. Please edit your previous reply, or wait for someone to reply to you."

  embed:
    start_discussion: "Start Discussion"
    continue: "Continue Discussion"
    error: "Error Embedding"
    referer: "Referer:"
    error_topics: "The `embed topics list` site setting was not enabled"
    mismatch: "The referer was either not sent, or did not match any of the following hosts:"
    no_hosts: "No hosts were set up for embedding."
    configure: "Configure Embedding"
    more_replies:
      one: "%{count} more reply"
      other: "%{count} more replies"

    loading: "Loading Discussion…"
    permalink: "Permalink"
    imported_from: "This is a companion discussion topic for the original entry at %{link}"
    in_reply_to: "▶ %{username}"
    replies:
      one: "%{count} reply"
      other: "%{count} replies"
    likes:
      one: "%{count} like"
      other: "%{count} likes"
    last_reply: "Last reply"
    created: "Created"
    new_topic: "Create new topic"

  no_mentions_allowed: "Sorry, you can't mention other users."
  too_many_mentions:
    one: "Sorry, you can only mention one other user in a post."
    other: "Sorry, you can only mention %{count} users in a post."
  no_mentions_allowed_newuser: "Sorry, new users can't mention other users."
  too_many_mentions_newuser:
    one: "Sorry, new users can only mention one other user in a post."
    other: "Sorry, new users can only mention %{count} users in a post."
  no_embedded_media_allowed_group: "Sorry, you can't embed media items in a post."
  no_embedded_media_allowed: "Sorry, new users can't embed media items in posts."
  too_many_embedded_media:
    one: "Sorry, new users can only put one embedded media item in a post."
    other: "Sorry, new users can only put %{count} embedded media items in a post."
  no_attachments_allowed: "Sorry, new users can't put attachments in posts."
  too_many_attachments:
    one: "Sorry, new users can only put one attachment in a post."
    other: "Sorry, new users can only put %{count} attachments in a post."
  no_links_allowed: "Sorry, new users can't put links in posts."
  links_require_trust: "Sorry, you can't include links in your posts."
  too_many_links:
    one: "Sorry, new users can only put one link in a post."
    other: "Sorry, new users can only put %{count} links in a post."
  contains_blocked_word: "Sorry, you can't post the word '%{word}'; it's not allowed."
  contains_blocked_words: "Sorry, you can't post that. Not allowed: %{words}."

  spamming_host: "Sorry you cannot post a link to that host."
  user_is_suspended: "Suspended users are not allowed to post."
  topic_not_found: "Something has gone wrong. Perhaps this topic was closed or deleted while you were looking at it?"
  not_accepting_pms: "Sorry, %{username} is not accepting messages at the moment."
  max_pm_recipients: "Sorry, you can send a message to maximum %{recipients_limit} recipients."
  pm_reached_recipients_limit: "Sorry, you can't have more than %{recipients_limit} recipients in a message."
  removed_direct_reply_full_quotes: "Automatically removed quote of whole previous post."
  watched_words_auto_tag: "Automatically tagged topic"
  create_pm_on_existing_topic: "Sorry, you can't create a PM on an existing topic."
  slow_mode_enabled: "This topic is in slow mode."

  just_posted_that: "is too similar to what you recently posted"
  invalid_characters: "contains invalid characters"
  is_invalid: "seems unclear, is it a complete sentence?"
  next_page: "next page →"
  prev_page: "← previous page"
  show_post_in_topic: "show post in topic"
  page_num: "Page %{num}"
  crawler_content_hidden: "HTML content omitted because you are logged in or using a modern mobile device."
  home_title: "Home"
  topics_in_category: "Topics in the '%{category}' category"
  rss_posts_in_topic: "RSS feed of '%{topic}'"
  rss_topics_in_category: "RSS feed of topics in the '%{category}' category"
  rss_num_posts:
    one: "%{count} post"
    other: "%{count} posts"
  rss_num_participants:
    one: "%{count} participant"
    other: "%{count} participants"

  read_full_topic: "Read full topic"
  private_message_abbrev: "Msg"

  rss_description:
    hot: "Hot topics"
    latest: "Latest topics"
    top: "Top topics"
    top_all: "All time top topics"
    top_yearly: "Yearly top topics"
    top_quarterly: "Quarterly top topics"
    top_monthly: "Monthly top topics"
    top_weekly: "Weekly top topics"
    top_daily: "Daily top topics"
    posts: "Latest posts"
    private_posts: "Latest personal messages"
    group_posts: "Latest posts from %{group_name}"
    group_mentions: "Latest mentions from %{group_name}"
    user_posts: "Latest posts by @%{username}"
    user_topics: "Latest topics by @%{username}"
    tag: "Tagged topics"
    badge: "%{display_name} badge on %{site_title}"

  too_late_to_edit: "That post was created too long ago. It can no longer be edited or deleted."
  edit_conflict: "That post was edited by another user and your changes can no longer be saved."
  revert_version_same: "The current version is same as the version you are trying to revert to."
  reverted_to_version: "reverted to version #%{version}"
  cannot_edit_on_slow_mode: "This topic is in slow mode. To encourage thoughtful, considered discussion, editing old posts in this topic is not currently allowed during slow mode."

  excerpt_image: "image"

  bookmarks:
    errors:
      already_bookmarked_post: "You cannot bookmark the same post twice."
      already_bookmarked: "You cannot bookmark the same %{type} twice."
      too_many: "Sorry, you cannot add more than %{limit} bookmarks, visit <a href='%{user_bookmarks_url}'>%{user_bookmarks_url}</a> to remove some."
      cannot_set_past_reminder: "You cannot set a bookmark reminder in the past."
      cannot_set_reminder_in_distant_future: "You cannot set a bookmark reminder more than 10 years in the future."
      time_must_be_provided: "Time must be provided for all reminders"
      for_topic_must_use_first_post: "You can only use the first post to bookmark the topic."
      bookmarkable_id_type_required: "The name and type of the record to bookmark is required."
      invalid_bookmarkable: "A %{type} cannot be bookmarked."

    reminders:
      at_desktop: "Next time I'm at my desktop"
      later_today: "Later today"
      next_business_day: "Next business day"
      tomorrow: "Tomorrow"
      next_week: "Next week"
      next_month: "Next month"
      custom: "Custom date and time"

  groups:
    success:
      bulk_add:
        one: "%{count} user has been added to the group."
        other: "%{count} users have been added to the group."
    errors:
      default_notification_level_users_limit:
        one: "Default notification level can't be set on groups larger than %{count} user. Incorrect group: %{group_name}"
        other: "Default notification level can't be set on groups larger than %{count} users. Incorrect group: %{group_name}"
      grant_trust_level_not_valid: "'%{trust_level}' is not a valid trust level."
      can_not_modify_automatic: "You cannot modify an automatic group"
      member_already_exist:
        one: "'%{username}' is already a member of this group."
        other: "The following users are already members of this group: %{username}"
      invalid_domain: "'%{domain}' is not a valid domain."
      too_many_domains: "Too many domains. Maximum of %{max}."
      invalid_incoming_email: "'%{email}' is not a valid email address."
      email_already_used_in_group: "'%{email}' is already used by the group '%{group_name}'."
      email_already_used_in_category: "'%{email}' is already used by the category '%{category_name}'."
      cant_allow_membership_requests: "You cannot allow membership requests for a group without any owners."
      already_requested_membership: "You have already requested membership for this group."
      adding_too_many_users:
        one: "Maximum %{count} user can be added at once"
        other: "Maximum %{count} users can be added at once"
      usernames_or_emails_required: "Usernames or emails must be present"
      counting_too_many_email_domains:
        one: "Maximum %{count} email domain can be counted at once"
        other: "Maximum %{count} email domains can be counted at once"
      no_invites_with_discourse_connect: "You can invite only registered users when DiscourseConnect is enabled"
      no_invites_without_local_logins: "You can invite only registered users when local logins are disabled"
    default_names:
      everyone: "everyone"
      admins: "admins"
      moderators: "moderators"
      staff: "staff"
      trust_level_0: "trust_level_0"
      trust_level_1: "trust_level_1"
      trust_level_2: "trust_level_2"
      trust_level_3: "trust_level_3"
      trust_level_4: "trust_level_4"
    default_descriptions:
      everyone: "Automatic group including all members"
      staff: "Automatic group including admins and moderators"
      admins: "Responsible for configuring and maintaining this site, with access to all member and activity data"
      moderators: "Responsible for responding to flags, moderating discussions, and helping members with their accounts"
      trust_level_0: "New members with limited abilities, who are learning community norms and functionality"

      trust_level_1: "Members with more trust, who have shown initial engagement by reading and can now access more functions. All members of this group are also members of the trust_level_0 group."

      trust_level_2: "Active members who have consistently contributed overtime and gained full citizenship privileges. All members of this group are also members of the trust_level_1 and trust_level_0 groups."

      trust_level_3: "Highly engaged, long-term contributors, who form the backbone of the community and have gained limited moderation privileges. All members of this group are also members of the trust_level_2, trust_level_1 and trust_level_0 groups."

      trust_level_4: "Manually promoted members, recognized by their exemplary contributions and entrusted with additional moderation privileges. All members of this group are also members of the trust_level_3, trust_level_2, trust_level_1 and trust_level_0 groups."
    request_membership_pm:
      title: "Membership Request for @%{group_name}"
    request_accepted_pm:
      body: |
        Your request to enter @%{group_name} has been accepted and you are now a member.

  education:
    until_posts:
      one: "%{count} post"
      other: "%{count} posts"

    "new-topic": |
      Welcome to %{site_name} &mdash; **thanks for starting a new conversation!**

      - Does the title sound interesting if you read it out loud? Is it a good summary?

      - Who would be interested in this? Why does it matter? What kind of responses do you want?

      - Include commonly used words in your topic so others can *find* it. To group your topic with related topics, select a category (or tag).

      For more, [see our community guidelines](%{base_path}/guidelines). This panel will only appear for your first %{education_posts_text}.

    "new-reply": |
      Welcome to %{site_name} &mdash; **thanks for contributing!**

      - Be kind to your fellow community members.

      - Does your reply improve the conversation?

      - Constructive criticism is welcome, but criticize *ideas*, not people.

      For more, [see our community guidelines](%{base_path}/guidelines). This panel will only appear for your first %{education_posts_text}.

    avatar: |
      ### How about a picture for your account?

      You’ve posted a few topics and replies, but your profile picture isn’t as unique as you are – it’s just a letter.

      Have you considered **[visiting your user profile](%{profile_path})** and uploading a picture that represents you?

      It’s easier to follow discussions and find interesting people in conversations when everyone has a unique profile picture!

    sequential_replies: |
      ### Consider replying to several posts at once

      Rather than several replies to a topic in a row, please consider a single reply that includes quotes from previous posts or @name references.

      You can edit your previous reply to add a quote by highlighting text and selecting the <b>quote reply</b> button that appears.

      It’s easier for everyone to read topics that have fewer in-depth replies versus lots of small, individual replies.

    dominating_topic: You’ve posted a lot in this topic! Consider giving others an opportunity to reply here and discuss things with each other as well.

    get_a_room:
      one: You’ve replied to @%{reply_username} once, did you know you could send them a personal message instead?
      other: You’ve replied to @%{reply_username} %{count} times, did you know you could send them a personal message instead?

    dont_feed_the_trolls: This post has already been flagged for moderator attention. Are you sure you wish to reply to it? Replies to negative content tend to encourage more negative behavior.

    too_many_replies: |
      ### You have reached the reply limit for this topic

      We’re sorry, but new users are temporarily limited to %{newuser_max_replies_per_topic} replies in the same topic.

      Instead of adding another reply, please consider editing your previous replies, or visiting other topics.

    reviving_old_topic: |
      ### Revive this topic?

      The last reply to this topic was **%{time_ago}**. Your reply will bump the topic to the top of its list and notify anyone previously involved in the conversation.

      Are you sure you want to continue this old conversation?

  activerecord:
    attributes:
      category:
        name: "Category Name"
      topic:
        title: "Title"
        featured_link: "Featured Link"
        category_id: "Category"
      post:
        raw: "Body"
      user_profile:
        bio_raw: "About Me"
      user:
        ip_address: ""
        password: "Password"
      user_password:
        password: "Password"
    errors:
      <<: *errors
      models:
        topic:
          attributes:
            base:
              warning_requires_pm: "You can only attach warnings to personal messages."
              too_many_users: "You can only send warnings to one user at a time."
              cant_send_pm: "Sorry, you cannot send a personal message to that user."
              no_user_selected: "You must select a valid user."
              reply_by_email_disabled: "Reply by email has been disabled."
              send_to_email_disabled: "Sorry, you cannot send personal messages to email."
              target_user_not_found: "One of the users you are sending this message to could not be found."
              too_large_group: "The group: %{group_name}, has too many users to receive a message. Limit is %{limit}."
              unable_to_update: "There was an error updating that topic."
              unable_to_tag: "There was an error tagging the topic."
              unable_to_unlist: "Sorry, you cannot create an unlisted topic."
            featured_link:
              invalid: "is invalid. URL should include http:// or https://."
        user:
          attributes:
            password:
              common: "is one of the 10000 most common passwords. Please use a more secure password."
              same_as_username: "is the same as your username. Please use a more secure password."
              same_as_email: "is the same as your email. Please use a more secure password."
              same_as_current: "is the same as your current password."
              same_as_name: "is the same as your name."
              unique_characters: "has too many repeated characters. Please use a more secure password."
            username:
              same_as_password: "is the same as your password."
            name:
              same_as_password: "is the same as your password."
            ip_address:
              blocked: "New registrations are not allowed from your IP address."
              max_new_accounts_per_registration_ip: "New registrations are not allowed from your IP address (maximum limit reached). Contact a staff member."
        user_password:
          attributes:
            password:
              common: "is one of the 10000 most common passwords. Please use a more secure password."
              same_as_username: "is the same as your username. Please use a more secure password."
              same_as_email: "is the same as your email. Please use a more secure password."
              same_as_current: "is the same as your current password."
              same_as_name: "is the same as your name."
              unique_characters: "has too many repeated characters. Please use a more secure password."
        user_profile:
          attributes:
            featured_topic_id:
              invalid: "This topic cannot be featured on your profile."
        user_email:
          attributes:
            user_id:
              reassigning_primary_email: "Reassigning a primary email to another user is not allowed."
        color_scheme_color:
          attributes:
            hex:
              invalid: "is not a valid color"
        post_reply:
          base:
            different_topic: "Post and reply must belong to the same topic."
        web_hook:
          attributes:
            payload_url:
              invalid: "URL is invalid. URL should includes http:// or https://. And no blank is allowed."
        custom_emoji:
          attributes:
            name:
              taken: is already in use by another emoji
        topic_timer:
          attributes:
            execute_at:
              in_the_past: "must be in the future."
            duration_minutes:
              cannot_be_zero: "must be greater than 0."
              exceeds_maximum: "cannot be more than 20 years."
        translation_overrides:
          attributes:
            value:
              invalid_interpolation_keys:
                one: "The following interpolation key is invalid: %{keys}"
                other: "The following interpolation keys are invalid: %{keys}"
        watched_word:
          attributes:
            word:
              too_many: "Too many words for that action"
            base:
              invalid_url: "Replacement URL is invalid"
              invalid_tag_list: "Replacement tag list is invalid"
              invalid_html: "HTML can only be used for replacement"
        sidebar_section_link:
          attributes:
            linkable_type:
              invalid: "is not valid"
        api_key:
          base:
            at_least_one_granular_scope: "at least one must be selected"

  uncategorized_category_name: "Uncategorized"

  general_category_name: "General"
  general_category_description: "Create topics here that don’t fit into any other existing category."

  meta_category_name: "Site Feedback"
  meta_category_description: "Discussion about this site, its organization, how it works, and how we can improve it."

  staff_category_name: "Staff"
  staff_category_description: "Private category for staff discussions. Topics are only visible to admins and moderators."

  discourse_welcome_topic:
    title: "Welcome to %{site_title}! :wave:"
    body: |
      We are so glad you joined us.

      %{site_info_quote}

      Here are some things you can do to get started:

      :speaking_head: **Introduce yourself** by adding your picture and information about yourself and your interests to [your profile](%{base_path}/my/preferences/account). What is one thing you’d like to be asked about?

      :open_book: **Get to know the community** by [browsing discussions](%{base_path}/latest) that are already happening here. When you find a post interesting, informative, or entertaining, use the :heart: to show your appreciation or support!

      :handshake: **Contribute** by commenting, sharing your own perspective, asking questions, or offering feedback in the discussion. Before replying or starting new topics, please review the [Community Guidelines](%{base_path}/faq).

      > If you need help or have a suggestion, feel free to ask in %{feedback_category} or [contact the admins](%{base_path}/about).

  admin_quick_start_title: "Admin Guide: Getting Started"

  topic_view_stats:
    invalid_date: "Date is in an invalid format, use YYYY-MM-DD"

  category:
    topic_prefix: "About the %{category} category"
    replace_paragraph: "(Replace this first paragraph with a brief description of your new category. This guidance will appear in the category selection area, so try to keep it below 200 characters.)"
    post_template: "%{replace_paragraph}\n\nUse the following paragraphs for a longer description, or to establish category guidelines or rules:\n\n- Why should people use this category? What is it for?\n\n- How exactly is this different than the other categories we already have?\n\n- What should topics in this category generally contain?\n\n- Do we need this category? Can we merge with another category, or subcategory?\n"
    errors:
      not_found: "Category not found!"
      uncategorized_parent: "Uncategorized can't have a parent category"
      self_parent: "A subcategory's parent cannot be itself"
      depth: "You can't nest a subcategory under another"
      invalid_email_in: "'%{email}' is not a valid email address."
      email_already_used_in_group: "'%{email}' is already used by the group '%{group_name}'."
      email_already_used_in_category: "'%{email}' is already used by the category '%{category_name}'."
      description_incomplete: "The category description post must have at least one paragraph."
      permission_conflict: "Any group that is allowed to access a subcategory must also be allowed to access the parent category. The following groups have access to one of the subcategories, but no access to parent category: %{group_names}."
      disallowed_topic_tags: "This topic has tags not allowed by this category: '%{tags}'"
      disallowed_tags_generic: "This topic has disallowed tags."
      slug_contains_non_ascii_chars: "contains non-ascii characters"
      is_already_in_use: "is already in use"
      move_topic_to_category_disallowed: "You cannot move this topic to a category where you do not have permission to create new topics."
    cannot_delete:
      uncategorized: "This category is special. It is intended as a holding area for topics that have no category; it cannot be deleted."
      has_subcategories: "Can't delete this category because it has sub-categories."
      topic_exists:
        one: "Can't delete this category because it has %{count} topic. Oldest topic is %{topic_link}."
        other: "Can't delete this category because it has %{count} topics. Oldest topic is %{topic_link}."
      topic_exists_no_oldest: "Can't delete this category because topic count is %{count}."
    uncategorized_description: "Topics that don't need a category, or don't fit into any other existing category."
  trust_levels:
    admin: "Admin"
    staff: "Staff"
    change_failed_explanation: "You attempted to demote %{user_name} to '%{new_trust_level}'. However their trust level is already '%{current_trust_level}'. %{user_name} will remain at '%{current_trust_level}' - if you wish to demote user lock trust level first"

  post:
    image_placeholder:
      broken: "This image is broken"
      blocked_hotlinked_title: "Image hosted on another site. Click to open in a new tab."
      blocked_hotlinked: "External Image"
    media_placeholder:
      blocked_hotlinked_title: "Media hosted on another site. Click to open in a new tab."
      blocked_hotlinked: "External Media"
    hidden_bidi_character: "Bidirectional control characters can change the order in which text is rendered. This could be used to obscure malicious code."
    has_likes:
      one: "%{count} Like"
      other: "%{count} Likes"
    cannot_permanently_delete:
      many_posts: "This topic has undeleted posts. Please permanently delete them before permanently deleting the topic."
      wait_or_different_admin: "You must wait %{time_left} before permanently deleting this post or a different administrator must do it."

  rate_limiter:
    slow_down: "You’ve performed this action too many times, please try again later."
    too_many_requests: "You’ve performed this action too many times. Please wait %{time_left} before trying again."
    by_type:
      first_day_replies_per_day: "We appreciate your enthusiasm, keep it up! That said, for the safety of our community, you’ve reached the maximum number of replies a new user can create on their first day. Please wait %{time_left} and you’ll be able to create more replies."
      first_day_topics_per_day: "We appreciate your enthusiasm! That said, for the safety of our community, you’ve reached the maximum number of topics a new user can create on their first day. Please wait %{time_left} and you’ll be able to create more new topics."
      create_topic: "You’re creating topics a bit too quickly. Please wait %{time_left} before trying again."
      create_post: "You’re replying a bit too quickly. Please wait %{time_left} before trying again."
      delete_post: "You’re deleting posts a bit too quickly. Please wait %{time_left} before trying again."
      public_group_membership: "You’re joining/leaving groups a bit too frequently. Please wait %{time_left} before trying again."
      topics_per_day: "You’ve reached the maximum new topics allowed per day. You can create more new topics in %{time_left}."
      pms_per_day: "You’ve reached the maximum messages allowed per day. You can create more new messages in %{time_left}."
      create_like: "Wow! You’ve been sharing a lot of love! You’ve reached the maximum number of likes within a 24 hour period, but as you gain trust levels, you’ll earn more daily likes. You’ll be able to like posts again in %{time_left}."
      create_bookmark: "You’ve reached the maximum number of daily bookmarks. You can create more bookmarks in %{time_left}."
      edit_post: "You’ve reached the maximum number of daily edits. You can submit more edits in %{time_left}."
      live_post_counts: "You’re asking for live post counts too quickly. Please wait %{time_left} before trying again."
      unsubscribe_via_email: "You’ve reached the maximum number of unsubscribes via email. Please wait %{time_left} before trying again."
      topic_invitations_per_day: "You’ve reached the maximum number of topic invitations. You can send more invitations in %{time_left}."

    hours:
      one: "%{count} hour"
      other: "%{count} hours"
    minutes:
      one: "%{count} minute"
      other: "%{count} minutes"
    seconds:
      one: "%{count} second"
      other: "%{count} seconds"
    short_time: "a few seconds"

  datetime:
    distance_in_words:
      half_a_minute: "< 1m"
      less_than_x_seconds:
        one: "< %{count}s"
        other: "< %{count}s"
      x_seconds:
        one: "%{count}s"
        other: "%{count}s"
      less_than_x_minutes:
        one: "< %{count}m"
        other: "< %{count}m"
      x_minutes:
        one: "%{count}m"
        other: "%{count}m"
      about_x_hours:
        one: "%{count}h"
        other: "%{count}h"
      x_days:
        one: "%{count}d"
        other: "%{count}d"
      about_x_months:
        one: "%{count}mon"
        other: "%{count}mon"
      x_months:
        one: "%{count}mon"
        other: "%{count}mon"
      about_x_years:
        one: "%{count}y"
        other: "%{count}y"
      over_x_years:
        one: "> %{count}y"
        other: "> %{count}y"
      almost_x_years:
        one: "%{count}y"
        other: "%{count}y"

    distance_in_words_verbose:
      half_a_minute: "just now"
      less_than_x_seconds: "just now"
      x_seconds:
        one: "%{count} second ago"
        other: "%{count} seconds ago"
      less_than_x_minutes:
        one: "less than %{count} minute ago"
        other: "less than %{count} minutes ago"
      x_minutes:
        one: "%{count} minute ago"
        other: "%{count} minutes ago"
      about_x_hours:
        one: "%{count} hour ago"
        other: "%{count} hours ago"
      x_days:
        one: "%{count} day ago"
        other: "%{count} days ago"
      about_x_months:
        one: "about %{count} month ago"
        other: "about %{count} months ago"
      x_months:
        one: "%{count} month ago"
        other: "%{count} months ago"
      about_x_years:
        one: "about %{count} year ago"
        other: "about %{count} years ago"
      over_x_years:
        one: "over %{count} year ago"
        other: "over %{count} years ago"
      almost_x_years:
        one: "almost %{count} year ago"
        other: "almost %{count} years ago"

  password_reset:
    no_token: 'Oops! The link you used no longer works. You can <a href="%{base_url}/login">Log In</a> now. If you forgot your password, you can <a href="%{base_url}/password-reset">request a link</a> to reset it.'
    title: "Reset Password"
    success: "You successfully changed your password and are now logged in."
    success_unapproved: "You successfully changed your password."

  email_login:
    invalid_token: 'Oops! The link you used no longer works. You can <a href="%{base_url}/login">Log In</a> now. If you forgot your password, you can <a href="%{base_url}/password-reset">request a link</a> to reset it.'
    title: "Email login"

  user_auth_tokens:
    browser:
      chrome: "Google Chrome"
      discoursehub: "DiscourseHub app"
      edge: "Microsoft Edge"
      firefox: "Firefox"
      ie: "Internet Explorer"
      opera: "Opera"
      safari: "Safari"
      unknown: "unknown browser"
    device:
      android: "Android Device"
      chromebook: "Chrome OS"
      ipad: "iPad"
      iphone: "iPhone"
      ipod: "iPod"
      linux: "GNU/Linux Computer"
      mac: "Mac"
      mobile: "Mobile Device"
      windows: "Windows Computer"
      unknown: "unknown device"
    os:
      android: "Android"
      chromeos: "Chrome OS"
      ios: "iOS"
      linux: "Linux"
      macos: "macOS"
      windows: "Microsoft Windows"
      unknown: "unknown operating system"

  change_email:
    error: "There was an error changing your email address. Perhaps the address is already in use?"
    doesnt_exist: "That email address is not associated with your account."
    error_staged: "There was an error changing your email address. The address is already in use by a staged user."
    already_done: "Sorry, this confirmation link is no longer valid. Perhaps your email was already changed?"
    confirm: "Confirm"
    max_secondary_emails_error: "You have reached the maximum allowed secondary emails limit."

  associated_accounts:
    revoke_failed: "Failed to revoke your account with %{provider_name}."
    connected: "(connected)"

  activation:
    already_done: "Sorry, this account confirmation link is no longer valid. Perhaps your account is already active?"
    approval_required: "A moderator must manually approve your new account before you can access this forum. You'll get an email when your account is approved!"
    missing_session: "We cannot detect if your account was created, please ensure you have cookies enabled."
    activated: "Sorry, this account has already been activated."
    admin_confirm:
      title: "Confirm Admin Account"
      description: "Are you sure you want <b>%{target_username} (%{target_email})</b> to be an administrator?"
      grant: "Grant Admin Access"
      complete: "<b>%{target_username}</b> is now an administrator."
      back_to: "Return to %{title}"
  reviewable_score_types:
    needs_approval:
      title: "Needs Approval"

  post_action_types:
    off_topic:
      title: "Off-Topic"
      description: "This post is not relevant to the current discussion as defined by the title and first post, and should probably be moved elsewhere."
      short_description: "Not relevant to the discussion"
    spam:
      title: "Spam"
      description: "This post is an advertisement, or vandalism. It is not useful or relevant to the current topic."
      short_description: "This is an advertisement or vandalism"
      email_title: '"%{title}" was flagged as spam'
      email_body: "%{link}\n\n%{message}"
    inappropriate:
      title: "Inappropriate"
      description: 'This post contains content that a reasonable person would consider offensive, abusive, to be hateful conduct or a violation of <a href="%{base_path}/guidelines">our community guidelines</a>.'
      short_description: 'A violation of <a href="%{base_path}/guidelines">our community guidelines</a>'
    illegal:
      title: "Illegal"
      description: "This post requires staff attention because I believe it contains content that is illegal."
      short_description: "This is illegal"
      email_title: 'A post in "%{title}" requires staff attention'
      email_body: "%{link}\n\n%{message}"
    notify_user:
      title: "Send @%{username} a message"
      description: "I want to talk to this person directly and personally about their post."
      short_description: "I want to talk to this person directly and personally about their post."
      email_title: 'Your post in "%{title}"'
      email_body: "%{link}\n\n%{message}"
    notify_moderators:
      title: "Something Else"
      description: "This post requires staff attention for another reason not listed above."
      short_description: "Requires staff attention for another reason"
      email_title: 'A post in "%{title}" requires staff attention'
      email_body: "%{link}\n\n%{message}"
    bookmark:
      title: "Bookmark"
      description: "Bookmark this post"
      short_description: "Bookmark this post"
    like:
      title: "Like"
      description: "Like this post"
      short_description: "Like this post"

  draft:
    sequence_conflict_error:
      title: "draft error"
      description: "Draft is being edited in another window. Please reload this page."
    too_many_drafts:
      title: "Too many drafts"
      description: "You have reached the maximum number of allowed drafts. Please delete some of [your drafts](%{base_url}/my/activity/drafts) and try again."
  draft_backup:
    pm_title: "Backup Drafts from ongoing topics"
    pm_body: "Topic containing backup drafts"
  user_activity:
    no_log_search_queries: "Search queries logs are currently disabled (an administrator can enable them in site settings)."

  email_settings:
    pop3_authentication_error: "There was an issue with the POP3 credentials provided, check the username and password and try again."
    imap_authentication_error: "There was an issue with the IMAP credentials provided, check the username and password and try again."
    imap_no_response_error: "An error occurred when communicating with the IMAP server. %{message}"
    smtp_authentication_error: "There was an issue with the SMTP credentials provided, check the username and password and try again. %{message}"
    smtp_server_busy_error: "The SMTP server is currently busy, try again later."
    smtp_unhandled_error: "There was an unhandled error when communicating with the SMTP server. %{message}"
    imap_unhandled_error: "There was an unhandled error when communicating with the IMAP server. %{message}"
    connection_error: "There was an issue connecting with the server, check the server name and port and try again."
    timeout_error: "Connection to the server timed out, check the server name and port and try again."
    unhandled_error: "Unhandled error when testing email settings. %{message}"
  webauthn:
    validation:
      invalid_type_error: "The webauthn type provided was invalid. Valid types are webauthn.get and webauthn.create."
      challenge_mismatch_error: "The provided challenge does not match the challenge generated by the authentication server."
      invalid_origin_error: "The origin of the authentication request does not match the server origin."
      malformed_attestation_error: "There was an error decoding the attestation data."
      invalid_relying_party_id_error: "The Relying Party ID of the authentication request does not match the server Relying Party ID."
      user_presence_error: "User presence is required."
      user_verification_error: "User verification is required."
      unsupported_public_key_algorithm_error: "The provided public key algorithm is not supported by the server."
      unsupported_attestation_format_error: "The attestation format is not supported by the server."
      credential_id_in_use_error: "The credential ID provided is already in use."
      public_key_error: "The public key verification for the credential failed."
      ownership_error: "The security key is not owned by the user."
      not_found_error: "A security key with the provided credential ID could not be found."
      unknown_cose_algorithm_error: "The algorithm used for the security key is not recognized."
      malformed_public_key_credential_error: "The provided public key is invalid."

  topic_flag_types:
    spam:
      title: "Spam"
      description: "This topic is an advertisement. It is not useful or relevant to this site, but promotional in nature."
      long_form: "flagged this as spam"
      short_description: "This is an advertisement"
    inappropriate:
      title: "Inappropriate"
      description: 'This topic contains content that a reasonable person would consider offensive, abusive, to be hateful conduct or a violation of <a href="%{base_path}/guidelines">our community guidelines</a>.'
      long_form: "flagged this as inappropriate"
      short_description: 'A violation of <a href="%{base_path}/guidelines">our community guidelines</a>'
    notify_moderators:
      title: "Something Else"
      description: 'This topic requires general staff attention based on the <a href="%{base_path}/guidelines">guidelines</a>, <a href="%{tos_url}">TOS</a>, or for another reason not listed above.'
      long_form: "flagged this for moderator attention"
      short_description: "Requires staff attention for another reason"
      email_title: 'The topic "%{title}" requires moderator attention'
      email_body: "%{link}\n\n%{message}"
    illegal:
      title: "Illegal"
      description: "This topic requires staff attention because I believe it contains content that is illegal."
      short_description: "This is illegal"
      email_title: 'A post in "%{title}" requires staff attention'
      email_body: "%{link}\n\n%{message}"

  flagging:
    you_must_edit: '<p>Your post was flagged by the community. Please <a href="%{path}">see your messages</a>.</p>'
    user_must_edit: "<p>This post was flagged by the community and is temporarily hidden.</p>"

  ignored:
    hidden_content: "<p>Ignored content</p>"

  archetypes:
    regular:
      title: "Regular Topic"
    banner:
      title: "Banner Topic"
      message:
        make: "This topic is now a banner. It will appear at the top of every page until it is dismissed by the user."
        remove: "This topic is no longer a banner. It will no longer appear at the top of every page."

  unsubscribed:
    title: "Email preferences updated!"
    description: "Email preferences for <b>%{email}</b> were updated. To change your email settings <a href='%{url}'>visit your user preferences</a>."
    topic_description: "To re-subscribe to %{link}, use the notification control at the bottom or right of the topic."
    private_topic_description: "To re-subscribe, use the notification control at the bottom or right of the topic."

  uploads:
    marked_insecure_from_theme_component_reason: "upload used in theme component"

  unsubscribe:
    title: "Unsubscribe"
    stop_watching_topic: "Stop watching this topic, %{link}"
    mute_topic: "Mute all notifications for this topic, %{link}"
    unwatch_category: "Stop watching all topics in %{category}"
    mailing_list_mode: "Turn off mailing list mode"
    all: "Don’t send me any mail from %{sitename}"
    different_user_description: "You are currently logged in as a different user than the one we emailed. Please log out, or enter anonymous mode, and try again."
    not_found_description: "Sorry, we couldn't find that subscription. It's possible the link in your email is too old and has expired?"
    user_not_found_description: "Sorry, we couldn't find a user for this subscription. You are probably attempting to unsubscribe an account that no longer exists."
    log_out: "Log Out"
    submit: "Save preferences"
    digest_frequency:
      title: "You are receiving summary emails %{frequency}"
      never_title: "You are not receiving summary emails"
      select_title: "Set summary emails frequency to:"

      never: "never"
      every_30_minutes: "every 30 minutes"
      every_hour: "hourly"
      daily: "daily"
      weekly: "weekly"
      every_month: "every month"
      every_six_months: "every six months"

  user_api_key:
    title: "Authorize application access"
    authorize: "Authorize"
    read: "read"
    read_write: "read/write"
    description: '"%{application_name}" is requesting the following access to your account:'
    instructions: 'We just generated a new user API key for you to use with "%{application_name}", please paste the following key into your application:'
    otp_description: 'Would you like to allow "%{application_name}" to access this site?'
    otp_confirmation:
      confirm_title: Continue to %{site_name}
      logging_in_as: Logging in as %{username}
      confirm_button: Finish Login
    no_trust_level: "Sorry, you do not have the required trust level to access the user API"
    generic_error: "Sorry, we are unable to issue user API keys, this feature may be disabled by the site admin"
    scopes:
      message_bus: "Live updates"
      notifications: "Read and clear notifications"
      push: "Push notifications to external services"
      session_info: "Read user session info"
      read: "Read all"
      write: "Write all"
      one_time_password: "Create a one-time login token"
      bookmarks_calendar: "Read bookmark reminders"
      user_status: "Read and update user status"
    invalid_public_key: "Sorry, the public key is invalid."
    invalid_auth_redirect: "Sorry, this auth_redirect host is not allowed."
    invalid_token: "Missing, invalid or expired token."
  flags:
    errors:
      already_handled: "Flag was already handled"
      wrong_move: "Flag cannot be moved"
      system: "System flag cannot be updated or deleted."
      used: "Flag cannot be updated or deleted because has already been used."
      unique_name: "Flag name must be unique"
  reports:
    default:
      labels:
        count: Count
        percent: Percent
        day: Day
    post_edits:
      title: "Post Edits"
      labels:
        edited_at: Date
        post: Post
        editor: Editor
        author: Author
        edit_reason: Reason
      description: "Number of new post edits."
    user_flagging_ratio:
      title: "User Flagging Ratio"
      labels:
        user: User
        agreed_flags: Agreed flags
        disagreed_flags: Disagreed flags
        ignored_flags: Ignored flags
        score: Score
      description: "List of users ordered by ratio of staff response to their flags (disagreed to agreed)."
    moderators_activity:
      title: "Moderator Activity"
      labels:
        moderator: Moderator
        flag_count: Flags reviewed
        time_read: Time reading
        topic_count: Topics created
        post_count: Posts created
        pm_count: PMs created
        revision_count: Revisions
      description: List of moderator activity including flags reviewed, reading time, topics created, posts created, personal messages created, and revisions.
    flags_status:
      title: "Flags Status"
      values:
        agreed: Agreed
        disagreed: Disagreed
        deferred: Deferred
        no_action: No action
      labels:
        flag: Type
        assigned: Assigned
        poster: Poster
        flagger: Flagger
        time_to_resolution: Resolution time
      description: "List of flags' statuses including type of flag, poster, flagger, and time to resolution."
    visits:
      title: "User Visits"
      xaxis: "Day"
      yaxis: "Number of visits"
      description: "Number of signed-in user visits."
    signups:
      title: "Signups"
      xaxis: "Day"
      yaxis: "Number of signups"
      description: "New account registrations for this period."
    new_contributors:
      title: "New Contributors"
      xaxis: "Day"
      yaxis: "Number of new contributors"
      description: "Number of users who made their first post during this period."
    trust_level_growth:
      title: "Trust Level growth"
      xaxis:
        tl1_reached: "Reached TL1"
        tl2_reached: "Reached TL2"
        tl3_reached: "Reached TL3"
        tl4_reached: "Reached TL4"
      yaxis: "Day"
      description: "Number of users who increased their Trust Level during this period."
    consolidated_page_views:
      title: "Legacy Consolidated Pageviews"
      title_legacy: "Consolidated Pageviews"
      xaxis:
        page_view_crawler: "Crawlers"
        page_view_anon: "Anonymous users"
        page_view_logged_in: "Logged in users"
      yaxis: "Day"
      description: "Legacy report showing pageviews for logged in users, anonymous users and crawlers. This has been superseded by the 'Site traffic' report."
      description_legacy: "Pageviews for logged in users, anonymous users and crawlers."
      labels:
        post: Post
        editor: Editor
        author: Author
        edit_reason: Reason
    consolidated_api_requests:
      title: "Consolidated API Requests"
      xaxis:
        api: "API"
        user_api: "User API"
      yaxis: "Day"
      description: "API requests for regular API keys and user API keys."
    consolidated_page_views_browser_detection:
      title: "Consolidated Pageviews with Browser Detection (Experimental)"
      title_legacy: "Consolidated Pageviews with Browser Detection (Experimental)"
      xaxis:
        page_view_anon_browser: "Anonymous Browser"
        page_view_logged_in_browser: "Logged In Browser"
        page_view_crawler: "Known Crawler"
        page_view_other: "Other pageviews"
      yaxis: "Day"
      description: "Pageviews for logged in users, anonymous users, known crawlers and other. This experimental report ensures logged-in/anon requests are coming from real browsers before counting them. Historical data for this report is unavailable, for historical data see the 'Legacy Consolidated Pageviews' report."
      description_legacy: "Pageviews for logged in users, anonymous users, known crawlers and other. This experimental report ensures logged-in/anon requests are coming from real browsers before counting them. Historical data for this report is unavailable, for historical data see the ‘Consolidated Pageviews' report."
    site_traffic:
      title: "Site traffic"
      xaxis:
        page_view_anon_browser: "Pageviews (anonymous)"
        page_view_logged_in_browser: "Pageviews (logged in)"
        page_view_crawler: "Known crawlers"
        page_view_other: "Other traffic"
      yaxis: "Day"
      description: "Pageviews for logged in users, anonymous users, known crawlers and other traffic."
      description_link: "https://meta.discourse.org/t/understanding-pageviews-and-the-site-traffic-report/324062"
    dau_by_mau:
      title: "DAU/MAU"
      xaxis: "Day"
      yaxis: "DAU/MAU"
      description: "Number of members that logged in in the last day divided by number of members that logged in in the last month – returns a % which indicates community 'stickiness'. Aim for >20%."
    daily_engaged_users:
      title: "Daily Engaged Users"
      xaxis: "Day"
      yaxis: "Engaged Users"
      description: "Number of users that have liked or posted in the last day."
    profile_views:
      title: "User Profile Views"
      xaxis: "Day"
      yaxis: "Number of user profiles viewed"
      description: "Total new views of user profiles."
    topics:
      title: "Topics"
      xaxis: "Day"
      yaxis: "Number of new topics"
      description: "New topics created during this period."
    posts:
      title: "Posts"
      xaxis: "Day"
      yaxis: "Number of new posts"
      description: "New posts created during this period"
    likes:
      title: "Likes"
      xaxis: "Day"
      yaxis: "Number of new likes"
      description: "Number of new likes."
    flags:
      title: "Flags"
      xaxis: "Day"
      yaxis: "Number of flags"
      description: "Number of new flags."
    bookmarks:
      title: "Bookmarks"
      xaxis: "Day"
      yaxis: "Number of new bookmarks"
      description: "Number of new topics and posts bookmarked."
    users_by_trust_level:
      title: "Users per Trust Level"
      xaxis: "Trust Level"
      yaxis: "Number of Users"
      labels:
        level: Level
      description: "Number of users grouped by trust level."
      description_link: "https://blog.discourse.org/2018/06/understanding-discourse-trust-levels/"
    users_by_type:
      title: "Users per Type"
      xaxis: "Type"
      yaxis: "Number of Users"
      labels:
        type: Type
      xaxis_labels:
        admin: Admin
        moderator: Moderator
        suspended: Suspended
        silenced: Silenced
      description: "Number of users grouped by admin, moderator, suspended, and silenced."
    trending_search:
      title: Trending Search Terms
      labels:
        term: Term
        searches: Searches
        click_through: CTR
      description: "Most popular search terms with their click-through rates."
    emails:
      title: "Emails Sent"
      xaxis: "Day"
      yaxis: "Number of Emails"
      description: "Number of new emails sent."
    user_to_user_private_messages:
      title: "User-to-User (excluding replies)"
      xaxis: "Day"
      yaxis: "Number of messages"
      description: "Number of newly initiated personal messages."
    user_to_user_private_messages_with_replies:
      title: "User-to-User (with replies)"
      xaxis: "Day"
      yaxis: "Number of messages"
      description: "Number of all new personal messages and responses."
    system_private_messages:
      title: "System"
      xaxis: "Day"
      yaxis: "Number of messages"
      description: "Number of personal messages sent automatically by the System."
    moderator_warning_private_messages:
      title: "Moderator Warning"
      xaxis: "Day"
      yaxis: "Number of messages"
      description: "Number of warnings sent by personal messages from moderators."
    notify_moderators_private_messages:
      title: "Notify Moderators"
      xaxis: "Day"
      yaxis: "Number of messages"
      description: "Number of times moderators received personal messages with additional flag details."
    notify_user_private_messages:
      title: "Notify User"
      xaxis: "Day"
      yaxis: "Number of messages"
      description: "Number of times users have been sent personal messages using the flag dialog."
    top_referrers:
      title: "Top Referrers"
      xaxis: "User"
      num_clicks: "Clicks"
      num_topics: "Topics"
      labels:
        user: "User"
        num_clicks: "Clicks"
        num_topics: "Topics"
      description: "Users listed by number of clicks on links they have shared."
    top_traffic_sources:
      title: "Top Traffic Sources"
      xaxis: "Domain"
      num_clicks: "Clicks"
      num_topics: "Topics"
      num_users: "Users"
      labels:
        domain: Domain
        num_clicks: Clicks
        num_topics: Topics
      description: "External sources that have linked to this site the most."
    top_referred_topics:
      title: "Top Referred Topics"
      xaxis: ""
      labels:
        num_clicks: "Clicks"
        topic: "Topic"
      description: "Topics that have received the most clicks from external sources."
    page_view_anon_reqs:
      title: "Anonymous"
      xaxis: "Day"
      yaxis: "Anonymous Pageviews"
      description: "Number of new pageviews by visitors not logged in to an account."
    page_view_logged_in_reqs:
      title: "Logged In"
      xaxis: "Day"
      yaxis: "Logged In Pageviews"
      description: "Number of new pageviews from logged in users."
    page_view_crawler_reqs:
      title: "Web Crawler Pageviews"
      xaxis: "Day"
      yaxis: "Web Crawler Pageviews"
      description: "Total pageviews from web crawlers over time."
    page_view_total_reqs:
      title: "Pageviews"
      xaxis: "Day"
      yaxis: "Total Pageviews"
      description: "Number of new pageviews from all visitors."
    page_view_legacy_total_reqs:
      title: "Legacy Pageviews"
      xaxis: "Day"
      yaxis: "Total Pageviews"
      description: "Legacy report showing the number of new pageviews from all visitors."
    page_view_logged_in_mobile_reqs:
      title: "Logged In Pageviews"
      xaxis: "Day"
      yaxis: "Mobile Logged In Pageviews"
      description: "Number of new pageviews from users on mobile devices and logged in to an account."
    page_view_anon_mobile_reqs:
      title: "Anon Pageviews"
      xaxis: "Day"
      yaxis: "Mobile Anon Pageviews"
      description: "Number of new pageviews from visitors on a mobile device who are not logged in."
    page_view_anon_browser_reqs:
      title: "Anonymous Browser Pageviews"
      xaxis: "Day"
      yaxis: "Anonymous Browser Pageviews"
      description: "Number of pageviews by anonymous visitors using real browsers."
    page_view_logged_in_browser_reqs:
      title: "Logged In Browser Pageviews"
      xaxis: "Day"
      yaxis: "Logged In Browser Pageviews"
      description: "Number of pageviews by logged-in visitors using real browsers."
    http_background_reqs:
      title: "Background"
      xaxis: "Day"
      yaxis: "Requests used for live update and tracking"
    http_2xx_reqs:
      title: "Status 2xx (OK)"
      xaxis: "Day"
      yaxis: "Successful requests (Status 2xx)"
    http_3xx_reqs:
      title: "HTTP 3xx (Redirect)"
      xaxis: "Day"
      yaxis: "Redirect requests (Status 3xx)"
    http_4xx_reqs:
      title: "HTTP 4xx (Client Error)"
      xaxis: "Day"
      yaxis: "Client Errors (Status 4xx)"
    http_5xx_reqs:
      title: "HTTP 5xx (Server Error)"
      xaxis: "Day"
      yaxis: "Server Errors (Status 5xx)"
    http_total_reqs:
      title: "Total"
      xaxis: "Day"
      yaxis: "Total requests"
    time_to_first_response:
      title: "Time to first response"
      xaxis: "Day"
      yaxis: "Average time (hours)"
      description: "Average time (in hours) of the first response to new topics."
    topics_with_no_response:
      title: "Topics with no response"
      xaxis: "Day"
      yaxis: "Total"
      description: "Number of new topics created that did not receive a response."
    mobile_visits:
      title: "User Visits (mobile)"
      xaxis: "Day"
      yaxis: "Number of visits"
      description: "Number of unique signed-in users who visited using a mobile device."
    web_crawlers:
      title: "Web Crawler User Agents"
      labels:
        user_agent: "User Agent"
        page_views: "Pageviews"
      description: "List of web crawler user agents, sorted by pageviews."
    web_hook_events_daily_aggregate:
      title: "Web Hook Events"
      xaxis: "Day"
      yaxis: "Number of events"
      description: "Number of web hook events triggered or their mean duration."
    suspicious_logins:
      title: "Suspicious Logins"
      labels:
        user: User
        client_ip: Client IP
        location: Location
        browser: Browser
        device: Device
        os: Operating System
        login_time: Login Time
      description: "Details of new logins that differ suspiciously from previous logins."
    staff_logins:
      title: "Admin Logins"
      labels:
        user: User
        location: Location
        login_at: Login at
      description: "List of admin login times with locations."
    top_uploads:
      title: "Top Uploads"
      labels:
        filename: Filename
        extension: Extension
        author: Author
        filesize: File size
      description: "List all uploads by extension, filesize and author."
    top_ignored_users:
      title: "Top Ignored / Muted Users"
      labels:
        ignored_user: Ignored User
        ignores_count: Ignores count
        mutes_count: Mutes count
      description: "Users who have been muted and/or ignored by many other users."
    top_users_by_likes_received:
      title: "Top Users by likes received"
      labels:
        user: User
        qtt_like: Likes Received
      description: "Top 10 users who have received likes."
    top_users_by_likes_received_from_inferior_trust_level:
      title: "Top Users by likes received from a user with a lower trust level"
      labels:
        user: User
        trust_level: Trust level
        qtt_like: Likes Received
      description: "Top 10 users in a higher trust level being liked by people in a lower trust level."
    top_users_by_likes_received_from_a_variety_of_people:
      title: "Top Users by likes received from a variety of people"
      labels:
        user: User
        qtt_like: Likes Received
      description: "Top 10 users who have had likes from a wide range of people."
    topic_view_stats:
      title: "Topic View Stats"
      labels:
        topic: Topic
        logged_in_views: Logged In
        anon_views: Anonymous
        total_views: Total
      description: "The top 100 most viewed topics in a date range, combining logged in and anonymous views. Can be filtered by category."

  dashboard:
    problem:
      twitter_login: 'Twitter login appears to not be working at the moment. Check the credentials in <a href="%{base_path}/admin/site_settings/category/login?filter=twitter">the Site Settings</a>.'
      group_email_credentials: 'There was an issue with the email credentials for the group <a href="%{base_path}/g/%{group_name}/manage/email">%{group_full_name}</a>. No emails will be sent from the group inbox until this problem is addressed. %{error}'
      rails_env: "Your server is running in %{env} mode."
      host_names: "Your config/database.yml file is using the default localhost hostname. Update it to use your site's hostname."
      sidekiq: 'Sidekiq is not running. Many tasks, like sending emails, are executed asynchronously by Sidekiq. Please ensure at least one Sidekiq process is running. <a href="https://github.com/mperham/sidekiq" target="_blank">Learn about Sidekiq here</a>.'
      queue_size: "The number of queued jobs is %{queue_size}, which is high. This could indicate a problem with the Sidekiq process(es), or you may need to add more Sidekiq workers."
      ram: "Your server is running with less than 1 GB of total memory. At least 1 GB of memory is recommended."
      google_oauth2_config: 'The server is configured to allow signup and login with Google OAuth2 (enable_google_oauth2_logins), but the client id and client secret values are not set. Go to <a href="%{base_path}/admin/site_settings">the Site Settings</a> and update the settings. <a href="https://meta.discourse.org/t/configuring-google-login-for-discourse/15858" target="_blank">See this guide to learn more</a>.'
      facebook_config: 'The server is configured to allow signup and login with Facebook (enable_facebook_logins), but the app id and app secret values are not set. Go to <a href="%{base_path}/admin/site_settings">the Site Settings</a> and update the settings. <a href="https://meta.discourse.org/t/configuring-facebook-login-for-discourse/13394" target="_blank">See this guide to learn more</a>.'
      twitter_config: 'The server is configured to allow signup and login with Twitter (enable_twitter_logins), but the key and secret values are not set. Go to <a href="%{base_path}/admin/site_settings">the Site Settings</a> and update the settings. <a href="https://meta.discourse.org/t/configuring-twitter-login-for-discourse/13395" target="_blank">See this guide to learn more</a>.'
      github_config: 'The server is configured to allow signup and login with GitHub (enable_github_logins), but the client id and secret values are not set. Go to <a href="%{base_path}/admin/site_settings">the Site Settings</a> and update the settings. <a href="https://meta.discourse.org/t/configuring-github-login-for-discourse/13745" target="_blank">See this guide to learn more</a>.'
      s3_upload_config: 'The server is configured to upload files to S3, but at least one the following setting is not set: s3_access_key_id, s3_secret_access_key, s3_use_iam_profile, or s3_upload_bucket. Go to <a href="%{base_path}/admin/site_settings">the Site Settings</a> and update the settings. <a href="https://meta.discourse.org/t/how-to-set-up-image-uploads-to-s3/7229" target="_blank">See "How to set up image uploads to S3?" to learn more</a>.'
      s3_backup_config: 'The server is configured to upload backups to S3, but at least one the following setting is not set: s3_access_key_id, s3_secret_access_key, s3_use_iam_profile, or s3_backup_bucket. Go to <a href="%{base_path}/admin/site_settings">the Site Settings</a> and update the settings. <a href="https://meta.discourse.org/t/how-to-set-up-image-uploads-to-s3/7229" target="_blank">See "How to set up image uploads to S3?" to learn more</a>.'
      s3_cdn: 'The server is configured to upload files to S3, but there is no S3 CDN configured. This can lead to expensive S3 costs and slower site performance. <a href="https://meta.discourse.org/t/-/148916" target="_blank">See "Using Object Storage for Uploads" to learn more</a>.'
      image_magick: 'The server is configured to create thumbnails of large images, but ImageMagick is not installed. Install ImageMagick using your favorite package manager or <a href="https://www.imagemagick.org/script/download.php" target="_blank">download the latest release</a>.'
      failing_emails: 'There are %{num_failed_jobs} email jobs that failed. Check your app.yml and ensure that the mail server settings are correct. <a href="%{base_path}/sidekiq/retries" target="_blank">See the failed jobs in Sidekiq</a>.'
      subfolder_ends_in_slash: "Your subfolder setup is incorrect; the DISCOURSE_RELATIVE_URL_ROOT ends in a slash."
      translation_overrides: "Some of your translation overrides are out of date. Please check your <a href='%{base_path}/admin/customize/site_texts?outdated=true'>text customizations</a>."
      email_polling_errored_recently:
        one: "Email polling has generated an error in the past 24 hours. Look at <a href='%{base_path}/logs' target='_blank'>the logs</a> for more details."
        other: "Email polling has generated %{count} errors in the past 24 hours. Look at <a href='%{base_path}/logs' target='_blank'>the logs</a> for more details."
      missing_mailgun_api_key: "The server is configured to send emails via Mailgun but you haven't provided an API key used to verify the webhook messages."
      bad_favicon_url: "The favicon is failing to load. Check your favicon setting in <a href='%{base_path}/admin/site_settings'>Site Settings</a>."
      poll_pop3_timeout: "Connection to the POP3 server is timing out. Incoming email could not be retrieved. Please check your <a href='%{base_path}/admin/site_settings/category/email'>POP3 settings</a> and service provider."
      poll_pop3_auth_error: "Connection to the POP3 server is failing with an authentication error. Please check your <a href='%{base_path}/admin/site_settings/category/email'>POP3 settings</a>."
      force_https: "Your website is using SSL. But `<a href='%{base_path}/admin/site_settings/category/all_results?filter=force_https'>force_https</a>` is not yet enabled in your site settings."
      out_of_date_themes: "Updates are available for the following themes:%{themes_list}"
      unreachable_themes: "We were unable to check for updates on the following themes:%{themes_list}"
      watched_words: "The regular expression for %{action} watched words is invalid. Please check your <a href='%{base_path}/admin/customize/watched_words'>Watched Word settings</a>, or disable the 'watched words regular expressions' site setting."
      google_analytics_version: "Your Discourse is currently using Google Analytics 3, which will no longer be supported after July 2023. <a href='https://meta.discourse.org/t/260498'>Upgrade to Google Analytics 4</a> now to continue receiving valuable insights and analytics for your website's performance."
      category_style_deprecated: "Your Discourse is currently using a deprecated category style which will be removed before the final beta release of Discourse 3.2. Please refer to <a href='https://meta.discourse.org/t/282441'>Moving to a Single Category Style Site Setting</a> for instructions on how to keep your selected category style."
      maxmind_db_configuration: 'The server has been configured to use MaxMind databases for reverse IP lookups but a valid MaxMind account ID has not been configured which may result in MaxMind databases failing to download in the future. <a href="https://meta.discourse.org/t/configure-maxmind-for-reverse-ip-lookups/173941" target="_blank">See this guide to learn more</a>.'
      admin_sidebar_deprecation: "The old admin layout is deprecated in favour of the new <a href='https://meta.discourse.org/t/-/289281'>sidebar layout</a> and will be removed in the next release. You can <a href='%{base_path}/admin/config/navigation?filter=admin%20sidebar'>configure</a> the new sidebar layout now to opt in before that."
      full_page_login_check: "Your site has disabled the full page login setting. This setting is deprecated and will be removed on <strong>29 April 2025</strong>. Your site will be updated to use full page signup and login screens on that date. <a href='https://meta.discourse.org/t/introducing-our-new-fullscreen-signup-and-login-pages/340401'>Learn more</a>."
    back_from_logster_text: "Back to site"

  site_settings:
    allow_bulk_invite: "Allow bulk invites by uploading a CSV file"
    disabled: "disabled"
    display_local_time_in_user_card: "Display the local time based on a user's timezone when their user card is opened."
    censored_words: "Words that will be automatically replaced with &#9632;&#9632;&#9632;&#9632;"
    delete_old_hidden_posts: "Auto-delete any hidden posts that stay hidden for more than 30 days."
    default_locale: "The default language of this Discourse instance. You can replace the text of system generated categories and topics at <a href='%{base_path}/admin/customize/site_texts' target='_blank'>Customize / Text</a>."
    allow_user_locale: "Allow users to choose their own language interface preference"
    set_locale_from_accept_language_header: "Set interface language for anonymous users from their web browser's language headers"
    set_locale_from_cookie: "Allows setting an anonymous user's locale via the 'locale' browser cookie"
    set_locale_from_param: "Allows setting an anonymous user's locale via the 'lang' URL param, e.g. ?lang=es"
    support_mixed_text_direction: "Support mixed left-to-right and right-to-left text directions"
    min_post_length: "Minimum allowed post length in characters (excluding personal messages)"
    min_first_post_length: "Minimum allowed first post (topic body) length (excluding personal messages)"
    prevent_uploads_only_posts: "Don't count upload markdown code when checking for min post length"
    min_personal_message_post_length: "Minimum allowed post length in characters for messages (both first post and replies)"
    max_post_length: "Maximum allowed post length in characters"
    topic_featured_link_enabled: "Allows users to associate a feature link with their topics. When turned on, topics can have a highlighted link attached, which is publicly visible and can be edited if the user has sufficient permissions. The feature link can enhance a topic's comprehensibility by providing related additional content."
    show_topic_featured_link_in_digest: "Show the topic featured link in the digest email."
    min_topic_views_for_delete_confirm: "Minimum amount of views a topic must have for a confirmation popup to appear when it gets deleted"
    min_topic_title_length: "Minimum allowed topic title length in characters"
    max_topic_title_length: "Maximum allowed topic title length in characters"
    min_personal_message_title_length: "Minimum allowed title length for a message in characters"
    max_emojis_in_title: "Maximum allowed emojis in topic title.  If the set value is zero, it prevents the use of any emojis in topic titles."
    min_search_term_length: "Minimum valid search term length in characters"
    search_tokenize_chinese: "Force search to tokenize Chinese even on non Chinese sites"
    search_tokenize_japanese: "Force search to tokenize Japanese even on non Japanese sites"
    search_prefer_recent_posts: "If searching your large forum is slow, this option tries an index of more recent posts first"
    search_recent_posts_size: "How many recent posts to keep in the index"
    log_search_queries: "Log search queries performed by users"
    search_query_log_max_size: "Maximum amount of search queries to keep"
    search_query_log_max_retention_days: "Maximum amount of time to keep search queries, in days."
    search_ignore_accents: "Accent marks in search queries are disregarded if this setting is enabled, allowing users to find results even if they don't input the correct accents."
    search_default_sort_order: "Default sort order for full-page search"
    search_experience: "The default position and appearance of search on desktop devices"
    category_search_priority_low_weight: "Weight applied to ranking for low category search priority."
    category_search_priority_high_weight: "Weight applied to ranking for high category search priority."
    default_composer_category: "The category used to pre-populate the category dropdown when creating a new topic."
    allow_uncategorized_topics: "Allow topics to be created without a category. WARNING: If there are any uncategorized topics, you must recategorize them before turning this off."
    allow_duplicate_topic_titles: "Allow topics with identical, duplicate titles."
    allow_duplicate_topic_titles_category: "Allow topics with identical, duplicate titles if the category is different. allow_duplicate_topic_titles must be disabled."
    unique_posts_mins: "How many minutes before a user can make a post with the same content again"
    educate_until_posts: "When the user starts typing their first (n) new posts, show the pop-up new user education panel in the composer."
    title: "The name of this site. Visible to all visitors including anonymous users."
    site_description: "Describe this site in one sentence. Visible to all visitors including anonymous users."
    short_site_description: "Short description in a few words. Visible to all visitors including anonymous users."
    contact_email: "Email address of key contact responsible for this site. Used for critical notifications, and also displayed on <a href='%{base_path}/about' target='_blank'>/about</a>. Visible to anonymous users on public sites."
    contact_url: "Contact URL for this site. When present, replaces email address on <a href='%{base_path}/about' target='_blank'>/about</a> and visible to anonymous users on public sites."
    crawl_images: "Retrieve images from remote URLs to insert the correct width and height dimensions."
    download_remote_images_to_local: "Convert remote (hotlinked) images to local images by downloading them; This preserves content even if the images are removed from the remote site in future."
    download_remote_images_threshold: "Minimum disk space necessary to download remote images locally (in percent)"
    disabled_image_download_domains: "Remote images will never be downloaded from these domains. Pipe-delimited list."
    block_hotlinked_media: "Prevent users from introducing remote (hotlinked) media in their posts. Remote media which is not downloaded via 'download_remote_images_to_local' will be replaced with a placeholder link."
    block_hotlinked_media_exceptions: "A list of base URLs which are exempt from the block_hotlinked_media setting. Include the protocol (e.g. https://example.com)."
    editing_grace_period: "For (n) seconds after posting, editing will not create a new version in the post history."
    editing_grace_period_max_diff: "Maximum number of character changes allowed in editing grace period, if more changed store another post revision (trust level 0 and 1)"
    editing_grace_period_max_diff_high_trust: "Maximum number of character changes allowed in editing grace period, if more changed store another post revision (trust level 2 and up)"
    staff_edit_locks_post: "Posts will be locked from editing if they are edited by staff members"
    post_edit_time_limit: "A tl0 or tl1 author can edit their post for (n) minutes after posting. Set to 0 for forever."
    tl2_post_edit_time_limit: "A tl2+ author can edit their post for (n) minutes after posting. Set to 0 for forever."
    edit_history_visible_to_public: "Allow everyone to see previous versions of an edited post. When disabled, only staff members can view."
    delete_removed_posts_after: "Posts removed by the author will be automatically deleted after (n) hours. If set to 0, posts will be deleted immediately."
    notify_users_after_responses_deleted_on_flagged_post: "When a post is flagged and then removed, all users that responded to the post and had their responses removed will be notified."
    max_image_width: "Maximum thumbnail width of images in a post. Images with a larger width will be resized and lightboxed."
    max_image_height: "Maximum thumbnail height of images in a post. Images with a larger height will be resized and lightboxed."
    responsive_post_image_sizes: "Resize lightbox preview images to allow for high DPI screens of the following pixel ratios. Remove all values to disable responsive images."
    fixed_category_positions: "If checked, you will be able to arrange categories into a fixed order. If unchecked, categories are listed in order of activity."
    fixed_category_positions_on_create: "If checked, category ordering will be maintained on topic creation dialog (requires fixed_category_positions)."
    add_rel_nofollow_to_user_content: 'Add rel nofollow to all submitted user content, except for internal links (including parent domains). If you change this, you must rebake all posts with: "rake posts:rebake"'
    exclude_rel_nofollow_domains: "A list of domains where nofollow should not be added to links. example.com will automatically allow sub.example.com as well. As a minimum, you should add the domain of this site to help web crawlers find all content. If other parts of your website are at other domains, add those too."
    max_form_template_title_length: "Maximum allowed length for form template titles."
    max_form_template_content_length: "Maximum allowed length for form template content."

    post_excerpt_maxlength: "Maximum length of a post excerpt / summary."
    topic_excerpt_maxlength: "Maximum length of a topic excerpt / summary, generated from the first post in a topic."
    default_subcategory_on_read_only_category: "Enables 'New Topic' button and selects a default subcategory to post on categories where the user is not allowed to create a new topic."
    show_pinned_excerpt_mobile: "Show excerpt on pinned topics in mobile view."
    show_pinned_excerpt_desktop: "Show excerpt on pinned topics in desktop view."
    post_onebox_maxlength: "Maximum length of a oneboxed Discourse post in characters."
    blocked_onebox_domains: "A list of domains that will never be oneboxed e.g. wikipedia.org\n(Wildcard symbols * ? not supported)"
    block_onebox_on_redirect: "Prevent oneboxing for URLs that lead to a redirecting page. This configuration stops the creation of a visual card (onebox) for any URL that redirects to a different destination, ensuring that direct, non-redirecting URLs are prioritized for oneboxing."
    allowed_inline_onebox_domains: "A list of domains that will be oneboxed in miniature form if linked without a title"
    enable_inline_onebox_on_all_domains: "Ignore allowed_inline_onebox_domains site setting and allow inline onebox on all domains."
    onebox_locale: "The locale sent to onebox providers. If left blank, the default locale will be used"
    force_custom_user_agent_hosts: "Hosts for which to use the custom onebox user agent on all requests. (Especially useful for hosts that limit access by user agent)."
    max_oneboxes_per_post: "Set the maximum number of oneboxes that can be included in a single post. Oneboxes provide a preview of linked content within the post."
    facebook_app_access_token: "A token generated from your Facebook app ID and secret. Used to generate Instagram oneboxes."
    github_onebox_access_tokens: "A mapping of a GitHub organisation or user to a GitHub access token which is used to generate GitHub oneboxes for private repos, commits, pull requests, issues, and file contents. Without this, only public GitHub URLs will be oneboxed."

    logo: "The logo image at the top left of your site. Use a wide rectangular image with a height of 120 and an aspect ratio greater than 3:1. If left blank, the site title text will be shown."
    logo_small: "The small logo image at the top left of your site, seen when scrolling down. Use a square 120 × 120 image. If left blank, a home glyph will be shown."
    digest_logo: "The alternate logo image used at the top of your site's email summary. Use a wide rectangle image. Don't use an SVG image. If left blank, the image from the `logo` setting will be used."
    mobile_logo: "The logo used on mobile version of your site. Use a wide rectangular image with a height of 120 and an aspect ratio greater than 3:1. If left blank, the image from the `logo` setting will be used."
    logo_dark: "Dark scheme alternative for the 'logo' site setting."
    logo_small_dark: "Dark scheme alternative for the 'logo small' site setting."
    mobile_logo_dark: "Dark scheme alternative for the 'mobile logo' site setting."
    large_icon: "Image used as the base for other metadata icons. Should ideally be larger than 512 x 512. If left blank, logo_small will be used."
    manifest_icon: "Image used as logo/splash image on Android. Will be automatically resized to 512 × 512. If left blank, large_icon will be used."
    manifest_screenshots: "Screenshots that showcase your instance features and functionality on its install prompt page. All images should be local uploads and of the same dimensions."
    favicon: "A favicon for your site, see <a href='https://en.wikipedia.org/wiki/Favicon' target='_blank'>https://en.wikipedia.org/wiki/Favicon</a>. To work correctly over a CDN it must be a png. Will be resized to 32x32. If left blank, large_icon will be used."
    apple_touch_icon: "Icon used for Apple touch devices. A transparent background is not reccomended. Will be automatically resized to 180x180. If left blank, large_icon will be used."
    opengraph_image: "Default opengraph image, used when the page has no other suitable image. If left blank, large_icon will be used"
    x_summary_large_image: "Twitter card 'summary large image' (should be at least 280 in width, and at least 150 in height, cannot be .svg). If left blank, regular card metadata is generated using the opengraph_image, as long as that is not also a .svg"

    notification_email: "The from: email address used when sending all essential system emails. The domain specified here must have SPF, DKIM and reverse PTR records set correctly for email to arrive."
    email_custom_headers: "A pipe-delimited list of custom email headers"
    email_subject: "Customizable subject format for standard emails. See <a href='https://meta.discourse.org/t/customize-subject-format-for-standard-emails/20801' target='_blank'>https://meta.discourse.org/t/customize-subject-format-for-standard-emails/20801</a>"
    detailed_404: "Provides more details to users about why they can’t access a particular topic. Note: This is less secure because users will know if a URL links to a valid topic."
    enforce_second_factor: "Require users to enable two-factor authentication before they can access the Discourse UI. This setting does not affect API or 'DiscourseConnect provider' authentication. If enforce_second_factor_on_external_auth is enabled, users will not be able to log in with external authentication providers after they set up two-factor authentication."
    enforce_second_factor_on_external_auth: "Require users to use two-factor authentication at all times. When enabled this will prevent users logging in with external authentication methods like social logins if they have two-factor authentication enabled. When disabled users will only need to confirm their two-factor authentication when logging in with a username and password. Also see the `enforce_second_factor` setting."
    force_https: "Force your site to use HTTPS only. WARNING: do NOT enable this until you verify HTTPS is fully set up and working absolutely everywhere! Did you check your CDN, all social logins, and any external logos / dependencies to make sure they are all HTTPS compatible, too?"

    summary_score_threshold: "The minimum score required for a post to be included in 'Summarize This Topic'"
    summary_posts_required: "Minimum posts in a topic before 'Summarize This Topic' is enabled. Changes to this setting will be applied retroactively within a week."
    summary_likes_required: "Minimum likes in a topic before 'Summarize This Topic' is enabled. Changes to this setting will be applied retroactively within a week."
    summary_percent_filter: "When a user clicks 'Summarize This Topic', show the top % of posts"
    summary_max_results: "Maximum posts returned by 'Summarize This Topic'"
    summary_timeline_button: "Show a 'Summarize' button in the timeline"

    enable_personal_messages: "DEPRECATED, use the 'personal message enabled groups' setting instead. Allow trust level 1 (configurable via min trust to send messages) users to create messages and reply to messages. Note that staff can always send messages no matter what."
    personal_message_enabled_groups: "Allow users in these groups to CREATE personal messages. IMPORTANT: 1) all users can REPLY to messages. 2) Admins and mods can CREATE messages to any user. 3) Trust level groups include higher levels; choose trust_level_1 to allow TL1, TL2, TL3, TL4 but not allow TL0. 4) Group interaction settings override this setting for messaging specific groups."
    enable_system_message_replies: "Allows users to reply to system messages, even if personal messages are disabled"
    enable_chunked_encoding: "Enable chunked encoding responses by the server. This feature works on most setups however some proxies may buffer, causing responses to be delayed"
    long_polling_base_url: "Base URL used for long polling (when a CDN is serving dynamic content, be sure to set this to origin pull) eg: http://origin.site.com"
    polling_interval: "When not long polling, how often should logged on clients poll in milliseconds"
    anon_polling_interval: "How often should anonymous clients poll in milliseconds"
    background_polling_interval: "How often should the clients poll in milliseconds (when the window is in the background)"

    hide_post_sensitivity: "The likelihood that a flagged post will be hidden"
    silence_new_user_sensitivity: "The likelihood that a new user will be silenced based on spam flags"
    auto_close_topic_sensitivity: "The likelihood that a flagged topic will be automatically closed"

    cooldown_minutes_after_hiding_posts: "Number of minutes a user must wait before they can edit a post hidden via community flagging"

    max_topics_in_first_day: "The maximum number of topics a user is allowed to create in the 24 hour period after creating their first post"
    max_replies_in_first_day: "The maximum number of replies a user is allowed to create in the 24 hour period after creating their first post"

    tl2_additional_likes_per_day_multiplier: "Increase limit of likes per day for tl2 (member) by multiplying with this number"
    tl3_additional_likes_per_day_multiplier: "Increase limit of likes per day for tl3 (regular) by multiplying with this number"
    tl4_additional_likes_per_day_multiplier: "Increase limit of likes per day for tl4 (leader) by multiplying with this number"
    tl2_additional_edits_per_day_multiplier: "Increase limit of edits per day for tl2 (member) by multiplying with this number"
    tl3_additional_edits_per_day_multiplier: "Increase limit of edits per day for tl3 (regular) by multiplying with this number"
    tl4_additional_edits_per_day_multiplier: "Increase limit of edits per day for tl4 (leader) by multiplying with this number"
    tl2_additional_flags_per_day_multiplier: "Increase limit of flags per day for tl2 (member) by multiplying with this number"
    tl3_additional_flags_per_day_multiplier: "Increase limit of flags per day for tl3 (regular) by multiplying with this number"
    tl4_additional_flags_per_day_multiplier: "Increase limit of flags per day for tl4 (leader) by multiplying with this number"

    num_users_to_silence_new_user: "If a new user's posts exceed the hide_post_sensitivity setting, and has spam flags from this many different users, hide all their posts and prevent future posting. 0 to disable."
    num_tl3_flags_to_silence_new_user: "If a new user's posts get this many flags from num_tl3_users_to_silence_new_user different trust level 3 users, hide all their posts and prevent future posting. 0 to disable."
    num_tl3_users_to_silence_new_user: "If a new user's posts get num_tl3_flags_to_silence_new_user flags from this many different trust level 3 users, hide all their posts and prevent future posting. 0 to disable."
    notify_mods_when_user_silenced: "If a user is automatically silenced, send a message to all moderators."
    flag_sockpuppets: "If a new user replies to a topic from the same IP address as the user who started the topic, flag both of their posts as potential spam."

    traditional_markdown_linebreaks: "Use traditional linebreaks in Markdown, which require two trailing spaces for a linebreak."
    enable_markdown_typographer: "Use typography rules to improve readability of text: replace straight quotes ' with curly quotes ’, (tm) with symbol, -- with emdash –, etc"
    enable_markdown_linkify: "Automatically treat text that looks like a link as a link: www.example.com and https://example.com will be automatically linked"
    markdown_linkify_tlds: "List of top level domains that get automatically treated as links"
    markdown_typographer_quotation_marks: "List of double and single quotes replacement pairs"
    post_undo_action_window_mins: "Number of minutes users are allowed to undo recent actions on a post (like, flag, etc)."
    must_approve_users: 'All new users must wait for moderator or admin approval before being allowed to log in. (Note: enabling this setting also removes the "arrive at topic" invite option)'
    invite_code: "User must type this code to be allowed account registration, ignored when empty (case-insensitive)"
    approve_suspect_users: "Add suspicious users to the review queue. Suspicious users have entered a bio/website but have no reading activity."
    review_every_post: "Send every new post to the review queue for moderation. Posts are still published immediately and are visible to all users. WARNING! Not recommended for high-traffic sites due to the potential volume of posts needing review."
    pending_users_reminder_delay_minutes: "Notify moderators if new users have been waiting for approval for longer than this many minutes. Set to -1 to disable notifications."
    persistent_sessions: "Users will remain logged in when the web browser is closed"
    maximum_session_age: "User will remain logged in for n hours since last visit"
    full_page_login: "Show the login and signup forms in a full page (when unchecked, users will see the forms in a modal). "
    show_signup_form_email_instructions: Show email instructions on the signup form.
    show_signup_form_username_instructions: Show username instructions on the signup form.
    show_signup_form_full_name_instructions: Show full name instructions on the signup form.
    show_signup_form_password_instructions: Show password instructions on the signup form.
    ga_version: "Version of Google Universal Analytics to use: v3 (analytics.js), v4 (gtag)"
    ga_universal_tracking_code: "Google Universal Analytics tracking code ID, eg: UA-12345678-9; see <a href='https://google.com/analytics' target='_blank'>https://google.com/analytics</a>"
    ga_universal_domain_name: "Google Universal Analytics domain name, eg: mysite.com; see <a href='https://google.com/analytics' target='_blank'>https://google.com/analytics</a>"
    ga_universal_auto_link_domains: "Enable Google Universal Analytics cross-domain tracking. Outgoing links to these domains will have the client id added to them. See <a href='https://support.google.com/analytics/answer/1034342?hl=en' target='_blank'>Google's Cross-Domain Tracking guide.</a>"
    gtm_container_id: "Google Tag Manager container id. eg: GTM-ABCD12E. <br/>Note: To use GTM when the Content Security Policy (CSP) is enabled, see the documentation on meta: <a href='https://meta.discourse.org/t/use-nonces-in-google-tag-manager-scripts/188296' target='_blank'>Use nonces in Google Tag Manager scripts</a>."
    enable_escaped_fragments: "Fall back to Google's Ajax-Crawling API if no webcrawler is detected. See <a href='https://developers.google.com/webmasters/ajax-crawling/docs/learn-more' target='_blank'>https://developers.google.com/webmasters/ajax-crawling/docs/learn-more</a>"
    moderators_manage_categories_and_groups: "Allow moderators to create and manage categories and groups"
    moderators_change_post_ownership: "Allow moderators to change post ownership"
    cors_origins: "Allowed origins for cross-origin requests (CORS). Each origin must include http:// or https://. The DISCOURSE_ENABLE_CORS env variable must be set to true to enable CORS."
    use_admin_ip_allowlist: "Admins can only log in if they are at an IP address defined in the Screened IPs list (Admin > Logs > Screened Ips)."
    blocked_ip_blocks: "A list of private IP blocks that should never be crawled by Discourse"
    allowed_internal_hosts: "A list of internal hosts that discourse can safely crawl for oneboxing and other purposes"
    allowed_onebox_iframes: "A list of iframe src domains which are allowed via Onebox embeds. `*` will allow all default Onebox engines."
    allowed_iframes: "A list of iframe src URL prefixes that Discourse can safely allow in posts"
    allowed_crawler_user_agents: "User agents of web crawlers that should be allowed to access the site. WARNING! SETTING THIS WILL DISALLOW ALL CRAWLERS NOT LISTED HERE!"
    blocked_crawler_user_agents: "Unique case insensitive word in the user agent string identifying web crawlers that should not be allowed to access the site. Does not apply if allowlist is defined."
    slow_down_crawler_user_agents: 'User agents of web crawlers that should be rate limited as configured in the "slow down crawler rate" setting. Each value must be at least 3 characters long.'
    slow_down_crawler_rate: "If slow_down_crawler_user_agents is specified this rate will apply to all the crawlers (number of seconds delay between requests)"
    content_security_policy: "Enable Content-Security-Policy (CSP). CSP is an additional layer of security that helps to prevent certain types of attacks, including Cross Site Scripting (XSS) and data injection."
    content_security_policy_report_only: "Enable Content-Security-Policy-Report-Only (CSP)"
    content_security_policy_collect_reports: "Enable CSP violation report collection at /csp_reports"
    content_security_policy_frame_ancestors: "Restrict who can embed this site in iframes via CSP. Control allowed hosts on <a href='%{base_path}/admin/customize/embedding'>Embedding</a>"
    content_security_policy_script_src: "Additional allowlisted script sources. The current host and CDN are included by default. See <a href='https://meta.discourse.org/t/mitigate-xss-attacks-with-content-security-policy/104243' target='_blank'>Mitigate XSS Attacks with Content Security Policy.</a> (CSP). Other host sources are ignored as strict-dynamic is enabled."
    invalidate_inactive_admin_email_after_days: "Admin accounts that have not visited the site in this number of days will need to re-validate their email address before logging in. Set to 0 to disable."
    suppress_secured_categories_from_admin: "Suppress private topics and PMs in some parts of UI for admins. Content will still be visible in some places. This is not a security feature: admins can always access all content on the site."
    include_secure_categories_in_tag_counts: "When enabled, count of topics for a tag will include topics that are in read restricted categories for all users. When disabled, normal users are only shown a count of topics for a tag where all the topics are in public categories."
    display_personal_messages_tag_counts: "When enabled, count of personal messages tagged with a given tag will be displayed."
    top_menu: "Determine which items appear in the homepage navigation, and in what order."
    post_menu: "Configure the visibility and order of default post menu items. Additional items added by plugins or themes are managed separately and won’t appear in this list."
    post_menu_hidden_items: "The menu items to hide by default in the post menu unless an expansion ellipsis is clicked on. Additional items added by plugins or themes are managed separately and won’t appear in this list."
    share_links: "Determine which items appear on the share dialog, and in what order."
    allow_username_in_share_links: "Allow usernames to be included in share links. This is useful to reward badges based on unique visitors."
    site_contact_username: "A valid staff username to send all automated messages from. If left blank the default System account will be used."
    site_contact_group_name: "A valid name of a group that gets invited to all automatically sent personal messages."
    send_welcome_message: "Send all new users a welcome message with a quick start guide."
    send_tl1_welcome_message: "Send new trust level 1 users a welcome message."
    send_tl2_promotion_message: "Send new trust level 2 users a message about promotion."
    suppress_reply_directly_below: "Don't show the expandable reply count on a post when there is only a single reply directly below this post."
    suppress_reply_directly_above: "Don't show the expandable in-reply-to on a post when there is only a single reply directly above this post."
    remove_full_quote: "Automatically remove quotation if (a) it appears at the start of a post, (b) it is of an entire post, and (c) it is from the immediately preceding post. For details, see <a href='https://meta.discourse.org/t/removal-of-full-quotes-from-direct-replies/106857' target='_blank'>Removal of full quotes from direct replies</a>"
    suppress_reply_when_quoting: "Don't show the expandable in-reply-to on a post when post quotes reply."
    max_reply_history: "Maximum number of replies to expand when expanding in-reply-to"
    topics_per_period_in_top_summary: "Number of top topics shown in the default top topics summary."
    topics_per_period_in_top_page: "Number of top topics shown on the expanded 'Show More' top topics."
    redirect_users_to_top_page: "Automatically redirect new and long absent users to the top page. Only applies when 'top' is present in the 'top menu' site setting."
    top_page_default_timeframe: "Default top page time period for anonymous users (automatically adjusts for logged in users based on their last visit)."
    moderators_view_emails: "Allow moderators to view user email addresses."
    prioritize_username_in_ux: "Show username first on user page, user card and posts (when disabled name is shown first)"
    enable_rich_text_paste: "Enable automatic HTML to Markdown conversion when pasting text into the composer."
    send_old_credential_reminder_days: "Remind about old credentials after days"

    email_token_valid_hours: "Forgot password / activate account tokens are valid for (n) hours."

    enable_badges: "Enable the badge system, which is a form of gamification to reinforce positive user actions. See <a href='https://meta.discourse.org/t/what-are-badges/32540' _target='blank'>What are Badges?</a> on Discourse Meta for more information."
    show_badges_in_post_header: "When a user earns a badge for a particular post, display the badge in the post header."
    max_favorite_badges: "Maximum number of badges that user can select"
    whispers_allowed_groups: "Allow private communication within topics for members of specified groups."
    hidden_post_visible_groups: "Allow members of these groups to view hidden posts. Staff users can always view hidden posts."

    allow_index_in_robots_txt: "Specify in robots.txt that this site is allowed to be indexed by web search engines. You can <a href='%{base_path}/admin/customize/robots'>override your robots.txt here.</a> <b>WARNING</b>: Misconfigured rules could prevent your site from being crawled as expected."
    blocked_email_domains: "A pipe-delimited list of email domains that users are not allowed to register accounts with. Subdomains are automatically handled for the specified domains. Wildcard symbols * and ? are not supported. Example: mailinator.com|trashmail.net"
    allowed_email_domains: "A pipe-delimited list of email domains that users MUST register accounts with. Subdomains are automatically handled for the specified domains. Wildcard symbols * and ? are not supported. WARNING: Users with email domains other than those listed will not be allowed!"
    normalize_emails: "Check if normalized email is unique. Normalized email removes all dots from the username and everything between + and @ symbols."
    auto_approve_email_domains: "Users with email addresses from this list of domains will be automatically approved. Subdomains are automatically handled for the specified domains. Wildcard symbols * and ? are not supported."
    hide_email_address_taken: "Don't inform users that an account exists with a given email address during signup or during forgot password flow. Require full email for 'forgotten password' requests."
    log_out_strict: "When logging out, log out ALL sessions for the user on all devices"
    version_checks: "Ping the Discourse Hub for version updates and show new version messages on the <a href='%{base_path}/admin' target='_blank'>/admin</a> dashboard"
    new_version_emails: "Send an email to the contact_email address when a new version of Discourse is available."
    include_in_discourse_discover: "Let CDCK, Inc. (“Discourse”) feature this community on the <a href='https://discover.discourse.org' target='_blank'>Discover page</a> and in Discourse marketing materials. By doing so, you will share the data required for your site to be included in the service. Please note that the promotion of communities is at Discourse’s discretion."

    invite_expiry_days: "How long user invitation keys are valid, in days"

    invite_only: "All new users must be explicitly invited by trusted users or staff. Public registration is disabled."

    login_required: "Require authentication to read content on this site, disallow anonymous access."

    min_username_length: "Minimum username length in characters. WARNING: if any existing users or groups have names shorter than this, your site will break!"
    max_username_length: "Maximum username length in characters. WARNING: if any existing users or groups have names longer than this, your site will break!"
    unicode_usernames: "Allow usernames and group names to contain Unicode letters and numbers"
    allowed_unicode_username_characters: "Regular expression to allow only some Unicode characters within usernames. ASCII letters and numbers will always be allowed and don't need to be included in the allowlist"

    reserved_usernames: "Usernames for which signup is not allowed. Wildcard symbol * can be used to match any character zero or more times."

    min_password_length: "Defines the least number of characters required for user passwords on the site. A value that's too low might compromise security by making it easier for unauthorized parties to guess passwords, while a value that's too high might make it more difficult for users to remember their passwords."
    min_admin_password_length: "Specify the minimum length of the password for Admin users. It ensures that all admin passwords meet a certain length requirement for enhanced security. This setting is essential to protect the Admin account from potential unauthorized access."
    password_unique_characters: "Minimum number of unique characters that a password must have."
    block_common_passwords: "Don't allow passwords that are in the 10,000 most common passwords."

    auth_skip_create_confirm: When signing up via external auth, skip the create account popup. Best used alongside auth_overrides_email, auth_overrides_username and auth_overrides_name.
    auth_immediately: "Automatically redirect to the external login system without user interaction. This only takes effect when login_required is true, and there is only one external authentication method"
    auth_require_interaction: "Require user interaction before redirecting to an external login system via `/auth/*`. This is defense-in-depth against 'Login CSRF' attacks. Only disable this setting if you fully trust all enabled auth methods are protected against login CSRF."

    enable_discourse_connect: "Enable sign on via DiscourseConnect (formerly 'Discourse SSO') (WARNING: USERS' EMAIL ADDRESSES *MUST* BE VALIDATED BY THE EXTERNAL SITE!)"
    verbose_discourse_connect_logging: "Log verbose DiscourseConnect related diagnostics to <a href='%{base_path}/logs' target='_blank'>/logs</a>"
    enable_discourse_connect_provider: "Implement DiscourseConnect (formerly 'Discourse SSO') provider protocol at the /session/sso_provider endpoint, requires discourse_connect_provider_secrets to be set"
    discourse_connect_url: "URL of DiscourseConnect endpoint (must include http:// or https://, and must not include a trailing slash)"
    discourse_connect_secret: "Secret string used to cryptographically authenticate DiscourseConnect information, be sure it is 10 characters or longer"
    discourse_connect_provider_secrets: "A list of domain-secret pairs that are using DiscourseConnect. Make sure DiscourseConnect secret is 10 characters or longer. Wildcard symbol * can be used to match any domain or only a part of it (e.g. *.example.com)."
    discourse_connect_overrides_bio: "Overrides user bio in user profile and prevents user from changing it"
    discourse_connect_overrides_groups: "Synchronize all manual group membership with groups specified in the groups attribute (WARNING: if you do not specify groups all manual group membership will be cleared for user)"
    auth_overrides_email: "Overrides local email with external site email on every login, and prevent local changes. Applies to all authentication providers. (WARNING: discrepancies can occur due to normalization of local emails)"
    auth_overrides_username: "Overrides local username with external site username on every login, and prevent local changes.  Applies to all authentication providers. (WARNING: discrepancies can occur due to differences in username length/requirements)"
    auth_overrides_name: "Overrides local full name with external site full name on every login, and prevent local changes.  Applies to all authentication providers."
    discourse_connect_overrides_avatar: "Overrides user avatar with value from DiscourseConnect payload. If enabled, users will not be allowed to upload avatars on Discourse."
    discourse_connect_overrides_location: "Overrides user location with value from DiscourseConnect payload and prevent local changes."
    discourse_connect_overrides_website: "Overrides user website with value from DiscourseConnect payload and prevent local changes."
    discourse_connect_overrides_profile_background: "Overrides user profile background with value from DiscourseConnect payload."
    discourse_connect_overrides_card_background: "Overrides user card background with value from DiscourseConnect payload."
    discourse_connect_not_approved_url: "Redirect unapproved DiscourseConnect accounts to this URL"
    discourse_connect_allowed_redirect_domains: "Restrict to these domains for return_paths provided by DiscourseConnect (by default return path must be on current site). Use * to allow any domain for return path. Subdomain wildcards (`*.foobar.com`) are not allowed."

    enable_local_logins: "Enable local username and password login based accounts. WARNING: if disabled, you may be unable to log in if you have not previously configured at least one alternate login method."
    enable_local_logins_via_email: "Allow users to request a one-click login link to be sent to them via email."
    allow_new_registrations: "Allow new user registrations. Uncheck this to prevent anyone from creating a new account."
    enable_signup_cta: "Show a notice to returning anonymous users prompting them to sign up for an account."

    enable_google_oauth2_logins: "Enable Google Oauth2 authentication. This is the method of authentication that Google currently supports. Requires key and secret. See <a href='https://meta.discourse.org/t/15858' target='_blank'>Configuring Google login for Discourse</a>."
    google_oauth2_client_id: "The unique client ID provided by your Google application, used for the authentication process."
    google_oauth2_client_secret: "Client secret of your Google application."
    google_oauth2_prompt: "An optional space-delimited list of string values that specifies whether the authorization server prompts the user for reauthentication and consent. See <a href='https://developers.google.com/identity/protocols/OpenIDConnect#prompt' target='_blank'>https://developers.google.com/identity/protocols/OpenIDConnect#prompt</a> for the possible values."
    google_oauth2_hd: "An optional Google Apps Hosted domain that the sign-in will be limited to. See <a href='https://developers.google.com/identity/protocols/OpenIDConnect#hd-param' target='_blank'>https://developers.google.com/identity/protocols/OpenIDConnect#hd-param</a> for more details."
    google_oauth2_hd_groups: "Retrieve users' Google groups on the hosted domain on authentication. Retrieved Google groups can be used to grant automatic Discourse group membership (see group settings). For more information see https://meta.discourse.org/t/226850"
    google_oauth2_hd_groups_service_account_admin_email: "An email address belonging to a Google Workspace administrator account. Will be used with the service account credentials to fetch group information."
    google_oauth2_hd_groups_service_account_json: "JSON formatted key information for the Service Account. Will be used to fetch group information."
    google_oauth2_verbose_logging: "Log verbose Google OAuth2 related diagnostics to <a href='%{base_path}/logs' target='_blank'>/logs</a>"

    enable_twitter_logins: "Enable Twitter authentication, requires twitter_consumer_key and twitter_consumer_secret. See <a href='https://meta.discourse.org/t/13395' target='_blank'>Configuring Twitter login (and rich embeds) for Discourse</a>."
    twitter_consumer_key: "Consumer key for Twitter authentication, registered at <a href='https://developer.twitter.com/apps' target='_blank'>https://developer.twitter.com/apps</a>"
    twitter_consumer_secret: "Consumer secret for Twitter authentication, registered at <a href='https://developer.twitter.com/apps' target='_blank'>https://developer.twitter.com/apps</a>"

    enable_facebook_logins: "Enable Facebook authentication, requires facebook_app_id and facebook_app_secret. See <a href='https://meta.discourse.org/t/13394' target='_blank'>Configuring Facebook login for Discourse</a>."
    facebook_app_id: "App id for Facebook authentication and sharing, registered at <a href='https://developers.facebook.com/apps/' target='_blank'>https://developers.facebook.com/apps</a>"
    facebook_app_secret: "App secret for Facebook authentication, registered at <a href='https://developers.facebook.com/apps/' target='_blank'>https://developers.facebook.com/apps</a>"

    enable_github_logins: "Enable GitHub authentication, requires github_client_id and github_client_secret. See <a href='https://meta.discourse.org/t/13745' target='_blank'>Configuring GitHub login for Discourse</a>."
    github_client_id: "Client id for GitHub authentication, registered at <a href='https://github.com/settings/developers/' target='_blank'>https://github.com/settings/developers</a>"
    github_client_secret: "Client secret for GitHub authentication, registered at <a href='https://github.com/settings/developers/' target='_blank'>https://github.com/settings/developers</a>"

    enable_discord_logins: "Allow users to authenticate using Discord?"
    discord_client_id: 'Discord Client ID (need one? visit <a href="https://discordapp.com/developers/applications/me">the Discord developer portal</a>)'
    discord_secret: "Discord Client Secret Key Used for authenticating and enabling Discord related features on the site, such as Discord logins. This secret key corresponds to the Discord application created for the website, and is necessary for securely communicating with the Discord API."
    discord_trusted_guilds: 'Only allow members of these Discord guilds to log in via Discord. Use the numeric ID for the guild. For more information, check the instructions <a href="https://meta.discourse.org/t/configuring-discord-login-for-discourse/127129">here</a>. Leave blank to allow any guild.'

    enable_linkedin_oidc_logins: "Enable LinkedIn authentication, requires linkedin_client_id and linkedin_client_secret."
    linkedin_oidc_client_id: "Client ID for LinkedIn authentication, registered at <a href='https://www.linkedin.com/developers/apps' target='_blank'>https://www.linkedin.com/developers/apps</a>"
    linkedin_oidc_client_secret: "Client secret for LinkedIn authentication, registered at <a href='https://www.linkedin.com/developers/apps' target='_blank'>https://www.linkedin.com/developers/apps</a>"

    enable_backups: "Allow administrators to create backups of the forum"
    allow_restore: "Allow restore, which can replace ALL site data! Leave disabled unless you plan to restore a backup"
    maximum_backups: "The maximum amount of backups to keep. Older backups are automatically deleted"
    remove_older_backups: "Remove backups older than the specified number of days. Leave blank to disable."
    automatic_backups_enabled: "Run automatic backups as defined in backup frequency"
    backup_frequency: "Specifies the interval, in days, at which automatic backups of the site are created. If set to 7, for example, a new backup will be generated every week. The activation of this setting is contingent upon `automatic_backups_enabled`."
    s3_backup_bucket: "The remote bucket to hold backups. WARNING: Make sure it is a private bucket."
    s3_endpoint: "The endpoint can be modified to backup to an S3 compatible service like DigitalOcean Spaces or Minio. WARNING: Leave blank if using AWS S3."
    s3_configure_tombstone_policy: "Enable automatic deletion policy for tombstone uploads. IMPORTANT: If disabled, no space will be reclaimed after uploads are deleted."
    s3_disable_cleanup: "Prevent removal of old backups from S3 when there are more backups than the maximum allowed."
    s3_use_acls: "AWS recommends not using ACLs on S3 buckets; if you are following this advice, uncheck this option. This must be enabled if you are using secure uploads."
    enable_direct_s3_uploads: "Allows for direct multipart uploads to Amazon S3, see https://meta.discourse.org/t/a-new-era-for-file-uploads-in-discourse/210469 for more details."
    backup_time_of_day: "Time of day UTC when the backup should occur."
    backup_with_uploads: "Include uploads in scheduled backups. Disabling this will only backup the database."
    backup_location: "Location where backups are stored. IMPORTANT: S3 requires valid S3 credentials entered in Files settings. When changing this to S3 from Local, you must run the `s3:ensure_cors_rules` rake task."
    backup_gzip_compression_level_for_uploads: "Gzip compression level used for compressing uploads."
    include_thumbnails_in_backups: "Include generated thumbnails in backups. Disabling this will make backups smaller, but requires a rebake of all posts after a restore."

    active_user_rate_limit_secs: "How frequently we update the 'last_seen_at' field, in seconds"
    verbose_localization: "Show extended localization tips in the UI"
    previous_visit_timeout_hours: "How long a visit lasts before we consider it the 'previous' visit, in hours"

    top_topics_formula_log_views_multiplier: "value of log views multiplier (n) in top topics formula: `log(views_count) * (n) + op_likes_count * 0.5 + LEAST(likes_count / posts_count, 3) + 10 + log(posts_count)`"
    top_topics_formula_first_post_likes_multiplier: "value of first post likes multiplier (n) in top topics formula: `log(views_count) * 2 + op_likes_count * (n) + LEAST(likes_count / posts_count, 3) + 10 + log(posts_count)`"
    top_topics_formula_least_likes_per_post_multiplier: "value of least likes per post multiplier (n) in top topics formula: `log(views_count) * 2 + op_likes_count * 0.5 + LEAST(likes_count / posts_count, (n)) + 10 + log(posts_count)`"

    enable_safe_mode: "Allow users to enter safe mode to debug plugins."

    rate_limit_create_topic: "After creating a topic, users must wait (n) seconds before creating another topic."
    rate_limit_create_post: "After posting, users must wait (n) seconds before creating another post."
    rate_limit_new_user_create_post: "After posting, new users must wait (n) seconds before creating another post."

    max_likes_per_day: "Maximum number of likes per user per day."
    max_flags_per_day: "Maximum number of flags per user per day."
    max_bookmarks_per_day: "Maximum number of bookmarks per user per day."
    max_edits_per_day: "Maximum number of edits per user per day."
    max_topics_per_day: "Maximum number of topics a user can create per day."
    max_personal_messages_per_day: "Maximum number of new personal message topics a user can create per day."
    max_invites_per_day: "Maximum number of invites a user can send per day."
    max_topic_invitations_per_day: "Maximum number of topic invitations a user can send per day."
    max_topic_invitations_per_minute: "Maximum number of topic invitations a user can send per minute."

    max_logins_per_ip_per_hour: "Maximum number of logins allowed per IP address per hour"
    max_logins_per_ip_per_minute: "Maximum number of logins allowed per IP address per minute"

    max_post_deletions_per_minute: "Maximum number of posts a user can delete per minute. Set to 0 to disable post deletions."
    max_post_deletions_per_day: "Maximum number of posts a user can delete per day. Set to 0 to disable post deletions."

    invite_link_max_redemptions_limit: "Maximum redemptions allowed for invite links can't be more than this value."
    invite_link_max_redemptions_limit_users: "Maximum redemptions allowed for invite links generated by regular users can't be more than this value."

    alert_admins_if_errors_per_minute: "Number of errors per minute in order to trigger an admin alert. A value of 0 disables this feature. NOTE: requires restart."
    alert_admins_if_errors_per_hour: "Number of errors per hour in order to trigger an admin alert. A value of 0 disables this feature. NOTE: requires restart."

    categories_topics: "Number of topics to show in /categories page. If set to 0, it will automatically try to find a value to keep the two columns symmetrical (categories and topics)."
    suggested_topics: "Number of suggested topics shown at the bottom of a topic."
    limit_suggested_to_category: "Only show topics from the current category in suggested topics."
    suggested_topics_max_days_old: "Suggested topics should not be more than n days old."
    suggested_topics_unread_max_days_old: "Suggested unread topics should not be more than n days old."

    clean_up_uploads: "Remove orphan unreferenced uploads to prevent illegal hosting. WARNING: you may want to back up of your /uploads directory before enabling this setting."
    clean_orphan_uploads_grace_period_hours: "Grace period (in hours) before an orphan upload is removed."
    purge_deleted_uploads_grace_period_days: "Grace period (in days) before a deleted upload is erased."
    purge_unactivated_users_grace_period_days: "Grace period (in days) before a user who has not activated their account is deleted. Set to 0 to never purge unactivated users."
    enable_s3_uploads: "Place uploads on Amazon S3 storage. IMPORTANT: requires valid S3 credentials (both access key id & secret access key)."
    s3_use_iam_profile: 'Use an <a href="https://docs.aws.amazon.com/IAM/latest/UserGuide/id_roles_use_switch-role-ec2_instance-profiles.html">AWS EC2 instance profile</a> to grant access to the S3 bucket. NOTE: enabling this requires Discourse to be running in an appropriately-configured EC2 instance, and overrides the "s3 access key id" and "s3 secret access key" settings.'
    s3_upload_bucket: "The Amazon S3 bucket name that files will be uploaded into. WARNING: must be lowercase, no periods, no underscores."
    s3_access_key_id: "The Amazon S3 access key id that will be used to upload images, attachments, and backups."
    s3_secret_access_key: "The Amazon S3 secret access key that will be used to upload images, attachments, and backups."
    s3_region: "The Amazon S3 region name that will be used to upload images and backups."
    s3_cdn_url: "The CDN URL to use for all s3 assets (for example: https://cdn.somewhere.com). WARNING: after changing this setting you must rebake all old posts."
    s3_use_cdn_url_for_all_uploads: "Use CDN URL for all the files uploaded to s3 instead of only for images."

    avatar_sizes: "List of automatically generated avatar sizes."

    external_system_avatars_enabled: "Enables the use of an external service for generating system avatars. When this setting is enabled, user avatars, instead of being produced within the Discourse system, are generated and provided by an external service defined by the `external_system_avatars_url` setting."
    external_system_avatars_url: "URL of the external system avatars service. Allowed substitutions are {username} {first_letter} {color} {size}"
    external_emoji_url: "URL of the external service for emoji images. Leave blank to disable."
    use_site_small_logo_as_system_avatar: "Use the site's small logo instead of the system user's avatar. Requires the logo to be present."
    restrict_letter_avatar_colors: "A list of 6-digit hexadecimal color values to be used for letter avatar background."
    enable_listing_suspended_users_on_search: "Enable regular users to find suspended users."
    selectable_avatars_mode: "Allow users to select an avatar from the selectable_avatars list and limit custom avatar uploads to the selected trust level."
    selectable_avatars: "Specify a collection of avatars from which users can select their profile picture. The choice will appear during user profile creation or when updating the profile avatar."

    allow_all_attachments_for_group_messages: "Allow all email attachments for group messages."

    png_to_jpg_quality: "Quality of the converted JPG file (1 is lowest quality, 99 is best quality, 100 to disable)."
    recompress_original_jpg_quality: "Quality of uploaded image files (1 is lowest quality, 99 is best quality, 100 to disable)."
    image_preview_jpg_quality: "Quality of resized image files (1 is lowest quality, 99 is best quality, 100 to disable)."

    allow_staff_to_upload_any_file_in_pm: "Allow staff members to upload any files in PM."

    strip_image_metadata: "Enable this setting to remove all the additional information from the images uploaded on the site. This includes data such as the camera model, location, creation date etc. This can be useful for privacy reasons, as it prevents users from unintentionally sharing sensitive information."

    composer_media_optimization_image_enabled: "Enables client-side media optimization of uploaded image files."
    composer_media_optimization_image_bytes_optimization_threshold: "Minimum image file size to trigger client-side optimization"
    composer_media_optimization_image_resize_dimensions_threshold: "Minimum image width to trigger client-side resize"
    composer_media_optimization_image_resize_width_target: "Images with widths larger than `composer_media_optimization_image_dimensions_resize_threshold` will be resized to this width. Must be >= than `composer_media_optimization_image_dimensions_resize_threshold`."
    composer_media_optimization_image_encode_quality: "JPG encode quality used in the re-encode process."

    min_ratio_to_crop: "Ratio used to crop tall images. Enter the result of width / height."

    simultaneous_uploads: "Maximum number of files that can be dragged & dropped in the composer"

    default_invitee_trust_level: "Default trust level (0-4) for invited users."
    default_trust_level: "Default trust level (0-4) for all new users. WARNING! Changing this will put you at serious risk for spam."

    tl1_requires_topics_entered: "How many topics a new user must enter before promotion to trust level 1."
    tl1_requires_read_posts: "How many posts a new user must read before promotion to trust level 1."
    tl1_requires_time_spent_mins: "How many minutes a new user must read posts before promotion to trust level 1."

    tl2_requires_topics_entered: "How many topics a user must enter before promotion to trust level 2."
    tl2_requires_read_posts: "How many posts a user must read before promotion to trust level 2."
    tl2_requires_time_spent_mins: "How many minutes a user must read posts before promotion to trust level 2."
    tl2_requires_days_visited: "How many days a user must visit the site before promotion to trust level 2."
    tl2_requires_likes_received: "How many likes a user must receive before promotion to trust level 2."
    tl2_requires_likes_given: "How many likes a user must cast before promotion to trust level 2."
    tl2_requires_topic_reply_count: "How many topics user must reply to before promotion to trust level 2."

    tl3_time_period: "Trust Level 3 requirements time period (in days)"
    tl3_requires_days_visited: "Minimum number of days that a user needs to have visited the site in the last (tl3 time period) days to qualify for promotion to trust level 3. Set higher than tl3 time period to disable promotions to tl3. (0 or higher)"
    tl3_requires_topics_replied_to: "Minimum number of topics a user needs to have replied to in the last (tl3 time period) days to qualify for promotion to trust level 3. (0 or higher)"
    tl3_requires_topics_viewed: "The percentage of topics created in the last (tl3 time period) days that a user needs to have viewed to qualify for promotion to trust level 3. (0 to 100)"
    tl3_requires_topics_viewed_cap: "The maximum required number of topics viewed in the last (tl3 time period) days."
    tl3_requires_posts_read: "The percentage of posts created in the last (tl3 time period) days that a user needs to have viewed to qualify for promotion to trust level 3. (0 to 100)"
    tl3_requires_posts_read_cap: "The maximum required number of posts read in the last (tl3 time period) days."
    tl3_requires_topics_viewed_all_time: "The minimum total number of topics a user must have viewed to qualify for trust level 3."
    tl3_requires_posts_read_all_time: "The minimum total number of posts a user must have read to qualify for trust level 3."
    tl3_requires_max_flagged: "User must not have had more than x posts flagged by x different users in the last (tl3 time period) days to qualify for promotion to trust level 3, where x is this setting's value. (0 or higher)"
    tl3_promotion_min_duration: "The minimum number of days that a promotion to trust level 3 lasts before a user can be demoted back to trust level 2."
    tl3_requires_likes_given: "The minimum number of likes that must be given in the last (tl3 time period) days to qualify for promotion to trust level 3."
    tl3_requires_likes_received: "The minimum number of likes that must be received in the last (tl3 time period) days to qualify for promotion to trust level 3."
    tl3_links_no_follow: "Do not remove rel=nofollow from links posted by trust level 3 users."
    tl4_delete_posts_and_topics: "Allow TL4 users to delete posts and topics created by other users. TL4 users will also be able to see deleted topics and posts."
    delete_all_posts_and_topics_allowed_groups: "Groups allowed to delete posts and topics created by other users. These groups will also be able to see deleted topics and posts."
    edit_all_topic_groups: "Allow users in this group to edit other users' topic titles, tags, and categories"
    edit_all_post_groups: "Allow users in this group to edit other users' posts"

    min_trust_to_create_topic: "The minimum trust level required to create a new topic."
    create_topic_allowed_groups: "Groups that are allowed to create new topics. Admins and moderators can always create topics."
    allow_flagging_staff: "If enabled, users can flag posts from staff accounts."

    min_trust_to_edit_wiki_post: "The minimum trust level required to edit post marked as wiki."
    edit_wiki_post_allowed_groups: "Groups that are allowed to edit posts marked as wiki. Admins and moderators can always edit posts marked as wiki."

    min_trust_to_edit_post: "The minimum trust level required to edit posts."
    edit_post_allowed_groups: "Groups that are allowed to edit posts. Admins and moderators can always edit posts."

    min_trust_to_allow_self_wiki: "The minimum trust level required to make user's own post wiki."
    self_wiki_allowed_groups: "Allow users in these groups to make their own posts wiki. Admins and moderators can always make their own posts wiki."

    min_trust_to_send_messages: "DEPRECATED, use the 'personal message enabled groups' setting instead. The minimum trust level required to create new personal messages."
    min_trust_to_send_email_messages: "The minimum trust level required to send personal messages via email."
    send_email_messages_allowed_groups: "Groups that are allowed to send personal messages via email. Admins and moderators can always send personal messages via email."
    min_trust_to_flag_posts: "The minimum trust level required to flag posts"
    flag_post_allowed_groups: "Groups that are allowed to flag posts. Admins and moderators can always flag posts."
    min_trust_to_post_links: "The minimum trust level required to include links in posts"
    post_links_allowed_groups: "Groups that are allowed to include links in posts. Admins and moderators are always allowed to post links."
    min_trust_to_post_embedded_media: "The minimum trust level required to embed media items in a post"
    embedded_media_post_allowed_groups: "The users in these groups are allowed to embed media items in a post. Admins and moderators can always embed media items."
    min_trust_level_to_allow_profile_background: "The minimum trust level required to upload a profile background"
    profile_background_allowed_groups: "Groups that are allowed to upload a profile background. Admins and moderators can always upload a profile background."
    min_trust_level_to_allow_user_card_background: "The minimum trust level required to upload a user card background"
    user_card_background_allowed_groups: "Groups that are allowed to upload a user card background. Admins and moderators can always upload a user card background."
    min_trust_level_to_allow_invite: "The minimum trust level required to invite users"
    invite_allowed_groups: "Groups that are allowed to invite users. Admins and moderators can always invite users."
    min_trust_level_to_allow_ignore: "The minimum trust level required to ignore users"
    ignore_allowed_groups: "Groups that are allowed to ignore other users. Admins and moderators can always ignore other users."
    allowed_link_domains: "Domains that users may link to even if they don't have the appropriate trust level to post links"

    newuser_max_links: "How many links a new user can add to a post."
    newuser_max_embedded_media: "How many embedded media items a new user can add to a post."
    newuser_max_attachments: "How many attachments a new user can add to a post."
    newuser_max_mentions_per_post: "Maximum number of @name notifications a new user can use in a post."
    newuser_max_replies_per_topic: "Maximum number of replies a new user can make in a single topic until someone replies to them."
    max_mentions_per_post: "Maximum number of @name notifications anyone can use in a post."
    max_users_notified_per_group_mention: "Maximum number of users that may receive a notification if a group is mentioned (if threshold is met no notifications will be raised)"
    enable_mentions: "Permits users to tag or reference each other in their posts using the '@' symbol."
    here_mention: "Name used for a @mention to allow privileged users to notify up to 'max_here_mentioned' people participating in the topic. Must not be an existing username."
    max_here_mentioned: "Maximum number of mentioned people by @here."
    min_trust_level_for_here_mention: "The minimum trust level allowed to mention @here."
    here_mention_allowed_groups: "Groups that are allowed to mention @here. Admins and moderators can always mention @here."

    create_thumbnails: "Create thumbnails and lightbox images that are too large to fit in a post."

    email_time_window_mins: "Wait (n) minutes before sending any notification emails, to give users a chance to edit and finalize their posts."
    personal_email_time_window_seconds: "Wait (n) seconds before sending any personal message notification emails, to give users a chance to edit and finalize their messages."
    email_posts_context: "How many prior replies to include as context in notification emails."
    flush_timings_secs: "How frequently we flush timing data to the server, in seconds."
    title_max_word_length: "The maximum allowed word length, in characters, in a topic title."
    title_min_entropy: "The minimum entropy (unique characters, non-english count for more) required for a topic title."
    body_min_entropy: "The minimum entropy (unique characters, non-english count for more) required for a post body."
    allow_uppercase_posts: "Allow all caps in a topic title or a post body."
    max_consecutive_replies: "Number of posts in a row a user can make in a topic before being prevented from adding another reply. This limit does not apply to the topic owner, site staff, or category moderators."
    enable_filtered_replies_view: '"(n) replies" button collapses all other posts and only shows the current post and its replies.'

    title_fancy_entities: "Convert common ASCII characters to fancy HTML entities in topic titles, ala SmartyPants <a href='https://daringfireball.net/projects/smartypants/' target='_blank'>https://daringfireball.net/projects/smartypants/</a>"

    min_title_similar_length: "The minimum length of a title before it will be checked for similar topics."

    desktop_category_page_style: "This setting determines the visual layout of the /categories page on desktop. It includes options such as displaying subcategories with featured topics, showing the latest topics, or presenting top topics. The chosen style will influence how users interact and navigate through categories on the site."
    mobile_category_page_style: "This setting determines the visual layout of the /categories page on mobile."
    category_colors: "A list of hexadecimal color values allowed for categories."
    default_dark_mode_color_scheme_id: "The color palette used when in dark mode."
    dark_mode_none: "None"

    max_image_size_kb: "The maximum image upload size. This must be configured in nginx (client_max_body_size) / apache or proxy as well. Images larger than this and smaller than client_max_body_size will be resized to fit on upload."
    max_attachment_size_kb: "The maximum attachment files upload size. This must be configured in nginx (client_max_body_size) / apache or proxy as well."
    authorized_extensions: "A list of file extensions allowed for upload"
    authorized_extensions_for_staff: "A list of file extensions allowed for upload for staff users in addition to the list defined in the `authorized_extensions` site setting."
    theme_authorized_extensions: "A list of file extensions allowed for theme uploads"
    max_similar_results: "How many similar topics to show above the editor when composing a new topic. Comparison is based on title and body."

    max_image_megapixels: "Maximum number of megapixels allowed for an image. Images with a higher number of megapixels will be rejected."

    title_prettify: "Prevent common title typos and errors, including all caps, lowercase first character, multiple ! and ?, extra . at end, etc."
    title_remove_extraneous_space: "Remove leading whitespaces in front of the end punctuation."

    automatic_topic_heat_values: 'Automatically update the "topic views heat" and "topic post like heat" settings based on site activity.'

    topic_views_heat_low: "After this many views, the views field is slightly highlighted."
    topic_views_heat_medium: "After this many views, the views field is moderately highlighted."
    topic_views_heat_high: "After this many views, the views field is strongly highlighted."

    cold_age_days_low: "After this many days of conversation, the last activity date is slightly dimmed."
    cold_age_days_medium: "After this many days of conversation, the last activity date is moderately dimmed."
    cold_age_days_high: "After this many days of conversation, the last activity date is strongly dimmed."

    history_hours_low: "A post edited within this many hours has the edit indicator slightly highlighted"
    history_hours_medium: "A post edited within this many hours has the edit indicator moderately highlighted."
    history_hours_high: "A post edited within this many hours has the edit indicator strongly highlighted."

    topic_post_like_heat_low: "After the likes:post ratio exceeds this ratio, the post count field is slightly highlighted."
    topic_post_like_heat_medium: "After the likes:post ratio exceeds this ratio, the post count field is moderately highlighted."
    topic_post_like_heat_high: "After the likes:post ratio exceeds this ratio, the post count field is strongly highlighted."

    faq_url: "If you have a FAQ hosted elsewhere that you want to use, provide the full URL here."
    tos_url: "If you have a Terms of Service document hosted elsewhere that you want to use, provide the full URL here."
    privacy_policy_url: "If you have a Privacy Policy document hosted elsewhere that you want to use, provide the full URL here."
    log_anonymizer_details: "Whether to keep a user's details in the log after being anonymized."
    display_eu_visitor_stats: "Show number of global and EU visitors on the /about page. It may take a few minutes for the stats to appear after turning on this setting."

    newuser_spam_host_threshold: "How many times a new user can post a link to the same host within their `newuser_spam_host_threshold` posts before being considered spam."

    allowed_spam_host_domains: "A list of domains excluded from spam host testing. New users will never be restricted from creating posts with links to these domains."
    staff_like_weight: "How much weight to give staff likes (non-staff likes have a weight of 1.)"
    topic_view_duration_hours: "Count a new topic view once per IP/User every N hours"
    user_profile_view_duration_hours: "Count a new user profile view once per IP/User every N hours"

    levenshtein_distance_spammer_emails: "When matching spammer emails, number of characters difference that will still allow a fuzzy match."
    max_new_accounts_per_registration_ip: "If there are already (n) trust level 0 accounts from this IP (and none is a staff member or at TL2 or higher), stop accepting new signups from that IP. Set to 0 to disable the limit."
    min_ban_entries_for_roll_up: "When clicking the Roll up button, will create a new subnet ban entry if there are at least (N) entries."

    max_age_unmatched_emails: "Delete unmatched screened email entries after (N) days."
    max_age_unmatched_ips: "Delete unmatched screened IP entries after (N) days."

    num_flaggers_to_close_topic: "Minimum number of unique flaggers that is required to automatically pause a topic for intervention"
    num_hours_to_close_topic: "Number of hours to pause a topic for intervention."

    auto_respond_to_flag_actions: "Enable automatic reply when disposing a flag."
    min_first_post_typing_time: "Minimum amount of time in milliseconds a user must type during first post, if threshold is not met post will automatically enter the needs approval queue. Set to 0 to disable (not recommended)"
    fast_typing_threshold: "Minimum amount of time in milliseconds a user must type for their first post. If the threshold is not met, the post will automatically enter the review queue. Low is 1 second, standard is 3 seconds, high is 5 seconds."
    auto_silence_fast_typers_on_first_post: "Automatically silence users that do not meet `fast typing threshold`"
    auto_silence_fast_typers_max_trust_level: "Maximum trust level to auto silence fast typers"
    auto_silence_first_post_regex: "Case insensitive regex that if passed will cause first post by user to be silenced and sent to approval queue. Example: raging|a[bc]a , will cause all posts containing raging or aba or aca to be silenced on first. Only applies to first post. DEPRECATED: Use Silence Watched Words instead."
    reviewable_claiming: "Does reviewable content need to be claimed before it can be acted upon?"
    reviewable_default_topics: "Show reviewable content grouped by topic by default"
    reviewable_default_visibility: "Don't show reviewable items unless they meet this priority"
    reviewable_low_priority_threshold: "The priority filter hides reviewable items that don't meet this score unless the '(any)' filter is used."
    high_trust_flaggers_auto_hide_posts: "New user posts are automatically hidden after being flagged as spam by a TL3+ user"
    allow_all_users_to_flag_illegal_content: "Anonymous users will see information that they have to e-mail administrators to report illegal content. This setting takes precedence over 'flag post allowed groups'."
    email_address_to_report_illegal_content: "If left blank the default site admin email will be used."
    cooldown_hours_until_reflag: "How much time users will have to wait until they are able to reflag a post"
    slow_mode_prevents_editing: "Does 'Slow Mode' prevent editing, after editing_grace_period?"

    reply_by_email_enabled: "Activate the feature that permits users to respond to topics directly through email, instead of requiring them to log into the website. See <a href='https://meta.discourse.org/t/set-up-reply-by-email-with-pop3-polling/14003' target='_blank'>the guide on Meta</a> for more information."
    reply_by_email_address: "Template for reply by email incoming email address, for example: %%{reply_key}@reply.example.com or replies+%%{reply_key}@example.com"
    alternative_reply_by_email_addresses: "List of alternative templates for reply by email incoming email addresses. Example: %%{reply_key}@reply.example.com|replies+%%{reply_key}@example.com"
    incoming_email_prefer_html: "Use HTML instead of text for incoming email."
    strip_incoming_email_lines: "Remove leading and trailing whitespaces from each line of incoming emails."

    disable_emails: "Prevent Discourse from sending any kind of emails. Select 'yes' to disable emails for all users. Select 'non-staff' to disable emails for non-staff users only."

    strip_images_from_short_emails: "Strip images from emails having size less than 2800 Bytes"
    short_email_length: "Define the maximum length, in bytes, for an email to be classified as 'short' for image suppression. If an email's size does not exceed this setting, any images (such as avatars and emojis) within the email will be stripped out."
    display_name_on_email_from: "Display full names on email from fields"

    unsubscribe_via_email: "Allow users to unsubscribe from emails by sending an email with 'unsubscribe' in the subject or body"
    unsubscribe_via_email_footer: "Attach an unsubscribe via email mailto: link to the footer of sent emails"

    delete_email_logs_after_days: "Delete email logs after (N) days. 0 to keep indefinitely"
    disallow_reply_by_email_after_days: "Disallow reply by email after (N) days. 0 to keep indefinitely"
    max_emails_per_day_per_user: "Maximum number of emails to send users per day. 0 to disable the limit"
    enable_staged_users: "Automatically create staged users when processing incoming emails."
    maximum_staged_users_per_email: "Maximum number of staged users created when processing an incoming email."
    maximum_recipients_per_new_group_email: "Block incoming emails with too many recipients."
    auto_generated_allowlist: "List of email addresses that won't be checked for auto-generated content. Example: foo@bar.com|discourse@bar.com"
    block_auto_generated_emails: "Block incoming emails identified as being auto generated."
    ignore_by_title: "Ignore incoming emails based on their title."
    mailgun_api_key: "Mailgun Secret API key used to verify webhook messages."
    sendgrid_verification_key: "Sendgrid verification key used to verify webhook messages."
    mailjet_webhook_token: "Token used to verify webhook payload. It must be passed as the 't' query parameter of the webhook, for example: https://example.com/webhook/mailjet?t=supersecret"
    mandrill_authentication_key: "Mandrill authentication key used to verify webhook messages."
    postmark_webhook_token: "Token used to verify webhook payload. It must be passed as the 't' query parameter of the webhook, for example: https://example.com/webhook/postmark?t=supersecret"
    sparkpost_webhook_token: "Token used to verify webhook payload. It must be passed as the 't' query parameter of the webhook, for example: https://example.com/webhook/sparkpost?t=supersecret"

    soft_bounce_score: "Bounce score added to the user when a temporary bounce happens."
    hard_bounce_score: "Bounce score added to the user when a permanent bounce happens."
    bounce_score_threshold: "Max bounce score before we will stop emailing a user."
    reset_bounce_score_after_days: "Automatically reset bounce score after X days."

    blocked_attachment_content_types: "List of keywords used to blocklist attachments based on the content type."
    blocked_attachment_filenames: "List of keywords used to blocklist attachments based on the filename."

    forwarded_emails_behaviour: "How to treat a forwarded email to Discourse. <a href='https://meta.discourse.org/t/-/62977' target='_blank'>Learn more</a>"
    always_show_trimmed_content: "Always show trimmed part of incoming emails. WARNING: might reveal email addresses."
    trim_incoming_emails: "Trim part of the incoming emails that isn't relevant."
    private_email: "Don't include content from posts or topics in email title or email body. NOTE: also disables digest emails."
    email_total_attachment_size_limit_kb: "Max total size of files attached to outgoing emails. Set to 0 to disable sending of attachments."
    post_excerpts_in_emails: "In notification emails, always send excerpts instead of full posts"
    raw_email_max_length: "How many characters should be stored for incoming email."
    raw_rejected_email_max_length: "How many characters should be stored for rejected incoming email."
    delete_rejected_email_after_days: "Delete rejected emails older than (n) days."
    require_change_email_confirmation: "Require non-staff users to confirm their old email address before changing it. Does not apply to staff users, they always need to confirm their old email address."

    manual_polling_enabled: "Push emails using the API for email replies."
    pop3_polling_enabled: "Activate POP3 polling to receive email replies. Upon activation, the system will check a specified POP3 mailbox for emails and handle them as topic replies. See the <a href='https://meta.discourse.org/t/set-up-reply-by-email-with-pop3-polling/14003' target='_blank'>guide on Meta</a> for more information."
    pop3_polling_ssl: "Use SSL while connecting to the POP3 server. (Recommended)"
    pop3_polling_openssl_verify: "Verify TLS server certificate (Default: enabled)"
    pop3_polling_period_mins: "The period in minutes between checking the POP3 account for email. NOTE: Requires restart."
    pop3_polling_port: "The port for the POP3 server to poll for email."
    pop3_polling_host: "The host for the POP3 server to poll for email."
    pop3_polling_username: "The username for the POP3 account to poll for email."
    pop3_polling_password: "The password for the POP3 account to poll for email."
    pop3_polling_delete_from_server: "Delete emails from server. NOTE: If you disable this you should manually clean your mail inbox"
    log_mail_processing_failures: "Log all email processing failures to <a href='%{base_path}/logs' target='_blank'>/logs</a>"
    email_in: "Allow users to post new topics via email. After enabling this setting, you will be able to configure incoming email addresses for groups and categories."
    email_in_min_trust: "The minimum trust level a user needs to have to be allowed to post new topics via email."
    email_in_allowed_groups: "Groups that are allowed to post new topics via email. Admins and moderators can always post new topics via email."

    email_in_authserv_id: "The identifier of the service doing authentication checks on incoming emails. See <a href='https://meta.discourse.org/t/134358'>https://meta.discourse.org/t/134358</a> for instructions on how to configure this."
    email_in_spam_header: "Selects the specific email header to use for identifying spam. This option can be X-Spam-Flag, X-Spam-Status, or X-SES-Spam-Verdict, and the email is tagged as spam based on the header's value. For instance, if the chosen setting is X-Spam-Flag, an email with this header value set to YES would be classified as spam."

    enable_imap: "Enable IMAP for synchronizing group messages."
    enable_imap_write: "Enable two-way IMAP synchronization. If disabled, all write-operations on IMAP accounts are disabled."
    enable_imap_idle: "Use IMAP IDLE mechanism to wait for new emails."
    enable_smtp: "Enable SMTP for sending notifications for group messages."

    imap_polling_period_mins: "The period in minutes between checking the IMAP accounts for emails."
    imap_polling_old_emails: "The maximum number of old emails (processed) to be updated every time an IMAP box is polled (0 for all)."
    imap_polling_new_emails: "The maximum number of new emails (unprocessed) to be updated every time an IMAP box is polled ."
    imap_batch_import_email: "The minimum number of new emails that trigger import mode (disables notifications for imported posts)."

    email_prefix: "The [label] used in the subject of emails. It will default to 'title' if not set."
    email_site_title: "The title of the site used as the sender of emails from the site. Default to 'title' if not set. If your 'title' contains characters that are not allowed in email sender strings, use this setting."

    find_related_post_with_key: "Only use the 'reply key' to find the replied-to post. WARNING: disabling this allows user impersonation based on email address."

    minimum_topics_similar: "How many topics need to exist before similar topics are presented when composing new topics."

    relative_date_duration: "Number of days after posting where post dates will be shown as relative (7d) instead of absolute (20 Feb)."
    delete_user_max_post_age: "Don't allow deleting users whose first post is older than (x) days."
    delete_all_posts_max: "The maximum number of posts that can be deleted at once with the Delete All Posts button. If a user has more than this many posts, the posts cannot all be deleted at once and the user can't be deleted."
    delete_user_self_max_post_count: "The maximum number of posts a user can have while allowing self-service account deletion. Set to -1 to disable self-service account deletion."
    username_change_period: "The maximum number of days after registration that accounts can change their username (0 to disallow username change)."
    email_editable: "Allow users to change their e-mail address after registration."
    logout_redirect: "Location to redirect browser to after logout (eg: https://example.com/logout)"

    allow_uploaded_avatars: "Allow users to upload custom profile pictures."
    uploaded_avatars_allowed_groups: "Specify groups allowed to upload custom profile pictures."
    default_avatars: "URLs to avatars that will be used by default for new users until they change them."
    automatically_download_gravatars: "Download Gravatars for users upon account creation or email change."
    digest_topics: "The maximum number of popular topics to display in the email summary."
    digest_posts: "The maximum number of popular posts to display in the email summary."
    digest_other_topics: "The maximum number of topics to show in the 'New in topics and categories you follow' section of the email summary."
    digest_min_excerpt_length: "Minimum post excerpt in the email summary, in characters."
    suppress_digest_email_after_days: "Suppress summary emails for users not seen on the site for more than (n) days."
    digest_suppress_categories: "Suppress these categories from summary emails."
    digest_suppress_tags: "Suppress these tags from summary emails."
    disable_digest_emails: "Turns off summary emails for every user on the site. All users will stop receiving emails highlighting popular topics and other content summaries from your site."
    apply_custom_styles_to_digest: "Custom email template and css are applied to summary emails."
    email_accent_bg_color: "The accent color to be used as the background of some elements in HTML emails. Enter a color name ('red') or hex value ('#FF0000')."
    email_accent_fg_color: "The color of text rendered on the email bg color in HTML emails. Enter a color name ('white') or hex value ('#FFFFFF')."
    email_link_color: "The color of links in HTML emails. Enter a color name ('blue') or hex value ('#0000FF')."

    detect_custom_avatars: "Whether or not to check that users have uploaded custom profile pictures."
    max_daily_gravatar_crawls: "Maximum number of times Discourse will check Gravatar for custom avatars in a day"
    public_user_custom_fields: "A list of user custom fields that can be retrieved with the API."
    staff_user_custom_fields: "A list of user custom fields that can be retrieved for staff members with the API."
    enable_user_directory: "Provide a directory of users for browsing"
    enable_group_directory: "Provide a directory of groups for browsing"
    enable_category_group_moderation: "Allow groups to moderate content in specific categories"
    group_in_subject: "Set %%{optional_pm} in email subject to name of first group in PM, see: <a href='https://meta.discourse.org/t/customize-specific-email-templates/88323' target='_blank'>Customize subject format for standard emails</a>"
    allow_anonymous_mode: "Enable the option for users to switch to anonymous mode for posting. When activated, users can opt for their identities to be hidden when creating posts or topics throughout the site. See also `allow anonymous likes`."
    allow_likes_in_anonymous_mode: "Enable this setting to allow users who are browsing your site anonymously to like posts. When activated, users can opt for their identities to be hidden when liking posts or topics throughout the site. See also `allow_anonymous_mode`."
    anonymous_posting_min_trust_level: "Minimum trust level required to enable anonymous posting"
    anonymous_posting_allowed_groups: "Groups that are allowed to enable anonymous posting"
    anonymous_account_duration_minutes: "To protect anonymity create a new anonymous account every N minutes for each user. Example: if set to 600, as soon as 600 minutes elapse from last post AND user switches to anon, a new anonymous account is created."

    hide_user_profiles_from_public: "Disable user cards, user profiles and user directory for anonymous users."
    hide_new_user_profiles: "Hide trust level 1 or lower user profiles from the public and trust level 1 users until they post for the first time. This feature is disabled unconditionally on must_approve_users and invite_only sites."
    allow_users_to_hide_profile: "Allow users to hide their profile and presence"
    hide_user_activity_tab: "Hide the activity tab on user profiles except for Admin and self."

    delete_associated_accounts_on_password_reset: "Delete user associated account when user changes the password."

    allow_featured_topic_on_user_profiles: "Allow users to feature a link to a topic on their user card and profile."

    show_inactive_accounts: "Allow logged in users to browse profiles of inactive accounts."

    hide_suspension_reasons: "Don't display suspension reasons publically on user profiles."

    log_personal_messages_views: "Log personal message views by Admin for other users/groups."

    ignored_users_count_message_threshold: "Notify moderators if a particular user is ignored by this many other users."

    ignored_users_message_gap_days: "How long to wait before notifying moderators again about a user who has been ignored by many others."

    clean_up_inactive_users_after_days: "Number of days before an inactive user (trust level 0 without any posts) is removed. To disable clean up set to 0."
    clean_up_unused_staged_users_after_days: "Number of days before an unused staged user (without any posts) is removed. To disable clean up set to 0."

    user_selected_primary_groups: "Allow users to set their own primary group"

    max_notifications_per_user: "Maximum amount of notifications per user, if this number is exceeded old notifications will be deleted. Enforced weekly. Set to 0 to disable"

    allowed_user_website_domains: "User website will be verified against these domains. Pipe-delimited list."

    allow_profile_backgrounds: "Allow users to upload profile backgrounds."

    sequential_replies_threshold: "Number of posts a user has to make in a row in a topic before being reminded about too many sequential replies."

    get_a_room_threshold: "Number of posts a user has to make to the same person in the same topic before being warned."

    dont_feed_the_trolls_threshold: "Number of flags from other users before being warned."

    enable_mobile_theme: "Mobile devices use a mobile-friendly theme, with the ability to switch to the full site. Disable this if you want to use a custom stylesheet that is fully responsive."

    dominating_topic_minimum_percent: "What percentage of posts a user has to make in a topic before being reminded about overly dominating a topic."

    disable_avatar_education_message: "Disable education message for changing avatar."

    pm_warn_user_last_seen_months_ago: "When creating a new PM warn users when target recepient has not been seen more than n months ago."

    suppress_uncategorized_badge: "Don't show the badge for uncategorized topics in topic lists."

    header_dropdown_category_count: "How many categories can be displayed in the header dropdown menu."

    permalink_normalizations: "Apply the following regex before matching permalinks, for example: /(topic.*)\\?.*/\\1 will strip query strings from topic routes. Format is regex+string use \\1 etc. to access captures"

    global_notice: "Display an URGENT, EMERGENCY, non-dismissible global banner notice to all visitors, change to blank to hide it (HTML allowed)."

    disable_system_edit_notifications: "Disables edit notifications by the system user when 'download_remote_images_to_local' is active."

    disable_category_edit_notifications: "Disable notifications for topic category edits. This includes topics which are 'published' (e.g. shared drafts)."

    disable_tags_edit_notifications: "Disable notifications for topic tag edits. This includes topics which are 'published' (e.g. shared drafts)."

    notification_consolidation_threshold: "Number of liked or membership request notifications received before the notifications are consolidated into a single one. Set to 0 to disable."

    likes_notification_consolidation_window_mins: "Duration in minutes where liked notifications are consolidated into a single notification once the threshold has been reached. The threshold can be configured via `SiteSetting.notification_consolidation_threshold`."

    linked_notification_consolidation_window_mins: "Duration in minutes where linked notifications are consolidated into a single notification once the threshold has been reached. The threshold can be configured via `SiteSetting.notification_consolidation_threshold`."

    automatically_unpin_topics: "Automatically unpin topics when the user reaches the bottom."

    read_time_word_count: "Word count per minute for calculating estimated reading time."

    topic_page_title_includes_category: "Topic page <a href='https://developer.mozilla.org/en-US/docs/Web/HTML/Element/title' target='_blank'>title tag</a> includes the category name."

    native_app_install_banner_ios: "Displays DiscourseHub app banner on iOS devices to basic users (trust level 1) and up."

    native_app_install_banner_android: "Displays DiscourseHub app banner on Android devices to basic users (trust level 1) and up."

    app_association_android: "Contents of <a href='%{base_path}/.well-known/assetlinks.json'>.well-known/assetlinks.json</a> endpoint, used for Google's Digital Asset Links API."
    app_association_ios: "Contents of <a href='%{base_path}/apple-app-site-association'>apple-app-site-association</a> endpoint, used to create Universal Links between this site and iOS apps."

    share_anonymized_statistics: "Enable sharing of anonymized usage statistics with CDCK, Inc. (“Discourse”). When this setting is enabled, data concerning the usage of the site is collected and shared in anonymized form, ensuring no personal information is disclosed."

    enable_powered_by_discourse: "Show “Powered by Discourse” link to discourse.org at the bottom of most pages."

    auto_handle_queued_age: "Automatically handle records that are waiting to be reviewed after this many days. Flags will be ignored. Queued posts and users will be rejected. Set to 0 to disable this feature."
    penalty_step_hours: "Default penalties for silencing or suspending users in hours. First offense defaults to the first value, second offense defaults to the second value, etc."
    penalty_include_post_message: "Automatically include offending post message in email message template when silencing or suspending a user"
    svg_icon_subset: "Add additional FontAwesome icons that you would like to include in your assets. Use no prefix for solid icons, 'far-' for regular icons and 'fab-' for brand icons."
    max_prints_per_hour_per_user: "Maximum number of /print page impressions (set to 0 to disable printing)"

    full_name_requirement: "Make the full name field a required, optional, or optional but hidden field in the signup form."
    interface_color_selector: "Configure where the light/dark mode selector for the interface color is available."
    enable_names: "Show the user's full name on their profile, user card, and emails. Disable to hide full name everywhere."
    display_name_on_posts: "Show a user's full name on their posts in addition to their @username."
    show_time_gap_days: "If two posts are made this many days apart, display the time gap in the topic."
    short_progress_text_threshold: "After the number of posts in a topic goes above this number, the progress bar will only show the current post number. If you change the progress bar's width, you may need to change this value."
    default_code_lang: "Default programming language syntax highlighting applied to markdown code blocks (auto, text, ruby, python etc.). This value must also be present in the `highlighted languages` site setting."
    warn_reviving_old_topic_age: "When someone starts replying to a topic where the last reply is older than this many days, a warning will be displayed. Disable by setting to 0."
    autohighlight_all_code: "Apply syntax highlighting to HTML-authored &lt;code&gt; blocks, even if they didn't specify a language. To configure markdown-authored code blocks, use the 'default code lang' setting."
    highlighted_languages: "Included syntax highlighting rules. (Warning: including too many languages may impact performance) see: <a href='https://highlightjs.org/demo/' target='_blank'>https://highlightjs.org/demo</a> for a demo"
    show_copy_button_on_codeblocks: "Add a button to codeblocks to copy the block contents to the user's clipboard."

    embed_any_origin: "Allow embeddable content regardless of origin. This is required for mobile apps with static HTML."
    embed_topics_list: "Enable the embedding of topic lists in HTML format. This setting allows you to incorporate lists of topics from your forum into other websites in a compatible and easy-to-use manner."
    embed_set_canonical_url: "Set the canonical URL for embedded topics to the embedded content's URL."
    embed_truncate: "Shorten the contents of posts that are embedded from external sources. This setting ensures that only the initial part of content is displayed when a post from an external URL is embedded on your site. If you prefer to display full content from the external posts, you can disable this setting."
    embed_unlisted: "Embedded topics will be unlisted until a user replies."
    import_embed_unlisted: "Imported embedded topics will be unlisted until a user replies (even when the `embed unlisted` site setting is unchecked)."
    embed_support_markdown: "Support Markdown formatting for embedded posts."
    allowed_embed_selectors: "A comma separated list of CSS elements that are allowed in embeds."
    allowed_href_schemes: "Schemes allowed in links in addition to http and https."
    embed_post_limit: "Maximum number of posts to embed."
    embed_username_required: "The username for topic creation is required."
    notify_about_reviewable_item_after: "If there are reviewable items that haven’t been handled after this many hours, send a personal message to moderators. Set to 0 to disable."

    delete_drafts_older_than_n_days: "Delete drafts that have not been changed in more than (n) days."
    delete_merged_stub_topics_after_days: "Number of days to wait before automatically deleting fully merged stub topics. Set to -1 to never delete. Set to 0 to immediately delete."

    bootstrap_mode_min_users: 'Minimum number of users required to disable bootstrap mode and remove Getting Started button (set to 0 to disable, can take up to 24 hours). See <a target="_blank" href="https://meta.discourse.org/t/-/322876">the bootstrap mode topic on Meta</a> for details.'

    prevent_anons_from_downloading_files: "Prevent anonymous users from downloading attachments."
    secure_uploads: 'Limits access to ALL uploads (images, video, audio, text, pdfs, zips, and others). If "login required” is enabled, only logged-in users can access uploads. Otherwise, access will be limited only for media uploads in personal messages and private categories. WARNING: This setting is complex and requires deep administrative understanding. See <a target="_blank" href="https://meta.discourse.org/t/-/140017">the secure uploads topic on Meta</a> for details.'
    secure_uploads_allow_embed_images_in_emails: "Allows embedding secure images that would normally be redacted in emails, if their size is smaller than the 'secure uploads max email embed image size kb' setting."
    secure_uploads_max_email_embed_image_size_kb: "The size cutoff for secure images that will be embedded in emails if the 'secure uploads allow embed in emails' setting is enabled. Without that setting enabled, this setting has no effect."
    slug_generation_method: "Choose a slug generation method. 'encoded' will generate percent encoding string. 'none' will disable slug at all."

    enable_emoji: "Enable the display and use of emojis in your Discourse instance. If disabled, emojis will not be rendered and users will not be able to access or use them in text fields."
    enable_emoji_shortcuts: "Common smiley text such as :) :p :( will be converted to emojis"
    emoji_set: "Select your preferred style of emoji. Different emoji sets can provide unique appearances to the emojis displayed on the site."
    emoji_autocomplete_min_chars: "Minimum number of characters required to trigger autocomplete emoji popup"
    enable_inline_emoji_translation: "Enables translation for inline emojis (without any space or punctuation before)"
    emoji_deny_list: "These emoji will not be available to use in menus or shortcodes."

    approve_post_count: "The amount of posts from a new or basic user that must be approved"
    approve_unless_trust_level: "Posts created by users below this trust level must be approved"
    approve_unless_allowed_groups: "Posts created by users not in these groups must be approved. Posts created by admins and moderators are always approved."
    approve_new_topics_unless_trust_level: "New topics created by users below this trust level must be approved"
    approve_new_topics_unless_allowed_groups: "New topics created by users not in these groups must be approved. Topics created by admins and moderators are always approved."
    approve_unless_staged: "New topics and posts created by staged users must be approved"
    notify_about_queued_posts_after: "If there are posts that have been waiting to be reviewed for more than this many hours, send a notification to all moderators. Set to 0 to disable these notifications."
    reviewable_revision_reasons: "List of reasons that can be selected when rejecting a reviewable queued post with a revision. Other is always available as well, which allows for a custom reason to be entered."
    auto_close_messages_post_count: "Maximum number of posts allowed in a message before it is automatically closed (0 to disable)"
    auto_close_topics_post_count: "Maximum number of posts allowed in a topic before it is automatically closed (0 to disable)"
    auto_close_topics_create_linked_topic: "Create a new linked topic when a topic is auto-closed based on 'auto close topics post count' setting"

    code_formatting_style: "Code button in composer will default to this code formatting style"

    max_allowed_message_recipients: "Maximum recipients allowed in a message."
    disable_watched_word_checking_in_user_fields: "disable watched word checking in user fields"
    watched_words_regular_expressions: "Allows the use of regular expressions for filtering words. If enabled, this feature groups sensitive words by their case-sensitivity. It then compiles all selected words into a single regular expression, adding word boundaries for regular watched words. Consequently, this regex-based filtering method adds an extra layer of control over content moderation by supporting more sophisticated word patterns. The setting also allows to easily substitute the original text with the replacement of choice."

    enable_fast_edit: "Adds a button to the post selection menu to edit a small selection inline."
    old_post_notice_days: "The number of days after which a post notice is considered old. This visually differentiates it from newer notices on the site."
    new_user_notice_tl: "Minimum trust level required to see new user post notices."
    returning_user_notice_tl: "Minimum trust level required to see returning user post notices."
    returning_users_days: "How many days should pass before a user is considered to be returning."
    review_media_unless_trust_level: "Staff will review posts of users with lower trust levels if they contain embedded media."
    skip_review_media_groups: "Users who are not in any of these groups will have their posts sent to staff for review if the post contains embedded media. Posts created by admins and moderators are always allowed."
    blur_tl0_flagged_posts_media: "Blur flagged posts images to hide potentially NSFW content."
    enable_page_publishing: "Allow staff members to publish topics to new URLs with their own styling."
    show_published_pages_login_required: "Anonymous users can see published pages, even when login is required."
    skip_auto_delete_reply_likes: "When automatically deleting old replies, skip deleting posts with this number of likes or more."

    default_email_digest_frequency: "How often users receive summary emails by default."
    default_include_tl0_in_digests: "Include posts from new users in summary emails by default. Users can change this in their preferences."
    default_email_level: "Set default email notification level for regular topics."
    default_email_messages_level: "Set default email notification level when someone messages user."
    default_email_mailing_list_mode: "Send an email for every new post by default."
    default_email_mailing_list_mode_frequency: "Users who enable mailing list mode will receive emails this often by default."
    disable_mailing_list_mode: "Disallow users from enabling mailing list mode (prevents any mailing list emails from being sent.)"
    default_email_previous_replies: "Include previous replies in emails by default."

    default_emoji_reactions: "Default favorites emoji reactions. Add up to 5 emojis for quick reaction."

    default_email_in_reply_to: "Include excerpt of replied to post in emails by default."

    default_hide_profile: "Hide user public profile by default."
    default_hide_presence: "Disable presence features by default."

    default_other_new_topic_duration_minutes: "Global default condition for which a topic is considered new."
    default_other_auto_track_topics_after_msecs: "Global default time before a topic is automatically tracked."
    default_other_notification_level_when_replying: "Global default notification level when the user replies to a topic."
    default_other_external_links_in_new_tab: "Open external links in a new tab by default."
    default_other_enable_quoting: "Enable quote reply for highlighted text by default."
    default_other_enable_smart_lists: "Enable smart lists when typing in the composer by default."
    default_other_enable_defer: "Enable defer topic functionality by default."
    default_other_dynamic_favicon: "Show new/updated topic count on browser icon by default."
    default_other_skip_new_user_tips: "Skip new user onboarding tips and badges."

    default_other_like_notification_frequency: "Sets the frequency at which users receive notifications for likes by default. Users who have not customized their notification settings will follow this default behavior."

    default_topics_automatic_unpin: "Automatically unpin topics when the user reaches the bottom by default."

    default_categories_watching: "List of categories that are watched by default."
    default_categories_tracking: "List of categories that are tracked by default."
    default_categories_muted: "List of categories that are muted by default."
    default_categories_watching_first_post: "List of categories in which first post in each new topic will be watched by default."
    default_categories_normal: "List of categories that are not muted by default. Useful when `mute_all_categories_by_default` site setting is enabled."
    mute_all_categories_by_default: "Set the default notification level of all the categories to muted. Require users opt-in to categories for them to appear in 'latest' and 'categories' pages. If you wish to amend the defaults for anonymous users set 'default_categories_' settings."

    default_tags_watching: "List of tags that are watched by default."
    default_tags_tracking: "List of tags that are tracked by default."
    default_tags_muted: "List of tags that are muted by default."
    default_tags_watching_first_post: "List of tags in which first post in each new topic will be watched by default."

    default_text_size: "Specifies the default font size for all text elements on the site. This size can be subsequently adjusted by each user according to their preference."

    default_title_count_mode: "Select the default mode for the count of page titles displayed on the site. This will apply across all the pages unless individually overridden."
    enable_offline_indicator: "Display a message to users when it is detected that they have no network connection"
    default_sidebar_link_to_filtered_list: "Make navigation menu links link to filtered list by default."
    default_sidebar_show_count_of_new_items: "Make navigation menu links show count of new items instead of badges by default."
    default_sidebar_switch_panel_position: "Position of button on sidebar to switch to chat"

    retain_web_hook_events_period_days: "Number of days to retain web hook event records."
    retain_web_hook_events_aggregate_days: "Number of days to retain web hook event aggregate records."
    retry_web_hook_events: "Automatically retry failed web hook events for 4 times. Time gaps between the retries are 1, 5, 25 and 125 minutes."
    revoke_api_keys_unused_days: "Number of days since an API key was last used before it is automatically revoked (0 for never)"
    revoke_api_keys_maxlife_days: "Number of days before an API key is automatically revoked (0 for never)"

    allow_user_api_key_scopes: "List of scopes allowed for user API keys"
    min_trust_level_for_user_api_key: |
      Trust level required for generation of user API keys.<br>
      <b>WARNING</b>: Changing the trust level will prevent users with a lower trust level from logging in via Discourse Hub
    user_api_key_allowed_groups: |
      Group membership required for generation of user API keys.<br>
      <b>WARNING</b>: Changing the trust level will prevent users with a lower trust level from logging in via Discourse Hub.<br>
       Admins and moderators can always create user API keys.
    allowed_user_api_auth_redirects: "Allowed URL for authentication redirect for user API keys. Wildcard symbol * can be used to match any part of it (e.g. www.example.com/*)."
    allowed_user_api_push_urls: "Allowed URLs for server push to user API"
    revoke_user_api_keys_unused_days: "Number of days since a user API key was last used before it is automatically revoked (0 for never)"
    revoke_user_api_keys_maxlife_days: "Number of days before a user API key is automatically revoked (0 for never)"

    tagging_enabled: "Enable tags on topics? See the <a href='https://meta.discourse.org/t/admin-guide-to-tags-in-discourse/121041'>Admin guide to tags on Meta</a> for more information."
    min_trust_to_create_tag: "The minimum trust level required to create a tag."
    create_tag_allowed_groups: "Groups that are allowed to create tags. Admins and moderators can always create tags."
    max_tags_per_topic: "The maximum tags that can be applied to a topic."
    enable_max_tags_per_email_subject: "Use max_tags_per_email_subject when generating the subject of an email"
    max_tags_per_email_subject: "The maximum tags that can be in the subject of an email"
    max_tag_length: "The maximum amount of characters that can be used in a tag."
    max_tag_search_results: "When searching for tags, the maximum number of results to show."
    max_tags_in_filter_list: "Maximum number of tags to show in the filter dropdown. The most used tags will be shown."
    tags_sort_alphabetically: "Show tags in alphabetical order. Default is to show in order of popularity."
    tags_listed_by_group: "List tags by tag group on the <a href='%{base_path}/tags' target='_blank'>Tags page</a>."
    tag_style: "Define the visual appearance of tag badges on the site. This setting allows you to customize how tags are visually represented across all areas of the site, enhancing layout consistency and user accessibility."
    pm_tags_allowed_for_groups: "Allow members of included groups to tag any personal message"
    min_trust_level_to_tag_topics: "Minimum trust level required to tag topics"
    tag_topic_allowed_groups: "Groups that are allowed to tag topics. Admins and moderators can always tag topics."
    suppress_overlapping_tags_in_list: "If tags match exact words in topic titles, don't show the tag"
    remove_muted_tags_from_latest: "Don't show topics tagged only with muted tags in the latest topic list."
    force_lowercase_tags: "Force all new tags to be entirely lowercase."
    create_post_for_category_and_tag_changes: "Create a whisper post when a topic's category or tags change, requires whisper posts to be enabled."
    automatically_clean_unused_tags: "Automatically delete tags that are not being used on any topics or personal messages on a daily basis."
    watched_precedence_over_muted: "Notify me about topics in categories or tags I’m watching that also belong to one I have muted"

    company_name: "Name of your company or organization. If left blank, no boilerplate Terms of Service or Privacy Notice will be provided."
    governing_law: "Specify the jurisdiction that governs the legal aspects of the site, including Terms of Service and Privacy Policy. This is typically the country or state where the company operating the site is registered or conducts business."
    city_for_disputes: "Specify the city that will be used as the jurisdiction for resolving any disputes related to the use of this forum. This information is typically included in legal documents such as the forum's Terms of Service."

    shared_drafts_category: "Enable the Shared Drafts feature by designating a category for topic drafts. Topics in this category will be suppressed from topic lists for staff users."
    shared_drafts_min_trust_level: "Allow users to see and edit Shared Drafts."
    shared_drafts_allowed_groups: "Allow users in these groups to see and edit Shared Drafts."

    push_notifications_prompt: "Show a user consent banner for push notifications. This setting triggers a prompt asking users for permission to send them push notifications. It only appears when push notifications are not already enabled, are supported by the user's device, and the user has either made a post or is using a Progressive Web App (PWA). The prompt will not be shown again if the user has already dismissed it or granted/denied permission."
    push_notifications_icon: "The badge icon that appears in the notification corner. A 96×96 monochromatic PNG with transparency is recommended."
    enable_desktop_push_notifications: "Activate push notifications for the desktop interface. This feature enables real-time alerts from the site directly to your desktop, enhancing engagement and ensuring users are always updated. However, the effectiveness of this feature relies on browser support for push notifications."
    push_notification_time_window_mins: "Wait (n) minutes before sending push notification. Helps prevent push notifications from being sent to an active online user."

    base_font: "Base font to use for most text on the site. Themes can override via the `--font-family` CSS custom property."
    heading_font: "Font to use for headings on the site. Themes can override via the `--heading-font-family` CSS custom property."

    enable_sitemap: "Generate a sitemap for your site and include it in the robots.txt file."
    sitemap_page_size: "Number of URLs to include in each sitemap page. Max 50.000"

    enable_user_status: "Allow users to set custom status message (emoji + description)."
    enable_user_tips: "Enable new user tips that describe key features to users"

    short_title: "The short title will be used on the user's home screen, launcher, or other places where space may be limited. It should be limited to 12 characters."

    dashboard_hidden_reports: "Allow to hide the specified reports from the dashboard."
    dashboard_visible_tabs: "Choose which dashboard tabs are visible."
    dashboard_general_tab_activity_metrics: "Choose reports to be displayed as activity metrics on the general tab."

    gravatar_name: "Specify the name of the Gravatar service provider. This name is typically used to identify the source providing Gravatar avatars to the site."
    gravatar_base_url: "Specify the URL for accessing the Gravatar provider's API. This setting is critical for converting email addresses into Gravatar URLs where avatar images are stored."
    gravatar_login_url: "URL relative to `gravatar_base_url`, which provides the user with the login to the Gravatar service."

    share_quote_buttons: "Determine which items appear in the quote sharing widget, and in what order."
    share_quote_visibility: "Determine when to show quote sharing buttons: never, to anonymous users only or all users. "

    create_revision_on_bulk_topic_moves: "Create revision for first posts when topics are moved into a new category in bulk."

    allow_changing_staged_user_tracking: "Allow a staged user's category and tag notification preferences to be changed by an admin user."
    use_email_for_username_and_name_suggestions: "Use the first part of email addresses for username and name suggestions. Warning: This can make it easier for bad actors to discover the email address of your members (because many people use common email providers like `gmail.com`)."
    use_name_for_username_suggestions: "Use a user's full name when suggesting usernames."
    suggest_weekends_in_date_pickers: "Include weekends (Saturday and Sunday) in date picker suggestions (disable this if you use Discourse only on weekdays, Monday through Friday)."
    show_bottom_topic_map: "Shows the topic map at the bottom of the topic when it has 10 replies or more."
    show_topic_map_in_topics_without_replies: "Shows the topic map even if the topic has no replies."
    enable_welcome_banner: "Display a banner on your main topic list pages to welcome members and allow them to search site content"

    splash_screen: "Displays a temporary loading screen while site assets load"
    navigation_menu: "Specify sidebar or header dropdown as the main navigation menu for your site. Sidebar is recommended."
    default_navigation_menu_categories: "Selected categories will be displayed under Navigation Menu's Categories section by default."
    default_navigation_menu_tags: "Selected tags will be displayed under Navigation Menu's Tags section by default."
    experimental_new_new_view_groups: 'Enable a new topics list that combines unread and new topics and make the "Everything" link in the sidebar link to it.'
    glimmer_topic_list_mode: "Control whether the new 'glimmer' topic-list implementation is used. 'auto' will enable automatically once all your themes and plugins are ready. See <a href='https://meta.discourse.org/t/343404'>the Meta topic</a> for more information."
<<<<<<< HEAD
=======
    glimmer_post_menu_mode: "Control whether the new 'glimmer' post menu implementation is used. 'auto' will enable automatically once all your themes and plugins are ready. This implementation is under active development, and is not intended for production use. Do not develop themes/plugins against it until the implementation is finalized and announced."
    glimmer_post_menu_groups: "Enable the new 'glimmer' post menu implementation in 'auto' mode for the specified user groups. This implementation is under active development, and is not intended for production use. Do not develop themes/plugins against it until the implementation is finalized and announced."
    glimmer_post_stream_mode: "Control whether the new 'glimmer' post stream implementation is used. 'auto' will enable automatically once all your themes and plugins are ready. This implementation is under active development, and is not intended for production use. Do not develop themes/plugins against it until the implementation is finalized and announced."
    glimmer_post_stream_mode_auto_groups: "Enable the new 'glimmer' post menu implementation in 'auto' mode for the specified user groups. This implementation is under active development, and is not intended for production use. Do not develop themes/plugins against it until the implementation is finalized and announced."
>>>>>>> c671cfff
    experimental_form_templates: "Enable the form templates feature. Manage the templates at <a href='%{base_path}/admin/customize/form-templates'>Customize / Templates</a>."
    lazy_load_categories_groups: "Lazy load category information only for users of these groups. This improves performance on sites with many categories."
    experimental_auto_grid_images: "Automatically wraps images in [grid] tags when 3 or more images are uploaded in the composer."
    page_loading_indicator: "Configure the loading indicator which appears during page navigations within Discourse. 'Spinner' is a full page indicator. 'Slider' shows a narrow bar at the top of the screen."
    show_user_menu_avatars: "Show user avatars in the user menu"
    about_page_hidden_groups: "Do not show members of specific groups on the /about page."
    adobe_analytics_tags_url: "Adobe Analytics tags URL (`https://assets.adobedtm.com/...`)"
    view_raw_email_allowed_groups: "Groups which can view the raw email content of a post if it was created by an incoming email. This includes email headers and other technical information."
    errors:
      invalid_css_color: "Invalid color. Enter a color name or hex value."
      invalid_email: "Invalid email address."
      invalid_username: "There's no user with that username."
      valid_username: "There's a user with that username."
      invalid_group: "There's no group with that name."
      invalid_integer_min_max: "Value must be between %{min} and %{max}."
      invalid_integer_min: "Value must be %{min} or greater."
      invalid_integer_max: "Value cannot be higher than %{max}."
      invalid_integer: "Value must be an integer."
      regex_mismatch: "Value doesn't match the required format."
      must_include_latest: "Top menu must include the 'latest' tab."
      invalid_string: "Invalid value."
      invalid_string_min_max: "Must be between %{min} and %{max} characters."
      invalid_string_min:
        one: "Must be at least %{count} character."
        other: "Must be at least %{count} characters."
      invalid_string_max:
        one: "Must be no more than %{count} character."
        other: "Must be no more than %{count} characters."
      invalid_json: "Invalid JSON."
      invalid_reply_by_email_address: "Value must contain '%{reply_key}' and be different from the notification email."
      invalid_alternative_reply_by_email_addresses: "All values must contain '%{reply_key}' and be different from the notification email."
      invalid_domain_hostname: "Must not include * or ? characters."
      invalid_allowed_iframes_url: "Iframe urls must start with http:// or https:// and have at least one more additional '/'"
      invalid_csp_script_src: "Value must be either 'unsafe-eval' or 'wasm-unsafe-eval', or in the form '<hash algorithm>-<base64 value>' where supported hash algorithms are sha256, sha384 or sha512. Ensure that your input is wrapped in single quotation marks."
      pop3_polling_host_is_empty: "You must set a 'pop3 polling host' before enabling POP3 polling."
      pop3_polling_username_is_empty: "You must set a 'pop3 polling username' before enabling POP3 polling."
      pop3_polling_password_is_empty: "You must set a 'pop3 polling password' before enabling POP3 polling."
      pop3_polling_authentication_failed: "POP3 authentication failed. Please verify your pop3 credentials."
      reply_by_email_address_is_empty: "You must set a 'reply by email address' before enabling reply by email."
      email_polling_disabled: "You must enable either manual, POP3 polling or have a custom mail poller enabled before enabling reply by email."
      user_locale_not_enabled: "You must first enable 'allow user locale' before enabling this setting."
      at_least_one_group_required: "You must specify at least one group for this setting."
      invalid_regex: "Regex is invalid or not allowed."
      invalid_regex_with_message: "The regex '%{regex}' has an error: %{message}"
      email_editable_enabled: "You must disable 'email editable' before enabling this setting."
      staged_users_disabled: "You must first enable 'staged users' before enabling this setting."
      reply_by_email_disabled: "You must first enable 'reply by email' before enabling this setting."
      discourse_connect_url_is_empty: "You must set a 'discourse connect url' before enabling this setting."
      enable_local_logins_disabled: "You must first enable 'enable local logins' before enabling this setting."
      min_username_length_exists: "You cannot set the minimum username length above the shortest username (%{username})."
      min_group_name_length_exists: "You cannot set the minimum username length above the shortest group name (%{group_name})."
      min_username_length_range: "You cannot set the minimum above the maximum."
      max_username_length_exists: "You cannot set the maximum username length below the longest username (%{username})."
      max_group_name_length_exists: "You cannot set the maximum username length below the longest group name (%{group_name})."
      max_username_length_range: "You cannot set the maximum below the minimum."
      invalid_hex_value: "Color values have to be 6-digit hexadecimal codes."
      empty_selectable_avatars: "You must first upload at least two selectable avatars before enabling this setting."
      category_search_priority:
        low_weight_invalid: "You cannot set the weight to be greater or equal to 1."
        high_weight_invalid: "You cannot set the weight to be smaller or equal to 1."
      allowed_unicode_usernames:
        regex_invalid: "The regular expression is invalid: %{error}"
        leading_trailing_slash: "The regular expression must not start and end with a slash."
      unicode_usernames_avatars: "The internal system avatars do not support Unicode usernames."
      list_value_count:
        one: "The list must contain exactly %{count} value."
        other: "The list must contain exactly %{count} values."
      markdown_linkify_tlds: "You cannot include a value of '*'."
      google_oauth2_hd_groups: "You must configure all 'google oauth2 hd' settings before enabling this setting."
      linkedin_oidc_credentials: "You must configure LinkedIn OIDC credentials ('linkedin_oidc_client_id' and 'linkedin_oidc_client_secret') before enabling this setting."
      search_tokenize_chinese_enabled: "You must disable 'search_tokenize_chinese' before enabling this setting."
      search_tokenize_japanese_enabled: "You must disable 'search_tokenize_japanese' before enabling this setting."
      discourse_connect_cannot_be_enabled_if_second_factor_enforced: "You cannot enable DiscourseConnect if 2FA is enforced."
      delete_rejected_email_after_days: "This setting cannot be set lower than the delete_email_logs_after_days setting or greater than %{max}"
      invalid_uncategorized_category_setting: 'The "Uncategorized" category cannot be selected if ''allow uncategorized topics'' is not enabled.'
      invalid_search_ranking_weights: "Value is invalid for search_ranking_weights site setting. Example: '{0.1,0.2,0.3,1.0}'. Note that maximum value for each weight is 1.0."

    keywords:
      clean_up_inactive_users_after_days: "deactivated|inactive|unactivated"
      navigation_menu: "sidebar|header dropdown"
      purge_unactivated_users_grace_period_days: "deactivated|inactive|unactivated"

    placeholder:
      discourse_connect_provider_secrets:
        key: "www.example.com"
        value: "DiscourseConnect secret"

  search:
    extreme_load_error: "Site is under extreme load, search is disabled, try again later"
    within_post: "#%{post_number} by %{username}"
    types:
      category: "Categories"
      topic: "Results"
      user: "Users"
    results_page: "Search results for '%{term}'"
    audio: "[audio]"
    video: "[video]"

  discourse_connect:
    login_error: "Login Error"
    not_found: "Your account couldn't be found. Please contact the site's administrator."
    account_not_approved: "Your account is pending approval. You will receive an email notification when you are approved."
    unknown_error: "There is a problem with your account. Please contact the site's administrator."
    timeout_expired: "Account login timed out, please try logging in again."
    no_email: "No email address was provided. Please contact the site's administrator."
    blank_id_error: "The `external_id` is required but was blank"
    email_error: "An account could not be registered with the email address <b>%{email}</b>. Please contact the site's administrator."
    missing_secret: "Authentication failed due to missing secret. Contact the site administrators to fix this problem."
    invite_redeem_failed: "Invite redemption failed. Please contact the site's administrator."
    invalid_parameter_value: "Authentication failed due to invalid value for `%{param}` parameter. Contact the site administrators to fix this problem."
    payload_parse_error: "Authentication failed (payload is not valid Base64). Please contact the site's administrator."
    signature_error: "Authentication failed (signature incorrect). Please contact the site's administrator."

  original_poster: "Original Poster"
  most_recent_poster: "Most Recent Poster"
  frequent_poster: "Frequent Poster"
  # Example: "Original Poster, Most Recent Poster"
  poster_description_joiner: ", "

  redirected_to_top_reasons:
    new_user: "Welcome to our community! These are the most popular recent topics."
    not_seen_in_a_month: "Welcome back! We haven't seen you in a while. These are the most popular topics since you've been away."

  merge_posts:
    edit_reason:
      one: "A post was merged in by %{username}"
      other: "%{count} posts were merged in by %{username}"
    errors:
      different_topics: "Posts belonging to different topics cannot be merged."
      different_users: "Posts belonging to different users cannot be merged."
      max_post_length: "Posts cannot be merged because the combined post length is more than allowed."

  move_posts:
    new_topic_moderator_post:
      one: "A post was split to a new topic: %{topic_link}"
      other: "%{count} posts were split to a new topic: %{topic_link}"
    new_message_moderator_post:
      one: "A post was split to a new message: %{topic_link}"
      other: "%{count} posts were split to a new message: %{topic_link}"
    existing_topic_moderator_post:
      one: "A post was merged into an existing topic: %{topic_link}"
      other: "%{count} posts were merged into an existing topic: %{topic_link}"
    existing_message_moderator_post:
      one: "A post was merged into an existing message: %{topic_link}"
      other: "%{count} posts were merged into an existing message: %{topic_link}"

  change_owner:
    post_revision_text: "Ownership transferred"

  publish_page:
    slug_errors:
      blank: "can't be blank"
      unavailable: "is unavailable"
      invalid: "contains invalid characters"

  topic_statuses:
    autoclosed_message_max_posts:
      one: "This message was automatically closed after reaching the maximum limit of %{count} reply."
      other: "This message was automatically closed after reaching the maximum limit of %{count} replies."
    autoclosed_topic_max_posts:
      one: "This topic was automatically closed after reaching the maximum limit of %{count} reply."
      other: "This topic was automatically closed after reaching the maximum limit of %{count} replies."
    autoclosed_enabled_days:
      one: "This topic was automatically closed after %{count} day. New replies are no longer allowed."
      other: "This topic was automatically closed after %{count} days. New replies are no longer allowed."
    autoclosed_enabled_hours:
      one: "This topic was automatically closed after %{count} hour. New replies are no longer allowed."
      other: "This topic was automatically closed after %{count} hours. New replies are no longer allowed."
    autoclosed_enabled_minutes:
      one: "This topic was automatically closed after %{count} minute. New replies are no longer allowed."
      other: "This topic was automatically closed after %{count} minutes. New replies are no longer allowed."
    autoclosed_enabled_lastpost_days:
      one: "This topic was automatically closed %{count} day after the last reply. New replies are no longer allowed."
      other: "This topic was automatically closed %{count} days after the last reply. New replies are no longer allowed."
    autoclosed_enabled_lastpost_hours:
      one: "This topic was automatically closed %{count} hour after the last reply. New replies are no longer allowed."
      other: "This topic was automatically closed %{count} hours after the last reply. New replies are no longer allowed."
    autoclosed_enabled_lastpost_minutes:
      one: "This topic was automatically closed %{count} minute after the last reply. New replies are no longer allowed."
      other: "This topic was automatically closed %{count} minutes after the last reply. New replies are no longer allowed."

    autoclosed_disabled_days:
      one: "This topic was automatically opened after %{count} day."
      other: "This topic was automatically opened after %{count} days."
    autoclosed_disabled_hours:
      one: "This topic was automatically opened after %{count} hour."
      other: "This topic was automatically opened after %{count} hours."
    autoclosed_disabled_minutes:
      one: "This topic was automatically opened after %{count} minute."
      other: "This topic was automatically opened after %{count} minutes."
    autoclosed_disabled_lastpost_days:
      one: "This topic was automatically opened %{count} day after the last reply."
      other: "This topic was automatically opened %{count} days after the last reply."
    autoclosed_disabled_lastpost_hours:
      one: "This topic was automatically opened %{count} hour after the last reply."
      other: "This topic was automatically opened %{count} hours after the last reply."
    autoclosed_disabled_lastpost_minutes:
      one: "This topic was automatically opened %{count} minute after the last reply."
      other: "This topic was automatically opened %{count} minutes after the last reply."

    autoclosed_disabled: "This topic is now opened. New replies are allowed."
    autoclosed_disabled_lastpost: "This topic is now opened. New replies are allowed."
    auto_deleted_by_timer: "Automatically deleted by timer."
    auto_deleted_by_merge: "Automatically deleted by merge."

  login:
    invalid_second_factor_method: "The selected two-factor method is invalid."
    not_enabled_second_factor_method: "The selected two-factor method is not enabled for your account."
    security_key_description: "When you have your physical security key prepared press the Authenticate with Security Key button below."
    security_key_alternative: "Try another way"
    security_key_authenticate: "Authenticate with Security Key"
    security_key_not_allowed_error: "The security key authentication process either timed out or was cancelled."
    security_key_no_matching_credential_error: "No matching credentials could be found in the provided security key."
    security_key_support_missing_error: "Your current device or browser does not support the use of security keys. Please use a different method."
    security_key_invalid: "There was an error validating the security key."
    not_approved: "Your account hasn't been approved yet. You will be notified by email when you are ready to log in."
    incorrect_username_email_or_password: "Incorrect username, email or password"
    incorrect_password: "Incorrect password"
    incorrect_password_or_passkey: "Incorrect password or passkey"
    wait_approval: "Thanks for signing up. We will notify you when your account has been approved."
    active: "Your account is activated and ready to use."
    activate_email: "<p>You’re almost done! We sent an activation mail to <b>%{email}</b>. Please follow the instructions in the mail to activate your account.</p><p>If it doesn’t arrive, check your spam folder.</p>"
    not_activated: "You can't log in yet. We sent an activation email to you. Please follow the instructions in the email to activate your account."
    not_allowed_from_ip_address: "You can't log in as %{username} from that IP address."
    admin_not_allowed_from_ip_address: "You can't log in as admin from that IP address."
    reset_not_allowed_from_ip_address: "You can't request a password reset from that IP address."
    suspended: "You can't log in until %{date}."
    suspended_with_reason: "Account suspended until %{date}: %{reason}"
    suspended_with_reason_forever: "Account suspended: %{reason}"
    errors: "%{errors}"
    not_available: "Not available. Try %{suggestion}?"
    something_already_taken: "Something went wrong, perhaps the username or email is already registered. Try the forgot password link."
    omniauth_error:
      generic: "Sorry, there was an error authorizing your account. Please try again."
      csrf_detected: "Authorization timed out, or you have switched browsers. Please try again."
      request_error: "An error occurred when starting authorization. Please try again."
      invalid_iat: "Unable to verify authorization token due to server clock differences. Please try again."
    omniauth_error_unknown: "Something went wrong processing your login, please try again."
    omniauth_confirm_title: "Log in using %{provider}"
    omniauth_confirm_button: "Continue"
    authenticator_error_no_valid_email: "No email addresses associated with %{account} are allowed. You may need to configure your account with a different email address."
    new_registrations_disabled: "New account registrations are not allowed at this time."
    new_registrations_disabled_discourse_connect: "New account registrations are only allowed through Discourse Connect."
    password_too_long: "Passwords are limited to 200 characters."
    email_too_long: "The email you provided is too long. Mailbox names must be no more than 254 characters, and domain names must be no more than 253 characters."
    wrong_invite_code: "The invite code you entered was incorrect."
    reserved_username: "That username is not allowed."
    missing_user_field: "You have not completed all the required user fields"
    auth_complete: "Authentication is complete."
    click_to_continue: "Click here to continue."
    already_logged_in: "Sorry! This invitation is intended for new users, who do not already have an existing account."
    second_factor_title: "Two-Factor Authentication"
    second_factor_description: "Please enter the required authentication code from your app:"
    second_factor_backup_description: "Please enter one of your backup codes:"
    second_factor_backup_title: "Two-Factor Backup Code"
    invalid_second_factor_code: "Invalid authentication code. Each code can only be used once."
    invalid_security_key: "Invalid security key."
    missing_second_factor_name: "Please provide a name."
    missing_second_factor_code: "Please provide a code."
    too_many_authenticators: "Sorry, you can't have more than 50 authenticators. Please remove an existing one and try again."
    too_many_security_keys: "Sorry, you can't have more than 50 security keys. Please remove an existing one and try again."
    second_factor_toggle:
      totp: "Use an authenticator app or security key instead"
      backup_code: "Use a backup code instead"

  second_factor_auth:
    challenge_not_found: "Couldn't find a 2FA challenge in your current session."
    challenge_expired: "Too much time has passed since the 2FA challenge was staged and it's no longer valid. Please try again."
    challenge_not_completed: "You've not completed the 2FA challenge to perform this action. Please complete the 2FA challenge and try again."
    actions:
      grant_admin:
        description: "For additional security measures, you need to confirm your 2FA before %{username} is granted admin access."
      discourse_connect_provider:
        description: "%{hostname} has requested that you confirm your 2FA. You'll be redirected back to the site once you confirm your 2FA."
  admin:
    email:
      sent_test: "sent!"
    user:
      merge_user:
        updating_username: "Updating username…"
        changing_post_ownership: "Changing post ownership…"
        merging_given_daily_likes: "Merging given daily likes…"
        merging_post_timings: "Merging post timings…"
        merging_user_visits: "Merging user visits…"
        updating_site_settings: "Updating site settings…"
        updating_user_stats: "Updating user stats…"
        merging_user_attributes: "Merging user attributes…"
        merging_user_associated_accounts: "Merging user associated accounts…"
        updating_user_ids: "Updating user ids…"
        deleting_source_user: "Deleting source user…"
  user:
    deactivated: "Was deactivated due to too many bounced emails to '%{email}'."
    deactivated_by_staff: "Deactivated by staff"
    deactivated_by_inactivity:
      one: "Automatically deactivated after %{count} day of inactivity"
      other: "Automatically deactivated after %{count} days of inactivity"
    activated_by_staff: "Activated by staff"
    new_user_typed_too_fast: "New user typed too fast"
    content_matches_auto_silence_regex: "Content matches auto silence regex"
    username:
      short:
        one: "must be at least %{count} character"
        other: "must be at least %{count} characters"
      long:
        one: "must be no more than %{count} character"
        other: "must be no more than %{count} characters"
      too_long: "is too long"
      characters: "must only include numbers, letters, dashes, dots, and underscores"
      unique: "must be unique"
      blank: "must be present"
      must_begin_with_alphanumeric_or_underscore: "must begin with a letter, a number or an underscore"
      must_end_with_alphanumeric: "must end with a letter or a number"
      must_not_contain_two_special_chars_in_seq: "must not contain a sequence of 2 or more special chars (.-_)"
      must_not_end_with_confusing_suffix: "must not end with a confusing suffix like .json or .png etc."
    email:
      blank: "can't be blank."
      invalid: "is invalid."
      not_allowed: "is not allowed from that email provider. Please use another email address."
      blocked: "is not allowed."
      revoked: "Won't be sending emails to '%{email}' until %{date}."
      does_not_exist: "N/A"
    website:
      domain_not_allowed: "Website is invalid. Allowed domains are: %{domains}"
    auto_rejected: "Rejected automatically due to age. See auto_handle_queued_age site setting."
    destroy_reasons:
      unused_staged_user: "Unused staged user"
      fixed_primary_email: "Fixed primary email for staged user"
      same_ip_address: "Same IP address (%{ip_address}) as other users"
      inactive_user: "Inactive user"
      reviewable_reject_auto: "Auto handle queued reviewables"
      reviewable_reject: "Reviewable user rejected"
    email_in_spam_header: "User's first email was flagged as spam"
    already_silenced: "User was already silenced by %{staff} %{time_ago}."
    already_suspended: "User was already suspended by %{staff} %{time_ago}."
    cannot_delete_has_posts:
      one: "User %{username} has %{count} post in a public topic or personal message, so they can't be deleted."
      other: "User %{username} has %{count} posts in public topics or personal messages, so they can't be deleted."
    cannot_bulk_delete: "One or more users cannot be deleted either because they're an admin, have too many posts or have a very old post."

  unsubscribe_mailer:
    title: "Unsubscribe Mailer"
    subject_template: "Confirm you no longer want to receive email updates from %{site_title}"
    text_body_template: |
      Someone (possibly you?) requested to no longer send email updates from %{site_domain_name} to this address.
      If you wish to confirm this, please click this link:

      %{confirm_unsubscribe_link}


      If you want to continue receiving email updates, you may ignore this email.

  invite_mailer:
    title: "Invite Mailer"
    subject_template: "%{inviter_name} invited you to '%{topic_title}' on %{site_domain_name}"
    text_body_template: |
      %{inviter_name} invited you to a discussion

      > **%{topic_title}**
      >
      > %{topic_excerpt}

      at

      > %{site_title} -- %{site_description}

      If you're interested, click the link below:

      %{invite_link}

  custom_invite_mailer:
    title: "Custom Invite Mailer"
    subject_template: "%{inviter_name} invited you to '%{topic_title}' on %{site_domain_name}"
    text_body_template: |
      %{inviter_name} invited you to a discussion

      > **%{topic_title}**
      >
      > %{topic_excerpt}

      at

      > %{site_title} -- %{site_description}

      With this note

      > %{user_custom_message}

      If you're interested, click the link below:

      %{invite_link}

  invite_forum_mailer:
    title: "Invite Forum Mailer"
    subject_template: "%{inviter_name} invited you to join %{site_domain_name}"
    text_body_template: |
      %{inviter_name} invited you to join

      > **%{site_title}**
      >
      > %{site_description}

      If you're interested, click the link below:

      %{invite_link}

  custom_invite_forum_mailer:
    title: "Custom Invite Forum Mailer"
    subject_template: "%{inviter_name} invited you to join %{site_domain_name}"
    text_body_template: |
      %{inviter_name} invited you to join

      > **%{site_title}**
      >
      > %{site_description}

      With this note

      > %{user_custom_message}

      If you're interested, click the link below:

      %{invite_link}

  invite_password_instructions:
    title: "Invite Password Instructions"
    subject_template: "Set password for your %{site_name} account"
    text_body_template: |
      Thanks for accepting your invitation to %{site_name} -- welcome!

      Click this link to choose a password now:
      %{base_url}/u/password-reset/%{email_token}

      (If the link above has expired, choose "I forgot my password" when logging in with your email address.)

  download_backup_mailer:
    title: "Download Backup Mailer"
    subject_template: "[%{email_prefix}] Site Backup Download"
    text_body_template: |
      Here's the [site backup download](%{backup_file_path}) you requested.

      We sent this download link to your validated email address for security reasons.

      (If you *didn't* request this download, you should be seriously concerned -- someone has admin access to your site.)
    no_token: |
      Sorry, this backup download link has already been used or has expired.

  admin_confirmation_mailer:
    title: "Admin Confirmation"
    subject_template: "[%{email_prefix}] Confirm new Admin Account"
    text_body_template: |
      Please confirm that you'd like to add **%{target_username} (%{target_email})** as an administrator for your forum.

      [Confirm Administrator Account](%{admin_confirm_url})

  test_mailer:
    title: "Test Mailer"
    subject_template: "[%{email_prefix}] Email Deliverability Test"
    text_body_template: |
      This is a test email from

      [**%{base_url}**][0]

      We hope you received this email deliverability test OK!

      Here is a [handy checklist for verifying email delivery configuration][1].

      Good luck,

      Your friends at [Discourse](https://www.discourse.org)

      [0]: %{base_url}
      [1]: https://meta.discourse.org/t/email-delivery-configuration-checklist/209839

  new_version_mailer:
    title: "New Version Mailer"
    subject_template: "[%{email_prefix}] New Discourse version, update available"
    text_body_template: |
      Hooray, a new version of [Discourse](https://www.discourse.org) is available!

      Your version: %{installed_version}
      New version: **%{new_version}**

      - Update using our easy **[one-click browser update](%{base_url}/admin/update)**

      - See what's new in the [release notes](https://meta.discourse.org/tag/release-notes) or view the [raw GitHub changelog](https://github.com/discourse/discourse/commits/main)

      - Visit [meta.discourse.org](https://meta.discourse.org) for news, discussion, and support for Discourse

  new_version_mailer_with_notes:
    title: "New Version Mailer with Notes"
    subject_template: "[%{email_prefix}] update available"
    text_body_template: |
      Hooray, a new version of [Discourse](https://www.discourse.org) is available!

      Your version: %{installed_version}
      New version: **%{new_version}**

      - Update using our easy **[one-click browser update](%{base_url}/admin/update)**

      - See what's new in the [release notes](https://meta.discourse.org/tag/release-notes) or view the [raw GitHub changelog](https://github.com/discourse/discourse/commits/main)

      - Visit [meta.discourse.org](https://meta.discourse.org) for news, discussion, and support for Discourse

      ### Release notes

      %{notes}

  flag_reasons:
    off_topic: "Your post was flagged as **off-topic**: the community feels it is not a good fit for the topic, as currently defined by the title and the first post."
    inappropriate: "Your post was flagged as **inappropriate**: the community feels it is offensive, abusive, to be hateful conduct or a violation of [our community guidelines](%{base_path}/guidelines)."
    illegal: "Your post was flagged as  **illegal**: the community thinks it might be breaking the law."
    spam: "Your post was flagged as **spam**: the community feels it is an advertisement, something that is overly promotional in nature instead of being useful or relevant to the topic as expected."
    notify_moderators: "Your post was flagged **for moderator attention**: the community feels something about the post requires manual intervention by a staff member."
    responder:
      off_topic: "The post was flagged as **off-topic**: the community feels it is not a good fit for the topic, as currently defined by the title and the first post."
      inappropriate: "The post was flagged as **inappropriate**: the community feels it is offensive, abusive, to be hateful conduct or a violation of [our community guidelines](%{base_path}/guidelines)."
      spam: "The post was flagged as **spam**: the community feels it is an advertisement, something that is overly promotional in nature instead of being useful or relevant to the topic as expected."
      notify_moderators: "The post was flagged **for moderator attention**: the community feels something about the post requires manual intervention by a staff member."

  flags_dispositions:
    agreed: "Thanks for letting us know. We agree there is an issue and we're looking into it."
    agreed_and_deleted: "Thanks for letting us know. We agree there is an issue and we've removed the post."
    disagreed: "Thanks for letting us know. We're looking into it."
    ignored: "Thanks for letting us know. We're looking into it."
    ignored_and_deleted: "Thanks for letting us know. We've removed the post."

  temporarily_closed_due_to_flags:
    one: "This topic is temporarily closed for at least %{count} hour due to a large number of community flags."
    other: "This topic is temporarily closed for at least %{count} hours due to a large number of community flags."

  system_messages:
    reviewables_reminder:
      subject_template: "There are items in the review queue that need reviewing"
      text_body_template:
        one: "%{mentions} Items were submitted over %{count} hour ago. [Please review them](%{base_url}/review)."
        other: "%{mentions} Items were submitted over %{count} hours ago. [Please review them](%{base_url}/review)."

    private_topic_title: "Topic #%{id}"
    contents_hidden: "Please visit the post to see its contents."

    post_hidden:
      title: "Post Hidden"
      subject_template: "Post hidden by community flags"
      text_body_template: |
        Hello,

        This is an automated message from %{site_name} to let you know that your post was hidden.

        <%{base_url}%{url}>

        %{flag_reason}

        This post was hidden due to flags from the community, so please consider how you might revise your post to reflect their feedback. **You can edit your post after %{edit_delay} minutes, and it will be automatically unhidden.**

        However, if the post is hidden by the community a second time, it will remain hidden until handled by staff.

        For additional guidance, please refer to our [community guidelines](%{base_url}/guidelines).

    reviewable_queued_post_revise_and_reject:
      title: "Feedback on your post"
      subject_template: "Feedback on your post in %{topic_title}"
      text_body_template: |
        Hi %{username},

        We've reviewed your post in [%{topic_title}](%{topic_url}) and have some feedback for you.

        Reason: %{reason}

        Feedback: %{feedback}

        You can edit your original post below and re-submit to make the suggested changes, or reply to this message if you have any questions.

        --------

        %{original_post}

        --------

        Thanks,
        %{site_name} Moderators

    reviewable_queued_post_revise_and_reject_new_topic:
      title: "Feedback on your topic"
      subject_template: 'Feedback on new topic titled "%{topic_title}"'
      text_body_template: |
        Hi %{username},

        We've reviewed your new topic titled "%{topic_title}" and have some feedback for you.

        Reason: %{reason}

        Feedback: %{feedback}

        You can edit your topic's original post below and re-submit to make the suggested changes, or reply to this message if you have any questions.

        --------

        %{original_post}

        --------

        Thanks,
        %{site_name} Moderators

    post_hidden_again:
      title: "Post Hidden again"
      subject_template: "Post hidden by community flags, staff notified"
      text_body_template: |
        Hello,

        This is an automated message from %{site_name} to let you know that your post was hidden again.

        <%{base_url}%{url}>

        %{flag_reason}

        The community flagged this post and now it is hidden. **Because this post has been hidden more than once, your post will now remain hidden until it is handled by a staff member.**

        For additional guidance, please refer to our [community guidelines](%{base_url}/guidelines).

    queued_by_staff:
      title: "Post Needs Approval"
      subject_template: "Post hidden by staff, awaiting approval"
      text_body_template: |
        Hello,

        This is an automated message from %{site_name} to let you know that your post was hidden.

        <%{base_url}%{url}>

        Your post will remain hidden until a staff member reviews it.

        For additional guidance, please refer to our [community guidelines](%{base_url}/guidelines).

    flags_disagreed:
      title: "Flagged post restored by staff"
      subject_template: "Flagged post restored by staff"
      text_body_template: |
        Hello,

        This is an automated message from %{site_name} to let you know that [your post](%{base_url}%{url}) was restored.

        This post was flagged by the community and a staff member opted to restore it.

        [details="Click to expand restored post"]
        ``` markdown
        %{flagged_post_raw_content}
        ```
        [/details]

    flags_agreed_and_post_deleted:
      title: "Flagged post removed by staff"
      subject_template: "Flagged post removed by staff"
      text_body_template: |
        Hello,

        This is an automated message from %{site_name} to let you know that [your post](%{base_url}%{url}) was removed.

        %{flag_reason}

        This post was flagged by the community and a staff member opted to remove it.

        ``` markdown
        %{flagged_post_raw_content}
        ```

        Please review our [community guidelines](%{base_url}/guidelines) for details.

    flags_agreed_and_post_deleted_for_responders:
      title: "Reply removed from flagged post by staff"
      subject_template: "Reply removed from flagged post by staff"
      text_body_template: |
        Hello,

        This is an automated message from %{site_name} to let you know that a [post](%{base_url}%{url}) you replied to was removed.

        %{flag_reason}

        This post was flagged by the community and a staff member opted to remove it.

        ``` markdown
        %{flagged_post_raw_content}
        ```

        To which you responded

        ``` markdown
        %{flagged_post_response_raw_content}
        ```

        For more details on the reason for removal, please review our [community guidelines](%{base_url}/guidelines).

    usage_tips:
      text_body_template: |
        For a few quick tips on getting started as a new user, [check out this blog post](https://blog.discourse.org/2016/12/discourse-new-user-tips-and-tricks/).

        As you participate here, we’ll get to know you, and temporary new user limitations will be lifted. Over time you’ll gain [trust levels](https://blog.discourse.org/2018/06/understanding-discourse-trust-levels/) that include special abilities to help us manage our community together.

    welcome_user:
      title: "Welcome User"
      subject_template: "Welcome to %{site_name}!"
      text_body_template: |
        Thanks for joining %{site_name}, and welcome!

        %{new_user_tips}

        We believe in [civilized community behavior](%{base_url}/guidelines) at all times.

        Enjoy your stay!

    welcome_tl1_user:
      title: "Welcome TL1 User"
      subject_template: "Thanks for spending time with us"
      text_body_template: |
        Hey there. We see you’ve been busy reading, which is fantastic, so we’ve promoted you up a [trust level!](https://blog.discourse.org/2018/06/understanding-discourse-trust-levels/)

        We’re really glad you’re spending time with us and we’d love to know more about you. Take a moment to [fill out your profile](%{base_url}/my/preferences/profile), or feel free to [start a new topic](%{base_url}/categories).

    welcome_staff:
      title: "Welcome Staff"
      subject_template: "Congratulations, you’ve been granted %{role} status!"
      text_body_template: |
        You’ve been granted %{role} status by a fellow staff member.

        As a %{role}, you now have access to the <a href='%{base_url}/admin' target='_blank'>admin interface</a>.

        With great power comes great responsibility. If you’re new to moderating, please refer to the [Moderation Guide](https://meta.discourse.org/t/discourse-moderation-guide/63116).
    welcome_invite:
      title: "Welcome Invite"
      subject_template: "Welcome to %{site_name}!"
      text_body_template: |
        Thanks for accepting your invitation to %{site_name} -- welcome!

        - We've created this new account **%{username}** for you. Change your name or password by visiting [your user profile][prefs].

        - When you log in, please **use the same email address from your original invitation** — otherwise we won't be able to tell it's you!

        %{new_user_tips}

        We believe in [civilized community behavior](%{base_url}/guidelines) at all times.

        Enjoy your stay!

        [prefs]: %{user_preferences_url}

    tl2_promotion_message:
      subject_template: "Congratulations on your trust level promotion!"
      text_body_template: |
        We’ve promoted you up another [trust level](https://blog.discourse.org/2018/06/understanding-discourse-trust-levels/)!

        Achieving Trust Level 2 means that you have read and actively participated enough to be considered a member of this community.

        As an experienced user, you might appreciate [this list of handy tips and tricks](https://blog.discourse.org/2016/12/discourse-new-user-tips-and-tricks/).

        We invite you to keep getting involved – we enjoy having you around.

    backup_succeeded:
      title: "Backup Succeeded"
      subject_template: "Backup completed successfully"
      text_body_template: |
        The backup was successful.

        Visit the [admin > backup section](%{base_url}/admin/backups) to download your new backup.

        Here's the log:

        %{logs}

    backup_failed:
      title: "Backup Failed"
      subject_template: "Backup failed"
      text_body_template: |
        The backup has failed.

        Here's the log:

        %{logs}

    restore_succeeded:
      title: "Restore Succeeded"
      subject_template: "Restore completed successfully"
      text_body_template: |
        The restore was successful.

        Here's the log:

        %{logs}

    restore_failed:
      title: "Restore Failed"
      subject_template: "Restore failed"
      text_body_template: |
        The restore has failed.

        Here's the log:

        %{logs}

    bulk_invite_succeeded:
      title: "Bulk Invite Succeeded"
      subject_template: "Bulk user invite processed successfully"
      text_body_template: |
        Your bulk user invite file was processed, %{sent} invites mailed, %{skipped} skipped and %{warnings} warning(s).

        Skipped Invites for Emails:

        ``` text
        %{skipped_emails}
        ```

        ``` text
        %{logs}
        ```

    bulk_invite_failed:
      title: "Bulk Invite Failed"
      subject_template: "Bulk user invite processed with errors"
      text_body_template: |
        Your bulk user invite file was processed, %{sent} invites mailed, %{skipped} skipped, %{warnings} warning(s) and %{failed} error(s).

        Skipped Invites for Emails:

        ``` text
        %{skipped_emails}
        ```

        Failed Invites for Emails:

        ``` text
        %{failed_emails}
        ```

        Here's the log:

        ``` text
        %{logs}
        ```
    user_added_to_group_as_owner:
      title: "Added to Group as Owner"
      subject_template: "You have been added as an owner of the %{group_name} group"
      text_body_template: |
        You have been added as an owner of the [%{group_name}](%{base_url}%{group_path}) group.

    user_added_to_group_as_member:
      title: "Added to Group as Member"
      subject_template: "You have been added as a member of the %{group_name} group"
      text_body_template: |
        You have been added as a member of the [%{group_name}](%{base_url}%{group_path}) group.

    csv_export_succeeded:
      title: "CSV Export Succeeded"
      subject_template: "[%{export_title}] Data export complete"
      text_body_template: |
        Your data export was successful! :dvd:

        %{download_link}

        The above download link will be valid for 48 hours.

        The data is compressed as a zip archive. If the archive does not extract itself when you open it, use the tool recommended here: https://www.7-zip.org/

    csv_export_failed:
      title: "CSV Export Failed"
      subject_template: "Data export failed"
      text_body_template: "We're sorry, but your data export failed. Please check the logs or [contact a staff member](%{base_url}/about)."

    email_reject_insufficient_trust_level:
      title: "Email Reject insufficient Trust Level"
      subject_template: "[%{email_prefix}] Email issue -- Insufficient Trust Level"
      text_body_template: |
        We're sorry, but your email message to %{destination} (titled %{former_title}) didn't work.

        Your account does not have the required trust level to post new topics to this email address. If you believe this is an error, [contact a staff member](%{base_url}/about).

    email_reject_user_not_found:
      title: "Email Reject User Not Found"
      subject_template: "[%{email_prefix}] Email issue -- User Not Found"
      text_body_template: |
        We're sorry, but your email message to %{destination} (titled %{former_title}) didn't work.

        Your reply was sent from an unknown email address. Try sending from another email address, or [contact a staff member](%{base_url}/about).

    email_reject_screened_email:
      title: "Email Reject Screened Email"
      subject_template: "[%{email_prefix}] Email issue -- Blocked Email"
      text_body_template: |
        We're sorry, but your email message to %{destination} (titled %{former_title}) didn't work.

        Your reply was sent from a blocked email address. Try sending from another email address, or [contact a staff member](%{base_url}/about).

    email_reject_not_allowed_email:
      title: "Email Reject Not Allowed Email"
      subject_template: "[%{email_prefix}] Email issue -- Blocked Email"
      text_body_template: |
        We're sorry, but your email message to %{destination} (titled %{former_title}) didn't work.

        Your reply was sent from a blocked email address. Try sending from another email address, or [contact a staff member](%{base_url}/about).

    email_reject_inactive_user:
      title: "Email Reject Inactive User"
      subject_template: "[%{email_prefix}] Email issue -- Inactive User"
      text_body_template: |
        We're sorry, but your email message to %{destination} (titled %{former_title}) didn't work.

        Your account associated with this email address is not activated. Please activate your account before sending emails in.

    email_reject_silenced_user:
      title: "Email Reject Silenced User"
      subject_template: "[%{email_prefix}] Email issue -- Silenced User"
      text_body_template: |
        We're sorry, but your email message to %{destination} (titled %{former_title}) didn't work.

        Your account associated with this email address has been silenced.

    email_reject_reply_user_not_matching:
      title: "Email Reject User Not Matching"
      subject_template: "[%{email_prefix}] Email issue -- Unexpected Reply Address"
      text_body_template: |
        We're sorry, but your email message to %{destination} (titled %{former_title}) didn't work.

        Your reply was sent from a different email address than the one we expected, so we're not sure if this is the same person. Try sending from another email address, or [contact a staff member](%{base_url}/about).

    email_reject_empty:
      title: "Email Reject Empty"
      subject_template: "[%{email_prefix}] Email issue -- No Content"
      text_body_template: |
        We're sorry, but your email message to %{destination} (titled %{former_title}) didn't work.

        We couldn't find any reply content in your email.

        If you're getting this and you _did_ include a reply, try again with simpler formatting.

    email_reject_parsing:
      title: "Email Reject Parsing"
      subject_template: "[%{email_prefix}] Email issue -- Content Unrecognized"
      text_body_template: |
        We're sorry, but your email message to %{destination} (titled %{former_title}) didn't work.

        We couldn't find your reply in the email. **Make sure your reply is at the top of the email** -- we can't process inline replies.

    email_reject_invalid_access:
      title: "Email Reject Invalid Access"
      subject_template: "[%{email_prefix}] Email issue -- Invalid Access"
      text_body_template: |
        We're sorry, but your email message to %{destination} (titled %{former_title}) didn't work.

        Your account does not have the privileges to post new topics in that category. If you believe this is an error, [contact a staff member](%{base_url}/about).

    email_reject_strangers_not_allowed:
      title: "Email Reject Strangers Not Allowed"
      subject_template: "[%{email_prefix}] Email issue -- Invalid Access"
      text_body_template: |
        We're sorry, but your email message to %{destination} (titled %{former_title}) didn't work.

        The category you sent this email to only allows replies from users with valid accounts and known email addresses. If you believe this is an error, [contact a staff member](%{base_url}/about).

    email_reject_invalid_post:
      title: "Email Reject Invalid Post"
      subject_template: "[%{email_prefix}] Email issue -- Posting error"
      text_body_template: |
        We're sorry, but your email message to %{destination} (titled %{former_title}) didn't work.

        Some possible causes are: complex formatting, message too large, message too small. Please try again, or post via the website if this continues.

    email_reject_invalid_post_specified:
      title: "Email Reject Invalid Post Specified"
      subject_template: "[%{email_prefix}] Email issue -- Posting error"
      text_body_template: |
        We're sorry, but your email message to %{destination} (titled %{former_title}) didn't work.

        Reason:

        %{post_error}

        If you can correct the problem, please try again.
      date_invalid: "No post creation date found. Is the e-mail missing a Date: header?"

    email_reject_post_too_short:
      title: "Email Reject Post Too Short"
      subject_template: "[%{email_prefix}] Email issue -- Post too short"
      text_body_template: |
        We're sorry, but your email message to %{destination} (titled %{former_title}) didn't work.

        To promote more in depth conversations, very short replies are not allowed. Can you please reply with at least %{count} characters? Alternatively, you can like a post via email by replying with "+1".

    email_reject_invalid_post_action:
      title: "Email Reject Invalid Post Action"
      subject_template: "[%{email_prefix}] Email issue -- Invalid Post Action"
      text_body_template: |
        We're sorry, but your email message to %{destination} (titled %{former_title}) didn't work.

        The Post Action was not recognized. Please try again, or post via the website if this continues.

    email_reject_reply_key:
      title: "Email Reject Reply Key"
      subject_template: "[%{email_prefix}] Email issue -- Unknown Reply Key"
      text_body_template: |
        We're sorry, but your email message to %{destination} (titled %{former_title}) didn't work.

        The reply key in the email is invalid or unknown, so we can't figure out what this email is in reply to. [Contact a staff member](%{base_url}/about).

    email_reject_bad_destination_address:
      title: "Email Reject Bad Destination Address"
      subject_template: "[%{email_prefix}] Email issue -- Unknown To: Address"
      text_body_template: |
        We're sorry, but your email message to %{destination} (titled %{former_title}) didn't work.

        Here are some things to check:

          - Do you use more than one email address? Did you reply from a different email address than the one you originally used? Email replies require that you use the same email address when replying.

          - Did your email software properly use the Reply-To: email address when replying? Unfortunately, some email software incorrectly sends replies to the From: address, which won’t work.

          - Was the Message-ID header in the email modified? The Message-ID must be consistent and unchanged.

        Need more help? Reach out to us via the Contact Us details at %{base_url}/about

    email_reject_old_destination:
      title: "Email Reject Old Destination"
      subject_template: "[%{email_prefix}] Email issue -- You are trying to reply to an old notification"
      text_body_template: |
        We're sorry, but your email message to %{destination} (titled %{former_title}) didn't work.

        We only accept replies to original notifications for %{number_of_days} days. Please [visit the topic](%{short_url}) to continue the conversation.

    email_reject_topic_not_found:
      title: "Email Reject Topic Not Found"
      subject_template: "[%{email_prefix}] Email issue -- Topic Not Found"
      text_body_template: |
        We're sorry, but your email message to %{destination} (titled %{former_title}) didn't work.

        The topic you are replying to no longer exists -- perhaps it was deleted? If you believe this is an error, [contact a staff member](%{base_url}/about).

    email_reject_topic_closed:
      title: "Email Reject Topic Closed"
      subject_template: "[%{email_prefix}] Email issue -- Topic Closed"
      text_body_template: |
        We're sorry, but your email message to %{destination} (titled %{former_title}) didn't work.

        The topic you are replying to is currently closed and no longer accepting replies. If you believe this is an error, [contact a staff member](%{base_url}/about).

    email_reject_auto_generated:
      title: "Email Reject Auto Generated"
      subject_template: "[%{email_prefix}] Email issue -- Auto Generated Reply"
      text_body_template: |
        We're sorry, but your email message to %{destination} (titled %{former_title}) didn't work.

        Your email was marked as "auto generated", which means it was automatically created by a computer instead of being typed by a human; we can't accept those kinds of emails. If you believe this is an error, [contact a staff member](%{base_url}/about).

    email_reject_unrecognized_error:
      title: "Email Reject Unrecognized Error"
      subject_template: "[%{email_prefix}] Email issue -- Unrecognized Error"
      text_body_template: |
        We're sorry, but your email message to %{destination} (titled %{former_title}) didn't work.

        There was an unrecognized error while processing your email and it wasn't posted. You should try again, or [contact a staff member](%{base_url}/about).

    email_reject_attachment:
      title: "Email Attachment Rejected"
      subject_template: "[%{email_prefix}] Email issue -- Attachment Rejected"
      text_body_template: |
        Unfortunately some attachments in your email message to %{destination} (titled %{former_title}) were rejected.

        Details:
        %{rejected_errors}

        If you believe this is an error, [contact a staff member](%{base_url}/about).

    email_reject_reply_not_allowed:
      title: "Email Reject Reply Not Allowed"
      subject_template: "[%{email_prefix}] Email issue -- Reply Not Allowed"
      text_body_template: |
        We're sorry, but your email message to %{destination} (titled %{former_title}) didn't work.

        You don't have permissions to reply to the topic. If you believe this is an error, [contact a staff member](%{base_url}/about).

    email_reject_reply_to_digest:
      title: "Email Reject Reply To Summary"
      subject_template: "[%{email_prefix}] Email issue -- Reply to Summary"
      text_body_template: |
        We're sorry, but your email message to %{destination} (titled %{former_title}) didn't work.

        You replied to a Summary email, which is not accepted.

        If you believe this is an error, [contact a staff member](%{base_url}/about).

    email_reject_too_many_recipients:
      title: "Email Reject Too Many Recipients"
      subject_template: "[%{email_prefix}] Email issue -- Too Many Recipients"
      text_body_template: |
        We're sorry, but your email message to %{destination} (titled %{former_title}) didn't work.

        You attempted to email more than %{max_recipients_count} people and our system automatically tagged your email as spam.

        If you believe this is an error, [contact a staff member](%{base_url}/about).

    email_error_notification:
      title: "Email Error Notification"
      subject_template: "[%{email_prefix}] Email issue -- POP authentication error"
      text_body_template: |
        Unfortunately, there was an authentication error while polling mails from the POP server.

        Please make sure you have properly configured the POP credentials in [the site settings](%{base_url}/admin/site_settings/category/email).

        If there is a web UI for the POP email account, you may need to log in on the web and check your settings there.

    email_revoked:
      title: "Email Revoked"
      subject_template: "Is your email address correct?"
      text_body_template: |
        We’re sorry, but we’re having trouble reaching you via email. Our last few emails to you have all bounced back as undeliverable.

        Can you make sure [your email address](%{base_url}/my/preferences/email) is valid and working? You may also wish to add our email address to your address book / contact list to improve deliverability.

    email_bounced: |
      The message to %{email} bounced.

      ### Details

      ``` text
      %{raw}
      ```

    ignored_users_summary:
      title: "Ignored User passed threshold"
      subject_template: "A user is being ignored by many other users"
      text_body_template: |
        Hello,

        This is an automated message from %{site_name} to inform you that @%{username} has been ignored by %{ignores_threshold} users. This could indicate a problem is developing in your community.

        You might want to [review recent posts](%{base_url}/u/%{username}/summary) from this user, and potentially other users in the [ignored and muted user report](%{base_url}/admin/reports/top_ignored_users).

        For additional guidance, please refer to our [community guidelines](%{base_url}/guidelines).

    too_many_spam_flags:
      title: "Too Many Spam Flags"
      subject_template: "New account on hold"
      text_body_template: |
        Hello,

        This is an automated message from %{site_name} to let you know that your posts have been temporarily hidden because they were flagged by the community.

        As a precautionary measure, your new account has been silenced and will be unable to create replies or topics until a staff member can review your account. We apologize for the inconvenience.

        For additional guidance, please refer to our [community guidelines](%{base_url}/guidelines).
    too_many_tl3_flags:
      title: "Too Many TL3 Flags"
      subject_template: "New account on hold"
      text_body_template: |
        Hello,

        This is an automated message from %{site_name} to let you know you that your account has been placed on hold due to a large number of community flags.

        As a precautionary measure, your new account has been silenced from creating new replies or topics until a staff member can review your account. We apologize for the inconvenience.

        For additional guidance, please refer to our [community guidelines](%{base_url}/guidelines).
    silenced_by_staff:
      title: "Silenced by Staff"
      subject_template: "Account temporarily on hold"
      text_body_template: |
        Hello,

        This is an automated message from %{site_name} to let you know that your account has been temporarily placed on hold as a precautionary measure.

        Please do continue to browse, but you won't be able to reply or create topics until a [staff member](%{base_url}/about) reviews your most recent posts. We apologize for the inconvenience.

        For additional guidance, refer to our [community guidelines](%{base_url}/guidelines).

    user_automatically_silenced:
      title: "User Automatically Silenced"
      subject_template: "New user %{username} silenced by community flags"
      text_body_template: |
        This is an automated message.

        The new user [%{username}](%{user_url}) was automatically silenced because multiple users flagged %{username}'s post(s).

        Please [review the flags](%{base_url}/review). If %{username} was incorrectly silenced from posting, click the unsilence button on [the admin page for this user](%{user_url}).

        This threshold can be changed via the `silence_new_user` site settings.

    spam_post_blocked:
      title: "Spam Post Blocked"
      subject_template: "New user %{username} posts blocked due to repeated links"
      text_body_template: |
        This is an automated message.

        The new user [%{username}](%{user_url}) tried to create multiple posts with links to %{domains}, but those posts were blocked to avoid spam. The user is still able to create new posts that do not link to %{domains}.

        Please [review the user](%{user_url}).

        This can be modified via the `newuser_spam_host_threshold` and `allowed_spam_host_domains` site settings. Consider adding %{domains} to the allowlist if they should be exempt.

    unsilenced:
      title: "Unsilenced"
      subject_template: "Account no longer on hold"
      text_body_template: |
        Hello,

        This is an automated message from %{site_name} to let you know that your account is no longer on hold after staff review.

        You can now create new replies and topics again. Thank you for your patience.

    pending_users_reminder:
      title: "Pending Users Reminder"
      subject_template:
        one: "%{count} user waiting for approval"
        other: "%{count} users waiting for approval"
      text_body_template: |
        There are new user signups waiting to be approved (or rejected) before they can access this forum.

        [Please review them](%{base_url}/review).

    download_remote_images_disabled:
      title: "Download Remote Images Disabled"
      subject_template: "Downloading remote images disabled"
      text_body_template: "The `download_remote_images_to_local` setting was disabled because the disk space limit at `download_remote_images_threshold` was reached."

    new_user_of_the_month:
      title: "You're a New User of the Month!"
      subject_template: "You're a New User of the Month!"
      text_body_template: |
        Congratulations, you've earned the **New User of the Month award for %{month_year}**. :trophy:

        This award is only granted to two new users per month, and it will be permanently visible on [the badges page](%{url}).

        You've quickly become a valuable member of our community. Thanks for joining, and keep up the great work!

    queued_posts_reminder:
      title: "Queued Posts Reminder"
      subject_template:
        one: "%{count} post waiting to be reviewed"
        other: "%{count} posts waiting to be reviewed"
      text_body_template: |
        Hello,

        Posts from new users were held for moderation and are currently waiting to be reviewed. [Approve or reject them here](%{base_url}/review?type=ReviewableQueuedPost).

  unsubscribe_link: |
    To unsubscribe from these emails, [click here](%{unsubscribe_url}).

  unsubscribe_link_and_mail: |
    To unsubscribe from these emails, [click here](%{unsubscribe_url}).

  unsubscribe_mailing_list: |
    You are receiving this because you enabled mailing list mode.

    To unsubscribe from these emails, [click here](%{unsubscribe_url}).

  subject_re: "Re: "
  subject_pm: "[PM] "
  email_from: "%{user_name} via %{site_name}"
  email_from_without_site: "%{group_name}"

  user_notifications:
    previous_discussion: "Previous Replies"
    reached_limit:
      one: "Heads up: We send a maximum of %{count} daily email. Check the site to see the ones that might be held back."
      other: "Heads up: We send a maximum of %{count} daily emails. Check the site to see the ones that might be held back. PS thanks for being popular!"
    in_reply_to: "In Reply To"

    header_instructions: ""
    reply_by_email: "[Visit Topic](%{base_url}%{url}) or reply to this email to respond."
    reply_by_email_pm: "[Visit Message](%{base_url}%{url}) or reply to this email to respond to %{participants}."
    reply_by_email_button_only: "[Visit Topic](%{base_url}%{url})"
    reply_by_email_pm_button_only: "[Visit Message](%{base_url}%{url})"
    only_reply_by_email: "Reply to this email to respond."
    only_reply_by_email_pm: "Reply to this email to respond to %{participants}."
    only_reply_by_email_pm_button_only: "[Visit Message](%{base_url}%{url})"
    visit_link_to_respond: "[Visit Topic](%{base_url}%{url}) to respond."
    visit_link_to_respond_pm: "[Visit Message](%{base_url}%{url}) to respond to %{participants}."
    visit_link_to_respond_button_only: "[Visit Topic](%{base_url}%{url})"
    visit_link_to_respond_pm_button_only: "[Visit Message](%{base_url}%{url})"
    reply_above_line: "## Please type your reply above this line. ##"

    posted_by: "Posted by %{username} on %{post_date}"

    pm_participants: "Participants: %{participants}"
    more_pm_participants:
      one: "%{participants} and %{count} other"
      other: "%{participants} and %{count} others"

    invited_group_to_private_message_body: |
      %{username} invited @%{group_name} to a message

      > **[%{topic_title}](%{topic_url})**
      >
      > %{topic_excerpt}

      at

      > %{site_title} -- %{site_description}

      To join the message, click the link below:

      %{topic_url}

    invited_to_private_message_body: |
      %{username} invited you to a message

      > **[%{topic_title}](%{topic_url})**
      >
      > %{topic_excerpt}

      at

      > %{site_title} -- %{site_description}

      To join the message, click the link below:

      %{topic_url}

    invited_to_topic_body: |
      %{username} invited you to a discussion

      > **[%{topic_title}](%{topic_url})**
      >
      > %{topic_excerpt}

      at

      > %{site_title} -- %{site_description}

      To join the discussion, click the link below:

      %{topic_url}

    user_invited_to_private_message_pm_group:
      title: "User Invited Group to PM"
      subject_template: "[%{email_prefix}] %{username} invited @%{group_name} to a message '%{topic_title}'"
      text_body_template: |
        %{header_instructions}

        %{message}

        %{respond_instructions}

    user_invited_to_private_message_pm:
      title: "User Invited to PM"
      subject_template: "[%{email_prefix}] %{username} invited you to a message '%{topic_title}'"
      text_body_template: |
        %{header_instructions}

        %{message}

        %{respond_instructions}

    user_invited_to_private_message_pm_staged:
      title: "User Invited to PM Staged"
      subject_template: "[%{email_prefix}] %{username} invited you to a message '%{topic_title}'"
      text_body_template: |
        %{header_instructions}

        %{message}

        %{respond_instructions}

    user_invited_to_topic:
      title: "User Invited to Topic"
      subject_template: "[%{email_prefix}] %{username} invited you to '%{topic_title}'"
      text_body_template: |
        %{header_instructions}

        %{message}

        %{respond_instructions}

    user_replied:
      title: "User Replied"
      subject_template: "[%{email_prefix}] %{topic_title}"
      text_body_template: |
        %{header_instructions}

        %{message}

        %{context}

        %{respond_instructions}

    user_replied_pm:
      title: "User Replied PM"
      subject_template: "[%{email_prefix}] [PM] %{topic_title}"
      text_body_template: |
        %{header_instructions}

        %{message}

        %{context}

        %{respond_instructions}

    user_quoted:
      title: "User Quoted"
      subject_template: "[%{email_prefix}] %{topic_title}"
      text_body_template: |
        %{header_instructions}

        %{message}

        %{context}

        %{respond_instructions}

    user_linked:
      title: "User Linked"
      subject_template: "[%{email_prefix}] %{topic_title}"
      text_body_template: |
        %{header_instructions}

        %{message}

        %{context}

        %{respond_instructions}

    user_mentioned:
      title: "User Mentioned"
      subject_template: "[%{email_prefix}] %{topic_title}"
      text_body_template: |
        %{header_instructions}

        %{message}

        %{context}

        %{respond_instructions}

    user_mentioned_pm:
      title: "User Mentioned PM"
      subject_template: "[%{email_prefix}] [PM] %{topic_title}"
      text_body_template: |
        %{header_instructions}

        %{message}

        %{context}

        %{respond_instructions}

    user_group_mentioned:
      title: "User Group Mentioned"
      subject_template: "[%{email_prefix}] %{topic_title}"
      text_body_template: |
        %{header_instructions}

        %{message}

        %{context}

        %{respond_instructions}

    user_group_mentioned_pm:
      title: "User Group Mentioned PM"
      subject_template: "[%{email_prefix}] [PM] %{topic_title}"
      text_body_template: |
        %{header_instructions}

        %{message}

        %{context}

        %{respond_instructions}

    user_group_mentioned_pm_group:
      title: "User Group Mentioned PM"
      subject_template: "[%{email_prefix}] [PM] %{topic_title}"
      text_body_template: |
        %{header_instructions}

        %{message}

        %{context}

        %{respond_instructions}

    user_posted:
      title: "User Posted"
      subject_template: "[%{email_prefix}] %{topic_title}"
      text_body_template: |
        %{header_instructions}

        %{message}

        %{context}

        %{respond_instructions}

    user_watching_category_or_tag:
      title: "User Watching Category or Tag"
      subject_template: "[%{email_prefix}] %{topic_title}"
      text_body_template: |
        %{header_instructions}

        %{message}

        %{context}

        %{respond_instructions}

    user_watching_first_post:
      title: "User Watching First Post"
      subject_template: "[%{email_prefix}] %{topic_title}"
      text_body_template: |
        %{header_instructions}

        %{message}

        %{context}

        %{respond_instructions}

    user_posted_pm:
      title: "User Posted PM"
      subject_template: "[%{email_prefix}] [PM] %{topic_title}"
      text_body_template: |
        %{header_instructions}

        %{message}

        %{context}

        %{respond_instructions}

    user_posted_pm_staged:
      title: "User Posted PM Staged"
      subject_template: "%{optional_re}%{topic_title}"
      text_body_template: |

        %{message}

    account_suspended:
      title: "Account Suspended"
      subject_template: "[%{email_prefix}] Your account has been suspended"
      text_body_template: |
        You have been suspended from the forum until %{suspended_till}.

        Reason - %{reason}

    account_suspended_forever:
      title: "Account Suspended"
      subject_template: "[%{email_prefix}] Your account has been suspended"
      text_body_template: |
        You have been suspended from the forum.

        Reason - %{reason}

    account_silenced:
      title: "Account Silenced"
      subject_template: "[%{email_prefix}] Your account has been silenced"
      text_body_template: |
        You have been silenced from the forum until %{silenced_till}.

        Reason - %{reason}

    account_silenced_forever:
      title: "Account Silenced"
      subject_template: "[%{email_prefix}] Your account has been silenced"
      text_body_template: |
        You have been silenced from the forum.

        Reason - %{reason}

    account_deleted:
      title: "Account Deleted"
      subject_template: "[%{email_prefix}] Your account has been deleted"
      text_body_template: |
        Hello,

        This is an automated message from [%{site_name}](%{base_url}) to let you know that the user account associated with this email address has been deleted by a staff member.

        %{flag_reason}

        Please review our [community guidelines](%{base_url}/guidelines) for details.

    account_exists:
      title: "Account already exists"
      subject_template: "[%{email_prefix}] Account already exists"
      text_body_template: |
        You just tried to create an account at %{site_name}, or tried to change the email of an account to %{email}. However, an account already exists for %{email}.

        If you forgot your password, [reset it now](%{base_url}/password-reset).

        If you didn’t try to create an account for %{email} or change your email address, don’t worry – you can safely ignore this message.

        If you have any questions, [contact our friendly staff](%{base_url}/about).

    account_second_factor_disabled:
      title: "Two-Factor Authentication disabled"
      subject_template: "[%{email_prefix}] Two-Factor Authentication disabled"
      text_body_template: |
        Two-factor authentication has been disabled on your account at %{site_name}. You can now log in with only your password; an additional authentication code is no longer required.

        If you did not choose to disable two-factor authentication, someone may have compromised your account.

        If you have any questions, [contact our friendly staff](%{base_url}/about).

    digest:
      why: "A brief summary of %{site_link} since %{since}"
      since_last_visit: "Since your last visit"
      new_topics: "New Topics"
      unread_notifications: "Unread Notifications"
      unread_high_priority: "Unread High Priority Notifications"
      liked_received: "Likes Received"
      new_users: "New Users"
      popular_topics: "Popular Topics"
      join_the_discussion: "Read More"
      popular_posts: "Popular Posts"
      more_new: "New for you"
      subject_template: "[%{email_prefix}] Summary"
      unsubscribe: "This summary is sent from %{site_link} when we haven't seen you in a while. Change %{email_preferences_link}, or %{unsubscribe_link} to unsubscribe."
      your_email_settings: "your email settings"
      click_here: "click here"
      from: "%{site_name}"
      preheader: "A brief summary since %{since}"
      custom:
        html:
          header: ""
          below_post_1: ""
          below_post_2: ""
          below_post_3: ""
          below_post_4: ""
          below_post_5: ""
          above_popular_topics: ""
          below_popular_topics: ""
          above_footer: ""
          below_footer: ""
        text:
          below_post_1: ""
          below_post_2: ""
          below_post_3: ""
          below_post_4: ""
          below_post_5: ""
          above_popular_topics: ""
          below_popular_topics: ""
          above_footer: ""
          below_footer: ""

    forgot_password:
      title: "Forgot Password"
      subject_template: "[%{email_prefix}] Password reset"
      text_body_template: |
        Somebody asked to reset your password on [%{site_name}](%{base_url}).

        If it was not you, you can safely ignore this email.

        Click the following link to choose a new password:
        %{base_url}/u/password-reset/%{email_token}

    email_login:
      title: "Log in via link"
      subject_template: "[%{email_prefix}] Log in via link"
      text_body_template: |
        Here's your link to log in at [%{site_name}](%{base_url}).

        If you did not request this link, you can safely ignore this email.

        Click the following link to log in:
        %{base_url}/session/email-login/%{email_token}

    set_password:
      title: "Set Password"
      subject_template: "[%{email_prefix}] Set Password"
      text_body_template: |
        Somebody asked to add a password to your account on [%{site_name}](%{base_url}). Alternatively, you can log in using any supported online service (Google, Facebook, etc) that is associated with this validated email address.

        If you did not make this request, you can safely ignore this email.

        Click the following link to choose a password:
        %{base_url}/u/password-reset/%{email_token}

    admin_login:
      title: "Admin Login"
      subject_template: "[%{email_prefix}] Login"
      text_body_template: |
        Somebody asked to log in to your account on [%{site_name}](%{base_url}).

        If you did not make this request, you can safely ignore this email.

        Click the following link to log in:
        %{base_url}/session/email-login/%{email_token}

    account_created:
      title: "Account Created"
      subject_template: "[%{email_prefix}] Your New Account"
      text_body_template: |
        A new account was created for you at %{site_name}

        Click the following link to choose a password for your new account:
        %{base_url}/u/password-reset/%{email_token}

    confirm_new_email:
      title: "Confirm New Email"
      subject_template: "[%{email_prefix}] Confirm your new email address"
      text_body_template: |
        Confirm your new email address for %{site_name} by clicking on the following link:

        %{base_url}/u/confirm-new-email/%{email_token}

        If you did not request this change, please contact a [site admin](%{base_url}/about).

    confirm_new_email_via_admin:
      title: "Confirm New Email"
      subject_template: "[%{email_prefix}] Confirm your new email address"
      text_body_template: |
        Confirm your new email address for %{site_name} by clicking on the following link:

        %{base_url}/u/confirm-new-email/%{email_token}

        This email change was requested by a site admin. If you did not request this change, please contact a [site admin](%{base_url}/about).

    confirm_old_email:
      title: "Confirm Old Email"
      subject_template: "[%{email_prefix}] Confirm your current email address"
      text_body_template: |
        Before we can change your email address, we need you to confirm that you control
        the current email account. After you complete this step, we will have you confirm
        the new email address.

        Confirm your current email address for %{site_name} by clicking on the following link:

        %{base_url}/u/confirm-old-email/%{email_token}

    confirm_old_email_add:
      title: "Confirm Old Email (Add)"
      subject_template: "[%{email_prefix}] Confirm your current email address"
      text_body_template: |
        Before we can add a new email address, we need you to confirm that you control
        the current email account. After you complete this step, we will have you confirm
        the new email address.

        Confirm your current email address for %{site_name} by clicking on the following link:

        %{base_url}/u/confirm-old-email/%{email_token}

    notify_old_email:
      title: "Notify Old Email"
      subject_template: "[%{email_prefix}] Your email address has been changed"
      text_body_template: |
        This is an automated message to let you know that your email address for
        %{site_name} has been changed. If this was done in error, please contact
        a site administrator.

        Your email address has been changed to:

        %{new_email}

    notify_old_email_add:
      title: "Notify Old Email (Add)"
      subject_template: "[%{email_prefix}] A new email address has been added"
      text_body_template: |
        This is an automated message to let you know that an email address for
        %{site_name} has been added. If this was done in error, please contact
        a site administrator.

        Your added email address is:

        %{new_email}

    signup_after_approval:
      title: "Signup After Approval"
      subject_template: "You've been approved on %{site_name}!"
      text_body_template: |
        Welcome to %{site_name}!

        A staff member approved your account on %{site_name}.

        You can now access your new account by logging in at:
        %{base_url}

        If the above link is not clickable, try copying and pasting it into the address bar of your web browser.

        %{new_user_tips}

        We believe in [civilized community behavior](%{base_url}/guidelines) at all times.

        Enjoy your stay!

    signup_after_reject:
      title: "Signup After Reject"
      subject_template: "You've been rejected on %{site_name}"
      text_body_template: |
        A staff member rejected your account on %{site_name}.

        %{reject_reason}

    signup:
      title: "Signup"
      subject_template: "[%{email_prefix}] Confirm your new account"
      text_body_template: |
        Welcome to %{site_name}!

        Click the following link to confirm and activate your new account:
        %{base_url}/u/activate-account/%{email_token}

        If the above link is not clickable, try copying and pasting it into the address bar of your web browser.

    activation_reminder:
      title: "Activation Reminder"
      subject_template: "[%{email_prefix}] Reminder to confirm your account"
      text_body_template: |
        Welcome to %{site_name}!

        This is a friendly reminder to activate your account.

        Click the following link to confirm and activate your new account:
        %{base_url}/u/activate-account/%{email_token}

        If the above link is not clickable, try copying and pasting it into the address bar of your web browser.

    suspicious_login:
      title: "New Login Alert"
      subject_template: "[%{site_name}] New Login from %{location}"
      text_body_template: |
        Hello,

        We noticed a login from a device or location you don’t usually use. Was this you?

         - Location: %{location} (%{client_ip})
         - Browser: %{browser}
         - Device: %{device} – %{os}

        If this was you, great! There’s nothing else you need to do.

        If this was not you, please [review your existing sessions](%{base_url}/my/preferences/security) and consider changing your password.

    post_approved:
      title: "Your post was approved"
      subject_template: "[%{site_name}] Your post was approved"
      text_body_template: |
        Hello,

        This is an automated message from %{site_name} to let you know that [your post](%{base_url}%{post_url}) was approved.
  page_forbidden:
    title: "Oops! That page is private."

  site_setting_missing: "`%{name}` site setting has to be set."

  page_not_found:
    page_title: "Page Not Found"
    title: "Oops! That page doesn’t exist or is private."
    popular_topics: "Popular"
    recent_topics: "Recent"
    see_more: "More"
    search_title: "Search this site"
    search_button: "Search"

  offline:
    title: "Cannot load app"
    offline_page_message: "It looks like you are offline! Please check your network connection and try again."

  login_required:
    welcome_message: "# [Welcome to %{title}](#welcome)"

  upload:
    edit_reason: "downloaded local copies of images"
    unauthorized: "Sorry, the file you are trying to upload is not authorized (authorized extensions: %{authorized_extensions})."
    pasted_image_filename: "Pasted image"
    store_failure: "Failed to store upload #%{upload_id} for user #%{user_id}."
    file_missing: "Sorry, you must provide a file to upload."
    empty: "Sorry, but the file you provided is empty."
    failed: "Sorry, but your upload failed. Please try again."
    png_to_jpg_conversion_failure_message: "An error happened when converting from PNG to JPG."
    optimize_failure_message: "An error occurred while optimizing the uploaded image."
    download_failure: "Downloading the file from the external provider failed."
    size_mismatch_failure: "The size of the file uploaded to S3 did not match the external upload's intended size. %{additional_detail}"
    create_multipart_failure: "Failed to create multipart upload in the external store."
    abort_multipart_failure: "Failed to abort multipart upload in the external store."
    complete_multipart_failure: "Failed to complete multipart upload in the external store."
    external_upload_not_found: "The upload was not found in the external store. %{additional_detail}"
    checksum_mismatch_failure: "The checksum of the file you uploaded does not match. The file contents may have changed on upload. Please try again."
    cannot_promote_failure: "The upload cannot be completed, it may have already completed or previously failed."
    size_zero_failure: "Sorry, it looks like something has gone wrong, the file you are trying to upload is 0 bytes. Please try again."
    attachments:
      too_large: "Sorry, the file you are trying to upload is too big (maximum size is %{max_size_kb}KB)."
      too_large_humanized: "Sorry, the file you are trying to upload is too big (maximum size is %{max_size})."
    images:
      too_large: "Sorry, the image you are trying to upload is too big (maximum size is %{max_size_kb}KB), please resize it and try again."
      too_large_humanized: "Sorry, the image you are trying to upload is too big (maximum size is %{max_size}), please resize it and try again."
      larger_than_x_megapixels: "Sorry, the image you are trying to upload is too large (maximum dimension is %{max_image_megapixels} megapixels), please resize it and try again."
      size_not_found: "Sorry, but we couldn't determine the size of the image. Maybe your image is corrupted?"
    placeholders:
      too_large: "(image larger than %{max_size_kb}KB)"
      too_large_humanized: "(image larger than %{max_size})"

  avatar:
    missing: "Sorry, we can't find any avatar associated with that email address. Can you try uploading it again?"

  flag_reason:
    sockpuppet: "A new user created a topic, and another new user at the same IP address (%{ip_address}) replied. See the <a href='%{base_path}/admin/site_settings/category/spam'>`flag_sockpuppets`</a> site setting."
    spam_hosts: "This new user tried to create multiple posts with links to the same domain. All posts from this user that include links should be reviewed. See the <a href='%{base_path}/admin/site_settings/category/spam'>`newuser_spam_host_threshold`</a> site setting."

  skipped_email_log:
    exceeded_emails_limit: "Exceeded max_emails_per_day_per_user"
    exceeded_bounces_limit: "Exceeded bounce_score_threshold"
    mailing_list_no_echo_mode: "Mailing list notifications disabled for user's own posts"
    user_email_no_user: "Can't find user with id %{user_id}"
    user_email_post_not_found: "Can't find a post with id %{post_id}"
    user_email_anonymous_user: "User is anonymous"
    user_email_user_suspended_not_pm: "User is suspended, not a message"
    user_email_seen_recently: "User was seen recently"
    user_email_notification_already_read: "The notification this email is about has already been read"
    user_email_notification_topic_nil: "post.topic is nil"
    user_email_post_user_deleted: "User of the post has been deleted."
    user_email_post_deleted: "post was deleted by the author"
    user_email_user_suspended: "user was suspended"
    user_email_already_read: "user has already read this post"
    user_email_access_denied: "user is not allowed to see this post"
    user_email_no_email: "No email associated with user id %{user_id}"
    sender_message_blank: "message is blank"
    sender_message_to_blank: "message.to is blank"
    sender_text_part_body_blank: "text_part.body is blank"
    sender_body_blank: "body is blank"
    sender_post_deleted: "post has been deleted"
    sender_message_to_invalid: "recipient has invalid email address"
    sender_topic_deleted: "topic has been deleted"
    group_smtp_post_deleted: "post has been deleted"
    group_smtp_topic_deleted: "topic has been deleted"
    group_smtp_disabled_for_group: "smtp has been disabled for the group"

  color_schemes:
    base_theme_name: "Base"
    light: "Light"
    dark: "Dark"
    neutral: "Neutral"
    grey_amber: "Grey Amber"
    shades_of_blue: "Shades of Blue"
    latte: "Latte"
    summer: "Summer"
    dark_rose: "Dark Rose"
    wcag: "WCAG Light"
    wcag_theme_name: "WCAG Light"
    dracula: "Dracula"
    dracula_theme_name: "Dracula"
    solarized_light: "Solarized Light"
    solarized_light_theme_name: "Solarized Light"
    solarized_dark: "Solarized Dark"
    solarized_dark_theme_name: "Solarized Dark"
    wcag_dark: "WCAG Dark"
    wcag_dark_theme_name: "WCAG Dark"
    default_theme_name: "Default"
    light_theme_name: "Light"
    dark_theme_name: "Dark"
    neutral_theme_name: "Neutral"
    grey_amber_theme_name: "Grey Amber"
    shades_of_blue_theme_name: "Shades of Blue"
    latte_theme_name: "Latte"
    summer_theme_name: "Summer"
    dark_rose_theme_name: "Dark Rose"

  edit_this_page: "Edit this page"

  csv_export:
    boolean_yes: "Yes"
    boolean_no: "No"
    rate_limit_error: "Posts can be downloaded once per day, please try again tomorrow."

  static_topic_first_reply: |
    Edit the first post in this topic to change the contents of the %{page_name} page.

  guidelines_topic:
    title: "FAQ/Guidelines"
    guidelines_title: "Guidelines"
    body: |
      <a name="civilized"></a>

      ## [This is a Civilized Place for Public Discussion](#civilized)

      Please treat this discussion forum with the same respect you would a public park. We, too, are a shared community resource &mdash; a place to share skills, knowledge and interests through ongoing conversation.

      These are not hard and fast rules. They are guidelines to aid the human judgment of our community and keep this a kind, friendly place for civilized public discourse.

      <a name="improve"></a>

      ## [Improve the Discussion](#improve)

      Help us make this a great place for discussion by always adding something positive to the discussion, however small. If you are not sure your post adds to the conversation, think over what you want to say and try again later.

      One way to improve the discussion is by discovering ones that are already happening. Spend time browsing the topics here before replying or starting your own, and you’ll have a better chance of meeting others who share your interests.

      The topics discussed here matter to us, and we want you to act as if they matter to you, too. Be respectful of the topics and the people discussing them, even if you disagree with some of what is being said.

      <a name="agreeable"></a>

      ## [Be Agreeable, Even When You Disagree](#agreeable)

      You may wish to respond by disagreeing. That’s fine. But remember to _criticize ideas, not people_. Please avoid:

      * Name-calling
      * Ad hominem attacks
      * Responding to a post’s tone instead of its actual content
      * Knee-jerk contradiction

      Instead, provide thoughtful insights that improve the conversation.

      <a name="participate"></a>

      ## [Your Participation Counts](#participate)

      The conversations we have here set the tone for every new arrival. Help us influence the future of this community by choosing to engage in discussions that make this forum an interesting place to be &mdash; and avoiding those that do not.

      Discourse provides tools that enable the community to collectively identify the best (and worst) contributions: bookmarks, likes, flags, replies, edits, watching, muting and so forth. Use these tools to improve your own experience, and everyone else’s, too.

      Let’s leave our community better than we found it.

      <a name="flag-problems"></a>

      ## [If You See a Problem, Flag It](#flag-problems)

      Moderators have special authority; they are responsible for this forum. But so are you. With your help, moderators can be community facilitators, not just janitors or police.

      When you see bad behavior, don’t reply. Replying encourages bad behavior by acknowledging it, consumes your energy, and wastes everyone’s time. _Just flag it_. If enough flags accrue, action will be taken, either automatically or by moderator intervention.

      In order to maintain our community, moderators reserve the right to remove any content and any user account for any reason at any time. Moderators do not preview new posts; the moderators and site operators take no responsibility for any content posted by the community.

      <a name="be-civil"></a>

      ## [Always Be Civil](#be-civil)

      Nothing sabotages a healthy conversation like rudeness:

      * Be civil. Don’t post anything that a reasonable person would consider offensive, abusive, or hate speech.
      * Keep it clean. Don’t post anything obscene or sexually explicit.
      * Respect each other. Don’t harass or grief anyone, impersonate people, or expose their private information.
      * Respect our forum. Don’t post spam or otherwise vandalize the forum.

      These are not concrete terms with precise definitions &mdash; avoid even the _appearance_ of any of these things. If you’re unsure, ask yourself how you would feel if your post was featured on the front page of a major news site.

      This is a public forum, and search engines index these discussions. Keep the language, links, and images safe for family and friends.

      <a name="keep-tidy"></a>

      ## [Keep It Tidy](#keep-tidy)

      Make the effort to put things in the right place, so that we can spend more time discussing and less cleaning up. So:

      * Don’t start a topic in the wrong category; please read the category definitions.
      * Don’t cross-post the same thing in multiple topics.
      * Don’t post no-content replies.
      * Don’t divert a topic by changing it midstream.
      * Don’t sign your posts &mdash; every post has your profile information attached to it.

      Rather than posting “+1” or “Agreed”, use the Like button. Rather than taking an existing topic in a radically different direction, use Reply as a Linked Topic.

      <a name="stealing"></a>

      ## [Post Only Your Own Stuff](#stealing)

      You may not post anything digital that belongs to someone else without permission. You may not post descriptions of, links to, or methods for stealing someone’s intellectual property (software, video, audio, images), or for breaking any other law.

      <a name="power"></a>

      ## [Powered by You](#power)

      This site is operated by your [friendly moderator team](%{base_path}/about) and *you*, the community. If you have any further questions about how things should work here, open a new topic in %{feedback_category} and let’s discuss! If there’s a critical or urgent issue that can’t be handled by a meta topic or flag, [contact the moderators](%{base_path}/about).

  tos_topic:
    title: "Terms of Service"
    body: |
      <h2 id="heading--change-me"><a href="#heading--change-me">Change Me</a></h2>

      Forum Admin, please find below an example starting template for a privacy policy that you should customise to meet your site's needs.

      These terms do not, but might one day, govern use of the Internet forum at <%{base_url}>. In that event, to use the forum, you must agree to these terms with %{company_name}, the company that runs the forum.

      The company may offer other products and services, under different terms. These terms apply only to use of the forum.

      Skip to:

      - [Important Terms](#heading--important-terms)
      - [Your Permission to Use the Forum](#heading--permission)
      - [Conditions for Use of the Forum](#heading--conditions)
      - [Acceptable Use](#heading--acceptable-use)
      - [Content Standards](#heading--content-standards)
      - [Enforcement](#heading--enforcement)
      - [Your Account](#heading--your-account)
      - [Your Content](#heading--your-content)
      - [Your Responsibility](#heading--responsibility)
      - [Disclaimers](#heading--disclaimers)
      - [Limits on Liability](#heading--liability)
      - [Feedback](#heading--feedback)
      - [Termination](#heading--termination)
      - [Disputes](#heading--disputes)
      - [General Terms](#heading--general)
      - [Contact](#heading--contact)
      - [Changes](#heading--changes)

      <h2 id="heading--important-terms"><a href="#heading--important-terms">Important Terms</a></h2>

      ***These terms include a number of important provisions that affect your rights and responsibilities, such as the disclaimers in [Disclaimers](#heading--disclaimers), limits on the company's liability to you in [Limits on Liability](#heading--liability), your agreement to cover the company for damages caused by your misuse of the forum in [Responsibility for Your Use](#heading--responsibility), and an agreement to arbitrate disputes in [Disputes](#heading--disputes).***

      <h2 id="heading--permission"><a href="#heading--permission">Your Permission to Use the Forum</a></h2>

      Subject to these terms, the company gives you permission to use the forum. Everyone needs to agree to these terms to use the forum.

      <h2 id="heading--conditions"><a href="#heading--conditions">Conditions for Use of the Forum</a></h2>

      Your permission to use the forum is subject to the following conditions:

      1. You must be at least thirteen years old.

      2. You may no longer use the forum if the company contacts you directly to say that you may not.

      3. You must use the forum in accordance with [Acceptable Use](#heading--acceptable-use) and [Content Standards](#heading--content-standards).

      <h2 id="heading--acceptable-use"><a href="#heading--acceptable-use">Acceptable Use</a></h2>

      1. You may not break the law using the forum.

      2. You may not use or try to use another's account on the forum without their specific permission.

      3. You may not buy, sell, or otherwise trade in user names or other unique identifiers on the forum.

      4. You may not send advertisements, chain letters, or other solicitations through the forum, or use the forum to gather addresses or other personal data for commercial mailing lists or databases.

      5. You may not automate access to the forum, or monitor the forum, such as with a web crawler, browser plug-in or add-on, or other computer program that is not a web browser. You may crawl the forum to index it for a publicly available search engine, if you run one.

      6. You may not use the forum to send e-mail to distribution lists, newsgroups, or group mail aliases.

      7. You may not falsely imply that you're affiliated with or endorsed by the company.

      8. You may not hyperlink to images or other non-hypertext content on the forum on other webpages.

      9. You may not remove any marks showing proprietary ownership from materials you download from the forum.

      10. You may not show any part of the forum on other websites with `<iframe>`.

      11. You may not disable, avoid, or circumvent any security or access restrictions of the forum.

      12. You may not strain infrastructure of the forum with an unreasonable volume of requests, or requests designed to impose an unreasonable load on information systems underlying the forum.

      13. You may not impersonate others through the forum.

      14. You may not encourage or help anyone in violation of these terms.

      <h2 id="heading--content-standards"><a href="#heading--content-standards">Content Standards</a></h2>

      1. You may not submit content to the forum that is illegal, offensive, or otherwise harmful to others. This includes content that is harassing, inappropriate, abusive, or hateful conduct.

      2. You may not submit content to the forum that violates the law, infringes anyone's intellectual property rights, violates anyone's privacy, or breaches agreements you have with others.

      3. You may not submit content to the forum containing malicious computer code, such as computer viruses or spyware.

      4. You may not submit content to the forum as a mere placeholder, to hold a particular address, user name, or other unique identifier.

      5. You may not use the forum to disclose information that you don't have the right to disclose, like others' confidential or personal information.

      <h2 id="heading--enforcement"><a href="#heading--enforcement">Enforcement</a></h2>

      The company may investigate and prosecute violations of these terms to the fullest legal extent. The company may notify and cooperate with law enforcement authorities in prosecuting violations of the law and these terms.

      The company reserves the right to change, redact, and delete content on the forum for any reason. If you believe someone has submitted content to the forum in violation of these terms, [contact us immediately](#heading--contact).

      <h2 id="heading--your-account"><a href="#heading--your-account">Your Account</a></h2>

      You must create and log into an account to use some features of the forum.

      To create an account, you must provide some information about yourself. If you create an account, you agree to provide, at a minimum, a valid e-mail address, and to keep that address up-to-date. You may close your account at any time by e-mailing <%{contact_email}>.

      You agree to be responsible for all action taken using your account, whether authorized by you or not, until you either close your account or notify the company that your account has been compromised. You agree to notify the company immediately if you suspect your account has been compromised. You agree to select a secure password for your account, and keep it secret.

      The company may restrict, suspend, or close your account on the forum according to its policy for handling copyright-related takedown requests, or if the company reasonably believes that you've broken any rule in these terms.

      <h2 id="heading--your-content"><a href="#heading--your-content">Your Content</a></h2>

      Nothing in these terms gives the company any ownership rights in intellectual property that you share with the forum, such as your account information, posts, or other content you submit to the forum. Nothing in these terms gives you any ownership rights in the company's intellectual property, either.

      Between you and the company, you remain solely responsible for content you submit to the forum. You agree not to wrongly imply that content you submit to the forum is sponsored or approved by the company. These terms do not obligate the company to store, maintain, or provide copies of content you submit, and to change it, according to these terms.

      Content you submit to the forum belongs to you, and you decide what permission to give others for it. But at a minimum, you license the company to provide content that you submit to the forum to other users of the forum. That special license allows the company to copy, publish, and analyze content you submit to the forum.

      When content you submit is removed from the forum, whether by you or by the company, the company's special license ends when the last copy disappears from the company's backups, caches, and other systems. Other licenses you apply to content you submit, such as [Creative Commons](https://creativecommons.org) licenses, may continue after your content is removed. Those licenses may give others, or the company itself, the right to share your content through the forum again.

      Others who receive content you submit to the forum may violate the terms on which you license your content. You agree that the company will not be liable to you for those violations or their consequences.

      <h2 id="heading--responsibility"><a href="#heading--responsibility">Your Responsibility</a></h2>

      You agree to indemnify the company from legal claims by others related to your breach of these terms, or breach of these terms by others using your account on the forum. Both you and the company agree to notify the other side of any legal claims for which you might have to indemnify the company as soon as possible. If the company fails to notify you of a legal claim promptly, you won't have to indemnify the company for damages that you could have defended against or mitigated with prompt notice. You agree to allow the company to control investigation, defense, and settlement of legal claims for which you would have to indemnify the company, and to cooperate with those efforts. The company agrees not to agree to any settlement that admits fault for you or imposes obligations on you without your prior agreement.

      <h2 id="heading--disclaimers"><a href="#heading--disclaimers">Disclaimers</a></h2>

      ***You accept all risk of using the forum and content on the forum. As far as the law allows, the company and its suppliers provide the forum as is, without any warranty whatsoever.***

      The forum may hyperlink to and integrate forums and services run by others. The company does not make any warranty about services run by others, or content they may provide. Use of services run by others may be governed by other terms between you and the one running service.

      <h2 id="heading--liability"><a href="#heading--liability">Limits on Liability</a></h2>

      ***Neither the company nor its suppliers will be liable to you for breach-of-contract damages their personnel could not have reasonably foreseen when you agreed to these terms.***

      ***As far as the law allows, the total liability to you for claims of any kind that are related to the forum or content on the forum will be limited to $50.***

      <h2 id="heading--feedback"><a href="#heading--feedback">Feedback</a></h2>

      The company welcomes your feedback and suggestions for the forum. See the [Contact](#heading--contact) section below for ways to get in touch with us.

      You agree that the company will be free to act on feedback and suggestions you provide, and that the company won't have to notify you that your feedback was used, get your permission to use it, or pay you. You agree not to submit feedback or suggestions that you believe might be confidential or proprietary, to you or others.

      <h2 id="heading--termination"><a href="#heading--termination">Termination</a></h2>

      Either you or the company may end the agreement written out in these terms at any time. When our agreement ends, your permission to use the forum also ends.

      The following provisions survive the end of our agreement: [Your Content](#heading--your-content), [Feedback](#heading--feedback), [Your Responsibility](#heading--responsibility), [Disclaimers](#heading--disclaimers), [Limits on Liability](#heading--liability), and [General Terms](#heading--general).

      <h2 id="heading--disputes"><a href="#heading--disputes">Disputes</a></h2>

      %{governing_law} will govern any dispute related to these terms or your use of the forum.

      You and the company agree to seek injunctions related to these terms only in state or federal court in %{city_for_disputes}. Neither you nor the company will object to jurisdiction, forum, or venue in those courts.

      ***Other than to seek an injunction or for claims under the Computer Fraud and Abuse Act, you and the company will resolve any dispute by binding American Arbitration Association arbitration. Arbitration will follow the AAA's Commercial Arbitration Rules and Supplementary Procedures for Consumer Related Disputes. Arbitration will happen in %{city_for_disputes}. You will settle any dispute as an individual, and not as part of a class action or other representative proceeding, whether as the plaintiff or a class member. No arbitrator will consolidate any dispute with any other arbitration without the company's permission.***

      Any arbitration award will include costs of the arbitration, reasonable attorneys' fees, and reasonable costs for witnesses. You and the company may enter arbitration awards in any court with jurisdiction.

      <h2 id="heading--general"><a href="#heading--general">General Terms</a></h2>

      If a provision of these terms is unenforceable as written, but could be changed to make it enforceable, that provision should be modified to the minimum extent necessary to make it enforceable. Otherwise, that provision should be removed.

      You may not assign your agreement with the company. The company may assign your agreement to any affiliate of the company, any other company that obtains control of the company, or any other company that buys assets of the company related to the forum. Any attempted assignment against these terms has no legal effect.

      Neither the exercise of any right under this Agreement, nor waiver of any breach of this Agreement, waives any other breach of this Agreement.

      These terms embody all the terms of agreement between you and the company about use of the forum. These terms entirely replace any other agreements about your use of the forum, written or not.

      <h2 id="heading--contact"><a href="#heading--contact">Contact</a></h2>

      You may notify the company under these terms, and send questions to the company, at <%{contact_email}>.

      The company may notify you under these terms using the e-mail address you provide for your account on the forum, or by posting a message to the homepage of the forum or your account page.

      <h2 id="heading--changes"><a href="#heading--changes">Changes</a></h2>

      The company last updated these terms on [INSERT LAST UPDATE DATE HERE], and may update these terms again. The company will post all updates to the forum. For updates that contain substantial changes, the company agrees to e-mail you, if you've created an account and provided a valid e-mail address. The company may also announce updates with special messages or alerts on the forum.

      Once you get notice of an update to these terms, you must agree to the new terms in order to keep using the forum.

  privacy_topic:
    title: "Privacy Policy"
    body: |
      ## [Forum Admin, please find below an example starting template for a privacy policy that you should customise to your site.]

      <a name="collect"></a>

      ## [What information do we collect?](#collect)

      We collect information from you when you register on our site and gather data when you participate in the forum by reading, writing, and evaluating the content shared here.

      When registering on our site, you may be asked to enter your name and e-mail address. You may, however, visit our site without registering. Your e-mail address will be verified by an email containing a unique link. If that link is visited, we know that you control the e-mail address.

      When registered and posting, we record the IP address that the post originated from. We also may retain server logs which include the IP address of every request to our server.

      <a name="use"></a>

      ## [What do we use your information for?](#use)

      Any of the information we collect from you may be used in one of the following ways:

      * To personalize your experience &mdash; your information helps us to better respond to your individual needs.
      * To improve our site &mdash; we continually strive to improve our site offerings based on the information and feedback we receive from you.
      * To improve customer service &mdash; your information helps us to more effectively respond to your customer service requests and support needs.
      * To send periodic emails &mdash; The email address you provide may be used to send you information, notifications that you request about changes to topics or in response to your user name, respond to inquiries, and/or other requests or questions.

      <a name="protect"></a>

      ## [How do we protect your information?](#protect)

      We implement a variety of security measures to maintain the safety of your personal information when you enter, submit, or access your personal information.

      <a name="data-retention"></a>

      ## [What is your data retention policy?](#data-retention)

      We will make a good faith effort to:

      * Retain server logs containing the IP address of all requests to this server no more than [NUMBER OF DAYS] days.

      <a name="cookies"></a>

      ## [Do we use cookies?](#cookies)

      Yes. Cookies are small files that a site or its service provider transfers to your computer's hard drive through your Web browser (if you allow). These cookies enable the site to recognize your browser and, if you have a registered account, associate it with your registered account.

      We use cookies to understand and save your preferences for future visits and compile aggregate data about site traffic and site interaction so that we can offer better site experiences and tools in the future. We may contract with third-party service providers to assist us in better understanding our site visitors. These service providers are not permitted to use the information collected on our behalf except to help us conduct and improve our business.

      <a name="disclose"></a>

      ## [Do we disclose any information to outside parties?](#disclose)

      We do not sell, trade, or otherwise transfer to outside parties your personally identifiable information. This does not include trusted third parties who assist us in operating our site, conducting our business, or servicing you, so long as those parties agree to keep this information confidential. We may also release your information when we believe release is appropriate to comply with the law, enforce our site policies, or protect ours or others rights, property, or safety. However, non-personally identifiable visitor information may be provided to other parties for marketing, advertising, or other uses.

      <a name="third-party"></a>

      ## [Third party links](#third-party)

      Occasionally, at our discretion, we may include or offer third party products or services on our site. These third party sites have separate and independent privacy policies. We therefore have no responsibility or liability for the content and activities of these linked sites. Nonetheless, we seek to protect the integrity of our site and welcome any feedback about these sites.

      <a name="coppa"></a>

      ## [Children's Online Privacy Protection Act Compliance](#coppa)

      Our site, products and services are all directed to people who are at least 13 years old or older. If this server is in the USA, and you are under the age of 13, per the requirements of COPPA ([Children's Online Privacy Protection Act](https://en.wikipedia.org/wiki/Children%27s_Online_Privacy_Protection_Act)), do not use this site.

      <a name="online"></a>

      ## [Online Privacy Policy Only](#online)

      This online privacy policy applies only to information collected through our site and not to information collected offline.

      <a name="consent"></a>

      ## [Your Consent](#consent)

      By using our site, you consent to our web site privacy policy.

      <a name="changes"></a>

      ## [Changes to our Privacy Policy](#changes)

      If we decide to change our privacy policy, we will post those changes on this page.

      This document is CC-BY-SA. It was last updated [INSERT LAST UPDATE DATE HERE].

  badges:
    mass_award:
      errors:
        invalid_csv: We encountered an error on line %{line_number}. Please confirm the CSV has one email per line.
        too_many_csv_entries:
          one: Too many entries in the CSV file. Please provide a CSV file with no more than %{count} entry.
          other: Too many entries in the CSV file. Please provide a CSV file with no more than %{count} entries.
        badge_disabled: Please enable the %{badge_name} badge first.
        cant_grant_multiple_times: Can't grant the %{badge_name} badge multiple times to a single user.
    editor:
      name: Editor
      description: First post edit
      long_description: |
        This badge is granted the first time you edit one of your posts. While you won’t be able to edit your posts forever, editing is encouraged — you can improve the formatting, fix small mistakes, or add anything you missed when you originally posted. Edit to make your posts even better!
    wiki_editor:
      name: Wiki Editor
      description: First wiki edit
      long_description: |
        This badge is granted the first time you edit one wiki post.
    basic_user:
      name: Basic
      description: <a href="https://blog.discourse.org/2018/06/understanding-discourse-trust-levels/">Granted</a> all essential community functions
      long_description: |
        This badge is granted when you reach trust level 1. Thanks for sticking around and reading a few topics to learn what our community is about. New user restrictions have been lifted; you’ve been granted all essential community abilities, such as personal messaging, flagging, wiki editing, and the ability to post multiple images and links.
    member:
      name: Member
      description: <a href="https://blog.discourse.org/2018/06/understanding-discourse-trust-levels/">Granted</a> invitations, group messaging, more likes
      long_description: |
        This badge is granted when you reach trust level 2. Thanks for participating over a period of weeks to truly join our community. You can now send invitations from your user page or individual topics, create group personal messages, and have more likes per day.
    regular:
      name: Regular
      description: <a href="https://blog.discourse.org/2018/06/understanding-discourse-trust-levels/">Granted</a> recategorize, rename, followed links, wiki, more likes
      long_description: |
        This badge is granted when you reach trust level 3. Thanks for being a regular part of our community over a period of months. You’re now one of the most active readers, and a reliable contributor that makes our community great. You can now recategorize and rename topics, take advantage of more powerful spam flags, and you’ll also get lots more likes per day.
    leader:
      name: Leader
      description: <a href="https://blog.discourse.org/2018/06/understanding-discourse-trust-levels/">Granted</a> global edit, pin, close, archive, split and merge, more likes
      long_description: |
        This badge is granted when you reach trust level 4. You’re a leader in this community as selected by staff, and you set a positive example for the rest of the community in your actions and words here. You have the ability to edit all posts, take common topic moderator actions such as pin, close, unlist, archive, split, and merge.
    welcome:
      name: Welcome
      description: Received a like
      long_description: |
        This badge is granted when you receive your first like on a post. Congratulations, you’ve posted something that your fellow community members found interesting, cool, or useful!
    autobiographer:
      name: Autobiographer
      description: Filled out <a href="%{base_uri}/my/preferences/profile">profile</a> information
      long_description: |
        This badge is granted for filling out <a href="%{base_uri}/my/preferences/profile">your user profile</a> and selecting a profile picture. Letting the community know a bit more about who you are and what you’re interested in makes for a better, more connected community. Join us!
    anniversary:
      name: Anniversary
      description: Active member for a year, posted at least once
      long_description: |
        This badge is granted when you’ve been a member for a year with at least one post in that year. Thank you for sticking around and contributing to our community. We couldn’t do it without you.
    nice_post:
      name: Nice Reply
      description: Received 10 likes on a reply
      long_description: |
        This badge is granted when your reply gets 10 likes. Your reply made an impression on the community and helped move the conversation forward.
    good_post:
      name: Good Reply
      description: Received 25 likes on a reply
      long_description: |
        This badge is granted when your reply gets 25 likes. Your reply was exceptional and made the conversation much more interesting.
    great_post:
      name: Great Reply
      description: Received 50 likes on a reply
      long_description: |
        This badge is granted when your reply gets 50 likes. Wow! Your reply was inspiring, fascinating, hilarious, or insightful and the community loved it!
    nice_topic:
      name: Nice Topic
      description: Received 10 likes on a topic
      long_description: |
        This badge is granted when your topic gets 10 likes. You started an interesting conversation that the community enjoyed.
    good_topic:
      name: Good Topic
      description: Received 25 likes on a topic
      long_description: |
        This badge is granted when your topic gets 25 likes. You launched a vibrant conversation that the community rallied around.
    great_topic:
      name: Great Topic
      description: Received 50 likes on a topic
      long_description: |
        This badge is granted when your topic gets 50 likes. You kicked off a fascinating conversation and the community loved the lively discussion that resulted!
    nice_share:
      name: Nice Share
      description: Shared a post with 25 unique visitors
      long_description: |
        This badge is granted for sharing a link that was clicked by 25 outside visitors. Thanks for spreading the word about our discussions, and this community.
    good_share:
      name: Good Share
      description: Shared a post with 300 unique visitors
      long_description: |
        This badge is granted for sharing a link that was clicked by 300 outside visitors. Good work! You’ve shown off a great discussion to a bunch of new people and helped this community grow.
    great_share:
      name: Great Share
      description: Shared a post with 1000 unique visitors
      long_description: |
        This badge is granted for sharing a link that was clicked by 1000 outside visitors. Wow! You’ve promoted an interesting discussion to a huge new audience, and helped us grow our community in a big way!
    first_like:
      name: First Like
      description: Liked a post
      long_description: |
        This badge is granted the first time you like a post using the :heart: button. Liking posts is a great way to let your fellow community members know that what they posted was interesting, useful, cool, or fun. Share the love!
    first_flag:
      name: First Flag
      description: Flagged a post
      long_description: |
        This badge is granted the first time you flag a post. Flagging is how we all help keep this a nice place for everyone. If you notice any posts that require moderator attention for any reason please don’t hesitate to flag. If you see a problem, :flag_black: flag it!
    promoter:
      name: Promoter
      description: Invited a user
      long_description: |
        This badge is granted when you invite someone to join the community via the invite button on your user page, or at the bottom of a topic. Inviting friends who might be interested in specific discussions is a great way to introduce new people to our community, so thanks!
    campaigner:
      name: Campaigner
      description: Invited 3 basic users
      long_description: |
        This badge is granted when you’ve invited 3 people who subsequently spent enough time on the site to become basic users. A vibrant community needs a regular infusion of newcomers who regularly participate and add new voices to the conversations.
    champion:
      name: Champion
      description: Invited 5 members
      long_description: |
        This badge is granted when you’ve invited 5 people who subsequently spent enough time on the site to become full members. Wow! Thanks for expanding the diversity of our community with new members!
    first_share:
      name: First Share
      description: Shared a post
      long_description: |
        This badge is granted the first time you share a link to a reply or topic using the share button. Sharing links is a great way to show off interesting discussions with the rest of the world and grow your community.
    first_link:
      name: First Link
      description: Added a link to another topic
      long_description: |
        This badge is granted the first time you add a link to another topic. Linking topics helps fellow readers find interesting related conversations, by showing the connections between topics in both directions. Link freely!
    first_quote:
      name: First Quote
      description: Quoted a post
      long_description: |
        This badge is granted the first time you quote a post in your reply. Quoting relevant parts of earlier posts in your reply helps keep discussions connected together and on topic. The easiest way to quote is to highlight a section of a post, and then press any reply button. Quote generously!
    read_guidelines:
      name: Read Guidelines
      description: Read the <a href="%{base_uri}/guidelines">community guidelines</a>
      long_description: |
        This badge is granted for <a href="%{base_uri}/guidelines">reading the community guidelines</a>. Following and sharing these simple guidelines helps build a safe, fun, and sustainable community for everyone. Always remember there’s another human being, one very much like yourself, on the other side of that screen. Be nice!
    reader:
      name: Reader
      description: Read every reply in a topic with more than 100 replies
      long_description: |
        This badge is granted the first time you read a long topic with more than 100 replies. Reading a conversation closely helps you follow the discussion, understand different viewpoints, and leads to more interesting conversations. The more you read, the better the conversation gets. As we like to say, Reading is Fundamental! :slight_smile:
    popular_link:
      name: Popular Link
      description: Posted an external link with 50 clicks
      long_description: |
        This badge is granted when a link you shared gets 50 clicks. Thanks for posting a useful link that added interesting context to the conversation!
    hot_link:
      name: Hot Link
      description: Posted an external link with 300 clicks
      long_description: |
        This badge is granted when a link you shared gets 300 clicks. Thanks for posting a fascinating link that drove the conversation forward and illuminated the discussion!
    famous_link:
      name: Famous Link
      description: Posted an external link with 1000 clicks
      long_description: |
        This badge is granted when a link you shared gets 1000 clicks. Wow! You posted a link that significantly improved the conversation by adding essential detail, context, and information. Great work!
    appreciated:
      name: Appreciated
      description: Received 1 like on 20 posts
      long_description: |
        This badge is granted when you receive at least one like on 20 different posts. The community is enjoying your contributions to the conversations here!
    respected:
      name: Respected
      description: Received 2 likes on 100 posts
      long_description: |
        This badge is granted when you receive at least 2 likes on 100 different posts. The community is growing to respect your many contributions to the conversations here.
    admired:
      name: Admired
      description: Received 5 likes on 300 posts
      long_description: |
        This badge is granted when you receive at least 5 likes on 300 different posts. Wow! The community admires your frequent, high quality contributions to the conversations here.
    out_of_love:
      name: Out of Love
      description: Used %{max_likes_per_day} likes in a day
      long_description: |
        This badge is granted when you use all %{max_likes_per_day} of your daily likes. Remembering to take a moment and like the posts you enjoy and appreciate encourages your fellow community members to create even more great discussions in the future.
    higher_love:
      name: Higher Love
      description: Used %{max_likes_per_day} likes in a day 5 times
      long_description: |
        This badge is granted when you use all %{max_likes_per_day} of your daily likes for 5 days. Thanks for taking the time actively encouraging the best conversations every day!
    crazy_in_love:
      name: Crazy in Love
      description: Used %{max_likes_per_day} likes in a day 20 times
      long_description: |
        This badge is granted when you use all %{max_likes_per_day} of your daily likes for 20 days. Wow! You’re a role model for encouraging your fellow community members!
    thank_you:
      name: Thank You
      description: Has 20 liked posts and gave 10 likes
      long_description: |
        This badge is granted when you have 20 liked posts and give 10 or more likes in return. When someone likes your posts, you find the time to like what others are posting, too.
    gives_back:
      name: Gives Back
      description: Has 100 liked posts and gave 100 likes
      long_description: |
        This badge is granted when you have 100 liked posts and give 100 or more likes in return. Thanks for paying it forward!
    empathetic:
      name: Empathetic
      description: Has 500 liked posts and gave 1000 likes
      long_description: |
        This badge is granted when you have 500 liked posts and give 1000 or more likes in return. Wow! You’re a model of generosity and mutual appreciation :two_hearts:.
    first_emoji:
      name: First Emoji
      description: Used an Emoji in a Post
      long_description: |
        This badge is granted the first time you add an Emoji to your post :thumbsup:. Emoji let you convey emotion in your posts, from happiness :smiley: to sadness :anguished: to anger :angry: and everything in between :sunglasses:. Just type a : (colon) or press the Emoji toolbar button in the editor to select from hundreds of choices :ok_hand:
    first_mention:
      name: First Mention
      description: Mentioned a user in a post
      long_description: |
        This badge is granted the first time you mention someone’s @username in your post. Each mention generates a notification to that person, so they know about your post. Just begin typing @ (at symbol) to mention any user or, if allowed, group – it’s a convenient way to bring something to their attention.
    first_onebox:
      name: First Onebox
      description: Posted a link that was oneboxed
      long_description: |
        This badge is granted the first time you post a link on a line by itself, which automatically expanded into a onebox with a summary, title, and (when available) picture.
    first_reply_by_email:
      name: First Reply By Email
      description: Replied to a post via email
      long_description: |
        This badge is granted the first time you reply to a post via email :e-mail:.
    new_user_of_the_month:
      name: "New User of the Month"
      description: Outstanding contributions in their first month
      long_description: |
        This badge is granted to congratulate two new users each month for their excellent overall contributions, as measured by how often their posts were liked, and by whom.
    enthusiast:
      name: Enthusiast
      description: Visited 10 consecutive days
      long_description: |
        This badge is granted for visiting 10 consecutive days. Thanks for sticking with us for over a week!
    aficionado:
      name: Aficionado
      description: Visited 100 consecutive days
      long_description: |
        This badge is granted for visiting 100 consecutive days. That’s more than three months!
    devotee:
      name: Devotee
      description: Visited 365 consecutive days
      long_description: |
        This badge is granted for visiting 365 consecutive days. Wow, an entire year!
    badge_title_metadata: "%{display_name} badge on %{site_title}"

  admin_login:
    success: "Email Sent"
    errors:
      unknown_email_address: "Unknown email address."
      invalid_token: "Invalid token."
    email_input: "Admin Email"
    submit_button: "Send Email"
    safe_mode: "Safe Mode: disable all themes/plugins when logging in"

  performance_report:
    initial_post_raw: This topic includes daily performance reports for your site.
    initial_topic_title: Website performance reports

  tags:
    title: "Tags"
    restricted_tag_disallowed: 'You cannot apply the tag "%{tag}".'
    restricted_tag_remove_disallowed: 'You cannot remove the tag "%{tag}".'
    minimum_required_tags:
      one: "You must select at least %{count} tag."
      other: "You must select at least %{count} tags."
    upload_row_too_long: "The CSV file should have one tag per line. Optionally the tag can be followed by a comma, then the tag group name."
    forbidden:
      invalid:
        one: "The tag you selected cannot be used"
        other: "None of the tags you selected can be used"
      in_this_category: '"%{tag_name}" cannot be used in this category'
      restricted_to:
        one: '"%{tag_name}" is restricted to the "%{category_names}" category'
        other: '"%{tag_name}" is restricted to the following categories: %{category_names}'
      synonym: 'Synonyms are not allowed. Use "%{tag_name}" instead.'
      has_synonyms: '"%{tag_name}" cannot be used because it has synonyms.'
      restricted_tags_cannot_be_used_in_category:
        one: 'The "%{tags}" tag cannot be used in the "%{category}" category. Please remove it.'
        other: 'The following tags cannot be used in the "%{category}" category: %{tags}. Please remove them.'
      category_does_not_allow_tags:
        one: 'The "%{category}" category does not allow the "%{tags}" tag. Please remove it.'
        other: 'The "%{category}" category does not allow the following tags: "%{tags}". Please remove them.'
    required_tags_from_group:
      one: "You must include at least %{count} %{tag_group_name} tag. The tags in this group are: %{tags}."
      other: "You must include at least %{count} %{tag_group_name} tags. The tags in this group are: %{tags}."
    limited_to_one_tag_from_group: "The tags %{tags} cannot be used simultaneously. Please include only one of them."
    invalid_target_tag: "cannot be a synonym of a synonym"
    synonyms_exist: "is not allowed while synonyms exist"
    user_not_permitted: "You're not allowed to tag topics"
  rss_by_tag: "Topics tagged %{tag}"

  finish_installation:
    congratulations: "Congratulations, you installed Discourse!"
    register:
      button: "Register"
      title: "Register Admin Account"
      help: "Register a new account to get started."
      no_emails: "Unfortunately, no administrator emails were defined during setup, so finalizing the configuration may be difficult. Please add a developer email in the configuration file or <a href='https://meta.discourse.org/t/create-admin-account-from-console/17274'>create an administrator account from console</a>."
    confirm_email:
      title: "Confirm your Email"
      message: "<p>We sent an activation mail to <b>%{email}</b>. Please follow the instructions in the email to activate your account.</p><p>If it doesn't arrive, check your spam folder, and <a href='https://meta.discourse.org/t/troubleshooting-email-on-a-new-discourse-install/16326'>ensure you set up email correctly</a>.</p>"
    resend_email:
      title: "Resend Activation Email"
      message: "<p>We've re-sent the activation email to <b>%{email}</b>"

  safe_mode:
    title: "Enter safe mode"
    description: "Safe mode allows you to test your site without loading themes or client-side plugin customizations. Server-side plugin customizations remain enabled."
    no_themes: "Disable themes and theme components"
    no_unofficial_plugins: "Disable unofficial client-side plugin customizations"
    no_plugins: "Disable all client-side plugin customizations"
    deprecation_error_description: "To check for compatibility with upcoming Discourse updates, you can make Javascript deprecations raise an error:"
    deprecation_error_label: Make Javascript deprecations raise an error
    enter: "Enter Safe Mode"
    must_select: "You must select at least one option to enter safe mode."
  wizard:
    title: "Discourse Setup"
    step:
      introduction:
        title: "About your site"
        description: "These will be shown on your login and any public pages. You can always change them later."

        fields:
          title:
            label: "Community name"
            placeholder: "Jane’s Hangout"
          site_description:
            label: "Describe your community in a sentence"
            placeholder: "A place for Jane and her friends to discuss cool stuff"
          default_locale:
            label: "Language"

      privacy:
        title: "Member access"

        fields:
          login_required:
            label: "Visibility"
            description: "Is your community public or private?"
            choices:
              public:
                label: "Public"
              private:
                label: "Private"
          invite_only:
            label: "Registration"
            description: "How can members join this community?"
            choices:
              sign_up:
                label: "Sign up"
              invite_only:
                label: "Invite only"
          must_approve_users:
            description: "Do you want to approve member accounts?"
            choices:
              "no":
                label: "No, new members can join immediately"
              "yes":
                label: "Yes, new members must be approved by moderators"
          chat_enabled:
            placeholder: "Enable chat"
            extra_description: "Engage with your members in real time"

      ready:
        title: "Your site is ready!"
        description: "That's it! You've done the basics to setup your community. Now you can jump in and have a look around, write a welcome topic, and send invites!<br><br>Have fun!"

      styling:
        title: "Look and feel"
        fields:
          color_scheme:
            label: "Color palette"
          body_font:
            label: "Body font"
          site_font:
            label: "Font"
          heading_font:
            label: "Heading font"
          styling_preview:
            label: "Preview"
          homepage_style:
            label: "Homepage style"
            choices:
              latest:
                label: "Latest"
                description: "Displays the most recently active topics in all categories, helping members stay up-to-date with discussions they care about"
              hot:
                label: "Hot"
                description: "Surfaces trending topics by blending recent and overall popularity, showcases what members are talking about in your community right now"
              categories_and_latest_topics:
                label: "Categories with latest topics"
                description: "Combines the recently active topics across all categories with a list of categories, their description, and total topics"
              categories_boxes:
                label: "Category boxes"
                description: "Displays the categories and their description in a grid, ideal for members to see an overview of the sub-communities of your site"

      branding:
        title: "Site logo"
        fields:
          logo:
            label: "Primary logo"
            description: "Recommended size: 600 x 200"
          logo_small:
            label: "Square logo"
            description: "Recommended size: 512 x 512. Also used as the favicon and mobile home screen app icon."

      corporate:
        title: "Your organization"
        description: "The following information will be used in your Terms of Service and About pages. Feel free to skip if no company exists."

        fields:
          company_name:
            label: "Company name"
            placeholder: "Acme Organization"
          governing_law:
            label: "Governing law"
            placeholder: "California law"
          contact_url:
            label: "Web page"
            placeholder: "https://www.example.com/contact-us"
          city_for_disputes:
            label: "City for disputes"
            placeholder: "San Francisco, California"
          site_contact:
            label: "Automated messages"
            description: "All automated Discourse personal messages will be sent from this user, such as flag warnings and backup completion notices."
          contact_email:
            label: "Point of contact"
            placeholder: "example@user.com"
            description: "Email address of key contact responsible for this site. Used for critical notifications, and listed on your <a href='%{base_path}/about' target='_blank'>your about page</a> for urgent matters."

      invites:
        title: "Invite Staff"
        description: "You’re almost done! Let’s invite some people to help <a href='https://blog.discourse.org/2014/08/building-a-discourse-community/' target='blank'>seed your discussions</a> with interesting topics and replies to get your community started."
        disabled: "Since local logins are disabled, it’s not possible to send invites to anyone. Please proceed to the next step."

      finished:
        title: "Your Discourse is Ready!"
        description: |
          <p>If you ever feel like changing these settings, <b>re-run this wizard any time</b>, or visit <a href='%{base_path}/admin' target='_blank'>your admin section</a>; find it next to the wrench icon in the site menu.</p>
          <p>It is easy to customize your Discourse even further using our powerful theming system. For examples, check out the <a href="https://meta.discourse.org/c/theme/61/l/top" target="_blank">top themes and components</a> on <a href="https://meta.discourse.org/" target="_blank">meta.discourse.org</a>.</p>
          <p>Have fun, and good luck <a href='https://blog.discourse.org/2014/08/building-a-discourse-community/' target='_blank'>building your new community!</a></p>

  search_logs:
    graph_title: "Search Count"

  onebox:
    discourse:
      user_joined_community: "Joined %{date}"
    gitlab:
      truncated_file: "This file has been truncated."
      show_original: "show original"
    github:
      binary_file: "This file is binary."
      truncated_file: "This file has been truncated."
      show_original: "show original"
      requires_iframe: "Viewer requires iframe."
      committed: "committed"
      more_than_three_files: "There are more than three files."
      opened: "opened"
      closed: "closed"
      commit_by: "Commit by"
      comment_by: "Comment by"
      review_by: "Review by"
      pr_summary: "%{commits} commits changed %{changed_files} files with %{additions} additions and %{deletions} deletions"
      no_description: "Contribute to %{repo} development by creating an account on GitHub."

  discourse_push_notifications:
    popup:
      mentioned: '%{username} mentioned you in "%{topic}" - %{site_title}'
      group_mentioned: '%{username} mentioned you in "%{topic}" - %{site_title}'
      quoted: '%{username} quoted you in "%{topic}" - %{site_title}'
      replied: '%{username} replied to you in "%{topic}" - %{site_title}'
      posted: '%{username} posted in "%{topic}" - %{site_title}'
      private_message: '%{username} sent you a personal message in "%{topic}" - %{site_title}'
      linked: '%{username} linked to your post from "%{topic}" - %{site_title}'
      watching_first_post: '%{username} created a new topic "%{topic}" - %{site_title}'
      confirm_title: "Notifications enabled - %{site_title}"
      confirm_body: "Success! Notifications have been enabled."
      custom: "Notification from %{username} on %{site_title}"

  staff_action_logs:
    json_too_long: "Values not logged because they exceed the column length limits"
    not_found: "not found"
    unknown: "unknown"
    user_merged: "%{username} was merged into this account"
    user_delete_self: "Deleted by self from %{url}"
    webhook_deactivation_reason: "Your webhook has been automatically deactivated. We received multiple '%{status}' HTTP status failure responses."
    api_key:
      automatic_revoked:
        one: "Automatically revoked, last activity more than %{count} day ago"
        other: "Automatically revoked, last activity more than %{count} days ago"
      automatic_revoked_max_life:
        one: "Automatically revoked, created at more than %{count} day ago"
        other: "Automatically revoked, created at more than %{count} days ago"
      revoked: Revoked
      restored: Restored
    bulk_user_delete: "deleted in a bulk delete operation"
    cli_bulk_post_delete: "Bulk deleted from rake task"

  reviewables:
    already_handled: "Thanks, but we've already reviewed that post and determined it does not need to be flagged again."
    already_handled_and_user_not_exist: "Thanks, but someone already reviewed and that user no longer exists."
    priorities:
      low: "Low"
      medium: "Medium"
      high: "High"
    sensitivity:
      disabled: "Disabled"
      low: "Low"
      medium: "Medium"
      high: "High"
    must_claim: "You must claim items before acting on them."
    user_claimed: "This item has been claimed by another user."
    missing_version: "You must supply a version parameter"
    conflict: "There was an update conflict preventing you from doing that."
    reasons:
      post_count: "The first few posts from every user must be approved by staff. See %{link}."
      trust_level: "Users at low trust levels must have replies approved by staff. See %{link}."
      group: "Users not in the specified groups must have replies approved by staff. See %{link}."
      new_topics_unless_trust_level: "Users at low trust levels must have topics approved by staff. See %{link}."
      fast_typer: "New user typed their first post suspiciously fast, suspected bot or spammer behavior. See %{link}."
      auto_silence_regex: "New user whose first post matches the %{link} setting."
      watched_word:
        one: "This post included a Watched Word, the flagged word is: %{words}. Check the %{link} for more."
        other: "This post included Watched Words, the flagged words are: %{words}. Check the %{link} for more."
      staged: "New topics and posts for staged users must be approved by staff. See %{link}."
      category: "Posts in this category require manual approval by staff. See the %{link}."
      must_approve_users: "All new users must be approved by staff. See %{link}."
      invite_only: "All new users should be invited. See %{link}."
      email_auth_res_enqueue: "This email failed a DMARC check, it most likely isn't from whom it seems to be from. Check the raw email headers for more information."
      email_spam: "This email was flagged as spam by the header defined in %{link}."
      suspect_user: "This new user entered profile information without reading any topics or posts, which strongly suggests they may be a spammer. See %{link}."
      contains_media: "This post includes embedded media. See %{link}."
      queued_by_staff: "A staff member thinks this post needs review. It'll remain hidden until then."
      links:
        watched_word: watched word settings
        category: category settings
      no_context:
        watched_word: "This post included a Watched Word. Check the %{link} for more."

    actions:
      agree:
        title: "Yes"
      agree_and_keep:
        title: "Keep post"
        description: "Agree with flag but keep this post unchanged."
        complete: "Post kept unchanged."
      agree_and_keep_hidden:
        title: "Keep post hidden"
        description: "Agree with flag and keep the post hidden."
        complete: "Post kept hidden."
      agree_and_suspend:
        title: "Suspend user"
        description: "Agree with flag and suspend the user."
        complete: "User suspended."
      agree_and_silence:
        title: "Silence user"
        description: "Agree with flag and silence the user."
        complete: "User silenced."
      agree_and_restore:
        title: "Restore post"
        description: "Restore the post so that all users can see it."
        complete: "Post restored."
      agree_and_hide:
        title: "Hide post"
        description: "Agree with flag and hide this post + automatically send the user a message urging them to edit it."
        complete: "Post hidden, user has been notified."
      agree_and_edit:
        title: "Agree and Edit Post"
        description: "Agree with flag and open a composer window to edit the post."
        complete: "Flag acknowledged, you can now edit the post."
      delete_single:
        title: "Delete"
        complete: "Post deleted."
      delete:
        title: "Delete…"
      delete_and_ignore:
        title: "Ignore flag and delete post"
        description: "Ignore the flag by removing it from the queue and delete the post; if the first post, delete the topic as well. "
        complete: "Post deleted."
      delete_and_ignore_replies:
        title: "Ignore flag, delete post and replies"
        description: "Ignore the flag by removing it from the queue, delete the post and all of its replies; if the first post, delete the topic as well"
        confirm: "Are you sure you want to delete the replies to the post as well?"
        complete: "Post and replies deleted."
      delete_and_agree:
        title: "Delete post"
        description: "Agree with flag and delete this post; if the first post, delete the topic as well."
        complete: "Post deleted."
      delete_and_agree_replies:
        title: "Delete post and replies"
        description: "Agree with flag and delete this post and all of its replies; if the first post, delete the topic as well."
        confirm: "Are you sure you want to delete the replies to the post as well?"
        complete: "Post and replies deleted."
      disagree_and_restore:
        title: "No, restore post"
        description: "Restore the post so that all users can see it."
        complete: "Post restored."
      disagree:
        title: "No"
        complete: "Flag ignored."
      discard_post:
        title: "Discard Post"
        complete: "Post discarded."
      revise_and_reject_post:
        title: "Revise Post..."
        complete: "Post rejected pending revision."
      ignore:
        title: "Ignore"
        complete: "Flag ignored."
      ignore_and_do_nothing:
        title: "Do nothing"
        description: "Ignore the flag by removing it from the queue without taking any action. Hidden posts will stay hidden and be handled by the auto-tools."
        complete: "Flag ignored."
      approve:
        title: "Approve"
        complete: "Post approved."
      approve_post:
        title: "Approve Post"
        confirm_closed: "This topic is closed. Would you like to create the post anyway?"
        complete: "Post approved."
      reject_post:
        title: "Reject Post"
        complete: "Post rejected."
      approve_user:
        title: "Approve User"
        complete: "User approved."
      reject_user:
        title: "Delete User…"
        delete:
          title: "Delete User"
          description: "The user will be deleted from the forum."
          complete: "User deleted."
        block:
          title: "Delete and Block User"
          description: "The user will be deleted, and we'll block their IP and email address."
          complete: "User deleted and blocked."
      reject:
        title: "Reject"
        bundle_title: "Reject…"
      reject_and_suspend:
        title: "Reject and Suspend user"
        complete: "Post rejected and user suspended."
      reject_and_silence:
        title: "Reject and Silence user"
        complete: "Post rejected and user silenced."
      reject_and_delete:
        title: "Reject and Delete the post"
        complete: "Post rejected and deleted."
      reject_and_keep_deleted:
        title: "Keep post deleted"
        complete: "Post rejected and kept deleted."
      approve_and_restore:
        title: "Approve and Restore post"
        complete: "Post approved and restored."
      delete_user:
        reason: "Deleted via review queue"
        complete: "User deleted."

  email_style:
    html_missing_placeholder: "The html template must include %{placeholder}"

  notification_level:
    ignore_error: "Sorry, you can't ignore that user."
    mute_error: "Sorry, you can't mute that user."
    error: "Sorry, you cannot change the notification level for that user."
    invalid_value: '"%{value}" is not a valid notification level.'

  discord:
    not_in_allowed_guild: "Authentication failed. You are not a member of a permitted Discord guild."

  old_keys_reminder:
    title: "Reminder about old credentials"
    body: |
      Hello! This is a routine yearly security reminder from your Discourse instance.

      As a courtesy, we wanted to let you know that the following credentials used on your Discourse instance have not been updated in more than two years:

      %{keys}

      No action is required at this time, however, it is considered good security practice to cycle all your important credentials every few years.

  create_linked_topic:
    topic_title_with_sequence:
      one: "%{topic_title} (Part %{count})"
      other: "%{topic_title} (Part %{count})"
    post_raw: "Continuing the discussion from %{parent_url}.\n\nPrevious discussions:\n\n%{previous_topics}"
    small_action_post_raw: "Continue discussion at %{new_title}."

  fallback_username: "user"

  user_status:
    errors:
      ends_at_should_be_greater_than_set_at: "ends_at should be greater than set_at"
  webhooks:
    payload_url:
      blocked_or_internal: "Payload URL cannot be used because it resolves to a blocked or internal IP"
      unsafe: "Payload URL cannot be used because it's unsafe"

  form_templates:
    errors:
      invalid_yaml: "is not a valid YAML string"
      invalid_type: "contains an invalid template type: %{type} (valid types are: %{valid_types})"
      missing_type: "is missing a field type"
      missing_id: "is missing a field id"
      duplicate_ids: "has duplicate ids"
      reserved_id: "has a reserved keyword as id: %{id}"
      unsafe_description: "has an unsafe HTML description"<|MERGE_RESOLUTION|>--- conflicted
+++ resolved
@@ -2758,13 +2758,10 @@
     default_navigation_menu_tags: "Selected tags will be displayed under Navigation Menu's Tags section by default."
     experimental_new_new_view_groups: 'Enable a new topics list that combines unread and new topics and make the "Everything" link in the sidebar link to it.'
     glimmer_topic_list_mode: "Control whether the new 'glimmer' topic-list implementation is used. 'auto' will enable automatically once all your themes and plugins are ready. See <a href='https://meta.discourse.org/t/343404'>the Meta topic</a> for more information."
-<<<<<<< HEAD
-=======
     glimmer_post_menu_mode: "Control whether the new 'glimmer' post menu implementation is used. 'auto' will enable automatically once all your themes and plugins are ready. This implementation is under active development, and is not intended for production use. Do not develop themes/plugins against it until the implementation is finalized and announced."
     glimmer_post_menu_groups: "Enable the new 'glimmer' post menu implementation in 'auto' mode for the specified user groups. This implementation is under active development, and is not intended for production use. Do not develop themes/plugins against it until the implementation is finalized and announced."
     glimmer_post_stream_mode: "Control whether the new 'glimmer' post stream implementation is used. 'auto' will enable automatically once all your themes and plugins are ready. This implementation is under active development, and is not intended for production use. Do not develop themes/plugins against it until the implementation is finalized and announced."
     glimmer_post_stream_mode_auto_groups: "Enable the new 'glimmer' post menu implementation in 'auto' mode for the specified user groups. This implementation is under active development, and is not intended for production use. Do not develop themes/plugins against it until the implementation is finalized and announced."
->>>>>>> c671cfff
     experimental_form_templates: "Enable the form templates feature. Manage the templates at <a href='%{base_path}/admin/customize/form-templates'>Customize / Templates</a>."
     lazy_load_categories_groups: "Lazy load category information only for users of these groups. This improves performance on sites with many categories."
     experimental_auto_grid_images: "Automatically wraps images in [grid] tags when 3 or more images are uploaded in the composer."
