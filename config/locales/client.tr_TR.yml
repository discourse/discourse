--- conflicted
+++ resolved
@@ -2850,11 +2850,8 @@
           one: "İlerleme: <strong>%{count}</strong> konu"
           other: "İlerleme: <strong>%{count}</strong> konu"
         silent: "Bu eylemi sessizce gerçekleştirin."
-<<<<<<< HEAD
-=======
         performing: "Toplu işlemler gerçekleştiriliyor, lütfen bekleyin…"
         completed: "Toplu işlemler başarıyla tamamlandı!"
->>>>>>> f4cbf025
       none:
         unread: "Okunmamış konunuz bulunmuyor."
         unseen: "Görülmemiş konunuz bulunmuyor."
@@ -2886,12 +2883,6 @@
         filter: "Başka konu kalmadı."
     topic_bulk_actions:
       close_topics:
-<<<<<<< HEAD
-        name: "Konuları Kapat"
-      update_category:
-        name: "Kategoriyi Güncelle"
-        description: "Seçilen konular için yeni kategoriyi seçin"
-=======
         name: "Kapat"
         note: "Not"
         optional: (isteğe bağlı)
@@ -2925,7 +2916,6 @@
       update_notifications:
         name: "Bildirimleri güncelle"
         description: "Bildirim seviyesini İzleniyor, Takip Ediliyor, Normal veya Ses Kapatıldı olarak değiştirin"
->>>>>>> f4cbf025
     topic:
       filter_to:
         one: "Konuda %{count} gönderi"
