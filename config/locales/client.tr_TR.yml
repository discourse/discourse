--- conflicted
+++ resolved
@@ -155,11 +155,8 @@
       removed_user: "%{who} adlı kullanıcıyı çıkardı, %{when}"
       removed_group: "%{who} adlı kullanıcıyı çıkardı, %{when}"
       autobumped: "Otomatik olarak üste sıçradı, %{when}"
-<<<<<<< HEAD
-=======
       tags_changed: "Etiketler güncellendi (%{when})"
       category_changed: "Kategori güncellendi (%{when})"
->>>>>>> 3d554aa1
       autoclosed:
         enabled: "Kapattı, %{when}"
         disabled: "Açtı, %{when}"
@@ -348,11 +345,7 @@
       new_topic: "Yeni konu taslağı"
       new_private_message: "Yeni kişisel ileti taslağı"
       abandon:
-<<<<<<< HEAD
-        confirm: "Bu konu için devam eden bir taslağınız var. Bununla ne yapmak istersiniz?"
-=======
         confirm: "Halihazırda bir taslağınız var. Bununla ne yapmak istersiniz?"
->>>>>>> 3d554aa1
         yes_value: "Kapat"
         no_value: "Düzenlemeyi sürdür"
     topic_count_categories:
@@ -550,11 +543,7 @@
         rejected_post:
           title: "Gönderi reddedildi"
         reviewed:
-<<<<<<< HEAD
-          title: "(tümü incelendi)"
-=======
           title: "Tümü incelendi"
->>>>>>> 3d554aa1
         all:
           title: "Her şey"
       context_question:
@@ -1068,11 +1057,7 @@
         perm_denied_expl: "Bildirim izinlerini reddettiniz. Bildirimlere tarayıcı ayarlarınızdan izin verebilirsiniz."
         disable: "Bildirimleri Devre Dışı Bırak"
         enable: "Bildirimleri Etkinleştir"
-<<<<<<< HEAD
-        each_browser_note: 'Not: Kullandığınız her tarayıcıda bu ayarı değiştirmeniz gerekir. Bu ayardan bağımsız olarak, kullanıcı menüsünden bildirimleri duraklattığınızda tüm bildirimler devre dışı bırakılır.'
-=======
         each_browser_note: "Not: Kullandığınız her tarayıcıda bu ayarı değiştirmeniz gerekir. Bu ayardan bağımsız olarak, kullanıcı menüsünden bildirimleri duraklattığınızda tüm bildirimler devre dışı bırakılır."
->>>>>>> 3d554aa1
         consent_prompt: "Gönderilerinize yanıt verildiğinde canlı bildirim almak ister misiniz?"
       dismiss: "Kapat"
       dismiss_notifications: "Tümünü Kapat"
@@ -1197,16 +1182,6 @@
       save_to_change_theme: 'Tema "%{save_text}" düğmesine tıklandıktan sonra güncellenir'
       home: "Varsayılan Ana Sayfa"
       staged: "Aşamalı"
-<<<<<<< HEAD
-      staff_counters:
-        flags_given: "yardımcı bayraklar"
-        flagged_posts: "bayrak eklenen gönderiler"
-        deleted_posts: "silinen gönderiler"
-        suspensions: "uzaklaştırmalar"
-        warnings_received: "uyarılar"
-        rejected_posts: "reddedilen gönderiler"
-=======
->>>>>>> 3d554aa1
       messages:
         all: "tüm gelen kutuları"
         inbox: "Gelen Kutusu"
@@ -4081,14 +4056,9 @@
           header_action_title: "Kenar çubuğu kategorilerinizi düzenleyin"
           configure_defaults: "Varsayılanları yapılandır"
         community:
-<<<<<<< HEAD
-          header_link_text: "Topluluk"
-          header_action_title: "Yeni konu oluşturun"
-=======
           edit_section:
             sidebar: "Bu bölümü kişiselleştirin"
             header_dropdown: "Kişiselleştir"
->>>>>>> 3d554aa1
           links:
             about:
               content: "Hakkında"
@@ -4099,13 +4069,8 @@
             badges:
               content: "Rozetler"
               title: "Kazanılabilecek tüm rozetler"
-<<<<<<< HEAD
-            everything:
-              content: "Her şey"
-=======
             topics:
               content: "Konular"
->>>>>>> 3d554aa1
               title: "Tüm konular"
             faq:
               content: "SSS"
