# encoding: utf-8
# This file contains content for the client portion of Discourse, sent out
# to the Javascript app.
#
# To validate this YAML file after you change it, please paste it into
# http://yamllint.com/

zh_TW:
  js:
    number:
      human:
        storage_units:
          format: ! '%n %u'
          units:
            byte:
              one: Byte
              other: Bytes
            gb: GB
            kb: KB
            mb: MB
            tb: TB
    dates:
      tiny:
        half_a_minute: "< 1 分鐘"
        less_than_x_seconds:
          one:   "< 1 秒鐘"
          other: "< %{count} 秒鐘"
        x_seconds:
          one:   "1 秒鐘"
          other: "%{count} 秒鐘"
        less_than_x_minutes:
          one:   "< 1 分鐘"
          other: "< %{count} 分鐘"
        x_minutes:
          one:   "1 分鐘"
          other: "%{count} 分鐘"
        about_x_hours:
          one:   "1 小時"
          other: "%{count} 小時"
        x_days:
          one:   "1 天"
          other: "%{count} 天"
        about_x_years:
          one:   "1 年"
          other: "%{count} 年"
        over_x_years:
          one:   "> 1 年"
          other: "> %{count} 年"
        almost_x_years:
<<<<<<< HEAD
          one: "1年"
          other: "%{count}年"
        date_year: "D MMM 'YY"
=======
          one:   "1 年"
          other: "%{count} 年"
        date_month: "MMM D"
        date_year: "MMM 'YY"
>>>>>>> 5958e710
      medium:
        x_minutes:
          one: "1 分鐘"
          other: "%{count} 分鐘"
        x_hours:
          one: "1 小時"
          other: "%{count} 小時"
        x_days:
          one: "1 天"
          other: "%{count} 天"
      medium_with_ago:
        x_minutes:
          one: "1 分鐘前"
          other: "%{count} 分鐘前"
        x_hours:
          one: "1 小時前"
          other: "%{count} 小時前"
        x_days:
          one: "1 天前"
          other: "%{count} 天前"
    share:
      topic: '分享此主題的連結'
      post: '分享貼文 #%{postNumber} 的連結'
      close: '關閉'
      twitter: '在 Twitter 分享此連結'
      facebook: '在 Facebook 分享此連結'
      google+: '在 Google+ 分享此連結'
      email: '以電子郵件分享此連結'

    edit: '編輯此主題的標題與類別'
    not_implemented: "抱歉，此功能尚未開放。"
    no_value: "否"
    yes_value: "是"
    of_value: "/"
    generic_error: "抱歉，發生錯誤。"
    generic_error_with_reason: "發生錯誤: %{error}"
    log_in: "登入"
    age: "已建立"
    last_post: "最後貼文"
    joined: "加入時間"
    admin_title: "管理員"
    flags_title: "投訴"
    show_more: "顯示更多"
    links: Links
    faq: "常見問答集"
    privacy_policy: "隱私政策"
    mobile_view: "手機版網站"
    desktop_view: "電腦版網站"
    you: "你"
    or: "或"
    now: "剛才"
    read_more: '閱讀更多'
    more: "更多"
    less: "較少"
    never: "永不"
    daily: "每天"
    weekly: "每週"
    every_two_weeks: "每兩週"
    character_count:
      one: "{{count}} 個字"
      other: "{{count}} 個字"

    in_n_seconds:
      one: "1 秒鐘內"
      other: "{{count}} 秒鐘內"
    in_n_minutes:
      one: "1 分鐘內"
      other: "{{count}} 分鐘內"
    in_n_hours:
      one: "1 小時內"
      other: "{count} 小時內"
    in_n_days:
      one: "1 天內"
      other: "{count} 天內"

    suggested_topics:
      title: "推薦的主題"

    bookmarks:
      not_logged_in: "抱歉，你必需先登入才能在此貼文加上書籤。"
      created: "你已在此貼文加上書籤。"
      not_bookmarked: "你已看過些貼文，按此加上書籤。"
      last_read: "此為你看過的最後貼文，按此加上書籤。"

    new_topics_inserted: "有 {{count}} 個新主題。"
    show_new_topics: "按此顯示。"
    preview: "預覽"
    cancel: "取消"

    save: "儲存變更"
    saving: "正在儲存..."
    saved: "儲存完畢!"

    upload: "上傳"
    uploading: "正在上傳..."
    uploaded: "上傳完畢!"

    choose_topic:
      none_found: "未找到主題。"
      title:
        search: "以名稱、URL 或 ID 搜尋主題:"
        placeholder: "請在此輸入主題名稱"

    user_action:
      user_posted_topic: "<a href='{{userUrl}}'>{{user}}</a> 建立了 <a href='{{topicUrl}}'>此主題</a>"
      you_posted_topic: "<a href='{{userUrl}}'>你</a> 建立了 <a href='{{topicUrl}}'>此主題</a>"
      user_replied_to_post: "<a href='{{userUrl}}'>{{user}}</a> 回覆了 <a href='{{postUrl}}'>{{post_number}}</a>"
      you_replied_to_post: "<a href='{{userUrl}}'>你</a> 回覆了 <a href='{{postUrl}}'>{{post_number}}</a>"
      user_replied_to_topic: "<a href='{{userUrl}}'>{{user}}</a> 回覆了 <a href='{{topicUrl}}'>此主題</a>"
      you_replied_to_topic: "<a href='{{userUrl}}'>你</a> 回覆了 <a href='{{topicUrl}}'>此主題</a>"

      user_mentioned_user: "<a href='{{user1Url}}'>{{user}}</a> 提到了 <a href='{{user2Url}}'>{{another_user}}</a>"
      user_mentioned_you: "<a href='{{user1Url}}'>{{user}}</a> 提到了 <a href='{{user2Url}}'>你</a>"
      you_mentioned_user: "<a href='{{user1Url}}'>你</a> 提到了 <a href='{{user2Url}}'>{{another_user}}</a>"

      posted_by_user: "作者是 <a href='{{userUrl}}'>{{user}}</a>"
      posted_by_you: "作者是 <a href='{{userUrl}}'>你</a>"
      sent_by_user: "寄件者是 <a href='{{userUrl}}'>{{user}}</a>"
      sent_by_you: "寄件者是 <a href='{{userUrl}}'>你</a>"

    user_action_groups:
      "1": "送出的讚"
      "2": "收到的讚"
      "3": "書籤"
      "4": "主題"
      "5": "貼文"
      "6": "回覆"
      "7": "提及"
      "9": "引用"
      "10": "收藏"
      "11": "編輯"
      "12": "送出的項目"
      "13": "收件匣"

    categories:
      all: "所有類別"
      all_subcategories: "所有次類別"
      no_subcategory: "無次類別"
      category: "類別"
      posts: "新貼文"
      topics: "新主題"
      latest: "最近"
      latest_by: "最後由"
      toggle_ordering: "顯示/隱藏排序控制"
      subcategories: "次類別:"
      topic_stats: "新主題的數目。"
      topic_stat_sentence:
        one: "最近 %{unit} 天有 %{count} 個新主題。"
        other: "最近 %{unit} 天有 %{count} 個新主題。"
      post_stats: "新貼文的數目。"
      post_stat_sentence:
        one: "最近 %{unit} 天有 %{count} 則新貼文。"
        other: "最近 %{unit} 天有 %{count} 則新貼文。"

    user:
      said: "{{username}} 說了:"
      profile: "基本資料"
      show_profile: "查看基本資料"
      mute: "阻絕"
      edit: "編輯偏好設定"
      download_archive: "下載我的貼文存檔"
      private_message: "私人訊息"
      private_messages: "訊息"
      activity_stream: "活動"
      preferences: "偏好設定"
      bio: "關於我"
      invited_by: "邀請人"
      trust_level: "信任等級"
      notifications: "通知"
      dynamic_favicon: "在 favicon 顯示訊息通知"
      external_links_in_new_tab: "以新的瀏覽器標籤開啟所有外部連結"
      enable_quoting: "允許只引用選取的文字"
      change: "修改"
      moderator: "{{user}} 是版主"
      admin: "{{user}} 是管理員"
      deleted: "(已刪除)"
      suspended_notice: "此用戶已被停權至 {{date}}。"
      suspended_reason: "原因: "

      messages:
        all: "全部"
        mine: "我的"
        unread: "未讀"

      change_password:
        success: "(寄出的郵件)"
        in_progress: "(正在傳送郵件)"
        error: "(錯誤)"
        action: "寄出重設密碼的郵件"

      change_about:
        title: "修改關於我"

      change_username:
        title: "修改用戶名稱"
        confirm: "如果你修改了你的用戶名稱，之前引用你的貼文或以 @用戶名稱 提到你的連結都將失效，你確定要修改嗎?"
        taken: "抱歉，此用戶名稱已經有人使用。"
        error: "修改你的用戶名稱時發生錯誤。"
        invalid: "此用戶名稱無效，只能使用數字與英文字母。"

      change_email:
        title: "修改電子郵件地址"
        taken: "抱歉，此電子郵件地址無效。"
        error: "修改你的電子郵件地址時發生錯誤，可能此電子郵件地址已經有人使用?"
        success: "我們已經寄出一封郵件至此電子郵件地址，請遵照說明進行確認。"

      change_avatar:
        title: "修改你的頭像"
        gravatar: "<a href='//gravatar.com/emails' target='_blank'>Gravatar</a>, based on"
        gravatar_title: "在 Gravatar 網站修改你的頭像"
        uploaded_avatar: "自訂圖片"
        uploaded_avatar_empty: "新增一張自訂圖片"
        upload_title: "上傳你的圖片"
        image_is_not_a_square: "警告: 我們裁切了你的圖片，因為該圖片不是正方形的。"

      email:
        title: "電子郵件"
        instructions: "你的電子郵件地址不會被公開。"
        ok: "看起來很好，我們將寄出一封確認郵件。"
        invalid: "請輸入有效的電子郵件地址。"
        authenticated: "你的電子郵件地址已得到 {{provider}} 的認証。"
        frequency: "我們只會在一段時間未看到你及你尚未看過我們通知你的事物時才會寄信給你。"

      name:
        title: "名稱"
        instructions: "完整的名稱，此為公開的資訊，並用於輸入 @用戶名稱 時輔助識別。"
        too_short: "你的名稱太短。"
        ok: "你的名稱符合要求。"
      username:
        title: "用戶名稱"
        instructions: "必需是獨一無二，且不含空格，其他人提到你時可以輸入 @用戶名稱。"
        short_instructions: "其他人可以輸入 @{{username}} 提到你。"
        available: "你的用戶名稱可以使用。"
        global_match: "電子郵件地址與註冊的用戶名稱相符。"
        global_mismatch: "已經註冊過了，請試試看 {{suggestion}}?"
        not_available: "已經有人使用，請試試看 {{suggestion}}?"
        too_short: "你的用戶名稱太短。"
        too_long: "你的用戶名稱太長。"
        checking: "正在檢查用戶名稱是否已經有人使用..."
        enter_email: '找到用戶名稱，請輸入相符的電子郵件地址。'
        prefilled: "電子郵件地址與此註冊的用戶名稱相符。"

      password_confirmation:
        title: "再次輸入密碼"

      last_posted: "最近貼文"
      last_emailed: "最近寄出電子郵件"
      last_seen: "出現時間"
      created: "建立日期"
      log_out: "登出"
      website: "網站"
      email_settings: "電子郵件"
      email_digests:
        title: "當我很久沒來此網站時以電子郵件通知我最近有什麼新文章。"
        daily: "每天"
        weekly: "每週"
        bi_weekly: "每兩週"

      email_direct: "當有人引用、回覆我的貼文，或以 @用戶名稱 提到我時以電子郵件通知我。"
      email_private_messages: "當有人寄給我私人訊息時以電子郵件通知我。"
      email_always: "即時我經常來此網站也以電子郵件通知我，並告訴我最近論壇有什麼新文章。"

      other_settings: "其它"

      new_topic_duration:
        label: "識為新主題的條件:"
        not_viewed: "我未看過的主題"
        last_here: "我上次到訪後建立的主題"
        after_n_days:
          one: "昨天建立的主題"
          other: "最近 {{count}} 天建立的主題"
        after_n_weeks:
          one: "上週建立的主題"
          other: "最近 {{count}} 週建立的主題"

      auto_track_topics: "自動追蹤我參與的主題"
      auto_track_options:
        never: "永不"
        always: "總是"
        after_n_seconds:
          one: "1 秒鐘後"
          other: "{{count}} 秒鐘後"
        after_n_minutes:
          one: "1 分鐘後"
          other: "{{count}} 分鐘後"

      invited:
        search: "輸入要搜尋邀請的文字..."
        title: "邀請"
        user: "受邀請的用戶"
        none: "未找到邀請。"
        truncated: "顯示前 {{count}} 個邀請。"
        redeemed: "已接受的邀請"
        redeemed_at: "接受日期"
        pending: "尚未接受的邀請"
        topics_entered: "參與的主題"
        posts_read_count: "已讀的貼文"
        rescind: "刪除邀請"
        rescinded: "邀請已刪除"
        time_read: "閱讀時間"
        days_visited: "到訪天數"
        account_age_days: "帳號已建立 (天)"
        create: "邀請朋友到這個論壇"

      password:
        title: "密碼"
        too_short: "你的密碼太短。"
        ok: "你的密碼符合要求。"
        instructions: "至少要 %{count} 個字。"

      ip_address:
        title: "最近的 IP 位址"
      avatar:
        title: "頭像"
      title:
        title: "標題"

      filters:
        all: "全部"

      stream:
        posted_by: "貼文者"
        sent_by: "寄件者"
        private_message: "私人訊息"
        the_topic: "主題"

    loading: "正在載入"
    close: "關閉"
    learn_more: "進一步了解..."

    year: '年'
    year_desc: '365 天內建立的主題'
    month: '月'
    month_desc: '30 天內建立的主題'
    week: '週'
    week_desc: '7 天內建立的主題'
    day: '天'

    first_post: 第一則貼文
    mute: 阻絕
    unmute: 取消阻絕
    last_post: 最後一則貼文

    summary:
      enabled_description: "你正在檢視此主題的摘要，按下方再次檢視所有貼文。"
      description: "總共有 <b>{{count}}</b> 個回覆，僅顯示最相關的回覆節省閱讀時間?"
      description_time: "總共有 <b>{{count}}</b> 個回覆，大約需要 <b>{{readingTime}} 分鐘</b>閱讀，僅顯示最相關的回覆節省閱讀時間?"
      enable: '以摘要檢視此主題'
      disable: '顯示所有貼文'

    private_message_info:
      title: "私人訊息"
      invite: "邀請其他人..."
      remove_allowed_user: "您想要從此私人訊息移除 {{name}} 嗎?"

    email: '電子郵件'
    username: '用戶名稱'
    last_seen: '出現時間'
    created: '已建立'
    trust_level: '信任等級'

    create_account:
      title: "建立帳號"
      action: "立即建立!"
      invite: "還沒有帳號碼?"
      failed: "發生了某些錯誤，可能此電子郵件地址已經註冊過，請試試看忘記密碼連結"

    forgot_password:
      title: "忘記密碼"
      action: "我忘了我的密碼"
      invite: "請輸入用戶名稱或電子郵件地址，我們將寄給你重設密碼的郵件。"
      reset: "重設密碼"
      complete: "如果有帳號符合你輸入的用戶名稱或電子郵件地址，你應該很快就會收到重設密碼的電子郵件。"

    login:
      title: "登入"
      username: "帳號"
      password: "密碼"
      email_placeholder: "電子郵件地址或用戶名稱"
      error: "未知的錯誤"
      reset_password: '重設密碼'
      logging_in: "正在登入..."
      or: "或"
      authenticating: "正在認證..."
      awaiting_confirmation: "你的帳號尚未啟用，請使用忘記密碼連結重新發出啟用帳號的電子郵件。"
      awaiting_approval: "你的帳號尚未通過我們的審核，當你的帳號通過審核時你會收到電子郵件通知。"
      requires_invite: "抱歉，只要受邀請者才能進入此論壇。"
      not_activated: "你還無法登入，我們之前曾將啟用帳號的電子郵件寄至 <b>{{sentTo}}</b>，請從該電子郵件啟用你的帳號。"
      resend_activation_email: "按這裡重新寄出啟用帳號的電子郵件。"
      sent_activation_email_again: "我們已經將啟用帳號的電子郵件寄至 <b>{{currentEmail}}</b>，你可能幾分鐘後才會收到，如果一直沒收到，請檢查垃圾郵件資料夾。"
      google:
        title: "使用 Google 帳號"
        message: "使用 Google 帳號認証 (請確定你的網頁瀏覽器未阻擋彈出視窗)"
      twitter:
        title: "使用 Twitter"
        message: "使用 Twitter 認証 (請確定你的網頁瀏覽器未阻擋彈出視窗)"
      facebook:
        title: "使用 Facebook"
        message: "使用 Facebook 認証 (請確定你的網頁瀏覽器未阻擋彈出視窗)"
      cas:
        title: "使用 CAS"
        message: "使用 CAS 認証 (請確定你的網頁瀏覽器未阻擋彈出視窗)"
      yahoo:
        title: "使用 Yahoo"
        message: "使用 Yahoo 認証 (請確定你的網頁瀏覽器未阻擋彈出視窗)"
      github:
        title: "使用 GitHub"
        message: "使用 GitHub 認証 (請確定你的網頁瀏覽器未阻擋彈出視窗)"
      persona:
        title: "使用 Persona"
        message: "使用 Mozilla Persona 認証 (請確定你的網頁瀏覽器未阻擋彈出視窗)"

    composer:
      posting_not_on_topic: "你想要回覆哪個主題?"
      saving_draft_tip: "正在儲存"
      saved_draft_tip: "儲存完畢"
      saved_local_draft_tip: "本地儲存完畢"
      similar_topics: "與你的主題類似的主題..."
      drafts_offline: "離線草稿"

      min_length:
        need_more_for_title: "主題名稱還需要 {{n}} 個字"
        need_more_for_reply: "貼文還需要 {{n}} 個字"

      error:
        title_missing: "主題名稱為必填欄位。"
        title_too_short: "主題名稱必需多於 {{min}} 個字。"
        title_too_long: "主題名稱必需少於 {{max}} 個字。"
        post_missing: "貼文不可空白。"
        post_length: "貼文必需多於 {{min}} 個字。"
        category_missing: "你必需選擇一個類別。"

      save_edit: "儲存編輯"
      reply_original: "回覆至原始的主題"
      reply_here: "在此回覆"
      reply: "回覆"
      cancel: "取消"
      create_topic: "建立主題"
      create_pm: "建立私人訊息"

      users_placeholder: "新增用戶"
      title_placeholder: "請在此輸入標題，請使用可以描述討論內容的一個簡單的句子。"
      edit_reason_placeholder: "你為什麼做編輯?"
      show_edit_reason: "(請加入編輯原因)"
      reply_placeholder: "在此輸入，請使用 Markdown (http://wowubuntu.com/markdown/) 與 BBCode (http://www.bbcode.org/reference.php) 調整格式，拖放或貼上圖片可以直接上傳。"
      view_new_post: "檢視你的新貼文。"
      saving: "正在儲存..."
      saved: "儲存完畢!"
      saved_draft: "你有一則貼文的草稿尚未完成，按這裡可以繼續編輯。"
      uploading: "正在上傳..."
      show_preview: '顯示預覽 &raquo;'
      hide_preview: '&laquo; 隱藏預覽'

      quote_post_title: "引用完整貼文"
      bold_title: "粗體"
      bold_text: "粗體字"
      italic_title: "斜體"
      italic_text: "斜體字"
      link_title: "超連結"
      link_description: "在此輸入超連結的描述"
      link_dialog_title: "插入超連結"
      link_optional_text: "標題 (可選填)"
      quote_title: "引用"
      quote_text: "引用"
      code_title: "預先格式化文字"
      code_text: "在此輸入預先格式化的文字"
      upload_title: "上傳"
      upload_description: "在此輸入上傳的描述"
      olist_title: "編號清單"
      ulist_title: "符號清單"
      list_item: "清單項目"
      heading_title: "標頭"
      heading_text: "標頭"
      hr_title: "分隔線"
      undo_title: "復原"
      redo_title: "重做"
      help: "Markdown 編輯說明"
      toggler: "隱藏或顯示編輯面板"

      admin_options_title: "此主題的職員可選用設定"
      auto_close_label: "自動關閉主題的期限:"
      auto_close_units: "(小時、時間或完整的日期與時間)"
      auto_close_examples: '範例: 24, 17:00, 2013-11-22 14:00'
      auto_close_error: "請輸入有效的值。"

    notifications:
      title: "以 @用戶名稱 提到、回覆您的貼文與主題、私人訊息... 的通知。"
      none: "你目前沒有任何通知。"
      more: "檢視較舊的通知"
      mentioned: "<span title='mentioned' class='icon'>@</span> {{username}} {{link}}"
      quoted: "<i title='quoted' class='fa fa-quote-right'></i> {{username}} {{link}}"
      replied: "<i title='replied' class='fa fa-reply'></i> {{username}} {{link}}"
      posted: "<i title='replied' class='fa fa-reply'></i> {{username}} {{link}}"
      edited: "<i title='edited' class='fa fa-pencil'></i> {{username}} {{link}}"
      liked: "<i title='liked' class='fa fa-heart'></i> {{username}} {{link}}"
      private_message: "<i class='fa fa-envelope-o' title='private message'></i> {{username}} {{link}}"
      invited_to_private_message: "<i class='fa fa-envelope-o' title='private message'></i> {{username}} {{link}}"
      invitee_accepted: "<i title='accepted your invitation' class='fa fa-sign-in'></i> {{username}} 已接受你的邀請"
      moved_post: "<i title='moved post' class='fa fa-arrow-right'></i> {{username}} 移動了 {{link}}"
      total_flagged: "所有被投訴的貼文"

    upload_selector:
      title: "加入一張圖片"
      title_with_attachments: "加入一張圖片或一個檔案"
      from_my_computer: "從我的電腦"
      from_the_web: "從網站"
      remote_tip: "以 http://example.com/image.jpg 這樣的格式輸入圖片的網址"
      remote_tip_with_attachments: "以 http://example.com/file.ext 這樣的格式輸入圖片或檔案的網址 (允許的副檔名: {{authorized_extensions}})。"
      local_tip: "按此從你的電腦選擇圖片"
      local_tip_with_attachments: "按此從你的電腦選擇一張圖片或一個檔案 (允許的副檔名: {{authorized_extensions}})。"
      hint: "(你也可以將檔案拖放至編輯器直接上傳)"
      hint_for_chrome: "(你也可以將圖片拖放或貼上至編輯器直接上傳)"
      uploading: "正在上傳"

    search:
      title: "搜尋主題、貼文、用戶或類別"
      placeholder: "在此輸入你想搜尋的文字"
      no_results: "未找到任何結果。"
      searching: "正在搜尋..."

      prefer:
        user: "搜尋結果以 @{{username}} 優先"
        category: "搜尋結果以 {{category}} 優先"

    site_map: "到另一個主題列表或類別"
    go_back: '返回'
    current_user: '到你的用戶頁面'

    favorite:
      title: '收藏'
      help:
        star: '將此主題加入你的收藏列表'
        unstar: '將此主題從你的收藏列表移除'

    topics:
      none:
        favorited: "你尚未收藏任何主題，要收藏主題請按標題前面的星號。"
        unread: "你沒有未讀的主題。"
        new: "你沒有新的主題。"
        read: "你尚未閱讀任何主題。"
        posted: "你尚未在任何主題裡貼文。"
        latest: "沒有最近的主題。"
        hot: "沒有熱門的主題。"
        category: "沒有 {{category}} 的主題。"
      bottom:
        latest: "已經沒有其它最近的主題了。"
        hot: "已經沒有其它熱門的主題了。"
        posted: "已經沒有其它主題了。"
        read: "已經沒有其它已讀的主題了。"
        new: "已經沒有其它新主題了。"
        unread: "已經沒有其它未讀的主題了。"
        favorited: "已經沒有其它收藏的主題了。"
        category: "{{category}} 類別已經沒有其它主題了。"

    rank_details:
      toggle: toggle topic rank details
      show: show topic rank details
      title: Topic Rank Details

    topic:
      filter_to: "在主題裡顯示 {{post_count}} 則貼文"
      create: '建立主題'
      create_long: '建立新主題'
      private_message: '建立私人訊息'
      list: '主題'
      new: '新主題'
      new_topics:
        one: '有 1 個新主題'
        other: '有 {{count}} 個新主題'
      unread_topics:
        one: '有 1 個未讀的主題'
        other: '有 {{count}} 個未讀的主題'
      title: '主題'
      loading_more: "載入更多主題..."
      loading: '正在載入主題...'
      invalid_access:
        title: "私人主題"
        description: "抱歉，你沒有進入此主題的權限!"
      server_error:
        title: "主題載入失敗"
        description: "抱歉，可能因為連線有問題而無法載入此主題，請再試一次，如果這個問題持續發生，請讓我們知道。"
      not_found:
        title: "未找到主題"
        description: "抱歉，找不到此主題，可能已被板主刪除。"
      unread_posts:
        one: "你在此主題有 1 則未讀的舊貼文"
        other: "你在此主題有 {{count}} 則未讀的舊貼文"
      new_posts:
        one: "此主題自你上次閱讀後有 1 則新貼文"
        other: "此主題自你上次閱讀後有 {{count}} 則新貼文"

      likes:
        one: "此主題有 1 個人按讚"
        other: "此主題有 {{count}} 個人按讚"
      back_to_list: "回到主題列表"
      options: "主題選項"
      show_links: "在主題裡顯示連結"
      toggle_information: "切換主題詳情"
      read_more_in_category: "要閱讀更多文章嗎? 瀏覽 {{catLink}} 裡的主題或 {{latestLink}}。"
      read_more: "要閱讀更多文章嗎? 請按 {{catLink}} 或 {{latestLink}}。"

      # keys ending with _MF use message format, see /spec/components/js_local_helper_spec.rb for samples
      read_more_MF: "There {
        UNREAD, plural,
        =0 {}
        one {
          is <a href='/unread'>1 unread</a>
        } other {
          are <a href='/unread'># unread</a>
        }
        } {
          NEW, plural,
            =0 {}
            one { {BOTH, select, true{and } false {is } other{}} <a href='/new'>1 new</a> topic}
            other { {BOTH, select, true{and } false {are } other{}} <a href='/new'># new</a> topics}
        } remaining, or {CATEGORY, select, true {browse other topics in {catLink}} false {{latestLink}} other {}} "

      browse_all_categories: 瀏覽所有類別

      view_latest_topics: 檢視最近的貼文
      suggest_create_topic: 建立一個新主題吧?
      read_position_reset: "你的閱讀位置已重設。"
      jump_reply_up: jump to earlier reply
      jump_reply_down: jump to later reply
      deleted: "此主題已被刪除"

      auto_close_notice: "此主題將在 %{timeLeft}自動關閉。"
      auto_close_title: '自動關閉設定'
      auto_close_save: "儲存"
      auto_close_remove: "不要自動關閉此主題"

      progress:
        title: topic progress
        jump_top: 跳至第一則貼文
        jump_bottom: 跳至最後一則貼文
        jump_bottom_with_number: "跳至第 %{post_number} 則貼文"
        total: 所有貼文
        current: 目前的貼文
        position: "第 %{current}/%{total} 則貼文"

      notifications:
        title: ''
        reasons:
          "3_2": '你將收到關於此主題的通知，因為你正在關注此主題。'
          "3_1": '你將收到關於此主題的通知，因為你建立了此主題。'
          "3": '你將收到關於此主題的通知，因為你正在關注此主題。'
          "2_4": '你將收到關於此主題的通知，因為你回覆了此主題。'
          "2_2": '你將收到關於此主題的通知，因為你正在追蹤此主題。'
          "2": '你將收到關於此主題的通知，因為你<a href="/users/{{username}}/preferences">看過此主題</a>。'
          "1": '你將在有人以 @用戶名稱 提到你或回覆你的貼文時收到通知。'
          "1_2": '你將在有人以 @用戶名稱 提到你或回覆你的貼文時收到通知。'
          "0": '你正忽略此主題的所有通知。'
          "0_2": '你正忽略此主題的所有通知。'
        watching:
          title: "關注"
          description: "功能與追蹤相同，並在有新貼文時通知你。"
        tracking:
          title: "追蹤"
          description: "當有人以 @用戶名稱 提到你或回覆你的貼文時通知你，並顯示未讀的新貼文數目。"
        regular:
          title: "普通"
          description: "只在有人以 @用戶名稱 提到你或回覆你的貼文時通知你。"
        muted:
          title: "阻絕"
          description: "你將不會收到任何關於此主題的通知，此主題也不會出現在你的未讀清單裡。"

      actions:
        recover: "復原已刪除的主題"
        delete: "刪除主題"
        open: "開放主題"
        close: "關閉主題"
        auto_close: "自動關閉"
        unpin: "復原已置頂的主題"
        pin: "置頂主題"
        unarchive: "復原已封存的主題"
        archive: "封存主題"
        invisible: "使不可見"
        visible: "使可見"
        reset_read: "重置讀取資料"
        multi_select: "選取要移動的貼文"
        convert_to_topic: "轉換為普通貼文"

      reply:
        title: '回覆'
        help: '開始編寫對此主題的回覆'

      clear_pin:
        title: "取消置頂"
        help: "取消主題的置頂狀態，它將不會出現在你的主題列表的最上面。"

      share:
        title: '分享'
        help: '分享此主題的連結'

      inviting: "正在邀請..."

      invite_private:
        title: '邀請參與私人訊息'
        email_or_username: "受邀請者的電子郵件地址或用戶名稱"
        email_or_username_placeholder: "電子郵件地址或用戶名稱"
        action: "邀請"
        success: "謝謝! 我們已經向此用戶發出邀請，請他參與此私人訊息的討論。"
        error: "抱歉，向此用戶發出邀請時發生錯誤。"

      invite_reply:
        title: '邀請朋友來回覆'
        action: '送出邀請'
        help: '送出邀請給朋友，他們可以按信裡的連結直接回覆'
        to_topic: "我們將向你的朋友發出一封電子郵件，他不必登入，只要按電子郵件裡的連結就可以快速回覆此主題。"
        to_forum: "我們將向你的朋友發出一封電子郵件，他只要按電子郵件裡的連結就可以加入此論壇。"

        email_placeholder: '電子郵件地址'
        success: "謝謝! 我們已將邀請寄至 <b>{{email}}</b>，當受邀者接受邀請時我們會再通知你，你也可以在你的用戶頁面的邀請清單查看邀請狀態。"
        error: "抱歉，我們無法邀請此人，他可能已經是此論壇的用戶?"

      login_reply: '登入回覆'

      filters:
        n_posts:
          one: "1 則貼文"
          other: "{{count}} 則貼文"
        cancel: "再次顯示此主題的所有貼文。"

      split_topic:
        title: "移至新主題"
        action: "移至新主題"
        topic_name: "新主題的名稱"
        error: "將主題移至新主題時發生錯誤。"
        instructions:
          one: "你即將建立一個包含你選取的貼文的新主題。"
          other: "你即將建立一個包含你選取的 <b>{{count}}</b> 則貼文的新主題。"

      merge_topic:
        title: "移至已存在的主題"
        action: "移至已存在的主題"
        error: "將主題移至已存在的主題時發生錯誤。"
        instructions:
          one: "請選擇你想將貼文移至的主題。"
          other: "請選擇你想將這 <b>{{count}}</b> 則貼文移至的主題。"

      multi_select:
        select: '選取'
        selected: '選取了 ({{count}})'
        select_replies: '選取 + 回覆'
        delete: 刪除選取的貼文
        cancel: 取消選取
        description:
          one: 你已經選取了 <b>1</b> 則貼文。
          other: "你已經選取了 <b>{{count}}</b> 則貼文。"

    post:
      reply: "回覆由 {{replyAvatar}} {{username}} 發表的 {{link}}"
      reply_topic: "回覆至 {{link}}"
      quote_reply: "引用回覆"
      edit: "編輯由 {{replyAvatar}} {{username}} 發表的 {{link}}"
      edit_reason: "原因: "
      post_number: "貼文 {{number}}"
      in_reply_to: "回覆給"
      last_edited_on: "貼文最近編輯的時間"
      reply_as_new_topic: "回覆為新主題"
      continue_discussion: "繼續 {{postLink}} 的討論:"
      follow_quote: "跳到引用的貼文"
      deleted_by_author:
        one: "(貼文已被作者撤銷，除非此貼文被投訴，否則將在 %{count} 個小時後自動刪除。)"
        other: "(貼文已被作者撤銷，除非此貼文被投訴，否則將在 %{count} 個小時後自動刪除。)"
      deleted_by: "刪除者"
      expand_collapse: "展開/收合"
      gap:
        one: "已忽略 1 則貼文"
        other: "已忽略 {{count}} 則貼文"

      has_replies:
        one: "回覆"
        other: "回覆"

      errors:
        create: "抱歉，建立你的貼文時發生錯誤，請再試一次。"
        edit: "抱歉，編輯你的貼文時發生錯誤，請再試一次。"
        upload: "抱歉，上傳你的檔案時發生錯誤，請再試一次。"
        attachment_too_large: "抱歉，你想上傳的檔案太大 (最大限制為 {{max_size_kb}} kb)。"
        image_too_large: "抱歉，你想上傳的圖片太大 (最大限制為 {{max_size_kb}} kb)，請將圖片縮小後再試一次。"
        too_many_uploads: "抱歉，一次只能上傳一個檔案。"
        upload_not_authorized: "抱歉，你想上傳的是不允許的檔案 (允許的副檔名: {{authorized_extensions}})."
        image_upload_not_allowed_for_new_user: "抱歉，新用戶不可上傳圖片。"
        attachment_upload_not_allowed_for_new_user: "抱歉，新用戶不可上傳附件。"

      abandon: "你確定要捨棄你的貼文嗎?"

      archetypes:
        save: '儲存選項'

      controls:
        reply: "開始編寫對此貼文的回覆"
        like: "給此貼文按讚"
        edit: "編輯此貼文"
        flag: "投訴此貼文或通知管理人員此貼文"
        delete: "刪除此貼文"
        undelete: "復原此貼文"
        share: "分享此貼文的連結"
        more: "更多"
        delete_replies:
          confirm:
            one: "此貼文的回覆貼文也要一併刪除嗎?"
            other: "此貼文的 {{count}} 則回覆貼文也要一併刪除嗎?"
          yes_value: "是，將回覆的貼文一併刪除"
          no_value: "否，只刪除此貼文"

      actions:
        flag: '投訴'
        clear_flags:
          one: "清除投訴"
          other: "清除投訴"
        it_too:
          off_topic: "同時投訴"
          spam: "同時投訴"
          inappropriate: "同時投訴"
          custom_flag: "同時投訴"
          bookmark: "同時加上書籤"
          like: "同時按讚"
          vote: "同時投票支持"
        undo:
          off_topic: "撤回投訴"
          spam: "撤回投訴"
          inappropriate: "撤回投訴"
          bookmark: "移除書籤"
          like: "撤回讚"
          vote: "撤回投票"
        people:
          off_topic: "{{icons}} 標示為偏離主題"
          spam: "{{icons}} 標示為垃圾貼文"
          inappropriate: "{{icons}} 標示為內容不妥"
          notify_moderators: "{{icons}} 已通知版主"
          notify_moderators_with_url: "{{icons}} <a href='{{postUrl}}'>已通知版主</a>"
          notify_user: "{{icons}} 已送出私人訊息"
          notify_user_with_url: "{{icons}} 已送出<a href='{{postUrl}}'>私人訊息</a>"
          bookmark: "{{icons}} 已加上書籤"
          like: "{{icons}} 已按讚"
          vote: "{{icons}} 已投票支持"
        by_you:
          off_topic: "你已投訴此貼文偏離主題"
          spam: "你已投訴此貼文為垃圾"
          inappropriate: "你已投訴此貼文內容不妥"
          notify_moderators: "你已通知版主此貼文"
          notify_user: "你已送出私人訊息給這位用戶"
          bookmark: "你已在此貼文加上書籤"
          like: "你已在此貼文按讚"
          vote: "你已在此貼文投票支持"
        by_you_and_others:
          off_topic:
            one: "你與另 1 位用戶已投訴此貼文偏離主題"
            other: "你與另 {{count}} 位用戶已投訴此貼文偏離主題"
          spam:
            one: "你與另 1 位用戶已投訴此貼文為垃圾"
            other: "你與另 {{count}} 位用戶已投訴此貼文為垃圾"
          inappropriate:
            one: "你與另 1 位用戶已投訴此貼文內容不妥"
            other: "你與另 {{count}} 位用戶已投訴此貼文內容不妥"
          notify_moderators:
            one: "你與另 1 位用戶已通知版主此貼文"
            other: "你與另 {{count}} 位用戶已通知版主此貼文"
          notify_user:
            one: "你與另 1 位用戶已送出私人訊息給這位用戶"
            other: "你與另 {{count}} 位用戶已送出私人訊息給這位用戶"
          bookmark:
            one: "你與另 1 位用戶已在此貼文加上書籤"
            other: "你與另 {{count}} 位用戶已在此貼文加上書籤"
          like:
            one: "你與另 1 位用戶已在此貼文按讚"
            other: "你與另 {{count}} 位用戶已在此貼文按讚"
          vote:
            one: "你與另 1 位用戶已在此貼文投票支持"
            other: "你與另 {{count}} 位用戶已在此貼文投票支持"
        by_others:
          off_topic:
            one: "有 1 位用戶投訴此貼文偏離主題"
            other: "有 {{count}} 位用戶投訴此貼文偏離主題"
          spam:
            one: "有 1 位用戶投訴此貼文為垃圾"
            other: "有 {{count}} 位用戶投訴此貼文為垃圾"
          inappropriate:
            one: "有 1 位用戶投訴此貼文內容不妥"
            other: "有 {{count}} 位用戶投訴此貼文內容不妥"
          notify_moderators:
            one: "有 1 位用戶通知版主此貼文"
            other: "有 {{count}} 位用通知版主此貼文"
          notify_user:
            one: "有 1 位用戶送出私人訊息給這位用戶"
            other: "有 {{count}} 位用戶送出私人訊息給這位用戶"
          bookmark:
            one: "有 1 位用戶在此貼文加上書籤"
            other: "有 {{count}} 位用戶在此貼文加上書籤"
          like:
            one: "有 1 位用戶在此貼文按讚"
            other: "有 {{count}} 位用戶在此貼文按讚"
          vote:
            one: "有 1 位用戶在此貼文投票支持"
            other: "有 {{count}} 位用戶在此貼文投票支持"

      edits:
        one: 1 edit
        other: "編輯過 {{count}} 次"
        zero: no edits

      delete:
        confirm:
          one: "你確定要刪除此貼文嗎?"
          other: "你確定要刪除這些貼文嗎?"

      revisions:
        controls:
          first: "第一版"
          previous: "上一版"
          next: "下一版"
          last: "最新版"
          comparing_previous_to_current_out_of_total: "第 <strong>{{previous}}</strong> 版與 第<strong>{{current}}</strong> 版 / {{total}} 的差異比較"
        displays:
          inline:
            title: "以單一網頁模式檢視，並標示增加與刪減的內容"
            button: '<i class="fa fa-square-o"></i> HTML'
          side_by_side:
            title: "以並排網頁模式檢視，分開標示增加與刪減的內容"
            button: '<i class="fa fa-columns"></i> HTML'
          side_by_side_markdown:
            title: "以並排的 Markdown 原始碼模式檢視，分開標示增加與刪減的內容"
            button: '<i class="fa fa-columns"></i> Markdown'
        details:
          edited_by: "編輯者"

    category:
      can: '可以&hellip; '
      none: '(無類別)'
      choose: '選擇一個類別&hellip;'
      edit: '編輯'
      edit_long: "編輯類別"
      view: '檢視類別裡的主題'
      general: '一般'
      settings: '設定'
      delete: '刪除類別'
      create: '建立類別'
      save: '儲存類別'
      creation_error: 建立類別時發生錯誤。
      save_error: 儲存類別時發生錯誤。
      more_posts: "檢視全部 {{posts}}..."
      name: "類別名稱"
      description: "描述"
      topic: "類別主題"
      badge_colors: "識別顏色"
      background_color: "背景色"
      foreground_color: "前景色"
      name_placeholder: "請簡單明瞭。"
      color_placeholder: "任何網頁顏色"
      delete_confirm: "你確定要刪除此類別嗎?"
      delete_error: "刪除此類別時發生錯誤。"
      list: "列出分類"
      no_description: "此類別沒有描述，請編輯主題定義。"
      change_in_category_topic: "編輯描述"
      already_used: '此顏色已經用於其它類別'
      security: "安全性"
      auto_close_label: "自動關閉主題的期限:"
      auto_close_units: "小時"
      edit_permissions: "編輯權限"
      add_permission: "新增權限"
      this_year: "今年"
      position: "位置"
      default_position: "預設的位置"
      parent: "父類別"

    flagging:
      title: '你為什麼要投訴此貼文?'
      action: '投訴貼文'
      take_action: "執行動作"
      notify_action: '通知'
      delete_spammer: "刪除垃圾貼文發送者"
      delete_confirm: "您將刪除此用戶的 <b>%{posts}</b> 則貼文與 <b>%{topics}</b> 個主題、移除他的帳號、封鎖從他使用的 IP <b>%{ip_address}</b> 登入、將他的電子郵件地址 <b>%{email}</b> 加入永久封鎖名稱，你確定此人真的發送垃圾貼文嗎?"
      yes_delete_spammer: "是的，刪除垃圾貼文發送者"
      cant: "抱歉，目前無法投訴此貼文。"
      custom_placeholder_notify_user: "為什麼此貼文需要你以私人訊息與作者直接溝通? 討論請務必主題明確、具建設性、態度和善。"
      custom_placeholder_notify_moderators: "為什麼此貼文需要版主的注意? 請讓我們知道你在意的原因，並請盡量提供相關連結。"
      custom_message:
        at_least: "請至少輸入 {{n}} 個字"
        more: "還需要 {{n}} 個字..."
        left: "還剩下 {{n}} 個字"

    topic_map:
      title: "主題摘要"
      links_shown: "顯示所有 {{totalLinks}} 個連結..."
      clicks: "點擊"

    topic_statuses:
      locked:
        help: "此主題已關閉，不再接受回覆"
      pinned:
        help: "此主題已置頂，將顯示在它所屬類別的主題列表的最上方"
      archived:
        help: "此主題已封存，已被凍結無法再修改"
      invisible:
        help: "此主題已隱藏，將不會出現在主題列表，只能以它的網址開啟"

    posts: "貼文"
    posts_long: "此主題有 {{number}} 則貼文"
    original_post: "原始貼文"
    views: "觀看"
    replies: "回覆"
    views_long: "此主題已被看過 {{number}} 次"
    activity: "活動"
    likes: "讚"
    likes_long: "此主題收到了  {{number}}  個讚"
    users: "用戶"
    category_title: "類別"
    history: "歷史"
    changed_by: "作者 {{author}}"

    categories_list: "類別清單"

    filters:
      latest:
        title: "最近"
        help: "最近的主題"
      hot:
        title: "熱門"
        help: "最熱門的主題"
      favorited:
        title: "收藏"
        help: "你收藏的主題"
      read:
        title: "已讀"
        help: "你看過的主題，以閱讀的先後順序排列"
      categories:
        title: "類別"
        title_in: "類別 - {{categoryName}}"
        help: "所有主題以類別區分"
      unread:
        title:
          zero: "未讀"
          one: "未讀 (1)"
          other: "未讀 ({{count}})"
        help: "追蹤有未讀貼文的主題"
      new:
        title:
          zero: "新主題"
          one: "新主題 (1)"
          other: "新主題 ({{count}})"
        help: "自你上次到訪後建立的主題"
      posted:
        title: "我的貼文"
        help: "你回覆過的主題"
      category:
        title:
          zero: "{{categoryName}}"
          one: "{{categoryName}} (1)"
          other: "{{categoryName}} ({{count}})"
        help: "{{categoryName}} 類別最近的主題"

    browser_update: '你抱歉，<a href="http://www.discourse.org/faq/#browser">你的網頁瀏覽器過於老舊無法使用 Discourse 論壇</a>，請先<a href="http://browsehappy.com">升級你的瀏覽器</a>。'

    permission_types:
      full: "建立 / 回覆 / 觀看"
      create_post: "回覆 / 觀看"
      readonly: "觀看"

  # This section is exported to the javascript for i18n in the admin section
  admin_js:
    type_to_filter: "輸入要搜尋的文字..."

    admin:
      title: 'Discourse 管理員'
      moderator: '板主'

      dashboard:
        title: "控制台"
        last_updated: "控制台最後更新時間:"
        version: "版本"
        up_to_date: "你使用的是最新版本!"
        critical_available: "有重要更新可以安裝。"
        updates_available: "有更新可以安裝。"
        please_upgrade: "請升級!"
        no_check_performed: "從未檢查是否有更新可以使用，請確定 sidekiq 有在執行中。"
        stale_data: "最近未檢查是否有更新可以使用，請確定 sidekiq 有在執行中。"
        version_check_pending: "你最近才更新，非常好!"
        installed_version: "已安裝"
        latest_version: "最新版本"
        problems_found: "我們在你目前安裝的 Discourse 版本發現這些問題:"
        last_checked: "上次檢查的時間"
        refresh_problems: "重新整理"
        no_problems: "未發現任何問題。"
        moderators: '板主:'
        admins: '管理員:'
        blocked: '已封鎖:'
        suspended: '已停權:'
        private_messages_short: "私訊"
        private_messages_title: "私人訊息"

        reports:
          today: "今天"
          yesterday: "昨天"
          last_7_days: "最近 7 天"
          last_30_days: "最近 30 天"
          all_time: "所有時間"
          7_days_ago: "7 天前"
          30_days_ago: "30 天前"
          all: "全部"
          view_table: "以數字檢視"
          view_chart: "以直條圖檢視"

      commits:
        latest_changes: "最近的變更: 請經常更新!"
        by: "由"

      flags:
        title: "投訴"
        old: "舊的"
        active: "待處理"

        agree_hide: "批准 (隱藏貼文 + 送出私人訊息)"
        agree_hide_title: "隱藏此貼文，並自動向此用戶送出私人訊息，要求盡快修改貼文"
        defer: "延遲"
        defer_title: "目前不需採取行動， 將此投訴的任何動作延期或永不採取行動"
        delete_post: "刪除貼文"
        delete_post_title: "如果刪除的是主題的第一則貼文，主題也將一併刪除"
        disagree_unhide: "否絕 (取消貼文的隱藏狀態)"
        disagree_unhide_title: "移除此貼文的所有投訴，並使貼文可以被看見"
        disagree: "否絕"
        disagree_title: "否絕投訴，從此貼文移除所有投訴"
        delete_spammer_title: "刪除此用戶與他的所有貼文與主題"

        flagged_by: "投訴者"
        system: "系統"
        error: "發生了某些錯誤"
        view_message: "回覆"
        no_results: "沒有投訴。"

        summary:
          action_type_3:
            one: "偏離主題"
            other: "偏離主題 x {{count}}"
          action_type_4:
            one: "內容不妥"
            other: "內容不妥 x {{count}}"
          action_type_6:
            one: "自訂"
            other: "自訂 x {{count}}"
          action_type_7:
            one: "自訂"
            other: "自訂 x {{count}}"
          action_type_8:
            one: "垃圾貼文"
            other: "垃圾貼文 x {{count}}"

      groups:
        title: "群組"
        edit: "編輯群組"
        selector_placeholder: "新增用戶"
        name_placeholder: "群組名稱，不可含有空白字元，使用戶名稱的規則相同"
        about: "請在此編輯你的群組成員與名稱"
        can_not_edit_automatic: "預設群組的成員是由用戶的身份與信任等級自動決定。"
        delete: "刪除"
        delete_confirm: "刪除此群組?"
        delete_failed: "無法刪除群組，自動建立的群組無法刪除。"

      api:
        generate_master: "產生主 API 金鑰"
        none: "目前沒有啟用中的 API 金鑰。"
        user: "用戶"
        title: "API"
        key: "API 金鑰"
        generate: "產生"
        regenerate: "重新產生"
        revoke: "撤銷"
        confirm_regen: "你確定要以新的 API 金鑰取代取的嗎?"
        confirm_revoke: "你確定要撤銷此金鑰嗎?"
        info_html: "你可以使用 API 金鑰呼叫 JSON 建立與更新主題。"
        all_users: "所有用戶"
        note_html: "請<strong>隱密</strong>保存此金鑰，有此金鑰的用戶可以使用任何用戶的身份在論壇上貼文。"

      customize:
        title: "客製化"
        long_title: "網站客製化"
        header: "標頭"
        css: "樣式"
        mobile_header: "手機版標頭"
        mobile_css: "手機版樣式"
        override_default: "不要保含標準樣式"
        enabled: "已啟用?"
        preview: "預覽"
        undo_preview: "復原預覽"
        save: "儲存"
        new: "新增"
        new_style: "新增樣式"
        delete: "刪除"
        delete_confirm: "刪除此樣式?"
        about: "網站客製化可以修改網站的樣式與標頭，請選擇或新增一個樣式進行編輯。"

      email:
        title: "電子郵件"
        settings: "設定"
        logs: "記錄"
        sent_at: "送出時間"
        user: "用戶"
        email_type: "電子郵件類型"
        to_address: "目的地址"
        test_email_address: "要測試的電子郵件地址"
        send_test: "送出測試郵件"
        sent_test: "已送出!"
        delivery_method: "傳送方式"
        preview_digest: "預覽文摘"
        preview_digest_desc: "此為從論壇寄出的文摘郵件的預覽工具。"
        refresh: "重新整理"
        format: "格式"
        html: "html"
        text: "純文字"
        last_seen_user: "最近出現的用戶:"
        reply_key: "回覆金鑰"

      logs:
        title: "記錄"
        action: "動作"
        created_at: "已建立"
        last_match_at: "最近出現時間"
        match_count: "出現次數"
        ip_address: "IP"
        delete: '刪除'
        edit: '編輯'
        save: '儲存'
        screened_actions:
          block: "封鎖"
          do_nothing: "無動作"
        staff_actions:
          title: "職員動作"
          instructions: "按用戶名稱與動作進行過濾，按用戶的頭像開啟他的用戶頁面。"
          clear_filters: "全部顯示"
          staff_user: "職員用戶"
          target_user: "目的用戶"
          subject: "主旨"
          when: "時間"
          context: "關聯"
          details: "詳情"
          previous_value: "舊"
          new_value: "新"
          diff: "比較"
          show: "顯示"
          modal_title: "詳情"
          no_previous: "無舊設定值。"
          deleted: "無新設定值，記錄已刪除。"
          actions:
            delete_user: "刪除用戶"
            change_trust_level: "修改信任等級"
            change_site_setting: "修改網站設定"
            change_site_customization: "修改網站客製化"
            delete_site_customization: "刪除網站客製化"
            suspend_user: "將用戶停權"
            unsuspend_user: "恢復用戶權限"
        screened_emails:
          title: "過濾的電子郵件地址"
          description: "以下的電子郵件地址將無法用來建立新用戶。"
          email: "電子郵件地址"
        screened_urls:
          title: "過濾的網址"
          description: "以下是出現在垃圾貼文裡的網址。"
          url: "網址"
          domain: "網域"
        screened_ips:
          title: "過濾的 IP 位址"
          description: '受監控的 IP 位址，使用"允許"將 IP 位址加入白名單。'
          delete_confirm: "你確定要刪除 %{ip_address} 的規則嗎?"
          actions:
            block: "封鎖"
            do_nothing: "允許"
          form:
            label: "新增:"
            ip_address: "IP 位址"
            add: "加入"

      impersonate:
        title: "以用戶的角度檢視"
        username_or_email: "用戶名稱或電子郵件地址"
        help: "使用此工具以用戶的檢視角度進行除錯。"
        not_found: "找不到此用戶。"
        invalid: "抱歉，你無法以此用戶的角度檢視。"

      users:
        title: '用戶'
        create: '新增管理員'
        last_emailed: "最近寄出電子郵件"
        not_found: "抱歉，系統裡無此用戶名稱。"
        active: "啟用的"
        nav:
          new: "新用戶"
          active: "啟用的"
          pending: "Pending"
          admins: '管理員'
          moderators: '板主'
          suspended: '已停權'
          blocked: '已封鎖'
        approved: "已批准?"
        approved_selected:
          one: "批准用戶"
          other: "批准用戶 ({{count}})"
        reject_selected:
          one: "否絕用戶"
          other: "否絕用戶 ({{count}})"
        titles:
          active: '啟用的用戶'
          new: '新用戶'
          pending: '等待審核的用戶'
          newuser: '信任等級 0 的用戶 (新用戶)'
          basic: '信任等級 1 的用戶 (基本用戶)'
          regular: '信任等級 2 的用戶 (一般用戶)'
          leader: '信任等級 3 的用戶 (中階用戶)'
          elder: '信任等級 4 的用戶 (高階用戶)'
          admins: '管理員'
          moderators: '板主'
          blocked: '已封鎖的用戶'
          suspended: '已停權的用戶'
        reject_successful:
          one: "已拒絕了 1 位用戶。"
          other: "已拒絕了 %{count} 位用戶。"
        reject_failures:
          one: "拒絕 1 位用戶失敗。"
          other: "拒絕 %{count} 位用戶失敗。"

      user:
        suspend_failed: "將此用戶停權時發生錯誤 {{error}}"
        unsuspend_failed: "恢復此用戶的權限時發生錯誤 {{error}}"
        suspend_duration: "你想將此用戶停權多久?"
        suspend_duration_units: "(天)"
        suspend_reason_label: "你為什麼要將此用戶停權? 你輸入的原因將在此用戶登入時顯示，及顯示在此用戶的基本資料頁面，且<b>任何人都可以看見</b>，請簡短說明原因。"
        suspend_reason: "原因"
        suspended_by: "將其停權者"
        delete_all_posts: "刪除所有貼文"
        delete_all_posts_confirm: "你確定要刪除 %{posts} 則貼文與 %{topics} 個主題嗎?"
        suspend: "停權"
        unsuspend: "恢復權限"
        suspended: "已停權?"
        moderator: "板主?"
        admin: "管理員?"
        blocked: "已封鎖?"
        show_admin_profile: "管理員"
        edit_title: "編輯標題"
        save_title: "儲存標題"
        refresh_browsers: "強制瀏覽器重新整理"
        show_public_profile: "顯示公開的基本資料"
        impersonate: '檢視角度'
        revoke_admin: '撤銷管理員權限'
        grant_admin: '授予管理員權限'
        revoke_moderation: '撤銷板主權限'
        grant_moderation: '授予板主權限'
        unblock: '解除封鎖'
        block: '封鎖'
        reputation: 聲望
        permissions: 權限
        activity: Activity
        like_count: 收到的讚
        private_topics_count: 私人主題
        posts_read_count: 讀取的貼文
        post_count: 建立的貼文
        topics_entered: 參與的貼文
        flags_given_count: 投訴
        flags_received_count: 被投訴
        approve: '批准'
        approved_by: "批准者"
        approve_success: "用戶已獲得批准並送出啟用帳號的電子郵件。"
        approve_bulk_success: "完成! 已批准所有選取的用戶並送出通知。"
        time_read: "閱讀時間"
        delete: "刪除用戶"
        delete_forbidden_because_staff: "管理員與版主不可刪除。"
        delete_forbidden:
          one: "用戶註冊時間超過 %{count} 天或已有貼文者無法刪除，請先刪除用戶的所有貼文後再試一次。"
          other: "用戶註冊時間超過 %{count} 天或已有貼文者無法刪除，請先刪除用戶的所有貼文後再試一次。"
        delete_confirm: "你確定要刪除此用戶嗎? 此動作將不可復原!"
        delete_and_block: "<b>是的</b>，並且<b>封鎖</b>使用此電子郵件地址與 IP 位址登入"
        delete_dont_block: "<b>是的</b>，但<b>允許</b>使用此電子郵件地址與 IP 位址登入"
        deleted: "此用戶已刪除。"
        delete_failed: "刪除此用戶時發生錯誤，請先刪除此用戶的所有貼文後再試一次。"
        send_activation_email: "送出啟用帳號的電子郵件"
        activation_email_sent: "啟用帳號的電子郵件已送出。"
        send_activation_email_failed: "送出啟用帳號的電子郵件時發生錯誤。%{error}"
        activate: "啟用帳號"
        activate_failed: "啟用此帳號時發生錯誤。"
        deactivate_account: "取消帳號的啟用狀態"
        deactivate_failed: "取消此帳號的啟用狀態時發生錯誤。"
        unblock_failed: '解除此用戶的封鎖狀態時發生錯誤。'
        block_failed: '封鎖此用戶時發生錯誤。'
        deactivate_explanation: "帳號的啟用狀態被取消的用戶必需重新啟用帳號。"
        suspended_explanation: "被停權的用戶無法登入。"
        block_explanation: "被封鎖的用戶無法貼文或建立主題。"
        trust_level_change_failed: "修改用戶的信任等級時發生錯誤。"
        suspend_modal_title: "將用戶停權"

      site_content:
        none: "選擇要編輯的內容類型。"
        title: '內容'
        edit: "編輯網站的內容"

      site_settings:
        show_overriden: '只顯示修改過的項目'
        title: '設定'
        reset: '重設為預設值'
        none: '無'
        no_results: "未找到任何結果。"
        clear_filter: "清除"
        categories:
          all_results: '全部'
          required: '必要設定'
          basic: '基本設定'
          users: '用戶'
          posting: '貼文'
          email: '電子郵件'
          files: '檔案'
          trust: '信任等級'
          security: '安全性'
          seo: 'SEO'
          spam: '垃圾貼文'
          rate_limits: '評等限制'
          developer: '開發人員'
          uncategorized: '未分類'

    lightbox:
      download: "下載"<|MERGE_RESOLUTION|>--- conflicted
+++ resolved
@@ -47,16 +47,10 @@
           one:   "> 1 年"
           other: "> %{count} 年"
         almost_x_years:
-<<<<<<< HEAD
-          one: "1年"
-          other: "%{count}年"
-        date_year: "D MMM 'YY"
-=======
           one:   "1 年"
           other: "%{count} 年"
         date_month: "MMM D"
         date_year: "MMM 'YY"
->>>>>>> 5958e710
       medium:
         x_minutes:
           one: "1 分鐘"
