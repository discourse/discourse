--- conflicted
+++ resolved
@@ -54,11 +54,7 @@
         x_days:
           other: "%{count} 天"
         x_months:
-<<<<<<< HEAD
-          other: "%{count} 月"
-=======
           other: "%{count} 個月"
->>>>>>> c10941bb
         about_x_years:
           other: "%{count} 年"
         over_x_years:
@@ -89,13 +85,8 @@
           other: "%{count} 個月後"
         x_years:
           other: "%{count} 年後"
-<<<<<<< HEAD
-      previous_month: '上個月'
-      next_month: '下個月'
-=======
       previous_month: "上個月"
       next_month: "下個月"
->>>>>>> c10941bb
       placeholder: 日期
     share:
       topic: "在此話題內分享連結"
@@ -105,12 +96,8 @@
       facebook: "在 Facebook 分享此連結"
       email: "以電子郵件分享此連結"
     action_codes:
-<<<<<<< HEAD
-      public_topic: "%{when}時讓大家看到這個主題"
-=======
       public_topic: "於 %{when}發佈這個話題"
       private_topic: "於 %{when} 私訊這個話題"
->>>>>>> c10941bb
       split_topic: "於 %{when} 分割此討論話題"
       invited_user: "於 %{when} 邀請 %{who}"
       invited_group: "於 %{when} 邀請 %{who} "
@@ -139,14 +126,10 @@
         enabled: "已於 %{when} 將其作為橫幅主題。它將一直顯示直至使用者關閉它。"
         disabled: "已於 %{when} 移除該橫幅主題。將不再出現於任何頁面。"
     topic_admin_menu: "版區管理員操作"
-<<<<<<< HEAD
-    emails_are_disabled: "管理員已經停用了所有外寄郵件功能。通知信件都不會寄出。"
-=======
     wizard_required: "歡迎來到您的新 Discourse！執行<a href='%{url}' data-auto-route='true'>設定精靈</a>開始吧 ✨"
     emails_are_disabled: "管理員已停用了全域的外部信件功能。任何類型的電子郵件都將不再寄出。"
     bootstrap_mode_enabled: "為了讓您更輕鬆地建設網站，您正處於初始模式。將會自動授予所有新註冊的使用者信任等級 1，並自動啟用每日摘要電子郵件。該功能將於 %{min_users} 個使用者註冊後自動關閉。"
     bootstrap_mode_disabled: "初始模式將會在 24 小時後自動禁用。"
->>>>>>> c10941bb
     themes:
       default_description: "預設"
     s3:
@@ -155,13 +138,6 @@
         ap_northeast_2: "亞太地區 (首爾)"
         ap_south_1: "亞太地區 (孟買)"
         ap_southeast_1: "亞太地區 (新加坡)"
-<<<<<<< HEAD
-        ap_southeast_2: "亞太地區 (悉尼)"
-        cn_north_1: "中國 (北京)"
-        eu_central_1: "歐洲 (法蘭克福)"
-        eu_west_1: "歐洲 (愛爾蘭)"
-        eu_west_2: "歐洲 (倫敦)"
-=======
         ap_southeast_2: "亞太地區 (雪梨)"
         cn_north_1: "中國 (北京)"
         cn_northwest_1: "中國 (寧夏)"
@@ -169,18 +145,13 @@
         eu_west_1: "歐洲 (愛爾蘭)"
         eu_west_2: "歐洲 (倫敦)"
         eu_west_3: "歐洲 (巴黎)"
->>>>>>> c10941bb
         sa_east_1: "南美洲 (聖保羅)"
         us_east_1: "美國東部 (北維珍尼亞州)"
         us_east_2: "美國東部 (俄亥俄州)"
         us_gov_west_1: "AWS GovCloud (美國)"
         us_west_1: "美國西部 (北加州)"
         us_west_2: "美國西部 (奧勒岡州)"
-<<<<<<< HEAD
-    edit: '編輯此討論話題的標題與分類'
-=======
     edit: "編輯此討論話題的標題與分類"
->>>>>>> c10941bb
     not_implemented: "抱歉，此功能尚未開放。"
     no_value: "否"
     yes_value: "是"
@@ -202,15 +173,10 @@
     guidelines: "守則"
     privacy_policy: "隱私權政策"
     privacy: "隱私"
-<<<<<<< HEAD
-    mobile_view: "手機版網站"
-    desktop_view: "電腦版網站"
-=======
     tos: "服務條款"
     rules: "規則"
     mobile_view: "手機版"
     desktop_view: "電腦版"
->>>>>>> c10941bb
     you: "你"
     or: "或"
     now: "就在剛才"
@@ -258,9 +224,6 @@
       created: "你已將此文章加上書籤"
       not_bookmarked: "將此文章加入書籤"
       remove: "移除書籤"
-<<<<<<< HEAD
-      confirm_clear: "你確定要刪除該主題的所有書籤嗎？"
-=======
       confirm_clear: "確定要移除該討論主題上的所有書籤嗎？"
     drafts:
       resume: "恢復"
@@ -274,7 +237,6 @@
       other: "檢視 {{count}} 則未讀的討論訊息"
     topic_count_new:
       other: "檢視 {{count}} 則新討論主題"
->>>>>>> c10941bb
     preview: "預覽"
     cancel: "取消"
     save: "儲存變更"
@@ -362,37 +324,12 @@
         make_user_group_owner: "設為擁有者"
         remove_user_as_group_owner: "撤銷擁有者"
     groups:
-<<<<<<< HEAD
-=======
       member_added: "已新增"
->>>>>>> c10941bb
       add_members:
         title: "新增成員"
         description: "管理這個群組的成員"
         usernames: "使用者名稱"
       manage:
-<<<<<<< HEAD
-        title: '管理'
-        name: '名稱'
-        full_name: '全名'
-        add_members: "新增成員"
-        delete_member_confirm: "從 '\b%{group}‘ 群組移除 '%{username}''？"
-        profile:
-          title: 個人資料
-        interaction:
-          notification: 通知
-        membership:
-          title: 會員資格
-        logs:
-          title: "記錄"
-          when: "時間"
-          action: "動作"
-          target_user: "目標使用者"
-          subject: "主旨"
-          details: "詳情"
-          from: "從"
-          to: "到"
-=======
         title: "管理"
         name: "名稱"
         full_name: "全名"
@@ -419,7 +356,6 @@
           to: "至"
       public_admission: "允許使用者自由加入群組（需要將群組設為公開瀏覽）"
       public_exit: "允許使用者自由離開群組"
->>>>>>> c10941bb
       empty:
         posts: "沒有來自該群組成員的貼文。"
         members: "群組內無成員。"
@@ -433,19 +369,12 @@
       request: "請求"
       message: "訊息"
       allow_membership_requests: "允許使用者向群組擁有者傳送加入要求？"
-<<<<<<< HEAD
-      membership_request:
-        submit: "提交請求"
-        title: "請求加入 @%{group_name}"
-      membership: "會員資格"
-=======
       membership_request_template: "自定當使用者傳送加入要求時顯示的樣板"
       membership_request:
         submit: "送出請求"
         title: "請求加入 @%{group_name}"
         reason: "讓群組擁有者瞭解為何你屬於這個群組"
       membership: "會員身份"
->>>>>>> c10941bb
       name: "名字"
       group_name: "群組名稱"
       user_count: "使用者"
@@ -455,14 +384,6 @@
       index:
         title: "群組"
         all: "所有群組"
-<<<<<<< HEAD
-        empty: "沒有可看見的群組。"
-        owner_groups: "我是擁有者的群組"
-        close_groups: "已關閉的群組"
-        automatic_groups: "自動群組"
-        automatic: "自動"
-        closed: "已關閉"
-=======
         empty: "無可見群組。"
         filter: "依群組類型篩選"
         owner_groups: "我擁有的群組"
@@ -470,42 +391,28 @@
         automatic_groups: "自動群組"
         automatic: "自動"
         closed: "不公開"
->>>>>>> c10941bb
         public: "公開"
         private: "私密"
         public_groups: "公開群組"
         automatic_group: 自動群組
-<<<<<<< HEAD
-        close_group: 關閉群組
-=======
         close_group: 不公開的群組
->>>>>>> c10941bb
         my_groups: "我的群組"
         group_type: "群組類型"
         is_group_user: "成員"
         is_group_owner: "擁有者"
       title:
         other: "群組"
-<<<<<<< HEAD
-      activity: "活動"
-=======
       activity: "事件"
->>>>>>> c10941bb
       members:
         title: "成員"
         filter_placeholder_admin: "使用者名稱或電子郵件"
         filter_placeholder: "使用者名稱"
         remove_member: "移除成員"
         remove_member_description: "從這個群組移除 <b>%{username}</b>"
-<<<<<<< HEAD
-        make_owner: "設置為擁有者"
-        make_owner_description: "設置 <b>%{username}</b> 為這個群組的擁有者"
-=======
         make_owner: "設為擁有者"
         make_owner_description: "將 <b>%{username}</b> 設為這個群組的擁有者"
         remove_owner: "移除擁有者身份"
         remove_owner_description: "移除 <b>%{username}</b> 的擁有者身份"
->>>>>>> c10941bb
         owner: "擁有者"
       topics: "主題"
       posts: "文章"
@@ -513,21 +420,12 @@
       messages: "訊息"
       notification_level: "群組訊息的預設通知等級"
       alias_levels:
-<<<<<<< HEAD
-        mentionable: "誰可以 @標註 此群組?"
-        messageable: "誰可以訊息此群組?"
-        nobody: "沒有"
-        only_admins: "只有管理員"
-        mods_and_admins: "只有板主以及管理員"
-        members_mods_and_admins: "只有群組成員、板主以及管理員"
-=======
         mentionable: "誰可 @提及 此群組？"
         messageable: "誰可向此群組傳送訊息？"
         nobody: "沒有人"
         only_admins: "限管理員"
         mods_and_admins: "限板主與管理員"
         members_mods_and_admins: "限群組成員、板主以及管理員"
->>>>>>> c10941bb
         everyone: "所有人"
       notifications:
         watching:
@@ -554,11 +452,7 @@
       flair_preview_image: "預覽圖片"
     user_action_groups:
       "1": "已按讚"
-<<<<<<< HEAD
-      "2": "已收到的讚"
-=======
       "2": "已收到讚"
->>>>>>> c10941bb
       "3": "書籤"
       "4": "討論話題"
       "5": "回覆"
@@ -569,12 +463,10 @@
       "12": "送出的項目"
       "13": "收件匣"
       "14": "等待中"
-<<<<<<< HEAD
-=======
       "15": "草稿"
->>>>>>> c10941bb
     categories:
       all: "所有分類"
+      all_subcategories: "所有"
       no_subcategory: "無"
       category: "分類"
       category_list: "顯示分類列表"
@@ -619,15 +511,9 @@
       edit: "編輯喜好設定"
       download_archive:
         button_text: "全部下載"
-<<<<<<< HEAD
-        confirm: "你確定要下載你的文章嗎?"
-        success: "開始下載，處理完畢後將以私人訊息通知您。"
-        rate_limit_error: "帖子只能每天下載一次，請明天再重試。"
-=======
         confirm: "你確定要下載你的文章嗎？"
         success: "下載已開始準備，當處理完畢後將以私人訊息通知您。"
         rate_limit_error: "每天儘可下載一次貼文，請明天再重試。"
->>>>>>> c10941bb
       new_private_message: "新訊息"
       private_message: "訊息"
       private_messages: "訊息"
@@ -650,26 +536,6 @@
         perm_denied_expl: "你拒絶了通知提醒的權限。請在瀏覽器設定中允許桌面通知。"
         disable: "停用通知"
         enable: "啟用通知"
-<<<<<<< HEAD
-        each_browser_note: "注意：你必須在你使用的所用瀏覽器中更改這項設置。"
-        consent_prompt: "當別人回復您的文章時，您想要收到即時的通知嗎?"
-      dismiss_notifications: "設定全部為已讀"
-      dismiss_notifications_tooltip: "標記所有未讀通知為已讀"
-      first_notification: "你的頭一個通知！選中它開始。"
-      disable_jump_reply: "不要在回覆之後直接跳到我的文章"
-      dynamic_favicon: "在瀏覽器小圖示上顯示新主題/更新的主題數"
-      theme_default_on_all_devices: "在我所有的裝置上將此設為預設佈景"
-      allow_private_messages: "允許其他使用者寄送個人訊息給我"
-      external_links_in_new_tab: "以新分頁開啟所有外部連結"
-      enable_quoting: "允許引用已標註的文字"
-      change: "修改"
-      moderator: "{{user}} 是板主"
-      admin: "{{user}} 是管理員"
-      moderator_tooltip: "此用戶為板主"
-      admin_tooltip: "此用戶為管理員"
-      suspended_notice: "此用戶已被停權至 {{date}}。"
-      suspended_permanently: "此用戶已被停權。"
-=======
         each_browser_note: "注意：你必須在你使用的所用瀏覽器中更改這個設定。"
         consent_prompt: "當別人回復您的文章時，您想要收到即時的通知嗎？"
       dismiss: "忽略"
@@ -689,7 +555,6 @@
       silenced_tooltip: "該使用者已被禁言"
       suspended_notice: "該使用者已被停權至 {{date}}。"
       suspended_permanently: "該使用者已被停權。"
->>>>>>> c10941bb
       suspended_reason: "原因: "
       github_profile: "Github"
       email_activity_summary: "活動摘要"
@@ -699,33 +564,20 @@
         instructions: |
           此設定將複寫活動摘要。<br />
           靜音主題和分類不包含在這些郵件中。
-<<<<<<< HEAD
-        individual: "每當有新文章時，寄給我郵件通知"
-        individual_no_echo: "每當有新文章時，寄給我郵件通知（除了我自己的文章）"
-        many_per_day: "每當有新文章時，寄給我郵件通知（每天約有  {{dailyEmailEstimate}}  封）。"
-        few_per_day: "每當有新文章時，寄給我郵件通知（每天約有 2  封）。"
-=======
         individual: "每當有新文章時，傳送郵件通知給我"
         individual_no_echo: "除了我的文章以外，每當有新文章時，傳送郵件通知給我"
         many_per_day: "每當有新文章時，傳送郵件通知給我。（每天約  {{dailyEmailEstimate}} 封）"
         few_per_day: "每當有新文章時，傳送郵件通知給我。（每天約 2  封）"
         warning: "已啟用郵局列表模式。郵件通知設定已被複寫。"
->>>>>>> c10941bb
       tag_settings: "標籤"
       watched_tags: "已關注"
       watched_tags_instructions: "您將會自動關注該標籤中的所有主題。您會收到新文章或新主題的通知，新文章數量將出現在每個主題後。"
       tracked_tags: "已追蹤"
       tracked_tags_instructions: "您將會自動追蹤任何含有這些標籤的主題。新文章數量將顯示在每個主題後。"
       muted_tags: "靜音"
-<<<<<<< HEAD
-      muted_tags_instructions: "你將不會收到有這些標籤的新主題任何通知，它們也不會出現在“最新”主題列表。"
-      watched_categories: "已關注"
-      watched_categories_instructions: "你將自動關注這些分類中的所有主題。所有新帖子和新主題會通知你，新帖數量也將顯示在主題旁邊。"
-=======
       muted_tags_instructions: "你將不會收到任何有這些標籤的新主題通知，它們也不會出現在「最新」主題列表。"
       watched_categories: "已關注"
       watched_categories_instructions: "你將自動關注這些分類中的所有主題。當有新貼文與新主題時，你會收到通知，新貼文的數量也將顯示在主題旁邊。"
->>>>>>> c10941bb
       tracked_categories: "追蹤"
       tracked_categories_instructions: "你將自動追蹤這些分類中的所有主題。新貼文數量將顯示在主題旁邊。"
       watched_first_post_categories: "關注第一則貼文"
@@ -737,10 +589,7 @@
       delete_account: "刪除我的帳號"
       delete_account_confirm: "你真的要刪除帳號嗎?此動作不能被還原!"
       deleted_yourself: "你的帳號已成功刪除"
-<<<<<<< HEAD
-=======
       delete_yourself_not_allowed: "若你想刪除你的帳號，請聯絡站方成員。"
->>>>>>> c10941bb
       unread_message_count: "訊息"
       admin_delete: "刪除"
       users: "用戶"
@@ -748,24 +597,16 @@
       muted_users_instructions: "禁止來自這些用戶的所有通知。"
       muted_topics_link: "顯示已靜音的主題"
       watched_topics_link: "顯示已關注的討論話題"
-<<<<<<< HEAD
-=======
       tracked_topics_link: "顯示已追蹤的主題"
->>>>>>> c10941bb
       automatically_unpin_topics: "當我完整閲讀了主題時自動解除置頂。"
       apps: "應用"
       revoke_access: "撤銷許可"
       undo_revoke_access: "解除撤銷許可"
       api_approved: "已批准："
-<<<<<<< HEAD
-      theme: "佈景"
-      home: "預設首頁"
-=======
       api_last_used_at: "最近使用於："
       theme: "佈景"
       home: "預設首頁"
       staged: "暫存"
->>>>>>> c10941bb
       staff_counters:
         flags_given: "有幫助的投訴"
         flagged_posts: "已投訴的文章"
@@ -801,14 +642,6 @@
         set_password: "設定密碼"
         choose_new: "選擇一個新密碼"
         choose: "選擇一個密碼"
-<<<<<<< HEAD
-      second_factor:
-        title: "兩步驟驗證"
-        disable: "停用兩步驟驗證"
-        enable: "啟用<a href>兩步驟驗證</a>來增加帳號安全性"
-        disable_description: "請從您的應用程式輸入驗證碼"
-        show_key_description: "手動輸入"
-=======
       second_factor_backup:
         title: "二步驟備用代碼"
         regenerate: "重新產生"
@@ -834,16 +667,12 @@
         extended_description: |
           二步驟驗證使用除了密碼外的一次性代碼來加強帳號安全性。可以使用<a href="https://www.google.com/search?q=authenticator+apps+for+android" target='_blank'>Android</a>或<a href="https://www.google.com/search?q=authenticator+apps+for+ios">iOS</a>設備來產生代碼。
         oauth_enabled_warning: "請注意，一旦啟用二步驟驗證，將自動關閉社群登入。"
->>>>>>> c10941bb
       change_about:
         title: "修改關於我"
         error: "修改設定值時發生錯誤"
       change_username:
         title: "修改用戶名稱"
-<<<<<<< HEAD
-=======
         confirm: "確定要修改你的使用者名稱嗎？"
->>>>>>> c10941bb
         taken: "抱歉，此用戶名稱已經有人使用。"
         invalid: "此用戶名稱無效，只能使用數字與英文字母。"
       change_email:
@@ -985,10 +814,7 @@
         title: "邀請"
         user: "受邀請的用戶"
         sent: "送出"
-<<<<<<< HEAD
-=======
         none: "沒有可顯示的邀請"
->>>>>>> c10941bb
         truncated:
           other: "只顯示前 {{count}} 個邀請。"
         redeemed: "已接受的邀請"
@@ -1067,12 +893,9 @@
         most_liked_users: "讚誰最多"
         most_replied_to_users: "最多回覆至"
         no_likes: "暫無讚"
-<<<<<<< HEAD
-=======
         top_categories: "熱門分類"
         topics: "討論主題"
         replies: "回覆"
->>>>>>> c10941bb
       ip_address:
         title: "最近的 IP 位址"
       registration_ip_address:
@@ -1139,17 +962,11 @@
     first_post: 第一篇文章
     mute: 靜音
     unmute: 取消靜音
-<<<<<<< HEAD
-    time_read: 已讀
-    time_read_recently: '最近'
-    time_read_recently_tooltip: '%{time_read} 總共閱讀時間 (%{recent_time_read} 在最近 60 天)'
-=======
     last_post: 最新貼文
     time_read: 已讀
     time_read_recently: "最近"
     time_read_tooltip: "已閱讀 %{time_read}"
     time_read_recently_tooltip: "%{time_read} 總共閱讀時間 (%{recent_time_read} 在最近 60 天)"
->>>>>>> c10941bb
     last_reply_lowercase: 最新回覆
     replies_lowercase:
       other: 回覆
@@ -1276,15 +1093,9 @@
       categories_with_featured_topics: "有推薦主題的分類"
       categories_and_latest_topics: "分類和最新主題"
     shortcut_modifier_key:
-<<<<<<< HEAD
-      shift: 'Shift'
-      ctrl: 'Ctrl'
-      alt: 'Alt'
-=======
       shift: "Shift"
       ctrl: "Ctrl"
       alt: "Alt"
->>>>>>> c10941bb
     conditional_loading_section:
       loading: 載入中...
     select_kit:
@@ -1396,11 +1207,7 @@
         replied: '{{username}}在“{{topic}}”回覆了你 - {{site_title}}'
         posted: '{{username}}在“{{topic}}”中發佈了帖子 - {{site_title}}'
         linked: '{{username}}在“{{topic}}”中連結了你的帖子 - {{site_title}}'
-<<<<<<< HEAD
-        confirm_body: '成功! 通知已啟用'
-=======
         confirm_body: "成功! 通知已啟用"
->>>>>>> c10941bb
     upload_selector:
       title: "加入一張圖片"
       title_with_attachments: "加入一張圖片或一個檔案"
@@ -1544,31 +1351,14 @@
     topic:
       filter_to:
         other: "本主題中的 {{count}} 帖"
-<<<<<<< HEAD
-      create: '新討論話題'
-      create_long: '建立新討論話題'
-      open_draft: "開啟草稿"
-      private_message: '發送訊息'
-=======
       create: "新討論話題"
       create_long: "建立新討論話題"
       open_draft: "開啟草稿"
       private_message: "發送訊息"
->>>>>>> c10941bb
       archive_message:
         help: "移動消息到存檔"
         title: "封存"
       move_to_inbox:
-<<<<<<< HEAD
-        title: '移動到收件箱'
-        help: '移動消息到收件箱'
-      edit_message:
-        help: '編輯這個訊息的第一篇貼文'
-        title: '編輯訊息'
-      list: '討論話題'
-      new: '新討論話題'
-      unread: '未讀'
-=======
         title: "移動到收件箱"
         help: "移動消息到收件箱"
       edit_message:
@@ -1577,7 +1367,6 @@
       list: "討論話題"
       new: "新討論話題"
       unread: "未讀"
->>>>>>> c10941bb
       new_topics:
         other: "{{count}} 個新討論話題"
       unread_topics:
@@ -1642,11 +1431,7 @@
         title: "自動刪除討論話題"
       reminder:
         title: "提醒我"
-<<<<<<< HEAD
-      auto_close_title: '自動關閉設定'
-=======
       auto_close_title: "自動關閉設定"
->>>>>>> c10941bb
       auto_close_immediate:
         other: "主題中的最後一帖是 %{hours} 小時前發出的，所以主題將會立即關閉。"
       timeline:
@@ -1669,23 +1454,6 @@
         title: 改變你收到該主題通知的頻率
         reasons:
           mailing_list_mode: "郵件列表模式已啟用，將以郵件通知你關於該主題的回覆。"
-<<<<<<< HEAD
-          "3_10": '因為你正關注該主題上的標籤，你將會收到通知。'
-          "3_6": '你將會收到通知，因為你正在關注此分類。'
-          "3_5": '你將會收到通知，因為你自動關注此討論話題。'
-          "3_2": '你將收到關於此討論話題的通知，因為你正在關注此討論話題。'
-          "3_1": '你將收到關於此討論話題的通知，因為你建立了此討論話題。'
-          "3": '你將收到關於此討論話題的通知，因為你正在關注此討論話題。'
-          "2_8": '您將會看到新回覆的數量，因為你正在追蹤這個分類。'
-          "2_4": '您將會看到新回覆的數量，因為你回覆了此討論話題。'
-          "2_2": '您將會看到新回覆的數量，因為你正在追蹤這個話題。'
-          "2": '您將會看到新回覆的數量，因為你<a href="/u/{{username}}/preferences">看過這個話題</a>。'
-          "1_2": '如果有人@你或回覆你，將通知你。'
-          "1": '如果有人@你或回覆你，將通知你。'
-          "0_7": '你正忽略此分類中的所有通知。'
-          "0_2": '你正忽略此討論話題的所有通知。'
-          "0": '你正忽略此討論話題的所有通知。'
-=======
           "3_10": "因為你正關注該主題上的標籤，你將會收到通知。"
           "3_6": "你將會收到通知，因為你正在關注此分類。"
           "3_5": "你將會收到通知，因為你自動關注此討論話題。"
@@ -1701,7 +1469,6 @@
           "0_7": "你正忽略此分類中的所有通知。"
           "0_2": "你正忽略此討論話題的所有通知。"
           "0": "你正忽略此討論話題的所有通知。"
->>>>>>> c10941bb
         watching_pm:
           title: "關注中"
           description: "消息有新回覆時提醒我，並顯示新回覆數量。"
@@ -1815,11 +1582,7 @@
         success_username: "我們已經邀請該使用者加入此主題討論"
         error: "抱歉，我們不能邀請這個人。可能他已經被邀請了？（邀請有頻率限制）"
         success_existing_email: "已經有一個有此電子郵件 <b>{{emailOrUsername}}</b> 的使用者存在。我們已邀請那位使用者來參與這個話題。"
-<<<<<<< HEAD
-      login_reply: '登入以發表回應'
-=======
       login_reply: "登入以發表回應"
->>>>>>> c10941bb
       filters:
         n_posts:
           other: "{{count}} 則文章"
@@ -1844,11 +1607,6 @@
         action: "變更擁有者"
         error: "修改文章擁有者時發生錯誤。"
         placeholder: "新擁有者的用戶名稱"
-<<<<<<< HEAD
-        instructions:
-          other: "請選擇一位新用戶作為此 {{count}} 篇由 <b>{{old_user}}</b> 撰寫之文章的擁有者。"
-=======
->>>>>>> c10941bb
       change_timestamp:
         title: "變更時間標籤..."
         action: "變更時間戳記"
@@ -1856,21 +1614,12 @@
         error: "更改主題時間時發生錯誤。"
         instructions: "請為主題選擇新的時間。主題中的所有帖子將按照相同的時間差更新。"
       multi_select:
-<<<<<<< HEAD
-        select: '選取'
-        selected: '選取了 ({{count}})'
-        select_post:
-          label: '選擇'
-        selected_post:
-          label: '已選取'
-=======
         select: "選取"
         selected: "選取了 ({{count}})"
         select_post:
           label: "選擇"
         selected_post:
           label: "已選取"
->>>>>>> c10941bb
         delete: 刪除選取的文章
         cancel: 取消選取
         select_all: 選擇全部
@@ -1947,11 +1696,7 @@
         unhide: "取消隱藏"
         change_owner: "更改作者"
       actions:
-<<<<<<< HEAD
-        flag: '投訴'
-=======
         flag: "投訴"
->>>>>>> c10941bb
         undo:
           off_topic: "撤回投訴"
           spam: "撤回投訴"
@@ -2297,18 +2042,6 @@
         open: "<b>o</b> 然後 <b>回車</b> 打開選擇的主題"
         next_prev: "<b>shift</b>+<b>j</b> 或 <b>shift</b>+<b>k</b> 下一個/前一個段落"
       application:
-<<<<<<< HEAD
-        title: '應用'
-        create: '<b>c</b> 創建新主題'
-        notifications: '<b>n</b> Open notifications'
-        hamburger_menu: '<b>=</b> 打開漢堡菜單'
-        user_profile_menu: '<b>p</b> 打開用戶菜單'
-        show_incoming_updated_topics: '<b>.</b> 顯示更新主題'
-        help: '<b> ? </b> 打開按鍵說明'
-        dismiss_new_posts: '<b>x</b> 然後 <b>r</b> 解除新/帖子提示'
-        dismiss_topics: '<b>x</b> 然後 <b>t</b> 解除主題提示'
-        log_out: '<b>shift</b>+<b>z</b> <b>shift</b>+<b>z</b> 退出'
-=======
         title: "應用"
         create: "<b>c</b> 創建新主題"
         notifications: "<b>n</b> Open notifications"
@@ -2319,7 +2052,6 @@
         dismiss_new_posts: "<b>x</b> 然後 <b>r</b> 解除新/帖子提示"
         dismiss_topics: "<b>x</b> 然後 <b>t</b> 解除主題提示"
         log_out: "<b>shift</b>+<b>z</b> <b>shift</b>+<b>z</b> 退出"
->>>>>>> c10941bb
       actions:
         title: "動作"
         bookmark_topic: "<b>f</b> 切換主題收藏狀態"
@@ -2467,15 +2199,9 @@
         last_checked: "上次檢查的時間"
         refresh_problems: "重新整理"
         no_problems: "未發現任何問題。"
-<<<<<<< HEAD
-        moderators: '板主：'
-        admins: '管理員：'
-        suspended: '已停權:'
-=======
         moderators: "板主："
         admins: "管理員："
         suspended: "已停權:"
->>>>>>> c10941bb
         private_messages_short: "訊息"
         private_messages_title: "訊息"
         mobile_title: "行動裝置"
@@ -2498,11 +2224,7 @@
           end_date: "結束日期"
           groups: "所有群組"
           trending_search:
-<<<<<<< HEAD
-            more: '<a href="/admin/logs/search_logs"> 搜尋記錄檔 </a>'
-=======
             more: '<a href="%{basePath}/admin/logs/search_logs"> 搜尋記錄檔 </a>'
->>>>>>> c10941bb
       commits:
         latest_changes: "最近的變更：請經常更新！"
         by: "由"
@@ -2727,10 +2449,6 @@
         import: "匯入"
         delete: "刪除"
         delete_confirm: "刪除這個佈景？"
-<<<<<<< HEAD
-        about: "修改網站的 CSS 和 HTML headers。請新增一個自定樣式來開始使用。"
-=======
->>>>>>> c10941bb
         color: "顏色"
         opacity: "不透明度"
         copy: "複製"
@@ -2963,15 +2681,9 @@
           new: "新用戶"
           active: "啟用的"
           pending: "申請中"
-<<<<<<< HEAD
-          staff: '管理員'
-          suspended: '已停權'
-          suspect: '嫌疑'
-=======
           staff: "管理員"
           suspended: "已停權"
           suspect: "嫌疑"
->>>>>>> c10941bb
         approved: "已批准？"
         approved_selected:
           other: "批准用戶 ({{count}})"
@@ -2987,17 +2699,10 @@
           regular: "信任等級為3的用戶（活躍）"
           leader: "信任等級為4的用戶（資深）"
           staff: "管理員"
-<<<<<<< HEAD
-          admins: '管理員'
-          moderators: '板主'
-          suspended: '已停權的用戶'
-          suspect: '嫌疑使用者'
-=======
           admins: "管理員"
           moderators: "板主"
           suspended: "已停權的用戶"
           suspect: "嫌疑使用者"
->>>>>>> c10941bb
         reject_successful:
           other: "成功拒絕 %{count} 個用戶。"
         reject_failures:
@@ -3028,21 +2733,12 @@
         ip_lookup: "IP 反查"
         log_out: "登出"
         logged_out: "用戶已從所有裝置中登出"
-<<<<<<< HEAD
-        revoke_admin: '撤銷管理員權限'
-        grant_admin: '授予管理員權限'
-        revoke_moderation: '撤銷板主權限'
-        grant_moderation: '授予板主權限'
-        unsuspend: '恢復權限'
-        suspend: '停權'
-=======
         revoke_admin: "撤銷管理員權限"
         grant_admin: "授予管理員權限"
         revoke_moderation: "撤銷板主權限"
         grant_moderation: "授予板主權限"
         unsuspend: "恢復權限"
         suspend: "停權"
->>>>>>> c10941bb
         reputation: 聲望
         permissions: 權限
         activity: 活動
@@ -3182,21 +2878,12 @@
         revert_confirm: "你確定要撤回這個改動?"
         go_back: "回到搜尋"
         recommended: "我們建議自定義以下文本以符合你的需求："
-<<<<<<< HEAD
-        show_overriden: '只顯示修改過的項目'
-      settings:
-        reset: '重置'
-        none: '無'
-      site_settings:
-        title: '設定'
-=======
         show_overriden: "只顯示修改過的項目"
       settings:
         reset: "重置"
         none: "無"
       site_settings:
         title: "設定"
->>>>>>> c10941bb
         no_results: "未找到任何結果。"
         clear_filter: "清除"
         add_url: "加入網址"
@@ -3218,15 +2905,9 @@
           developer: "開發人員"
           embedding: "嵌入"
           legal: "法律"
-<<<<<<< HEAD
-          api: 'API'
-          user_api: '用戶 API'
-          uncategorized: '其他'
-=======
           api: "API"
           user_api: "用戶 API"
           uncategorized: "其他"
->>>>>>> c10941bb
           backups: "備份"
           login: "登入"
           plugins: "延伸套件"
