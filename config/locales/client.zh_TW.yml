# WARNING: Never edit this file.
# It will be overwritten when translations are pulled from Crowdin.
#
# To work with us on translations, join this project:
# https://translate.discourse.org/

zh_TW:
  js:
    number:
      format:
        separator: "."
        delimiter: ","
      human:
        storage_units:
          format: "%n %u"
          units:
            byte:
              other: 位元組
            gb: GB
            kb: KB
            mb: MB
            tb: TB
      percent: "%{count}%"
      short:
        thousands: "%{number} 千"
        millions: "%{number} 百萬"
    dates:
      time: "h:mm a"
      time_with_zone: "hh:mm a (z)"
      time_short_day: "ddd, h:mm a"
      timeline_date: "YYYY年 M月"
      long_no_year: "MMM D, h:mm a"
      long_no_year_no_time: "M月 D日"
      full_no_year_no_time: "M月 D日"
      long_with_year: "YYYY年M月D日 h:mm a"
      long_with_year_no_time: "YYYY年 M月 D日"
      full_with_year_no_time: "YYYY年 M月 D日"
      long_date_without_year: "M月 D日 LT"
      long_date_without_year_with_linebreak: "M月 D日 <br/>LT"
      wrap_ago: "%{date}前"
      wrap_on: "在 %{date}"
      tiny:
        half_a_minute: "< 1 分鐘"
        less_than_x_seconds:
          other: "< %{count} 秒"
        x_seconds:
          other: "%{count} 秒"
        less_than_x_minutes:
          other: "< %{count} 分鐘"
        x_minutes:
          other: "%{count} 分鐘"
        about_x_hours:
          other: "%{count} 小時"
        x_days:
          other: "%{count} 天"
        x_months:
          other: "%{count} 個月"
        about_x_years:
          other: "%{count} 年"
        over_x_years:
          other: "> %{count} 年"
        almost_x_years:
          other: "%{count} 年"
        date_month: "M月 D日"
        date_year: "YYYY年 M月"
      medium:
        less_than_x_minutes:
          other: "少於 %{count} 分鐘"
        x_minutes:
          other: "%{count} 分鐘"
        x_hours:
          other: "%{count} 小時"
        about_x_hours:
          other: "約 %{count} 小時"
        x_days:
          other: "%{count} 天"
        x_months:
          other: "%{count} 個月"
        about_x_years:
          other: "大約 %{count} 年"
        over_x_years:
          other: "超過 %{count} 年"
        almost_x_years:
          other: "大約 %{count} 年"
      medium_with_ago:
        x_minutes:
          other: "%{count} 分鐘前"
        x_hours:
          other: "%{count} 小時前"
        x_days:
          other: "%{count} 天前"
        x_months:
          other: "%{count} 個月前"
        x_years:
          other: "%{count} 年前"
      later:
        x_days:
          other: "%{count} 天後"
        x_months:
          other: "%{count} 個月後"
        x_years:
          other: "%{count} 年後"
      previous_month: "上個月"
      next_month: "下個月"
      placeholder: 日期
      from_placeholder: "從日期"
      to_placeholder: "至今"
    share:
      topic_html: '話題：<span class="topic-title">%{topicTitle}</span>'
      post: "由@%{username}發布#%{postNumber}"
      close: "關閉"
      twitter: "分享到 Twitter"
      facebook: "分享到 Facebook"
      email: "透過電子郵件傳送"
      url: "複製並分享網址"
    action_codes:
      public_topic: "於 %{when} 發佈這個話題"
      open_topic: "將此轉換為主題 %{when}"
      private_topic: "於 %{when} 私訊這個主題"
      split_topic: "於 %{when} 分割此主題"
      invited_user: "於 %{when} 邀請 %{who} "
      invited_group: "於 %{when} 邀請 %{who} "
      user_left: "%{who} 已於 %{when} 將自己從此訊息中移除"
      removed_user: "刪除 %{who} %{when}"
      removed_group: "刪除 %{who} %{when}"
      autobumped: "將於%{when}自動浮上來"
      autoclosed:
        enabled: "於 %{when} 關閉"
        disabled: "於 %{when} 開啟"
      closed:
        enabled: "於 %{when} 關閉"
        disabled: "於 %{when} 開啟"
      archived:
        enabled: "於 %{when} 封存"
        disabled: "於 %{when} 解除封存"
      pinned:
        enabled: "於 %{when} 置頂"
        disabled: "於 %{when} 解除置頂"
      pinned_globally:
        enabled: "於 %{when} 全區置頂"
        disabled: "於 %{when} 解除置頂"
      visible:
        enabled: "於 %{when} 列出"
        disabled: "於 %{when} 除名"
      banner:
        enabled: "已於 %{when} 將其作為橫幅主題。它將一直顯示直至使用者關閉它。"
        disabled: "已於 %{when} 移除該橫幅主題。將不再出現於任何頁面。"
      forwarded: "已轉寄上述電子郵件"
    topic_admin_menu: "話題動作"
    skip_to_main_content: "跳到主要內容"
    skip_user_nav: "跳至個人檔案內容"
    emails_are_disabled: "管理員已停用了全域的外部信件功能。將不再寄出任何類型的電子郵件。"
    emails_are_disabled_non_staff: "非員工用戶的外發電子郵件已被禁用。"
    software_update_prompt:
      dismiss: "忽略"
    back_button: "上一步"
    themes:
      default_description: "預設"
      broken_theme_alert: "您的網站可能無法運行，因為主題/組件有錯誤。"
      error_caused_by: "由 '%{name}' 引起。 <a target='blank' href='%{path}'>按一下這裡</a> 以更新、重新設定或停用。"
      only_admins: "（此消息僅向網站管理員顯示）"
    broken_decorator_alert: "貼文可能無法正確顯示，因為您網站上的帖子內容裝飾器之一引發了錯誤。"
    s3:
      regions:
        ap_northeast_1: "亞太地區 (東京)"
        ap_northeast_2: "亞太地區 (首爾)"
        ap_east_1: "亞太地區 (香港)"
        ap_south_1: "亞太地區 (孟買)"
        ap_southeast_1: "亞太地區 (新加坡)"
        ap_southeast_2: "亞太地區 (雪梨)"
        ca_central_1: "加拿大 (中央)"
        cn_north_1: "中國 (北京)"
        cn_northwest_1: "中國 (寧夏)"
        eu_central_1: "歐洲 (法蘭克福)"
        eu_north_1: "歐洲 (斯德哥爾摩)"
        eu_south_1: "歐盟 (米蘭)"
        eu_west_1: "歐洲 (愛爾蘭)"
        eu_west_2: "歐洲 (倫敦)"
        eu_west_3: "歐洲 (巴黎)"
        sa_east_1: "南美洲 (聖保羅)"
        us_east_1: "美國東部 (北維珍尼亞州)"
        us_east_2: "美國東部 (俄亥俄州)"
        us_gov_east_1: "AWS 政府專用（US-East）"
        us_gov_west_1: "AWS GovCloud (美國西部)"
        us_west_1: "美國西部 (北加州)"
        us_west_2: "美國西部 (奧勒岡州)"
    clear_input: "清除輸入"
    edit: "編輯"
    edit_topic: "編輯此話題的標題與分類"
    expand: "展開"
    not_implemented: "抱歉，此功能尚未開放。"
    no_value: "否"
    yes_value: "是"
    ok_value: "確定"
    cancel_value: "取消"
    submit: "送出"
    delete: "刪除"
    generic_error: "抱歉，發生錯誤。"
    generic_error_with_reason: "發生錯誤: %{error}"
    multiple_errors: "發生多個錯誤： %{errors}"
    sign_up: "註冊"
    log_in: "登入"
    age: "已建立"
    joined: "加入時間"
    admin_title: "管理員"
    show_more: "顯示更多"
    show_help: "選項"
    links: "連結"
    links_lowercase:
      other: "鏈結"
    faq: "常見問答"
    guidelines: "守則"
    privacy_policy: "隱私權政策"
    privacy: "隱私"
    tos: "服務條款"
    rules: "規則"
    conduct: "行為準則"
    mobile_view: "手機版"
    desktop_view: "電腦版"
    now: "就在剛才"
    read_more: "閱讀更多"
    more: "更多"
    x_more:
      other: "%{count} 更多"
    never: "永不"
    every_30_minutes: "每 30 分鐘"
    every_hour: "每小時"
    daily: "每天"
    weekly: "每週"
    every_month: "每個月"
    every_six_months: "每半年"
    max_of_count:
      other: "（最大 %{count}）"
    character_count:
      other: "%{count} 個字元"
    period_chooser:
      aria_label: "按期間篩選"
    related_messages:
      title: "相關訊息"
      pill: "相關訊息"
    suggested_topics:
      pm_title: "推薦訊息"
    about:
      simple_title: "關於"
      title: "關於 %{title}"
      stats: "網站統計數據"
      our_admins: "我們的管理員"
      our_moderators: "我們的版主"
      moderators: "板主"
      stat:
        last_day: "24 小時"
      like_count: "讚"
      topic_count: "話題"
      post_count: "貼文"
      contact_info: "若有重大問題或關係到網站的緊急時間，請透過 %{contact_info} 聯絡我們"
      member_count:
        other: "%{formatted_number} 位成員"
    bookmarked:
      title: "書籤"
      edit_bookmark: "編輯書籤"
      clear_bookmarks: "清除書籤"
      help:
        edit_bookmark_for_topic: "按一下以編輯此主題的書籤"
        unbookmark: "點擊以移除此話題所有書籤"
    bookmarks:
      created: "你已將這篇文章加入書籤。 %{name}"
      create: "建立書籤"
      edit: "編輯書籤"
      not_bookmarked: "將此貼文加入書籤"
      remove_reminder_keep_bookmark: "刪除提醒並保留書籤"
      created_with_reminder: "您已使用提醒 %{date}將此帖子添加為書籤。 %{name}"
      delete: "刪除書籤"
      confirm_delete: "您確定要刪除這個書籤嗎？提醒也會被刪除。"
      confirm_clear: "確定要移除該話題上的所有書籤嗎？"
      save: "儲存"
      no_timezone: '您尚未設定時區。將無法設定提醒事項。在<a href="%{basePath}/my/preferences/profile">您的設定檔</a>中設定一個 。'
      invalid_custom_datetime: "您提供的日期和時間無效，請再試一次。"
      list_permission_denied: "您沒有權限查看此用戶的書籤。"
      no_user_bookmarks: "您沒有加入書籤的貼文，書籤能夠讓您快速的找到特定貼文。"
      auto_delete_preference:
        label: "在您收到通知之後"
        never: "保留書籤"
        when_reminder_sent: "刪除書籤"
        on_owner_reply: "刪除書籤，一旦我回复"
        clear_reminder: "保留書籤和清除提醒"
      search_placeholder: "依名稱、主題標題或貼文內容搜尋書籤"
      search: "搜尋"
      bookmark: "書籤"
      bulk:
        select_all: "選擇全部"
        clear_all: "清除全部"
      reminders:
        today_with_time: "今天 %{time}"
        tomorrow_with_time: "明天 %{time}"
        at_time: "在 %{date_time}"
        existing_reminder: "您為此書籤設置了一個提醒，該提醒將在 %{at_date_time} 被發送"
    bookmark_bulk_actions:
      delete_bookmarks:
        name: "刪除書籤"
    copy_codeblock:
      copied: "已複製!"
      copy: "將程式碼複製到剪貼簿"
      fullscreen: "以全螢幕顯示程式碼"
    drafts:
      label: "草稿"
      label_with_count: "草稿 (%{count})"
      resume: "恢復"
      remove: "移除"
      remove_confirmation: "您確定要刪除此草稿嗎？"
      new_topic: "新話題草稿"
      new_private_message: "新個人訊息草稿"
      abandon:
        yes_value: "捨棄"
        no_value: "繼續編輯"
    topic_count_all:
      other: "檢視 %{count} 則新話題"
    topic_count_categories:
      other: "檢視 %{count} 則新發佈或更新的話題"
    topic_count_latest:
      other: "檢視 %{count} 則新發佈或更新的話題"
    topic_count_unseen:
      other: "檢視 %{count} 則新發佈或更新的話題"
    topic_count_unread:
      other: "檢視 %{count} 則未讀的討論訊息"
    topic_count_new:
      other: "檢視 %{count} 則新話題"
    preview: "預覽"
    cancel: "取消"
    save: "儲存變更"
    saved: "儲存完畢！"
    upload: "上傳"
    clipboard: "剪貼簿"
    uploaded: "上傳完畢！"
    enable: "啟用"
    disable: "停用"
    continue: "繼續"
    switch_to_anon: "進入匿名模式"
    switch_from_anon: "離開匿名模式"
    banner:
      close: "關閉此橫幅"
      edit: "編輯"
    pwa:
      install_banner: "你希望在此裝置上 <a href>安裝 %{title} 嗎？</a>"
    choose_topic:
      none_found: "未找到任何話題。"
      title:
        search: "搜尋話題"
        placeholder: "在這裡輸入主題標題、網址或 ID"
    choose_message:
      none_found: "沒有訊息"
      title:
        search: "搜尋訊息"
        placeholder: "在這裡輸入訊息標題、網址或 ID"
    review:
      order_by: "排序按照"
      date_filter: "發表於"
      in_reply_to: "回覆給"
      explain:
        why: "解釋為什麼這個項目結束在隊列"
        title: "可審閱的評分"
        formula: "公式"
        subtotal: "小計"
        total: "總計"
        min_score_visibility: "能見度的最低分數"
        score_to_hide: "分數隱藏帖子"
        take_action_bonus:
          name: "採取行動"
          title: "當工作人員選擇採取行動時，將獲得獎金。"
        user_accuracy_bonus:
          name: "使用者準確性"
          title: "紀錄上已經同意的標誌的用戶將獲得獎勵。"
        trust_level_bonus:
          name: "信任等級"
          title: "由信任等級較高的使用者建立的可審閱項目的分數較高。"
        type_bonus:
          name: "類型獎金"
      revise_and_reject_post:
        reason: "原因"
        optional: "選擇性"
      claim_help:
        optional: "您可以聲明此項目以防止其他人審核。"
        required: "您必須先審核項目才能查看它們。"
        claimed_by_you: "您已聲明此項目，並可以查看。"
        claimed_by_other: "此項目只能給<b>%{username}</b>來審核。"
      claim:
        title: "聲稱這個話題"
      unclaim:
        help: "刪除此聲明"
      awaiting_approval: "等待審核"
      delete: "刪除"
      settings:
        saved: "已儲存"
        save_changes: "儲存變更"
        title: "設定"
      moderation_history: "審核歷史"
      view_all: "查看全部"
      grouped_by_topic: "按主題分類"
      none: "沒有要審查的項目"
      view_pending: "觀看待審核"
      topic_has_pending:
        other: "本話題中仍有 <b>%{count}</b>篇待審核貼文"
      title: "審核"
      topic: "話題："
      filtered_topic: "您已篩選到單個主題中的可審閱內容。"
      filtered_user: "使用者"
      filtered_reviewed_by: "審核由"
      show_all_topics: "顯示所有話題"
      deleted_post: "（貼文已被刪除）"
      deleted_user: "（使用者已被刪除）"
      user:
        bio: "自我介紹"
        website: "網站"
        username: "使用者名稱"
        email: "電子信箱"
        name: "名稱"
        fields: "欄位"
        reject_reason: "原因"
      user_percentage:
        agreed:
          other: "%{count}%同意"
        disagreed:
          other: "%{count}%不同意"
        ignored:
          other: "%{count}% 忽略"
      topics:
        topic: "話題"
        reviewable_count: "次數"
        reported_by: "回報由"
        deleted: "[話題已被刪除]"
        original: "（原始的討論話題）"
        details: "詳情"
        unique_users:
          other: "%{count} 使用者"
      replies:
        other: "%{count}個回應"
      edit: "編輯"
      save: "儲存"
      cancel: "取消"
      new_topic: "核准此項目將會建立一個新主題"
      filters:
        all_categories: "(所有分類)"
        type:
          title: "類型"
          all: "（所有類型）"
        minimum_score: "最低分數："
        refresh: "重新整理"
        status: "狀態"
        category: "分類"
        orders:
          score: "分數"
          score_asc: "分數 (反向)"
          created_at: "建立於"
          created_at_asc: "建立於 (反向)"
        priority:
          title: "最小優先權"
          any: "(任何)"
          low: "低"
          medium: "中間的"
          high: "高"
      conversation:
        view_full: "查看完整對話"
      scores:
        about: "該分數基於報告者的信任級別，其先前標誌的準確性以及報告的項目的優先級來計算。"
        score: "分數"
        type: "原因"
        status: "狀態"
        submitted_by: "回報由"
      statuses:
        pending:
          title: "申請中"
        approved:
          title: "已同意"
        rejected:
          title: "被拒絕"
        all:
          title: "所有"
      context_question:
        delimiter: "或"
      types:
        reviewable_flagged_post:
          title: "標記的貼文"
          flagged_by: "標記由"
          noun: "貼文"
        reviewable_queued_topic:
          noun: "話題"
        reviewable_queued_post:
          title: "排定的貼文"
          noun: "貼文"
        reviewable_user:
          title: "使用者"
          noun: "使用者"
        reviewable_post:
          title: "貼文"
          noun: "貼文"
      approval:
        title: "貼文需等待審核"
        description: "我們已收到您的貼文，但需要先經過版主審核後才會顯示出來。敬請稍後。"
        pending_posts:
          other: "你有 <strong>%{count}</strong> 篇貼文在等待審核中"
        ok: "確定"
      example_username: "username"
      reject_reason:
        title: "為何拒絕此使用者？"
        send_email: "傳送拒絕電子郵件"
    relative_time_picker:
      minutes:
        other: "分鐘"
      hours:
        other: "小時"
      days:
        other: "天"
      months:
        other: "月"
      years:
        other: "年"
      relative: "相關的"
    time_shortcut:
      now: "現在"
      in_one_hour: "一小時內"
      in_two_hours: "兩小時內"
      later_today: "今日稍晚"
      two_days: "兩天"
      next_business_day: "下個工作日"
      tomorrow: "明天"
      post_local_date: "張貼日期"
      later_this_week: "本週稍晚"
      this_weekend: "這週末"
      start_of_next_business_week: "星期一"
      start_of_next_business_week_alt: "下個星期一"
      next_week: "下週"
      two_weeks: "兩週"
      next_month: "下個月"
      two_months: "兩個月"
      three_months: "三個月"
      four_months: "四個月"
      six_months: "六個月"
      one_year: "一年"
      forever: "永久"
      relative: "相對時間"
      none: "不需要"
      never: "永不"
      last_custom: "上次自訂日期時間"
      custom: "自定義日期和時間"
      custom_short: "自訂..."
      select_timeframe: "選擇有效時間範圍"
    user_action:
      user_posted_topic: "<a href='%{userUrl}'>%{user}</a> 張貼了 <a href='%{topicUrl}'>此主題</a>"
      you_posted_topic: "<a href='%{userUrl}'>你</a> 張貼了 <a href='%{topicUrl}'>此主題</a>"
      user_replied_to_post: "<a href='%{userUrl}'>%{user}</a> 回覆 <a href='%{postUrl}'>%{post_number}</a>"
      you_replied_to_post: "<a href='%{userUrl}'>你</a> 回覆 <a href='%{postUrl}'>%{post_number}</a>"
      user_replied_to_topic: "<a href='%{userUrl}'>%{user}</a> 回覆了 <a href='%{topicUrl}'>此主題</a>"
      you_replied_to_topic: "<a href='%{userUrl}'>你</a> 回覆了 <a href='%{topicUrl}'>此主題</a>"
      user_mentioned_user: "<a href='%{user1Url}'>%{user}</a> 提及了 <a href='%{user2Url}'>%{another_user}</a>"
      user_mentioned_you: "<a href='%{user1Url}'>%{user}</a> 提及了 <a href='%{user2Url}'>你</a>"
      you_mentioned_user: "<a href='%{user1Url}'>你</a> 提及了 <a href='%{user2Url}'>%{another_user}</a>"
      posted_by_user: "由 <a href='%{userUrl}'>%{user}</a> 發佈"
      posted_by_you: "由 <a href='%{userUrl}'>你</a> 發佈"
      sent_by_user: "由 <a href='%{userUrl}'>%{user}</a> 寄出"
      sent_by_you: "由 <a href='%{userUrl}'>你</a> 寄出"
    directory:
      username: "使用者名稱"
      filter_name: "以使用者名稱過濾"
      title: "使用者"
      likes_given: "送出的"
      likes_received: "收到的"
      topics_entered: "觀看"
      topics_entered_long: "瀏覽過的話題"
      time_read: "閱讀次數"
      topic_count: "話題"
      topic_count_long: "話題已開啟"
      post_count: "回覆"
      post_count_long: "回覆貼文"
      no_results_with_search: "未找到任何結果。"
      days_visited: "造訪"
      days_visited_long: "到訪天數"
      posts_read: "已讀"
      posts_read_long: "已讀貼文"
      last_updated: "最近更新時間："
      total_rows:
        other: "%{count} 個使用者"
      edit_columns:
        save: "儲存"
        reset_to_default: "重設為預設值"
      group:
        all: "所有群組"
    group_histories:
      actions:
        change_group_setting: "更改群組設定"
        add_user_to_group: "新增使用者"
        remove_user_from_group: "移除使用者"
        make_user_group_owner: "設為擁有者"
        remove_user_as_group_owner: "撤銷擁有者"
    groups:
      member_added: "已新增"
      member_requested: "請求"
      add_members:
        title: "將使用者加入 %{group_name}"
        usernames_placeholder: "使用者名稱"
        usernames_or_emails_placeholder: "使用者名稱或電子郵件"
        notify_users: "通知使用者"
      requests:
        title: "請求"
        reason: "原因"
        accept: "接受"
        accepted: "已接受"
        deny: "拒絕"
        denied: "被拒絕"
        undone: "請求未完成"
        handle: "處理會員申請"
        undo: "復原"
      manage:
        title: "管理"
        name: "名稱"
        full_name: "全名"
        add_members: "新增使用者"
        invite_members: "邀請"
        delete_member_confirm: "確定要從群組「\\b%{group}」中移除「%{username}'」嗎？"
        profile:
          title: 個人檔案
        interaction:
          title: 互動
          posting: 張貼
          notification: 通知
        email:
          title: "電子信箱"
          enable_smtp: "啟用 SMTP"
          enable_imap: "啟用 IMAP"
          test_settings: "測試設定"
          save_settings: "儲存設定"
          last_updated: "上次更新："
          last_updated_by: "由"
          settings_required: "所有設定皆為必填，請輸入所有欄位再進行驗證。"
          smtp_settings_valid: "SMTP 設定有效。"
          smtp_title: "SMTP"
          imap_title: "IMAP"
          imap_additional_settings: "其他設定"
          imap_settings_valid: "IMAP 設定有效。"
          ssl_modes:
            none: "無"
          credentials:
            smtp_server: "SMTP 伺服器"
            smtp_port: "SMTP 通訊埠"
            imap_server: "IMAP 伺服器"
            imap_port: "IMAP 連接埠"
            imap_ssl: "在 IMAP 上使用 SSL"
            username: "使用者名稱"
            password: "密碼"
          settings:
            title: "設定"
          mailboxes:
            synchronized: "信箱已同步"
            disabled: "停用"
        membership:
          title: 會員身份
          access: 存取
        categories:
          title: 分類
        tags:
          title: 標籤
          long_title: "標記預設通知"
        logs:
          title: "日誌"
          when: "時間"
          action: "動作"
          acting_user: "操作者"
          target_user: "目標使用者"
          subject: "主旨"
          details: "詳情"
          from: "自"
          to: "至"
      permissions:
        title: "權限"
      public_admission: "允許使用者自由加入群組（需要將群組設為公開瀏覽）"
      public_exit: "允許使用者自由離開群組"
      empty:
        posts: "沒有來自該群組成員的貼文。"
        members: "群組內無成員。"
        requests: "群組內無任何成員發出請求"
        mentions: "群組未曾被提及"
        messages: "無該群組的訊息。"
        topics: "沒有來自該群組成員的話題。"
        logs: "無該群組的日誌。"
      add: "新增"
      join: "加入"
      leave: "離開"
      request: "請求"
      message: "訊息"
      confirm_leave: "您確定要離開此群組？"
      membership_request_template: "自定當使用者傳送加入要求時顯示的樣板"
      membership_request:
        submit: "送出請求"
        title: "請求加入 @%{group_name}"
        reason: "讓群組擁有者瞭解為何你屬於這個群組"
      membership: "會員身份"
      name: "名字"
      group_name: "群組名稱"
      user_count: "使用者"
      bio: "關於群組"
      selector_placeholder: "輸入使用者名稱"
      owner: "擁有者"
      index:
        title: "群組"
        all: "所有群組"
        empty: "無可見群組。"
        filter: "依群組類型篩選"
        owner_groups: "我擁有的群組"
        close_groups: "已關閉的群組"
        automatic_groups: "自動群組"
        automatic: "自動"
        closed: "不公開"
        public: "公開"
        private: "私密"
        public_groups: "公開群組"
        my_groups: "我的群組"
        group_type: "群組類型"
        is_group_user: "成員"
        is_group_owner: "擁有者"
      title:
        other: "群組"
      activity: "事件"
      members:
        title: "成員"
        filter_placeholder_admin: "使用者名稱或電子郵件"
        filter_placeholder: "使用者名稱"
        remove_member: "移除成員"
        remove_member_description: "從這個群組移除 <b>%{username}</b>"
        make_owner: "設為擁有者"
        make_owner_description: "將 <b>%{username}</b> 設為這個群組的擁有者"
        remove_owner: "移除擁有者身份"
        remove_owner_description: "移除 <b>%{username}</b> 的擁有者身份"
        make_primary: "設為主要"
        remove_members: "移除成員"
        remove_owners: "移除擁有者"
        make_all_primary: "將全部設為主要"
        status: "狀態"
        owner: "擁有者"
        primary: "主要"
      topics: "話題"
      posts: "貼文"
      mentions: "提及"
      messages: "訊息"
      notification_level: "群組訊息的預設通知等級"
      alias_levels:
        mentionable: "誰可 @提及 此群組？"
        messageable: "誰可向此群組傳送訊息？"
        nobody: "沒有人"
        only_admins: "限管理員"
        mods_and_admins: "限板主與管理員"
        members_mods_and_admins: "限群組成員、板主以及管理員"
        everyone: "所有人"
      notifications:
        watching:
          title: "關注"
          description: "當貼文有新訊息時會有推播通知，並顯示回覆數"
        watching_first_post:
          title: "關注第一則貼文"
          description: "您會收到群組新訊息的通知，訊息的回應則不會有通知。"
        tracking:
          title: "追蹤"
          description: "有人以@提及您或回覆您時會有推播通知，並顯示回覆數。"
        regular:
          title: "一般"
          description: "當有人通過 @名字 提及你時或回覆你時你會收到通知。"
        muted:
          title: "靜音"
          description: "您不會收到任何此群組內訊息的推播通知。"
      flair_url: "頭像圖片"
      flair_bg_color: "頭像背景顏色"
      flair_bg_color_placeholder: "（可選）十六進制色彩值"
      flair_color: "頭像顏色"
      flair_color_placeholder: "（可選）十六進制色彩值"
      flair_preview_icon: "預覽圖示"
      flair_preview_image: "預覽圖片"
      flair_type:
        icon: "選擇圖示"
        image: "上傳圖片"
      default_notifications:
        modal_title: "使用者預設通知"
        modal_yes: "是"
    user_action_groups:
      "1": "已按讚"
      "2": "已收到讚"
      "3": "書籤"
      "4": "話題"
      "5": "回覆"
      "6": "回應"
      "7": "提及"
      "9": "引用"
      "11": "編輯"
      "12": "送出的項目"
      "13": "收件匣"
      "14": "等待中"
      "15": "草稿"
      "17": "連結"
    categories:
      categories_label: "分類"
      subcategories_label: "次分類"
      remove_filter: "取消過濾"
      plus_more_count:
        other: "+%{count} 更多"
      view_all: "查看全部"
      category: "分類"
      category_list: "顯示分類列表"
      reorder:
        title: "重新排序分類"
        title_long: "重新排序分類列表"
        save: "儲存順序"
        apply_all: "套用"
        position: "位置"
      posts: "貼文"
      topics: "話題"
      latest: "最新"
      subcategories: "次分類"
      muted: "已靜音的分類"
      topic_sentence:
        other: "%{count} 個話題"
      topic_stat:
        other: "%{number} / %{unit}"
      topic_stat_unit:
        week: "週"
        month: "月"
      topic_stat_all_time:
        other: "總共 %{number}"
      topic_stat_sentence_week:
        other: "%{count}過去一週的新話題"
      topic_stat_sentence_month:
        other: "%{count}過去一個月的新話題"
    ip_lookup:
      title: IP 位址查詢
      hostname: 伺服器名稱
      location: 位置
      location_not_found: '（未知）'
      organisation: 組織
      phone: 電話
      other_accounts: "使用相同 IP 位置的帳號："
      delete_other_accounts:
        other: "刪除 %{count} 個"
      username: "使用者名稱"
      trust_level: "TL"
      read_time: "閱讀時間"
      topics_entered: "已閱讀的話題"
      post_count: "# 貼文"
      confirm_delete_other_accounts: "你確定要刪除這些帳號？"
      powered_by: "使用 <a href='https://maxmind.com'>MaxMindDB</a>"
      copied: "已複製"
    user_fields:
      none: "（選擇一個選項）"
      required: '請輸入「%{name}」的值'
      optional: (選擇性)
    user:
      said: "%{username}："
      profile: "個人檔案"
      mute: "靜音"
      edit: "編輯喜好設定"
      download_archive:
        title: "匯出您的資料"
      new_private_message: "新訊息"
      private_message: "訊息"
      private_messages: "訊息"
      user_notifications:
        filters:
          filter_by: "篩選依據"
          all: "全部"
          read: "已讀"
          unread: "未讀"
          unseen: "未讀"
        ignore_duration_title: "忽略使用者"
        ignore_duration_username: "使用者名稱"
        ignore_duration_when: "持續時間："
        ignore_duration_save: "忽略"
        ignore_duration_note: "請注意，在忽略時間過期後，將自動忽略所有忽略過的。"
        ignore_duration_time_frame_required: "請選擇一個有效時間範圍"
        ignore_no_users: "你沒有被忽略的使用者"
        ignore_option: "已忽略"
        mute_option: "靜音"
        normal_option: "一般"
        normal_option_title: "如果有人@你或回覆你的帖子，將通知你。"
      notification_schedule:
        title: "通知時程"
        label: "啟用自定義通知時程"
        midnight: "半夜"
        none: "無"
        monday: "星期一"
        tuesday: "週二"
        wednesday: "週三"
        thursday: "週四"
        friday: "週五"
        saturday: "週六"
        sunday: "週日"
        to: "至"
      activity_stream: "活動"
      read: "已讀"
      read_help: "最近看過的主題"
      preferences:
        title: "偏好設定"
      feature_topic_on_profile:
        open_search: "選擇一個新主題"
        title: "選擇一個主題"
        search_label: "依標題搜尋主題"
        save: "儲存"
        clear:
          title: "清除"
          warning: "您確定要清除您的精選主題？"
      use_current_timezone: "使用目前時區"
      profile_hidden: "該使用者的個人檔案已被設為隱藏。"
      login_to_view_profile: "您必須登入才能查看使用者個人資料"
      expand_profile: "展開"
      sr_expand_profile: "展開詳細個人資料"
      collapse_profile: "收合"
      sr_collapse_profile: "收起詳細個人資料"
      bookmarks: "書籤"
      bio: "關於我"
      timezone: "時區"
      invited_by: "邀請人"
      trust_level: "信任等級"
      notifications: "通知"
      statistics: "統計"
      desktop_notifications:
        label: "即時通知"
        not_supported: "抱歉，您的瀏覽器不支援桌面通知。"
        perm_default: "啟用桌面通知"
        perm_denied_btn: "權限被拒絕"
        perm_denied_expl: "你拒絶了通知提醒的權限。請在瀏覽器設定中允許桌面通知。"
        disable: "停用通知"
        enable: "啟用通知"
        consent_prompt: "當別人回覆您的貼文時，您想要收到即時通知嗎？"
      dismiss: "忽略"
      dismiss_notifications: "忽略全部"
      dismiss_notifications_tooltip: "將所有未讀通知設為已讀"
      no_messages_title: "您沒有任何訊息"
      no_bookmarks_title: "您尚未添加任何書籤"
      no_notifications_title: "您尚未收到任何通知"
      no_notifications_page_title: "您尚未收到任何通知"
      dynamic_favicon: "在瀏覽器小圖示上顯示計數\\bIcon"
      skip_new_user_tips:
        description: "跳過新使用者登入時的提示和徽章"
      theme_default_on_all_devices: "在所有裝置上設為預設佈景主題"
      color_scheme: "色彩配置"
      color_schemes:
        default_description: "預設佈景主題"
        dark_instructions: "您可以透過切換您設備的深色模式來預覽深色模式的配色方案。"
        undo: "重置"
        regular: "普通"
        dark: "夜間模式"
        default_dark_scheme: "(網站預設值)"
      dark_mode: "夜間模式"
      dark_mode_enable: "啟用自動深色模式色彩配置"
      text_size_default_on_all_devices: "在所有裝置上設為預設文字大小"
      allow_private_messages: "允許其他使用者寄送個人訊息給我"
      external_links_in_new_tab: "在新分頁中開啟所有外部連結"
      enable_quoting: "允許引用劃記文字"
      experimental_sidebar:
        enable: "啟用側選單"
        options: "選項"
        navigation_section: "導覽"
      change: "修改"
      featured_topic: "特色主題"
      moderator: "%{user} 是板主"
      admin: "%{user} 是管理員"
      moderator_tooltip: "該使用者為板主"
      admin_tooltip: "該使用者為管理員"
      silenced_tooltip: "該使用者已被禁言"
      suspended_notice: "該使用者已被停權至 %{date}。"
      suspended_permanently: "該使用者已被停權。"
      suspended_reason: "原因: "
      github_profile: "GitHub"
      email_activity_summary: "活動摘要"
      mailing_list_mode:
        label: "郵件列表模式"
        enabled: "啟用郵件列表模式"
        instructions: |
          此設定將複寫活動摘要。<br />
          靜音話題和分類不包含在這些郵件中。
        individual: "每當有新貼文時，傳送郵件通知給我"
        individual_no_echo: "除了我的貼文以外，每當有新貼文時，傳送郵件通知給我"
        many_per_day: "每當有新貼文時，傳送郵件通知給我。（每天約 %{dailyEmailEstimate} 封）"
        few_per_day: "每當有新貼文時，傳送郵件通知給我。（每天約 2 封）"
        warning: "已啟用郵寄名單模式。郵件通知設定已被複寫。"
      tag_settings: "標籤"
      watched_tags: "已關注"
      watched_tags_instructions: "自動關注該標籤中的所有話題。您會收到新貼文或新話題的通知，話題旁的數字表示新貼文數。"
      tracked_tags: "已追蹤"
      tracked_tags_instructions: "您將會自動追蹤任何含有這些標籤的話題。新貼文數量將顯示在每個話題後。"
      muted_tags: "靜音"
      muted_tags_instructions: "您將不會收到任何有這些標籤的新話題通知，它們也不會出現在最新話題列表。"
      watched_categories: "已關注"
      watched_categories_instructions: "你將自動關注這些分類中的所有話題。當有新貼文與新話題時，你會收到通知，新貼文的數量也將顯示在話題旁邊。"
      tracked_categories: "追蹤"
      tracked_categories_instructions: "你將自動追蹤這些分類中的所有話題。新貼文數量將顯示在話題旁邊。"
      watched_first_post_categories: "關注第一則貼文"
      watched_first_post_categories_instructions: "你將會收到這些分類中新話題的第一則貼文的通知。"
      watched_first_post_tags: "關注第一則貼文"
      watched_first_post_tags_instructions: "你將會收到這些標籤中新話題的第一則貼文的通知。"
      muted_categories: "靜音"
      muted_categories_instructions: "你將不會在收到任何與這些分類中的新話題有關的通知。它們亦不會再出現於分類或最新頁面中。"
      regular_categories: "一般"
      no_category_access: "板主權限不足，無法使用儲存功能"
      delete_account: "刪除我的帳號"
      delete_account_confirm: "你真的要刪除帳號嗎？刪除後將無法還原。"
      deleted_yourself: "你的帳號已成功刪除"
      delete_yourself_not_allowed: "若你想刪除你的帳號，請聯絡站方。"
      unread_message_count: "訊息"
      admin_delete: "刪除"
      users: "使用者"
      muted_users: "靜音"
      allowed_pm_users: "允許的"
      allow_private_messages_from_specific_users: "只允許指定的使用者寄送個人訊息給我"
      ignored_users: "忽略"
      tracked_topics_link: "顯示"
      automatically_unpin_topics: "當我完整閲讀了話題時自動解除置頂。"
      apps: "應用"
      revoke_access: "撤銷許可"
      undo_revoke_access: "解除撤銷許可"
      api_approved: "已通過審核："
      api_last_used_at: "最近使用於："
      theme: "佈景主題"
      home: "預設首頁"
      staged: "暫存"
      messages:
        inbox: "收件匣"
        personal: "個人的"
        latest: "最新"
        sent: "送出"
        unread: "未讀"
        unread_with_count:
          other: "未讀 (%{count})"
        new: "新的"
        new_with_count:
          other: "近期 (%{count})"
        archive: "封存"
        groups: "我的群組"
        move_to_inbox: "移動到收件匣"
        move_to_archive: "封存"
        failed_to_move: "移動所選郵件失敗（請檢查網路連線）"
        tags: "標記"
        all_tags: "所有標記"
        read_more: "想看更多？到<a href='%{basePath}/u/%{username}/messages'>個人訊息</a>瀏覽其他訊息。"
      preferences_nav:
        account: "帳號"
        security: "安全性"
        profile: "基本資料"
        emails: "電子郵件"
        notifications: "通知"
        tracking: "跟蹤"
        categories: "分類"
        users: "使用者"
        tags: "標籤"
        interface: "界面"
        apps: "應用"
      change_password:
        success: "( 寄出的郵件 )"
        in_progress: "( 正在傳送郵件 )"
        error: "( 錯誤 )"
        action: "寄出重設密碼的郵件"
        set_password: "設定密碼"
        choose_new: "選擇一個新密碼"
        choose: "選擇一個密碼"
        title: "寄出密碼"
      second_factor_backup:
        regenerate: "重新產生"
        disable: "禁用"
        manage:
          other: "你還剩下 <strong>%{count}</strong> 個可使用的備用碼"
        copy_to_clipboard: "複製至剪貼簿"
        copy_to_clipboard_error: "複製至剪貼簿時發生錯誤"
        copied_to_clipboard: "複製至剪貼簿"
        remaining_codes:
          other: "你還剩下 <strong>%{count}</strong> 個可使用的備用碼"
        codes:
          title: "已產生備用碼"
          description: "每個備用碼僅可使用一次。請將它們保存在安全且可被找到的地方。"
      second_factor:
        title: "兩步驟驗證"
        enable: "管理兩步驟驗證"
        name: "名稱"
        label: "代碼"
        rate_limit: "嘗試其他驗證代碼前請稍後"
        enable_description: |
          使用可支援的 app 掃描此 QR Code（<a href="https://www.google.com/search?q=authenticator+apps+for+android" target="_blank">安卓</a> – <a href="https://www.google.com/search?q=authenticator+apps+for+ios" target="_blank">iOS</a>）並輸入您的認證碼。
        disable_description: "請從您的應用程式輸入驗證碼"
        show_key_description: "手動輸入"
        disable: "禁用"
        delete: "刪除"
        save: "儲存"
        edit: "編輯"
        security_key:
          register: "註冊"
          iphone_default_name: "iPhone"
          android_default_name: "安卓"
          save: "儲存"
          name_required_error: "您必須提供安全金鑰名稱"
      passkeys:
        save: "保存"
        added_date: "已新增 %{date}"
      change_about:
        title: "修改關於我"
        error: "修改設定值時發生錯誤"
      change_username:
        title: "修改使用者名稱"
        confirm: "確定要修改你的使用者名稱嗎？"
        taken: "抱歉，此使用者名稱已經有人使用。"
        invalid: "此使用者名稱無效，只能使用數字與英文字母。"
      add_email:
        title: "新增電子郵件"
        add: "添加"
      change_email:
        title: "修改電子郵件地址"
        taken: "抱歉，此電子郵件地址無效。"
        error: "修改你的電子郵件地址時發生錯誤，可能此電子郵件地址已經有人使用?"
        success: "我們已經寄出一封郵件至此電子郵件地址，請遵照說明進行確認。"
        success_staff: "我們已傳送一封電子郵件至你目前的信箱。請根據確認指示進行操作。"
        confirm_success: "你的電子郵箱已更新。"
      change_avatar:
        title: "設定個人資料圖片"
        letter_based: "系統分配的個人資料圖片"
        uploaded_avatar: "自訂圖片"
        uploaded_avatar_empty: "新增一張自訂圖片"
        upload_title: "上傳你的圖片"
        image_is_not_a_square: "警告：我們裁切了你的圖片，因為該圖片不是正方形的。"
      change_profile_background:
        title: "個人檔案標頭"
        instructions: "個人檔案標頭將會置中以及預設1110px的寬度。"
      change_card_background:
        title: "使用者卡背景"
        instructions: "背景會被置中，且默認寬度為850px。"
      change_featured_topic:
        title: "特色主題"
        instructions: "此主題的連結將顯示您的使用者卡和個人檔案上。"
      email:
        title: "電子郵件"
        primary: "主要電子郵件"
        secondary: "次要電子郵件"
        primary_label: "主要"
        update_email: "修改電子郵件地址"
        destroy: "移除電子信箱"
        add_email: "新增備用電子郵件"
        no_secondary: "無次要電子郵件"
        instructions: "不會公開顯示"
        ok: "我們將寄一封確認郵件給您。"
        required: "請輸入電子郵件地址"
        invalid: "請輸入有效的電子郵件地址。"
        authenticated: "你的 Email 已由 %{provider} 驗證完成。"
        frequency:
          other: "我們只會在您 %{count} 分鐘內沒有活動時，才會寄送電郵通知給您。"
      associated_accounts:
        title: "關聯帳號"
        connect: "連結"
        revoke: "撤銷"
        cancel: "取消"
        not_connected: "（無任何連結）"
      name:
        title: "名稱"
        instructions: "您的全名 (選填)."
        instructions_required: "您的暱稱."
        required: "請輸入名稱"
        too_short: "你的暱稱太短。"
        ok: "你的暱稱符合要求。"
      username:
        title: "使用者名稱"
        short_instructions: "其他人可以輸入 @%{username} 提及你。"
        available: "你的使用者名稱可以使用。"
        not_available: "無法使用，請試試看 %{suggestion}？"
        not_available_no_suggestion: "不可使用"
        too_short: "你的使用者名稱太短。"
        too_long: "你的使用者名稱太長。"
        prefilled: "電子郵件地址與此註冊的使用者名稱相符。"
        required: "請輸入使用者名稱"
        edit: "編輯使用者名稱"
      locale:
        title: "界面語言"
        instructions: "使用者介面的語言，當頁面重新整理的時候會更換成你的設定。"
        default: "(default)"
        any: "任何"
      homepage:
        default: "(default)"
      password_confirmation:
        title: "再次輸入密碼"
      invite_code:
        title: "邀請代碼"
      auth_tokens:
        title: "最近使用的裝置"
        details: "詳細訊息"
        log_out_all: "登出所有裝置"
        not_you: "不是你嗎？"
        show_all: "顯示全部（%{count}）"
        show_few: "顯示更少"
        was_this_you: "這是你嗎？"
        was_this_you_description: "若這不是你，建議你修改你的密碼並登出所有裝置。"
        browser_and_device: "%{device} 上的 %{browser}"
        secure_account: "增強我的帳號安全性"
        latest_post: "最近的貼文…"
      last_posted: "最近發表"
      last_seen: "出現時間"
      created: "建立日期"
      log_out: "登出"
      location: "位置"
      website: "網站"
      email_settings: "電子郵件"
      hide_profile_and_presence: "隱藏我的公開檔案"
      enable_physical_keyboard: "支援iPad外接鍵盤"
      text_size:
        title: "文字大小"
        smallest: "最小"
        smaller: "小"
        normal: "一般"
        larger: "大"
        largest: "最大"
      title_count_mode:
        title: "背景頁面標題顯示計數："
        notifications: "新的通知"
        contextual: "新的頁面內容"
      like_notification_frequency:
        title: "使用者被讚時通知提醒"
        always: "總是"
        first_time_and_daily: "每天首個被讚"
        first_time: "歷史首個被讚"
        never: "永不"
      email_previous_replies:
        title: "郵件底部包含歷史回覆"
        unless_emailed: "首次"
        always: "總是"
        never: "永不"
      email_digests:
        title: "當我沒瀏覽這裡時，傳送熱門話題與回覆的電子郵件摘要給我"
        every_30_minutes: "每 30 分鐘"
        every_hour: "每小時"
        daily: "每天"
        weekly: "每週"
        every_month: "每個月"
        every_six_months: "每半年"
      email_level:
        title: "當我被引用、回覆、提到我的 @username，或者我看過的類別、標籤或主題中有新的活動時，請寄電子郵件給我"
        always: "總是"
        only_when_away: "只在離開時"
        never: "永不"
      email_messages_level: "當我收到個人訊息時，請寄電子郵件給我"
      include_tl0_in_digests: "摘要郵件中包含新使用者的內容"
      email_in_reply_to: "郵件中包含回覆你的內容節選"
      other_settings: "其它"
      categories_settings: "分類"
      topics_settings: "討論話題"
      new_topic_duration:
        label: "視為新話題的條件"
        not_viewed: "我未看過的討論"
        last_here: "我上次到訪後的討論"
        after_1_day: "昨天發佈的討論"
        after_2_days: "過去兩天發佈的討論"
        after_1_week: "過去一週發佈的討論"
        after_2_weeks: "過去兩週發佈的討論"
      auto_track_topics: "自動追蹤我參與的討論"
      auto_track_options:
        never: "永不"
        immediately: "立即"
        after_30_seconds: "30 秒後"
        after_1_minute: "一分鐘後"
        after_2_minutes: "兩分鐘後"
        after_3_minutes: "三分鐘後"
        after_4_minutes: "四分鐘後"
        after_5_minutes: "五分鐘後"
        after_10_minutes: "十分鐘後"
      notification_level_when_replying: "當我在話題中回覆後，將話題設置至"
      invited:
        title: "邀請"
        pending_tab: "等待中"
        pending_tab_with_count: "等待中 (%{count})"
        expired_tab: "已過期"
        redeemed_tab: "接受日期"
        redeemed_tab_with_count: "接受日期 (%{count})"
        invited_via: "邀請函"
        groups: "群組"
        topic: "話題"
        edit: "編輯"
        remove: "移除"
        copy_link: "取得連結"
        reinvite: "重新送出電子郵件"
        reinvited: "邀請已經重送"
        removed: "已移除"
        user: "受邀請的使用者"
        none: "沒有可顯示的邀請"
        truncated:
          other: "只顯示前 %{count} 個邀請。"
        redeemed: "已接受的邀請"
        redeemed_at: "接受日期"
        pending: "尚未接受的邀請"
        topics_entered: "參與的話題"
        posts_read_count: "已讀的貼文"
        expired: "此邀請已過期"
        remove_all: "刪除過期的邀請"
        removed_all: "已移除所有過期的邀請！"
        remove_all_confirm: "您是否確定要移除所有過期的邀請？"
        reinvite_all_confirm: "您確定要重新寄出所有邀請嗎?"
        time_read: "閱讀時間"
        days_visited: "到訪天數"
        account_age_days: "帳號已建立 (天)"
        create: "邀請"
        valid_for: "邀請連結只對這個郵件地址有效：%{email}"
        invite_link:
          success: "邀請連結生成成功！"
        invite:
          new_title: "建立邀請"
          copy_link: "複製連結"
          show_advanced: "顯示進階選項"
          hide_advanced: "隱藏進階選項"
        bulk_invite:
          none: "此頁面上沒有邀請函顯示。"
          error: "上傳的檔案必須是 csv 格式。"
      password:
        title: "密碼"
        common: "此密碼太簡單。"
        same_as_username: "密碼與使用者名稱相同"
        same_as_email: "你的密碼與電郵相同。"
        ok: "你的密碼符合要求。"
        instructions:
          other: "至少 %{count} 個字元."
      summary:
        title: "摘要"
        stats: "統計"
        time_read: "閱讀時間"
        recent_time_read: "最近的閱讀時間"
        topic_count:
          other: "話題已開啟"
        post_count:
          other: "貼文已建立"
        likes_given:
          other: "已送出"
        likes_received:
          other: "已接收"
        days_visited:
          other: "到訪天數"
        topics_entered:
          other: "已讀話題"
        posts_read:
          other: "讀過的貼文"
        bookmark_count:
          other: "書籤"
        top_replies: "最佳回覆"
        no_replies: "暫無回覆。"
        more_replies: "更多回覆"
        top_topics: "熱門話題"
        no_topics: "暫無話題。"
        more_topics: "更多話題"
        top_badges: "熱門徽章"
        no_badges: "還沒有徽章。"
        more_badges: "更多徽章"
        top_links: "最佳連結"
        no_links: "暫無連結"
        most_liked_by: "誰得到最多讚"
        most_liked_users: "讚誰最多"
        most_replied_to_users: "最多回覆至"
        no_likes: "暫無讚"
        top_categories: "熱門分類"
        topics: "話題"
        replies: "回覆"
      ip_address:
        title: "最近的 IP 位址"
      registration_ip_address:
        title: "註冊之 IP 位址"
      avatar:
        title: "個人資料圖片"
        header_title: "個人頁面、訊息、書籤和設置"
      title:
        title: "頭銜"
        none: "(無)"
      flair:
        none: "(無)"
      status:
        title: "自訂狀態"
        not_set: "未設定"
      primary_group:
        title: "主要群組"
        none: "(無)"
      filters:
        all: "全部"
      stream:
        posted_by: "發表者"
        sent_by: "寄件者"
        private_message: "訊息"
        the_topic: "話題"
    user_status:
      save: "儲存"
    user_tips:
      button: "了解！"
      suggested_topics:
        title: "繼續閱讀！"
    errors:
      prev_page: "當嘗試載入"
      reasons:
        network: "網絡錯誤"
        server: "伺服器錯誤"
        forbidden: "拒絕存取"
        unknown: "錯誤"
        not_found: "找不到頁面"
      desc:
        network: "請檢查你的網絡連線。"
        network_fixed: "似乎沒有問題了"
        server: "錯誤代碼：%{status}"
        forbidden: "你不允許瀏覽此處。"
        not_found: "沒有這個頁面"
        unknown: "發生錯誤。"
      buttons:
        back: "返回"
        again: "請再試一次"
        fixed: "載入頁面"
    modal:
      close: "關閉"
    form_kit:
      reset: 重置
      optional: 選擇性
      errors:
        required: "必要設定"
        too_short:
          other: "必須至少 %{count} 個字"
    close: "關閉"
    logout: "已登出"
    refresh: "重新整理"
    home: "主頁"
    read_only_mode:
      enabled: "站點正處於只讀模式。你可以繼續瀏覽，但是回覆、讚和其他操作暫時被禁用。"
      login_disabled: "在唯讀模式下不能登入"
      logout_disabled: "站點在只讀模式下無法登出。"
    mute: 靜音
    unmute: 取消靜音
    last_post: 最新貼文
    time_read: 已讀
    time_read_recently: "最近"
    time_read_tooltip: "已閱讀 %{time_read}"
    time_read_recently_tooltip: "%{time_read} 總共閱讀時間 (%{recent_time_read} 在最近 60 天)"
    last_reply_lowercase: 最新回覆
    replies_lowercase:
      other: 回覆
    signup_cta:
      sign_up: "註冊"
      hide_forever: "不了"
      intro: "你好！:heart_eyes: 看起來你挺喜歡這樣的討論，可是你還沒有註冊帳號。"
    offline_indicator:
      refresh_page: "重新整理頁面"
    summary:
      description:
        other: "有 <b>%{count}</b> 個回覆。"
      buttons:
        generate: "總結"
        regenerate: "重新產生"
      disable: "顯示所有貼文"
      show_all_label: "顯示全部"
    deleted_filter:
      enabled_description: "這個話題含有被刪除的回覆，這些回覆已被隱藏。"
      disabled_description: "話題內刪除的回復已被顯示。"
      enable: "隱藏已刪除的貼文"
      disable: "顯示已刪除的貼文"
    private_message_info:
      title: "訊息"
      leave_message: "確定要移除這個訊息嗎？"
      remove_allowed_user: "確定將 %{name} 從對話中移除？"
      remove_allowed_group: "確定將 %{name} 從對話中移除？"
      leave: "離開"
      remove_user: "移除使用者"
    email: "電子郵件"
    username: "使用者名稱"
    last_seen: "出現時間"
    created: "已建立"
    created_lowercase: "已建立"
    trust_level: "信任等級"
    search_hint: "使用者名稱、電子郵件、或是IP位址"
    create_account:
      header_title: "歡迎!"
      disclaimer: "註冊即表示您同意 <a href='%{privacy_link}' target='blank'>隱私政策</a> 和 <a href='%{tos_link}' target='blank'>服務條款</a>。"
      title: "註冊"
      failed: "發生了某些錯誤，可能此電子郵件地址已經註冊過，請試試看忘記密碼連結"
    forgot_password:
      title: "寄出密碼"
      action: "我忘了我的密碼"
      invite: "請輸入使用者名稱或電子郵件地址，我們將寄給你重設密碼的郵件。"
      reset: "重設密碼"
      complete_username: "如果有帳號符合你輸入的使用者名稱 <b>%{username}</b>，你應該很快就會收到重設密碼的電子郵件。"
      complete_email: "如果有帳號符合你輸入的電子郵件地址 <b>%{email}</b>，你應該很快就會收到重設密碼的電子郵件。"
      complete_username_not_found: "沒有帳號使用 <b>%{username}</b> 這個使用者名稱"
      complete_email_not_found: "沒有帳號使用 <b>%{email}</b>"
      help: "沒收到信嗎？ 請先檢查您的垃圾信件匣。<p>不確定您使用的是哪個信箱嗎？ 輸入查看該信箱是否已註冊。</p><p>如果您已經無法登入您帳號所使用的信箱，請與<a href='%{basePath}/about'>管理員</a>聯繫。</p>"
      button_ok: "確定"
      button_help: "幫助"
    email_login:
      link_label: "傳送登入連結的email給我"
      button_label: "透過email"
      complete_username: "如果帳號符合使用者名稱<b>%{username}</b>，您很快會收到一封含有登入連結的email。"
      complete_email: "如果帳號符合<b>%{email}</b>，您很快會收到一封含有登入連結的email。"
      complete_username_found: "有一個帳號符合使用者名稱<b>%{username}</b>，您很快會收到一封含有登入連結的email。"
      complete_email_found: "有一個帳號符合<b>%{email}</b>，您很快會收到一封含有登入連結的email。"
      complete_username_not_found: "沒有符合使用者名稱<b>%{username}</b>的帳號"
      complete_email_not_found: "沒有符合<b>%{email}</b>的帳號"
      confirm_title: 繼續連接至 %{site_name}
    login:
      title: "登入"
      username: "使用者"
      password: "密碼"
      show_password: "顯示"
      hide_password: "隱藏"
      show_password_title: "顯示密碼"
      hide_password_title: "隱藏密碼"
      second_factor_title: "兩步驟驗證"
      second_factor_description: "請輸入應用程式中的驗證碼："
      second_factor_backup_description: "請輸入一組您的備用碼"
      caps_lock_warning: "大寫鎖定中"
      error: "未知的錯誤"
      rate_limit: "嘗試重新登入前請先等待"
      blank_username: "請輸入您的電子郵件或使用者名稱。"
      blank_username_or_password: "請輸入你的電子郵件或者使用者名稱，以及密碼。"
      reset_password: "重設密碼"
      or: "或"
      awaiting_activation: "你的帳號目前尚未啟用，請點選忘記密碼的連結來重新寄出一封認證信。"
      awaiting_approval: "你的帳號尚未通過工作人員的審核，當審核通過時你會收到電子郵件通知。"
      requires_invite: "抱歉，只有受邀請者才能進入此論壇。"
      not_activated: "你還無法登入，我們之前曾將啟用帳號的電子郵件寄至 <b>%{sentTo}</b>，請從該電子郵件啟用你的帳號。"
      admin_not_allowed_from_ip_address: "你無法透過此 IP 登入成為管理員。"
      resend_activation_email: "按這裡重新寄出啟用帳號的電子郵件。"
      resend_title: "重新寄出認證信"
      change_email: "更換電子郵件"
      provide_new_email: "提供新的電子郵件，我們將把認證信重新寄給您。"
      submit_new_email: "更換電子郵件"
      sent_activation_email_again: "我們已經將啟用帳號的電子郵件寄至 <b>%{currentEmail}</b>，你可能幾分鐘後才會收到，如果一直沒收到，請檢查垃圾郵件資料夾。"
      sent_activation_email_again_generic: "啟用帳號的電子郵件已寄出 ，你可能幾分鐘後才會收到，如果一直沒收到，請檢查垃圾郵件資料夾。"
      to_continue: "請登入"
      preferences: "需要登入後更改設置"
      not_approved: "您的帳號尚未通過審核。一旦您的帳號通過審核，就會傳送電子郵件通知您。"
      google_oauth2:
        name: "Google"
        title: "使用 Google 登入"
        sr_title: "使用 Google 登入"
      twitter:
        name: "Twitter"
        title: "使用 Twitter 登入"
        sr_title: "使用 Twitter 登入"
      instagram:
        name: "Instagram"
        title: "使用 Instagram 登入"
        sr_title: "使用 Instagram 登入"
      facebook:
        name: "Facebook"
        title: "使用 Facebook 登入"
        sr_title: "使用 Facebook 登入"
      github:
        name: "GitHub"
        title: "使用 GitHub 登入"
        sr_title: "使用 GitHub 登入"
      discord:
        name: "Discord"
        title: "使用 Discord 登入"
      second_factor_toggle:
        totp: "請改用身份驗證應用程式"
        backup_code: "請改用備用碼"
    invites:
      accept_title: "邀請函"
      welcome_to: "歡迎來到 %{site_name}！"
      invited_by: "您被邀請，來自："
      social_login_available: "你也可以透過其他相同 email 的社交帳號登入。"
      your_email: "您帳號的電郵地址是 <b>%{email}</b>"
      accept_invite: "接受邀請"
      success: "你的帳號已被建立，且您已經登入了。"
      name_label: "姓名"
      password_label: "密碼"
      existing_user_can_redeem: "兌換您對某個主題或群組的邀請。"
    password_reset:
      continue: "繼續連接至 %{site_name}"
    emoji_set:
      apple_international: "Apple/國際化"
      google: "Google"
      twitter: "Twitter"
      win10: "Win10"
      google_classic: "Google Classic"
      facebook_messenger: "Facebook Messenger"
    category_page_style:
      categories_only: "僅分類"
      categories_with_featured_topics: "有精選話題的分類"
      categories_and_latest_topics: "分類和最新話題"
      categories_and_top_topics: "分類與熱門話題"
      categories_boxes: "子分類欄"
      categories_boxes_with_topics: "精選話題欄"
    shortcut_modifier_key:
      shift: "Shift"
      ctrl: "Ctrl"
      alt: "Alt"
    category_row:
      topic_count:
        other: "%{count}個話題在此分類"
    select_kit:
      delete_item: "刪除 %{name} 個"
      default_header_text: 選取…
      no_content: 找不到符合的項目
      filter_placeholder: 搜尋…
      create: "建立：'%{content}'"
      max_content_reached:
        other: "您只能選擇%{count}個項目"
      min_content_not_reached:
        other: "至少要選擇%{count}個項目"
      components:
        categories_admin_dropdown:
          title: "管理分類"
        bulk_select_topics_dropdown:
          title: "批次操作"
        bulk_select_bookmarks_dropdown:
          title: "批次操作"
    date_time_picker:
      from: 自
      to: 至
    emoji_picker:
      filter_placeholder: 搜尋表情符號
      smileys_&_emotion: 表情符號
      people_&_body: 人們
      animals_&_nature: 動物與自然
      food_&_drink: 食物和飲料
      travel_&_places: 旅行與地點
      activities: 活動
      objects: 物品
      symbols: 象徵<br>
      flags: 檢舉
      recent: 最近使用過的
      default_tone: 膚色深度：0
      light_tone: 膚色深度：1
      medium_light_tone: 膚色深度：2
      medium_tone: 膚色深度：3
      medium_dark_tone: 膚色深度：4
      dark_tone: 膚色深度：5
      default: 自訂表情符號
    shared_drafts:
      title: "共享草稿"
      destination_category: "指定分類"
      publish: "發佈共享草稿"
      confirm_publish: "您確定要發佈這份草稿嗎？"
    composer:
      emoji: "表情符號 :)"
      options: "選項"
      whisper: "密談"
      unlist: "不公開"
      add_warning: "這是正式警告。"
      toggle_whisper: "切換密談"
      toggle_unlisted: "切換 不公開"
      insert_table: "插入表格"
      posting_not_on_topic: "你想要回覆哪個話題?"
      saved_local_draft_tip: "本地儲存完畢"
      drafts_offline: "離線草稿"
      edit_conflict: "編輯衝突"
      esc: "退出"
      ok_proceed: "好的，繼續"
      group_mentioned_limit:
        other: "<b>提醒</b>你提及了<a href='%{group_link}'>%{group}</a>，但此群組的人數多於管理員配置的提及人數上限（%{count}位），因此不會有任何人收到通知。"
      duplicate_link: "您連到<b>%{domain}</b>的連結已被<b>@%{username}</b><a href='%{post_url}'>於%{ago}前發在其他話題下的回覆</a>，確定要再次發佈嗎？"
      error:
        title_missing: "標題為必填欄位"
        title_too_short:
          other: "標題必須至少 %{count} 個字"
        title_too_long:
          other: "標題不能超過 %{count} 個字"
        post_length:
          other: "貼文必須至少 %{count} 個字。"
        try_like: "您用過%{heart}了嗎？"
        category_missing: "你必須選擇一個分類。"
        tags_missing:
          other: "您至少必須選擇%{count}個標籤"
      save_edit: "儲存編輯"
      overwrite_edit: "覆寫編輯"
      reply: "回覆"
      cancel: "取消"
      create_topic: "開啟話題"
      create_whisper: "悄悄話"
      create_shared_draft: "建立共享草稿"
      edit_shared_draft: "編輯共享草稿"
      title_placeholder: "用一個簡短的句子來描述想討論的內容。"
      title_or_link_placeholder: "鍵入標題，或貼上一個連結在這裡"
      edit_reason_placeholder: "你為什麼做編輯?"
      topic_featured_link_placeholder: "在標題裡輸入連結"
      remove_featured_link: "移除標題裡的連結"
      reply_placeholder: "在這裡輸入內文，可以使用 Markdown、BBCode 或 HTML 來格式化文字，也可以拖曳或貼上圖片。"
      reply_placeholder_no_images: "在這裡輸入內文，可以使用 Markdown、BBCode 或 HTML 來格式化文字。"
      reply_placeholder_choose_category: "輸入前，必須先選擇分類"
      view_new_post: "檢視你的新貼文。"
      saving: "正在儲存"
      saved: "儲存完畢!"
      quote_post_title: "引用完整貼文"
      bold_label: "B"
      bold_title: "粗體"
      bold_text: "粗體字"
      italic_label: "I"
      italic_title: "斜體"
      italic_text: "斜體字"
      link_title: "超連結"
      link_description: "在此輸入超連結的描述"
      link_dialog_title: "插入超連結"
      link_optional_text: "標題 (可選填)"
      blockquote_title: "塊引用"
      blockquote_text: "塊引用"
      code_title: "預先格式化文字"
      code_text: "以 4 格空白將文字縮排"
      paste_code_text: "輸入或貼上代碼"
      upload_title: "上傳"
      upload_description: "在此輸入上傳的描述"
      olist_title: "編號清單"
      ulist_title: "符號清單"
      list_item: "清單項目"
      toggle_direction: "切換方向"
      help: "Markdown 編輯說明"
      collapse: "縮小編輯版面"
      open: "打開編輯版面"
      abandon: "關閉編輯並放棄草稿"
      enter_fullscreen: "進入全螢幕編輯"
      exit_fullscreen: "離開全螢幕編輯"
      modal_ok: "確定"
      cant_send_pm: "抱歉，你不能發訊息給 %{username} 。"
      yourself_confirm:
        title: "忘記填收信人了嗎？"
        body: "目前訊息只有發給你自己！"
      admin_options_title: "此話題可選用之工作人員設定選項"
      composer_actions:
        reply: 回覆
        draft: 草稿
        edit: 編輯
        reply_to_post:
          desc: 回應特定貼文
        reply_as_new_topic:
          label: 以「連結話題」回應
          desc: 創立新話題來連結此話題
        reply_to_topic:
          label: 回應話題
          desc: 回應本話題而非特定貼文
        toggle_whisper:
          label: 切換為悄悄話
          desc: 悄悄話只有管理員能見
        create_topic:
          label: "新增話題"
        shared_draft:
          label: "共享草稿"
        toggle_topic_bump:
          label: "回應但不讓貼文浮上來"
          desc: "回覆而不改變最新回應日期"
      reload: "重新載入"
      ignore: "忽略"
    notifications:
      tooltip:
        regular:
          other: "%{count}則未讀通知"
        message:
          other: "%{count}則未讀訊息"
      title: "當有人以「@使用者名稱」提及您、回覆您的貼文、或是傳送訊息給您的時候通知您的設定。"
      none: "目前無法載入通知。"
      empty: "未找到任何通知。"
      post_approved: "你的貼文已通過"
      reviewable_items: "需要審查的項目"
      watching_first_post_label: "新增話題"
      mentioned: "<span>%{username}</span> %{description}"
      group_mentioned: "<span>%{username}</span> %{description}"
      quoted: "<span>%{username}</span> %{description}"
      bookmark_reminder: "<span>%{username}</span> %{description}"
      replied: "<span>%{username}</span> %{description}"
      posted: "<span>%{username}</span> %{description}"
      watching_category_or_tag: "<span>%{username}</span> %{description}"
      edited: "<span>%{username}</span> %{description}"
      liked: "<span>%{username}</span> %{description}"
      liked_2: "<span class='double-user'>%{username}、%{username2}</span> %{description}"
      liked_by_2_users: "%{username}、%{username2}"
      liked_consolidated_description:
        other: "說你的%{count}則貼文讚"
      liked_consolidated: "<span>%{username}</span> %{description}"
      linked_consolidated: "<span>%{username}</span> %{description}"
      private_message: "<span>%{username}</span> %{description}"
      invited_to_private_message: "<p><span>%{username}</span> %{description}"
      invited_to_topic: "<span>%{username}</span> %{description}"
      invitee_accepted: "<span>%{username}</span> 接受了您的邀請"
      moved_post: "<span>%{username}</span> 移動 %{description}"
      linked: "<span>%{username}</span> %{description}"
      granted_badge: "得到 '%{description}'"
      topic_reminder: "<span>%{username}</span> %{description}"
      watching_first_post: "<span>新話題</span> %{description}"
      reaction: "<span>%{username}</span> %{description}"
      reaction_2: "<span>%{username}、%{username2}</span> %{description}"
      admin_problems: "有新的建議出現在後台儀表板"
      dismiss_confirmation:
        dismiss: "忽略"
        cancel: "取消"
      group_message_summary:
        other: "您的收件匣中有%{count}則訊息"
      popup:
        mentioned: '%{username}在“%{topic}”提及了你 - %{site_title}'
        group_mentioned: '%{username}在“%{topic}”提及了你 - %{site_title}'
        quoted: '%{username}在“%{topic}”引用了你的貼文 - %{site_title}'
        replied: '%{username}在“%{topic}”回覆了你 - %{site_title}'
        posted: '%{username}在“%{topic}”中發佈了貼文 - %{site_title}'
        private_message: '%{username} 在 "%{topic}" 中私訊了你- %{site_title}'
        linked: '%{username}在“%{topic}”中連結了你的貼文 - %{site_title}'
        watching_first_post: '%{username} 在 "%{topic}"中開啟了新話題 - %{site_title}'
        watching_category_or_tag: '%{username} 在"%{topic}" 中發文 - %{site_title}'
        confirm_title: "通知已啟用-%{site_title}"
        confirm_body: "成功! 通知已啟用"
        custom: "新的通知由%{username}在%{site_title}"
      titles:
        edited: "已編輯"
        liked: "新的讚"
        watching_first_post: "新話題"
        liked_consolidated: "新的讚"
        post_approved: "貼文已通過審核"
        admin_problems: "有新的建議出現在後台儀表板"
    upload_selector:
      uploading: "正在上傳"
      select_file: "選取檔案"
      default_image_alt_text: 圖片
    search:
      sort_by: "排序"
      relevance: "最相關"
      latest_post: "最新貼文"
      latest_topic: "最新話題"
      most_viewed: "最多閱覽人次"
      most_liked: "最多讚"
      select_all: "選擇全部"
      clear_all: "清除全部"
      too_short: "你的搜尋詞語太短。"
      result_count:
        other: "關於<span class='term'>%{term}</span>的<span>%{count}%{plus} 個結果 </span>"
      title: "搜尋"
      full_page_title: "搜尋"
      results: "結果"
      no_results: "未找到任何結果。"
      no_more_results: "沒有找到更多的結果。"
      post_format: "#%{post_number} %{username}"
      results_page: "'%{term}' 的搜尋結果"
      more_results: "還有更多結果。請嘗試縮小搜尋條件。"
      cant_find: "找不到你想找的嗎？"
      start_new_topic: "或許你可以開啟一個新的話題？"
      or_search_google: "或是嘗試利用 Google 搜尋:"
      search_google: "嘗試利用 Google 搜尋:"
      search_google_button: "Google"
      search_button: "搜尋"
      categories: "分類"
      tags: "標記"
      in: "在"
      type:
        users: "使用者"
        categories: "分類"
      context:
        user: "搜尋 @%{username} 的貼文"
        category: "搜尋 #%{category} 分類"
        topic: "搜尋此話題"
        private_messages: "搜尋訊息"
      advanced:
        posted_by:
          label: 發文者
        in_category:
          label: 已分類
        in_group:
          label: 在群組中
        with_badge:
          label: 有徽章
        with_tags:
          label: 已標記
        filters:
          title: 只有標題吻合
          likes: 我按了讚的
          posted: 我發了文的
          watching: 我正在關注
          tracking: 我正在追蹤
          private: 在我的訊息
          bookmarks: 我加入書籤的
          first: 是第一篇文
          pinned: 是置頂的
          seen: 我已讀的
          unseen: 我還未讀的
          wiki: 是公共編輯的
          all_tags: 以上所有的標籤
        statuses:
          label: 當話題
          open: 是開放的
          closed: 是關閉的
          archived: 已經封存的
          noreplies: 沒有回覆
          single_user: 只有一個使用者參與
        post:
          count:
            label: 貼文
          min:
            placeholder: 最小值
          max:
            placeholder: 最大值
          time:
            label: 發表於
            before: 之前
            after: 之後
        views:
          label: 瀏覽
        min_views:
          placeholder: 最小值
        max_views:
          placeholder: 最大值
    hamburger_menu: "選單"
    new_item: "新增"
    go_back: "返回"
    not_logged_in_user: "使用者頁面（包含目前活動及喜好的摘要）"
    current_user: "到你的使用者頁面"
    user_menu:
      tabs:
        replies: "回覆"
        mentions: "提及"
        likes: "新的讚"
        bookmarks: "書籤"
        other_notifications: "其他通知"
        profile: "基本資料"
      reviewable:
        deleted_user: "(已被刪除的使用者)"
    topics:
      new_messages_marker: "上次到訪"
      bulk:
        select_all: "選擇全部"
        clear_all: "清除全部"
        unlist_topics: "未在列表中的話題"
        relist_topics: "討論話題"
        delete: "刪除話題"
        dismiss: "忽略"
        dismiss_read: "忽略所有未讀話題"
        dismiss_button: "忽略..."
        dismiss_tooltip: "僅忽略新貼文或停止追蹤話題"
        also_dismiss_topics: "停止追蹤這些話題，這樣這些話題就不再顯示為未讀了"
        dismiss_new: "設定新貼文為已讀"
        toggle: "批次切換選擇話題"
        actions: "批次操作"
        close_topics: "關閉話題"
        archive_topics: "已封存的話題"
        move_messages_to_inbox: "移動到收件匣"
        choose_new_category: "為話題選擇新類別："
        selected:
          other: "你已選擇了 <b>%{count}</b> 個話題。"
        change_tags: "取代標記"
        append_tags: "向後追加標記"
        choose_new_tags: "為話題選擇新標籤"
        choose_append_tags: "為話題選擇新標籤"
        changed_tags: "話題的標籤已修改"
      none:
        unread: "沒有未讀的話題。"
        new: "沒有新的話題。"
        read: "你尚未閱讀任何話題。"
        posted: "你尚未在任何話題裡發表貼文。"
        bookmarks: "您目前沒有把任何話題加入書籤。"
        category: "沒有 %{category} 的話題。"
        top: "沒有精選話題。"
      bottom:
        latest: "已經沒有其它最近的話題了。"
        posted: "已經沒有其它話題了。"
        read: "已經沒有其它已讀的話題了。"
        new: "已經沒有其它新話題了。"
        unread: "已經沒有其它未讀的話題了。"
        category: "%{category} 分類已經沒有其它話題了。"
        tag: "%{tag} 分類已經沒有其它話題了。"
        top: "沒有更多精選話題。"
        bookmarks: "書籤裡沒有更多的話題了。"
    topic_bulk_actions:
      close_topics:
<<<<<<< HEAD
        name: "關閉話題"
      update_category:
        name: "更新分類"
=======
        name: "關閉"
        optional: (選擇性)
      archive_topics:
        name: "封存"
      move_messages_to_inbox:
        name: "移動到收件匣"
      remove_tags:
        name: "移除標記"
      append_tags:
        name: "向後追加標記"
      replace_tags:
        name: "取代標記"
      delete_topics:
        name: "刪除"
      update_category:
        name: "更新分類"
      defer:
        name: "標註為未讀"
>>>>>>> f4cbf025
    topic:
      filter_to:
        other: "本話題中的 %{count} 帖"
      create: "新話題"
      create_long: "開啟新話題"
      open_draft: "開啟草稿"
      private_message: "發送訊息"
      archive_message:
        help: "把訊息移動到封存匣"
        title: "封存"
      move_to_inbox:
        title: "移動到收件匣"
        help: "把訊息移動到收件匣"
      list: "話題"
      new: "新話題"
      unread: "未讀"
      new_topics:
        other: "%{count} 個新話題"
      unread_topics:
        other: "%{count} 個未讀話題"
      title: "話題"
      invalid_access:
        title: "私人話題"
        description: "抱歉，你沒有進入此話題的權限"
        login_required: "你需要登入才能看見這個話題。"
      server_error:
        title: "話題載入失敗"
        description: "抱歉，可能因為連線有問題而無法載入此話題，請再試一次，如果這個問題持續發生，請讓我們知道。"
      not_found:
        title: "未找到話題"
        description: "抱歉，找不到此話題，可能已被板主刪除。"
      unread_posts:
        other: "你有 %{count} 個未讀的貼文在這話題內"
      likes:
        other: "此話題收到了 %{count} 個讚"
      back_to_list: "回到話題列表"
      options: "話題選項"
      show_links: "在話題裡顯示連結"
      bumped_at: "最新：%{date}"
      suggest_create_topic: 準備好 <a href>開始新的對話了嗎？</a>
      deleted: "此話題已被刪除"
      slow_mode_update:
        title: "慢速模式"
        select: "使用者在本主題的發文頻率限制："
        enable: "啟用"
        update: "更新"
        enabled_until: "啟用直到："
        remove: "停用"
        hours: "小時:"
        minutes: "分鐘:"
        seconds: "秒："
        durations:
          10_minutes: "10 分鐘"
          15_minutes: "15 分鐘"
          30_minutes: "30 分鐘"
          45_minutes: "45 分鐘"
          1_hour: "1 小時"
          2_hours: "2 小時"
          4_hours: "4 小時"
          8_hours: "8 小時"
          12_hours: "12 小時"
          24_hours: "24 小時"
      topic_status_update:
        title: "話題計時器"
        save: "設定計時器"
        num_of_hours: "時數："
        remove: "移除計時器"
        publish_to: "發佈至："
        when: "當："
        time_frame_required: "請選擇一個有效時間範圍"
        duration: "持續時間"
      publish_to_category:
        title: "定時發表"
      temp_open:
        title: "暫時開啟"
      auto_reopen:
        title: "自動開啟話題"
      temp_close:
        title: "暫時關閉"
      auto_close:
        title: "自動關閉話題"
        error: "請輸入一個有效的值。"
        based_on_last_post: "在最後一個文章發表後，不自動關閉話題。"
      auto_delete:
        title: "自動刪除話題"
      auto_bump:
        title: "自動上浮話題"
      reminder:
        title: "提醒我"
      status_update_notice:
        auto_open: "此話題將在%{timeLeft}後自動開啟"
        auto_close: "此話題將在%{timeLeft}後自動關閉"
        auto_publish_to_category: "這個話題會被發佈到<a href=%{categoryUrl}>#%{categoryName}</a>%{timeLeft}。"
        auto_close_after_last_post: "這個話題在最後一個回覆後%{duration}將關閉。"
        auto_delete: "這個話題將會被自動刪除%{timeLeft}。"
        auto_bump: "話題在%{timeLeft}後會自動浮上來"
        auto_reminder: "您會收到關於這個話題的提醒%{timeLeft}。"
      auto_close_title: "自動關閉設定"
      auto_close_immediate:
        other: "話題中的最後一帖是 %{hours} 小時前發出的，所以話題將會立即關閉。"
      timeline:
        back: "返回"
        back_description: "回到最後一個未讀貼文"
        replies_short: "%{current} / %{total}"
      progress:
        title: 主題進度
        jump_prompt_of:
          other: "%{count} 貼文"
        jump_prompt_to_date: "至今"
        jump_prompt_or: "或"
      notifications:
        title: 改變你收到該話題通知的頻率
        reasons:
          mailing_list_mode: "郵件列表模式已啟用，將以郵件通知你關於該話題的回覆。"
          "3_10": "因為你正關注該話題上的標籤，你將會收到通知。"
          "3_6": "你將會收到通知，因為你正在關注此分類。"
          "3_5": "你將會收到通知，因為你自動關注此話題。"
          "3_2": "你將收到關於此話題的通知，因為你正在關注此話題。"
          "3_1": "你將收到關於此話題的通知，因為你開啟了此話題。"
          "3": "你將收到關於此話題的通知，因為你正在關注此話題。"
          "2_8": "您將會看到新回覆的數量，因為你正在追蹤這個分類。"
          "2_4": "您將會看到新回覆的數量，因為你回覆了此話題。"
          "2_2": "您將會看到新回覆的數量，因為你正在追蹤這個話題。"
          "1_2": "如果有人@你或回覆你，將通知你。"
          "1": "如果有人@你或回覆你，將通知你。"
          "0_7": "你正忽略此分類中的所有通知。"
          "0_2": "你正忽略此話題的所有通知。"
          "0": "你正忽略此話題的所有通知。"
        watching_pm:
          title: "關注中"
          description: "訊息有新回覆時提醒我，並顯示新回覆數量。"
        watching:
          title: "關注"
          description: "在此話題裡，每一個新回覆將通知你，還將顯示新回覆的數量。"
        tracking_pm:
          title: "追蹤"
          description: "在訊息標題後顯示新回覆數量。你只會在別人@你或回覆你的貼文時才會收到通知。"
        tracking:
          title: "追蹤"
          description: "將為該話題顯示新回覆的數量。如果有人@你或回覆你，將通知你。"
        regular:
          title: "一般"
          description: "如果有人@你或回覆你，將通知你。"
        regular_pm:
          title: "一般"
          description: "如果有人@你或回覆你，將通知你。"
        muted_pm:
          title: "靜音"
          description: "你將不會再收到關於此訊息的通知。"
        muted:
          title: "靜音"
          description: "你不會收到此話題的任何通知，它也不會出現在“最新”話題列表。"
      actions:
        title: "操作"
        recover: "復原已刪除的話題"
        delete: "刪除話題"
        open: "開放話題"
        close: "關閉話題"
        multi_select: "選擇貼文"
        pin: "置頂話題"
        unpin: "取消置頂話題"
        unarchive: "復原已封存的話題"
        archive: "封存話題"
        invisible: "隱藏主題"
        visible: "顯示主題"
        reset_read: "重置讀取資料"
        make_private: "設置為私訊"
        reset_bump_date: "重設上浮日期"
      feature:
        pin: "置頂話題"
        unpin: "取消置頂話題"
        pin_globally: "全區置頂話題"
        remove_banner: "移除話題橫幅"
      reply:
        title: "回覆"
        help: "開始編寫對此話題的回覆"
      share:
        extended_title: "分享連結"
        help: "分享此話題的連結"
        invite_users: "邀請"
      print:
        title: "列印"
        help: "打開此討論話題列印友善的版本"
      flag_topic:
        title: "檢舉"
        help: "檢舉此話題，或以私訊通知管理員"
        success_message: "已檢舉此話題。"
      feature_topic:
        title: "擁有這個話題"
        pin: "將該話題置於%{categoryLink}分類最上方至"
        unpin: "取消此話題在%{categoryLink}類別的置頂狀態"
        unpin_until: "從%{categoryLink}分類最上方移除話題或者移除於<strong>%{until}</strong>。"
        pin_note: "允許使用者取消置頂。"
        pin_validation: "置頂該話題需要一個日期。"
        not_pinned: "沒有話題被釘選在 %{categoryLink} ."
        already_pinned:
          other: "%{categoryLink}分類的置頂話題數：<strong class='badge badge-notification unread'>%{count}</strong>"
        pin_globally: "將話題置於所有話題列表最上方至"
        confirm_pin_globally:
          other: "已有%{count}個全局置頂話題。太多的置頂話題可能會困擾新使用者和訪客。確定想再全局置頂一個話題？"
        unpin_globally: "將話題從所有話題列表的最上方移除。"
        unpin_globally_until: "從所有話題列表最上方移除話題或者移除於<strong>%{until}</strong>。"
        global_pin_note: "允許使用者取消全局置頂。"
        not_pinned_globally: "沒有全局置頂的話題。"
        already_pinned_globally:
          other: "全局置頂的話題數：<strong class='badge badge-notification unread'>%{count}</strong>"
        make_banner: "將話題設置為出現在所有頁面頂端的橫幅話題。"
        remove_banner: "移除所有頁面頂端的橫幅主題。"
        banner_note: "使用者能點擊關閉隱藏橫幅。且只能設置一個橫幅話題。"
        no_banner_exists: "沒有橫幅話題。"
        banner_exists: "當前<strong class='badge badge-notification unread'>設置</strong>了橫幅話題。"
      automatically_add_to_groups: "邀請將把使用者加入群組："
      invite_private:
        title: "邀請訊息交流"
        email_or_username: "受邀請者的電子郵件地址或使用者名稱"
        email_or_username_placeholder: "電子郵件地址或使用者名稱"
        action: "邀請"
        success: "成功邀請了使用者至該對話"
        success_group: "成功邀請了群組至該對話"
        error: "抱歉，向此使用者發出邀請時發生錯誤。"
        group_name: "群組名稱"
      controls: "話題控件"
      invite_reply:
        title: "邀請"
        username_placeholder: "使用者名稱"
        action: "送出邀請"
        help: "通過電子郵件或通知邀請其他人到該話題"
        discourse_connect_enabled: "輸入其使用者名，邀請其人到本話題。"
        to_topic_blank: "輸入你想邀請的使用者的使用者名稱或電子郵件地址到該話題"
        to_topic_email: "你輸入了郵箱地址。我們將發送一封郵件邀請，讓你的朋友可直接回覆該話題。"
        to_topic_username: "你輸入了使用者名。我們將發送一個至該話題連結的邀請通知。"
        to_username: "輸入你想邀請的人的使用者名。我們將發送一個至該話題連結的邀請通知。"
        email_placeholder: "電子郵件地址"
        success_email: "我們發了一封郵件邀請<b>%{invitee}</b>。邀請被接受後你會收到通知。檢查使用者頁中的邀請標籤頁來追蹤你的邀請。"
        success_username: "我們已經邀請該使用者加入此話題討論"
        error: "抱歉，我們不能邀請這個人。可能他已經被邀請了？（邀請有頻率限制）"
        success_existing_email: "已經有一個有此電子郵件 <b>%{emailOrUsername}</b> 的使用者存在。我們已邀請那位使用者來參與這個話題。"
      login_reply: "登入以發表回應"
      filters:
        n_posts:
          other: "%{count} 則貼文"
        cancel: "取消過濾"
      move_to:
        title: "移動到"
        action: "移動到"
        error: "移動貼文時發生錯誤"
      split_topic:
        title: "移至新話題"
        action: "移至新話題"
        topic_name: "新增話題標題"
        radio_label: "新話題"
        error: "將話題移至新話題時發生錯誤。"
        instructions:
          other: "你即將開啟一個新話題，並填入 <b>%{count}</b> 篇你已選擇的貼文。"
      merge_topic:
        title: "移至已存在的話題"
        action: "移至已存在的話題"
        error: "將話題移至已存在的話題時發生錯誤。"
        radio_label: "已存在的話題"
        instructions:
          other: "請選擇你想將那 <b>%{count}</b> 篇貼文移至哪一個話題。"
      move_to_new_message:
        title: "移動到新訊息"
        action: "移動到新訊息"
        message_title: "新訊息標題"
        radio_label: "新訊息"
        participants: "參與者"
        instructions:
          other: "你即將開啟一個新話題，並填入 <b>%{count}</b> 篇你已選擇的貼文。"
      move_to_existing_message:
        title: "移動到已存在的訊息"
        action: "移動到已存在的訊息"
        radio_label: "已存在的訊息"
        participants: "參與者"
        instructions:
          other: "請選擇你想將那 <b>%{count}</b> 篇貼文移至哪一個話題。"
      merge_posts:
        title: "合併選擇的貼文"
        action: "合併選擇的貼文"
        error: "合併選擇的貼文試出錯。"
      publish_page:
        publish: "發佈"
        public: "公開"
      change_owner:
        title: "變更擁有者"
        action: "變更擁有者"
        error: "修改貼文擁有者時發生錯誤。"
        placeholder: "新擁有者的使用者名稱"
        instructions:
          other: "請替<b>@%{old_user}</b>的%{count}篇貼文選擇新的擁有者。"
      change_timestamp:
        action: "變更時間戳記"
        invalid_timestamp: "時間戳記不能為將來的時刻。"
        error: "更改話題時間時發生錯誤。"
        instructions: "請為話題選擇新的時間。話題中的所有貼文將按照相同的時間差更新。"
      multi_select:
        select: "選取"
        selected: "選取了 (%{count})"
        select_post:
          label: "選擇"
          title: "將貼文加入選取清單"
        selected_post:
          label: "已選取"
          title: "點擊後將文章移除"
        select_replies:
          label: "選取＋回覆"
          title: "將貼文及所有回覆加入選取列表"
        select_below:
          label: "選取 + 底下"
          title: "將此貼文及其所有以下貼文加入選取列表"
        delete: 刪除選取的貼文
        cancel: 取消選取
        select_all: 選擇全部
        deselect_all: 取消選取
        description:
          other: "你已選擇了 <b>%{count}</b> 篇貼文。"
    post:
      quote_reply: "引用"
      quote_edit: "編輯"
      quote_share: "分享"
      edit_reason: "原因: "
      post_number: "貼文 %{number}"
      ignored: "忽略內容"
      reply_as_new_topic: "回覆為關連的話題"
      reply_as_new_private_message: "回覆作為新訊息給同一收件人"
      continue_discussion: "繼續 %{postLink} 的討論:"
      follow_quote: "跳到引用的貼文"
      show_full: "顯示所有貼文"
      show_hidden: "查看忽略內容"
      collapse: "收起"
      expand_collapse: "展開/收合"
      locked: "管理員已鎖定此貼文，目前無法編輯"
      gap:
        other: "檢視 %{count} 則隱藏回應"
      notice:
        new_user: "這是%{user}第一次發表貼文，一起歡迎他加入我們的社群！"
        returning_user: "%{user}已經有一陣子沒出現了—— 他最後一次發文是在%{time}。"
      unread: "貼文未讀"
      has_replies:
        other: "%{count} 個回覆"
      has_replies_count: "%{count}"
      has_likes_title:
        other: "%{count} 個使用者對此貼文讚好"
      has_likes_title_only_you: "你已按讚"
      has_likes_title_you:
        other: "你和其他 %{count} 人讚了該貼"
      view_all_posts: "檢視所有貼文"
      errors:
        create: "抱歉，建立你的貼文時發生錯誤，請再試一次。"
        edit: "抱歉，編輯你的貼文時發生錯誤，請再試一次。"
        file_too_large: "檔案過大（最大 %{max_size_kb}KB）。為什麼不就大檔案上傳至雲存儲服務後再分享連結呢？"
        too_many_uploads: "抱歉，一次只能上傳一個檔案。"
        too_many_dragged_and_dropped_files:
          other: "抱歉，您一次最多只能上傳%{count}個檔案。"
        upload_not_authorized: "抱歉，你沒有上傳檔案的權限 (驗證擴展：%{authorized_extensions})。"
        image_upload_not_allowed_for_new_user: "抱歉，新使用者不可上傳圖片。"
        attachment_upload_not_allowed_for_new_user: "抱歉，新使用者不可上傳附件。"
        attachment_download_requires_login: "抱歉，您必須登入以下載附件。"
      cancel_composer:
        discard: "捨棄"
      via_email: "本貼文透過電子郵件送達"
      via_auto_generated_email: "通過自動生成郵件發表的貼文"
      whisper: "這貼文是版主私人密談"
      wiki:
        about: "這篇貼文是共筆"
      few_likes_left: "謝謝你的熱情！你今天的讚快用完了。"
      controls:
        reply: "開始編寫對此貼文的回覆"
        like: "給此貼文按讚"
        has_liked: "你已對此貼文按讚"
        undo_like: "撤回讚"
        edit: "編輯此貼文"
        edit_action: "編輯"
        edit_anonymous: "抱歉，您必須登入以修改貼文。"
        flag: "檢舉此貼文或傳送私人通知"
        delete: "刪除此貼文"
        undelete: "復原此貼文"
        share: "分享此貼文的連結"
        more: "更多"
        delete_replies:
          confirm: "您是否也要刪除所有此貼文底下的回應？"
          direct_replies:
            other: "是，包含%{count}條的直接回覆"
          all_replies:
            other: "是，包含所有%{count}條回覆"
          just_the_post: "否，僅刪除此貼文。"
        admin: "貼文管理動作"
        wiki: "做為共筆"
        unwiki: "取消共筆"
        convert_to_moderator: "增加工作人員顏色"
        revert_to_regular: "移除工作人員顏色"
        rebake: "重建 HTML"
        unhide: "取消隱藏"
        lock_post: "封鎖貼文"
        lock_post_description: "禁止發文者編輯此貼文"
        unlock_post: "解除封鎖貼文"
        unlock_post_description: "允許發文者編輯此貼文"
        delete_topic_disallowed_modal: "您沒有權限刪除此話題。若您認為它應被刪除，請向板主檢舉並附上原因。"
        delete_topic_disallowed: "您沒有刪除此話題的權限。"
        delete_topic: "刪除話題"
      actions:
        people:
          like:
            other: "已按讚"
          like_capped:
            other: "和其他%{count}人都說讚"
        by_you:
          off_topic: "你已檢舉此貼文離題"
          spam: "你已檢舉此貼文為垃圾訊息內容"
          inappropriate: "你已檢舉此貼文內容不妥"
          notify_moderators: "你已通知版主此貼文"
          notify_user: "您已送出訊息給這位使用者"
      delete:
        confirm:
          other: "您是否確定要刪除%{count}篇貼文？"
      revisions:
        controls:
          first: "第一版"
          previous: "上一版"
          next: "下一版"
          last: "最新版"
          hide: "隱藏修訂紀錄"
          show: "顯示修訂紀錄"
          destroy: "刪除修訂"
          destroy_confirm: "您確定要刪除此帖子的所有修訂嗎？此操作是永久性的。"
          edit_wiki: "編輯共筆"
          edit_post: "編輯貼文"
          comparing_previous_to_current_out_of_total: "<strong>%{previous}</strong>%{icon}<strong>%{current}</strong>/%{total}"
        displays:
          inline:
            title: "以單一網頁模式檢視，並標示增加與刪減的內容"
            button: "HTML"
          side_by_side:
            title: "以並排網頁模式檢視，分開標示增加與刪減的內容"
            button: "HTML"
          side_by_side_markdown:
            title: "顯示原始碼左右比對"
            button: "原始"
      raw_email:
        displays:
          raw:
            title: "顯示原始電子郵件"
            button: "原始"
          text_part:
            title: "顯示電子郵件部分文字"
            button: "文字"
          html_part:
            title: "顯示電子郵件HTML格式"
            button: "HTML"
      bookmarks:
        create: "建立書籤"
        edit: "編輯書籤"
        updated: "更新時間"
        name: "名稱"
        options: "選項"
        actions:
          delete_bookmark:
            name: "刪除書籤"
          edit_bookmark:
            name: "編輯書籤"
            description: "編輯書籤名稱或更改提醒日期和時間"
      filtered_replies:
        show_all: "顯示全部"
    category:
      none: "( 無分類 )"
      all: "所有分類"
      choose: "選擇一個分類&hellip;"
      edit: "編輯"
      edit_dialog_title: "編輯：%{categoryName}"
      view: "檢視分類裡的話題"
      back: "回到類別"
      general: "一般"
      settings: "設定"
      tags: "標記"
      tags_allowed_tags: "將這些標籤（Tags）限制為此分類做使用："
      tags_allowed_tag_groups: "將這些標籤群組限制在此類別使用："
      tags_placeholder: "（可選）允許使用的標籤列表"
      tag_groups_placeholder: "（可選）允許使用的標籤組列表"
      allow_global_tags_label: "還允許使用其他標記"
      required_tag_group:
        delete: "刪除"
      topic_featured_link_allowed: "允許在該分類中發布精選的連結標題"
      delete: "刪除分類"
      create: "新分類"
      create_long: "建立新的分類"
      save: "儲存分類"
      slug: "分類目錄"
      slug_placeholder: "(選填) 在 url 加上虛線"
      creation_error: 建立分類時發生錯誤。
      save_error: 儲存分類時發生錯誤。
      name: "分類名稱"
      description: "描述"
      logo: "分類圖示"
      background_image: "分類背景圖片"
      badge_colors: "識別顏色"
      background_color: "背景色"
      foreground_color: "前景色"
      name_placeholder: "請簡單明瞭。"
      color_placeholder: "任何網頁顏色"
      delete_confirm: "你確定要刪除此分類嗎?"
      delete_error: "刪除此分類時發生錯誤。"
      list: "列出分類"
      no_description: "請為此分類新增描述。"
      change_in_category_topic: "編輯描述"
      already_used: "此顏色已經用於其它分類"
      security: "安全性"
      permissions:
        group: "群組"
        see: "觀看"
        reply: "回覆"
        create: "建立"
      special_warning: "警告：這個分類是已經自動建立好的分類，它的安全設置不能被更改。如果你不想要使用這個分類，直接刪除它，而不是另作他用。"
      uncategorized_security_warning: "此為特殊分類，僅作為沒有分類的話題暫存區，無法有安全設定。"
      uncategorized_general_warning: '此為特殊分類，作為尚未選定分類的新話題的預設分類。若您要停用此行為並強制使用者選擇分類，請在<a href="%{settingLink}">停用此設定，若您要更改名稱或說明，請到<a href="%{customizeLink}">自訂 / 文字內容</a>。'
      images: "圖片"
      email_in: "自訂外來電郵地址:"
      email_in_tooltip: "您可以使用 | 字元分隔多個電子郵件地址。"
      email_in_allow_strangers: "接受非使用者的電郵"
      mailinglist_mirror: "以類別來區分郵件列表"
      show_subcategory_list: "在此分類中，將子分類顯示在話題上方。"
      num_featured_topics: "分類頁面中顯示的話題數量："
      subcategory_num_featured_topics: "類別頁上的精選話題數量："
      all_topics_wiki: "新的話題預設為共筆。"
      subcategory_list_style: "子分類列表風格："
      sort_order: "話題列表排序條件："
      default_view: "預設話題列表："
      default_top_period: "預設熱門時段"
      allow_badges_label: "允許授予本分類的徽章"
      edit_permissions: "編輯權限"
      review_group_name: "群組名稱"
      require_topic_approval: "所有新話題皆需要通過管理員審核"
      require_reply_approval: "所有新回覆皆需要通過管理員審核"
      this_year: "今年"
      position: "在分類頁面上的位置："
      default_position: "預設的位置"
      position_disabled: "類別將按活動順序顯示。若要控制清單中類別的順序，請啟用 <a href='%{url}'>「固定類別位置」</a> 設定。"
      minimum_required_tags: "話題標籤的最低要求數量："
      parent: "父分類"
      num_auto_bump_daily: "每日自動上浮的主題數："
      navigate_to_first_post_after_read: "所有話題已讀後，跳轉至最新貼文"
      notifications:
        watching:
          title: "關注"
        watching_first_post:
          title: "關注新的發文"
          description: "您會收到此分類中的新話題通知，話題回應則不會。"
        tracking:
          title: "追蹤"
        regular:
          title: "一般"
          description: "如果有人@你或回覆你，將通知你。"
        muted:
          title: "靜音"
      search_priority:
        label: "優先搜尋"
        options:
          normal: "一般"
          ignore: "忽略"
          very_low: "非常低"
          low: "低"
          high: "高"
          very_high: "非常高"
      sort_options:
        default: "預設"
        likes: "讚"
        op_likes: "原始貼文讚"
        views: "瀏覽"
        posts: "貼文"
        activity: "活動"
        posters: "發表人"
        category: "分類"
        created: "建立"
      sort_ascending: "升序"
      sort_descending: "降序"
      subcategory_list_styles:
        rows: "排"
        rows_with_featured_topics: "一排精選主題"
        boxes: "匣"
        boxes_with_featured_topics: "精選話題匣"
      settings_sections:
        general: "一般"
        moderation: "管理"
        appearance: "外觀"
        email: "電子信箱"
      list_filters:
        all: "所有話題"
    flagging:
      title: "感謝幫助社群遠離邪惡！"
      action: "檢舉貼文"
      take_action_options:
        default:
          title: "隱藏貼文"
        suspend:
          title: "將使用者停權"
        silence:
          title: "將使用者靜音"
      notify_action: "訊息"
      official_warning: "正式警告"
      delete_spammer: "刪除垃圾貼文發送者"
      yes_delete_spammer: "是的，刪除垃圾貼文發送者"
      ip_address_missing: "(N/A)"
      hidden_email_address: "( 隱藏) "
      submit_tooltip: "送出私人檢舉"
      cant: "抱歉，你目前無法檢舉此貼文。"
      notify_staff: "私下通知管理人員"
      formatted_name:
        off_topic: "離題內容"
        inappropriate: "不當內容"
        spam: "垃圾內容"
      custom_placeholder_notify_user: "請具體說明出有建設性且溫和的意見。"
      custom_placeholder_notify_moderators: "讓我們知道您的意見，並請盡可能地提供相關連結和例子。"
      custom_message:
        at_least:
          other: "輸入至少 %{count} 個字元"
        left:
          other: "剩餘 %{count}"
    flagging_topic:
      title: "感謝幫助社群遠離邪惡！"
      action: "檢舉話題"
      notify_action: "訊息"
    topic_map:
      title: "話題摘要"
      participants_title: "頻繁發文者"
      links_title: "熱門連結"
      clicks:
        other: "%{count} 點擊"
      views: "觀看"
      read: 閲讀
      minutes: 最小
    post_links:
      about: "為本帖展開更多連結"
      title:
        other: "%{count} 更多"
    topic_statuses:
      warning:
        help: "這是正式警告。"
      bookmarked:
        help: "已將此話題加入書籤"
      locked:
        help: "此話題已關閉，不再接受回覆"
      archived:
        help: "此話題已封存，已被凍結無法再修改"
      locked_and_archived:
        help: "這個話題被關閉並存檔；不再允許新的回覆，並不能改變"
      unpinned:
        title: "取消釘選"
        help: "此話題已取消置頂，將會以預設順序顯示。"
      pinned_globally:
        title: "全區置頂"
        help: "本話題已全局置頂；它始終會在最新列表以及它所屬的分類中置頂"
      pinned:
        title: "已釘選"
        help: "此話題已置頂，將顯示在它所屬分類話題列表的最上方"
    posts: "貼文"
    pending_posts:
      label: "申請中"
      label_with_count: "等待中 (%{count})"
    posters: "發表人"
    original_post: "原始貼文"
    views: "觀看"
    views_lowercase:
      other: "觀看"
    replies: "回覆"
    views_long:
      other: "這個話題已經被檢視過 %{number} 次"
    activity: "活動"
    likes: "讚"
    likes_lowercase:
      other: "個讚"
    users: "使用者"
    users_lowercase:
      other: "使用者"
    category_title: "分類"
    history: "歷史記錄"
    raw_email:
      title: "寄來的郵件"
      not_available: "不可使用"
    categories_list: "分類清單"
    filters:
      with_topics: "%{filter} 話題"
      with_category: "%{filter} %{category} 話題"
      filter:
        title: "過濾"
        button:
          label: "過濾"
      latest:
        title: "最新"
        title_with_count:
          other: "最新 (%{count})"
        help: "最近的話題"
      read:
        title: "已讀"
        help: "你看過的話題，以閱讀的先後順序排列"
      categories:
        title: "分類"
        title_in: "分類 - %{categoryName}"
        help: "所有話題以分類區分"
      unread:
        title: "未讀"
        title_with_count:
          other: "未讀 (%{count})"
        help: "你所關注或追蹤的話題有未讀貼文"
        lower_title_with_count:
          other: "%{count} 個未讀"
      unseen:
        title: "未讀"
        lower_title: "未讀"
      hot:
        title: "熱門"
      new:
        lower_title_with_count:
          other: "%{count} 近期"
        lower_title: "新話題"
        title: "新的"
        title_with_count:
          other: "近期 (%{count})"
        help: "最近幾天開啟的話題"
        all: "全部"
        topics: "話題"
        replies: "回覆"
      posted:
        title: "我的貼文"
        help: "你回覆過的話題"
      bookmarks:
        title: "書籤"
        help: "你加進書籤的話題"
      category:
        title: "%{categoryName}"
        title_with_count:
          other: "%{categoryName} (%{count})"
        help: "%{categoryName} 分類最近的話題"
      top:
        title: "精選"
        help: "在本年、月、週或日最熱門的話題"
        all:
          title: "所有時間"
        yearly:
          title: "年"
        quarterly:
          title: "季度"
        monthly:
          title: "月"
        weekly:
          title: "周"
        daily:
          title: "日"
        all_time: "所有時間"
        this_year: "年"
        this_quarter: "季度"
        this_month: "月"
        this_week: "週"
        today: "今天"
    permission_types:
      full: "建立 / 回覆 / 觀看"
      create_post: "回覆 / 觀看"
      readonly: "觀看"
    preloader_text: "載入中"
    lightbox:
      download: "下載"
      previous: "上一個（左箭頭鍵）"
      next: "下一個（右箭頭鍵）"
      counter: "%curr%的%total%"
      close: "關閉（Esc）"
      content_load_error: '無法加載<a href="%url%">內容</a>。'
      image_load_error: '無法加載<a href="%url%">圖片</a>。'
    experimental_lightbox:
      buttons:
        close: "關閉（Esc）"
    keyboard_shortcuts_help:
      shortcut_key_delimiter_comma: "、"
      shortcut_key_delimiter_plus: "+"
      title: "快捷鍵"
      jump_to:
        title: "轉至"
        home: "%{shortcut} 首頁"
        latest: "%{shortcut} 最新"
        new: "%{shortcut} 近期"
        unread: "%{shortcut} 未讀"
        categories: "%{shortcut} 分類"
        top: "%{shortcut} 熱門"
        bookmarks: "%{shortcut} 書籤"
        profile: "%{shortcut} 個人頁面"
        messages: "%{shortcut} 私信"
        drafts: "%{shortcut}草稿"
      navigation:
        title: "導航"
        jump: "%{shortcut} 前往貼文 #"
        back: "%{shortcut} 返回"
        up_down: "%{shortcut} 移動選擇焦點 &uarr; &darr;"
        open: "%{shortcut} 打開選擇的話題"
        next_prev: "%{shortcut} 下一個/前一個段落"
      application:
        title: "應用"
        create: "%{shortcut} 開啟新話題"
        notifications: "%{shortcut} Open notifications"
        hamburger_menu: "%{shortcut} 打開漢堡菜單"
        user_profile_menu: "%{shortcut} 打開使用者菜單"
        show_incoming_updated_topics: "%{shortcut} 顯示更新話題"
        search: "%{shortcut} 搜尋"
        help: "%{shortcut} 打開按鍵說明"
        log_out: "%{shortcut} 退出"
      composing:
        title: "撰寫中"
        return: "%{shortcut} 回到編輯頁面"
        fullscreen: "%{shortcut} 進入全螢幕編輯器"
      actions:
        title: "動作"
        bookmark_topic: "%{shortcut} 切換話題收藏狀態"
        pin_unpin_topic: "%{shortcut} 置頂/截至置頂話題"
        share_topic: "%{shortcut} 分享話題"
        share_post: "%{shortcut} 分享貼文"
        reply_as_new_topic: "%{shortcut} 回覆為聯結話題"
        reply_topic: "%{shortcut} 回覆話題"
        reply_post: "%{shortcut} 回覆貼文"
        quote_post: "%{shortcut} 引用貼文"
        like: "%{shortcut} 讚貼文"
        flag: "%{shortcut} 標記貼文"
        bookmark: "%{shortcut} 收藏貼文"
        edit: "%{shortcut} 編輯貼文"
        delete: "%{shortcut} 刪除貼文"
        mark_muted: "%{shortcut} 忽略話題"
        mark_regular: "%{shortcut} 正常 (預設) 主題"
        mark_tracking: "%{shortcut} 追蹤話題"
        mark_watching: "%{shortcut} 看話題"
        print: "%{shortcut} 列印討論話題"
    badges:
      earned_n_times:
        other: "授予徽章 %{count} 次"
      granted_on: "授予於%{date}"
      title: 徽章
      allow_title: "您能使用此徽章作為稱號"
      multiple_grant: "您能多次獲得此徽章"
      badge_count:
        other: "%{count} 徽章"
      more_badges:
        other: "+%{count} 更多"
      select_badge_for_title: 選擇一個徽章作為你的頭銜使用
      none: "(無)"
      successfully_granted: "已成功將%{badge}徽章給予%{username}"
      badge_grouping:
        getting_started:
          name: 開始
        community:
          name: 社群
        trust_level:
          name: 信任等級
        other:
          name: 其它
        posting:
          name: 發文
    download_calendar:
      download: "下載"
    tagging:
      all_tags: "所有標記"
      other_tags: "其他標記"
      selector_tags: "標記"
      selector_no_tags: "無標記"
      selector_remove_filter: "取消過濾"
      tags: "標記"
      choose_for_topic: "可選標籤"
      info: "資訊"
      synonyms: "同義詞"
      add_synonyms: "新增"
      delete_tag: "刪除標記"
      delete_confirm:
        other: "您確定要刪除此標籤並將它從%{count}個話題中移除嗎？"
      delete_confirm_no_topics: "您是否確定要刪除這個標籤？"
      sort_by: "排序方式："
      sort_by_count: "總數"
      sort_by_name: "名稱"
      manage_groups: "管理標記群組"
      manage_groups_description: "管理標籤的群組"
      upload: "上傳標記"
      upload_description: "批次上傳 csv 檔案以建立標籤"
      upload_instructions: "一行一個，可選擇以 'tag_name,tag_group' 的格式包含一個標籤群組。"
      upload_successful: "標籤已成功上傳"
      delete_unused_confirmation:
        other: "%{count} 個標記將被刪除：%{tags}"
      delete_unused_confirmation_more_tags:
        other: "%{tags}以及其他%{count}個"
      tag_list_joiner: "、"
      delete_unused: "刪除未被使用的標籤"
      delete_unused_description: "刪除所有未被附加在任何話題或個人訊息的標籤"
      filters:
        without_category: "%{tag}的%{filter}話題"
        with_category: "%{filter} %{tag}話題在%{category}"
        untagged_without_category: "無標籤的%{filter}話題"
        untagged_with_category: "%{category}無標籤的%{filter}話題"
      notifications:
        watching:
          title: "關注"
          description: "你將自動監看該標籤中的所有話題。新貼文和新話題會通知你，再者未讀和新帖的數量也將顯示在話題旁邊。"
        watching_first_post:
          title: "關注新的發文"
          description: "您會收到此標籤中新話題的通知，話題底下的回應則不會有通知。"
        tracking:
          title: "跟蹤"
          description: "您將會自動追蹤任何含有這些標籤的話題。新貼文數量將顯示在每個話題後。"
        regular:
          title: "一般"
          description: "如果有人@你或回覆你的貼文，將通知你。"
        muted:
          title: "靜音"
          description: "你將不會收到這些分類中的新討論話題通知，它們也不會出現在你的未讀欄內。"
      groups:
        back_btn: "返回所有標籤"
        title: "標記群組"
        about_heading: "選取一個標籤群組或建立一個新標籤群組"
        about_description: "標記組可協助您集中管理多個標籤的權限。"
        new: "新標籤組"
        edit_title: "編輯標籤組"
        tags_label: "此群組中的標籤"
        parent_tag_label: "上級標籤："
        parent_tag_description: "只有當上級標籤存在時，才能使用此群組的標籤。"
        one_per_topic_label: "只可給話題設置一個該組內的標籤"
        new_name: "新標籤組名"
        name_placeholder: "名稱"
        save: "保存"
        delete: "刪除"
        confirm_delete: "確定要刪除此標籤組嗎？"
        everyone_can_use: "所有使用者都能使用標籤。"
        tags_placeholder: "搜尋或建立標記"
        parent_tag_placeholder: "選擇性"
      topics:
        none:
          unread: "你沒有未讀話題。"
          new: "你沒有新的話題。"
          read: "你尚未閲讀任何話題。"
          posted: "你尚未在任何話題中發文。"
          latest: "沒有最新話題。"
          bookmarks: "你還沒有收藏話題。"
          top: "沒有最佳話題。"
    invite:
      custom_message: "撰寫<a href>自訂訊息</a>，來個人化您的邀請"
      custom_message_placeholder: "輸入留言"
      custom_message_template_forum: "你好，你應該來我們這個論壇！"
      custom_message_template_topic: "你好，我覺得你可能會喜歡這個話題！"
    forced_anonymous: "由於系統資源超過負荷，暫時向所有使用者顯示，包含已登出的使用者。"
    footer_nav:
      back: "返回"
      share: "分享"
      dismiss: "忽略"
    safe_mode:
      enabled: "安全模式已經開啟，關閉該瀏覽器窗口以退出安全模式"
    pause_notifications:
      options:
        half_hour: "30 分鐘"
        one_hour: "1 小時"
        two_hours: "2 小時"
        tomorrow: "直到明天"
      set_schedule: "設定通知時程"
    trust_levels:
      names:
        newuser: "新使用者"
        basic: "初級使用者"
        member: "成員"
        regular: "活躍使用者"
        leader: "資深"
    user_activity:
      no_activity_body: "歡迎來到我們的社群！你是新來的，還沒有參與討論。第一步，訪問 <a href='%{topUrl}'>精選話題</a> 或<a href='%{categoriesUrl}'>類別</a>，然後開始閱讀！在您喜歡或想了解更多資訊的貼文上選擇 %{heartIcon}。當您參與時，您的活動將>列在此處。"
    no_group_messages_title: "找不到群組訊息"
    fullscreen_table:
      expand_btn: "展開表格"
    second_factor_auth:
      redirect_after_success: "兩步驟驗證成功。重新導向至之前的頁面..."
    sidebar:
      title: "側選單"
      unread_count:
        other: "%{count} 個未讀"
      new_count:
        other: "%{count} 近期"
      more: "更多"
      all_categories: "所有分類"
      all_tags: "所有標籤"
      tags_form_modal:
        title: "編輯標記導航"
      edit_navigation_modal_form:
        deselect_button_text: "取消全選"
        filter_dropdown:
          all: "全部"
          selected: "已選"
      sections:
        custom:
          save: "保存"
          delete: "刪除"
          links:
            reset: "重設為預設值"
            icon:
              label: "圖示"
            name:
              label: "姓名"
            value:
              label: "連結"
        about:
          header_link_text: "關於"
        messages:
          header_link_text: "訊息"
          links:
            inbox: "收件匣"
            sent: "送出"
            new: "新的"
            new_with_count: "近期 (%{count})"
            unread: "未讀"
            unread_with_count: "未讀 (%{count})"
            archive: "封存"
        tags:
          none: "您尚未新增任何標籤。"
          click_to_get_started: "按一下這裡開始。"
          header_link_text: "標籤"
          header_action_title: "編輯您的側標條標記"
          configure_defaults: "設定預設值"
        categories:
          none: "您尚未新增任何類別。"
          click_to_get_started: "按一下這裡開始。"
          header_link_text: "分類"
          configure_defaults: "設定預設值"
        community:
          edit_section:
            header_dropdown: "客製化"
          links:
            about:
              content: "關於"
            admin:
              content: "管理員"
            badges:
              content: "徽章"
            topics:
              content: "討論話題"
              title: "所有話題"
            faq:
              content: "常見問答"
            guidelines:
              content: "守則"
            groups:
              content: "群組"
            users:
              content: "使用者"
            my_posts:
              content: "我的貼文"
              draft_count:
                other: "%{count} 草稿"
            review:
              content: "審核"
              pending_count:
                other: "剩餘 %{count}"
      no_results:
        title: "沒有結果"
    welcome_topic_banner:
      title: "建立您的歡迎主題"
      button_title: "開始編輯"
    until: "直到："
    form_templates:
      upload_field:
        upload: "上傳"
        uploading: "上傳中"
      errors:
        type_mismatch:
          default: "請輸入一個有效的值。"
    table_builder:
      edit:
        btn_edit: "編輯表格"
        modal:
          title: "編輯表格"
          cancel: "取消"
          create: "保存"
          reason: "你為什麼做編輯?"
      spreadsheet:
        show: "顯示"
        about: "關於"
        context_menu:
          copy: "複製..."
          paste: "貼上..."
  admin_js:
    admin:
      title: "論壇管理員"
      moderator: "板主"
      filter_reports: 過濾報告
      tags:
        remove_muted_tags_from_latest:
          always: "總是"
          never: "永不"
      reports:
        title: "可見報告列表"
        sidebar_title: "報告"
        sidebar_link:
          all: "全部"
      dashboard:
        title: "控制台"
        version: "版本"
        up_to_date: "你使用的是最新版本!"
        critical_available: "有重要更新可以安裝。"
        updates_available: "有更新可以安裝。"
        no_check_performed: "從未檢查是否有更新可以使用，請確定 sidekiq 有在執行中。"
        stale_data: "最近未檢查是否有更新可以使用，請確定 sidekiq 有在執行中。"
        installed_version: "已安裝"
        latest_version: "最新版本"
        problems_found: "根據您現在網站設定的建議"
        new_features:
          learn_more: "了解更多..."
        last_checked: "上次檢查的時間"
        refresh_problems: "重新整理"
        no_problems: "未發現任何問題。"
        moderators: "板主："
        admins: "管理員："
        silenced: "已靜音："
        suspended: "已停權:"
        private_messages_short: "訊息"
        private_messages_title: "訊息"
        mobile_title: "行動裝置"
        space_used: "已使用 %{usedSize}"
        space_used_and_free: "%{usedSize}（%{freeSize}自由）"
        uploads: "上傳檔案"
        backups: "備份"
        backup_count:
          other: "%{count}備份在%{location}"
        lastest_backup: "最新：%{date}"
        traffic_short: "流量"
        traffic: "網頁應用程式請求數"
        page_views: "瀏覽數"
        page_views_short: "瀏覽數"
        show_traffic_report: "顯示詳細的流量報表"
        community_health: 社群健康度
        moderators_activity: 管理員活動紀錄
        whats_new_in_discourse: Discourse 新增了什麼？
        activity_metrics: 活動數值
        all_reports: "所有報告"
        general_tab: "一般"
        moderation_tab: "管理"
        security_tab: "安全性"
        reports_tab: "報告"
        report_filter_any: "任何"
        disabled: 停用
        timeout_error: 很抱歉，查詢所花的時間太久，請選一個短一點的間隔
        exception_error: 很抱歉，在查詢時發生了錯誤
        too_many_requests: 您已重複此動作太多次，請稍後再重試。
        not_found_error: 抱歉，這個報告不存在。
        reports:
          trend_title: "%{percent}更改，最近更改時間是在%{current}。"
          today: "今天"
          yesterday: "昨天"
          last_7_days: "最近 7 天"
          last_30_days: "最近 30 天"
          all_time: "所有時間"
          7_days_ago: "7 天前"
          30_days_ago: "30 天前"
          all: "全部"
          view_table: "表格"
          view_graph: "圖表"
          refresh_report: "重新整理報告"
          daily: 日
          monthly: 月
          weekly: 周
          groups: "所有群組"
          disabled: "該使用者已被禁言"
          totals_for_sample: "樣本總計"
          total: "總時數"
          no_data: "沒有可顯示的資料。"
          trending_search:
            more: '<a href="%{basePath}/admin/logs/search_logs"> 搜尋記錄檔 </a>'
            disabled: '搜尋趨勢已停用，啟用<a href="%{basePath}/admin/site_settings/category/all_results?filter=log%20search%20queries">搜尋紀錄以</a>收集資料。'
          filters:
            file_extension:
              label: 檔案副檔名
            group:
              label: 群組
            category:
              label: 分類
      flags:
        description: "簡述"
        enabled: "啟用?"
      groups:
        new:
          title: "新群組"
          create: "建立"
          name:
            too_short: "群組名稱過短"
            too_long: "群組名稱過長"
            available: "可以使用此群組名稱"
            not_available: "無法使用此群組名稱"
            blank: "群組名稱不能空白"
        manage:
          interaction:
            email: Email
            incoming_email: "自訂電子郵件"
            incoming_email_placeholder: "輸入 email"
            incoming_email_tooltip: "您可以使用 | 字元分隔多個電子郵件地址。"
            visibility: 能見度
            visibility_levels:
              title: "誰能看到這個群組？"
              public: "所有使用者"
          membership:
            automatic: 自動
            trust_levels_title: "當這些成員加入時，自動提升信任等級："
            trust_levels_none: "無"
            automatic_membership_email_domains: "當註冊使用者的電子郵件所屬網域，完全符合列表裡某項時，將會自動加進這個群組裡："
            primary_group: "自動設為主要群組"
        name_placeholder: "群組名稱：不可含有空白字元，和使用者名稱的規則相同"
        primary: "主要群組"
        no_primary: "( 沒有主要群組 )"
        title: "群組"
        edit: "編輯群組"
        refresh: "重新整理"
        about: "請在此編輯你的群組成員與名稱"
        group_members: "群組成員"
        delete: "刪除"
        delete_failed: "無法刪除群組，自動建立的群組無法刪除。"
        delete_owner_confirm: "移除“%{username}”的權限？"
        add: "加入"
        custom: "客製"
        automatic: "自動建立"
        default_title: "預設標題"
        default_title_description: "將會被套用在群組中的所有使用者上"
        group_owners: 所有者
        add_owners: 添加所有者
        none_selected: "選擇一個群組以開始"
        no_custom_groups: "建立一個新的自訂群組"
      api:
        generate_master: "產生主 API 金鑰"
        none: "目前沒有啟用中的 API 金鑰。"
        user: "使用者"
        title: "API"
        key: "金鑰"
        created: 已建立
        updated: 更新時間
        never_used: (永不)
        generate: "產生"
        revoke: "撤銷"
        all_users: "所有使用者"
        show_details: 詳細訊息
        description: 描述
        all_api_keys: 所有 API 金鑰
        save: 儲存
        continue: 繼續
        scopes:
          read_only: 唯讀
          global: 全域
          resource: 資源
          action: 動作
      web_hooks:
        title: "Webhooks"
        none: "當前沒有 Webhooks。"
        instruction: "Webhooks 讓 Discourse 可以在特定事件發生時通知外部服務。當 webhook 事件觸發時，一個 POST 請求將發向指定地址。"
        detailed_instruction: "一個 POST 請求將在選定事件發生時發至指定 URL。"
        new: "新建 Webhook"
        create: "建立"
        edit: "編輯"
        save: "保存"
        controls: "控制"
        go_back: "返回列表"
        payload_url: "Payload URL"
        payload_url_placeholder: "https://example.com/postreceive"
        secret_invalid: "密鑰不能包含空白字元。"
        secret_too_short: "密鑰必須至少有 12 個字元。"
        secret_placeholder: "選填的字串，用來產生簽章"
        event_type_missing: "你必須設置一個事件類型。"
        content_type: "內容格式"
        secret: "密鑰"
        event_chooser: "哪些事件可以觸發到 Webhook？"
        wildcard_event: "發送任何事件。"
        individual_event: "選擇各個事件。"
        verify_certificate: "檢查 Payload URL 的 TLS 證書"
        active: "啟用"
        active_notice: "我們將在事件發生時分發事件詳情。"
        categories_filter_instructions: "相關 Webhook 事件將在滿足特定分類的情況下才發送。留空忽略分類限制。"
        categories_filter: "觸發的分類"
        tags_filter_instructions: "相關 Webhook 事件將在滿足特定群組的情況下才發送。留空白以忽略群組限制。"
        tags_filter: "觸發的標籤"
        groups_filter_instructions: "相關 Webhook 事件將在滿足特定群組的情況下才發送。留空忽略群組限制。"
        groups_filter: "觸發的群組"
        delete_confirm: "刪除這個 webhook？"
        delivery_status:
          title: "分髮狀態"
          inactive: "不活躍"
          failed: "失敗"
          successful: "成功"
          disabled: "停用"
        events:
          none: "沒有相關事件。"
          redeliver: "重新發送"
          incoming:
            other: "有 %{count} 個新事件。"
          completed_in:
            other: "在 %{count} 秒內完成。"
          request: "請求"
          response: "回應"
          redeliver_confirm: "你確定要再次發送一樣的內容嗎？"
          headers: "頭部"
          payload: "內容"
          body: "內容"
          ping: "Ping"
          status: "狀態碼"
          event_id: "ID"
          timestamp: "建立時間"
          completion: "完成時間"
          actions: "操作"
          filter_status:
            failed: "失敗"
      home:
        title: "主頁"
      account:
        title: "帳號"
        sidebar_link:
          backups: "備份"
      community:
        title: "社群"
        sidebar_link:
          badges: "徽章"
          notifications: "通知"
          permalinks: "固定連結"
          trust_levels: "信任等級"
          users: "使用者"
          user_fields: "使用者欄位"
          watched_words: "已關注的文字"
          legal: "法律"
      appearance:
        title: "外觀"
        sidebar_link:
          emoji: "Emoji"
          navigation: "導覽"
          themes: "佈景主題"
          components:
            title: "元件"
      email_settings:
        sidebar_link:
          appearance: "外觀"
          preview_summary: "預覽文摘"
      email_logs:
        sidebar_link:
          sent: "送出"
          skipped: "跳過"
          bounced: "退回"
          received: "收到"
          rejected: "拒絶"
      security:
        title: "安全性"
        sidebar_link:
          error_logs: "錯誤紀錄"
          screened_emails: "過濾的電子郵件地址"
          screened_ips: "過濾的 IP 位址"
          screened_urls: "過濾的網址"
          search_logs: "搜尋紀錄"
          security: "安全性"
          spam: "垃圾內容"
      config_areas:
        about:
          contact_url_placeholder: "https://johnny-smith.com/contact"
          optional: "(選擇性)"
          update: "更新"
          saved: "儲存完畢!"
        flags:
          description: "簡述"
          enabled: "啟用?"
          edit: "編輯"
          delete: "刪除"
          delete_confirm: '你確定要刪除%{name}嗎？'
          form:
            save: "保存"
            name: "名字"
            description: "簡述"
            topic: "話題"
            post: "貼文"
            chat_message: "聊天訊息"
      plugins:
        title: "外掛"
        installed: "已安裝外掛"
        name: "名稱"
        none_installed: "尚未安裝任何外掛"
        version: "版本"
        enabled: "啟用?"
        is_enabled: "是"
        not_enabled: "否"
        change_settings_short: "設定"
        howto: "如何安裝外掛?"
        author: "作者 %{author}"
        learn_more: "了解更多"
        sidebar_link:
          installed: "已安裝"
      advanced:
        sidebar_link:
          developer: "開發人員"
          embedding: "嵌入"
          rate_limits: "評等限制"
          user_api: "使用者 API"
          web_hooks: "Webhooks"
          onebox: "單一框"
          files: "檔案"
          other_options: "其他"
          search: "搜索"
      navigation_menu:
        sidebar: "側選單"
        legacy: "舊版"
      backups:
        title: "備份"
        menu:
          backups: "備份"
          logs: "紀錄"
        none: "沒有可用的備份。"
        read_only:
          enable:
            title: "開啟只讀模式"
            label: "開啟只讀模式"
            confirm: "你確定要開啟只讀模式麼？"
          disable:
            title: "關閉只讀模式"
            label: "關閉只讀模式"
        columns:
          filename: "文件名稱"
          size: "大小"
        upload:
          label: "上傳"
          title: "上傳備份"
          success: "%{filename}已成功上傳，該檔案正在被處理中，需花費幾分鐘才會顯示於列表。"
          error: "上載時發生問題： '%{filename}': %{message}"
        settings: "設定"
        operations:
          failed: "%{operation} 執行失敗。請觀看紀錄。"
          cancel:
            label: "取消"
            title: "取消現行指令"
            confirm: "你確定要消取現行指令嗎?"
          backup:
            label: "備份"
            title: "新增備份"
            confirm: "你確定要新增備份嗎?"
          download:
            label: "下載"
            title: "傳送含有下載連結的 email"
            alert: "含有下載備份連結的 email 已被傳送到您的信箱"
          destroy:
            title: "刪除備份"
            confirm: "你確定要刪除備份嗎?"
          restore:
            is_disabled: "此站設定已關閉復原"
            label: "還原"
            title: "復原備份"
            confirm: "你確定要從該備份中恢復嗎？"
          rollback:
            label: "回溯"
            title: "回溯資料庫到以前的工作階段"
            confirm: "你確定要將資料庫回滾到之前的工作狀態嗎？"
        location:
          local: "暫存空間"
          s3: "S3"
        backup_storage_error: "無法進入備份空間：%{error_message}"
      export_csv:
        success: "開始匯出，處理完畢後將以私人訊息通知你。"
        failed: "匯出失敗。請觀看紀錄。"
        button_text: "匯出"
        button_title:
          user: "以 CSV 格式匯出使用者清單"
          staff_action: "以 CSV 格式匯出所有工作人員操作紀錄"
          screened_email: "以 CSV 格式匯出所有已顯示的電子郵件列表"
          screened_ip: "以 CSV 格式匯出所有已顯示的 IP 列表"
          screened_url: "以 CSV 格式匯出所有已顯示的 URL 列表"
      export_json:
        button_text: "匯出"
      invite:
        button_text: "送出邀請"
        button_title: "送出邀請"
      customize:
        title: "客製化"
        preview: "預覽"
        explain_preview: "以此佈景主題預覽網站"
        syntax_error: "語法錯誤"
        save: "儲存"
        new: "新增"
        new_style: "新增樣式"
        install: "安裝"
        delete: "刪除"
        delete_confirm: '你確定要刪除%{theme_name}嗎？'
        color: "顏色"
        opacity: "不透明度"
        copy_to_clipboard: "複製至剪貼簿"
        copied_to_clipboard: "已複製至剪貼簿"
        copy_to_clipboard_error: "複製資料到剪貼簿時發生錯誤"
        theme_owner: "無法編輯，擁有者為："
        email_templates:
          title: "電子信箱"
          subject: "主旨"
          multiple_subjects: "這個電子郵件範本有多重主旨."
          body: "內容"
          revert: "恢復變更"
          revert_confirm: "你確定要恢復這個變更?"
        component:
          all_filter: "全部"
          enabled_filter: "啟用"
          disabled_filter: "停用"
        theme:
          theme: "佈景主題"
          component: "元件"
          components: "元件"
          theme_name: "佈景主題名稱"
          component_name: "元件名稱"
          themes_intro: "選擇現有或安裝新佈景主題以開始"
          beginners_guide_title: "給使用者的Discourse佈景主題導覽"
          developers_guide_title: "給開發者的Discourse佈景主題導覽"
          browse_themes: "瀏覽社群佈景主題"
          customize_desc: "自訂："
          title: "佈景主題"
          create: "建立"
          create_type: "類型"
          create_name: "名稱"
          save: "保存"
          long_title: "修改網站上的CSS顏色、HTML內容"
          edit: "編輯"
          edit_confirm: "這是一個遠端佈景主題，因此您對CSS/HTML所做的變更將會在您下次更新佈景主題時消失。"
          update_confirm: "這些更改的動作將被取消，你確定你要繼續嗎？"
          update_confirm_yes: "是的，繼續更新"
          common: "通用"
          desktop: "電腦"
          mobile: "行動裝置"
          settings: "設定"
          translations: "翻譯"
          extra_scss: "額外的SCSS（CSS預處理器）"
          preview: "預覽"
          show_advanced: "顯示進階選項"
          hide_advanced: "隱藏進階選項"
          hide_unused_fields: "隱藏未使用的欄位"
          is_default: "佈景主題預設啟用"
          user_selectable: "使用者可選取佈景主題"
          color_scheme: "調色盤"
          color_scheme_select: "選擇佈景主題可用的顏色"
          custom_sections: "自訂區域："
          theme_components: "佈景主題元件"
          convert: "轉換"
          convert_component_alert: "您是否確定要轉換此元件為佈景主題？元件將會自%{relatives}移除。"
          convert_component_tooltip: "轉換此元件為佈景主題。"
          convert_theme_alert: "您確定要將此佈景主題轉換為元件嗎？佈景主題將不再是%{relatives}的母項(parent)。"
          convert_theme_tooltip: "轉換此佈景主題為元件"
          inactive_themes: "未啟用的佈景主題"
          inactive_components: "未使用的元件："
          cancel: "取消"
          broken_theme_tooltip: "此佈景主題的 CSS、HTML 或 YAML 中有錯誤。"
          default_theme_tooltip: "此佈景主題是網站的預設佈景主題"
          updates_available_tooltip: "此佈景主題可更新"
          and_x_more:
            other: "和%{count}更多。"
          collapse: 收起
          uploads: "上傳檔案"
          no_uploads: "您能上傳與您的佈景主題有關的物件，例如：字型與圖片。"
          add_upload: "新增上傳檔案"
          variable_name: "SCSS 的變數名稱"
          variable_name_invalid: "無效的變量名稱，僅能輸入字母且需以字母作為開頭，不可與其他使用者相同。"
          variable_name_error:
            invalid_syntax: "無效的變量名稱，僅能輸入字母且需以字母作為開頭。"
            no_overwrite: "無效的變量名稱，不可複寫已存在的變量名稱。"
            must_be_unique: "無效的變量名稱，不可與其他使用者相同。"
          upload: "上傳"
          unsaved_changes_alert: "您尚未儲存變更的內容，您是否要棄用內容並繼續進行？"
          discard: "捨棄"
          stay: "保留"
          css_html: "自訂 CSS/HTML"
          edit_css_html: "編輯 CSS/HTML"
          edit_css_html_help: "您尚未編輯任何 CSS 或 HTML"
          delete_upload_confirm: "刪除此上傳檔案 ？（佈景主題的 CSS 可能會因此無法運作）"
          import_web_tip: "含有佈景主題的版本庫"
          is_private: "佈景主題在私人git版本庫中"
          remote_branch: "分支名稱 (選填)"
          public_key: "授予公鑰以進入Repo（倉庫）的訪問權限："
          install: "安裝"
          installed: "已安裝"
          install_popular: "熱門"
          install_upload: "從您的裝置"
          install_git_repo: "來自 Git 的 Repository（版本庫）"
          install_create: "建立新的"
          about_theme: "關於"
          license: "版權"
          version: "版本："
          authors: "作者："
          source_url: "來源："
          enable: "啟用"
          disable: "禁用"
          required_version:
            error: "由於佈景主題與此版本的 Discourse 不相容，此佈景主題已被自動停用。"
            minimum: "需要 Discourse%{version} 或更新的版本。"
            maximum: "需要 Discourse %{version} 或更舊的版本。"
          update_to_latest: "更新至最新版本"
          check_for_updates: "檢查更新"
          up_to_date: "佈景主題已是最新版本，上次檢查時間："
          add: "新增"
          theme_settings: "佈景主題設定"
          no_settings: "此佈景主題無設定"
          theme_translations: "佈景主題轉譯"
          empty: "沒有物件"
          commits_behind:
            other: "佈景主題落後了%{count}個變更！"
          compare_commits: "（查看新的提交）"
          repo_unreachable: "無法連線至此佈景主題的 Git 版本庫。錯誤訊息："
          scss:
            text: "CSS"
            title: "輸入自訂的 CSS，可接受所有有效的 CSS 及 SCSS。"
          header:
            text: "頁首"
            title: "輸入要顯示於網站頁首上方的 HTML"
          after_header:
            text: "頁首之後"
            title: "輸入在所有頁面的頁首之後要顯示的 HTML"
          footer:
            text: "頁尾"
            title: "輸入要顯示於頁尾的 HTML"
          embedded_scss:
            text: "嵌入的 CSS"
            title: "輸入用於嵌入回應的自定義 CSS 樣式"
          body_tag:
            text: "內容"
          yaml:
            text: "YAML"
            title: "用 YAML 格式定義佈景主題的設定"
          all_filter: "全部"
          active_filter: "啟用的"
          inactive_filter: "不活躍"
          schema:
            fields:
              required: "*必要設定"
              string:
                too_short:
                  other: "必須至少 %{count} 個字"
              number:
                too_small: "必須大於或等於 %{count}"
                too_large: "必須少於或等於 %{count}"
        colors:
          select_base:
            title: "選擇調色盤"
            description: "基本顏色："
          title: "顏色"
          edit: "編輯調色盤"
          long_title: "調色盤"
          about: "修改您的佈景主題所使用的顏色，建立一個新調色盤以開始。"
          new_name: "新調色盤"
          copy_name_prefix: "複製於"
          delete_confirm: "刪除此調色盤？"
          undo: "復原"
          undo_title: "復原你前次對此顏色所做的修改"
          revert: "恢復"
          revert_title: "將此顏色重置為Discourse的預設調色。"
          primary:
            name: "一級"
            description: "大部分的文字、圖示和邊框"
          secondary:
            name: "二級"
            description: "主要的背景顏色和一些按鈕上的文字顏色"
          tertiary:
            name: "三級"
            description: "連結、一些按鈕、通知和強調顏色"
          quaternary:
            name: "四級"
          header_background:
            name: "標頭背景"
            description: "網站標頭的背景顏色"
          header_primary:
            name: "標頭主要區域"
            description: "網站標頭的文字和圖示"
          highlight:
            name: "重點"
            description: "頁面上重點元素的背景顏色，例如貼文和話題"
          danger:
            name: "危險"
            description: "重要動作例如刪除貼文和話題的重點顏色"
          success:
            name: "成功"
            description: "用來表示一項動作已順利完成"
          love:
            name: "愛"
            description: "按讚按鈕的顏色"
          selected:
            name: "已選取"
        email_style:
          heading: "自訂電子郵件風格"
          css: "CSS"
          reset: "重設為預設值"
      email:
        title: "電子郵件"
        templates: "模板"
        preview_digest: "預覽文摘"
        advanced_test:
          title: "進階測試"
          desc: "瀏覽 Discourse 如何處理收到的 email。為了能正確的處理 email，請在下方貼上完整的 email 內容。"
          email: "原始訊息"
          run: "執行測試"
          text: "已選擇的測試文字"
          elided: "省略文字"
        error: "<b>錯誤</b> - %{server_error}"
        test_error: "發送測試電子郵件時遇到錯誤。請檢查你輸入的電子郵件地址，並確認網路提供者沒有封鎖郵件的發送，然後再試一次。"
        sent: "送出"
        skipped: "跳過"
        bounced: "退回"
        received: "收到"
        rejected: "拒絶"
        sent_at: "送出時間"
        time: "時間"
        user: "使用者"
        email_type: "電子郵件類型"
        to_address: "目的地址"
        test_email_address: "要測試的電子郵件地址"
        send_test: "送出測試Email"
        sent_test: "已送出!"
        delivery_method: "傳送方式"
        preview_digest_desc: "預覽發送給不活躍使用者的摘要郵件內容。"
        refresh: "重新整理"
        send_digest_label: "發送結果至："
        send_digest: "發送"
        format: "格式"
        html: "html"
        text: "純文字"
        last_seen_user: "最近出現的使用者:"
        no_result: "沒有找到摘要信息。"
        reply_key: "回覆金鑰"
        skipped_reason: "跳過原因"
        incoming_emails:
          from_address: "來自"
          to_addresses: "發至"
          cc_addresses: "抄送"
          subject: "主題"
          error: "錯誤"
          none: "沒有找到進站郵件。"
          modal:
            title: "進站郵件詳情"
            error: "錯誤"
            headers: "頭部"
            subject: "主題"
            body: "內容"
            rejection_message: "拒絶郵件"
          filters:
            from_placeholder: "from@example.com"
            to_placeholder: "to@example.com"
            cc_placeholder: "cc@example.com"
            error_placeholder: "錯誤"
        logs:
          none: "找不到記錄。"
          filters:
            title: "過濾"
            user_placeholder: "username"
            address_placeholder: "name@example.com"
            reply_key_placeholder: "回覆金鑰"
      moderation_history:
        performed_by: "執行由"
        no_results: "暫無管理紀錄"
        actions:
          delete_user: "使用者已被刪除"
          suspend_user: "使用者已被停權"
          silence_user: "使用者已被靜音"
          delete_post: "貼文已被刪除"
          delete_topic: "話題已被刪除"
          post_approved: "貼文已通過審核"
      logs:
        title: "紀錄"
        action: "動作"
        created_at: "已建立"
        last_match_at: "最近出現時間"
        match_count: "出現次數"
        ip_address: "IP"
        topic_id: "話題 ID"
        post_id: "貼文 ID"
        category_id: "分類 ID"
        delete: "刪除"
        edit: "編輯"
        save: "儲存"
        screened_actions:
          block: "封鎖"
          do_nothing: "無動作"
        staff_actions:
          all: "全部"
          filter: "篩選"
          title: "工作人員動作"
          clear_filters: "全部顯示"
          staff_user: "使用者"
          target_user: "目標使用者"
          subject: "主旨"
          when: "時間"
          context: "關聯"
          details: "詳情"
          previous_value: "舊"
          new_value: "新"
          show: "顯示"
          modal_title: "詳情"
          no_previous: "無舊設定值。"
          deleted: "無新設定值，記錄已刪除。"
          actions:
            permanently_delete_post_revisions: "永久刪除貼文修訂"
            delete_user: "刪除使用者"
            change_trust_level: "修改信任等級"
            change_username: "修改使用者名稱"
            change_site_setting: "修改網站設定"
            change_theme: "變更佈景主題"
            delete_theme: "刪除佈景主題"
            change_site_text: "更改站點文字"
            suspend_user: "將使用者停權"
            unsuspend_user: "恢復使用者權限"
            removed_suspend_user: "停權使用者（已移除）"
            removed_unsuspend_user: "取消停權使用者（已移除）"
            grant_badge: "升級徽章"
            revoke_badge: "撤回徽章"
            check_email: "檢查電子郵件"
            delete_topic: "刪除話題"
            recover_topic: "復原已刪除的話題"
            delete_post: "刪除貼文"
            impersonate: "檢視"
            anonymize_user: "匿名使用者"
            roll_up: "回退 IP 封禁"
            change_category_settings: "變更分類設定"
            delete_category: "刪除分類"
            create_category: "建立分類"
            silence_user: "被禁言的使用者"
            unsilence_user: "解除使用者禁言"
            removed_silence_user: "禁言的使用者（已移除）"
            removed_unsilence_user: "取消禁言使用者（已移除）"
            grant_admin: "授予管理員權限"
            revoke_admin: "撤銷管理員權限"
            grant_moderation: "授予板主權限"
            revoke_moderation: "撤銷板主權限"
            backup_create: "新增備份"
            deleted_tag: "刪除的標籤"
            deleted_unused_tags: "刪除未被使用的標籤"
            renamed_tag: "重命名的標籤"
            revoke_email: "撤銷郵件"
            lock_trust_level: "鎖定信任等級"
            unlock_trust_level: "解除信任等級鎖定"
            activate_user: "啟動使用者"
            deactivate_user: "撤銷使用者"
            change_readonly_mode: "變更唯讀模式"
            backup_download: "下載備份"
            backup_destroy: "刪除備份"
            reviewed_post: "審核文章"
            custom_staff: "自訂套件"
            post_locked: "貼文已被封鎖"
            post_edit: "編輯貼文"
            post_unlocked: "貼文已被解除封鎖"
            check_personal_message: "檢查個人訊息"
            topic_published: "話題已發佈"
            post_approved: "貼文已通過審核"
            post_rejected: "貼文未通過審核"
            create_badge: "建立徽章"
            change_badge: "變更徽章"
            delete_badge: "刪除徽章"
            merge_user: "合併使用者"
            entity_export: "匯出實體"
            change_name: "變更名稱"
            topic_timestamps_changed: "話題時間標籤已變更"
            approve_user: "審核使用者"
            web_hook_create: "\\bwebhook 建立"
            web_hook_update: "webhook 更新"
            web_hook_destroy: "webhook 銷毀"
            web_hook_deactivate: "webhook停用"
            embeddable_host_create: "可嵌入主機建立"
            embeddable_host_update: "可嵌入主機更新"
            embeddable_host_destroy: "嵌入式主機破壞"
        screened_emails:
          title: "過濾的電子郵件地址"
          description: "以下的電子郵件地址將無法用來建立新使用者。"
          email: "電子郵件地址"
          actions:
            allow: "允許"
        screened_urls:
          title: "過濾的網址"
          description: "以下是出現在垃圾貼文裡的網址。"
          url: "網址"
          domain: "網域"
        screened_ips:
          title: "過濾的 IP 位址"
          delete_confirm: "你確定要刪除 %{ip_address} 的規則嗎?"
          actions:
            block: "封鎖"
            do_nothing: "允許"
            allow_admin: "允許管理"
          form:
            label: "新增:"
            ip_address: "IP 位址"
            add: "加入"
            filter: "搜尋"
          roll_up:
            text: "Roll up"
            title: "如果有至少 'min_ban_entries_for_roll_up' 個記錄，建立一個子網域封鎖記錄"
        search_logs:
          title: "搜尋紀錄"
          term: "條款"
          searches: "搜尋結果"
          click_through_rate: "CTR"
          types:
            all_search_types: "所有搜尋類型"
            header: "頁首"
            full_page: "全螢幕"
            click_through_only: "全部（僅點擊）"
          header_search_results: "頁首搜尋結果"
        logster:
          title: "錯誤紀錄"
      watched_words:
        title: "已關注的文字"
        search: "搜尋"
        clear_filter: "清除"
        download: 下載
        clear_all: 清除全部
        actions:
          block: "封鎖"
          censor: "審核"
          require_approval: "需要審核"
          flag: "檢舉"
          replace: "取代"
          tag: "標記"
          silence: "靜音"
          link: "連結"
        form:
          tag_label: "標記"
          link_label: "連結"
          link_placeholder: "https://example.com"
          add: "新增"
          success: "成功"
          exists: "已存在"
          upload_successful: "上傳成功，文字已被添加。"
          html_label: "HTML"
        test:
          button_label: "測試"
          no_matches: "找不到符合的項目"
      form_templates:
        nav_title: "模板"
        list_table:
          headings:
            name: "名字"
            actions: "動作"
        view_template:
          close: "關閉"
          edit: "編輯"
          delete: "刪除"
        new_template_form:
          submit: "保存"
          cancel: "取消"
          preview: "預覽"
        quick_insert_fields:
          add_new_field: "加入"
          checkbox: "核取方塊"
          dropdown: "下拉"
        validations_modal:
          table_headers:
            key: "金鑰"
            type: "類型"
            description: "簡述"
          validations:
            required:
              key: "必填"
              type: "布林值"
            minimum:
              key: "最小值"
              type: "整數"
            maximum:
              key: "最大值"
              type: "整數"
            type:
              key: "類型"
              type: "字串"
        field_placeholders:
          choices:
            first: "選項 1"
            second: "選項 2"
            third: "選項 3"
      impersonate:
        title: "檢視角度"
        help: "使用此工具以使用者的檢視角度進行除錯。完成後將需登出。"
        not_found: "找不到那位使用者。"
        invalid: "抱歉，你不能以此使用者角度檢視。"
      users:
        title: "使用者"
        create: "新增管理員"
        last_emailed: "最近寄出電子郵件"
        not_found: "抱歉，系統裡無此使用者名稱。"
        id_not_found: "抱歉，系統裡無此使用者名稱。"
        active: "已啟動"
        status: "狀態"
        show_emails: "顯示電子郵件"
        hide_emails: "隱藏 email"
        nav:
          new: "新使用者"
          active: "啟用的"
          staff: "管理員"
          suspended: "已停權"
          silenced: "被靜音"
          staged: "暫存"
        approved: "已批准？"
        titles:
          active: "活躍的使用者"
          new: "新使用者"
          pending: "等待審核的使用者"
          newuser: "信任等級 0 的使用者 ( 新使用者 )"
          basic: "信任等級 1 的使用者 ( 初級使用者 )"
          member: "信任等級為2的使用者（成員）"
          regular: "信任等級為3的使用者（活躍）"
          leader: "信任等級為4的使用者（資深）"
          staff: "管理員"
          admins: "管理員"
          moderators: "板主"
          silenced: "被靜音的使用者"
          suspended: "已停權的使用者"
          staged: "暫存使用者"
        not_verified: "未確認"
        check_email:
          title: "顯示使用者 Email"
          text: "顯示"
        check_sso:
          text: "顯示"
      user:
        suspend_failed: "將此使用者停權時發生錯誤 %{error}"
        unsuspend_failed: "恢復此使用者的權限時發生錯誤 %{error}"
        suspend_reason_label: "你為什麼要將此使用者停權？你輸入的原因將在此使用者登入時顯示，及顯示在此使用者的基本資料頁面，且<b>任何人都可以看見</b>，請簡短說明原因。"
        suspend_reason_hidden_label: "您為何要將該使用者停權？使用者在登入時會看見這段文字，請簡短描述。"
        suspend_reason: "原因"
        suspend_reason_title: "停權原因"
        suspend_message: "Email 訊息"
        suspend_message_placeholder: "提供更多停權使用者的原因，並且會以郵件發信給該使用者。（可選）"
        suspended_by: "將其停權者"
        silence_reason: "原因"
        silenced_by: "已靜音，由"
        silence_modal_title: "將使用者靜音"
        silence_duration: "這位使用者將會被靜音多久？"
        silence_reason_label: "您為何要將這位使用者靜音？"
        silence_reason_placeholder: "靜音原因"
        silence_message: "Email 訊息"
        silence_message_placeholder: "(留白以傳送預設訊息)"
        suspended_until: "(直到%{until})"
        cant_suspend: "這位使用者無法被停權。"
        delete_posts_failed: "刪除貼文時發生了錯誤。"
        post_edits: "編輯貼文"
        penalty_post_actions: "請問您要如何處理相關貼文？"
        penalty_post_delete: "刪除貼文"
        penalty_post_edit: "編輯貼文"
        penalty_post_none: "不做任何動作"
        penalty_count: "違規次數"
        clear_penalty_history:
          title: "清除違規紀錄"
          description: "有違規紀錄的使用者無法抵達 TL3"
        silence: "靜音"
        unsilence: "取消靜音"
        silenced: "靜音？"
        moderator: "板主？"
        admin: "管理員？"
        suspended: "已停權?"
        staged: "暫存？"
        show_admin_profile: "管理員"
        show_public_profile: "顯示公開的基本資料"
        action_logs: "操作紀錄"
        ip_lookup: "IP 反查"
        log_out: "登出"
        logged_out: "使用者已從所有裝置中登出"
        revoke_admin: "撤銷管理員權限"
        grant_admin: "授予管理員權限"
        grant_admin_confirm: "我們已傳送一封 email 以確認新的管理員，請開啟郵件並依照內容指示操作。"
        revoke_moderation: "撤銷板主權限"
        grant_moderation: "授予板主權限"
        unsuspend: "恢復權限"
        suspend: "停權"
        show_flags_received: "顯示收到的檢舉"
        flags_received_by: "收到來自%{username}的檢舉。"
        flags_received_none: "這位使用者尚未收到任何檢舉。"
        reputation: 聲望
        permissions: 權限
        activity: 活動
        like_count: 已給出 / 收到的讚
        last_100_days: "在過去 100 天內"
        private_topics_count: 私人話題
        posts_read_count: 讀過的貼文
        post_count: 已發表的貼文
        topics_entered: 讀過的話題
        flags_given_count: 檢舉
        flags_received_count: 被檢舉
        warnings_received_count: 收到的警告
        flags_given_received_count: "已提出 / 收到的檢舉"
        approve: "批准"
        approved_by: "批准者"
        approve_success: "使用者已通過審。啟用帳號的電子郵件已寄出。"
        approve_bulk_success: "完成! 已批准所有選取的使用者並送出通知。"
        time_read: "閱讀時間"
        post_edits_count: "編輯貼文"
        anonymize: "匿名使用者"
        anonymize_confirm: "你確定要將這個帳戶變成匿名？這將改變使用者名和電子郵件，並重置所有個人資料信息。"
        anonymize_yes: "是，將這個帳戶變成匿名"
        anonymize_failed: "將這個帳戶變成匿名時發生錯誤。"
        delete: "刪除使用者"
        delete_posts:
          button: "刪除所有貼文"
          confirmation:
            cancel: "取消"
        merge:
          prompt:
            cancel: "取消"
          confirmation:
            cancel: "取消"
        delete_forbidden_because_staff: "管理員與板主不可刪除。"
        delete_posts_forbidden_because_staff: "無法刪除管理員和版主的所有貼文。"
        delete_forbidden:
          other: "不能刪除擁有貼文的使用者。請先刪除所有貼文後才能刪除該使用者。( 發表超過 %{count} 天的貼文不能刪除 )"
        cant_delete_all_posts:
          other: "無法刪除所有的貼文。有些貼文時間早於 %{count} 天前。 ( 請見 delete_user_max_post_age 設定 )"
        cant_delete_all_too_many_posts:
          other: "無法刪除所有貼文，因為此使用者擁有超過 %{count} 篇貼文。( delete_all_posts_max )"
        delete_and_block: "刪除並且<b>封鎖</b>此電子郵件地址與 IP 位址"
        delete_dont_block: "只刪除"
        deleted: "此使用者已刪除。"
        delete_failed: "刪除此使用者時發生錯誤，請先刪除此使用者的所有貼文後再試一次。"
        send_activation_email: "送出啟用帳號的電子郵件"
        activation_email_sent: "啟用帳號的電子郵件已送出。"
        send_activation_email_failed: "送出啟用帳號的電子郵件時發生錯誤。%{error}"
        activate: "啟用帳號"
        activate_failed: "啟用此帳號時發生錯誤。"
        deactivate_account: "取消帳號的啟用狀態"
        deactivate_failed: "取消此帳號的啟用狀態時發生錯誤。"
        unsilence_failed: "靜音使用者時，出現了問題。"
        silence_failed: "靜音使用者時，出現了問題。"
        silence_confirm: "您確定要將這位使用者靜音嗎？他將無法建立任何新話題或貼文。"
        silence_accept: "是的，將這位使用者靜音"
        bounce_score: "累計退信分值"
        reset_bounce_score:
          label: "重置"
          title: "重置累計退信分值為 0"
        visit_profile: "到<a href='%{url}'>這位使用者的偏好設定頁面</a>去編輯他們的個人檔案"
        deactivate_explanation: "帳號的啟用狀態被取消的使用者必需重新啟用帳號。"
        suspended_explanation: "被停權的使用者無法登入。"
        silence_explanation: "被靜音的使用者無法建立話題或貼文"
        staged_explanation: "暫存使用者只能通過郵件回覆指定話題。"
        bounce_score_explanation:
          none: "近期該郵箱沒有退信。"
          some: "近期該郵箱有少量退信。"
          threshold_reached: "近期該郵箱有過多退信。"
        trust_level_change_failed: "修改使用者的信任等級時發生錯誤。"
        suspend_modal_title: "將使用者停權"
        trust_level_2_users: "信任等級 2 使用者"
        trust_level_3_requirements: "信任等級 3 之條件"
        trust_level_locked_tip: "信任等級鎖定，系統將不會升級或降級使用者。"
        lock_trust_level: "鎖住信任等級"
        unlock_trust_level: "解鎖信任等級"
        silenced_count: "被靜音"
        suspended_count: "被停權的"
        other_matches_list:
          username: "使用者名稱"
          trust_level: "信任等級"
          read_time: "閱讀時間"
          posts: "新發表的貼文"
        tl3_requirements:
          title: "信任等級 3 之條件"
          table_title:
            other: "這最近 %{count} 天："
          value_heading: "價值"
          requirement_heading: "要求"
          days: "天"
          topics_replied_to: "話題回覆"
          topics_viewed: "已讀話題"
          topics_viewed_all_time: "已瀏覽的話題 (任何時間)"
          posts_read: "已讀貼文"
          posts_read_all_time: "已讀的貼文 (任何時間)"
          flagged_posts: "被檢舉的貼文"
          flagged_by_users: "檢舉之使用者"
          likes_given: "給出的讚"
          likes_received: "收到的讚"
          likes_received_days: "收到的讚：唯一日"
          likes_received_users: "收到的讚：唯一使用者"
          qualifies: "符合信任等級 3 的條件。"
          does_not_qualify: "不符合信任等級 3 的條件。"
          will_be_promoted: "將會在近期升級。"
          will_be_demoted: "將會在近期降級。"
          on_grace_period: "目前在升級優惠階段，將不會被降級。"
          locked_will_not_be_promoted: "信任等級鎖定。將不會再被升級。"
          locked_will_not_be_demoted: "信任等級鎖定。將不會再被降級。"
        discourse_connect:
          external_id: "外部 ID"
          external_username: "使用者名稱"
          external_name: "名稱"
          external_email: "電子信箱"
          external_avatar_url: "個人資料圖片 URL"
      user_fields:
        title: "使用者欄位"
        help: "增加欄位讓你的使用者可以填寫"
        create: "建立使用者欄位"
        untitled: "未命名"
        name: "欄位名稱"
        type: "欄位類別"
        description: "欄位敘述"
        preferences: "偏好設定"
        save: "儲存"
        edit: "編輯"
        delete: "刪除"
        cancel: "取消"
        delete_confirm: "你確定要刪除此使用者欄位 ?"
        options: "選項"
        required:
          title: "在註冊時必填"
          enabled: "必填"
          disabled: "非必填"
        requirement:
          optional:
            title: "選擇性"
        editable:
          title: "註冊後可以修改"
          enabled: "可編輯"
          disabled: "不可編輯"
        show_on_profile:
          title: "顯示在公開的基本資料裡"
          enabled: "在基本資料裡顯示"
          disabled: "不在基本資料裡顯示"
        show_on_user_card:
          title: "在使用者卡片上顯示"
          enabled: "在使用者卡片上顯示"
          disabled: "在使用者卡片上隱藏"
        searchable:
          title: "可搜尋"
          enabled: "可搜尋"
        field_types:
          text: "文字區域"
          confirm: "確認"
          dropdown: "下拉"
      site_text:
        description: "你可以自定義論壇的任意文本。請按以下搜尋："
        search: "搜尋你想要編輯的文本"
        title: "文字"
        edit: "編輯"
        revert: "恢復變更"
        revert_confirm: "你確定要撤回這個改動?"
        go_back: "回到搜尋"
        recommended: "我們建議自定義以下文本以符合你的需求："
        show_overriden: "只顯示修改過的項目"
        locale: "語言:"
        more_than_50_results: "有超過50個搜尋結果。請嘗試重新定義搜尋關鍵字。"
        outdated:
          dismiss: "忽略"
      settings:
        show_overriden: "只顯示被覆寫的內容"
        reset: "重置"
        none: "無"
      site_settings:
        title: "設定"
        no_results: "未找到任何結果。"
        clear_filter: "清除"
        add_url: "加入網址"
        add_host: "新增主機"
        add_group: "加入群組"
        uploaded_image_list:
          label: "編輯列表"
          empty: "尚未有圖片，請上傳圖檔。"
          upload:
            label: "上傳"
        selectable_avatars:
          title: "使用者可選擇的頭像列表"
        categories:
          all_results: "全部"
          required: "必要設定"
          branding: "品牌（Branding）"
          basic: "基本設定"
          users: "使用者"
          posting: "貼文"
          email: "電子郵件"
          files: "檔案"
          trust: "信任等級"
          security: "安全性"
          onebox: "單一框"
          seo: "SEO"
          spam: "垃圾貼文"
          rate_limits: "評等限制"
          developer: "開發人員"
          embedding: "嵌入"
          legal: "法律"
          api: "API"
          user_api: "使用者 API"
          uncategorized: "其他"
          backups: "備份"
          login: "登入"
          plugins: "延伸套件"
          user_preferences: "偏好設定"
          tags: "標籤"
          search: "搜尋"
          groups: "群組"
          dashboard: "控制面板"
          navigation: "導覽"
        secret_list:
          invalid_input: "輸入欄位不能為空或包含垂直字元"
        default_categories:
          modal_yes: "是"
        file_types_list:
          add_image_types: "圖片"
      badges:
        status: 狀態
        title: 徽章
        new_badge: 新徽章
        new: 新
        name: 名稱
        badge: 徽章
        display_name: 顯示名稱
        description: 簡述
        badge_grouping: 群組
        badge_groupings:
          modal_title: 徽章群組
        granted_by: 升級者為
        granted_at: 升級在
        reason_help: (連結至貼文或話題)
        save: 儲存
        delete: 刪除
        delete_confirm: 你確定要刪除徽章 ?
        revoke: 撤回
        reason: 原因
        expand: 展開 &hellip;
        revoke_confirm: 你確定要撤回這個徽章?
        edit_badges: 編輯徽章
        grant_badge: 升級徽章
        granted_badges: 已升級的徽章
        grant: 升級
        no_user_badges: "%{name} 未有任何升級徽章。"
        no_badges: 沒有可授予的徽章
        none_selected: "選擇一個徽章開始"
        allow_title: 允許使用徽章作為稱號
        multiple_grant: 可多次授予
        listable: 在徽章頁面上顯示徽章
        enabled: 啟用
        disabled: 停用
        icon: 圖示
        image: 圖片
        select_an_icon: "選擇圖示"
        upload_an_image: "上傳圖片"
        read_only_setting_help: "自訂文字"
        query: 徽章查詢語法 (SQL)
        target_posts: 查詢貼文張貼目標
        auto_revoke: 每日執行撤銷用的 SQL 語法
        show_posts: 在徽章頁面顯示獲得徽章的貼文
        trigger: 觸發
        trigger_type:
          none: "每日更新"
          post_action: "當使用者對貼文有動作"
          post_revision: "當使用者新增或是編輯一個貼文"
          trust_level_change: "當使用者信任等級有改變"
          user_change: "當使用者被新增或是編輯"
        preview:
          link_text: "預覽獲得的徽章"
          plan_text: "預覽 SQL 查詢語法"
          modal_title: "徽章 SQL 語法預覽"
          sql_error_header: "SQL 查詢發生了錯誤。"
          error_help: "徽章的 SQL 查詢語法請參考以下連結。"
          bad_count_warning:
            header: "警告 !"
            text: "查詢結果沒有授予徽章的樣本；當查詢結果回傳的使用者 ID 或貼文 ID 不存在時此問題有可能發生。如此可能會發生未預期的結果 ―― 請再次檢查您的 SQL 語法。"
          no_grant_count: "沒有指定徽章。"
          grant_count:
            other: "指定了 <b>%{count}</b> 個徽章。"
          sample: "樣本："
          grant:
            with: <span class="username">%{username}</span>
            with_post: <span class="username">%{username}</span> 的貼文 %{link}
            with_post_time: <span class="username">%{username}</span> 的貼文 %{link} 在 <span class="time">%{time}</span>
            with_time: <span class="username">%{username}</span> 在 <span class="time">%{time}</span>
        badge_intro:
          title: "選擇一個現存的徽章或建立全新的徽章以開始"
          what_are_badges_title: "什麼是徽章？"
          badge_query_examples_title: "查詢徽章範例"
      emoji:
        title: "Emoji"
        add: "新增emoji"
        name: "名稱"
        group: "群組"
        image: "圖片"
        delete_confirm: "你確定要刪除 :%{name}: emoji ?"
        settings: "設定"
      embedding:
        get_started: "如果你想要將 Discourse 嵌入至其他網站，添加他們的主機地址。"
        confirm_delete: "你確定要刪除此主機？"
        title: "嵌入"
        host: "允許的主機"
        edit: "編輯"
        category: "張貼到分類"
        add_host: "新增主機"
        settings: "嵌入設定"
        crawling_settings: "爬蟲設定"
        crawling_description: "當 Discourse 為你的貼文開啟了話題時，如果沒有 RSS/ATOM 流存在，它將嘗試從 HTML 中解析內容。有時分離其中的內容時可能是很有挑戰性的，所以我們提供了指定 CSS 規則的能力來幫助分離過程。"
        embed_by_username: "話題開啟者的使用者名稱"
        embed_post_limit: "嵌入的最大貼文數量。"
        embed_title_scrubber: "從貼文中提取標題的正則表達式 \"regular expression\""
        embed_truncate: "截斷嵌入的貼文"
        allowed_embed_selectors: "使用 CSS 選擇器選擇允許的嵌入元素"
        blocked_embed_selectors: "使用 CSS 選擇器移除嵌入元素"
        allowed_embed_classnames: "允許 CSS class 名稱"
        save: "儲存嵌入設定"
      permalink:
        title: "固定連結"
        url: "網址"
        topic_id: "話題 ID"
        topic_title: "話題"
        post_id: "貼文 ID"
        post_title: "貼文"
        category_id: "分類 ID"
        category_title: "分類"
        tag_name: "標記名稱"
        username: "使用者名稱"
        delete_confirm: 你確定要刪除此固定連結？
        form:
          label: "新增："
          add: "新增"
          filter: "搜尋 (網址或外部網址)"
      reseed:
        action:
          label: "取代文字⋯⋯"
          title: "將分類與話題的文字以翻譯文字取代。"
        modal:
          title: "取代文字"
          subtitle: "將系統建立的分類與話題文字以最新的翻譯文字取代。"
          categories: "分類"
          topics: "討論話題"
          replace: "取代"
  wizard_js:
    wizard:
      back: "上一步"
      next: "下一步"
      step-text: "步驟"
      step: "%{current} / %{total}"
      upload: "上傳檔案"
      upload_error: "抱歉，上傳檔案時發生錯誤，請再試一次。"
      staff_count:
        other: "您的社群包含您在內共有%{count}位管理員。"
      invites:
        add_user: "添加"
        none_added: "你還沒有邀請任何工作人員。你確定要繼續嗎？"
        roles:
          admin: "管理員"
          moderator: "版主"
          regular: "普通使用者"
      previews:
        share_button: "分享"
        reply_button: "回覆"<|MERGE_RESOLUTION|>--- conflicted
+++ resolved
@@ -1948,11 +1948,6 @@
         bookmarks: "書籤裡沒有更多的話題了。"
     topic_bulk_actions:
       close_topics:
-<<<<<<< HEAD
-        name: "關閉話題"
-      update_category:
-        name: "更新分類"
-=======
         name: "關閉"
         optional: (選擇性)
       archive_topics:
@@ -1971,7 +1966,6 @@
         name: "更新分類"
       defer:
         name: "標註為未讀"
->>>>>>> f4cbf025
     topic:
       filter_to:
         other: "本話題中的 %{count} 帖"
