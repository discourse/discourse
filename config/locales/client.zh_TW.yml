# WARNING: Never edit this file.
# It will be overwritten when translations are pulled from Crowdin.
#
# To work with us on translations, join this project:
# https://translate.discourse.org/

zh_TW:
  js:
    number:
      format:
        separator: "."
        delimiter: ","
      human:
        storage_units:
          format: "%n %u"
          units:
            byte:
              other: 位元組
            gb: GB
            kb: KB
            mb: MB
            tb: TB
      percent: "%{count}%"
      short:
        thousands: "%{number} 千"
        millions: "%{number} 百萬"
    dates:
      time: "h:mm a"
      time_short: "h:mm"
      time_with_zone: "hh:mm a (z)"
      time_short_day: "ddd, h:mm a"
      timeline_date: "YYYY年 M月"
      long_no_year: "MMM D, h:mm a"
      long_no_year_no_time: "M月 D日"
      full_no_year_no_time: "M月 D日"
      long_with_year: "YYYY年M月D日 h:mm a"
      long_with_year_no_time: "YYYY年 M月 D日"
      full_with_year_no_time: "YYYY年 M月 D日"
      long_date_without_year: "M月 D日 LT"
      long_date_without_year_with_linebreak: "M月 D日 <br/>LT"
      wrap_ago: "%{date}前"
      wrap_on: "在 %{date}"
      tiny:
        half_a_minute: "< 1 分鐘"
        less_than_x_seconds:
          other: "< %{count} 秒"
        x_seconds:
          other: "%{count} 秒"
        less_than_x_minutes:
          other: "< %{count} 分鐘"
        x_minutes:
          other: "%{count} 分鐘"
        about_x_hours:
          other: "%{count} 小時"
        x_days:
          other: "%{count} 天"
        x_months:
          other: "%{count} 個月"
        about_x_years:
          other: "%{count} 年"
        over_x_years:
          other: "> %{count} 年"
        almost_x_years:
          other: "%{count} 年"
        date_month: "M月 D日"
        date_year: "YYYY年 M月"
      medium:
        less_than_x_minutes:
          other: "少於 %{count} 分鐘"
        x_minutes:
          other: "%{count} 分鐘"
        x_hours:
          other: "%{count} 小時"
        about_x_hours:
          other: "約 %{count} 小時"
        x_days:
          other: "%{count} 天"
        x_months:
          other: "%{count} 個月"
        about_x_years:
          other: "大約 %{count} 年"
        over_x_years:
          other: "超過 %{count} 年"
        almost_x_years:
          other: "大約 %{count} 年"
      medium_with_ago:
        x_minutes:
          other: "%{count} 分鐘前"
        x_hours:
          other: "%{count} 小時前"
        x_days:
          other: "%{count} 天前"
        x_months:
          other: "%{count} 個月前"
        x_years:
          other: "%{count} 年前"
      later:
        x_days:
          other: "%{count} 天後"
        x_months:
          other: "%{count} 個月後"
        x_years:
          other: "%{count} 年後"
      previous_month: "上個月"
      next_month: "下個月"
      placeholder: 日期
      from_placeholder: "從日期"
      to_placeholder: "至今"
    share:
      topic_html: '話題：<span class="topic-title">%{topicTitle}</span>'
      post: "由@%{username}發布#%{postNumber}"
      close: "關閉"
      twitter: "分享至 X"
      facebook: "分享到 Facebook"
      email: "透過電子郵件傳送"
      url: "複製並分享網址"
    action_codes:
      public_topic: "於 %{when} 發佈這個話題"
      open_topic: "將此轉換為主題 %{when}"
      private_topic: "於 %{when} 私訊這個主題"
      split_topic: "於 %{when} 分割此主題"
      invited_user: "於 %{when} 邀請 %{who} "
      invited_group: "於 %{when} 邀請 %{who} "
      user_left: "%{who} 已於 %{when} 將自己從此訊息中移除"
      removed_user: "刪除 %{who} %{when}"
      removed_group: "刪除 %{who} %{when}"
      autobumped: "將於%{when}自動浮上來"
      autoclosed:
        enabled: "於 %{when} 關閉"
        disabled: "於 %{when} 開啟"
      closed:
        enabled: "於 %{when} 關閉"
        disabled: "於 %{when} 開啟"
      archived:
        enabled: "於 %{when} 封存"
        disabled: "於 %{when} 解除封存"
      pinned:
        enabled: "於 %{when} 置頂"
        disabled: "於 %{when} 解除置頂"
      pinned_globally:
        enabled: "於 %{when} 全區置頂"
        disabled: "於 %{when} 解除置頂"
      visible:
        enabled: "於 %{when} 列出"
        disabled: "於 %{when} 除名"
      banner:
        enabled: "已於 %{when} 將其作為橫幅主題。它將一直顯示直至使用者關閉它。"
        disabled: "已於 %{when} 移除該橫幅主題。將不再出現於任何頁面。"
      forwarded: "已轉寄上述電子郵件"
    topic_admin_menu: "話題動作"
    skip_to_main_content: "跳到主要內容"
    skip_user_nav: "跳至個人檔案內容"
    emails_are_disabled: "管理員已停用了全域的外部信件功能。將不再寄出任何類型的電子郵件。"
    emails_are_disabled_non_staff: "非員工用戶的外發電子郵件已被禁用。"
    software_update_prompt:
      dismiss: "忽略"
    back_button: "上一步"
    themes:
      default_description: "預設"
      broken_theme_alert: "您的網站可能無法運行，因為主題/組件有錯誤。"
      error_caused_by: "由 '%{name}' 引起。 <a target='blank' href='%{path}'>按一下這裡</a> 以更新、重新設定或停用。"
      only_admins: "（此消息僅向網站管理員顯示）"
    broken_decorator_alert: "貼文可能無法正確顯示，因為您網站上的帖子內容裝飾器之一引發了錯誤。"
    s3:
      regions:
        ap_northeast_1: "亞太地區 (東京)"
        ap_northeast_2: "亞太地區 (首爾)"
        ap_east_1: "亞太地區 (香港)"
        ap_south_1: "亞太地區 (孟買)"
        ap_southeast_1: "亞太地區 (新加坡)"
        ap_southeast_2: "亞太地區 (雪梨)"
        ca_central_1: "加拿大 (中央)"
        cn_north_1: "中國 (北京)"
        cn_northwest_1: "中國 (寧夏)"
        eu_central_1: "歐洲 (法蘭克福)"
        eu_north_1: "歐洲 (斯德哥爾摩)"
        eu_south_1: "歐盟 (米蘭)"
        eu_west_1: "歐洲 (愛爾蘭)"
        eu_west_2: "歐洲 (倫敦)"
        eu_west_3: "歐洲 (巴黎)"
        sa_east_1: "南美洲 (聖保羅)"
        us_east_1: "美國東部 (北維珍尼亞州)"
        us_east_2: "美國東部 (俄亥俄州)"
        us_gov_east_1: "AWS 政府專用（US-East）"
        us_gov_west_1: "AWS GovCloud (美國西部)"
        us_west_1: "美國西部 (北加州)"
        us_west_2: "美國西部 (奧勒岡州)"
    clear_input: "清除輸入"
    edit: "編輯"
    edit_topic: "編輯此話題的標題與分類"
    expand: "展開"
    not_implemented: "抱歉，此功能尚未開放。"
    no_value: "否"
    yes_value: "是"
    ok_value: "確定"
    cancel_value: "取消"
    submit: "送出"
    delete: "刪除"
    generic_error: "抱歉，發生錯誤。"
    generic_error_with_reason: "發生錯誤: %{error}"
    multiple_errors: "發生多個錯誤： %{errors}"
    sign_up: "註冊"
    log_in: "登入"
    age: "已建立"
    joined: "加入時間"
    admin_title: "管理員"
    show_more: "顯示更多"
    show_help: "選項"
    links: "連結"
    links_lowercase:
      other: "鏈結"
    faq: "常見問答"
    guidelines: "守則"
    privacy_policy: "隱私權政策"
    privacy: "隱私"
    tos: "服務條款"
    rules: "規則"
    conduct: "行為準則"
    mobile_view: "手機版"
    desktop_view: "電腦版"
    now: "就在剛才"
    read_more: "閱讀更多"
    more: "更多"
    x_more:
      other: "%{count} 更多"
    never: "永不"
    every_30_minutes: "每 30 分鐘"
    every_hour: "每小時"
    daily: "每天"
    weekly: "每週"
    every_month: "每個月"
    every_six_months: "每半年"
    max_of_count:
      other: "（最大 %{count}）"
    character_count:
      other: "%{count} 個字元"
    period_chooser:
      aria_label: "按期間篩選"
    related_messages:
      title: "相關訊息"
      pill: "相關訊息"
    suggested_topics:
      pm_title: "推薦訊息"
    about:
      edit: "編輯此頁"
      simple_title: "關於"
      title: "關於 %{title}"
      stats: "網站統計數據"
      our_admins: "我們的管理員"
      our_moderators: "我們的版主"
      moderators: "板主"
      stat:
        last_day: "24 小時"
      like_count: "讚"
      topic_count: "話題"
      post_count: "貼文"
      activities:
        topics:
          other: "%{formatted_number} 話題"
        posts:
          other: "%{formatted_number} 篇貼文"
        likes:
          other: "%{formatted_number}個讚"
        periods:
          last_7_days: "在過去 7 天內"
          today: "今天"
      member_count:
        other: "%{formatted_number} 位成員"
    bookmarked:
      title: "書籤"
      edit_bookmark: "編輯書籤"
      clear_bookmarks: "清除書籤"
      help:
        edit_bookmark_for_topic: "按一下以編輯此主題的書籤"
        unbookmark: "點擊以移除此話題所有書籤"
    bookmarks:
      created: "你已將這篇文章加入書籤。 %{name}"
      create: "建立書籤"
      edit: "編輯書籤"
      not_bookmarked: "將此貼文加入書籤"
      remove_reminder_keep_bookmark: "刪除提醒並保留書籤"
      created_with_reminder: "您已使用提醒 %{date}將此帖子添加為書籤。 %{name}"
      delete: "刪除書籤"
      confirm_delete: "您確定要刪除這個書籤嗎？提醒也會被刪除。"
      confirm_clear: "確定要移除該話題上的所有書籤嗎？"
      save: "儲存"
      no_timezone: '您尚未設定時區。將無法設定提醒事項。在<a href="%{basePath}/my/preferences/profile">您的設定檔</a>中設定一個 。'
      invalid_custom_datetime: "您提供的日期和時間無效，請再試一次。"
      list_permission_denied: "您沒有權限查看此用戶的書籤。"
      no_user_bookmarks: "您沒有加入書籤的貼文，書籤能夠讓您快速的找到特定貼文。"
      auto_delete_preference:
        label: "在您收到通知之後"
        never: "保留書籤"
        when_reminder_sent: "刪除書籤"
        on_owner_reply: "刪除書籤，一旦我回复"
        clear_reminder: "保留書籤和清除提醒"
      search_placeholder: "依名稱、主題標題或貼文內容搜尋書籤"
      search: "搜尋"
      bookmark: "書籤"
      bulk:
        select_all: "選擇全部"
        clear_all: "清除全部"
      reminders:
        today_with_time: "今天 %{time}"
        tomorrow_with_time: "明天 %{time}"
        at_time: "在 %{date_time}"
        existing_reminder: "您為此書籤設置了一個提醒，該提醒將在 %{at_date_time} 被發送"
    bookmark_bulk_actions:
      delete_bookmarks:
        name: "刪除書籤"
    copy_codeblock:
      copied: "已複製!"
      copy: "將程式碼複製到剪貼簿"
      fullscreen: "以全螢幕顯示程式碼"
    drafts:
      label: "草稿"
      label_with_count: "草稿 (%{count})"
      resume: "恢復"
      remove: "移除"
      remove_confirmation: "您確定要刪除此草稿嗎？"
      new_topic: "新話題草稿"
      new_private_message: "新個人訊息草稿"
      abandon:
        yes_value: "捨棄"
        no_value: "繼續編輯"
      dropdown:
        view_all: "查看全部"
    topic_count_all:
      other: "檢視 %{count} 則新話題"
    topic_count_categories:
      other: "檢視 %{count} 則新發佈或更新的話題"
    topic_count_latest:
      other: "檢視 %{count} 則新發佈或更新的話題"
    topic_count_unseen:
      other: "檢視 %{count} 則新發佈或更新的話題"
    topic_count_unread:
      other: "檢視 %{count} 則未讀的討論訊息"
    topic_count_new:
      other: "檢視 %{count} 則新話題"
    preview: "預覽"
    cancel: "取消"
    save: "儲存變更"
    saved: "儲存完畢！"
    upload: "上傳"
    clipboard: "剪貼簿"
    uploaded: "上傳完畢！"
    enable: "啟用"
    disable: "停用"
    continue: "繼續"
    switch_to_anon: "進入匿名模式"
    switch_from_anon: "離開匿名模式"
    select_placeholder: "選取…"
    none_placeholder: "無"
    banner:
      close: "關閉此橫幅"
      edit: "編輯"
    pwa:
      install_banner: "你希望在此裝置上 <a href>安裝 %{title} 嗎？</a>"
    choose_topic:
      none_found: "未找到任何話題。"
      title:
        search: "搜尋話題"
        placeholder: "在這裡輸入主題標題、網址或 ID"
    choose_message:
      none_found: "沒有訊息"
      title:
        search: "搜尋訊息"
        placeholder: "在這裡輸入訊息標題、網址或 ID"
    review:
      order_by: "排序按照"
      date_filter: "發表於"
      in_reply_to: "回覆給"
      explain:
        why: "解釋為什麼這個項目結束在隊列"
        title: "可審閱的評分"
        formula: "公式"
        subtotal: "小計"
        total: "總計"
        min_score_visibility: "能見度的最低分數"
        score_to_hide: "分數隱藏帖子"
        take_action_bonus:
          name: "採取行動"
          title: "當工作人員選擇採取行動時，將獲得獎金。"
        user_accuracy_bonus:
          name: "使用者準確性"
          title: "紀錄上已經同意的標誌的用戶將獲得獎勵。"
        trust_level_bonus:
          name: "信任等級"
          title: "由信任等級較高的使用者建立的可審閱項目的分數較高。"
        type_bonus:
          name: "類型獎金"
      revise_and_reject_post:
        reason: "原因"
        optional: "選擇性"
      claim_help:
        optional: "您可以聲明此項目以防止其他人審核。"
        required: "您必須先審核項目才能查看它們。"
        claimed_by_you: "您已聲明此項目，並可以查看。"
        claimed_by_other: "此項目只能給<b>%{username}</b>來審核。"
      claim:
        title: "聲稱這個話題"
      unclaim:
        help: "刪除此聲明"
      awaiting_approval: "等待審核"
      delete: "刪除"
      settings:
        saved: "已儲存"
        save_changes: "儲存變更"
        title: "設定"
      moderation_history: "審核歷史"
      view_all: "查看全部"
      grouped_by_topic: "按主題分類"
      none: "沒有要審查的項目"
      view_pending: "觀看待審核"
      topic_has_pending:
        other: "本話題中仍有 <b>%{count}</b>篇待審核貼文"
      title: "審核"
      topic: "話題："
      filtered_topic: "您已篩選到單個主題中的可審閱內容。"
      filtered_user: "使用者"
      filtered_reviewed_by: "審核由"
      show_all_topics: "顯示所有話題"
      deleted_post: "（貼文已被刪除）"
      deleted_user: "（使用者已被刪除）"
      user:
        bio: "自我介紹"
        website: "網站"
        username: "使用者名稱"
        email: "電子信箱"
        name: "名稱"
        fields: "欄位"
        reject_reason: "原因"
      user_percentage:
        agreed:
          other: "%{count}%同意"
        disagreed:
          other: "%{count}%不同意"
        ignored:
          other: "%{count}% 忽略"
      topics:
        topic: "話題"
        reviewable_count: "次數"
        reported_by: "回報由"
        deleted: "[話題已被刪除]"
        original: "（原始的討論話題）"
        details: "詳情"
        unique_users:
          other: "%{count} 使用者"
      replies:
        other: "%{count}個回應"
      edit: "編輯"
      save: "儲存"
      cancel: "取消"
      new_topic: "核准此項目將會建立一個新主題"
      filters:
        all_categories: "(所有分類)"
        type:
          title: "類型"
          all: "（所有類型）"
        minimum_score: "最低分數："
        refresh: "重新整理"
        status: "狀態"
        category: "分類"
        score_type:
          title: "原因"
        orders:
          score: "分數"
          score_asc: "分數 (反向)"
          created_at: "建立於"
          created_at_asc: "建立於 (反向)"
        priority:
          title: "最小優先權"
          any: "(任何)"
          low: "低"
          medium: "中間的"
          high: "高"
      conversation:
        view_full: "查看完整對話"
      scores:
        about: "該分數基於報告者的信任級別，其先前標誌的準確性以及報告的項目的優先級來計算。"
        score: "分數"
        type: "原因"
        status: "狀態"
        submitted_by: "回報由"
      statuses:
        pending:
          title: "申請中"
        approved:
          title: "已同意"
        rejected:
          title: "被拒絕"
        all:
          title: "所有"
      context_question:
        delimiter: "或"
      types:
        reviewable_flagged_post:
          title: "標記的貼文"
          flagged_by: "標記由"
          noun: "貼文"
        reviewable_queued_topic:
          noun: "話題"
        reviewable_queued_post:
          title: "排定的貼文"
          noun: "貼文"
        reviewable_user:
          title: "使用者"
          noun: "使用者"
        reviewable_post:
          title: "貼文"
          noun: "貼文"
      approval:
        title: "貼文需等待審核"
        description: "我們已收到您的貼文，但需要先經過版主審核後才會顯示出來。敬請稍後。"
        pending_posts:
          other: "你有 <strong>%{count}</strong> 篇貼文在等待審核中"
        ok: "確定"
      example_username: "username"
      reject_reason:
        title: "為何拒絕此使用者？"
        send_email: "傳送拒絕電子郵件"
    relative_time_picker:
      minutes:
        other: "分鐘"
      hours:
        other: "小時"
      days:
        other: "天"
      months:
        other: "月"
      years:
        other: "年"
      relative: "相關的"
    time_shortcut:
      now: "現在"
      in_one_hour: "一小時內"
      in_two_hours: "兩小時內"
      later_today: "今日稍晚"
      two_days: "兩天"
      next_business_day: "下個工作日"
      tomorrow: "明天"
      post_local_date: "張貼日期"
      later_this_week: "本週稍晚"
      this_weekend: "這週末"
      start_of_next_business_week: "星期一"
      start_of_next_business_week_alt: "下個星期一"
      next_week: "下週"
      two_weeks: "兩週"
      next_month: "下個月"
      two_months: "兩個月"
      three_months: "三個月"
      four_months: "四個月"
      six_months: "六個月"
      one_year: "一年"
      forever: "永久"
      relative: "相對時間"
      none: "不需要"
      never: "永不"
      last_custom: "上次自訂日期時間"
      custom: "自定義日期和時間"
      select_timeframe: "選擇有效時間範圍"
    user_action:
      user_posted_topic: "<a href='%{userUrl}'>%{user}</a> 張貼了 <a href='%{topicUrl}'>此主題</a>"
      you_posted_topic: "<a href='%{userUrl}'>你</a> 張貼了 <a href='%{topicUrl}'>此主題</a>"
      user_replied_to_post: "<a href='%{userUrl}'>%{user}</a> 回覆 <a href='%{postUrl}'>%{post_number}</a>"
      you_replied_to_post: "<a href='%{userUrl}'>你</a> 回覆 <a href='%{postUrl}'>%{post_number}</a>"
      user_replied_to_topic: "<a href='%{userUrl}'>%{user}</a> 回覆了 <a href='%{topicUrl}'>此主題</a>"
      you_replied_to_topic: "<a href='%{userUrl}'>你</a> 回覆了 <a href='%{topicUrl}'>此主題</a>"
      user_mentioned_user: "<a href='%{user1Url}'>%{user}</a> 提及了 <a href='%{user2Url}'>%{another_user}</a>"
      user_mentioned_you: "<a href='%{user1Url}'>%{user}</a> 提及了 <a href='%{user2Url}'>你</a>"
      you_mentioned_user: "<a href='%{user1Url}'>你</a> 提及了 <a href='%{user2Url}'>%{another_user}</a>"
      posted_by_user: "由 <a href='%{userUrl}'>%{user}</a> 發佈"
      posted_by_you: "由 <a href='%{userUrl}'>你</a> 發佈"
      sent_by_user: "由 <a href='%{userUrl}'>%{user}</a> 寄出"
      sent_by_you: "由 <a href='%{userUrl}'>你</a> 寄出"
    directory:
      username: "使用者名稱"
      filter_name: "以使用者名稱過濾"
      title: "使用者"
      likes_given: "送出的"
      likes_received: "收到的"
      topics_entered: "觀看"
      topics_entered_long: "瀏覽過的話題"
      time_read: "閱讀次數"
      topic_count: "話題"
      topic_count_long: "話題已開啟"
      post_count: "回覆"
      post_count_long: "回覆貼文"
      no_results_with_search: "未找到任何結果。"
      days_visited: "造訪"
      days_visited_long: "到訪天數"
      posts_read: "已讀"
      posts_read_long: "已讀貼文"
      last_updated: "最近更新時間："
      total_rows:
        other: "%{count} 個使用者"
      edit_columns:
        save: "儲存"
        reset_to_default: "重設為預設值"
      group:
        all: "所有群組"
    group_histories:
      actions:
        change_group_setting: "更改群組設定"
        add_user_to_group: "新增使用者"
        remove_user_from_group: "移除使用者"
        make_user_group_owner: "設為擁有者"
        remove_user_as_group_owner: "撤銷擁有者"
    groups:
      member_added: "已新增"
      member_requested: "請求"
      add_members:
        title: "將使用者加入 %{group_name}"
        usernames_placeholder: "使用者名稱"
        usernames_or_emails_placeholder: "使用者名稱或電子郵件"
        notify_users: "通知使用者"
      requests:
        title: "請求"
        reason: "原因"
        accept: "接受"
        accepted: "已接受"
        deny: "拒絕"
        denied: "被拒絕"
        undone: "請求未完成"
        handle: "處理會員申請"
        undo: "復原"
      manage:
        title: "管理"
        name: "名稱"
        full_name: "全名"
        add_members: "新增使用者"
        invite_members: "邀請"
        delete_member_confirm: "確定要從群組「\\b%{group}」中移除「%{username}'」嗎？"
        profile:
          title: 個人檔案
        interaction:
          title: 互動
          posting: 張貼
          notification: 通知
        email:
          title: "電子信箱"
          enable_smtp: "啟用 SMTP"
          enable_imap: "啟用 IMAP"
          test_settings: "測試設定"
          save_settings: "儲存設定"
          last_updated: "上次更新："
          last_updated_by: "由"
          settings_required: "所有設定皆為必填，請輸入所有欄位再進行驗證。"
          smtp_settings_valid: "SMTP 設定有效。"
          smtp_title: "SMTP"
          imap_title: "IMAP"
          imap_additional_settings: "其他設定"
          imap_settings_valid: "IMAP 設定有效。"
          ssl_modes:
            none: "無"
          credentials:
            smtp_server: "SMTP 伺服器"
            smtp_port: "SMTP 通訊埠"
            imap_server: "IMAP 伺服器"
            imap_port: "IMAP 連接埠"
            imap_ssl: "在 IMAP 上使用 SSL"
            username: "使用者名稱"
            password: "密碼"
          settings:
            title: "設定"
          mailboxes:
            synchronized: "信箱已同步"
            disabled: "停用"
        membership:
          title: 會員身份
          access: 存取
        categories:
          title: 分類
        tags:
          title: 標籤
          long_title: "標記預設通知"
        logs:
          title: "日誌"
          when: "時間"
          action: "動作"
          acting_user: "操作者"
          target_user: "目標使用者"
          subject: "主旨"
          details: "詳情"
          from: "自"
          to: "至"
      permissions:
        title: "權限"
      public_admission: "允許使用者自由加入群組（需要將群組設為公開瀏覽）"
      public_exit: "允許使用者自由離開群組"
      add: "新增"
      join: "加入"
      leave: "離開"
      request: "請求"
      message: "訊息"
      confirm_leave: "您確定要離開此群組？"
      membership_request_template: "自定當使用者傳送加入要求時顯示的樣板"
      membership_request:
        submit: "送出請求"
        title: "請求加入 @%{group_name}"
        reason: "讓群組擁有者瞭解為何你屬於這個群組"
      membership: "會員身份"
      name: "名字"
      group_name: "群組名稱"
      user_count: "使用者"
      bio: "關於群組"
      selector_placeholder: "輸入使用者名稱"
      owner: "擁有者"
      index:
        title: "群組"
        all: "所有群組"
        empty: "無可見群組。"
        filter: "依群組類型篩選"
        owner_groups: "我擁有的群組"
        close_groups: "已關閉的群組"
        automatic_groups: "自動群組"
        automatic: "自動"
        closed: "不公開"
        public: "公開"
        private: "私密"
        public_groups: "公開群組"
        my_groups: "我的群組"
        group_type: "群組類型"
        is_group_user: "成員"
        is_group_owner: "擁有者"
      title:
        other: "群組"
      activity: "事件"
      members:
        title: "成員"
        filter_placeholder_admin: "使用者名稱或電子郵件"
        filter_placeholder: "使用者名稱"
        remove_member: "移除成員"
        remove_member_description: "從這個群組移除 <b>%{username}</b>"
        make_owner: "設為擁有者"
        make_owner_description: "將 <b>%{username}</b> 設為這個群組的擁有者"
        remove_owner: "移除擁有者身份"
        remove_owner_description: "移除 <b>%{username}</b> 的擁有者身份"
        make_primary: "設為主要"
        remove_members: "移除成員"
        remove_owners: "移除擁有者"
        make_all_primary: "將全部設為主要"
        status: "狀態"
        owner: "擁有者"
        primary: "主要"
      topics: "話題"
      posts: "貼文"
      mentions: "提及"
      messages: "訊息"
      notification_level: "群組訊息的預設通知等級"
      alias_levels:
        mentionable: "誰可 @提及 此群組？"
        messageable: "誰可向此群組傳送訊息？"
        nobody: "沒有人"
        only_admins: "限管理員"
        mods_and_admins: "限板主與管理員"
        members_mods_and_admins: "限群組成員、板主以及管理員"
        everyone: "所有人"
      notifications:
        watching:
          title: "關注"
          description: "當貼文有新訊息時會有推播通知，並顯示回覆數"
        watching_first_post:
          title: "關注第一則貼文"
          description: "您會收到群組新訊息的通知，訊息的回應則不會有通知。"
        tracking:
          title: "追蹤"
          description: "有人以@提及您或回覆您時會有推播通知，並顯示回覆數。"
        regular:
          title: "一般"
          description: "當有人通過 @名字 提及你時或回覆你時你會收到通知。"
        muted:
          title: "靜音"
          description: "您不會收到任何此群組內訊息的推播通知。"
      flair_url: "頭像圖片"
      flair_bg_color: "頭像背景顏色"
      flair_bg_color_placeholder: "（可選）十六進制色彩值"
      flair_color: "頭像顏色"
      flair_color_placeholder: "（可選）十六進制色彩值"
      flair_preview_icon: "預覽圖示"
      flair_preview_image: "預覽圖片"
      flair_type:
        icon: "選擇圖示"
        image: "上傳圖片"
      default_notifications:
        modal_title: "使用者預設通知"
        modal_yes: "是"
    user_action_groups:
      "1": "已按讚"
      "2": "已收到讚"
      "3": "書籤"
      "4": "話題"
      "5": "回覆"
      "6": "回應"
      "7": "提及"
      "9": "引用"
      "11": "編輯"
      "12": "送出的項目"
      "13": "收件匣"
      "14": "等待中"
      "15": "草稿"
      "17": "連結"
    categories:
      categories_label: "分類"
      subcategories_label: "次分類"
      remove_filter: "取消過濾"
      plus_more_count:
        other: "+%{count} 更多"
      view_all: "查看全部"
      category: "分類"
      category_list: "顯示分類列表"
      reorder:
        title: "重新排序分類"
        title_long: "重新排序分類列表"
        save: "儲存順序"
        apply_all: "套用"
        position: "位置"
      posts: "貼文"
      topics: "話題"
      latest: "最新"
      subcategories: "次分類"
      muted: "已靜音的分類"
      topic_sentence:
        other: "%{count} 個話題"
      topic_stat:
        other: "%{number} / %{unit}"
      topic_stat_unit:
        week: "週"
        month: "月"
      topic_stat_all_time:
        other: "總共 %{number}"
      topic_stat_sentence_week:
        other: "%{count}過去一週的新話題"
      topic_stat_sentence_month:
        other: "%{count}過去一個月的新話題"
    ip_lookup:
      title: IP 位址查詢
      hostname: 伺服器名稱
      location: 位置
      location_not_found: '（未知）'
      organisation: 組織
      phone: 電話
      other_accounts: "使用相同 IP 位置的帳號："
      delete_other_accounts:
        other: "刪除 %{count} 個"
      username: "使用者名稱"
      trust_level: "信任等級"
      read_time: "閱讀時間"
      topics_entered: "已閱讀的話題"
      post_count: "貼文"
      confirm_delete_other_accounts: "你確定要刪除這些帳號？"
      powered_by: "使用 <a href='https://maxmind.com'>MaxMindDB</a>"
      copied: "已複製"
    user_fields:
      none: "（選擇一個選項）"
      required: '請輸入「%{name}」的值'
      optional: (選擇性)
    user:
      said: "%{username}："
      profile: "個人檔案"
      mute: "靜音"
      edit: "編輯喜好設定"
      download_archive:
        title: "匯出您的資料"
      new_private_message: "新訊息"
      private_message: "訊息"
      private_messages: "訊息"
      user_notifications:
        filters:
          filter_by: "篩選依據"
          all: "全部"
          read: "已讀"
          unread: "未讀"
          unseen: "未讀"
        ignore_duration_title: "忽略使用者"
        ignore_duration_username: "使用者名稱"
        ignore_duration_when: "持續時間："
        ignore_duration_save: "忽略"
        ignore_duration_note: "請注意，在忽略時間過期後，將自動忽略所有忽略過的。"
        ignore_duration_time_frame_required: "請選擇一個有效時間範圍"
        ignore_no_users: "你沒有被忽略的使用者"
        ignore_option: "已忽略"
        mute_option: "靜音"
        normal_option: "一般"
        normal_option_title: "如果有人@你或回覆你的帖子，將通知你。"
      notification_schedule:
        title: "通知時程"
        label: "啟用自定義通知時程"
        midnight: "半夜"
        none: "無"
        monday: "星期一"
        tuesday: "週二"
        wednesday: "週三"
        thursday: "週四"
        friday: "週五"
        saturday: "週六"
        sunday: "週日"
        to: "至"
      activity_stream: "活動"
      read: "已讀"
      read_help: "最近看過的主題"
      preferences:
        title: "偏好設定"
      feature_topic_on_profile:
        open_search: "選擇一個新主題"
        title: "選擇一個主題"
        search_label: "依標題搜尋主題"
        save: "儲存"
        clear:
          title: "清除"
          warning: "您確定要清除您的精選主題？"
      use_current_timezone: "使用目前時區"
      profile_hidden: "該使用者的個人檔案已被設為隱藏。"
      login_to_view_profile: "您必須登入才能查看使用者個人資料"
      expand_profile: "展開"
      sr_expand_profile: "展開詳細個人資料"
      collapse_profile: "收合"
      sr_collapse_profile: "收起詳細個人資料"
      bookmarks: "書籤"
      bio: "關於我"
      timezone: "時區"
      invited_by: "邀請人"
      trust_level: "信任等級"
      notifications: "通知"
      statistics: "統計"
      desktop_notifications:
        label: "即時通知"
        not_supported: "抱歉，您的瀏覽器不支援桌面通知。"
        perm_default: "啟用桌面通知"
        perm_denied_btn: "權限被拒絕"
        perm_denied_expl: "你拒絶了通知提醒的權限。請在瀏覽器設定中允許桌面通知。"
        disable: "停用通知"
        enable: "啟用通知"
        consent_prompt: "當別人回覆您的貼文時，您想要收到即時通知嗎？"
      dismiss: "忽略"
      dismiss_notifications: "忽略全部"
      dismiss_notifications_tooltip: "將所有未讀通知設為已讀"
      no_messages_title: "您沒有任何訊息"
      no_bookmarks_title: "您尚未添加任何書籤"
      no_notifications_title: "您尚未收到任何通知"
      no_notifications_body: >
        您將在這個面板上收到與您直接相關的活動通知，包括對您的主題和貼文的回覆，當有人<b>@提及您</b> 或引用您，以及對您關注的主題的回覆。如果您長時間未登入，系統也會將通知發送到您的電子郵件。<br><br> 尋找 %{icon} 來決定您想要收到通知的特定主題、類別和標籤。如需了解更多，請參閱您的 <a href="%{preferencesUrl}">通知偏好</a>。
      no_notifications_page_title: "您尚未收到任何通知"
      dynamic_favicon: "在瀏覽器小圖示上顯示計數\\bIcon"
      skip_new_user_tips:
        description: "跳過新使用者登入時的提示和徽章"
      theme_default_on_all_devices: "在所有裝置上設為預設佈景主題"
      color_scheme: "調色盤"
      color_schemes:
        default_description: "預設佈景主題"
        undo: "重置"
        regular: "普通"
        dark: "夜間模式"
        default_dark_scheme: "(網站預設值)"
      dark_mode: "夜間模式"
      text_size_default_on_all_devices: "在所有裝置上設為預設文字大小"
      allow_private_messages: "允許其他使用者寄送個人訊息給我"
      external_links_in_new_tab: "在新分頁中開啟所有外部連結"
      enable_quoting: "允許引用劃記文字"
      experimental_sidebar:
        enable: "啟用側選單"
        options: "選項"
        navigation_section: "導覽"
      change: "修改"
      featured_topic: "特色主題"
      moderator: "%{user} 是板主"
      admin: "%{user} 是管理員"
      moderator_tooltip: "該使用者為板主"
      admin_tooltip: "該使用者為管理員"
      silenced_tooltip: "該使用者已被禁言"
      suspended_notice: "該使用者已被停權至 %{date}。"
      suspended_permanently: "該使用者已被停權。"
      suspended_reason: "原因: "
      github_profile: "GitHub"
      email_activity_summary: "活動摘要"
      mailing_list_mode:
        label: "郵件列表模式"
        enabled: "啟用郵件列表模式"
        instructions: |
          此設定將複寫活動摘要。<br />
          靜音話題和分類不包含在這些郵件中。
        individual: "每當有新貼文時，傳送郵件通知給我"
        individual_no_echo: "除了我的貼文以外，每當有新貼文時，傳送郵件通知給我"
        many_per_day: "每當有新貼文時，傳送郵件通知給我。（每天約 %{dailyEmailEstimate} 封）"
        few_per_day: "每當有新貼文時，傳送郵件通知給我。（每天約 2 封）"
        warning: "已啟用郵寄名單模式。郵件通知設定已被複寫。"
      tag_settings: "標籤"
      watched_tags: "已關注"
      watched_tags_instructions: "自動關注該標籤中的所有話題。您會收到新貼文或新話題的通知，話題旁的數字表示新貼文數。"
      tracked_tags: "已追蹤"
      tracked_tags_instructions: "您將會自動追蹤任何含有這些標籤的話題。新貼文數量將顯示在每個話題後。"
      muted_tags: "靜音"
      muted_tags_instructions: "您將不會收到任何有這些標籤的新話題通知，它們也不會出現在最新話題列表。"
      watched_categories: "已關注"
      watched_categories_instructions: "你將自動關注這些分類中的所有話題。當有新貼文與新話題時，你會收到通知，新貼文的數量也將顯示在話題旁邊。"
      tracked_categories: "追蹤"
      tracked_categories_instructions: "你將自動追蹤這些分類中的所有話題。新貼文數量將顯示在話題旁邊。"
      watched_first_post_categories: "關注第一則貼文"
      watched_first_post_categories_instructions: "你將會收到這些分類中新話題的第一則貼文的通知。"
      watched_first_post_tags: "關注第一則貼文"
      watched_first_post_tags_instructions: "你將會收到這些標籤中新話題的第一則貼文的通知。"
      muted_categories: "靜音"
      muted_categories_instructions: "你將不會在收到任何與這些分類中的新話題有關的通知。它們亦不會再出現於分類或最新頁面中。"
      regular_categories: "一般"
      no_category_access: "板主權限不足，無法使用儲存功能"
      delete_account: "刪除我的帳號"
      delete_account_confirm: "你真的要刪除帳號嗎？刪除後將無法還原。"
      deleted_yourself: "你的帳號已成功刪除"
      delete_yourself_not_allowed: "若你想刪除你的帳號，請聯絡站方。"
      unread_message_count: "訊息"
      admin_delete: "刪除"
      users: "使用者"
      muted_users: "靜音"
      allowed_pm_users: "允許的"
      allow_private_messages_from_specific_users: "只允許指定的使用者寄送個人訊息給我"
      ignored_users: "忽略"
      tracked_topics_link: "顯示"
      apps: "應用"
      revoke_access: "撤銷許可"
      undo_revoke_access: "解除撤銷許可"
      api_approved: "已通過審核："
      api_last_used_at: "最近使用於："
      theme: "佈景主題"
      home: "預設首頁"
      staged: "暫存"
      messages:
        inbox: "收件匣"
        personal: "個人的"
        latest: "最新"
        sent: "送出"
        unread: "未讀"
        unread_with_count:
          other: "未讀 (%{count})"
        new: "新的"
        new_with_count:
          other: "近期 (%{count})"
        archive: "封存"
        groups: "我的群組"
        move_to_inbox: "移動到收件匣"
        move_to_archive: "封存"
        failed_to_move: "移動所選郵件失敗（請檢查網路連線）"
        tags: "標記"
        all_tags: "所有標記"
        read_more: "想看更多？到<a href='%{basePath}/u/%{username}/messages'>個人訊息</a>瀏覽其他訊息。"
      preferences_nav:
        account: "帳號"
        security: "安全性"
        profile: "基本資料"
        emails: "電子郵件"
        notifications: "通知"
        tracking: "跟蹤"
        categories: "分類"
        users: "使用者"
        tags: "標籤"
        interface: "界面"
        apps: "應用"
      change_password:
        success: "( 寄出的郵件 )"
        in_progress: "( 正在傳送郵件 )"
        error: "( 錯誤 )"
        action: "寄出重設密碼的郵件"
        set_password: "設定密碼"
        choose_new: "選擇一個新密碼"
        choose: "選擇一個密碼"
        title: "寄出密碼"
      second_factor_backup:
        regenerate: "重新產生"
        disable: "禁用"
        manage:
          other: "你還剩下 <strong>%{count}</strong> 個可使用的備用碼"
        copy_to_clipboard: "複製至剪貼簿"
        copy_to_clipboard_error: "複製至剪貼簿時發生錯誤"
        copied_to_clipboard: "複製至剪貼簿"
        remaining_codes:
          other: "你還剩下 <strong>%{count}</strong> 個可使用的備用碼"
        codes:
          title: "已產生備用碼"
          description: "每個備用碼僅可使用一次。請將它們保存在安全且可被找到的地方。"
      second_factor:
        title: "兩步驟驗證"
        enable: "管理兩步驟驗證"
        name: "名稱"
        label: "代碼"
        rate_limit: "嘗試其他驗證代碼前請稍後"
        enable_description: |
          使用可支援的 app 掃描此 QR Code（<a href="https://www.google.com/search?q=authenticator+apps+for+android" target="_blank">安卓</a> – <a href="https://www.google.com/search?q=authenticator+apps+for+ios" target="_blank">iOS</a>）並輸入您的認證碼。
        disable_description: "請從您的應用程式輸入驗證碼"
        show_key_description: "手動輸入"
        disable: "禁用"
        delete: "刪除"
        save: "儲存"
        edit: "編輯"
        security_key:
          register: "註冊"
          iphone_default_name: "iPhone"
          android_default_name: "安卓"
          save: "儲存"
          name_required_error: "您必須提供安全金鑰名稱"
      passkeys:
        save: "保存"
        added_date: "已新增 %{date}"
      change_about:
        title: "修改關於我"
        error: "修改設定值時發生錯誤"
      change_username:
        title: "修改使用者名稱"
        confirm: "確定要修改你的使用者名稱嗎？"
        taken: "抱歉，此使用者名稱已經有人使用。"
        invalid: "此使用者名稱無效，只能使用數字與英文字母。"
      add_email:
        title: "新增電子郵件"
        add: "添加"
      change_email:
        title: "修改電子郵件地址"
        taken: "抱歉，此電子郵件地址無效。"
        error: "修改你的電子郵件地址時發生錯誤，可能此電子郵件地址已經有人使用?"
        success: "我們已經寄出一封郵件至此電子郵件地址，請遵照說明進行確認。"
        success_staff: "我們已傳送一封電子郵件至你目前的信箱。請根據確認指示進行操作。"
        confirm_success: "你的電子郵箱已更新。"
      change_avatar:
        title: "設定個人資料圖片"
        letter_based: "系統分配的個人資料圖片"
        uploaded_avatar: "自訂圖片"
        uploaded_avatar_empty: "新增一張自訂圖片"
        upload_title: "上傳你的圖片"
        image_is_not_a_square: "警告：我們裁切了你的圖片，因為該圖片不是正方形的。"
      change_profile_background:
        title: "個人檔案標頭"
        instructions: "個人檔案標頭將會置中以及預設1110px的寬度。"
      change_card_background:
        title: "使用者卡背景"
        instructions: "背景會被置中，且默認寬度為850px。"
      change_featured_topic:
        title: "特色主題"
        instructions: "此主題的連結將顯示您的使用者卡和個人檔案上。"
      email:
        title: "電子郵件"
        primary: "主要電子郵件"
        secondary: "次要電子郵件"
        primary_label: "主要"
        update_email: "修改電子郵件地址"
        destroy: "移除電子信箱"
        add_email: "新增備用電子郵件"
        no_secondary: "無次要電子郵件"
        ok: "我們將寄一封確認郵件給您。"
        required: "請輸入電子郵件地址"
        invalid: "請輸入有效的電子郵件地址。"
        authenticated: "你的 Email 已由 %{provider} 驗證完成。"
        frequency:
          other: "我們只會在您 %{count} 分鐘內沒有活動時，才會寄送電郵通知給您。"
      associated_accounts:
        title: "關聯帳號"
        connect: "連結"
        revoke: "撤銷"
        cancel: "取消"
        not_connected: "（無任何連結）"
      activate_account:
        action: "點擊此處啟用你的帳戶"
        already_done: "抱歉，此帳號啟用連結已經失效。可能你的帳號已經啟用了。"
        please_continue: "你的新帳號已啟用；即將轉到主頁。"
        continue_button: "結束!"
        welcome_to: "歡迎來到 %{site_name}！"
        approval_required: "你的論壇帳號需要由板主手動審核後才可使用。當你的帳號獲得批准，你將收到電子郵件通知。"
      name:
        title: "名稱"
        instructions: "您的全名 (選填)"
        instructions_required: "您的暱稱"
        required: "請輸入名稱"
        too_short: "你的暱稱太短。"
        ok: "你的暱稱符合要求。"
      username:
        title: "使用者名稱"
        short_instructions: "其他人可以輸入 @%{username} 提及你。"
        available: "你的使用者名稱可以使用。"
        not_available: "無法使用，請試試看 %{suggestion}？"
        not_available_no_suggestion: "不可使用"
        too_short: "你的使用者名稱太短。"
        too_long: "你的使用者名稱太長。"
        prefilled: "電子郵件地址與此註冊的使用者名稱相符。"
        required: "請輸入使用者名稱"
        edit: "編輯使用者名稱"
      locale:
        title: "界面語言"
        instructions: "使用者介面的語言，當頁面重新整理的時候會更換成你的設定。"
        default: "(default)"
        any: "任何"
      homepage:
        default: "(default)"
      password_confirmation:
        title: "再次輸入密碼"
      invite_code:
        title: "邀請代碼"
      auth_tokens:
        title: "最近使用的裝置"
        details: "詳細訊息"
        log_out_all: "登出所有裝置"
        not_you: "不是你嗎？"
        show_all: "顯示全部（%{count}）"
        show_few: "顯示更少"
        was_this_you: "這是你嗎？"
        was_this_you_description: "若這不是你，建議你修改你的密碼並登出所有裝置。"
        browser_and_device: "%{device} 上的 %{browser}"
        secure_account: "增強我的帳號安全性"
        latest_post: "最近的貼文…"
      last_posted: "最近發表"
      last_seen: "出現時間"
      created: "建立日期"
      log_out: "登出"
      location: "位置"
      website: "網站"
      email_settings: "電子郵件"
      enable_physical_keyboard: "支援iPad外接鍵盤"
      text_size:
        title: "文字大小"
        smallest: "最小"
        smaller: "小"
        normal: "一般"
        larger: "大"
        largest: "最大"
      title_count_mode:
        title: "背景頁面標題顯示計數："
        notifications: "新的通知"
        contextual: "新的頁面內容"
      like_notification_frequency:
        title: "使用者被讚時通知提醒"
        always: "總是"
        first_time_and_daily: "每天首個被讚"
        first_time: "歷史首個被讚"
        never: "永不"
      email_previous_replies:
        title: "郵件底部包含歷史回覆"
        unless_emailed: "首次"
        always: "總是"
        never: "永不"
      email_digests:
        title: "當我沒瀏覽這裡時，傳送熱門話題與回覆的電子郵件摘要給我"
        every_30_minutes: "每 30 分鐘"
        every_hour: "每小時"
        daily: "每天"
        weekly: "每週"
        every_month: "每個月"
        every_six_months: "每半年"
      email_level:
        title: "當我被引用、回覆、提到我的 @username，或者我看過的類別、標籤或主題中有新的活動時，請寄電子郵件給我"
        always: "總是"
        only_when_away: "只在離開時"
        never: "永不"
      email_messages_level: "當我收到個人訊息時，請寄電子郵件給我"
      include_tl0_in_digests: "摘要郵件中包含新使用者的內容"
      email_in_reply_to: "郵件中包含回覆你的內容節選"
      other_settings: "其它"
      categories_settings: "分類"
      topics_settings: "討論話題"
      new_topic_duration:
        label: "視為新話題的條件"
        not_viewed: "我未看過的討論"
        last_here: "我上次到訪後的討論"
        after_1_day: "昨天發佈的討論"
        after_2_days: "過去兩天發佈的討論"
        after_1_week: "過去一週發佈的討論"
        after_2_weeks: "過去兩週發佈的討論"
      auto_track_topics: "自動追蹤我參與的討論"
      auto_track_options:
        never: "永不"
        immediately: "立即"
        after_30_seconds: "30 秒後"
        after_1_minute: "一分鐘後"
        after_2_minutes: "兩分鐘後"
        after_3_minutes: "三分鐘後"
        after_4_minutes: "四分鐘後"
        after_5_minutes: "五分鐘後"
        after_10_minutes: "十分鐘後"
      notification_level_when_replying:
        do_nothing: "不做任何動作"
      invited:
        title: "邀請"
        pending_tab: "等待中"
        pending_tab_with_count: "等待中 (%{count})"
        expired_tab: "已過期"
        redeemed_tab: "接受日期"
        redeemed_tab_with_count: "接受日期 (%{count})"
        invited_via: "邀請函"
        groups: "群組"
        topic: "話題"
        edit: "編輯"
        remove: "移除"
        copy_link: "取得連結"
        reinvite: "重新送出電子郵件"
        reinvited: "邀請已經重送"
        removed: "已移除"
        user: "受邀請的使用者"
        none: "沒有可顯示的邀請"
        truncated:
          other: "只顯示前 %{count} 個邀請。"
        redeemed: "已接受的邀請"
        redeemed_at: "接受日期"
        pending: "尚未接受的邀請"
        topics_entered: "參與的話題"
        posts_read_count: "已讀的貼文"
        expired: "此邀請已過期"
        remove_all: "刪除過期的邀請"
        removed_all: "已移除所有過期的邀請！"
        remove_all_confirm: "您是否確定要移除所有過期的邀請？"
        reinvite_all_confirm: "您確定要重新寄出所有邀請嗎?"
        time_read: "閱讀時間"
        days_visited: "到訪天數"
        account_age_days: "帳號已建立 (天)"
        create: "邀請"
        valid_for: "邀請連結只對這個郵件地址有效：%{email}"
        invite_link:
          success: "邀請連結生成成功！"
        invite:
          copy_link: "複製連結"
          show_advanced: "顯示進階選項"
          hide_advanced: "隱藏進階選項"
          update_invite: "更新"
          cancel: "取消"
        bulk_invite:
          none: "此頁面上沒有邀請函顯示。"
          error: "上傳的檔案必須是 csv 格式。"
      password:
        title: "密碼"
        common: "此密碼太簡單。"
        same_as_username: "密碼與使用者名稱相同"
        same_as_email: "你的密碼與電郵相同。"
        ok: "你的密碼符合要求。"
        instructions:
          other: "至少 %{count} 個字元"
      summary:
        title: "摘要"
        stats: "統計"
        time_read: "閱讀時間"
        recent_time_read: "最近的閱讀時間"
        topic_count:
          other: "話題已開啟"
        post_count:
          other: "貼文已建立"
        likes_given:
          other: "已送出"
        likes_received:
          other: "已接收"
        days_visited:
          other: "到訪天數"
        topics_entered:
          other: "已讀話題"
        posts_read:
          other: "讀過的貼文"
        bookmark_count:
          other: "書籤"
        top_replies: "最佳回覆"
        no_replies: "暫無回覆。"
        more_replies: "更多回覆"
        top_topics: "熱門話題"
        no_topics: "暫無話題。"
        more_topics: "更多話題"
        top_badges: "熱門徽章"
        no_badges: "還沒有徽章。"
        more_badges: "更多徽章"
        top_links: "最佳連結"
        no_links: "暫無連結"
        most_liked_by: "誰得到最多讚"
        most_liked_users: "讚誰最多"
        most_replied_to_users: "最多回覆至"
        no_likes: "暫無讚"
        top_categories: "熱門分類"
        topics: "話題"
        replies: "回覆"
      ip_address:
        title: "最近的 IP 位址"
      registration_ip_address:
        title: "註冊之 IP 位址"
      avatar:
        title: "個人資料圖片"
        header_title: "個人頁面、訊息、書籤和設置"
      title:
        title: "頭銜"
        none: "(無)"
      flair:
        none: "(無)"
      status:
        title: "自訂狀態"
        not_set: "未設定"
      primary_group:
        title: "主要群組"
        none: "(無)"
      filters:
        all: "全部"
      stream:
        posted_by: "發表者"
        sent_by: "寄件者"
        private_message: "訊息"
        the_topic: "話題"
    user_status:
      save: "儲存"
    user_tips:
      button: "了解！"
      suggested_topics:
        title: "繼續閱讀！"
    errors:
      prev_page: "當嘗試載入"
      reasons:
        network: "網絡錯誤"
        server: "伺服器錯誤"
        forbidden: "拒絕存取"
        unknown: "錯誤"
        not_found: "找不到頁面"
      desc:
        network: "請檢查你的網絡連線。"
        network_fixed: "似乎沒有問題了"
        server: "錯誤代碼：%{status}"
        forbidden: "你不允許瀏覽此處。"
        not_found: "沒有這個頁面"
        unknown: "發生錯誤。"
      buttons:
        back: "返回"
        again: "請再試一次"
        fixed: "載入頁面"
    modal:
      close: "關閉"
    form_kit:
      reset: 重置
      optional: 選擇性
      errors:
        required: "必要設定"
        too_short:
          other: "必須至少 %{count} 個字"
    close: "關閉"
    logout: "已登出"
    refresh: "重新整理"
    home: "主頁"
    read_only_mode:
      enabled: "站點正處於只讀模式。你可以繼續瀏覽，但是回覆、讚和其他操作暫時被禁用。"
      login_disabled: "在唯讀模式下不能登入"
      logout_disabled: "站點在只讀模式下無法登出。"
    mute: 靜音
    unmute: 取消靜音
    last_post: 最新貼文
    time_read: 已讀
    time_read_recently: "最近"
    time_read_tooltip: "已閱讀 %{time_read}"
    time_read_recently_tooltip: "%{time_read} 總共閱讀時間 (%{recent_time_read} 在最近 60 天)"
    last_reply_lowercase: 最新回覆
    replies_lowercase:
      other: 回覆
    signup_cta:
      sign_up: "註冊"
      hide_forever: "不了"
      intro: "你好！:heart_eyes: 看起來你挺喜歡這樣的討論，可是你還沒有註冊帳號。"
    offline_indicator:
      refresh_page: "重新整理頁面"
    summary:
      description:
        other: "有 <b>%{count}</b> 個回覆。"
      buttons:
        generate: "總結"
        regenerate: "重新產生"
      disable: "顯示所有貼文"
      show_all_label: "顯示全部"
    deleted_filter:
      enabled_description: "這個話題含有被刪除的回覆，這些回覆已被隱藏。"
      disabled_description: "話題內刪除的回復已被顯示。"
      enable: "隱藏已刪除的貼文"
      disable: "顯示已刪除的貼文"
    private_message_info:
      title: "訊息"
      leave_message: "確定要移除這個訊息嗎？"
      remove_allowed_user: "確定將 %{name} 從對話中移除？"
      remove_allowed_group: "確定將 %{name} 從對話中移除？"
      leave: "離開"
      remove_user: "移除使用者"
    email: "電子郵件"
    username: "使用者名稱"
    last_seen: "出現時間"
    created: "已建立"
    created_lowercase: "已建立"
    trust_level: "信任等級"
    search_hint: "使用者名稱、電子郵件、或是IP位址"
    create_account:
      header_title: "歡迎!"
      disclaimer: "註冊即表示您同意 <a href='%{privacy_link}' target='blank'>隱私政策</a> 和 <a href='%{tos_link}' target='blank'>服務條款</a>。"
      title: "註冊"
      failed: "發生了某些錯誤，可能此電子郵件地址已經註冊過，請試試看忘記密碼連結"
      progress_bar:
        signup: "註冊"
        approve: "批准"
        login: "登入"
    forgot_password:
      title: "寄出密碼"
      action: "我忘了我的密碼"
      invite: "請輸入使用者名稱或電子郵件地址，我們將寄給你重設密碼的郵件。"
      reset: "重設密碼"
      complete_username: "如果有帳號符合你輸入的使用者名稱 <b>%{username}</b>，你應該很快就會收到重設密碼的電子郵件。"
      complete_email: "如果有帳號符合你輸入的電子郵件地址 <b>%{email}</b>，你應該很快就會收到重設密碼的電子郵件。"
      complete_username_not_found: "沒有帳號使用 <b>%{username}</b> 這個使用者名稱"
      complete_email_not_found: "沒有帳號使用 <b>%{email}</b>"
      help: "沒收到信嗎？ 請先檢查您的垃圾信件匣。<p>不確定您使用的是哪個信箱嗎？ 輸入查看該信箱是否已註冊。</p><p>如果您已經無法登入您帳號所使用的信箱，請與<a href='%{basePath}/about'>管理員</a>聯繫。</p>"
      button_ok: "確定"
      button_help: "幫助"
    email_login:
      link_label: "傳送登入連結的email給我"
      button_label: "透過email"
      complete_username: "如果帳號符合使用者名稱<b>%{username}</b>，您很快會收到一封含有登入連結的email。"
      complete_email: "如果帳號符合<b>%{email}</b>，您很快會收到一封含有登入連結的email。"
      complete_username_found: "有一個帳號符合使用者名稱<b>%{username}</b>，您很快會收到一封含有登入連結的email。"
      complete_email_found: "有一個帳號符合<b>%{email}</b>，您很快會收到一封含有登入連結的email。"
      complete_username_not_found: "沒有符合使用者名稱<b>%{username}</b>的帳號"
      complete_email_not_found: "沒有符合<b>%{email}</b>的帳號"
      confirm_title: 繼續連接至 %{site_name}
    login:
      title: "登入"
      username: "使用者"
      password: "密碼"
      show_password: "顯示"
      hide_password: "隱藏"
      show_password_title: "顯示密碼"
      hide_password_title: "隱藏密碼"
      second_factor_title: "兩步驟驗證"
      second_factor_description: "請輸入應用程式中的驗證碼："
      second_factor_backup_description: "請輸入一組您的備用碼"
      caps_lock_warning: "大寫鎖定中"
      error: "未知的錯誤"
      rate_limit: "嘗試重新登入前請先等待"
      blank_username: "請輸入您的電子郵件或使用者名稱。"
      blank_username_or_password: "請輸入你的電子郵件或者使用者名稱，以及密碼。"
      reset_password: "重設密碼"
      or: "或"
      awaiting_activation: "你的帳號目前尚未啟用，請點選忘記密碼的連結來重新寄出一封認證信。"
      awaiting_approval: "你的帳號尚未通過工作人員的審核，當審核通過時你會收到電子郵件通知。"
      requires_invite: "抱歉，只有受邀請者才能進入此論壇。"
      not_activated: "你還無法登入，我們之前曾將啟用帳號的電子郵件寄至 <b>%{sentTo}</b>，請從該電子郵件啟用你的帳號。"
      admin_not_allowed_from_ip_address: "你無法透過此 IP 登入成為管理員。"
      resend_activation_email: "按這裡重新寄出啟用帳號的電子郵件。"
      activate_account: "啟用帳號"
      resend_title: "重新寄出認證信"
      change_email: "更換電子郵件"
      provide_new_email: "提供新的電子郵件，我們將把認證信重新寄給您。"
      submit_new_email: "更換電子郵件"
      sent_activation_email_again: "我們已經將啟用帳號的電子郵件寄至 <b>%{currentEmail}</b>，你可能幾分鐘後才會收到，如果一直沒收到，請檢查垃圾郵件資料夾。"
      sent_activation_email_again_generic: "啟用帳號的電子郵件已寄出 ，你可能幾分鐘後才會收到，如果一直沒收到，請檢查垃圾郵件資料夾。"
      to_continue: "請登入"
      preferences: "需要登入後更改設置"
      not_approved: "您的帳號尚未通過審核。一旦您的帳號通過審核，就會傳送電子郵件通知您。"
      google_oauth2:
        name: "Google"
        title: "使用 Google 登入"
        sr_title: "使用 Google 登入"
      twitter:
        name: "Twitter"
        title: "使用 Twitter 登入"
        sr_title: "使用 Twitter 登入"
      instagram:
        name: "Instagram"
        title: "使用 Instagram 登入"
        sr_title: "使用 Instagram 登入"
      facebook:
        name: "Facebook"
        title: "使用 Facebook 登入"
        sr_title: "使用 Facebook 登入"
      github:
        name: "GitHub"
        title: "使用 GitHub 登入"
        sr_title: "使用 GitHub 登入"
      discord:
        name: "Discord"
        title: "使用 Discord 登入"
        sr_title: "使用 Discord 登入"
      second_factor_toggle:
        totp: "請改用身份驗證應用程式"
        backup_code: "請改用備用碼"
    invites:
      accept_title: "邀請函"
      welcome_to: "歡迎來到 %{site_name}！"
      invited_by: "您被邀請，來自："
      social_login_available: "你也可以透過其他相同 email 的社交帳號登入。"
      your_email: "您帳號的電郵地址是 <b>%{email}</b>"
      accept_invite: "接受邀請"
      success: "你的帳號已被建立，且您已經登入了。"
      name_label: "姓名"
      password_label: "密碼"
    password_reset:
      continue: "繼續連接至 %{site_name}"
    emoji_set:
      apple_international: "Apple/國際化"
      google: "Google"
      twitter: "Twitter"
      win10: "Win10"
      google_classic: "Google Classic"
      facebook_messenger: "Facebook Messenger"
    category_page_style:
      categories_only: "僅分類"
      categories_with_featured_topics: "有精選話題的分類"
      categories_and_latest_topics: "分類和最新話題"
      categories_and_top_topics: "分類與熱門話題"
      categories_boxes: "子分類欄"
      categories_boxes_with_topics: "精選話題欄"
    full_name_requirement:
      required_at_signup: "必要設定"
      optional_at_signup: "選擇性"
    shortcut_modifier_key:
      shift: "Shift"
      ctrl: "Ctrl"
      alt: "Alt"
    category_row:
      topic_count:
        other: "%{count}個話題在此分類"
    select_kit:
      delete_item: "刪除 %{name} 個"
      default_header_text: 選取…
      no_content: 找不到符合的項目
      filter_placeholder: 搜尋…
      create: "建立：'%{content}'"
      max_content_reached:
        other: "您只能選擇%{count}個項目"
      min_content_not_reached:
        other: "至少要選擇%{count}個項目"
      components:
        categories_admin_dropdown:
          title: "管理分類"
        bulk_select_topics_dropdown:
          title: "批次操作"
        bulk_select_bookmarks_dropdown:
          title: "批次操作"
    date_time_picker:
      from: 自
      to: 至
    emoji_picker:
      filter_placeholder: 搜尋表情符號
      smileys_&_emotion: 表情符號
      people_&_body: 人們
      animals_&_nature: 動物與自然
      food_&_drink: 食物和飲料
      travel_&_places: 旅行與地點
      activities: 活動
      objects: 物品
      symbols: 象徵<br>
      flags: 檢舉
      recent: 最近使用過的
      default_tone: 膚色深度：0
      light_tone: 膚色深度：1
      medium_light_tone: 膚色深度：2
      medium_tone: 膚色深度：3
      medium_dark_tone: 膚色深度：4
      dark_tone: 膚色深度：5
      default: 自訂表情符號
    shared_drafts:
      title: "共享草稿"
      destination_category: "指定分類"
      publish: "發佈共享草稿"
      confirm_publish: "您確定要發佈這份草稿嗎？"
    composer:
      emoji: "表情符號 :)"
      options: "選項"
      whisper: "密談"
      unlist: "不公開"
      add_warning: "這是正式警告。"
      toggle_whisper: "切換密談"
      toggle_unlisted: "切換 不公開"
      insert_table: "插入表格"
      posting_not_on_topic: "你想要回覆哪個話題?"
      saved_local_draft_tip: "本地儲存完畢"
      drafts_offline: "離線草稿"
      edit_conflict: "編輯衝突"
      esc: "退出"
      ok_proceed: "好的，繼續"
      group_mentioned_limit:
        other: "<b>提醒</b>你提及了<a href='%{group_link}'>%{group}</a>，但此群組的人數多於管理員配置的提及人數上限（%{count}位），因此不會有任何人收到通知。"
      duplicate_link: "您連到<b>%{domain}</b>的連結已被<b>@%{username}</b><a href='%{post_url}'>於%{ago}前發在其他話題下的回覆</a>，確定要再次發佈嗎？"
      error:
        title_missing: "標題為必填欄位"
        title_too_short:
          other: "標題必須至少 %{count} 個字"
        title_too_long:
          other: "標題不能超過 %{count} 個字"
        post_length:
          other: "貼文必須至少 %{count} 個字。"
        try_like: "您用過%{heart}了嗎？"
        category_missing: "你必須選擇一個分類。"
        tags_missing:
          other: "您至少必須選擇%{count}個標籤"
      save_edit: "儲存編輯"
      overwrite_edit: "覆寫編輯"
      reply: "回覆"
      cancel: "取消"
      create_topic: "開啟話題"
      create_whisper: "悄悄話"
      create_shared_draft: "建立共享草稿"
      edit_shared_draft: "編輯共享草稿"
      title_placeholder: "用一個簡短的句子來描述想討論的內容。"
      title_or_link_placeholder: "鍵入標題，或貼上一個連結在這裡"
      edit_reason_placeholder: "你為什麼做編輯?"
      topic_featured_link_placeholder: "在標題裡輸入連結"
      remove_featured_link: "移除標題裡的連結"
      reply_placeholder: "在這裡輸入內文，可以使用 Markdown、BBCode 或 HTML 來格式化文字，也可以拖曳或貼上圖片。"
      reply_placeholder_no_images: "在這裡輸入內文，可以使用 Markdown、BBCode 或 HTML 來格式化文字。"
      reply_placeholder_choose_category: "輸入前，必須先選擇分類"
      view_new_post: "檢視你的新貼文。"
      saving: "正在儲存"
      saved: "儲存完畢!"
      quote_post_title: "引用完整貼文"
      bold_label: "B"
      bold_title: "粗體"
      bold_text: "粗體字"
      italic_label: "I"
      italic_title: "斜體"
      italic_text: "斜體字"
      link_title: "超連結"
      link_description: "在此輸入超連結的描述"
      link_dialog_title: "插入超連結"
      link_optional_text: "標題 (可選填)"
      blockquote_title: "塊引用"
      blockquote_text: "塊引用"
      code_title: "預先格式化文字"
      code_text: "以 4 格空白將文字縮排"
      paste_code_text: "輸入或貼上代碼"
      upload_title: "上傳"
      upload_description: "在此輸入上傳的描述"
      olist_title: "編號清單"
      ulist_title: "符號清單"
      list_item: "清單項目"
      toggle_direction: "切換方向"
      help: "Markdown 編輯說明"
      collapse: "縮小編輯版面"
      open: "打開編輯版面"
      abandon: "關閉編輯並放棄草稿"
      enter_fullscreen: "進入全螢幕編輯"
      exit_fullscreen: "離開全螢幕編輯"
      modal_ok: "確定"
      cant_send_pm: "抱歉，你不能發訊息給 %{username} 。"
      yourself_confirm:
        title: "忘記填收信人了嗎？"
        body: "目前訊息只有發給你自己！"
      admin_options_title: "此話題可選用之工作人員設定選項"
      composer_actions:
        reply: 回覆
        draft: 草稿
        edit: 編輯
        reply_to_post:
          desc: 回應特定貼文
        reply_as_new_topic:
          label: 以「連結話題」回應
          desc: 創立新話題來連結此話題
        reply_to_topic:
          label: 回應話題
          desc: 回應本話題而非特定貼文
        toggle_whisper:
          label: 切換為悄悄話
          desc: 悄悄話只有管理員能見
        create_topic:
          label: "新增話題"
        shared_draft:
          label: "共享草稿"
        toggle_topic_bump:
          label: "回應但不讓貼文浮上來"
          desc: "回覆而不改變最新回應日期"
      reload: "重新載入"
      ignore: "忽略"
    notifications:
      tooltip:
        regular:
          other: "%{count}則未讀通知"
        message:
          other: "%{count}則未讀訊息"
      title: "當有人以「@使用者名稱」提及您、回覆您的貼文、或是傳送訊息給您的時候通知您的設定。"
      none: "目前無法載入通知。"
      empty: "未找到任何通知。"
      post_approved: "你的貼文已通過"
      reviewable_items: "需要審查的項目"
      watching_first_post_label: "新增話題"
      mentioned: "<span>%{username}</span> %{description}"
      group_mentioned: "<span>%{username}</span> %{description}"
      quoted: "<span>%{username}</span> %{description}"
      bookmark_reminder: "<span>%{username}</span> %{description}"
      replied: "<span>%{username}</span> %{description}"
      posted: "<span>%{username}</span> %{description}"
      watching_category_or_tag: "<span>%{username}</span> %{description}"
      edited: "<span>%{username}</span> %{description}"
      liked: "<span>%{username}</span> %{description}"
      liked_2: "<span class='double-user'>%{username}、%{username2}</span> %{description}"
      liked_by_2_users: "%{username}、%{username2}"
      liked_consolidated_description:
        other: "說你的%{count}則貼文讚"
      liked_consolidated: "<span>%{username}</span> %{description}"
      linked_consolidated: "<span>%{username}</span> %{description}"
      private_message: "<span>%{username}</span> %{description}"
      invited_to_private_message: "<p><span>%{username}</span> %{description}"
      invited_to_topic: "<span>%{username}</span> %{description}"
      invitee_accepted: "<span>%{username}</span> 接受了您的邀請"
      moved_post: "<span>%{username}</span> 移動 %{description}"
      linked: "<span>%{username}</span> %{description}"
      granted_badge: "得到 '%{description}'"
      topic_reminder: "<span>%{username}</span> %{description}"
      watching_first_post: "<span>新話題</span> %{description}"
      reaction: "<span>%{username}</span> %{description}"
      reaction_2: "<span>%{username}、%{username2}</span> %{description}"
      admin_problems: "有新的建議出現在後台儀表板"
      dismiss_confirmation:
        dismiss: "忽略"
        cancel: "取消"
      group_message_summary:
        other: "您的收件匣中有%{count}則訊息"
      popup:
        mentioned: '%{username}在“%{topic}”提及了你 - %{site_title}'
        group_mentioned: '%{username}在“%{topic}”提及了你 - %{site_title}'
        quoted: '%{username}在“%{topic}”引用了你的貼文 - %{site_title}'
        replied: '%{username}在“%{topic}”回覆了你 - %{site_title}'
        posted: '%{username}在“%{topic}”中發佈了貼文 - %{site_title}'
        private_message: '%{username} 在 "%{topic}" 中私訊了你- %{site_title}'
        linked: '%{username}在“%{topic}”中連結了你的貼文 - %{site_title}'
        watching_first_post: '%{username} 在 "%{topic}"中開啟了新話題 - %{site_title}'
        watching_category_or_tag: '%{username} 在"%{topic}" 中發文 - %{site_title}'
        confirm_title: "通知已啟用-%{site_title}"
        confirm_body: "成功! 通知已啟用"
        custom: "新的通知由%{username}在%{site_title}"
      titles:
        edited: "已編輯"
        liked: "新的讚"
        watching_first_post: "新話題"
        liked_consolidated: "新的讚"
        post_approved: "貼文已通過審核"
        admin_problems: "有新的建議出現在後台儀表板"
    upload_selector:
      uploading: "正在上傳"
      select_file: "選取檔案"
      default_image_alt_text: 圖片
    search:
      sort_by: "排序"
      relevance: "最相關"
      latest_post: "最新貼文"
      latest_topic: "最新話題"
      most_viewed: "最多閱覽人次"
      most_liked: "最多讚"
      select_all: "選擇全部"
      clear_all: "清除全部"
      too_short: "你的搜尋詞語太短。"
      result_count:
        other: "關於<span class='term'>%{term}</span>的<span>%{count}%{plus} 個結果 </span>"
      title: "搜尋"
      full_page_title: "搜尋"
      results: "結果"
      no_results: "未找到任何結果。"
      no_more_results: "沒有找到更多的結果。"
      post_format: "#%{post_number} %{username}"
      results_page: "'%{term}' 的搜尋結果"
      more_results: "還有更多結果。請嘗試縮小搜尋條件。"
      cant_find: "找不到你想找的嗎？"
      start_new_topic: "或許你可以開啟一個新的話題？"
      or_search_google: "或是嘗試利用 Google 搜尋:"
      search_google: "嘗試利用 Google 搜尋:"
      search_google_button: "Google"
      search_button: "搜尋"
      categories: "分類"
      tags: "標記"
      in: "在"
      type:
        users: "使用者"
        categories: "分類"
      context:
        user: "搜尋 @%{username} 的貼文"
        category: "搜尋 #%{category} 分類"
        topic: "搜尋此話題"
        private_messages: "搜尋訊息"
      advanced:
        posted_by:
          label: 發文者
        in_category:
          label: 已分類
        in_group:
          label: 在群組中
        with_badge:
          label: 有徽章
        with_tags:
          label: 已標記
        filters:
          title: 只有標題吻合
          likes: 我按了讚的
          posted: 我發了文的
          watching: 我正在關注
          tracking: 我正在追蹤
          private: 在我的訊息
          bookmarks: 我加入書籤的
          first: 是第一篇文
          pinned: 是置頂的
          seen: 我已讀的
          unseen: 我還未讀的
          wiki: 是公共編輯的
          all_tags: 以上所有的標籤
        statuses:
          label: 當話題
          open: 是開放的
          closed: 是關閉的
          archived: 已經封存的
          noreplies: 沒有回覆
          single_user: 只有一個使用者參與
        post:
          count:
            label: 貼文
          min:
            placeholder: 最小值
          max:
            placeholder: 最大值
          time:
            label: 發表於
            before: 之前
            after: 之後
        views:
          label: 瀏覽
        min_views:
          placeholder: 最小值
        max_views:
          placeholder: 最大值
    hamburger_menu: "選單"
    new_item: "新增"
    go_back: "返回"
    not_logged_in_user: "使用者頁面（包含目前活動及喜好的摘要）"
    current_user: "到你的使用者頁面"
    user_menu:
      tabs:
        replies: "回覆"
        mentions: "提及"
        likes: "新的讚"
        bookmarks: "書籤"
        other_notifications: "其他通知"
        profile: "基本資料"
      reviewable:
        deleted_user: "(已被刪除的使用者)"
    topics:
      new_messages_marker: "上次到訪"
      bulk:
        select_all: "選擇全部"
        clear_all: "清除全部"
        unlist_topics: "未在列表中的話題"
        relist_topics: "討論話題"
        delete: "刪除話題"
        dismiss: "忽略"
        dismiss_read: "忽略所有未讀話題"
        dismiss_button: "忽略..."
        dismiss_tooltip: "僅忽略新貼文或停止追蹤話題"
        also_dismiss_topics: "停止追蹤這些話題，這樣這些話題就不再顯示為未讀了"
        dismiss_new: "設定新貼文為已讀"
        toggle: "批次切換選擇話題"
        actions: "批次操作"
        close_topics: "關閉話題"
        archive_topics: "已封存的話題"
        move_messages_to_inbox: "移動到收件匣"
        choose_new_category: "為話題選擇新類別："
        selected:
          other: "你已選擇了 <b>%{count}</b> 個話題。"
        change_tags: "取代標記"
        append_tags: "向後追加標記"
        choose_new_tags: "為話題選擇新標籤"
        choose_append_tags: "為話題選擇新標籤"
        changed_tags: "話題的標籤已修改"
      none:
        unread: "沒有未讀的話題。"
        new: "沒有新的話題。"
        read: "你尚未閱讀任何話題。"
        posted: "你尚未在任何話題裡發表貼文。"
        bookmarks: "您目前沒有把任何話題加入書籤。"
        category: "沒有 %{category} 的話題。"
        top: "沒有精選話題。"
      bottom:
        latest: "已經沒有其它最近的話題了。"
        posted: "已經沒有其它話題了。"
        read: "已經沒有其它已讀的話題了。"
        new: "已經沒有其它新話題了。"
        unread: "已經沒有其它未讀的話題了。"
        category: "%{category} 分類已經沒有其它話題了。"
        tag: "%{tag} 分類已經沒有其它話題了。"
        top: "沒有更多精選話題。"
        bookmarks: "書籤裡沒有更多的話題了。"
    topic_bulk_actions:
      dismiss:
        name: "忽略"
      close_topics:
        name: "關閉"
        optional: (選擇性)
      archive_topics:
        name: "封存"
      move_messages_to_inbox:
        name: "移動到收件匣"
      remove_tags:
        name: "移除標記"
      append_tags:
        name: "向後追加標記"
      replace_tags:
        name: "取代標記"
      delete_topics:
        name: "刪除"
      update_category:
        name: "更新分類"
      defer:
        name: "標註為未讀"
    topic:
      filter_to:
        other: "本話題中的 %{count} 帖"
      create: "新話題"
      create_long: "開啟新話題"
      open_draft: "開啟草稿"
      private_message: "發送訊息"
      archive_message:
        help: "把訊息移動到封存匣"
        title: "封存"
      move_to_inbox:
        title: "移動到收件匣"
        help: "把訊息移動到收件匣"
      list: "話題"
      new: "新話題"
      unread: "未讀"
      new_topics:
        other: "%{count} 個新話題"
      unread_topics:
        other: "%{count} 個未讀話題"
      title: "話題"
      invalid_access:
        title: "私人話題"
        description: "抱歉，你沒有進入此話題的權限"
        login_required: "你需要登入才能看見這個話題。"
      server_error:
        title: "話題載入失敗"
        description: "抱歉，可能因為連線有問題而無法載入此話題，請再試一次，如果這個問題持續發生，請讓我們知道。"
      not_found:
        title: "未找到話題"
        description: "抱歉，找不到此話題，可能已被板主刪除。"
      unread_posts:
        other: "你有 %{count} 個未讀的貼文在這話題內"
      likes:
        other: "此話題收到了 %{count} 個讚"
      back_to_list: "回到話題列表"
      options: "話題選項"
      show_links: "在話題裡顯示連結"
      bumped_at: "最新：%{date}"
      suggest_create_topic: 準備好 <a href>開始新的對話了嗎？</a>
      deleted: "此話題已被刪除"
      slow_mode_update:
        title: "慢速模式"
        select: "使用者在本主題的發文頻率限制："
        enable: "啟用"
        update: "更新"
        enabled_until: "啟用直到："
        remove: "停用"
        hours: "小時:"
        minutes: "分鐘:"
        seconds: "秒："
        durations:
          10_minutes: "10 分鐘"
          15_minutes: "15 分鐘"
          30_minutes: "30 分鐘"
          45_minutes: "45 分鐘"
          1_hour: "1 小時"
          2_hours: "2 小時"
          4_hours: "4 小時"
          8_hours: "8 小時"
          12_hours: "12 小時"
          24_hours: "24 小時"
      topic_status_update:
        title: "話題計時器"
        save: "設定計時器"
        num_of_hours: "時數："
        remove: "移除計時器"
        publish_to: "發佈至："
        when: "當："
        time_frame_required: "請選擇一個有效時間範圍"
        duration: "持續時間"
      publish_to_category:
        title: "定時發表"
      temp_open:
        title: "暫時開啟"
      auto_reopen:
        title: "自動開啟話題"
      temp_close:
        title: "暫時關閉"
      auto_close:
        title: "自動關閉話題"
        error: "請輸入一個有效的值。"
        based_on_last_post: "在最後一個文章發表後，不自動關閉話題。"
      auto_delete:
        title: "自動刪除話題"
      auto_bump:
        title: "自動上浮話題"
      reminder:
        title: "提醒我"
      status_update_notice:
        auto_open: "此話題將在%{timeLeft}後自動開啟"
        auto_close: "此話題將在%{timeLeft}後自動關閉"
        auto_publish_to_category: "這個話題會被發佈到<a href=%{categoryUrl}>#%{categoryName}</a>%{timeLeft}。"
        auto_close_after_last_post: "這個話題在最後一個回覆後%{duration}將關閉。"
        auto_delete: "這個話題將會被自動刪除%{timeLeft}。"
        auto_bump: "話題在%{timeLeft}後會自動浮上來"
        auto_reminder: "您會收到關於這個話題的提醒%{timeLeft}。"
      auto_close_title: "自動關閉設定"
      auto_close_immediate:
        other: "話題中的最後一帖是 %{hours} 小時前發出的，所以話題將會立即關閉。"
      timeline:
        back: "返回"
        back_description: "回到最後一個未讀貼文"
        replies_short: "%{current} / %{total}"
      progress:
        title: 主題進度
        jump_prompt_of:
          other: "%{count} 貼文"
        jump_prompt_to_date: "至今"
        jump_prompt_or: "或"
      notifications:
        title: 改變你收到該話題通知的頻率
        reasons:
          mailing_list_mode: "郵件列表模式已啟用，將以郵件通知你關於該話題的回覆。"
          "3_10": "因為你正關注該話題上的標籤，你將會收到通知。"
          "3_6": "你將會收到通知，因為你正在關注此分類。"
          "3_5": "你將會收到通知，因為你自動關注此話題。"
          "3_2": "你將收到關於此話題的通知，因為你正在關注此話題。"
          "3_1": "你將收到關於此話題的通知，因為你開啟了此話題。"
          "3": "你將收到關於此話題的通知，因為你正在關注此話題。"
          "2_8": "您將會看到新回覆的數量，因為你正在追蹤這個分類。"
          "2_4": "您將會看到新回覆的數量，因為你回覆了此話題。"
          "2_2": "您將會看到新回覆的數量，因為你正在追蹤這個話題。"
          "1_2": "如果有人@你或回覆你，將通知你。"
          "1": "如果有人@你或回覆你，將通知你。"
          "0_7": "你正忽略此分類中的所有通知。"
          "0_2": "你正忽略此話題的所有通知。"
          "0": "你正忽略此話題的所有通知。"
        watching_pm:
          title: "關注中"
          description: "訊息有新回覆時提醒我，並顯示新回覆數量。"
        watching:
          title: "關注"
          description: "在此話題裡，每一個新回覆將通知你，還將顯示新回覆的數量。"
        tracking_pm:
          title: "追蹤"
          description: "在訊息標題後顯示新回覆數量。你只會在別人@你或回覆你的貼文時才會收到通知。"
        tracking:
          title: "追蹤"
          description: "將為該話題顯示新回覆的數量。如果有人@你或回覆你，將通知你。"
        regular:
          title: "一般"
          description: "如果有人@你或回覆你，將通知你。"
        regular_pm:
          title: "一般"
          description: "如果有人@你或回覆你，將通知你。"
        muted_pm:
          title: "靜音"
          description: "你將不會再收到關於此訊息的通知。"
        muted:
          title: "靜音"
          description: "你不會收到此話題的任何通知，它也不會出現在“最新”話題列表。"
      actions:
        title: "操作"
        recover: "復原已刪除的話題"
        delete: "刪除話題"
        open: "開放話題"
        close: "關閉話題"
        multi_select: "選擇貼文"
        pin: "置頂話題"
        unpin: "取消置頂話題"
        unarchive: "復原已封存的話題"
        archive: "封存話題"
        invisible: "隱藏主題"
        visible: "顯示主題"
        reset_read: "重置讀取資料"
        make_private: "設置為私訊"
        reset_bump_date: "重設上浮日期"
      feature:
        pin: "置頂話題"
        unpin: "取消置頂話題"
        pin_globally: "全區置頂話題"
        remove_banner: "移除話題橫幅"
      reply:
        title: "回覆"
        help: "開始編寫對此話題的回覆"
      share:
        extended_title: "分享連結"
        help: "分享此話題的連結"
        invite_users: "邀請"
      print:
        title: "列印"
        help: "打開此討論話題列印友善的版本"
      flag_topic:
        title: "檢舉"
        success_message: "已檢舉此話題。"
      feature_topic:
        title: "擁有這個話題"
        pin: "將該話題置於%{categoryLink}分類最上方至"
        unpin: "取消此話題在%{categoryLink}類別的置頂狀態"
        unpin_until: "從%{categoryLink}分類最上方移除話題或者移除於<strong>%{until}</strong>。"
        pin_note: "允許使用者取消置頂。"
        pin_validation: "置頂該話題需要一個日期。"
        not_pinned: "沒有話題被釘選在 %{categoryLink} ."
        already_pinned:
          other: "%{categoryLink}分類的置頂話題數：<strong class='badge badge-notification unread'>%{count}</strong>"
        pin_globally: "將話題置於所有話題列表最上方至"
        confirm_pin_globally:
          other: "已有%{count}個全局置頂話題。太多的置頂話題可能會困擾新使用者和訪客。確定想再全局置頂一個話題？"
        unpin_globally: "將話題從所有話題列表的最上方移除。"
        unpin_globally_until: "從所有話題列表最上方移除話題或者移除於<strong>%{until}</strong>。"
        global_pin_note: "允許使用者取消全局置頂。"
        not_pinned_globally: "沒有全局置頂的話題。"
        already_pinned_globally:
          other: "全局置頂的話題數：<strong class='badge badge-notification unread'>%{count}</strong>"
        make_banner: "將話題設置為出現在所有頁面頂端的橫幅話題。"
        remove_banner: "移除所有頁面頂端的橫幅主題。"
        banner_note: "使用者能點擊關閉隱藏橫幅。且只能設置一個橫幅話題。"
        no_banner_exists: "沒有橫幅話題。"
        banner_exists: "當前<strong class='badge badge-notification unread'>設置</strong>了橫幅話題。"
      automatically_add_to_groups: "邀請將把使用者加入群組："
      invite_private:
        title: "邀請訊息交流"
        email_or_username: "受邀請者的電子郵件地址或使用者名稱"
        email_or_username_placeholder: "電子郵件地址或使用者名稱"
        action: "邀請"
        success: "成功邀請了使用者至該對話"
        success_group: "成功邀請了群組至該對話"
        error: "抱歉，向此使用者發出邀請時發生錯誤。"
        group_name: "群組名稱"
      controls: "話題控件"
      invite_reply:
        title: "邀請"
        username_placeholder: "使用者名稱"
        action: "送出邀請"
        help: "通過電子郵件或通知邀請其他人到該話題"
        discourse_connect_enabled: "輸入其使用者名，邀請其人到本話題。"
        to_topic_blank: "輸入你想邀請的使用者的使用者名稱或電子郵件地址到該話題"
        to_topic_email: "你輸入了郵箱地址。我們將發送一封郵件邀請，讓你的朋友可直接回覆該話題。"
        to_topic_username: "你輸入了使用者名。我們將發送一個至該話題連結的邀請通知。"
        to_username: "輸入你想邀請的人的使用者名。我們將發送一個至該話題連結的邀請通知。"
        email_placeholder: "電子郵件地址"
        success_email: "我們發了一封郵件邀請<b>%{invitee}</b>。邀請被接受後你會收到通知。檢查使用者頁中的邀請標籤頁來追蹤你的邀請。"
        success_username: "我們已經邀請該使用者加入此話題討論"
        error: "抱歉，我們不能邀請這個人。可能他已經被邀請了？（邀請有頻率限制）"
        success_existing_email: "已經有一個有此電子郵件 <b>%{emailOrUsername}</b> 的使用者存在。我們已邀請那位使用者來參與這個話題。"
      login_reply: "登入以發表回應"
      filters:
        n_posts:
          other: "%{count} 則貼文"
        cancel: "取消過濾"
      move_to:
        title: "移動到"
        action: "移動到"
        error: "移動貼文時發生錯誤"
      split_topic:
        title: "移至新話題"
        action: "移至新話題"
        topic_name: "新增話題標題"
        radio_label: "新話題"
        error: "將話題移至新話題時發生錯誤。"
        instructions:
          other: "你即將開啟一個新話題，並填入 <b>%{count}</b> 篇你已選擇的貼文。"
      merge_topic:
        title: "移至已存在的話題"
        action: "移至已存在的話題"
        error: "將話題移至已存在的話題時發生錯誤。"
        radio_label: "已存在的話題"
        instructions:
          other: "請選擇你想將那 <b>%{count}</b> 篇貼文移至哪一個話題。"
      move_to_new_message:
        title: "移動到新訊息"
        action: "移動到新訊息"
        message_title: "新訊息標題"
        radio_label: "新訊息"
        participants: "參與者"
        instructions:
          other: "你即將開啟一個新話題，並填入 <b>%{count}</b> 篇你已選擇的貼文。"
      move_to_existing_message:
        title: "移動到已存在的訊息"
        action: "移動到已存在的訊息"
        radio_label: "已存在的訊息"
        participants: "參與者"
        instructions:
          other: "請選擇你想將那 <b>%{count}</b> 篇貼文移至哪一個話題。"
      merge_posts:
        title: "合併選擇的貼文"
        action: "合併選擇的貼文"
        error: "合併選擇的貼文試出錯。"
      publish_page:
        publish: "發佈"
        public: "公開"
      change_owner:
        title: "變更擁有者"
        action: "變更擁有者"
        error: "修改貼文擁有者時發生錯誤。"
        placeholder: "新擁有者的使用者名稱"
        instructions:
          other: "請替<b>@%{old_user}</b>的%{count}篇貼文選擇新的擁有者。"
      change_timestamp:
        action: "變更時間戳記"
        invalid_timestamp: "時間戳記不能為將來的時刻。"
        error: "更改話題時間時發生錯誤。"
        instructions: "請為話題選擇新的時間。話題中的所有貼文將按照相同的時間差更新。"
      multi_select:
        select: "選取"
        selected: "選取了 (%{count})"
        select_post:
          label: "選擇"
          title: "將貼文加入選取清單"
        selected_post:
          label: "已選取"
          title: "點擊後將文章移除"
        select_replies:
          label: "選取＋回覆"
          title: "將貼文及所有回覆加入選取列表"
        select_below:
          label: "選取 + 底下"
          title: "將此貼文及其所有以下貼文加入選取列表"
        delete: 刪除選取的貼文
        cancel: 取消選取
        select_all: 選擇全部
        deselect_all: 取消選取
        description:
          other: "你已選擇了 <b>%{count}</b> 篇貼文。"
    post_list:
      title: " 最近貼文"
    post:
      quote_reply: "引用"
      quote_edit: "編輯"
      quote_share: "分享"
      edit_reason: "原因: "
      post_number: "貼文 %{number}"
      ignored: "忽略內容"
      reply_as_new_topic: "回覆為關連的話題"
      reply_as_new_private_message: "回覆作為新訊息給同一收件人"
      continue_discussion: "繼續 %{postLink} 的討論:"
      follow_quote: "跳到引用的貼文"
      show_full: "顯示所有貼文"
      show_hidden: "查看忽略內容"
      collapse: "收起"
      expand_collapse: "展開/收合"
      locked: "管理員已鎖定此貼文，目前無法編輯"
      gap:
        other: "檢視 %{count} 則隱藏回應"
      notice:
        new_user: "這是%{user}第一次發表貼文，一起歡迎他加入我們的社群！"
        returning_user: "%{user}已經有一陣子沒出現了—— 他最後一次發文是在%{time}。"
      unread: "貼文未讀"
      has_replies:
        other: "%{count} 個回覆"
      has_replies_count: "%{count}"
      has_likes_title:
        other: "%{count} 個使用者對此貼文讚好"
      has_likes_title_only_you: "你已按讚"
      has_likes_title_you:
        other: "你和其他 %{count} 人讚了該貼"
      view_all_posts: "檢視所有貼文"
      errors:
        create: "抱歉，建立你的貼文時發生錯誤，請再試一次。"
        edit: "抱歉，編輯你的貼文時發生錯誤，請再試一次。"
        file_too_large: "檔案過大（最大 %{max_size_kb}KB）。為什麼不就大檔案上傳至雲存儲服務後再分享連結呢？"
        too_many_uploads: "抱歉，一次只能上傳一個檔案。"
        too_many_dragged_and_dropped_files:
          other: "抱歉，您一次最多只能上傳%{count}個檔案。"
        upload_not_authorized: "抱歉，你沒有上傳檔案的權限 (驗證擴展：%{authorized_extensions})。"
        image_upload_not_allowed_for_new_user: "抱歉，新使用者不可上傳圖片。"
        attachment_upload_not_allowed_for_new_user: "抱歉，新使用者不可上傳附件。"
        attachment_download_requires_login: "抱歉，您必須登入以下載附件。"
      cancel_composer:
        discard: "捨棄"
      via_email: "本貼文透過電子郵件送達"
      via_auto_generated_email: "通過自動生成郵件發表的貼文"
      whisper: "這貼文是版主私人密談"
      wiki:
        about: "這篇貼文是共筆"
      few_likes_left: "謝謝你的熱情！你今天的讚快用完了。"
      controls:
        reply: "開始編寫對此貼文的回覆"
        like_action: "讚"
        like: "給此貼文按讚"
        has_liked: "你已對此貼文按讚"
        undo_like_action: "撤回讚"
        undo_like: "撤回讚"
        edit: "編輯此貼文"
        edit_action: "編輯"
        edit_anonymous: "抱歉，您必須登入以修改貼文。"
        flag_action: "檢舉"
        delete: "刪除此貼文"
        undelete: "復原此貼文"
        share_action: "分享"
        share: "分享此貼文的連結"
        copy_action: "複製連結"
        more: "更多"
        delete_replies:
          confirm: "您是否也要刪除所有此貼文底下的回應？"
          direct_replies:
            other: "是，包含%{count}條的直接回覆"
          all_replies:
            other: "是，包含所有%{count}條回覆"
          just_the_post: "否，僅刪除此貼文。"
        admin: "貼文管理動作"
        admin_action: "管理員"
        wiki: "做為共筆"
        unwiki: "取消共筆"
        convert_to_moderator: "增加工作人員顏色"
        revert_to_regular: "移除工作人員顏色"
        rebake: "重建 HTML"
        unhide: "取消隱藏"
        lock_post: "封鎖貼文"
        lock_post_description: "禁止發文者編輯此貼文"
        unlock_post: "解除封鎖貼文"
        unlock_post_description: "允許發文者編輯此貼文"
        delete_topic_disallowed_modal: "您沒有權限刪除此話題。若您認為它應被刪除，請向板主檢舉並附上原因。"
        delete_topic_disallowed: "您沒有刪除此話題的權限。"
        delete_topic: "刪除話題"
      actions:
        people:
          like:
            other: "已按讚"
          like_capped:
            other: "和其他%{count}人都說讚"
        by_you:
          off_topic: "你已檢舉此貼文離題"
          spam: "你已檢舉此貼文為垃圾訊息內容"
          inappropriate: "你已檢舉此貼文內容不妥"
          notify_moderators: "你已通知版主此貼文"
          notify_user: "您已送出訊息給這位使用者"
      delete:
        confirm:
          other: "您是否確定要刪除%{count}篇貼文？"
      revisions:
        controls:
          first: "第一版"
          previous: "上一版"
          next: "下一版"
          last: "最新版"
          hide: "隱藏修訂紀錄"
          show: "顯示修訂紀錄"
          destroy: "刪除修訂"
          destroy_confirm: "您確定要刪除此帖子的所有修訂嗎？此操作是永久性的。"
          edit_wiki: "編輯共筆"
          edit_post: "編輯貼文"
          comparing_previous_to_current_out_of_total: "<strong>%{previous}</strong>%{icon}<strong>%{current}</strong>/%{total}"
        displays:
          inline:
            title: "以單一網頁模式檢視，並標示增加與刪減的內容"
            button: "HTML"
          side_by_side:
            title: "以並排網頁模式檢視，分開標示增加與刪減的內容"
            button: "HTML"
          side_by_side_markdown:
            title: "顯示原始碼左右比對"
            button: "原始"
      raw_email:
        displays:
          raw:
            title: "顯示原始電子郵件"
            button: "原始"
          text_part:
            title: "顯示電子郵件部分文字"
            button: "文字"
          html_part:
            title: "顯示電子郵件HTML格式"
            button: "HTML"
      bookmarks:
        create: "建立書籤"
        edit: "編輯書籤"
        updated: "更新時間"
        name: "名稱"
        options: "選項"
        actions:
          delete_bookmark:
            name: "刪除書籤"
          edit_bookmark:
            name: "編輯書籤"
            description: "編輯書籤名稱或更改提醒日期和時間"
      filtered_replies:
        show_all: "顯示全部"
    category:
      none: "( 無分類 )"
      all: "所有分類"
      choose: "選擇一個分類&hellip;"
      edit: "編輯"
      edit_dialog_title: "編輯：%{categoryName}"
      view: "檢視分類裡的話題"
      back: "回到類別"
      general: "一般"
      settings: "設定"
      tags: "標記"
      tags_allowed_tags: "將這些標籤（Tags）限制為此分類做使用："
      tags_allowed_tag_groups: "將這些標籤群組限制在此類別使用："
      tags_placeholder: "（可選）允許使用的標籤列表"
      tag_groups_placeholder: "（可選）允許使用的標籤組列表"
      allow_global_tags_label: "還允許使用其他標記"
      required_tag_group:
        delete: "刪除"
      topic_featured_link_allowed: "允許在該分類中發布精選的連結標題"
      delete: "刪除分類"
      create: "新分類"
      create_long: "建立新的分類"
      save: "儲存分類"
      slug: "分類目錄"
      slug_placeholder: "(選填) 在 url 加上虛線"
      creation_error: 建立分類時發生錯誤。
      save_error: 儲存分類時發生錯誤。
      name: "分類名稱"
      description: "描述"
      logo: "分類圖示"
      background_image: "分類背景圖片"
      badge_colors: "識別顏色"
      background_color: "背景色"
      foreground_color: "前景色"
      name_placeholder: "請簡單明瞭。"
      color_placeholder: "任何網頁顏色"
      delete_confirm: "你確定要刪除此分類嗎?"
      delete_error: "刪除此分類時發生錯誤。"
      list: "列出分類"
      no_description: "請為此分類新增描述。"
      change_in_category_topic: "編輯描述"
      already_used: "此顏色已經用於其它分類"
      security: "安全性"
      permissions:
        group: "群組"
        see: "觀看"
        reply: "回覆"
        create: "建立"
      special_warning: "警告：這個分類是已經自動建立好的分類，它的安全設置不能被更改。如果你不想要使用這個分類，直接刪除它，而不是另作他用。"
      uncategorized_security_warning: "此為特殊分類，僅作為沒有分類的話題暫存區，無法有安全設定。"
      uncategorized_general_warning: '此為特殊分類，作為尚未選定分類的新話題的預設分類。若您要停用此行為並強制使用者選擇分類，請在<a href="%{settingLink}">停用此設定，若您要更改名稱或說明，請到<a href="%{customizeLink}">自訂 / 文字內容</a>。'
      images: "圖片"
      email_in: "自訂外來電郵地址:"
      email_in_tooltip: "您可以使用 | 字元分隔多個電子郵件地址。"
      email_in_allow_strangers: "接受非使用者的電郵"
      mailinglist_mirror: "以類別來區分郵件列表"
      show_subcategory_list: "在此分類中，將子分類顯示在話題上方。"
      num_featured_topics: "分類頁面中顯示的話題數量："
      subcategory_num_featured_topics: "類別頁上的精選話題數量："
      all_topics_wiki: "新的話題預設為共筆。"
      subcategory_list_style: "子分類列表風格："
      sort_order: "話題列表排序條件："
      default_view: "預設話題列表："
      default_top_period: "預設熱門時段"
      allow_badges_label: "允許授予本分類的徽章"
      edit_permissions: "編輯權限"
      review_group_name: "群組名稱"
      require_topic_approval: "所有新話題皆需要通過管理員審核"
      require_reply_approval: "所有新回覆皆需要通過管理員審核"
      this_year: "今年"
      position: "在分類頁面上的位置："
      default_position: "預設的位置"
      position_disabled: "類別將按活動順序顯示。若要控制清單中類別的順序，請啟用 <a href='%{url}'>「固定類別位置」</a> 設定。"
      minimum_required_tags: "話題標籤的最低要求數量："
      parent: "父分類"
      num_auto_bump_daily: "每日自動上浮的主題數："
      navigate_to_first_post_after_read: "所有話題已讀後，跳轉至最新貼文"
      notifications:
        watching:
          title: "關注"
        watching_first_post:
          title: "關注新的發文"
          description: "您會收到此分類中的新話題通知，話題回應則不會。"
        tracking:
          title: "追蹤"
        regular:
          title: "一般"
          description: "如果有人@你或回覆你，將通知你。"
        muted:
          title: "靜音"
      search_priority:
        label: "優先搜尋"
        options:
          normal: "一般"
          ignore: "忽略"
          very_low: "非常低"
          low: "低"
          high: "高"
          very_high: "非常高"
      sort_options:
        default: "預設"
        likes: "讚"
        op_likes: "原始貼文讚"
        views: "瀏覽"
        posts: "貼文"
        activity: "活動"
        posters: "發表人"
        category: "分類"
        created: "建立"
      sort_ascending: "升序"
      sort_descending: "降序"
      subcategory_list_styles:
        rows: "排"
        rows_with_featured_topics: "一排精選主題"
        boxes: "匣"
        boxes_with_featured_topics: "精選話題匣"
      settings_sections:
        general: "一般"
        moderation: "管理"
        appearance: "外觀"
        email: "電子信箱"
      list_filters:
        all: "所有話題"
    flagging:
      action: "檢舉貼文"
      take_action_options:
        default:
          title: "隱藏貼文"
        suspend:
          title: "將使用者停權"
        silence:
          title: "將使用者靜音"
      notify_action: "訊息"
      official_warning: "正式警告"
      delete_spammer: "刪除垃圾貼文發送者"
      yes_delete_spammer: "是的，刪除垃圾貼文發送者"
      ip_address_missing: "(N/A)"
      hidden_email_address: "( 隱藏) "
      submit_tooltip: "送出私人檢舉"
      cant: "抱歉，你目前無法檢舉此貼文。"
      notify_staff: "私下通知管理人員"
      formatted_name:
        off_topic: "離題內容"
        inappropriate: "不當內容"
        spam: "垃圾內容"
      custom_placeholder_notify_user: "請具體說明出有建設性且溫和的意見。"
      custom_placeholder_notify_moderators: "讓我們知道您的意見，並請盡可能地提供相關連結和例子。"
      custom_message:
        at_least:
          other: "輸入至少 %{count} 個字元"
        left:
          other: "剩餘 %{count}"
    flagging_topic:
      action: "檢舉話題"
      notify_action: "訊息"
    topic_map:
      title: "話題摘要"
      participants_title: "頻繁發文者"
      links_title: "熱門連結"
      clicks:
        other: "%{count} 點擊"
      views: "觀看"
      read: 閲讀
      minutes: 最小
    post_links:
      about: "為本帖展開更多連結"
      title:
        other: "%{count} 更多"
    topic_statuses:
      warning:
        help: "這是正式警告。"
      bookmarked:
        help: "已將此話題加入書籤"
      locked:
        help: "此話題已關閉，不再接受回覆"
      archived:
        help: "此話題已封存，已被凍結無法再修改"
      locked_and_archived:
        help: "這個話題被關閉並存檔；不再允許新的回覆，並不能改變"
      unpinned:
        title: "取消釘選"
        help: "此話題已取消置頂，將會以預設順序顯示。"
      pinned_globally:
        title: "全區置頂"
        help: "本話題已全局置頂；它始終會在最新列表以及它所屬的分類中置頂"
      pinned:
        title: "已釘選"
        help: "此話題已置頂，將顯示在它所屬分類話題列表的最上方"
    posts: "貼文"
    pending_posts:
      label: "申請中"
      label_with_count: "等待中 (%{count})"
    posters: "發表人"
    original_post: "原始貼文"
    views: "觀看"
    views_lowercase:
      other: "觀看"
    replies: "回覆"
    views_long:
      other: "這個話題已經被檢視過 %{number} 次"
    activity: "活動"
    likes: "讚"
    likes_lowercase:
      other: "個讚"
    users: "使用者"
    users_lowercase:
      other: "使用者"
    category_title: "分類"
    history: "歷史記錄"
    raw_email:
      title: "寄來的郵件"
      not_available: "不可使用"
    categories_list: "分類清單"
    filters:
      with_topics: "%{filter} 話題"
      with_category: "%{filter} %{category} 話題"
      filter:
        button:
          label: "過濾"
      latest:
        title: "最新"
        title_with_count:
          other: "最新 (%{count})"
        help: "最近的話題"
      read:
        title: "已讀"
        help: "你看過的話題，以閱讀的先後順序排列"
      categories:
        title: "分類"
        title_in: "分類 - %{categoryName}"
        help: "所有話題以分類區分"
      unread:
        title: "未讀"
        title_with_count:
          other: "未讀 (%{count})"
        help: "你所關注或追蹤的話題有未讀貼文"
        lower_title_with_count:
          other: "%{count} 個未讀"
      unseen:
        title: "未讀"
        lower_title: "未讀"
      hot:
        title: "熱門"
        lower_title: "熱門"
      new:
        lower_title_with_count:
          other: "%{count} 近期"
        lower_title: "新話題"
        title: "新的"
        title_with_count:
          other: "近期 (%{count})"
        help: "最近幾天開啟的話題"
        all: "全部"
        topics: "話題"
        replies: "回覆"
      posted:
        title: "我的貼文"
        help: "你回覆過的話題"
      bookmarks:
        title: "書籤"
        help: "你加進書籤的話題"
      category:
        title: "%{categoryName}"
        title_with_count:
          other: "%{categoryName} (%{count})"
        help: "%{categoryName} 分類最近的話題"
      top:
        title: "精選"
        help: "在本年、月、週或日最熱門的話題"
        all:
          title: "所有時間"
        yearly:
          title: "年"
        quarterly:
          title: "季度"
        monthly:
          title: "月"
        weekly:
          title: "周"
        daily:
          title: "日"
        all_time: "所有時間"
        this_year: "年"
        this_quarter: "季度"
        this_month: "月"
        this_week: "週"
        today: "今天"
    permission_types:
      full: "建立 / 回覆 / 觀看"
      create_post: "回覆 / 觀看"
      readonly: "觀看"
    preloader_text: "載入中"
    lightbox:
      download: "下載"
      previous: "上一個（左箭頭鍵）"
      next: "下一個（右箭頭鍵）"
      counter: "%curr%的%total%"
      close: "關閉（Esc）"
      content_load_error: '無法加載<a href="%url%">內容</a>。'
      image_load_error: '無法加載<a href="%url%">圖片</a>。'
    keyboard_shortcuts_help:
      shortcut_key_delimiter_comma: "、"
      shortcut_key_delimiter_plus: "+"
      title: "快捷鍵"
      jump_to:
        title: "轉至"
        home: "%{shortcut} 首頁"
        latest: "%{shortcut} 最新"
        new: "%{shortcut} 近期"
        unread: "%{shortcut} 未讀"
        categories: "%{shortcut} 分類"
        top: "%{shortcut} 熱門"
        bookmarks: "%{shortcut} 書籤"
        profile: "%{shortcut} 個人頁面"
        messages: "%{shortcut} 私信"
        drafts: "%{shortcut}草稿"
      navigation:
        title: "導航"
        jump: "%{shortcut} 前往貼文 #"
        back: "%{shortcut} 返回"
        up_down: "%{shortcut} 移動選擇焦點 &uarr; &darr;"
        open: "%{shortcut} 打開選擇的話題"
        next_prev: "%{shortcut} 下一個/前一個段落"
      application:
        title: "應用"
        create: "%{shortcut} 開啟新話題"
        notifications: "%{shortcut} Open notifications"
        user_profile_menu: "%{shortcut} 打開使用者菜單"
        show_incoming_updated_topics: "%{shortcut} 顯示更新話題"
        search: "%{shortcut} 搜尋"
        help: "%{shortcut} 打開按鍵說明"
        log_out: "%{shortcut} 退出"
      composing:
        title: "撰寫中"
        return: "%{shortcut} 回到編輯頁面"
        fullscreen: "%{shortcut} 進入全螢幕編輯器"
      actions:
        title: "動作"
        bookmark_topic: "%{shortcut} 切換話題收藏狀態"
        pin_unpin_topic: "%{shortcut} 置頂/截至置頂話題"
        share_topic: "%{shortcut} 分享話題"
        share_post: "%{shortcut} 分享貼文"
        reply_as_new_topic: "%{shortcut} 回覆為聯結話題"
        reply_topic: "%{shortcut} 回覆話題"
        reply_post: "%{shortcut} 回覆貼文"
        quote_post: "%{shortcut} 引用貼文"
        like: "%{shortcut} 讚貼文"
        flag: "%{shortcut} 標記貼文"
        bookmark: "%{shortcut} 收藏貼文"
        edit: "%{shortcut} 編輯貼文"
        delete: "%{shortcut} 刪除貼文"
        mark_muted: "%{shortcut} 忽略話題"
        mark_regular: "%{shortcut} 正常 (預設) 主題"
        mark_tracking: "%{shortcut} 追蹤話題"
        mark_watching: "%{shortcut} 看話題"
        print: "%{shortcut} 列印討論話題"
    badges:
      earned_n_times:
        other: "授予徽章 %{count} 次"
      granted_on: "授予於%{date}"
      title: 徽章
      allow_title: "您能使用此徽章作為稱號"
      multiple_grant: "您能多次獲得此徽章"
      badge_count:
        other: "%{count} 徽章"
      more_badges:
        other: "+%{count} 更多"
      select_badge_for_title: 選擇一個徽章作為你的頭銜使用
      none: "(無)"
      successfully_granted: "已成功將%{badge}徽章給予%{username}"
      badge_grouping:
        getting_started:
          name: 開始
        community:
          name: 社群
        trust_level:
          name: 信任等級
        other:
          name: 其它
        posting:
          name: 發文
    download_calendar:
      download: "下載"
    tagging:
      all_tags: "所有標記"
      other_tags: "其他標記"
      selector_tags: "標記"
      selector_no_tags: "無標記"
      selector_remove_filter: "取消過濾"
      tags: "標記"
      choose_for_topic: "可選標籤"
      info: "資訊"
      synonyms: "同義詞"
      add_synonyms: "新增"
      delete_tag: "刪除標記"
      delete_confirm:
        other: "您確定要刪除此標籤並將它從%{count}個話題中移除嗎？"
      delete_confirm_no_topics: "您是否確定要刪除這個標籤？"
      sort_by: "排序方式："
      sort_by_count: "總數"
      sort_by_name: "名稱"
      manage_groups: "管理標記群組"
      manage_groups_description: "管理標籤的群組"
      upload: "上傳標記"
      upload_description: "批次上傳 csv 檔案以建立標籤"
      upload_instructions: "一行一個，可選擇以 'tag_name,tag_group' 的格式包含一個標籤群組。"
      upload_successful: "標籤已成功上傳"
      delete_unused_confirmation:
        other: "%{count} 個標記將被刪除：%{tags}"
      delete_unused_confirmation_more_tags:
        other: "%{tags}以及其他%{count}個"
      tag_list_joiner: "、"
      delete_unused: "刪除未被使用的標籤"
      delete_unused_description: "刪除所有未被附加在任何話題或個人訊息的標籤"
      filters:
        without_category: "%{tag}的%{filter}話題"
        with_category: "%{filter} %{tag}話題在%{category}"
        untagged_without_category: "無標籤的%{filter}話題"
        untagged_with_category: "%{category}無標籤的%{filter}話題"
      notifications:
        watching:
          title: "關注"
          description: "你將自動監看該標籤中的所有話題。新貼文和新話題會通知你，再者未讀和新帖的數量也將顯示在話題旁邊。"
        watching_first_post:
          title: "關注新的發文"
          description: "您會收到此標籤中新話題的通知，話題底下的回應則不會有通知。"
        tracking:
          title: "跟蹤"
          description: "您將會自動追蹤任何含有這些標籤的話題。新貼文數量將顯示在每個話題後。"
        regular:
          title: "一般"
          description: "如果有人@你或回覆你的貼文，將通知你。"
        muted:
          title: "靜音"
          description: "你將不會收到這些分類中的新討論話題通知，它們也不會出現在你的未讀欄內。"
      groups:
        back_btn: "返回所有標籤"
        title: "標記群組"
        about_heading: "選取一個標籤群組或建立一個新標籤群組"
        about_description: "標記組可協助您集中管理多個標籤的權限。"
        new: "新標籤組"
        edit_title: "編輯標籤組"
        tags_label: "此群組中的標籤"
        parent_tag_label: "上級標籤："
        parent_tag_description: "只有當上級標籤存在時，才能使用此群組的標籤。"
        one_per_topic_label: "只可給話題設置一個該組內的標籤"
        new_name: "新標籤組名"
        name_placeholder: "名稱"
        save: "保存"
        delete: "刪除"
        confirm_delete: "確定要刪除此標籤組嗎？"
        everyone_can_use: "所有使用者都能使用標籤。"
        tags_placeholder: "搜尋或建立標記"
        parent_tag_placeholder: "選擇性"
      topics:
        none:
          unread: "你沒有未讀話題。"
          new: "你沒有新的話題。"
          read: "你尚未閲讀任何話題。"
          posted: "你尚未在任何話題中發文。"
          latest: "沒有最新話題。"
          bookmarks: "你還沒有收藏話題。"
          top: "沒有最佳話題。"
    invite:
      custom_message: "撰寫<a href>自訂訊息</a>，來個人化您的邀請"
      custom_message_placeholder: "輸入留言"
      custom_message_template_forum: "你好，你應該來我們這個論壇！"
      custom_message_template_topic: "你好，我覺得你可能會喜歡這個話題！"
    forced_anonymous: "由於系統資源超過負荷，暫時向所有使用者顯示，包含已登出的使用者。"
    footer_nav:
      back: "返回"
      share: "分享"
      dismiss: "忽略"
    safe_mode:
      enabled: "安全模式已經開啟，關閉該瀏覽器窗口以退出安全模式"
    pause_notifications:
      options:
        half_hour: "30 分鐘"
        one_hour: "1 小時"
        two_hours: "2 小時"
        tomorrow: "直到明天"
      set_schedule: "設定通知時程"
    trust_levels:
      names:
        newuser: "新使用者"
        basic: "初級使用者"
        member: "成員"
        regular: "活躍使用者"
        leader: "資深"
    user_activity:
      no_activity_body: "歡迎來到我們的社群！你是新來的，還沒有參與討論。第一步，訪問 <a href='%{topUrl}'>精選話題</a> 或<a href='%{categoriesUrl}'>類別</a>，然後開始閱讀！在您喜歡或想了解更多資訊的貼文上選擇 %{heartIcon}。當您參與時，您的活動將>列在此處。"
    no_group_messages_title: "找不到群組訊息"
    fullscreen_table:
      expand_btn: "展開表格"
    second_factor_auth:
      redirect_after_success: "兩步驟驗證成功。重新導向至之前的頁面..."
    sidebar:
      title: "側選單"
      unread_count:
        other: "%{count} 個未讀"
      new_count:
        other: "%{count} 近期"
      more: "更多"
      all_categories: "所有分類"
      all_tags: "所有標籤"
      tags_form_modal:
        title: "編輯標記導航"
      edit_navigation_modal_form:
        deselect_button_text: "取消全選"
        filter_dropdown:
          all: "全部"
          selected: "已選"
      sections:
        custom:
          save: "保存"
          delete: "刪除"
          links:
            reset: "重設為預設值"
            icon:
              label: "圖示"
            name:
              label: "姓名"
            value:
              label: "連結"
        about:
          header_link_text: "關於"
        messages:
          header_link_text: "訊息"
          links:
            inbox: "收件匣"
            sent: "送出"
            new: "新的"
            new_with_count: "近期 (%{count})"
            unread: "未讀"
            unread_with_count: "未讀 (%{count})"
            archive: "封存"
        tags:
          none: "您尚未新增任何標籤。"
          click_to_get_started: "按一下這裡開始。"
          header_link_text: "標籤"
          header_action_title: "編輯您的側標條標記"
          configure_defaults: "設定預設值"
        categories:
          none: "您尚未新增任何類別。"
          click_to_get_started: "按一下這裡開始。"
          header_link_text: "分類"
          configure_defaults: "設定預設值"
        community:
          edit_section:
            header_dropdown: "客製化"
          links:
            about:
              content: "關於"
            admin:
              content: "管理員"
            badges:
              content: "徽章"
            topics:
              content: "討論話題"
              title: "所有話題"
            faq:
              content: "常見問答"
            guidelines:
              content: "守則"
            groups:
              content: "群組"
            users:
              content: "使用者"
            my_posts:
              content: "我的貼文"
              draft_count:
                other: "%{count} 草稿"
            review:
              content: "審核"
              pending_count:
                other: "剩餘 %{count}"
<<<<<<< HEAD
=======
            invite:
              content: "邀請"
>>>>>>> 76e7f12a
      panels:
        forum:
          label: 論壇
      no_results:
        title: "沒有結果"
    welcome_topic_banner:
      title: "建立您的歡迎主題"
      button_title: "開始編輯"
    until: "直到："
    form_templates:
      upload_field:
        upload: "上傳"
        uploading: "上傳中"
      errors:
        type_mismatch:
          default: "請輸入一個有效的值。"
    table_builder:
      edit:
        btn_edit: "編輯表格"
        modal:
          title: "編輯表格"
          cancel: "取消"
          create: "保存"
          reason: "你為什麼做編輯?"
      spreadsheet:
        show: "顯示"
        about: "關於"
        context_menu:
          copy: "複製..."
          paste: "貼上..."
  admin_js:
    settings: "設定"
    admin:
      title: "論壇管理員"
      moderator: "板主"
      filter_reports: 過濾報告
      tags:
        remove_muted_tags_from_latest:
          always: "總是"
          never: "永不"
      reports:
        title: "可見報告列表"
        sidebar_title: "報告"
        sidebar_link:
          all: "所有報告"
      config:
        developer:
          title: "開發人員"
        files:
          title: "檔案"
        legal:
          title: "法律"
        navigation:
          title: "導覽"
        notifications:
          title: "通知"
        onebox:
          title: "單一框"
        other:
          title: "其他"
        search:
          title: "搜索"
        security:
          title: "安全性"
        spam:
          title: "垃圾內容"
        user_api:
          title: "使用者 API"
      dashboard:
        title: "控制台"
        version: "版本"
        up_to_date: "你使用的是最新版本!"
        critical_available: "有重要更新可以安裝。"
        updates_available: "有更新可以安裝。"
        no_check_performed: "從未檢查是否有更新可以使用，請確定 sidekiq 有在執行中。"
        stale_data: "最近未檢查是否有更新可以使用，請確定 sidekiq 有在執行中。"
        installed_version: "已安裝"
        latest_version: "最新版本"
        problems_found: "根據您現在網站設定的建議"
        dismiss_notice: "忽略"
        new_features:
          learn_more: "了解更多..."
        last_checked: "上次檢查的時間"
        refresh_problems: "重新整理"
        no_problems: "未發現任何問題。"
        moderators: "板主："
        admins: "管理員："
        silenced: "已靜音："
        suspended: "已停權:"
        private_messages_short: "訊息"
        private_messages_title: "訊息"
        mobile_title: "行動裝置"
        space_used: "已使用 %{usedSize}"
        space_used_and_free: "%{usedSize}（%{freeSize}自由）"
        uploads: "上傳檔案"
        backups: "備份"
        backup_count:
          other: "%{count}備份在%{location}"
        lastest_backup: "最新：%{date}"
        traffic_short: "流量"
        traffic: "網頁應用程式請求數"
        page_views: "瀏覽數"
        page_views_short: "瀏覽數"
        show_traffic_report: "顯示詳細的流量報表"
        community_health: 社群健康度
        moderators_activity: 管理員活動紀錄
        whats_new_in_discourse: Discourse 新增了什麼？
        activity_metrics: 活動數值
        all_reports: "所有報告"
        general_tab: "一般"
        moderation_tab: "管理"
        security_tab: "安全性"
        reports_tab: "報告"
        report_filter_any: "任何"
        disabled: 停用
        timeout_error: 很抱歉，查詢所花的時間太久，請選一個短一點的間隔
        exception_error: 很抱歉，在查詢時發生了錯誤
        too_many_requests: 您已重複此動作太多次，請稍後再重試。
        not_found_error: 抱歉，這個報告不存在。
        reports:
          trend_title: "%{percent}更改，最近更改時間是在%{current}。"
          today: "今天"
          yesterday: "昨天"
          last_7_days: "最近 7 天"
          last_30_days: "最近 30 天"
          all_time: "所有時間"
          7_days_ago: "7 天前"
          30_days_ago: "30 天前"
          all: "全部"
          view_table: "表格"
          view_graph: "圖表"
          refresh_report: "重新整理報告"
          daily: 日
          monthly: 月
          weekly: 周
          groups: "所有群組"
          disabled: "該使用者已被禁言"
          totals_for_sample: "樣本總計"
          total: "總時數"
          no_data: "沒有可顯示的資料。"
          trending_search:
            more: '<a href="%{basePath}/admin/logs/search_logs"> 搜尋記錄檔 </a>'
            disabled: '搜尋趨勢已停用，啟用<a href="%{basePath}/admin/site_settings/category/all_results?filter=log%20search%20queries">搜尋紀錄以</a>收集資料。'
          filters:
            file_extension:
              label: 檔案副檔名
            group:
              label: 群組
            category:
              label: 分類
      flags:
        title: "管理"
        description: "簡述"
        enabled: "啟用?"
      groups:
        new:
          title: "新群組"
          create: "建立"
          name:
            too_short: "群組名稱過短"
            too_long: "群組名稱過長"
            available: "可以使用此群組名稱"
            not_available: "無法使用此群組名稱"
            blank: "群組名稱不能空白"
        manage:
          interaction:
            email: Email
            incoming_email: "自訂電子郵件"
            incoming_email_placeholder: "輸入 email"
            incoming_email_tooltip: "您可以使用 | 字元分隔多個電子郵件地址。"
            visibility: 能見度
            visibility_levels:
              title: "誰能看到這個群組？"
              public: "所有使用者"
          membership:
            automatic: 自動
            trust_levels_title: "當這些成員加入時，自動提升信任等級："
            trust_levels_none: "無"
            automatic_membership_email_domains: "當註冊使用者的電子郵件所屬網域，完全符合列表裡某項時，將會自動加進這個群組裡："
            primary_group: "自動設為主要群組"
        name_placeholder: "群組名稱：不可含有空白字元，和使用者名稱的規則相同"
        primary: "主要群組"
        no_primary: "( 沒有主要群組 )"
        title: "群組"
        edit: "編輯群組"
        refresh: "重新整理"
        about: "請在此編輯你的群組成員與名稱"
        group_members: "群組成員"
        delete: "刪除"
        delete_failed: "無法刪除群組，自動建立的群組無法刪除。"
        delete_owner_confirm: "移除“%{username}”的權限？"
        add: "加入"
        custom: "客製"
        automatic: "自動建立"
        default_title: "預設標題"
        default_title_description: "將會被套用在群組中的所有使用者上"
        group_owners: 所有者
        add_owners: 添加所有者
        none_selected: "選擇一個群組以開始"
        no_custom_groups: "建立一個新的自訂群組"
      api_keys:
        edit: "編輯"
        save: "保存"
        cancel: "取消"
        continue: "繼續"
        revoke: "撤回"
      api:
        generate_master: "產生主 API 金鑰"
        none: "目前沒有啟用中的 API 金鑰。"
        user: "使用者"
        title: "API"
        key: "金鑰"
        updated: 更新時間
        never_used: 永不
        generate: "產生"
        revoke: "撤銷"
        all_users: "所有使用者"
        show_details: 詳細訊息
        description: 描述
        all_api_keys: 所有 API 金鑰
        save: 儲存
        continue: 繼續
        scopes:
          read_only: 唯讀
          global: 全域
          resource: 資源
          action: 動作
      web_hooks:
        title: "Webhooks"
        instruction: "Webhooks 讓 Discourse 可以在特定事件發生時通知外部服務。當 webhook 事件觸發時，一個 POST 請求將發向指定地址。"
        detailed_instruction: "一個 POST 請求將在選定事件發生時發至指定 URL。"
        create: "建立"
        edit: "編輯"
        save: "保存"
        delete: "刪除"
        cancel: "取消"
        controls: "控制"
        payload_url: "Payload URL"
        payload_url_placeholder: "https://example.com/postreceive"
        secret_invalid: "密鑰不能包含空白字元。"
        secret_too_short: "密鑰必須至少有 12 個字元。"
        event_type_missing: "你必須設置一個事件類型。"
        content_type: "內容格式"
        secret: "密鑰"
        event_chooser: "哪些事件可以觸發到 Webhook？"
        verify_certificate: "檢查 Payload URL 的 TLS 證書"
        active: "啟用"
        active_notice: "我們將在事件發生時分發事件詳情。"
        categories_filter_instructions: "相關 Webhook 事件將在滿足特定分類的情況下才發送。留空忽略分類限制。"
        categories_filter: "觸發的分類"
        tags_filter_instructions: "相關 Webhook 事件將在滿足特定群組的情況下才發送。留空白以忽略群組限制。"
        tags_filter: "觸發的標籤"
        groups_filter_instructions: "相關 Webhook 事件將在滿足特定群組的情況下才發送。留空忽略群組限制。"
        groups_filter: "觸發的群組"
        delete_confirm: "刪除這個 webhook？"
        delivery_status:
          title: "分髮狀態"
          inactive: "不活躍"
          failed: "失敗"
          successful: "成功"
          disabled: "停用"
        events:
          none: "沒有相關事件。"
          redeliver: "重新發送"
          incoming:
            other: "有 %{count} 個新事件。"
          completed_in:
            other: "在 %{count} 秒內完成。"
          request: "請求"
          response: "回應"
          redeliver_confirm: "你確定要再次發送一樣的內容嗎？"
          headers: "頭部"
          payload: "內容"
          body: "內容"
          ping: "Ping"
          status: "狀態碼"
          event_id: "ID"
          timestamp: "建立時間"
          completion: "完成時間"
          actions: "操作"
          filter_status:
            failed: "失敗"
      home:
        title: "主頁"
      account:
        title: "帳號"
        sidebar_link:
          backups: "備份"
      community:
        title: "社群"
        sidebar_link:
          badges: "徽章"
          notifications: "通知"
          permalinks: "固定連結"
          users: "使用者"
          groups: "群組"
          legal: "法律"
          moderation_flags:
            title: "管理"
      appearance:
        title: "外觀"
        sidebar_link:
          emoji: "Emoji"
          navigation: "導覽"
          themes: "佈景主題"
          components:
            title: "元件"
      email_settings:
        sidebar_link:
          appearance: "外觀"
      security:
        title: "安全性"
      section_landing_pages:
        account:
          title: "帳號"
          backups:
            title: "備份"
      config_areas:
        about:
          contact_url_placeholder: "https://johnny-smith.com/contact"
          company_name: "名字"
          optional: "(選擇性)"
          update: "更新"
          saved: "儲存完畢!"
        flags:
          header: "管理"
          description: "簡述"
          enabled: "啟用?"
          edit: "編輯"
          delete: "刪除"
          delete_confirm: '你確定要刪除%{name}嗎？'
          flags_tab: "投訴"
          form:
            save: "保存"
            name: "名字"
            description: "簡述"
            invalid_applies_to: "必要設定"
            topic: "話題"
            post: "貼文"
            chat_message: "聊天訊息"
        permalinks:
          edit: "編輯"
          delete: "刪除"
        embeddable_host:
          edit: "編輯"
          delete: "刪除"
        look_and_feel:
          themes:
            title: "佈景主題"
        user_fields:
          type: "類型"
          delete: "刪除"
      plugins:
        title: "外掛"
        name: "名稱"
        none_installed: "尚未安裝任何外掛"
        version: "版本"
        enabled: "啟用?"
        is_enabled: "是"
        not_enabled: "否"
        change_settings_short: "設定"
        howto: "如何安裝外掛?"
        author: "作者 %{author}"
        learn_more: "了解更多"
        sidebar_link:
          installed: "已安裝"
      advanced:
        sidebar_link:
          webhooks: "Webhooks"
          developer: "開發人員"
          embedding: "嵌入"
          user_api: "使用者 API"
          onebox: "單一框"
          files: "檔案"
          other_options: "其他"
          search: "搜索"
      navigation_menu:
        sidebar: "側選單"
        legacy: "舊版"
      backups:
        title: "備份"
        menu:
          backups: "備份"
          logs: "紀錄"
        read_only:
          enable:
            title: "開啟只讀模式"
            label: "開啟只讀模式"
            confirm: "你確定要開啟只讀模式麼？"
          disable:
            title: "關閉只讀模式"
            label: "關閉只讀模式"
        columns:
          filename: "文件名稱"
          size: "大小"
        upload:
          label: "上傳"
          title: "上傳備份"
          success: "%{filename}已成功上傳，該檔案正在被處理中，需花費幾分鐘才會顯示於列表。"
          error: "上載時發生問題： '%{filename}': %{message}"
        settings: "設定"
        operations:
          failed: "%{operation} 執行失敗。請觀看紀錄。"
          cancel:
            label: "取消"
            title: "取消現行指令"
            confirm: "你確定要消取現行指令嗎?"
          backup:
            label: "備份"
            title: "新增備份"
            confirm: "你確定要新增備份嗎?"
          download:
            label: "下載"
            title: "傳送含有下載連結的 email"
          destroy:
            title: "刪除"
            confirm: "你確定要刪除備份嗎?"
          restore:
            label: "還原"
            title: "復原備份"
            confirm: "你確定要從該備份中恢復嗎？"
          rollback:
            label: "回溯"
            title: "回溯資料庫到以前的工作階段"
            confirm: "你確定要將資料庫回滾到之前的工作狀態嗎？"
        location:
          s3: "S3"
        backup_storage_error: "無法進入備份空間：%{error_message}"
      export_csv:
        success: "開始匯出，處理完畢後將以私人訊息通知你。"
        failed: "匯出失敗。請觀看紀錄。"
        button_text: "匯出"
        button_title:
          user: "以 CSV 格式匯出使用者清單"
          staff_action: "以 CSV 格式匯出所有工作人員操作紀錄"
          screened_email: "以 CSV 格式匯出所有已顯示的電子郵件列表"
          screened_ip: "以 CSV 格式匯出所有已顯示的 IP 列表"
          screened_url: "以 CSV 格式匯出所有已顯示的 URL 列表"
      export_json:
        button_text: "匯出"
      customize:
        title: "客製化"
        preview: "預覽"
        explain_preview: "以此佈景主題預覽網站"
        syntax_error: "語法錯誤"
        save: "儲存"
        new: "新增"
        new_style: "新增樣式"
        install: "安裝"
        delete: "刪除"
        delete_confirm: '你確定要刪除%{theme_name}嗎？'
        color: "顏色"
        opacity: "不透明度"
        copy_to_clipboard: "複製至剪貼簿"
        copied_to_clipboard: "已複製至剪貼簿"
        copy_to_clipboard_error: "複製資料到剪貼簿時發生錯誤"
        theme_owner: "無法編輯，擁有者為："
        email_templates:
          title: "電子信箱"
          subject: "主旨"
          multiple_subjects: "這個電子郵件範本有多重主旨."
          body: "內容"
          revert: "恢復變更"
          revert_confirm: "你確定要恢復這個變更?"
        component:
          all_filter: "全部"
          enabled_filter: "啟用"
          disabled_filter: "停用"
        theme:
          theme: "佈景主題"
          component: "元件"
          components: "元件"
          theme_name: "佈景主題名稱"
          component_name: "元件名稱"
          themes_intro: "選擇現有或安裝新佈景主題以開始"
          beginners_guide_title: "給使用者的Discourse佈景主題導覽"
          developers_guide_title: "給開發者的Discourse佈景主題導覽"
          browse_themes: "瀏覽社群佈景主題"
          customize_desc: "自訂："
          title: "佈景主題"
          create: "建立"
          create_type: "類型"
          create_name: "名稱"
          save: "保存"
          long_title: "修改網站上的CSS顏色、HTML內容"
          edit: "編輯"
          edit_confirm: "這是一個遠端佈景主題，因此您對CSS/HTML所做的變更將會在您下次更新佈景主題時消失。"
          update_confirm: "這些更改的動作將被取消，你確定你要繼續嗎？"
          update_confirm_yes: "是的，繼續更新"
          common: "通用"
          desktop: "電腦"
          mobile: "行動裝置"
          settings: "設定"
          translations: "翻譯"
          extra_scss: "額外的SCSS（CSS預處理器）"
          preview: "預覽"
          show_advanced: "顯示進階選項"
          hide_advanced: "隱藏進階選項"
          hide_unused_fields: "隱藏未使用的欄位"
          is_default: "佈景主題預設啟用"
          user_selectable: "使用者可選取佈景主題"
          color_scheme: "調色盤"
          color_scheme_select: "選擇佈景主題可用的顏色"
          custom_sections: "自訂區域："
          theme_components: "佈景主題元件"
          convert: "轉換"
          convert_component_alert: "您是否確定要轉換此元件為佈景主題？元件將會自%{relatives}移除。"
          convert_component_tooltip: "轉換此元件為佈景主題。"
          convert_theme_alert: "您確定要將此佈景主題轉換為元件嗎？佈景主題將不再是%{relatives}的母項(parent)。"
          convert_theme_tooltip: "轉換此佈景主題為元件"
          inactive_themes: "未啟用的佈景主題"
          inactive_components: "未使用的元件："
          cancel: "取消"
          broken_theme_tooltip: "此佈景主題的 CSS、HTML 或 YAML 中有錯誤。"
          default_theme_tooltip: "此佈景主題是網站的預設佈景主題"
          updates_available_tooltip: "此佈景主題可更新"
          and_x_more:
            other: "和%{count}更多。"
          collapse: 收起
          uploads: "上傳檔案"
          no_uploads: "您能上傳與您的佈景主題有關的物件，例如：字型與圖片。"
          add_upload: "新增上傳檔案"
          variable_name: "SCSS 的變數名稱"
          variable_name_invalid: "無效的變量名稱，僅能輸入字母且需以字母作為開頭，不可與其他使用者相同。"
          variable_name_error:
            invalid_syntax: "無效的變量名稱，僅能輸入字母且需以字母作為開頭。"
            no_overwrite: "無效的變量名稱，不可複寫已存在的變量名稱。"
            must_be_unique: "無效的變量名稱，不可與其他使用者相同。"
          upload: "上傳"
          unsaved_changes_alert: "您尚未儲存變更的內容，您是否要棄用內容並繼續進行？"
          discard: "捨棄"
          stay: "保留"
          css_html: "自訂 CSS/HTML"
          edit_css_html: "編輯 CSS/HTML"
          edit_css_html_help: "您尚未編輯任何 CSS 或 HTML"
          delete_upload_confirm: "刪除此上傳檔案 ？（佈景主題的 CSS 可能會因此無法運作）"
          import_web_tip: "含有佈景主題的版本庫"
          is_private: "佈景主題在私人git版本庫中"
          remote_branch: "分支名稱 (選填)"
          public_key: "授予公鑰以進入Repo（倉庫）的訪問權限："
          install: "安裝"
          installed: "已安裝"
          install_popular: "熱門"
          install_upload: "從您的裝置"
          install_git_repo: "來自 Git 的 Repository（版本庫）"
          install_create: "建立新的"
          about_theme: "關於"
          license: "版權"
          version: "版本："
          authors: "作者："
          source_url: "來源："
          enable: "啟用"
          disable: "禁用"
          required_version:
            error: "由於佈景主題與此版本的 Discourse 不相容，此佈景主題已被自動停用。"
            minimum: "需要 Discourse%{version} 或更新的版本。"
            maximum: "需要 Discourse %{version} 或更舊的版本。"
          update_to_latest: "更新至最新版本"
          check_for_updates: "檢查更新"
          up_to_date: "佈景主題已是最新版本，上次檢查時間："
          add: "新增"
          theme_settings: "佈景主題設定"
          no_settings: "此佈景主題無設定"
          theme_translations: "佈景主題轉譯"
          empty: "沒有物件"
          commits_behind:
            other: "佈景主題落後了%{count}個變更！"
          compare_commits: "（查看新的提交）"
          repo_unreachable: "無法連線至此佈景主題的 Git 版本庫。錯誤訊息："
          scss:
            text: "CSS"
            title: "輸入自訂的 CSS，可接受所有有效的 CSS 及 SCSS。"
          header:
            text: "頁首"
            title: "輸入要顯示於網站頁首上方的 HTML"
          after_header:
            text: "頁首之後"
            title: "輸入在所有頁面的頁首之後要顯示的 HTML"
          footer:
            text: "頁尾"
            title: "輸入要顯示於頁尾的 HTML"
          embedded_scss:
            text: "嵌入的 CSS"
            title: "輸入用於嵌入回應的自定義 CSS 樣式"
          body_tag:
            text: "內容"
          yaml:
            text: "YAML"
            title: "用 YAML 格式定義佈景主題的設定"
          all_filter: "全部"
          active_filter: "啟用的"
          inactive_filter: "不活躍"
          schema:
            fields:
              required: "*必要設定"
              string:
                too_short:
                  other: "必須至少 %{count} 個字"
              number:
                too_small: "必須大於或等於 %{count}"
                too_large: "必須少於或等於 %{count}"
        colors:
          select_base:
            title: "選擇調色盤"
            description: "基本顏色："
          title: "顏色"
          about: "修改您的佈景主題所使用的顏色，建立一個新調色盤以開始。"
          copy_name_prefix: "複製於"
          delete_confirm: "刪除此調色盤？"
          undo: "復原"
          undo_title: "復原你前次對此顏色所做的修改"
          revert: "恢復"
          revert_title: "將此顏色重置為Discourse的預設調色。"
          primary:
            name: "一級"
            description: "大部分的文字、圖示和邊框"
          secondary:
            name: "二級"
            description: "主要的背景顏色和一些按鈕上的文字顏色"
          tertiary:
            name: "三級"
            description: "連結、一些按鈕、通知和強調顏色"
          quaternary:
            name: "四級"
          header_background:
            name: "標頭背景"
            description: "網站標頭的背景顏色"
          header_primary:
            name: "標頭主要區域"
            description: "網站標頭的文字和圖示"
          highlight:
            name: "重點"
            description: "頁面上重點元素的背景顏色，例如貼文和話題"
          danger:
            name: "危險"
            description: "重要動作例如刪除貼文和話題的重點顏色"
          success:
            name: "成功"
            description: "用來表示一項動作已順利完成"
          love:
            name: "愛"
            description: "按讚按鈕的顏色"
          selected:
            name: "已選取"
        email_style:
          html: "HTML"
          css: "CSS"
          reset: "重設為預設值"
      email:
        title: "電子郵件"
        settings: "設定"
        templates: "模板"
        advanced_test:
          desc: "瀏覽 Discourse 如何處理收到的 email。為了能正確的處理 email，請在下方貼上完整的 email 內容。"
          email: "原始訊息"
        error: "<b>錯誤</b> - %{server_error}"
        test_error: "發送測試電子郵件時遇到錯誤。請檢查你輸入的電子郵件地址，並確認網路提供者沒有封鎖郵件的發送，然後再試一次。"
        sent: "送出"
        skipped: "跳過"
        bounced: "退回"
        received: "收到"
        rejected: "拒絶"
        time: "時間"
        user: "使用者"
        test_email_address: "要測試的電子郵件地址"
        sent_test: "已送出!"
        preview_digest_desc: "預覽發送給不活躍使用者的摘要郵件內容。"
        refresh: "重新整理"
        send_digest_label: "發送結果至："
        send_digest: "發送"
        format: "格式"
        html: "html"
        text: "純文字"
        no_result: "沒有找到摘要信息。"
        incoming_emails:
          from_address: "來自"
          to_addresses: "發至"
          cc_addresses: "抄送"
          subject: "主題"
          error: "錯誤"
          none: "沒有找到進站郵件。"
          modal:
            error: "錯誤"
            headers: "頭部"
            subject: "主題"
            body: "內容"
          filters:
            from_placeholder: "from@example.com"
            to_placeholder: "to@example.com"
            cc_placeholder: "cc@example.com"
            error_placeholder: "錯誤"
        logs:
          none: "找不到記錄。"
          filters:
            title: "過濾"
            user_placeholder: "username"
            address_placeholder: "name@example.com"
            reply_key_placeholder: "回覆金鑰"
      moderation_history:
        performed_by: "執行由"
        no_results: "暫無管理紀錄"
        actions:
          delete_user: "使用者已被刪除"
          suspend_user: "使用者已被停權"
          silence_user: "使用者已被靜音"
          delete_post: "貼文已被刪除"
          delete_topic: "話題已被刪除"
          post_approved: "貼文已通過審核"
      logs:
        nav_title: "紀錄"
        action: "動作"
        created_at: "已建立"
        last_match_at: "最近出現時間"
        match_count: "出現次數"
        ip_address: "IP"
        topic_id: "話題 ID"
        post_id: "貼文 ID"
        category_id: "分類 ID"
        delete: "刪除"
        edit: "編輯"
        save: "儲存"
        screened_actions:
          block: "封鎖"
          do_nothing: "無動作"
        staff_actions:
          all: "全部"
          filter: "篩選"
          staff_user: "使用者"
          target_user: "目標使用者"
          subject: "主旨"
          when: "時間"
          context: "關聯"
          details: "詳情"
          previous_value: "舊"
          new_value: "新"
          show: "顯示"
          modal_title: "詳情"
          no_previous: "無舊設定值。"
          deleted: "無新設定值，記錄已刪除。"
          actions:
            permanently_delete_post_revisions: "永久刪除貼文修訂"
            delete_user: "刪除使用者"
            change_trust_level: "修改信任等級"
            change_username: "修改使用者名稱"
            change_site_setting: "修改網站設定"
            change_theme: "變更佈景主題"
            delete_theme: "刪除佈景主題"
            change_site_text: "更改站點文字"
            suspend_user: "將使用者停權"
            unsuspend_user: "恢復使用者權限"
            removed_suspend_user: "停權使用者（已移除）"
            removed_unsuspend_user: "取消停權使用者（已移除）"
            grant_badge: "升級徽章"
            revoke_badge: "撤回徽章"
            check_email: "檢查電子郵件"
            delete_topic: "刪除話題"
            recover_topic: "復原已刪除的話題"
            delete_post: "刪除貼文"
            impersonate: "檢視"
            anonymize_user: "匿名使用者"
            roll_up: "回退 IP 封禁"
            change_category_settings: "變更分類設定"
            delete_category: "刪除分類"
            create_category: "建立分類"
            silence_user: "被禁言的使用者"
            unsilence_user: "解除使用者禁言"
            removed_silence_user: "禁言的使用者（已移除）"
            removed_unsilence_user: "取消禁言使用者（已移除）"
            grant_admin: "授予管理員權限"
            revoke_admin: "撤銷管理員權限"
            grant_moderation: "授予板主權限"
            revoke_moderation: "撤銷板主權限"
            backup_create: "新增備份"
            deleted_tag: "刪除的標籤"
            deleted_unused_tags: "刪除未被使用的標籤"
            renamed_tag: "重命名的標籤"
            revoke_email: "撤銷郵件"
            lock_trust_level: "鎖定信任等級"
            unlock_trust_level: "解除信任等級鎖定"
            activate_user: "啟動使用者"
            deactivate_user: "撤銷使用者"
            change_readonly_mode: "變更唯讀模式"
            backup_download: "下載備份"
            backup_destroy: "刪除備份"
            reviewed_post: "審核文章"
            custom_staff: "自訂套件"
            post_locked: "貼文已被封鎖"
            post_edit: "編輯貼文"
            post_unlocked: "貼文已被解除封鎖"
            check_personal_message: "檢查個人訊息"
            topic_published: "話題已發佈"
            post_approved: "貼文已通過審核"
            post_rejected: "貼文未通過審核"
            create_badge: "建立徽章"
            change_badge: "變更徽章"
            delete_badge: "刪除徽章"
            merge_user: "合併使用者"
            entity_export: "匯出實體"
            change_name: "變更名稱"
            topic_timestamps_changed: "話題時間標籤已變更"
            approve_user: "審核使用者"
            web_hook_create: "\\bwebhook 建立"
            web_hook_update: "webhook 更新"
            web_hook_destroy: "webhook 銷毀"
            web_hook_deactivate: "webhook停用"
            embeddable_host_create: "可嵌入主機建立"
            embeddable_host_update: "可嵌入主機更新"
            embeddable_host_destroy: "嵌入式主機破壞"
        screened_emails:
          description: "以下的電子郵件地址將無法用來建立新使用者。"
          actions:
            allow: "允許"
        screened_urls:
          title: "過濾的網址"
          description: "以下是出現在垃圾貼文裡的網址。"
          url: "網址"
          domain: "網域"
        screened_ips:
          title: "過濾的 IP 位址"
          delete_confirm: "你確定要刪除 %{ip_address} 的規則嗎?"
          actions:
            block: "封鎖"
            do_nothing: "允許"
          form:
            label: "新增:"
            ip_address: "IP 位址"
            add: "加入"
            filter: "搜尋"
          roll_up:
            text: "Roll up"
            title: "如果有至少 'min_ban_entries_for_roll_up' 個記錄，建立一個子網域封鎖記錄"
        search_logs:
          term: "條款"
          searches: "搜尋結果"
          click_through_rate: "CTR"
          types:
            all_search_types: "所有搜尋類型"
            header: "頁首"
            click_through_only: "全部（僅點擊）"
      watched_words:
        search: "搜尋"
        clear_filter: "清除"
        download: 下載
        actions:
          block: "封鎖"
          censor: "審核"
          require_approval: "需要審核"
          flag: "檢舉"
          replace: "取代"
          tag: "標記"
          silence: "靜音"
          link: "連結"
        form:
          tag_label: "標記"
          link_label: "連結"
          link_placeholder: "https://example.com"
          add: "新增"
          success: "成功"
          exists: "已存在"
          upload_successful: "上傳成功，文字已被添加。"
          html_label: "HTML"
        test:
          button_label: "測試"
          no_matches: "找不到符合的項目"
      form_templates:
        nav_title: "模板"
        list_table:
          headings:
            name: "名字"
            actions: "動作"
        view_template:
          close: "關閉"
          edit: "編輯"
          delete: "刪除"
        new_template_form:
          submit: "保存"
          cancel: "取消"
          preview: "預覽"
        quick_insert_fields:
          add_new_field: "加入"
          checkbox: "核取方塊"
          dropdown: "下拉"
        validations_modal:
          table_headers:
            key: "金鑰"
            type: "類型"
            description: "簡述"
          validations:
            required:
              key: "必填"
              type: "布林值"
            minimum:
              key: "最小值"
              type: "整數"
            maximum:
              key: "最大值"
              type: "整數"
            type:
              key: "類型"
              type: "字串"
        field_placeholders:
          choices:
            first: "選項 1"
            second: "選項 2"
            third: "選項 3"
      impersonate:
        title: "檢視角度"
        help: "使用此工具以使用者的檢視角度進行除錯。完成後將需登出。"
        not_found: "找不到那位使用者。"
        invalid: "抱歉，你不能以此使用者角度檢視。"
      users:
        title: "使用者"
        create: "新增管理員"
        last_emailed: "最近寄出電子郵件"
        not_found: "抱歉，系統裡無此使用者名稱。"
        id_not_found: "抱歉，系統裡無此使用者名稱。"
        active: "已啟動"
        status: "狀態"
        bulk_actions:
          delete:
            confirmation_modal:
              close: "關閉"
              confirm: "刪除"
        nav:
          new: "新使用者"
          active: "啟用的"
          staff: "管理員"
          suspended: "已停權"
          silenced: "被靜音"
          staged: "暫存"
        approved: "已批准？"
        titles:
          pending: "等待審核的使用者"
          newuser: "信任等級 0 的使用者 ( 新使用者 )"
          basic: "信任等級 1 的使用者 ( 初級使用者 )"
          member: "信任等級為2的使用者（成員）"
          regular: "信任等級為3的使用者（活躍）"
          leader: "信任等級為4的使用者（資深）"
          staff: "管理員"
          moderators: "板主"
        not_verified: "未確認"
        check_email:
          title: "顯示使用者 Email"
          text: "顯示"
        check_sso:
          text: "顯示"
      user:
        suspend_failed: "將此使用者停權時發生錯誤 %{error}"
        unsuspend_failed: "恢復此使用者的權限時發生錯誤 %{error}"
        suspend_reason_label: "你為什麼要將此使用者停權？你輸入的原因將在此使用者登入時顯示，及顯示在此使用者的基本資料頁面，且<b>任何人都可以看見</b>，請簡短說明原因。"
        suspend_reason_hidden_label: "您為何要將該使用者停權？使用者在登入時會看見這段文字，請簡短描述。"
        suspend_reason: "原因"
        suspend_reason_title: "停權原因"
        suspend_message: "Email 訊息"
        suspend_message_placeholder: "提供更多停權使用者的原因，並且會以郵件發信給該使用者。（可選）"
        suspended_by: "將其停權者"
        silence_reason: "原因"
        silenced_by: "已靜音，由"
        silence_modal_title: "將使用者靜音"
        silence_duration: "這位使用者將會被靜音多久？"
        silence_reason_label: "您為何要將這位使用者靜音？"
        silence_reason_placeholder: "靜音原因"
        silence_message: "Email 訊息"
        silence_message_placeholder: "(留白以傳送預設訊息)"
        suspended_until: "(直到%{until})"
        cant_suspend: "這位使用者無法被停權。"
        delete_posts_failed: "刪除貼文時發生了錯誤。"
        post_edits: "編輯貼文"
        penalty_post_actions: "請問您要如何處理相關貼文？"
        penalty_post_delete: "刪除貼文"
        penalty_post_edit: "編輯貼文"
        penalty_post_none: "不做任何動作"
        penalty_count: "違規次數"
        clear_penalty_history:
          title: "清除違規紀錄"
          description: "有違規紀錄的使用者無法抵達 TL3"
        silence: "靜音"
        unsilence: "取消靜音"
        silenced: "靜音？"
        moderator: "板主？"
        admin: "管理員？"
        suspended: "已停權?"
        staged: "暫存？"
        show_admin_profile: "管理員"
        show_public_profile: "顯示公開的基本資料"
        action_logs: "操作紀錄"
        ip_lookup: "IP 反查"
        log_out: "登出"
        logged_out: "使用者已從所有裝置中登出"
        revoke_admin: "撤銷管理員權限"
        grant_admin: "授予管理員權限"
        grant_admin_confirm: "我們已傳送一封 email 以確認新的管理員，請開啟郵件並依照內容指示操作。"
        revoke_moderation: "撤銷板主權限"
        grant_moderation: "授予板主權限"
        unsuspend: "恢復權限"
        suspend: "停權"
        show_flags_received: "顯示收到的檢舉"
        flags_received_by: "收到來自%{username}的檢舉。"
        flags_received_none: "這位使用者尚未收到任何檢舉。"
        reputation: 聲望
        permissions: 權限
        activity: 活動
        like_count: 已給出 / 收到的讚
        last_100_days: "在過去 100 天內"
        private_topics_count: 私人話題
        posts_read_count: 讀過的貼文
        post_count: 已發表的貼文
        topics_entered: 讀過的話題
        flags_given_count: 檢舉
        flags_received_count: 被檢舉
        warnings_received_count: 收到的警告
        flags_given_received_count: "已提出 / 收到的檢舉"
        approve: "批准"
        approved_by: "批准者"
        approve_success: "使用者已通過審。啟用帳號的電子郵件已寄出。"
        approve_bulk_success: "完成! 已批准所有選取的使用者並送出通知。"
        time_read: "閱讀時間"
        post_edits_count: "編輯貼文"
        anonymize: "匿名使用者"
        anonymize_yes: "是，將這個帳戶變成匿名"
        anonymize_failed: "將這個帳戶變成匿名時發生錯誤。"
        delete: "刪除使用者"
        delete_posts:
          button: "刪除所有貼文"
          confirmation:
            cancel: "取消"
        merge:
          prompt:
            cancel: "取消"
          confirmation:
            cancel: "取消"
        delete_forbidden_because_staff: "管理員與板主不可刪除。"
        delete_posts_forbidden_because_staff: "無法刪除管理員和版主的所有貼文。"
        delete_forbidden:
          other: "不能刪除擁有貼文的使用者。請先刪除所有貼文後才能刪除該使用者。( 發表超過 %{count} 天的貼文不能刪除 )"
        cant_delete_all_posts:
          other: "無法刪除所有的貼文。有些貼文時間早於 %{count} 天前。 ( 請見 delete_user_max_post_age 設定 )"
        cant_delete_all_too_many_posts:
          other: "無法刪除所有貼文，因為此使用者擁有超過 %{count} 篇貼文。( delete_all_posts_max )"
        delete_and_block: "刪除並且<b>封鎖</b>此電子郵件地址與 IP 位址"
        delete_dont_block: "只刪除"
        deleted: "此使用者已刪除。"
        delete_failed: "刪除此使用者時發生錯誤，請先刪除此使用者的所有貼文後再試一次。"
        send_activation_email: "送出啟用帳號的電子郵件"
        activation_email_sent: "啟用帳號的電子郵件已送出。"
        send_activation_email_failed: "送出啟用帳號的電子郵件時發生錯誤。%{error}"
        activate: "啟用帳號"
        activate_failed: "啟用此帳號時發生錯誤。"
        deactivate_account: "取消帳號的啟用狀態"
        deactivate_failed: "取消此帳號的啟用狀態時發生錯誤。"
        unsilence_failed: "靜音使用者時，出現了問題。"
        silence_failed: "靜音使用者時，出現了問題。"
        silence_confirm: "您確定要將這位使用者靜音嗎？他將無法建立任何新話題或貼文。"
        silence_accept: "是的，將這位使用者靜音"
        bounce_score: "累計退信分值"
        reset_bounce_score:
          label: "重置"
          title: "重置累計退信分值為 0"
        visit_profile: "到<a href='%{url}'>這位使用者的偏好設定頁面</a>去編輯他們的個人檔案"
        deactivate_explanation: "帳號的啟用狀態被取消的使用者必需重新啟用帳號。"
        suspended_explanation: "被停權的使用者無法登入。"
        silence_explanation: "被靜音的使用者無法建立話題或貼文"
        staged_explanation: "暫存使用者只能通過郵件回覆指定話題。"
        bounce_score_explanation:
          none: "近期該郵箱沒有退信。"
          some: "近期該郵箱有少量退信。"
          threshold_reached: "近期該郵箱有過多退信。"
        trust_level_change_failed: "修改使用者的信任等級時發生錯誤。"
        suspend_modal_title: "將使用者停權"
        trust_level_2_users: "信任等級 2 使用者"
        trust_level_3_requirements: "信任等級 3 之條件"
        trust_level_locked_tip: "信任等級鎖定，系統將不會升級或降級使用者。"
        lock_trust_level: "鎖住信任等級"
        unlock_trust_level: "解鎖信任等級"
        silenced_count: "被靜音"
        suspended_count: "被停權的"
        other_matches_list:
          username: "使用者名稱"
          trust_level: "信任等級"
          read_time: "閱讀時間"
          posts: "新發表的貼文"
        tl3_requirements:
          title: "信任等級 3 之條件"
          table_title:
            other: "這最近 %{count} 天："
          value_heading: "價值"
          requirement_heading: "要求"
          days: "天"
          topics_replied_to: "話題回覆"
          topics_viewed: "已讀話題"
          topics_viewed_all_time: "已瀏覽的話題 (任何時間)"
          posts_read: "已讀貼文"
          posts_read_all_time: "已讀的貼文 (任何時間)"
          flagged_posts: "被檢舉的貼文"
          flagged_by_users: "檢舉之使用者"
          likes_given: "給出的讚"
          likes_received: "收到的讚"
          likes_received_days: "收到的讚：唯一日"
          likes_received_users: "收到的讚：唯一使用者"
          qualifies: "符合信任等級 3 的條件。"
          does_not_qualify: "不符合信任等級 3 的條件。"
          will_be_promoted: "將會在近期升級。"
          will_be_demoted: "將會在近期降級。"
          on_grace_period: "目前在升級優惠階段，將不會被降級。"
          locked_will_not_be_promoted: "信任等級鎖定。將不會再被升級。"
          locked_will_not_be_demoted: "信任等級鎖定。將不會再被降級。"
        discourse_connect:
          external_id: "外部 ID"
          external_username: "使用者名稱"
          external_name: "名稱"
          external_email: "電子信箱"
          external_avatar_url: "個人資料圖片 URL"
      user_fields:
        untitled: "未命名"
        name: "欄位名稱"
        type: "欄位類別"
        description: "欄位敘述"
        preferences: "偏好設定"
        save: "儲存"
        edit: "編輯"
        delete: "刪除"
        cancel: "取消"
        delete_confirm: "你確定要刪除此使用者欄位 ?"
        options: "選項"
        required:
          title: "在註冊時必填"
          enabled: "必填"
          disabled: "非必填"
        requirement:
          optional:
            title: "選擇性"
        editable:
          title: "註冊後可以修改"
        show_on_profile:
          title: "顯示在公開的基本資料裡"
        show_on_user_card:
          title: "在使用者卡片上顯示"
        searchable:
          title: "可搜尋"
          enabled: "可搜尋"
        field_types:
          text: "文字"
          confirm: "確認"
          dropdown: "下拉"
      site_text:
        search: "搜尋你想要編輯的文本"
        edit: "編輯"
        revert: "恢復變更"
        revert_confirm: "你確定要撤回這個改動?"
        go_back: "回到搜尋"
        recommended: "我們建議自定義以下文本以符合你的需求："
        show_overriden: "只顯示修改過的項目"
        locale: "語言:"
        more_than_50_results: "有超過50個搜尋結果。請嘗試重新定義搜尋關鍵字。"
        outdated:
          dismiss: "忽略"
      settings:
        show_overriden: "只顯示被覆寫的內容"
        reset: "重置"
        none: "無"
        save: "保存"
        cancel: "取消"
      site_settings:
        nav_title: "設定"
        no_results: "未找到任何結果。"
        clear_filter: "清除"
        add_url: "加入網址"
        add_host: "新增主機"
        add_group: "加入群組"
        uploaded_image_list:
          label: "編輯列表"
          empty: "尚未有圖片，請上傳圖檔。"
          upload:
            label: "上傳"
        selectable_avatars:
          title: "使用者可選擇的頭像列表"
        table_column_heading:
          status: "狀態"
        categories:
          all_results: "全部"
          required: "必要設定"
          branding: "品牌（Branding）"
          basic: "基本設定"
          users: "使用者"
          posting: "貼文"
          email: "電子郵件"
          files: "檔案"
          trust: "信任等級"
          security: "安全性"
          onebox: "單一框"
          seo: "SEO"
          spam: "垃圾貼文"
          rate_limits: "評等限制"
          developer: "開發人員"
          embedding: "嵌入"
          legal: "法律"
          api: "API"
          user_api: "使用者 API"
          uncategorized: "其他"
          backups: "備份"
          login: "登入"
          plugins: "延伸套件"
          user_preferences: "偏好設定"
          tags: "標籤"
          search: "搜尋"
          groups: "群組"
          dashboard: "控制面板"
          navigation: "導覽"
        secret_list:
          invalid_input: "輸入欄位不能為空或包含垂直字元"
        default_categories:
          modal_yes: "是"
        file_types_list:
          add_image_types: "圖片"
      badges:
        status: 狀態
        title: 徽章
        new_badge: 新徽章
        new: 新
        name: 名稱
        badge: 徽章
        display_name: 顯示名稱
        description: 簡述
        badge_grouping: 群組
        badge_groupings:
          modal_title: 徽章群組
        granted_by: 升級者為
        granted_at: 升級在
        reason_help: (連結至貼文或話題)
        save: 儲存
        delete: 刪除
        delete_confirm: 你確定要刪除徽章 ?
        revoke: 撤回
        reason: 原因
        expand: 展開 &hellip;
        revoke_confirm: 你確定要撤回這個徽章?
        edit_badges: 編輯徽章
        grant_badge: 升級徽章
        granted_badges: 已升級的徽章
        grant: 升級
        no_user_badges: "%{name} 未有任何升級徽章。"
        no_badges: 沒有可授予的徽章
        none_selected: "選擇一個徽章開始"
        allow_title: 允許使用徽章作為稱號
        multiple_grant: 可多次授予
        visibility_heading: 能見度
        listable: 在徽章頁面上顯示徽章
        enabled: 啟用
        disabled: 停用
        icon: 圖示
        image: 圖片
        select_an_icon: "選擇圖示"
        upload_an_image: "上傳圖片"
        read_only_setting_help: "自訂文字"
        query: 徽章查詢語法 (SQL)
        target_posts: 查詢貼文張貼目標
        auto_revoke: 每日執行撤銷用的 SQL 語法
        show_posts: 在徽章頁面顯示獲得徽章的貼文
        trigger: 觸發
        trigger_type:
          none: "每日更新"
          post_action: "當使用者對貼文有動作"
          post_revision: "當使用者新增或是編輯一個貼文"
          trust_level_change: "當使用者信任等級有改變"
          user_change: "當使用者被新增或是編輯"
        preview:
          link_text: "預覽獲得的徽章"
          plan_text: "預覽 SQL 查詢語法"
          modal_title: "徽章 SQL 語法預覽"
          sql_error_header: "SQL 查詢發生了錯誤。"
          error_help: "徽章的 SQL 查詢語法請參考以下連結。"
          bad_count_warning:
            header: "警告 !"
            text: "查詢結果沒有授予徽章的樣本；當查詢結果回傳的使用者 ID 或貼文 ID 不存在時此問題有可能發生。如此可能會發生未預期的結果 ―― 請再次檢查您的 SQL 語法。"
          no_grant_count: "沒有指定徽章。"
          grant_count:
            other: "指定了 <b>%{count}</b> 個徽章。"
          sample: "樣本："
          grant:
            with: <span class="username">%{username}</span>
            with_post: <span class="username">%{username}</span> 的貼文 %{link}
            with_post_time: <span class="username">%{username}</span> 的貼文 %{link} 在 <span class="time">%{time}</span>
            with_time: <span class="username">%{username}</span> 在 <span class="time">%{time}</span>
      emoji:
        title: "Emoji"
        delete: "刪除"
        name: "名稱"
        group: "群組"
        image: "圖片"
        delete_confirm: "你確定要刪除 :%{name}: emoji ?"
        settings: "設定"
      embedding:
        get_started: "如果你想要將 Discourse 嵌入至其他網站，添加他們的主機地址。"
        delete: "刪除"
        confirm_delete: "你確定要刪除此主機？"
        title: "嵌入"
        edit: "編輯"
        crawlers_description: "當 Discourse 為你的貼文開啟了話題時，如果沒有 RSS/ATOM 流存在，它將嘗試從 HTML 中解析內容。有時分離其中的內容時可能是很有挑戰性的，所以我們提供了指定 CSS 規則的能力來幫助分離過程。"
        embed_by_username: "話題開啟者的使用者名稱"
        embed_post_limit: "嵌入的最大貼文數量。"
        embed_title_scrubber: "從貼文中提取標題的正則表達式 \"regular expression\""
        embed_truncate: "截斷嵌入的貼文"
        allowed_embed_selectors: "使用 CSS 選擇器選擇允許的嵌入元素"
        blocked_embed_selectors: "使用 CSS 選擇器移除嵌入元素"
        allowed_embed_classnames: "允許 CSS class 名稱"
        save: "保存"
        host_form:
          save: "保存"
        nav:
          settings: "設定"
          crawlers: "爬蟲"
      permalink:
        title: "固定連結"
        url: "網址"
        topic_id: "話題 ID"
        topic_title: "話題"
        post_id: "貼文 ID"
        post_title: "貼文"
        category_id: "分類 ID"
        category_title: "分類"
        tag_name: "標記名稱"
        tag_title: "標記"
        user_title: "使用者"
        username: "使用者名稱"
        delete_confirm: 你確定要刪除此固定連結？
        nav:
          settings: "設定"
          permalinks: "固定連結"
        form:
          label: "新增："
          url: "網址"
          save: "保存"
      reseed:
        action:
          title: "將分類與話題的文字以翻譯文字取代。"
        modal:
          title: "取代文字"
          subtitle: "將系統建立的分類與話題文字以最新的翻譯文字取代。"
          categories: "分類"
          topics: "討論話題"
          replace: "取代"
  wizard_js:
    wizard:
      back: "上一步"
      next: "下一步"
      step-text: "步驟"
      step: "%{current} / %{total}"
      upload: "上傳檔案"
      upload_error: "抱歉，上傳檔案時發生錯誤，請再試一次。"
      staff_count:
        other: "您的社群包含您在內共有%{count}位管理員。"
      invites:
        add_user: "添加"
        none_added: "你還沒有邀請任何工作人員。你確定要繼續嗎？"
        roles:
          admin: "管理員"
          moderator: "版主"
          regular: "普通使用者"
      homepage_choices:
        custom:
          label: "客製"
        style_type:
          categories: "分類"
          topics: "話題"
      top_menu_items:
        new: "新使用者"
        unread: "未讀"
        top: "精選"
        latest: "最新版本"
        hot: "熱門"
        categories: "分類"
        unseen: "未讀"
        read: "已讀"
        bookmarks: "書籤"
      previews:
        share_button: "分享"
        reply_button: "回覆"
      homepage_preview:
        nav_buttons:
          all_categories: "所有分類"
        category_names:
          site_feedback: "站點回饋"
        table_headers:
          topic: "話題"
          replies: "回覆"
          views: "觀看"
          activity: "活動"<|MERGE_RESOLUTION|>--- conflicted
+++ resolved
@@ -3035,11 +3035,8 @@
               content: "審核"
               pending_count:
                 other: "剩餘 %{count}"
-<<<<<<< HEAD
-=======
             invite:
               content: "邀請"
->>>>>>> 76e7f12a
       panels:
         forum:
           label: 論壇
