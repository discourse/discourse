# encoding: utf-8
#
# Never edit this file. It will be overwritten when translations are pulled from Transifex.
#
# To work with us on translations, join this project:
# https://www.transifex.com/projects/p/discourse-org/

nb_NO:
  dates:
    short_date_no_year: "D. MMM"
    short_date: "D. MMM, YYYY"
    long_date: "D. MMMM, YYYY h:mma"
  datetime_formats: &datetime_formats
    formats:
      short: "%d-%m-%Y"
      short_no_year: "%B %-d"
      date_only: "%B %-d, %Y"
      long: "%B %-d, %Y, %l:%M%P"
  date:
    month_names: [~, januar, februar, mars, april, mai, juni, juli, august, september, oktober, november, desember]
    <<: *datetime_formats
  time:
    <<: *datetime_formats
    am: "am"
    pm: "pm"
  title: "Discourse"
  topics: "Tråder"
  posts: "innlegg"
  loading: "Laster"
  powered_by_html: 'Drives av <a href="https://www.discourse.org">Discourse</a>, og ser best ut med JavaScript aktivert'
  log_in: "Logg inn"
  submit: "Send"
  purge_reason: "Automatisk slettet som som forlatt, uaktivert konto"
  disable_remote_images_download_reason: "Nedlasting av bilder ble deaktivert grunnet mangel på tilgjengelig diskplass."
  anonymous: "Anonym"
  remove_posts_deleted_by_author: "Slettet av forfatter"
  redirect_warning: "Vi kunne ikke verifisere at lenken du valgte faktisk var publisert på forumet. Hvis du likevel ønsker å fortsette, velg lenken under."
  themes:
    bad_color_scheme: "Kan ikke oppdatere drakt, ugyldig fargepalett"
    other_error: "Noe gikk galt under oppdateringen av drakten"
<<<<<<< HEAD
    error_importing: "En feil oppstod under kloning av git repository, tilgang ble nektet eller repository ikke funnet."
=======
>>>>>>> c10941bb
    errors:
      component_no_user_selectable: "Draktkomponenter kan ikke gjøres valgbare for brukere"
      component_no_default: "Draktkomponenter kan ikke være standard drakt"
      no_multilevels_components: "Drakter som inneholder underdrakter kan ikke selv være en underdrakt"
    settings_errors:
      invalid_yaml: "YAML koden er ikke gyldig."
      data_type_not_a_number: "Innstilling `%{name}` typen er ikke støttet. Støttede typer er `integer`, `bool`, `list` og `enum`"
      name_too_long: "En eller flere innstillinger har for langt navn. Maksimal lengde er 255 tegn"
      default_value_missing: "Innstilling `%{name}` har ingen standardverdi"
      default_not_match_type: "Innstilling `%{name}` har en type standardverdi som ikke stemmer med den definerte typen for innstillingen."
      default_out_range: "Innstilling `%{name}` sin standardverdi er utenfor de tillatte grenseverdiene."
      enum_value_not_valid: "Den valgte verdien er ikke en av de oppførte valgmulighetene."
      number_value_not_valid: "Ny verdi er utenfor de tillatte grenseverdiene."
      number_value_not_valid_min_max: "Den må være mellom %{min} og %{max}."
      number_value_not_valid_min: "Den må være større enn eller lik %{min}."
      number_value_not_valid_max: "Den må være mindre enn eller lik %{max}."
      string_value_not_valid: "Lengden på ny verdi er ikke innenfor grensen."
      string_value_not_valid_min_max: "Den må være mellom %{min} og %{max} tegn lang."
      string_value_not_valid_min: "Den må være minst %{min} tegn lang."
      string_value_not_valid_max: "Den må være maksimalt %{max} tegn lang."
  emails:
    incoming:
      default_subject: "Tråden trenger en tittel"
      show_trimmed_content: "Vis beskåret innhold"
      maximum_staged_user_per_email_reached: "Grensen er nådd for antall arrangerte brukere per e-post."
      no_subject: "(mangler emne)"
      no_body: "(mangler tekst)"
      errors:
        empty_email_error: "Skjer når den rå e-posten vi mottok var blank."
        no_message_id_error: "Skjer når en e-post ikke har noen «Message-ID»-hode."
        auto_generated_email_error: "Skjer når «Presedens»-hodet er satt til list, junk, bulk eller auto_reply eller når en annen header inneholder auto-submitted, auto-replied eller auto-generated."
        no_body_detected_error: "Skjer når vi ikke kunne trekke ut meldingskroppen eller det ikke var noen vedlegg."
        no_sender_detected_error: "Skjer når vi ikke kunne finne en gyldig adresse i Fra-hodet."
        from_reply_by_address_error: "Skjer når avsender i meldingshodet er identisk med den konfigurerte adressen for svar via e-post."
        inactive_user_error: "Skjer når senderen ikke er aktiv."
        silenced_user_error: "Skjer når senderen er dempet."
        bad_destination_address: "Skjer når ingen av adressene i To-, Cc- eller Bcc-feltene passer med en konfigurert innkommende e-postadresse."
        strangers_not_allowed_error: "Skjer når en bruker har forsøkt å opprette en ny tråd i en kategori som vedkommende ikke er medlem av."
        insufficient_trust_level_error: "Skjer når en bruker har forsøkt å opprette en ny tråd i en kategori som vedkommende ikke har påkrevet tillitsnivå for."
        reply_user_not_matching_error: "Skjer når et innkommende svar kommer fra en annen e-postadresse enn varselet var sendt til."
        topic_not_found_error: "Skjer når et svar blir mottatt, men den tilhørende tråden er slettet."
        topic_closed_error: "Skjer når et svar blir mottatt, men den tilhørende tråden er stengt."
        bounced_email_error: "E-posten er en returnert e-postrapport."
        screened_email_error: "Skjer når avsenderens e-postadresse allerede var filtrert."
        unsubscribe_not_allowed: "Skjer når avmelding via e-post ikke er tillatt for denne brukeren."
        email_not_allowed: "Skjer når e-postadressen ikke er på hvitlisten eller er svartelistet."
      unrecognized_error: "Ukjent feil"
  errors: &errors
<<<<<<< HEAD
    format: '%{attribute} %{message}'
    format_with_full_message: '<b>%{attribute}</b>: %{message}'
=======
    format: "%{attribute} %{message}"
    format_with_full_message: "<b>%{attribute}</b>: %{message}"
>>>>>>> c10941bb
    messages:
      too_long_validation: "er begrenset til %{max} tegn; du brukte %{length}."
      invalid_boolean: "Ugyldig boolsk verdi."
      taken: "er allerede tatt"
      accepted: må bli godkjent
      blank: kan ikke være tom
      present: må være tom
      confirmation: "er ikke like %{attribute}"
      empty: kan ikke være tom
      equal_to: "må være lik %{count}"
      even: må være jevnt antall
      exclusion: er reservert
      greater_than: "må være større enn %{count}"
      greater_than_or_equal_to: "må være lik eller større enn %{count}"
      has_already_been_used: "har allerede blitt brukt"
      inclusion: er ikke inkludert i listen
      invalid: er ugyldig
      is_invalid: "virker uklart, er det en komplett setning?"
      contains_censored_words: "inneholder følgende sensurerte ord: %{censored_words}"
      less_than: "må være mindre enn %{count}"
      less_than_or_equal_to: "må være lik eller mindre enn %{count}"
      not_a_number: er ikke et nummer
      not_an_integer: må være ett heltall
      odd: må være oddetall
<<<<<<< HEAD
      record_invalid: 'Validering feilet: %{errors}'
=======
      record_invalid: "Validering feilet: %{errors}"
>>>>>>> c10941bb
      max_emojis: "kan ikke ha over %{max_emojis_count} emoji"
      ip_address_already_screened: "er allerede inkludert i en eksisterende regel"
      restrict_dependent_destroy:
        one: "Kunne ikke slette oppføringen, oppføringen %{record} er avhengig av denne"
        many: "Kunne ikke slette oppføringen, oppføringen %{record} er avhengig av denne"
      too_long:
        one: for lang tekst (maks 1 tegn)
        other: for lang tekst(maks %{count} tegn)
      too_short:
        one: for kort tekst (minimum 1 tegn)
        other: for kort tekst (minimum %{count} tegn)
      wrong_length:
        one: feil lengde på tekst (skal være 1 tegn)
        other: feil lengde på tekst (skal være %{count} tegn)
      other_than: "må være annet enn %{count}"
    template:
      body: "Dette er problemene med de følgene feltene:"
      header:
        one: 1 feil forhindret lagring av %{model}
        other: "%{count} feil forhindret lagring av %{model}"
    embed:
      load_from_remote: "Det oppstod et problem med innlastingen av innlegget."
    site_settings:
      invalid_choice:
<<<<<<< HEAD
        one: 'Du spesifiserte det ugyldige valget %{name}'
        other: 'Du spesifiserte de ugyldige valgene %{name}'
      min_username_length_exists: "Du kan ikke sette minimumslengden på brukernavn over det korteste brukernavnet."
      min_username_length_range: "Du kan ikke sette minimum høyere enn maksimum."
      max_username_length_exists: "Du kan ikke sette maksimallengden for brukernavn under det lengste brukernavnet."
      max_username_length_range: "Du kan ikke sette maksimum under minimum."
=======
        one: "Du spesifiserte det ugyldige valget %{name}"
        other: "Du spesifiserte de ugyldige valgene %{name}"
>>>>>>> c10941bb
      default_categories_already_selected: "Du kan ikke velge en annen kategori brukt i en annen liste."
      s3_upload_bucket_is_required: "Du kan ikke aktivere opplasting til S3 hvis ikke du har satt innstillingen 's3_upload_bucket'."
    conflicting_google_user_id: 'Google Account ID for denne kontoen har endret seg; staben må manuelt godkjenne endringen av sikkerhetshensyn. Vennligst kontakt staben og pek dem til <br><a href="https://meta.discourse.org/t/76575">https://meta.discourse.org/t/76575</a>'
  activemodel:
    errors:
      <<: *errors
  invite:
    not_found: "Ditt invitasjonssymbol er ugyldig. Kontakt sidens administrator."
    not_found_template: |
      <p>Invitasjonen din til <a href="%{base_url}">%{site_name}</a> er allerede brukt.</p>

      <p>Hvis du husker passordet ditt kan du <a href="%{base_url}/login">Logge Inn</a>.</p>

      <p>Hvis ikke kan du <a href="%{base_url}/password-reset">Nullstille Passordet</a>.</p>
<<<<<<< HEAD
    user_exists: "Det er ikke nødvendig å invitere <b>%{email}</b>, de <a href='/u/%{username}/summary'>har allerede en konto!</a>"
=======
    user_exists: "Det er ikke nødvendig å invitere <b>%{email}</b>, de <a href='%{base_path}/u/%{username}/summary'>har allerede en konto!</a>"
>>>>>>> c10941bb
  bulk_invite:
    file_should_be_csv: "Filen som lastes opp burde være i csv format."
    error: "Det skjedde en feil når filen ble lastet opp. Prøv igjen senere. "
  topic_invite:
    user_exists: "Beklager, den brukeren er allerede invitert. Du kan ikke invitere samme bruker til et emne flere ganger."
  backup:
    operation_already_running: "En prosess kjører allerede. Kan ikke starte en ny jobb akkurat nå."
    backup_file_should_be_tar_gz: "Backup-filen må være en .tar.gz -arkiveringsfil."
    not_enough_space_on_disk: "Det er ikke nok diskplass til å laste opp denne backupen."
    invalid_filename: "Det sikkerhetskopierte filnavnet inneholder ugyldige tegn. Gyldige tegn er a-z 0-9 . - _."
  invalid_params: "Du brukte feil parametre i forespørselen: %{message}"
  not_logged_in: "Du må være innlogget for å gjøre det."
  not_found: "Den etterspurte URL eller ressurs ble ikke funnet"
  invalid_access: "Du har ingen tilgang til denne resurssen."
  authenticator_not_found: "Autentiseringsmetoden finnes ikke eller er deaktivert."
  invalid_api_credentials: "Du har ikke tillatelse til å se denne forespurte ressuresen. API-brukernavnet eller -nøkkelen er ikke gyldig."
  provider_not_enabled: "Du har ikke tillatelse til å lese denne ressursen. Autentiseringsmetoden er ikke aktivert. "
  provider_not_found: "Du har ikke tillatelse til å lese denne ressursen. Autentiseringsmetoden eksisterer ikke."
  read_only_mode_enabled: "Siden er i skrivebeskyttet modus. Alle interaksjoner er utilgjengelige."
  reading_time: "Lesetid"
  likes: "Likes"
  too_many_replies:
    one: "Vi beklager, men nye brukere er midlertidig begrenset til 1 svar i det samme tråden."
    other: "Vi beklager, men nye brukere er midlertidig begrenset til %{count} svar i samme tråd."
  embed:
    start_discussion: "Start diskusjon"
    continue: "Fortsett diskusjon"
    error: "Feil ved innbygging"
    referer: "Referer:"
    no_hosts: "Vertsnavn for innbygging."
    configure: "Sett opp innbygging"
    more_replies:
      one: "1 svar til"
      other: "%{count} svar til"
    loading: "Laster inn diskusjon…"
    permalink: "Permalink"
    imported_from: "Dette er en relatert diskusjon ved siden av det originale innlegget ved %{link}"
    in_reply_to: "▶ %{username}"
  no_mentions_allowed: "Beklager, du kan ikke nevne andre brukere."
  too_many_mentions:
    one: "Beklager, du kan bare nevne en bruker i et innlegg. "
    other: "Beklager, du kan bare nevne %{count} brukere i et innlegg. "
  no_mentions_allowed_newuser: "Beklager, nye brukere kan ikke nevne andre brukere."
  too_many_mentions_newuser:
    one: "Beklager, nye brukere kan bare nevne én annen bruker i et innlegg."
    other: "Beklager, nye brukere kan bare nevne %{count} brukere i et innlegg."
  no_images_allowed_trust: "Beklager, du kan ikke legge til bilder i et innlegg."
  no_images_allowed: "Beklager, nye brukere kan ikke legge til bilder i et innlegg."
  too_many_images:
    one: "Beklager, nye brukere kan bare legge til ett bilde i et innlegg."
    other: "Beklager, nye brukere kan bare legge til %{count} bilder i et innlegg."
  no_attachments_allowed: "Beklager, nye brukere kan ikke laste opp vedlegg til et innlegg."
  too_many_attachments:
    one: "Beklager, nye brukere kan bare laste opp ett vedlegg til et innlegg."
    other: "Beklager, nye brukere kan bare laste opp %{count} vedlegg til et innlegg."
  no_links_allowed: "Beklager, nye brukere kan ikke publisere innlegg med lenker."
  links_require_trust: "Beklager, du kan ikke legge til lenker i et innlegg."
  too_many_links:
    one: "Beklager, nye brukere kan bare legge til én lenke i et innlegg."
    other: "Beklager, nye brukere kan bare legge til %{count} lenker i et innlegg."
  contains_blocked_words: "Innlegget ditt inneholder et ord som ikke er tillatt: %{word}"
  spamming_host: "Beklager, du kan ikke lenke til det domenet."
  user_is_suspended: "Utestengte brukere kan ikke skrive innlegg."
  topic_not_found: "Noe gikk galt. Kanskje tråden ble lukket eller slettet mens du leste den?"
  not_accepting_pms: "Beklager, %{username} ønsker ikke å motta personlige meldinger."
  max_pm_recepients: "Beklager, du kan bare sende en melding til maksimalt %{recipients_limit} mottakere."
  just_posted_that: "er for likt det du nylig publiserte."
  invalid_characters: "inneholder ugyldige tegn"
  is_invalid: "virker uklart, er det en komplett setning?"
  next_page: "neste side →"
  prev_page: "← forrige side"
  page_num: "Side %{num}"
  home_title: "Hjem"
  topics_in_category: "Tråder i '%{category}'-kategorien"
  rss_posts_in_topic: "RSS-strøm av '%{topic}'"
  rss_topics_in_category: "RSS-strøm av tråder i '%{category}'-kategorien"
  author_wrote: "%{author} skrev:"
  num_posts: "Innlegg:"
  num_participants: "Deltakere:"
  read_full_topic: "Les hele tråden"
  private_message_abbrev: "Mld"
  rss_description:
    latest: "Siste tråder"
    hot: "Populære tråder"
    top: "Mest populære tråder"
    top_all: "Tidenes mest populære tråder"
    top_yearly: "Årets mest populære tråder"
    top_quarterly: "Kvartalets mest populære tråder"
    top_monthly: "Månedens mest populære tråder"
    top_weekly: "Ukens mest populære tråder"
    top_daily: "Dagens mest populære tråder"
    posts: "Siste innlegg"
    private_posts: "Siste personlige beskjeder"
    group_posts: "Siste innlegg fra %{group_name}"
    group_mentions: "Siste omtalelser %{group_name}"
    user_posts: "Siste innlegg av @%{username}"
    user_topics: "Siste tråder av @%{username}"
    tag: "Tråder med stikkord"
    badge: "%{display_name} merke på %{site_title}"
  too_late_to_edit: "Det er for lenge siden det innlegget ble skrevet. Det kan ikke lenger redigeres eller slettes."
  revert_version_same: "Den gjeldende versjonen er den samme som den du prøver å rulle tilbake til."
  excerpt_image: "bilde"
  queue:
    delete_reason: "Slettet via køen for innleggmoderering"
    not_found: "Innlegget ble ikke funnet eller er allerede oppdatert."
  groups:
    success:
      bulk_add:
        one: "%{count} bruker ble lagt til i gruppen."
        other: "%{count} brukere ble lagt til i gruppen."
    errors:
      grant_trust_level_not_valid: "'%{trust_level}' er ikke et gyldig tillitsnivå."
      can_not_modify_automatic: "Du kan ikke modifisere en automatisk gruppe"
      member_already_exist:
        one: "'%{username}' er allerede medlem av denne gruppen."
        other: "Følgende brukere er allerede medlemmer av denne gruppen: %{username}"
      invalid_domain: "'%{domain}' er ikke et gyldig domene."
      invalid_incoming_email: "'%{email}' er ikke en gyldig e-postadresse."
      email_already_used_in_group: "'%{email}' er allerede i bruk av gruppa '%{group_name}'."
      email_already_used_in_category: "'%{email}' er allerede i bruk av kategorien '%{category_name}'."
      cant_allow_membership_requests: "Du kan ikke tillate forespørsler om medlemskap for en gruppe som ikke har noen eiere."
    default_names:
      everyone: "alle"
      admins: "administratorer"
      moderators: "moderatorer"
      staff: "stab"
      trust_level_0: "tillitsnivå_0"
      trust_level_1: "tillitsnivå_1"
      trust_level_2: "tillitsnivå_2"
      trust_level_3: "tillitsnivå_3"
      trust_level_4: "tillitsnivå_4"
    request_membership_pm:
      title: "Ønske om medlemskap i gruppen @%{group_name}"
  education:
    until_posts:
      one: "1 innlegg"
      other: "%{count} innlegg"
<<<<<<< HEAD
    'new-topic': |
=======
    "new-topic": |
>>>>>>> c10941bb
      Velkommen til %{site_name}. **Takk for at du starter en ny samtale!**

      - Høres tittelen interessant ut hvis du leser den høyt? Er den en god oppsummering?

      - Hvem vil være interessert i dette? Hvorfor har det noe å si? Hva slags respons er du ute etter?

      - Bruk relevante begrep i tråden slik at andre kan *finne* det. Velg en kategori for å gruppere tråden ditt med andre lignende tråder.

<<<<<<< HEAD
      [Se retningslinjene for dette nettstedet](/guidelines) for mer informasjon. Denne meldingen vises kun for ditt/dine første %{education_posts_text}.
    'new-reply': |
=======
      [Se retningslinjene for dette nettstedet](%{base_path}/guidelines) for mer informasjon. Denne meldingen vises kun for ditt/dine første %{education_posts_text}.
    "new-reply": |
>>>>>>> c10941bb
      Velkommen til %{site_name} &mdash; **takk for at du bidrar!**

      - Forbedrer innlegget ditt samtalen på noen måte?

      - Vær snill mot andre brukere.

      - Konstruktiv kritikk er velkommen, men husk å kritisere *idéer,* ikke mennesker.

<<<<<<< HEAD
      For mer informasjon [se retningslinjene våre](/guidelines). Dette panelet vil kun vises for ditt/dine første %{education_posts_text}.
=======
      For mer informasjon [se retningslinjene våre](%{base_path}/guidelines). Dette panelet vil kun vises for ditt/dine første %{education_posts_text}.
>>>>>>> c10941bb
    avatar: |
      ### Hva med et bilde på kontoen din?

      Du har skrevet et par emner og svar, men profilbildet ditt er ikke like unikt som du er - akkurat nå er det bare en bokstav.

      Har du vurdert å **[besøke brukerprofilen din](%{profile_path})** for å laste opp et bilde som kan representere deg?

      Det er lettere å følge diskusjoner og å finne interessante personer i en samtale om alle har et unikt profilbilde!
    sequential_replies: |
      ### Vurder å svare på flere innlegg samtidig

      I stedet for å legge inn flere svar på rad i et emne, anbefaler vi at du skriver et innlegg som kombinerer flere sitater fra tidligere innlegg eller @navn referanser.

      Du kan redigere det forrige svaret ditt om du ønsker å legge til et sitat ved å merke teksten som skal siteres og velge <b>Sitat</b> knappen som spretter opp.

      Det er lettere for alle å lese emner som har færre og mer dyptgående innlegg enn et stort antall små, individuelle svar.
    dominating_topic: |
      ### La andre delta i diskusjonen

      Dette emnet er helt klart viktig for deg &ndash; du har skrevet mer enn %{percent}% av svarene her.

      Er du sikker på at du gir andre folk nok tid til å dele sine synspunkter også?
    get_a_room: |
      ### Vurder å svare flere personer

      Du har allerede svart %{count}ganger til @%{reply_username} i dette ene emnet.

      Har du vurdert å skrive svar til *andre* folk i diskusjonen også? En bra diskusjon involverer mange stemmer og perspektiv.

<<<<<<< HEAD
      Hvis du vil fortsette en lang samtale med denne ene personen kan det være bedre å [sende dem en personlig melding](/u/%{reply_username}).
=======
      Hvis du vil fortsette en lang samtale med denne ene personen kan det være bedre å [sende dem en personlig melding](%{base_path}/u/%{reply_username}).
>>>>>>> c10941bb
    too_many_replies: |
      ### Du har nådd grensen for svar i dette emnet

      Vi beklager, men nye brukere er midlertidig begrenset til å skrive %{newuser_max_replies_per_topic} svar per emne.

      I stedet for å legge til et nytt svar, vurder om du kan redigere et tidligere svar, eller besøk et annet emne i mellomtiden.
    reviving_old_topic: |
      ### Gjennopplive dette emnet?

      Det siste svaret i dette emnet ble skrevet **%{time_ago}**. Svaret ditt vil flytte emnet tilbake på toppen av listene og varsle alle tidligere deltagere av samtalen.

      Er du sikker på at du ønsker å fortsette denne gamle samtalen?
  activerecord:
    attributes:
      category:
        name: "Kategorinavn"
      topic:
        title: "Tittel"
        featured_link: "Framhevet lenke"
      post:
        raw: "Body"
      user_profile:
        bio_raw: "Om meg"
    errors:
      <<: *errors
      models:
        topic:
          attributes:
            base:
              warning_requires_pm: "Du kan bare legge ved advarsel til personlige meldinger."
              too_many_users: "Du kan bare sende advarsel til en bruker om gangen."
              cant_send_pm: "Beklager, du kan ikke sende en personlig melding til den brukeren."
              no_user_selected: "Du må velge en gyldig bruker. "
              reply_by_email_disabled: "Svar via e-post er nå deaktivert."
              target_user_not_found: "En av brukerne du prøver å sende denne meldingen til ble ikke funnet."
            featured_link:
              invalid: "er ugyldig. Nettadressen bør inneholde http:// eller https://"
              invalid_category: "kan ikke redigeres i denne kategorien."
        user:
          attributes:
            password:
              common: "er ett av de 10000 mest vanlige passordene. Benytt et sikrere passord."
              same_as_username: "er det somme som brukernavnet ditt. Benytt et sikrere passord."
              same_as_email: "er det samme som din e-mail. Benytt et sikrere passord."
              same_as_current: "er det samme som nåværende passord."
              unique_characters: "har for mange gjentatte tegn. Benytt et sikrere passord."
            ip_address:
              signup_not_allowed: "Registrering er ikke tillatt fra denne kontoen."
        user_email:
          attributes:
            user_id:
              reassigning_primary_email: "Å flytte en primær e-postadresse over til en annen bruker er ikke tillatt."
        color_scheme_color:
          attributes:
            hex:
              invalid: "er ikke en gyldig farge"
        post_reply:
          base:
            different_topic: "Innlegg og svar må tilhøre samme tråd."
        web_hook:
          attributes:
            payload_url:
              invalid: "URL-adresse er ikke gyldig. Adressen skal starte med http:// eller https:// og ingen blanke tegn er tillatt."
        custom_emoji:
          attributes:
            name:
              taken: er allerede i bruk av en annen emoji
        topic_timer:
          attributes:
            execute_at:
              in_the_past: "må være i fremtiden."
        translation_overrides:
          attributes:
            value:
              invalid_interpolation_keys: 'De følgende interpolasjonsnøklene er ugyldige: "%{keys}"'
        watched_word:
          attributes:
            word:
              too_many: "For mange ord for den handlingen"
<<<<<<< HEAD
  user_profile:
    no_info_me: "<div class='missing-profile'>feltet \"Om Meg\" i profilen din er foreløpig blankt, <a href='/u/%{username_lower}/preferences/about-me'>ønsker du å fylle det ut?</a></div>"
    no_info_other: "<div class='missing-profile'>%{name} har ikke skrevet noe i Om meg-feltet i profilen sin ennå</div>"
=======
>>>>>>> c10941bb
  vip_category_name: "Salong"
  vip_category_description: "En kategori tilgjengelig for brukere på tillitsnivå 3 og høyere."
  meta_category_name: "Tilbakemeldinger"
  meta_category_description: "Diskusjon om dette nettstedet, hvordan det er organisert, hvordan det fungerer og hvordan vi kan forbedre det."
  staff_category_name: "Stab"
  staff_category_description: "Privat kategori for diskusjoner blant staben. Tråder er kun synlige for administratorer og moderatorer."
<<<<<<< HEAD
  assets_topic_title: "Ressurser til nettstedets design"
  assets_topic_body: "Dette emnet, kun synlig for staben, brukes for å lagre bilder og filer som benyttes av nettstedets design. Ikke slett emnet!\n\n\nHer er hvordan du bruker det:\n\n\n1. Svar på dette emnet.\n2. Last opp alle bilder du ønsker å bruke som logoer, ikoner og så videre her. (Bruk knappen merket \"last opp\" i redigeringsverktøyet eller trekk og slipp bilder.)\n3. Publiser svaret ditt.\n4. Høyreklikk på bildene for å kopiere stien til bildet, eller klikk på redigeringsknappen for å vise stien der. Kopier lenken til utklippstavlen.\n5. Lim lenkene til bildene inn der du ønsker å bruke dem i [grunnleggende oppsett](admin/site_settings/category/required).\n\n\nHvis du trenger å laste opp en annen type fil, kan du legge den til i listen `godkjente_filendelser` i instillingene for [Filer](/admin/site_settings/category/files)."
  discourse_welcome_topic:
    title: "Velkommen til Discourse"
    body: |2

      Det første avsnittet av dette festede emnet vil være synlig som en velkomstmelding til alle nye besøkende på hjemmesiden. Det er viktig!

      **Rediger dette** til en kort beskrivelse av samfunnet ditt:

      - Hvem er det ment for?
      - Hva kan de finner her?
      - Hvorfor skal de besøke stedet?
      - Hvor kan de lese mer (lenker, ressurser, etc)?

      <img src="/images/welcome/discourse-edit-post-animated.gif" width="508" height="106">

      Vi anbefaler at du stenger dette emnet ved hjelp av Admin :wrench: knappen (oppe til høyre og i bunnen), slik at svar ikke hoper seg opp på en kunngjøring som denne.
  lounge_welcome:
    title: "Velkommen til salongen"
    body: |2

      Gratulerer! :confetti_ball:

      Hvis du kan se dette emnet betyr det at du nylig ble forfremmet til  **trofast** (tillitsnivå 3).
=======
  discourse_welcome_topic:
    title: "Velkommen til Discourse"
    body: |2

      Det første avsnittet av dette festede emnet vil være synlig som en velkomstmelding til alle nye besøkende på hjemmesiden. Det er viktig!
>>>>>>> c10941bb

      **Rediger dette** til en kort beskrivelse av samfunnet ditt:

<<<<<<< HEAD
      * Redigere tittelen på alle emner
      * Endre kategorien på alle emner
      * Tillate søkemotorer å følge lenkene dine ([automatisk nofollow](http://en.wikipedia.org/wiki/Nofollow) er fjernet)
      * Delta i en privat Lounge kategori som kun er synlig for brukere med tillitsnivå 3 og høyere
      * Skjule spam med et enkelt flagg

      Her er [hele listen over trofaste brukere](/badges/3/regular). Si gjerne hei til dem!

      Takk for at du er en viktig del av dette brukersamfunnet!

      (For mer informasjon om forskjellige tillitsnivå, [se dette emnet][trust]. Vær klar over at brukere må fortsette å oppfylle kravene over tid for å forbli i gruppen for trofaste.)

      [trust]: https://blog.discourse.org/2018/06/understanding-discourse-trust-levels/
  category:
    topic_prefix: "Om kategorien %{category} "
    replace_paragraph: "(Erstatt dette første avsnittet med en kort beskrivelse av den nye kategorien din. Denne teksten vil vises i oversikten over kategorier, så prøv å holde lengden under 200 bokstaver. **Inntil du endrer denne beskrivelsen eller oppretter tråder, vil denne kategorien ikke vises på kategorier-siden.**)"
=======
      - Hvem er det ment for?
      - Hva kan de finner her?
      - Hvorfor skal de besøke stedet?
      - Hvor kan de lese mer (lenker, ressurser, etc)?

      <img src="%{base_path}/images/welcome/discourse-edit-post-animated.gif" width="508" height="106">

      Vi anbefaler at du stenger dette emnet ved hjelp av Admin :wrench: knappen (oppe til høyre og i bunnen), slik at svar ikke hoper seg opp på en kunngjøring som denne.
  lounge_welcome:
    title: "Velkommen til salongen"
  category:
    topic_prefix: "Om kategorien %{category} "
>>>>>>> c10941bb
    post_template: "%{replace_paragraph}\n\nBruk de følgende avsnittene for en lengre beskrivelse, eller for å formulere retningslinjer eller regler for kategorien:\n\n- Hvorfor skal folk bruke denne kategorien? Hva er den ment for?\n\n- Hvordan skiller den seg fra de andre kategoriene vi allerede har?\n\n- Hva skal tråder i denne kategorien generelt sett inneholde?\n\n- Trenger vi denne kategorien? Kan vi slå den sammen med en annen kategori eller underkategori?\n"
    errors:
      not_found: "Kategorien finnes ikke!"
      uncategorized_parent: "Ukategorisert kan ikke ha en foreldrekategori"
      self_parent: "En underkategori kan ikke være underlagt seg selv"
      depth: "En underkategori kan ikke underlegges en annen underkategori"
      invalid_email_in: "'%{email}' er ikke en gyldig e-postadresse."
      email_already_used_in_group: "'%{email}' er allerede i bruk av gruppen '%{group_name}'."
      email_already_used_in_category: "'%{email}' er allerede i bruk av kategorien '%{category_name}'."
      description_incomplete: "Innlegget som beskriver en kategori må ha minst ett avsnitt."
    cannot_delete:
      uncategorized: "Kan ikke slette Ukategorisert"
      has_subcategories: "Kan ikke slette denne kategorien fordi den har underkategorier."
      topic_exists:
        one: "Kan ikke slette denne kategorien fordi den har 1 emne. Eldste emne er %{topic_link}."
        other: "Kan ikke slette denne kategorien fordi den har %{count} emner. Eldste emne er %{topic_link}."
      topic_exists_no_oldest: "Kan ikke slette denne kategorien fordi antall tråder er %{count}."
    uncategorized_description: "Tråder som ikke trenger en kategori eller som ikke passer i noen av de eksisterende kategoriene."
  trust_levels:
    newuser:
      title: "ny bruker"
    basic:
      title: " bruker"
    member:
      title: "medlem"
    regular:
      title: "aktivt medlem"
    leader:
      title: "leder"
    change_failed_explanation: "Du forsøkte å nedgradere %{user_name} til '%{new_trust_level}'. Men tillitsnivået til brukeren er allerede '%{current_trust_level}'. %{user_name} vil bli værende ved '%{current_trust_level}' - hvis du ønsker å nedgradere brukeren må du låse fast tillitsnivået først"
  post:
    image_placeholder:
      broken: "Dette bildet fungerer ikke"
  rate_limiter:
    slow_down: "Du har utført denne handlingen for mange ganger, vennligst prøv igjen senere."
    too_many_requests: "Du har utført denne handlingen for mange ganger. Vennligst vent %{time_left} før du prøver igjen."
    by_type:
      first_day_replies_per_day: "Du har nådd grensen for hvor mange innlegg en ny bruker kan skrive den første dagen. Vennligst vent %{time_left} før du prøver igjen."
      first_day_topics_per_day: "Du har nådd grensen for hvor mange emner en ny bruker kan lage den første dagen. Vennligst vent %{time_left} før du prøver igjen."
      create_topic: "Du lager emner i for høyt tempo! Vennligst vent %{time_left} før du prøver igjen."
      create_post: "Du svarer for raskt. Vennligst vent %{time_left} før du prøver igjen."
      delete_post: "Du sletter innlegg for fort. Vennligst vent %{time_left} før du prøver på nytt."
      public_group_membership: "Du melder deg inn/ut av grupper for ofte. Vennligst vent %{time_left} før du prøver igjen."
      topics_per_day: "Du har nådd grensen for publisering av nye emner. Vennligst vent %{time_left} før du prøver igjen."
      pms_per_day: "Du har nådd grensen for antall meldinger. Vennligst vent %{time_left} før du prøver igjen."
      create_like: "Du har nådd grensen for antall likte innlegg. Vennligst vent %{time_left} før du prøver igjen."
      create_bookmark: "Du har nådd grensen for antall bokmerker. Vennligst vent %{time_left} før du prøver igjen."
      edit_post: "Du har nådd grensen for antall redigeringer. Vennligst vent %{time_left} før du prøver igjen."
      live_post_counts: "Du ber om oppdateringer av antall innlegg for ofte. Vennligst vent %{time_left} før du prøver igjen."
      unsubscribe_via_email: "Du har nådd grensen for antall avmeldinger via e-post. Vennligst vent %{time_left} før du prøver igjen."
      topic_invitations_per_day: "Du har nådd grensen for invitasjoner til emner. Vennligst vent %{time_left} før du prøver igjen."
    hours:
      one: "1 time"
      other: "%{count} timer"
    minutes:
      one: "1 minutt"
      other: "%{count} minutter"
    seconds:
      one: "1 sekund"
      other: "%{count} sekunder"
    short_time: "noen få sekunder"
  datetime:
    distance_in_words:
      half_a_minute: "< 1m"
      less_than_x_seconds:
        one: "< 1s"
        other: "< %{count}s"
      x_seconds:
        one: "1s"
        other: "%{count}s"
      less_than_x_minutes:
        one: "< 1m"
        other: "< %{count}m"
      x_minutes:
        one: "1m"
        other: "%{count}m"
      about_x_hours:
        one: "1h"
        other: "%{count}h"
      x_days:
        one: "1d"
        other: "%{count}d"
      about_x_months:
        one: "1mnd"
        other: "%{count}mnd"
      x_months:
        one: "1mnd"
        other: "%{count}mnd"
      about_x_years:
        one: "1å"
        other: "%{count}å"
      over_x_years:
        one: "> 1år"
        other: "> %{count}y"
      almost_x_years:
        one: "1år"
        other: "%{count}år"
    distance_in_words_verbose:
      half_a_minute: "Nå nettopp"
      less_than_x_seconds:
        one: "nå nettopp"
        other: "nå nettopp"
      x_seconds:
        one: "1 sekund siden"
        other: "%{count} sekunder siden"
      less_than_x_minutes:
        one: "mindre enn 1 minutt siden"
        other: "mindre enn %{count} minutter siden"
      x_minutes:
        one: "1 minutt siden"
        other: "%{count} minutter siden"
      about_x_hours:
        one: "1 time siden"
        other: "%{count} timer siden"
      x_days:
        one: "1 dag siden"
        other: "%{count} dager siden"
      about_x_months:
        one: "ca 1 måned siden"
        other: "ca %{count} måneder siden"
      x_months:
        one: "1 måned siden"
        other: "%{count} måneder siden"
      about_x_years:
        one: "omtrent 1 år siden"
        other: "omtrent %{count} år siden"
      over_x_years:
        one: "over et år siden"
        other: "over  %{count} år siden"
      almost_x_years:
        one: "nesten 1 år siden"
        other: "nesten %{count} år siden"
  password_reset:
    no_token: "Beklager, den lenken for å endre passord er for gammel. Velg logg inn-knappen bruk 'Jeg glemte passordet mitt' for å motta en ny lenke."
    choose_new: "Velg et nytt passord"
    choose: "Velg et passord"
    update: "Oppdater passord"
    save: "Sett passord"
    title: "Tilbakestill passord"
    success: "Du har endret passordet og er nå logget inn."
    success_unapproved: "Du har endret ditt passord."
  email_login:
    invalid_token: "Beklager, denne lenken for innlogging via e-post er for gammel. Bruk 'Logg Inn' knappen og deretter 'Jeg har glemt passordet' for å motta en oppdatert lenke."
    title: "E-post innlogging"
  change_email:
    confirmed: "E-postaddressen din er blitt oppdatert."
    please_continue: "Fortsett til %{site_name}"
    error: "Det oppsto en feil ved endring av din e-postadresse. Kanskje addressen allerede er i bruk?"
    error_staged: "En feil oppstod ved endring av e-postadressen din. Den nye adressen er allerede i bruk av en arrangert bruker."
    already_done: "Beklager, denne godkjenningslenken er ikke lenger gyldig. Kanskje e-postadressen din allerede er byttet?"
    authorizing_old:
      title: "Takk for at du bekreftet din nåværende e-postadresse"
      description: "Vi sender deg en e-post til din nye adresse for bekreftelse."
  associated_accounts:
    revoke_failed: "Klarte ikke å oppheve kontotilknytningen til %{provider_name}."
  activation:
    action: "Klikk her for å aktivere din konto"
    already_done: "Beklager, denne bekreftelseslenken er ikke lenger gyldig. Kanskje er kontoen din allerede aktivert?"
    please_continue: "Din nye konto er registrert; du vil bli videresendt til hjemmesiden. "
    continue_button: "Fortsett til %{site_name}"
    welcome_to: "Velkommen til %{site_name}!"
    approval_required: "En moderator må manuelt godkjenne kontoen din før du får tilgang til forumet. Du vil motta en e-post når kontoen din er godkjent!"
    missing_session: "Vi klarer ikke å se om kontoen din ble laget, vennligst sjekk om cookies/kapsler er aktivert i nettleseren."
    activated: "Beklager, denne kontoen er allerede aktivert."
    admin_confirm:
      title: "Bekreft admin-konto"
      description: "Er du sikker på at du ønsker at <b>%{target_username}</b> skal være en administrator?"
      grant: "Tildel admin-tilgang"
      complete: "<b>%{target_username}</b> er nå en administrator."
      back_to: "Gå tilbake til %{title}"
  post_action_types:
    off_topic:
<<<<<<< HEAD
      title: 'Urelatert'
      description: 'Dette innlegget er ikke relevant for den aktuelle diskusjonen som fastsatt av tittelen og det første innlegget og burde sannsynligvis flyttes til et annet sted. '
      short_description: 'Ikke relevant til diskusjonen'
      long_form: 'markerte dette som urelevant'
    spam:
      title: 'Spam'
      description: 'Dette innlegget er reklame, eller vandalisme. Det er ikke nyttig eller relevant for dette emnet.'
      short_description: 'Dette er reklame eller vandalisme'
      long_form: 'markerte dette som spam'
      email_title: '"%{title}" ble rapportert som spam'
      email_body: "%{link}\n\n%{message}"
    inappropriate:
      title: 'Upassende'
      description: 'Dette innlegget har innhold som for en fornuftig person vil kunne være fornærmende, nedverdigende eller brudd på <a href="/guidelines">retningslinjene til denne gemenskapen</a>.'
      short_description: 'Et brudd på <a href="/guidelines">retningslinjene for samfunnet</a>'
      long_form: 'markerte dette som upassende'
    notify_user:
      title: 'Send en melding til @{{username}}'
      description: 'Jeg ønsker å snakke med denne personen direkte og personlig om innlegget.'
      short_description: 'Jeg ønsker å snakke med denne personen direkte og personlig om innlegget.'
      long_form: 'sendt melding til bruker'
=======
      title: "Urelatert"
      description: "Dette innlegget er ikke relevant for den aktuelle diskusjonen som fastsatt av tittelen og det første innlegget og burde sannsynligvis flyttes til et annet sted. "
      short_description: "Ikke relevant til diskusjonen"
      long_form: "markerte dette som urelevant"
    spam:
      title: "Spam"
      description: "Dette innlegget er reklame, eller vandalisme. Det er ikke nyttig eller relevant for dette emnet."
      short_description: "Dette er reklame eller vandalisme"
      long_form: "markerte dette som spam"
      email_title: '"%{title}" ble rapportert som spam'
      email_body: "%{link}\n\n%{message}"
    inappropriate:
      title: "Upassende"
      long_form: "markerte dette som upassende"
    notify_user:
      title: "Send en melding til @{{username}}"
      description: "Jeg ønsker å snakke med denne personen direkte og personlig om innlegget."
      short_description: "Jeg ønsker å snakke med denne personen direkte og personlig om innlegget."
      long_form: "sendt melding til bruker"
>>>>>>> c10941bb
      email_title: 'Ditt innlegg i "%{title}"'
      email_body: "%{link}\n\n%{message}"
    notify_moderators:
      title: "Noe annet"
<<<<<<< HEAD
      description: 'Dette innlegget krever oppmerksomhet fra staben av en annen grunn enn listen over.'
      short_description: 'Krever oppmerksomhet fra staben av en annen grunn'
      long_form: 'flagget dette for oppfølging av staben'
      email_title: 'Et innlegg i "%{title}" krever oppfølging av staben'
      email_body: "%{link}\n\n%{message}"
    bookmark:
      title: 'Bokmerke'
      description: 'Bokmerk dette innlegget'
      short_description: 'Lag bokmerke for dette innlegget'
      long_form: 'bokmerket dette innlegget'
    like:
      title: 'Lik'
      description: 'Liker dette innlegget'
      short_description: 'Lik dette innlegget'
      long_form: 'likte dette'
=======
      description: "Dette innlegget krever oppmerksomhet fra staben av en annen grunn enn listen over."
      short_description: "Krever oppmerksomhet fra staben av en annen grunn"
      long_form: "flagget dette for oppfølging av staben"
      email_title: 'Et innlegg i "%{title}" krever oppfølging av staben'
      email_body: "%{link}\n\n%{message}"
    bookmark:
      title: "Bokmerke"
      description: "Bokmerk dette innlegget"
      short_description: "Lag bokmerke for dette innlegget"
      long_form: "bokmerket dette innlegget"
    like:
      title: "Lik"
      description: "Liker dette innlegget"
      short_description: "Lik dette innlegget"
      long_form: "likte dette"
>>>>>>> c10941bb
  user_activity:
    no_default:
      self: "Du har ingen aktivitet enda."
      others: "Ingen aktivitet."
    no_bookmarks:
      self: "Du har ingen bokmerkede innlegg; bokmerker lar deg raskt slå opp spesifike innlegg."
      others: "Ingen bokmerker."
    no_likes_given:
      self: "Du har ikke likt noen innlegg."
      others: "Ingen likte innlegg. "
    no_replies:
      self: "Du har ikke svart på noen innlegg."
      others: "Ingen svar."
    no_drafts:
      self: "Du har ingen utkast; når du begynner å forfatte et svar på et emne vil det automatisk lagres som et nytt utkast."
  topic_flag_types:
    spam:
<<<<<<< HEAD
      title: 'Spam'
      description: 'Dette innlegget er reklame. Det er ikke nyttig eller relevant for dette nettstedet, men av promoterende karakter.'
      long_form: 'rapporterte dette som spam'
      short_description: 'Dette er en reklame'
    inappropriate:
      title: 'Upassende'
      description: 'Dette innlegget har innhold som en fornuftig person vil anslå å være fornærmende, nedverdigende eller brudd på <a href="/guidelines">retningslinjene til denne gemenskapen</a>.'
      long_form: 'markerte dette som upassende'
      short_description: 'Et brudd på <a href="/guidelines">retningslinjene for samfunnet</a>'
    notify_moderators:
      title: "Noe annet"
      description: 'Emnet krever oppfølging av staben basert på <a href="/guidelines">retningslinjene</a>, <a href="%{tos_url}">brukeravtale</a>, eller en annen grunn ikke i listen over.'
      long_form: 'Markert for mederering'
      short_description: 'Krever handling fra staben av en annen grunn'
=======
      title: "Spam"
      description: "Dette innlegget er reklame. Det er ikke nyttig eller relevant for dette nettstedet, men av promoterende karakter."
      long_form: "rapporterte dette som spam"
      short_description: "Dette er en reklame"
    inappropriate:
      title: "Upassende"
      long_form: "markerte dette som upassende"
    notify_moderators:
      title: "Noe annet"
      long_form: "Markert for mederering"
      short_description: "Krever handling fra staben av en annen grunn"
>>>>>>> c10941bb
      email_title: 'Tråden "%{title}" krever oppmerksomhet fra en moderator'
      email_body: "%{link}\n\n%{message}"
  flagging:
    you_must_edit: '<p>Innlegget ditt ble flagget av samfunnet. Vennligst <a href="%{path}">sjekk meldingene dine</a>.</p>'
<<<<<<< HEAD
    user_must_edit: '<p>Dette innlegget ble rapportert av gemenskapen og er midlertidig skjult.</p>'
=======
    user_must_edit: "<p>Dette innlegget ble rapportert av gemenskapen og er midlertidig skjult.</p>"
>>>>>>> c10941bb
  archetypes:
    regular:
      title: "Vanlig tråd"
    banner:
      title: "Bannertråd"
      message:
        make: "Denne tråden er nå et banner. Det vil vises øverst på hver side til brukeren lukker det."
        remove: "Denne tråden er ikke lenger et banner. Det vil ikke lenger vises øverst på hver side."
  unsubscribed:
    title: "Avmeldt!"
    description: "<b>%{email}</b> er avmeldt. For å endre på oppsettet for e-post kan du <a href='%{url}'>besøke brukerinnstilingene</a>."
    topic_description: "For å melde deg på %{link} igjen, bruk varslingskontrollene til høyre for eller i bunnen av emnet."
    private_topic_description: "For å melde deg på igjen, bruk varslingskontrollene til høyre for eller i bunnen av emnet."
  unsubscribe:
    title: "Avmeld"
    stop_watching_topic: "Slutt å følge denne tråden, %{link}"
    mute_topic: "Ignorer alle varslene for denne tråden, %{link}"
    unwatch_category: "Slutt å følge alle tråder i %{category}"
    mailing_list_mode: "Slå av e-postlistemodus"
    disable_digest_emails: "Slutt å sende meg oppsummerings-eposter"
    all: "Ikke send meg noen e-poster fra %{sitename}"
    different_user_description: "Du er allerede logget inn som en annen bruker enn den vi sendte e-posten til. Vennligst logg ut eller bytt til anonym modus før du prøver igjen."
    not_found_description: "Beklager, vi klarte ikke finne denne avmeldingen. Det kan tenkes lenken i e-posten har gått ut på dato?"
    log_out: "Logg ut"
  user_api_key:
    title: "Autoriser tilgang fra applikasjon"
    authorize: "Autoriser"
    read: "les"
    read_write: "les/skriv"
<<<<<<< HEAD
    description: "\"%{application_name}\" ber om følgende tilgang til kontoen din:"
=======
    description: '"%{application_name}" ber om følgende tilgang til kontoen din:'
>>>>>>> c10941bb
    no_trust_level: "Beklager, du har ikke det nødvendige tillitsnivået for tilgang til API for brukere"
    generic_error: "Beklager, vi kan ikke utstede API nøkler for brukere, denne funksjonen kan være deaktivert av administratoren"
    scopes:
      message_bus: "Sanntidsoppdateringer"
      notifications: "Les og rydd varsler"
      push: "Push varslinger til eksterne tjenester "
      session_info: "Les informasjon om brukersesjon"
      read: "Les alt"
      write: "Skriv alt"
  reports:
    default:
      labels:
        count: Antall
        percent: Prosent
        day: Dag
    post_edits:
<<<<<<< HEAD
      title: "Innlegg redigert"
=======
>>>>>>> c10941bb
      labels:
        post: Innlegg
        editor: Tekstbehandler
        author: Forfatter
        edit_reason: Begrunnelse
    moderators_activity:
<<<<<<< HEAD
      title: "Moderatoraktivitet"
=======
>>>>>>> c10941bb
      labels:
        moderator: Moderator
        flag_count: Flagg vurdert
        time_read: Lesetid
        topic_count: Emner opprettet
        post_count: Innlegg skrevet
        pm_count: Meldinger opprettet
        revision_count: Revisjoner
    flags_status:
<<<<<<< HEAD
      title: "Flagg status"
=======
>>>>>>> c10941bb
      values:
        agreed: Enig
        disagreed: Uenig
        deferred: Utsatt
        no_action: Ingen handling
      labels:
        flag: Type
        assigned: Tildelt
        poster: Forfatter
        flagger: Flagger
        time_to_resolution: Løsningstid
    visits:
      title: "Brukerbesøk"
      xaxis: "Dag"
      yaxis: "Antall besøk"
    signups:
      title: "Nye brukere"
      xaxis: "Dag"
      yaxis: "Antall nye brukere"
<<<<<<< HEAD
      description: "Nyregistrerte brukere i denne perioden"
=======
>>>>>>> c10941bb
    new_contributors:
      title: "Nye Bidragsytere"
      xaxis: "Dag"
      yaxis: "Antall nye bidragsytere"
<<<<<<< HEAD
      description: "Antall brukere som skrev sitt første innlegg i denne perioden"
=======
>>>>>>> c10941bb
    dau_by_mau:
      title: "DAB/MAB"
      xaxis: "Dag"
      yaxis: "DAB/MAB"
<<<<<<< HEAD
      description: "Antall medlemmer som logget inn siste døgn delt på antall brukere som logget inn siste måned – returnerer en % som indikerer samfunnets evne til å engasjere brukere. Sikt mot >30%."
=======
>>>>>>> c10941bb
    daily_engaged_users:
      title: "Daglige Engasjerte Brukere"
      xaxis: "Dag"
      yaxis: "Engasjerte Brukere"
<<<<<<< HEAD
      description: "Antall brukere som har likt eller skrevet innlegg siste døgn"
=======
>>>>>>> c10941bb
    profile_views:
      title: "Visninger av brukerprofil"
      xaxis: "Dag"
      yaxis: "Antallet brukerprofiler vist"
    topics:
      title: "Tråder"
      xaxis: "Dag"
      yaxis: "Antall nye tråder"
<<<<<<< HEAD
      description: "Nye emner opprettet i denne perioden"
=======
>>>>>>> c10941bb
    posts:
      title: "Innlegg"
      xaxis: "Dag"
      yaxis: "Antall nye innlegg"
      description: "Nye innlegg opprettet i denne perioden"
    likes:
      title: "Likes"
      xaxis: "Dag"
      yaxis: "Antall nye likes"
    flags:
      title: "Flagg"
      xaxis: "Dag"
      yaxis: "Antall flagg"
    bookmarks:
      title: "Bokmerker"
      xaxis: "Dag"
      yaxis: "Antall nye bokmerker"
<<<<<<< HEAD
    starred:
      title: "Favoritt"
      xaxis: "Dag"
      yaxis: "Antall nye favoritt-tråder"
=======
>>>>>>> c10941bb
    users_by_trust_level:
      title: "Brukere per tillitsnivå"
      xaxis: "Tillitsnivå"
      yaxis: "Antall brukere"
      labels:
        level: Nivå
    users_by_type:
      title: "Brukere per Type"
      xaxis: "Type"
      yaxis: "Antall Brukere"
      labels:
        type: Type
      xaxis_labels:
        admin: Admin
        moderator: Moderator
        suspended: Utestengt
        silenced: Dempet
    trending_search:
<<<<<<< HEAD
      title: Søketrender
=======
>>>>>>> c10941bb
      labels:
        term: Uttrykk
        searches: Søk
        click_through: Klikkrate
    emails:
      title: "Emailer sendt"
      xaxis: "Dag"
      yaxis: "Antall emailer"
    user_to_user_private_messages:
      title: "Bruker-til-Bruker (ekskludert svar)"
      xaxis: "Dag"
      yaxis: "Antall meldinger"
    user_to_user_private_messages_with_replies:
      title: "Bruker-til-Bruker (med svar)"
      xaxis: "Dag"
      yaxis: "Antall meldinger"
    system_private_messages:
      title: "System"
      xaxis: "Dag"
      yaxis: "Antall meldinger"
    moderator_warning_private_messages:
      title: "Moderator Varsling"
      xaxis: "Dag"
      yaxis: "Antall meldinger"
    notify_moderators_private_messages:
      title: "Varsle moderator"
      xaxis: "Dag"
      yaxis: "Antall meldinger"
    notify_user_private_messages:
      title: "Varsle bruker"
      xaxis: "Dag"
      yaxis: "Antall meldinger"
    top_referrers:
      title: "Topp-henvisere"
      xaxis: "Bruker"
      num_clicks: "Klikk"
      num_topics: "Tråder"
    top_traffic_sources:
      title: "Topp trafikk-kilder"
      xaxis: "Domene"
      num_clicks: "Klikk"
      num_topics: "Tråder"
      num_users: "Brukere"
      labels:
        domain: Domene
        num_clicks: Klikk
        num_topics: Emner
    top_referred_topics:
      title: "Topp henviste tråder"
      labels:
        num_clicks: "Klikk"
        topic: "Emne"
    page_view_anon_reqs:
      title: "Anonym"
      xaxis: "Dag"
      yaxis: "Anonyme sidevisninger"
    page_view_logged_in_reqs:
      title: "Innlogget"
      xaxis: "Dag"
      yaxis: "Sidevisninger av innloggede"
    page_view_crawler_reqs:
      xaxis: "Dag"
      yaxis: "Sidevisninger fra Søkeroboter"
    page_view_total_reqs:
      title: "Sidevisninger"
      xaxis: "Dag"
      yaxis: "Totalt antall sidevisninger"
    page_view_logged_in_mobile_reqs:
      title: "Sidevisninger av innloggede"
      xaxis: "Dag"
      yaxis: "Sidevisninger på mobil av innloggede"
    page_view_anon_mobile_reqs:
      title: "Anonyme Sidevisninger"
      xaxis: "Dag"
      yaxis: "Mobile Anonyme Sidevisninger"
    http_background_reqs:
      title: "Bakgrunn"
      xaxis: "Dag"
      yaxis: "Forespørsler brukt for direkte-oppdateringer og -overvåkning"
    http_2xx_reqs:
      title: "Status 2xx (OK)"
      xaxis: "Dag"
      yaxis: "Suksessfulle forespørsler (status 2xx)"
    http_3xx_reqs:
      title: "HTTP 3xx (Redirect)"
      xaxis: "Dag"
      yaxis: "Redirect requests (Status 3xx)"
    http_4xx_reqs:
      title: "HTTP 4xx (Klient feil)"
      xaxis: "Dag"
      yaxis: "Klient feil (status 4xx)"
    http_5xx_reqs:
      title: "HTTP 5xx (server feil)"
      xaxis: "Dag"
      yaxis: "Server feil (status 5xx)"
    http_total_reqs:
      title: "Total"
      xaxis: "Dag"
      yaxis: "Totalt forespørsler"
    time_to_first_response:
      title: "Tid før første respons"
      xaxis: "Dag"
      yaxis: "Gjennomsnittlig tid (timer)"
    topics_with_no_response:
      title: "Tråder uten svar"
      xaxis: "Dag"
      yaxis: "Totalt"
    mobile_visits:
      title: "Brukerbesøk (mobil)"
      xaxis: "Dag"
      yaxis: "Antall besøk"
    web_crawlers:
<<<<<<< HEAD
      title: "Forespørsler fra Søkeroboter"
=======
>>>>>>> c10941bb
      labels:
        user_agent: "Brukeragent"
        page_views: "Sidevisninger"
  dashboard:
    rails_env_warning: "Serveren din kjører i %{env] modus."
    host_names_warning: "Din config/database.yml-fil bruker forvalgt lokalvert-vertsnavn. Oppdater det til å bruke din sides vertsnavn."
<<<<<<< HEAD
    gc_warning: 'Serveren din bruker standardinstillingene for garbage collection i Ruby, dette gir ikke den beste ytelsen. Les dette emnet om hvordan man optimaliserer ytelse: <a href="http://meta.discourse.org/t/tuning-ruby-and-rails-for-discourse/4126" target="_blank">Tuning Ruby and Rails for Discourse</a>.'
    sidekiq_warning: 'Sidekiq kjører ikke. Mange oppgaver, som å sende e-post, kjøres i bakgrunnen av sidekiq. Vennligst verifiser at minst én sidekiq-prosess kjører. <a href="https://github.com/mperham/sidekiq" target="_blank">Lær mer om Sidekiq her</a>.'
    queue_size_warning: 'Antallet jobber som står i kø er %{queue_size}, som er høyt. Dette kan være en indikasjon på at Sidekiq-prosessen(e) har et problem, eller det kan tenkes du bare trenger flere samtidige Sidekiq-arbeidere.'
    memory_warning: 'Serveren din kjører med mindre enn 1 GB med minne. Minst 1 GB RAM er anbefalt.'
    google_oauth2_config_warning: 'Denne serveren er konfigurert for å tillate innmelding og innlogging med Google OAuth2 (enable_google_oauth2_logins), men verdiene for klientid og klienthemmelighet er ikke satt. Gå til <a href="/admin/site_settings">Instillingene for nettstedet</a> og oppdater dem. <a href="https://meta.discourse.org/t/configuring-google-login-for-discourse/15858" target="_blank">Les denne guiden for å lære mer</a>.'
    facebook_config_warning: 'Denne serveren er konfigurert for å tillate innmelding og innlogging med Facebook (enable_facebook_logins), men verdiene for app-id og app-hemmelighet er ikke satt. Gå til <a href="/admin/site_settings">Instillingene for nettstedet</a> og oppdater dem. <a href="https://meta.discourse.org/t/configuring-facebook-login-for-discourse/13394" target="_blank">Les denne guiden for å lære mer</a>.'
    twitter_config_warning: 'Denne serveren er konfigurert for å tillate innmelding og innlogging med Twitter (enable_twitter_logins), men verdiene for nøkkel og hemmelighet er ikke satt. Gå til <a href="/admin/site_settings">Instillingene for nettstedet</a> og oppdater dem. <a href="https://meta.discourse.org/t/configuring-twitter-login-for-discourse/13395" target="_blank">Les denne guiden for å lære mer</a>.'
    github_config_warning: 'Denne serveren er konfigurert for å tillate innmelding og innlogging med GitHub (enable_github_logins), men verdiene for klientid og hemmelighet er ikke satt. Gå til <a href="/admin/site_settings">Instillingene for nettstedet</a> og oppdater dem. <a href="https://meta.discourse.org/t/configuring-github-login-for-discourse/13745" target="_blank">Les denne guiden for å lære mer</a>.'
    s3_config_warning: 'Denne serveren er konfigurert for å tillate opplasting av filer til s3, men minst en av de følgende verdiene er ikke satt: s3_access_key_id, s3_secret_access_key, s3_use_iam_profile, eller s3_upload_bucket. Gå til <a href="/admin/site_settings">Instillingene for nettstedet</a> og oppdater dem. <a href="http://meta.discourse.org/t/how-to-set-up-image-uploads-to-s3/7229" target="_blank">Les "How to set up image uploads to S3?" for å lære mer</a>.'
    s3_backup_config_warning: 'Denne serveren er konfigurert for å sende backup til s3, men minst en av de følgende verdiene er ikke satt: s3_access_key_id, s3_secret_access_key, s3_use_iam_profile, eller s3_backup_bucket. Gå til <a href="/admin/site_settings">Instillingene for nettstedet</a> og oppdater dem. <a href="http://meta.discourse.org/t/how-to-set-up-image-uploads-to-s3/7229" target="_blank">Les "How to set up image uploads to S3?" for å lære mer</a>.'
    image_magick_warning: 'Denne serveren er konfigurert for å lage miniatyrer for store bilder, men ImageMagick er ikke installert. Installer ImageMagick via operativsystemets pakkehåndtering eller <a href="http://www.imagemagick.org/script/binary-releases.php" target="_blank">last ned den siste versjonen</a>.'
    failing_emails_warning: 'Det er %{num_failed_jobs} e-postjobber som har feilet. Sjekk instillingene i app.yml og verifiser at serverinstillingene for e-post er riktige. <a href="/sidekiq/retries" target="_blank">Se de feilede jobbene i Sidekiq</a>.'
    subfolder_ends_in_slash: "Oppsettet av undermappe er feil; variablen DISCOURSE_RELATIVE_URL_ROOT slutter med en skråstrek."
    email_polling_errored_recently:
      one: "Henting av e-post har generert en feil de siste 24 timene. Se i <a href='/logs' target='_blank'>loggene</a> for mer detaljer."
      other: "Henting av e-post har generert %{count} feil de siste 24 timene. Se i <a href='/logs' target='_blank'>loggene</a> for mer detaljer."
    missing_mailgun_api_key: "Serveren er konfigurert til å sende e-post via Mailgun men du har ikke satt API-nøkkelen som brukes til å verifisere webhook meldinger."
    bad_favicon_url: "Favicon filen blir ikke lastet inn. Sjekk instillingen for favicon_url i <a href='/admin/site_settings'>Instillingene for nettstedet</a>."
    poll_pop3_timeout: "Tilkoblingen til POP3 serveren får timeout. Vi får ikke hentet innkommende e-post. Vennligst sjekk <a href='/admin/site_settings/category/email'>instillingene for POP3</a> eller leverandøren av posttjenesten."
    poll_pop3_auth_error: "Tilkoblingen til POP3 serveren feiler på grunn av problemer med autentisering. Vennligst sjekk <a href='/admin/site_settings/category/email'>POP3 instillingene</a>. "
    force_https_warning: "Nettstedet ditt bruker SSL. Men `<a href='/admin/site_settings/category/all_results?filter=force_https'>force_https</a>` er ikke aktivert enda i instillingene."
=======
    sidekiq_warning: 'Sidekiq kjører ikke. Mange oppgaver, som å sende e-post, kjøres i bakgrunnen av sidekiq. Vennligst verifiser at minst én sidekiq-prosess kjører. <a href="https://github.com/mperham/sidekiq" target="_blank">Lær mer om Sidekiq her</a>.'
    queue_size_warning: "Antallet jobber som står i kø er %{queue_size}, som er høyt. Dette kan være en indikasjon på at Sidekiq-prosessen(e) har et problem, eller det kan tenkes du bare trenger flere samtidige Sidekiq-arbeidere."
    memory_warning: "Serveren din kjører med mindre enn 1 GB med minne. Minst 1 GB RAM er anbefalt."
    subfolder_ends_in_slash: "Oppsettet av undermappe er feil; variablen DISCOURSE_RELATIVE_URL_ROOT slutter med en skråstrek."
    email_polling_errored_recently:
      one: "Henting av e-post har generert en feil de siste 24 timene. Se i <a href='%{base_path}/logs' target='_blank'>loggene</a> for mer detaljer."
      other: "Henting av e-post har generert %{count} feil de siste 24 timene. Se i <a href='%{base_path}/logs' target='_blank'>loggene</a> for mer detaljer."
    missing_mailgun_api_key: "Serveren er konfigurert til å sende e-post via Mailgun men du har ikke satt API-nøkkelen som brukes til å verifisere webhook meldinger."
    poll_pop3_timeout: "Tilkoblingen til POP3 serveren får timeout. Vi får ikke hentet innkommende e-post. Vennligst sjekk <a href='%{base_path}/admin/site_settings/category/email'>instillingene for POP3</a> eller leverandøren av posttjenesten."
    poll_pop3_auth_error: "Tilkoblingen til POP3 serveren feiler på grunn av problemer med autentisering. Vennligst sjekk <a href='%{base_path}/admin/site_settings/category/email'>POP3 instillingene</a>. "
    force_https_warning: "Nettstedet ditt bruker SSL. Men `<a href='%{base_path}/admin/site_settings/category/all_results?filter=force_https'>force_https</a>` er ikke aktivert enda i instillingene."
>>>>>>> c10941bb
    out_of_date_themes: "Oppdateringer er tilgjengelig for følgende drakter:"
  site_settings:
    censored_words: "Ord som automatisk vil bli erstattet med &#9632;&#9632;&#9632;&#9632;"
    delete_old_hidden_posts: "Slett automatisk skjulte innlegg som har vært skjult i mer enn 30 dager."
    default_locale: "Standardspråket for denne instansen av Discourse"
    allow_user_locale: "Tillat brukere å velge eget språk"
    set_locale_from_accept_language_header: "sett språket i grensesnittet for anonyme brukere basert på hva nettleseren deres rapporterer. (EKSPERIMENTELL, fungerer ikke med anonym cache) "
    support_mixed_text_direction: "Tillat blanding av skriftspråk som bruker venstre-til-høyre og høyre-til-venstre."
    min_post_length: "Minimum tillatt lengde for innlegg i tegn"
    min_first_post_length: "Minimum tillatt lengde på for teksten i første innlegg"
    min_personal_message_post_length: "Minste lengde i antall tegn for en melding"
    max_post_length: "Maksimum tillatt lengde for innlegg i tegn"
    topic_featured_link_enabled: "Tillat publisering av lenker som emner."
    show_topic_featured_link_in_digest: "Vis den fremhevede lenken fra et emne i e-postsammendrag."
    min_topic_title_length: "Minimum tillatt lengde for tittel i tegn"
    max_topic_title_length: "Maksimum tillatt lengde for innlegg i tegn"
    min_personal_message_title_length: "Minste lengde i antall tegn for en meldingstittel"
    max_emojis_in_title: "Maksimalt antall emojier i en emnetittel"
    min_search_term_length: "Minimum lengde på søkeord i tegn"
    search_tokenize_chinese_japanese_korean: "Tving søk til å tokenisere Kinesisk/Japansk/Koreansk selv på nettsteder uten KJK"
    search_prefer_recent_posts: "Hvis søking er tregt på et stort forum, vil dette valget forsøke å søke i en index av de nyeste innleggene først"
    search_recent_posts_size: "Hvor mange innlegg som beholdes i indeksen"
    log_search_queries: "Logg søkeord som benyttes av brukerne"
    search_query_log_max_size: "Maksimalt antall søkeord som beholdes"
    search_query_log_max_retention_days: "Maksimal tid å beholde søkeord, i dager."
    allow_uncategorized_topics: "Tillat opprettelse av ukategoriserte emner. ADVARSEL: Hvis det finnes ukategoriserte emner, må du sette en kategori på dem før du skrur denne instillingen av."
    allow_duplicate_topic_titles: "Tillat flere tråder med identisk tittel."
    unique_posts_mins: "Hvor mange minutter før en bruker kan lage et innlegg med det samme innholdet igjen"
    educate_until_posts: "Når brukeren begynner å skrive sine første (n) innlegg, vis pop-up med opplæringspanelet for nye brukere i redigeringspanelet."
    title: "Navnet på denne siden, slik du vil ha det i title-taggen."
    site_description: "Beskriv siden med en setning, vil brukes i beskrivelses-merkelappen."
<<<<<<< HEAD
    contact_email: "E-postadresser for nøkkelpersonen ansvarlig for dette nettstedet. Brukes for kritiske varsler, i tillegg til på /about kontaktskjema for saker som haster."
    contact_url: "Kontakt-URL for siden. Brukes på /om siden."
=======
>>>>>>> c10941bb
    crawl_images: "Hent bilder fra ekstern URL for å sette inn korrekt høyde og bredde."
    download_remote_images_to_local: "Konverter eksterne bilder ved å laste de ned lokalt, dette forhindrer ødelagte bilder."
    download_remote_images_threshold: "Minimum ledig diskplass for å kunne laste ned eksterne bilder (i prosent)"
    download_remote_images_max_days_old: "Ikke last ned eksterne bilder for innlegg som er eldre enn dette antall dager."
    disabled_image_download_domains: "Eksterne bilder vil aldri bli lastet ned fra disse domenene (pipe-separert liste)."
    editing_grace_period: "(n) sekunder etter publisering vil redigering ikke opprette en ny versjon i redigeringsloggen."
    editing_grace_period_max_diff: "Maksimalt antall tegn for en endring utført i nådeperioden, hvis antallet overskrides lagres en ny revisjon av innlegget (tillitsnivå 0 og 1)"
    editing_grace_period_max_diff_high_trust: "Maksimalt antall tegn for en endring utført i nådeperioden, hvis antallet overskrides lagres en ny revisjon av innlegget (tillitsnivå 2 og opp)"
    staff_edit_locks_post: "Innlegg vil bli sperret for redigering av brukere hvis de har vært redigert av staben "
<<<<<<< HEAD
    post_edit_time_limit: "Forfatteren kan redigere eller slette innleggene sine (n) minutter etter opprettelse. Sett til 0 for uendelig."
=======
>>>>>>> c10941bb
    edit_history_visible_to_public: "La alle se tidligere versjoner av et redigert innlegg. Hvis det er slått av, kan kun staben se det."
    delete_removed_posts_after: "Innlegg som blir fjernet av forfatter blir automatisk slettet etter (n) timer. Sett til 0 og innleggene blir slettet øyeblikkelig."
    max_image_width: "Maksimal thumbnail bredde for bilder i et innlegg"
    max_image_height: "Maksimal thumbnail høyde for bilder i et innlegg"
    fixed_category_positions: "Hvis denne er valgt kan du manuelt bestemme rekkefølgen i listen over kategorier. Ellers vil kategoriene sorteres automatisk basert på aktivitet."
    fixed_category_positions_on_create: "Hvis denne er valgt vil den fastsatte rekkefølgen på kategorier også gjelde for dialogboksen når man lager nye emner (krever fixed_category_positions)."
<<<<<<< HEAD
    add_rel_nofollow_to_user_content: "Legg til rel nofollow på alle lenker som publiseres av brukere, bortsett fra interne lenker (inkludert foreldredomener). Hvis du endrer denne, må du rebake alle innlegg med: \"rake posts:rebake\""
=======
    add_rel_nofollow_to_user_content: 'Legg til rel nofollow på alle lenker som publiseres av brukere, bortsett fra interne lenker (inkludert foreldredomener). Hvis du endrer denne, må du rebake alle innlegg med: "rake posts:rebake"'
>>>>>>> c10941bb
    exclude_rel_nofollow_domains: "En liste over domener hvor nofollow ikke skal legges til i lenker. example.com vil automatisk også tillate sub.example.com. Som et minimum bør du legge til dette nettstedets domene slik at søkeroboter klarer å finne alt innholdet. Hvis andre deler av nettstedet ditt ligger under forskjellige domener bør de også legges til."
    post_excerpt_maxlength: "Maksimal lengde på utdrag eller oppsummering av innlegg."
    show_pinned_excerpt_mobile: "Vis utdrag fra festede emner i mobil visning."
    show_pinned_excerpt_desktop: "Vis utdrag fra festede emner i desktop visning."
    post_onebox_maxlength: "Maksimal lengde på et onebox Discourse innlegg i antall tegn."
    onebox_domains_blacklist: "En liste over domener som aldri vil bli forsøkt oneboxet."
    inline_onebox_domains_whitelist: "En liste over domener hvor onebox brukes i miniatyrstørrelse hvis lenken ikke har en tittel"
    enable_inline_onebox_on_all_domains: "Ignorer inline_onebox_domain_whitelist innstillingen og tillat inline onebox på alle domener."
    max_oneboxes_per_post: "Maksimalt antall oneboxer i hvert innlegg."
<<<<<<< HEAD
    logo_url: "Bildet som skal brukes som logo øverst til venstre på nettstedet, må være en bred rektangel. Hvis instillingen er blank brukes kun tittelteksten."
    digest_logo_url: "Alternativt bilde for logoen som brukes i toppen av nettstedets oppsummeringer på e-post. Må være et bredt rektangulært bilde. Bør ikke være i SVG format. Hvis instillingen er blank, brukes `logo_url` i stedet."
    logo_small_url: "Den lille logoen øverst til venstre på nettstedet, bør være et kvadratisk bilde. Dette bildet brukes når man blar nedover på sidene. Hvis den er blank brukes et symbol for 'Hjem' i stedet."
    favicon_url: "Bildet som skal være favicon for nettstedet, se http://en.wikipedia.org/wiki/Favicon, for å fungere via et CDN må filen være i png-format"
    mobile_logo_url: "URL for tilpasset logo som skal brukes på den mobile versjonen av nettstedet. Hvis blank, brukes `logo_url` i stedet, for eksempel: http://example.com/uploads/default/logo.png "
    large_icon_url: "Bildet som skal brukes som logo/splash på Android. Anbefalt størrelse er 512x512 piksler."
    apple_touch_icon_url: "Ikon brukt på Apple touch enheter. Anbefalt størrelse er 144px x 144px."
    notification_email: "Adressen som skal brukes som avsender: på alle viktige system e-poster. Domenet som spesifiseres her må ha SPF, DKIM og reverse PTR record satt korrekt for at e-post skal nå frem."
    email_custom_headers: "En liste over tilpassede e-posthoder med pipe-tegn mellom hvert element"
    email_subject: "Tilpasset formatering av emnefeltet i standard e-poster. Se også https://meta.discourse.org/t/customize-subject-format-for-standard-emails/20801 "
=======
    notification_email: "Adressen som skal brukes som avsender: på alle viktige system e-poster. Domenet som spesifiseres her må ha SPF, DKIM og reverse PTR record satt korrekt for at e-post skal nå frem."
    email_custom_headers: "En liste over tilpassede e-posthoder med pipe-tegn mellom hvert element"
>>>>>>> c10941bb
    force_https: "Tving dette nettstedet til å bare tillate HTTPS. ADVARSEL: Du må IKKE aktivere dette valget før du har verifisert at HTTPS er riktig satt opp og fungerer absolutt alle steder! Har du sjekket CDN, alle sosiale loginmetoder og eventuelle eksterne ressurser for å sikre at de også er kompatible med HTTPS?"
    same_site_cookies: "Bruk Same-Site cookies/kapsler, de eliminerer alle former for Cross Site Request Forgery på nettlesere som støtter dem (Lax eller Strict). Avarsel: Strict vil kun fungere på nettsteder som tvinger innlogging og bruker SSO."
    summary_score_threshold: "Minste score for at et innlegg skal inkluderes i 'Sammendrag for Emnet'"
    summary_posts_required: "Minste antall innlegg før 'Sammendrag for Emnet' aktiveres"
    summary_likes_required: "Minste antall 'likes' i et emne før 'Sammendrag for Emnet' aktiveres"
    summary_percent_filter: "Når en bruker klikker 'Summér Dette Emnet', vis topp % av innlegg"
    summary_max_results: "Maksimalt antall innlegg som returneres av 'Oppsummer denne tråden'"
    num_spam_flags_to_silence_new_user: "Hvis en ny brukers innlegg flagges som spam av minst num_users_to_silence_new_user forskjellige brukere, skjul den nye brukerens innlegg og stans fremtidige innlegg. 0 for å deaktivere."
    num_users_to_silence_new_user: "Hvis en ny brukers innlegg flagges som spam num_spam_flags_to_silence_new_user ganger av dette antallet brukere, skjul den nye brukerens innlegg og stans fremtidige innlegg. 0 for å deaktivere."
    num_tl3_flags_to_silence_new_user: "Hvis en ny brukers innlegg flagges av num_tl3_users_to_silence_new_user forskjellige brukere med tillitsnivå 3, skjul alle den nye brukerens innlegg og stans fremtidige innlegg. 0 for å deaktivere."
    num_tl3_users_to_silence_new_user: "Hvis en ny brukers innlegg flagges num_tl3_flags_to_silence_new_user ganger fra dette antallet brukere med tillitsnivå 3, skjul alle den nye brukerens innlegg og stans fremtidige innlegg. 0 for å deaktivere."
    notify_mods_when_user_silenced: "Hvis en bruker har blitt automatisk dempet, send en melding til alle moderatorene."
    allow_moderators_to_create_categories: "Tillat moderatorer å opprette nye kategorier"
    send_welcome_message: "Send alle nye brukere en velkomstmelding med en rask startveileder."
    topics_per_period_in_top_summary: "Antall tråder som vises i standard oppsummering av mest populære tråder."
<<<<<<< HEAD
    show_email_on_profile: "Vis en brukers e-postadresse vedkommendes profil (kun synlig for brukeren selv og forumstaben)"
=======
>>>>>>> c10941bb
    email_token_valid_hours: "Glemt passord / aktiver konto tokens er gyldig for (n) timer."
    enable_badges: "Aktiver badge system"
    log_out_strict: "Ved utlogging, logg ut av ALLE enheter som er pålogget"
    invite_expiry_days: "Hvor lenge en bruker invitasjons nøkkel er gyldig i dager"
    min_password_length: "Minimums passordslengde."
    min_admin_password_length: "Minimums passordslengde for administrator."
    google_oauth2_client_id: "Klient-ID tilhørende din Google-søknad."
    rate_limit_create_post: "Etter et innlegg må ny brukere vente (n) sekunder før de kan skrive et nytt"
    rate_limit_new_user_create_post: "Etter et innlegg må ny brukere vente (n) sekunder før de kan skrive et nytt"
    max_likes_per_day: "Maximum antall likes per bruker per dag"
    max_invites_per_day: "Maksimalt antall invitasjoner en bruker kan sende hver dag."
    max_logins_per_ip_per_hour: "Maksimalt antall innlogginger som tillates for hver IP-adresse per time."
    allow_staff_to_upload_any_file_in_pm: "Tillat medlemmer av staben å laste opp hvilken som helst fil i private samtaler"
    newuser_max_links: "Hvor mange linker en ny bruker kan legge til i et innlegg."
    newuser_max_images: "Hvor mange bilder en ny bruker kan legge til i et innlegg."
    title_prettify: "Unngå vanlige skrivefeil i titler, sånn som store bokstaver, liten bokstav først, mange !, ? og punktum på slutten, osv."
    faq_url: "Hvis du har O-S-S på et annet nettsted du gjerne vil bruke, skriv inn nettadressen her."
    tos_url: "Dersom du har et bruksvilkår-dokument et annet sted som du vil bruke, skriv inn den fullstendige URL-en her."
    privacy_policy_url: "Dersom du har en personvernerklæring et annet sted som du vil bruke, skriv inn den fullstendige URL-en her."
    auto_silence_fast_typers_on_first_post: "Demp brukere automatisk hvis de skriver innlegg raskere enn min_first_post_typing_time"
    auto_silence_fast_typers_max_trust_level: "Maksimalt tillitsnivå for automatisk demping av raske innlegg"
    delete_user_max_post_age: "Ikke tillatt å slette brukere hvor deres første innlegg er mer enn (x) dager gamle."
    email_editable: "Tillat brukere å endre e-postadressen sin etter registrering."
    digest_topics: "Maksimalt antall populære tråder som skal vises i oppsummerings-e-posten."
    digest_posts: "Maksimalt antall populære innlegg å vise i oppsummerings-e-posten."
    digest_other_topics: "Maksimalt antall tråder som skal vises i delen 'Nytt i tråder og kategorier du følger' i oppsummerings-e-posten."
    digest_min_excerpt_length: "Minimal lengde på utdrag av innlegg i e-post-oppsummeringen, i antall tegn."
    digest_suppress_categories: "Utelat disse kategoriene i oppsummerings-eposter"
    disable_digest_emails: "Deaktiver oppsummerings-eposter for alle brukere."
    allow_profile_backgrounds: "Gi brukere mulighet til å laste opp profilbakgrunner."
    enable_mobile_theme: "Mobilenheter bruker et mobilvennlig drakt, med muligheten til å gå til den fulle siden. Deaktiver dette hvis du ønsker å bruke et tilpasset stilark."
    dominating_topic_minimum_percent: "Hvor mange innlegg en bruker kan lage innenfor en topic før de blir påminnet om dominering av en topic."
    automatically_unpin_topics: "Automatisk fjern feste for tråder når brukeren når bunnen."
    embed_post_limit: "Maksimalt antall innlegg som skal bygges inn."
    embed_username_required: "Brukernavn kreves for opprettelse av tråd."
    enable_emoji: "Aktiver emoji."
    emoji_set: "Hvordan vil du ha din emoji?"
    default_email_digest_frequency: "Forvalgt innstilling for hvor ofte brukere mottar oppsummerings-e-poster"
    default_include_tl0_in_digests: "Inkluder innlegg fra nye brukere i oppsummerings-e-poster som forvalg. Brukere kan endre dette i innstillingene sine."
    default_email_mailing_list_mode_frequency: "Brukere som slår på e-postlistemodus, vil motta e-poster så ofte som forvalg"
    disable_mailing_list_mode: "Forby brukere å slå på e-postlistemodus"
    default_email_previous_replies: "Inkluder tidligere svar i e-poster som forvalg."
    default_topics_automatic_unpin: "La det være forvalgt innstilling å fjerne feste for tråder automatisk når brukeren når bunnen."
    default_categories_watching: "Liste med kategorier som følges som forvalg"
    default_categories_tracking: "Liste med kategorier som overvåkes som forvalg"
    default_categories_muted: "Liste med kategorier som er dempet som forvalg"
    default_categories_watching_first_post: "Liste over kategorier hvor det er forvalgt innstilling at det første innlegget i hver nye tråd følges."
    remove_muted_tags_from_latest: "Ikke vis tråder med dempede stikkord i listen over siste tråder."
<<<<<<< HEAD
    company_short_name: "Firmanavn (kort)"
    company_full_name: "Firmanavn (hele)"
    company_domain: "Firmadomene"
=======
>>>>>>> c10941bb
    errors:
      invalid_email: "Ugyldig e-mail adresse"
      invalid_username: "Ingen bruker med det brukernavnet."
      invalid_integer_min_max: "Verdien må være mellom %{min} og %{max}."
      invalid_integer: "Verdien må være et heltall."
      invalid_string: "Ugyldig verdi"
      invalid_string_min: "Må være minst %{min} tegn."
      invalid_string_max: "Må ikke være mer enn %{max} tegn."
  search:
    types:
      category: "Kategorier"
      topic: "Resultater"
      user: "Brukere"
  most_posts: "Flest innlegg"
  most_recent_poster: "Ferskeste innlegg av"
  redirected_to_top_reasons:
    new_user: "Velkommen til forumet vårt! Dette er de mest populære trådene for tiden. "
    not_seen_in_a_month: "Velkommen tilbake! Vi har ikke sett deg på en stund. Dette er de mest populære trådene siden du var her sist."
  topic_statuses:
<<<<<<< HEAD
    archived_enabled: "Denne tråden er nå arkivert. Den er fryst og kan ikke endres på noen måte. "
    archived_disabled: "Denne tråden er ikke lenger arkivert. Den er ikke lenger fryst, og kan endres."
    closed_enabled: "Denne tråden er nå lukket. Nye svar er ikke lenger tillatt."
    closed_disabled: "Denne tråden er nå åpen. Nye svar er tillatt."
=======
>>>>>>> c10941bb
    autoclosed_enabled_days:
      one: "Denne tråden ble automatisk lukket etter 1 dag. Nye svar er ikke lenger tillatt. "
      other: "Denne tråden ble automatisk lukket etter %{count} dager. Nye svar er ikke lenger tillatt. "
    autoclosed_enabled_hours:
      one: "Denne tråden ble automatisk lukket etter 1 time. Nye svar er ikke lenger tillatt. "
      other: "Denne tråden ble automatisk lukket etter %{count} timer. Nye svar er ikke lenger tillatt. "
    autoclosed_enabled_minutes:
      one: "Denne tråden ble automatisk lukket etter 1 minutt. Nye svar er ikke lenger tillatt. "
      other: "Denne tråden ble automatisk lukket etter %{count} minutter. Nye svar er ikke lenger tillatt. "
    autoclosed_enabled_lastpost_days:
      one: "Denne tråden ble automatisk lukket 1 dag etter siste innlegg. Nye svar er ikke lenger tillatt. "
      other: "Denne tråden ble automatisk lukket %{count} dager etter siste svar. Nye svar er ikke lenger tillatt. "
    autoclosed_enabled_lastpost_hours:
      one: "Denne tråden ble automatisk lukket 1 time etter siste innlegg. Nye svar er ikke lenger tillatt. "
      other: "Denne tråden ble automatisk lukket %{count} timer etter siste svar. Nye svar er ikke lenger tillatt. "
    autoclosed_enabled_lastpost_minutes:
      one: "Denne tråden ble automatisk lukket 1 minutt etter siste innlegg. Nye svar er ikke lenger tillatt. "
      other: "Denne tråden ble automatisk lukket %{count} minutter etter siste svar. Nye svar er ikke lenger tillatt. "
    autoclosed_disabled: "Denne tråden er nå åpen. Tråden kan svares på. "
    autoclosed_disabled_lastpost: "Denne tråden er åpne. Nye svar er tillatt."
<<<<<<< HEAD
    pinned_enabled: "Denne tråden er nå festet. Den vil vises øverst i kategorien sin inntil festet fjernes for alle av en administrator eller for individuelle brukere av dem selv."
    pinned_disabled: "Denne tråden er ikke lenger festet. Den vil ikke lenger vises øverst i kategorien sin."
    pinned_globally_enabled: "Denne tråden er nå festet globalt. Den vil vises øverst i kategorien sin og alle lister over tråder inntil festet fjernes for alle av staben eller for individuelle brukere av dem selv."
    pinned_globally_disabled: "Denne tråden er ikke lenger festet. Den vil ikke lenger vises øverst i kategorien sin."
    visible_enabled: "Denne tråden er nå synlig. Den vil vises i listene over tråder."
    visible_disabled: "Denne tråden er nå usynlig. Den vil ikke lenger vises i noen liste over tråder. Den eneste måten å se denne tråden er med en direkte lenke. "
=======
>>>>>>> c10941bb
  login:
    incorrect_username_email_or_password: "Feil brukernavn, email eller passord"
    wait_approval: "Takk for at du registrerte deg. Vi vil varsle deg når din konto er blitt godkjent."
    active: "Kontoen din har blitt godkjent og er klar for bruk."
    suspended_with_reason: "Konto sperret til %{date}: %{reason}"
    not_available: "Ikke mulig. Prøv %{suggestion}?"
    something_already_taken: "Noe gikk galt, kanskje brukernavn eller email er allerede i bruk? Prøv 'glemt passord' linken."
    omniauth_error_unknown: "Noe gikk galt under innloggingsprosessen, prøv igjen."
    new_registrations_disabled: "Nye kontoregistreringer tillates ikke per nå."
    password_too_long: "Passord er begrenset til 200 tegn."
    reserved_username: "Det brukernavnet tillates ikke."
    missing_user_field: "Du har ikke fylt ut alle brukerfeltene."
    already_logged_in: "Oisann, ser ut som du prøver å akseptere en invitasjon for en en annen bruker. Hvis du ikke er %{current_user}, logg ut og prøv igjen."
  user:
    username:
      short: "må være på minst %{min} tegn"
      long: "kan ikke være mer enn %{max} tegn"
      unique: "må være unik"
      blank: "Må være til stede"
    email:
      blocked: "er ikke tillatt."
    ip_address:
      blocked: "Nye registreringer er ikke tillatt fra IP-adressen din."
      max_new_accounts_per_registration_ip: "Nye registreringer er ikke tillatt fra IP-adressen din (maksimalt antall nådd). Ta kontakt med et medlem av staben."
  flags_dispositions:
    agreed: "Takk for at du sier ifra. Vi er enig at det er et problem her og vi ser på saken."
    disagreed: "Takk for at du sier ifra. Vi skal se på det. "
    deferred: "Takk for at du sier ifra. Vi ser på saken. "
    deferred_and_deleted: "Takk for at du sier ifra. Vi har fjernet innlegget. "
  system_messages:
    welcome_user:
      subject_template: "Velkommen til %{site_name}!"
    welcome_invite:
      subject_template: "Velkommen til %{site_name}!"
    backup_failed:
      subject_template: "Sikkerhetskopiering mislyktes"
    restore_failed:
      subject_template: "Gjenoppretting mislyktes"
    too_many_spam_flags:
      subject_template: "Ny konto på vent"
    too_many_tl3_flags:
      subject_template: "Ny konto på vent"
  unsubscribe_mailing_list: |
    Du mottar dette fordi du har slått på e-postlistemodus.

    For å melde deg av disse e-postene [klikk her](%{unsubscribe_url}).
  subject_pm: "[privat samtale]"
  user_notifications:
    previous_discussion: "Tidligere svar"
    user_invited_to_private_message_pm_group:
      title: "Bruker inviterte gruppe til privat samtale"
    user_invited_to_private_message_pm:
      title: "Bruker invitert til privat samtale"
    user_invited_to_private_message_pm_staged:
      title: "Bruker invitert til privat samtale arrangert"
    user_replied_pm:
      title: "Bruker svarte i privat samtale"
      subject_template: "[%{email_prefix}] [privat samtale] %{topic_title}"
    user_posted_pm:
      title: "Bruker opprettet privat samtale"
      subject_template: "[%{email_prefix}] [privat samtale] %{topic_title}"
    user_posted_pm_staged:
      title: "Bruker opprettet arrangert privat samtale"
    account_suspended:
      title: "Konto sperret"
      subject_template: "[%{email_prefix}] Kontoen din er blitt sperret"
      text_body_template: |
        Du er blitt utestengt fra forumet til %{suspended_till}.

        %{reason}

        %{message}
    digest:
      why: "Dette har skjedd på %{site_link} siden ditt forrige besøk %{last_seen_at}"
      since_last_visit: "Siden siste besøk"
      new_topics: "Nye tråder"
      unread_messages: "Uleste meldinger"
      unread_notifications: "Uleste varslinger."
      liked_received: "Likes mottatt"
      new_posts: "Nye innlegg"
      new_users: "Nye brukere"
      popular_topics: "Populære tråder"
      follow_topic: "Følg denne tråden"
      join_the_discussion: "Les mer"
      popular_posts: "Populære innlegg"
      more_new: "Nytt for deg"
      click_here: "trykk her"
      from: "%{site_name} oppsummering"
      preheader: "En kort oppsummering siden ditt siste besøk på %{last_seen_at}"
  page_not_found:
    title: "Oisann! Den siden finnes ikke eller er privat."
    popular_topics: "Populært"
    recent_topics: "Nylig"
    see_more: "Mer"
    search_title: "Søk i denne siden"
  terms_of_service:
    title: "Bruksvilkår"
  deleted: "slettet"
  upload:
    edit_reason: "Last ned lokal kopi av bilder"
    unauthorized: "Beklager, filen du prøver å legge til er ikke autorisert\n(authorized extensions: %{authorized_extensions})."
    pasted_image_filename: "Limt inn bilde"
    images:
      size_not_found: "Beklager, vi kunne ikke fastslå størrelsen på bildet ditt. Kanskje bildet ditt er blitt ødelagt?"
  color_schemes:
    dark: "Mørk drakt"
    light_theme_name: "Lys"
    dark_theme_name: "Mørk"
  about: "Om"
  guidelines: "Retningslinjer"
  privacy: "Personvern"
  edit_this_page: "Endre denne siden"
  csv_export:
    boolean_yes: "Ja"
    boolean_no: "Nei"
  guidelines_topic:
    title: "O-S-S/retningslinjer"
  tos_topic:
    title: "Bruksvilkår"
  privacy_topic:
    title: "Personvernserklæring"
    body: |
      <a name="samle"></a>

      ## [Hvilke opplysninger samler vi?](#samle)

      Vi samler opplysninger fra deg når du registrerer deg på nettstedet vårt, og vi samler data når du deltar på forumet ved å lese, skrive og evaluere innholdet som deles her.

      Når du registrerer deg på nettstedet vårt, kan du bli bedt om å oppgi navnet og e-postadressen din. Imidlertid kan du besøke nettstedet vårt uten å registrere deg. E-postadressen din vil bli bekreftet med en e-post som inneholder en unik lenke. Hvis siden den lenker til, blir besøkt, vet vi at du har kontroll over e-postadressen.

      Når du registrerer deg og skriver innlegg, registrerer vi IP-adressen som innlegget stammer fra. Vi kan også oppbevare logger som inkluderer IP-adressen til alle forespørslene sendt til tjeneren vår.

      <a name="bruk"></a>

      ## [Hva bruker vi opplysningene dine til?](#bruk)

      Alle opplysningene vi samler fra deg, kan bli brukt på en av følgende måter:

      *   For å gjøre opplevelsen din mer personlig. Opplysningene dine hjelper oss å svare bedre på dine individuelle behov.
      *   For å forbedre nettstedet vårt. Vi jobber konstant for å forbedre nettstedets tilbud basert på opplysningene og tilbakemeldingene vi mottar fra deg.
      *   For å forbedre vår kundeservice. Dine opplysninger hjelper oss å svare mer effektivt på dine forespørsler sendt til kundeservice eller behov om støtte.
      *   For å sende periodiske e-poster. E-postadressen du oppgir, kan bli brukt til å sende deg informasjon, påminnelser som du ber om ved endringer av tråder eller ved svar til brukernavnet ditt, til henvendelser, og/eller andre forspørsler eller andre spørsmål.

      <a name="sikre"></a>

      ## [Hvordan sikrer vi opplysningene?](#sikre)

      Vi gjennomfører flere sikkerhetstiltak for å holde personopplysningene dine sikre når du skriver inn, lagrer eller henter dem.

      <a name="datalagring"></a>

      ## [Hva er retningslinjene deres for lagring av data?](#datalagring)

      Vi vil forsøke i god tro å:

      *   Ikke oppbevare tjener-logger som inneholder IP-adressen til alle forespørslene til denne tjeneren i lenger enn i 90 dager.
      *   Ikke oppbevare IP-adressene forbundet med registrerte brukere og deres innlegg lenger enn i 5 år.

      <a name="informasjonskapsler"></a>

      ## [Bruker vi informasjonskapsler?](#informasjonskapsler)

      Ja. Informasjonskapsler er små filer som et nettsted eller dets tjenesteleverandør overfører til harddisken på datamaskinen din gjennom nettleseren din (dersom du tillater det). Disse informasjonskapslene gjør det mulig for nettstedet å gjenkjenne nettleseren din og, dersom du har en konto, knytte nettleseren til den.

      Vi bruker informasjonskapsler for å forstå og lagre preferansene dine for fremtidige besøk og for å samle aggregatdata om trafikk på og samhandling med nettstedet slik at vi kan tilby bedre opplevelser og verktøy på nettstedet i fremtiden. Vi kan inngå avtaler med tredjeparts tjenesteleverandører for å bistå oss i å forstå besøkerne våres bedre. Disse tjenesteleverandørene har ikke lov til å bruke opplysningene samlet på våres vegne unntatt til å hjelpe oss å gjennomføre og forbedre anliggendet vårt.

      <a name="gi-videre"></a>

      ## [Gir vi noen opplysninger videre til andre parter?](#gi-videre)

      Vi verken selger, handler med eller overfører på noen annen måte til andre parter dine identifiserbare personopplysninger. Dette inkluderer ikke tredjeparter som har vår tillit og bistår oss i å drive nettstedet, utføre våre anliggender eller yter tjenester til deg, så lenge disse partene samtykker til å behandle disse opplysningene fortrolig. Vi kan også frigi opplysningene dine dersom vi tror at å frigi dem er hensiktsmessig for å overholde loven, håndheve nettstedet retningslinjer eller beskytte våre og andres rettigheter. Imidlertid kan opplysninger som ikke er personlig identifiserbare, bli delt med andre parter for markedsføring, reklame eller annet bruk.

      <a name="tredjepart"></a>

      ## [Tredjeparts lenker](#tredjepart)

      Av og til, etter skjønn, kan vil inkludere eller tilby tredjeparts produkter eller tjenester på nettstedet vårt. Disse tredjeparts nettstedene har separate og selvstendige personvernerklæringer. Vi bærer derfor intet ansvar eller forpliktelser for innholdet eller aktivitetene til disse nettstedene det lenkes til. Ikke mindre prøver vi å bevare vår eget nettsteds integritet og ønsker enhver tilbakemelding om disse nettstedene velkomne.

      <a name="coppa"></a>

      ## [Overensstemmelse med Children's Online Privacy Protection Act](#coppa)

      Nettstedet, produktene og tjenestene våre er rettet mot folk som er minst 13 år gamle. Dersom denne tjeneren er i USA, og du er under 13 år i henhold til kravene i  COPPA ([Children's Online Privacy Protection Act](https://en.wikipedia.org/wiki/Children%27s_Online_Privacy_Protection_Act)), ikke bruk dette nettstedet.

      <a name="nett"></a>

      ## [Personvernerklæring bare for nettet](#nett)

      Denne nett-personvernerklæringen gjelder bare for informasjon samlet gjennom nettstedet vårt og ikke for opplysninger samlet når en er frakoblet.

      <a name="samtykke"></a>

      ## [Ditt samtykke](#samtykke)

      Vet å bruke nettstedet vårt samtykker du til nettstedets personvernerklæring.

      <a name="endringer"></a>

      ## [Changes to our Privacy Policy](#endringer)

      Dersom vi beslutter å endre personvernerklæringen vår, vil vi publisere disse endringene på denne siden.

      Dette dokumentet er lisensiert under CC-BY-SA. De ble sist oppdatert 31. mai 2013.
  badges:
    editor:
      name: Tekstbehandler
    member:
      name: Medlem
    regular:
      name: Aktivt medlem
    welcome:
      name: Velkommen
    anniversary:
      name: Jubileum
    good_topic:
      name: Bra tråd
    champion:
      description: Inviterte fem medlemmer
    first_quote:
      name: Første sitering
      description: Siterte et innlegg
    read_guidelines:
      name: Les retningslinjene
    hot_link:
      name: Populær lenke
    famous_link:
      name: Berømt lenke
    appreciated:
      name: Verdsatt
    out_of_love:
      name: Ikke flere likes å gi
    thank_you:
      name: Takk skal du ha
    gives_back:
      name: Gir tilbake
  admin_login:
    success: "E-post sendt"
    submit_button: "Send e-post"
  tags:
    title: "Stikkord"
  finish_installation:
    register:
      button: "Registrer"
      title: "Registrer administratorkonto"
      help: "registrer en ny konto for å komme igang"
    confirm_email:
      title: "Bekreft din e-postadresse"
    resend_email:
      title: "Send aktivterings-epost på nytt"
      message: "<p>Vi har sendt aktiverings-eposten på nytt til <b>%{email}</b>"
  safe_mode:
    title: "Start sikkerhetsmodus"
    description: "Sikkerhetsmodus lar deg teste nettstedet ditt uten at tillegg eller tilpasninger lastes."
  wizard:
    title: "Discourse-oppsett"
    step:
      forum_title:
        title: "Navn"
      introduction:
        title: "Introduksjon"
      privacy:
        title: "Tilgang"
        fields:
          privacy:
            choices:
              restricted:
                label: "Privat"
      contact:
        fields:
          contact_email:
            label: "E-post"
            placeholder: "navn@example.com"
          contact_url:
            label: "Nettside"
          site_contact:
            label: "Automatiserte meldinger"
      corporate:
        title: "Organisasjon"
      colors:
        title: "Drakt"
        fields:
          theme_id:
            choices:
              default:
                label: "Enkel lys"
              dark:
                label: "Enkel mørk"
      logos:
        title: "Logoer"
      icons:
        title: "Ikoner"
<<<<<<< HEAD
        fields:
          favicon_url:
            label: "Lite ikon"
          apple_touch_icon_url:
            label: "Stort ikon"
=======
>>>>>>> c10941bb
      homepage:
        title: "Hjemmeside"
        fields:
          homepage_style:
            choices:
              latest:
                label: "Siste tråder"
      emoji:
        title: "Emoji"<|MERGE_RESOLUTION|>--- conflicted
+++ resolved
@@ -38,10 +38,6 @@
   themes:
     bad_color_scheme: "Kan ikke oppdatere drakt, ugyldig fargepalett"
     other_error: "Noe gikk galt under oppdateringen av drakten"
-<<<<<<< HEAD
-    error_importing: "En feil oppstod under kloning av git repository, tilgang ble nektet eller repository ikke funnet."
-=======
->>>>>>> c10941bb
     errors:
       component_no_user_selectable: "Draktkomponenter kan ikke gjøres valgbare for brukere"
       component_no_default: "Draktkomponenter kan ikke være standard drakt"
@@ -90,13 +86,8 @@
         email_not_allowed: "Skjer når e-postadressen ikke er på hvitlisten eller er svartelistet."
       unrecognized_error: "Ukjent feil"
   errors: &errors
-<<<<<<< HEAD
-    format: '%{attribute} %{message}'
-    format_with_full_message: '<b>%{attribute}</b>: %{message}'
-=======
     format: "%{attribute} %{message}"
     format_with_full_message: "<b>%{attribute}</b>: %{message}"
->>>>>>> c10941bb
     messages:
       too_long_validation: "er begrenset til %{max} tegn; du brukte %{length}."
       invalid_boolean: "Ugyldig boolsk verdi."
@@ -121,11 +112,7 @@
       not_a_number: er ikke et nummer
       not_an_integer: må være ett heltall
       odd: må være oddetall
-<<<<<<< HEAD
-      record_invalid: 'Validering feilet: %{errors}'
-=======
       record_invalid: "Validering feilet: %{errors}"
->>>>>>> c10941bb
       max_emojis: "kan ikke ha over %{max_emojis_count} emoji"
       ip_address_already_screened: "er allerede inkludert i en eksisterende regel"
       restrict_dependent_destroy:
@@ -150,17 +137,8 @@
       load_from_remote: "Det oppstod et problem med innlastingen av innlegget."
     site_settings:
       invalid_choice:
-<<<<<<< HEAD
-        one: 'Du spesifiserte det ugyldige valget %{name}'
-        other: 'Du spesifiserte de ugyldige valgene %{name}'
-      min_username_length_exists: "Du kan ikke sette minimumslengden på brukernavn over det korteste brukernavnet."
-      min_username_length_range: "Du kan ikke sette minimum høyere enn maksimum."
-      max_username_length_exists: "Du kan ikke sette maksimallengden for brukernavn under det lengste brukernavnet."
-      max_username_length_range: "Du kan ikke sette maksimum under minimum."
-=======
         one: "Du spesifiserte det ugyldige valget %{name}"
         other: "Du spesifiserte de ugyldige valgene %{name}"
->>>>>>> c10941bb
       default_categories_already_selected: "Du kan ikke velge en annen kategori brukt i en annen liste."
       s3_upload_bucket_is_required: "Du kan ikke aktivere opplasting til S3 hvis ikke du har satt innstillingen 's3_upload_bucket'."
     conflicting_google_user_id: 'Google Account ID for denne kontoen har endret seg; staben må manuelt godkjenne endringen av sikkerhetshensyn. Vennligst kontakt staben og pek dem til <br><a href="https://meta.discourse.org/t/76575">https://meta.discourse.org/t/76575</a>'
@@ -175,11 +153,7 @@
       <p>Hvis du husker passordet ditt kan du <a href="%{base_url}/login">Logge Inn</a>.</p>
 
       <p>Hvis ikke kan du <a href="%{base_url}/password-reset">Nullstille Passordet</a>.</p>
-<<<<<<< HEAD
-    user_exists: "Det er ikke nødvendig å invitere <b>%{email}</b>, de <a href='/u/%{username}/summary'>har allerede en konto!</a>"
-=======
     user_exists: "Det er ikke nødvendig å invitere <b>%{email}</b>, de <a href='%{base_path}/u/%{username}/summary'>har allerede en konto!</a>"
->>>>>>> c10941bb
   bulk_invite:
     file_should_be_csv: "Filen som lastes opp burde være i csv format."
     error: "Det skjedde en feil når filen ble lastet opp. Prøv igjen senere. "
@@ -317,11 +291,7 @@
     until_posts:
       one: "1 innlegg"
       other: "%{count} innlegg"
-<<<<<<< HEAD
-    'new-topic': |
-=======
     "new-topic": |
->>>>>>> c10941bb
       Velkommen til %{site_name}. **Takk for at du starter en ny samtale!**
 
       - Høres tittelen interessant ut hvis du leser den høyt? Er den en god oppsummering?
@@ -330,13 +300,8 @@
 
       - Bruk relevante begrep i tråden slik at andre kan *finne* det. Velg en kategori for å gruppere tråden ditt med andre lignende tråder.
 
-<<<<<<< HEAD
-      [Se retningslinjene for dette nettstedet](/guidelines) for mer informasjon. Denne meldingen vises kun for ditt/dine første %{education_posts_text}.
-    'new-reply': |
-=======
       [Se retningslinjene for dette nettstedet](%{base_path}/guidelines) for mer informasjon. Denne meldingen vises kun for ditt/dine første %{education_posts_text}.
     "new-reply": |
->>>>>>> c10941bb
       Velkommen til %{site_name} &mdash; **takk for at du bidrar!**
 
       - Forbedrer innlegget ditt samtalen på noen måte?
@@ -345,11 +310,7 @@
 
       - Konstruktiv kritikk er velkommen, men husk å kritisere *idéer,* ikke mennesker.
 
-<<<<<<< HEAD
-      For mer informasjon [se retningslinjene våre](/guidelines). Dette panelet vil kun vises for ditt/dine første %{education_posts_text}.
-=======
       For mer informasjon [se retningslinjene våre](%{base_path}/guidelines). Dette panelet vil kun vises for ditt/dine første %{education_posts_text}.
->>>>>>> c10941bb
     avatar: |
       ### Hva med et bilde på kontoen din?
 
@@ -379,11 +340,7 @@
 
       Har du vurdert å skrive svar til *andre* folk i diskusjonen også? En bra diskusjon involverer mange stemmer og perspektiv.
 
-<<<<<<< HEAD
-      Hvis du vil fortsette en lang samtale med denne ene personen kan det være bedre å [sende dem en personlig melding](/u/%{reply_username}).
-=======
       Hvis du vil fortsette en lang samtale med denne ene personen kan det være bedre å [sende dem en personlig melding](%{base_path}/u/%{reply_username}).
->>>>>>> c10941bb
     too_many_replies: |
       ### Du har nådd grensen for svar i dette emnet
 
@@ -463,21 +420,12 @@
           attributes:
             word:
               too_many: "For mange ord for den handlingen"
-<<<<<<< HEAD
-  user_profile:
-    no_info_me: "<div class='missing-profile'>feltet \"Om Meg\" i profilen din er foreløpig blankt, <a href='/u/%{username_lower}/preferences/about-me'>ønsker du å fylle det ut?</a></div>"
-    no_info_other: "<div class='missing-profile'>%{name} har ikke skrevet noe i Om meg-feltet i profilen sin ennå</div>"
-=======
->>>>>>> c10941bb
   vip_category_name: "Salong"
   vip_category_description: "En kategori tilgjengelig for brukere på tillitsnivå 3 og høyere."
   meta_category_name: "Tilbakemeldinger"
   meta_category_description: "Diskusjon om dette nettstedet, hvordan det er organisert, hvordan det fungerer og hvordan vi kan forbedre det."
   staff_category_name: "Stab"
   staff_category_description: "Privat kategori for diskusjoner blant staben. Tråder er kun synlige for administratorer og moderatorer."
-<<<<<<< HEAD
-  assets_topic_title: "Ressurser til nettstedets design"
-  assets_topic_body: "Dette emnet, kun synlig for staben, brukes for å lagre bilder og filer som benyttes av nettstedets design. Ikke slett emnet!\n\n\nHer er hvordan du bruker det:\n\n\n1. Svar på dette emnet.\n2. Last opp alle bilder du ønsker å bruke som logoer, ikoner og så videre her. (Bruk knappen merket \"last opp\" i redigeringsverktøyet eller trekk og slipp bilder.)\n3. Publiser svaret ditt.\n4. Høyreklikk på bildene for å kopiere stien til bildet, eller klikk på redigeringsknappen for å vise stien der. Kopier lenken til utklippstavlen.\n5. Lim lenkene til bildene inn der du ønsker å bruke dem i [grunnleggende oppsett](admin/site_settings/category/required).\n\n\nHvis du trenger å laste opp en annen type fil, kan du legge den til i listen `godkjente_filendelser` i instillingene for [Filer](/admin/site_settings/category/files)."
   discourse_welcome_topic:
     title: "Velkommen til Discourse"
     body: |2
@@ -486,49 +434,6 @@
 
       **Rediger dette** til en kort beskrivelse av samfunnet ditt:
 
-      - Hvem er det ment for?
-      - Hva kan de finner her?
-      - Hvorfor skal de besøke stedet?
-      - Hvor kan de lese mer (lenker, ressurser, etc)?
-
-      <img src="/images/welcome/discourse-edit-post-animated.gif" width="508" height="106">
-
-      Vi anbefaler at du stenger dette emnet ved hjelp av Admin :wrench: knappen (oppe til høyre og i bunnen), slik at svar ikke hoper seg opp på en kunngjøring som denne.
-  lounge_welcome:
-    title: "Velkommen til salongen"
-    body: |2
-
-      Gratulerer! :confetti_ball:
-
-      Hvis du kan se dette emnet betyr det at du nylig ble forfremmet til  **trofast** (tillitsnivå 3).
-=======
-  discourse_welcome_topic:
-    title: "Velkommen til Discourse"
-    body: |2
-
-      Det første avsnittet av dette festede emnet vil være synlig som en velkomstmelding til alle nye besøkende på hjemmesiden. Det er viktig!
->>>>>>> c10941bb
-
-      **Rediger dette** til en kort beskrivelse av samfunnet ditt:
-
-<<<<<<< HEAD
-      * Redigere tittelen på alle emner
-      * Endre kategorien på alle emner
-      * Tillate søkemotorer å følge lenkene dine ([automatisk nofollow](http://en.wikipedia.org/wiki/Nofollow) er fjernet)
-      * Delta i en privat Lounge kategori som kun er synlig for brukere med tillitsnivå 3 og høyere
-      * Skjule spam med et enkelt flagg
-
-      Her er [hele listen over trofaste brukere](/badges/3/regular). Si gjerne hei til dem!
-
-      Takk for at du er en viktig del av dette brukersamfunnet!
-
-      (For mer informasjon om forskjellige tillitsnivå, [se dette emnet][trust]. Vær klar over at brukere må fortsette å oppfylle kravene over tid for å forbli i gruppen for trofaste.)
-
-      [trust]: https://blog.discourse.org/2018/06/understanding-discourse-trust-levels/
-  category:
-    topic_prefix: "Om kategorien %{category} "
-    replace_paragraph: "(Erstatt dette første avsnittet med en kort beskrivelse av den nye kategorien din. Denne teksten vil vises i oversikten over kategorier, så prøv å holde lengden under 200 bokstaver. **Inntil du endrer denne beskrivelsen eller oppretter tråder, vil denne kategorien ikke vises på kategorier-siden.**)"
-=======
       - Hvem er det ment for?
       - Hva kan de finner her?
       - Hvorfor skal de besøke stedet?
@@ -541,7 +446,6 @@
     title: "Velkommen til salongen"
   category:
     topic_prefix: "Om kategorien %{category} "
->>>>>>> c10941bb
     post_template: "%{replace_paragraph}\n\nBruk de følgende avsnittene for en lengre beskrivelse, eller for å formulere retningslinjer eller regler for kategorien:\n\n- Hvorfor skal folk bruke denne kategorien? Hva er den ment for?\n\n- Hvordan skiller den seg fra de andre kategoriene vi allerede har?\n\n- Hva skal tråder i denne kategorien generelt sett inneholde?\n\n- Trenger vi denne kategorien? Kan vi slå den sammen med en annen kategori eller underkategori?\n"
     errors:
       not_found: "Kategorien finnes ikke!"
@@ -714,29 +618,6 @@
       back_to: "Gå tilbake til %{title}"
   post_action_types:
     off_topic:
-<<<<<<< HEAD
-      title: 'Urelatert'
-      description: 'Dette innlegget er ikke relevant for den aktuelle diskusjonen som fastsatt av tittelen og det første innlegget og burde sannsynligvis flyttes til et annet sted. '
-      short_description: 'Ikke relevant til diskusjonen'
-      long_form: 'markerte dette som urelevant'
-    spam:
-      title: 'Spam'
-      description: 'Dette innlegget er reklame, eller vandalisme. Det er ikke nyttig eller relevant for dette emnet.'
-      short_description: 'Dette er reklame eller vandalisme'
-      long_form: 'markerte dette som spam'
-      email_title: '"%{title}" ble rapportert som spam'
-      email_body: "%{link}\n\n%{message}"
-    inappropriate:
-      title: 'Upassende'
-      description: 'Dette innlegget har innhold som for en fornuftig person vil kunne være fornærmende, nedverdigende eller brudd på <a href="/guidelines">retningslinjene til denne gemenskapen</a>.'
-      short_description: 'Et brudd på <a href="/guidelines">retningslinjene for samfunnet</a>'
-      long_form: 'markerte dette som upassende'
-    notify_user:
-      title: 'Send en melding til @{{username}}'
-      description: 'Jeg ønsker å snakke med denne personen direkte og personlig om innlegget.'
-      short_description: 'Jeg ønsker å snakke med denne personen direkte og personlig om innlegget.'
-      long_form: 'sendt melding til bruker'
-=======
       title: "Urelatert"
       description: "Dette innlegget er ikke relevant for den aktuelle diskusjonen som fastsatt av tittelen og det første innlegget og burde sannsynligvis flyttes til et annet sted. "
       short_description: "Ikke relevant til diskusjonen"
@@ -756,28 +637,10 @@
       description: "Jeg ønsker å snakke med denne personen direkte og personlig om innlegget."
       short_description: "Jeg ønsker å snakke med denne personen direkte og personlig om innlegget."
       long_form: "sendt melding til bruker"
->>>>>>> c10941bb
       email_title: 'Ditt innlegg i "%{title}"'
       email_body: "%{link}\n\n%{message}"
     notify_moderators:
       title: "Noe annet"
-<<<<<<< HEAD
-      description: 'Dette innlegget krever oppmerksomhet fra staben av en annen grunn enn listen over.'
-      short_description: 'Krever oppmerksomhet fra staben av en annen grunn'
-      long_form: 'flagget dette for oppfølging av staben'
-      email_title: 'Et innlegg i "%{title}" krever oppfølging av staben'
-      email_body: "%{link}\n\n%{message}"
-    bookmark:
-      title: 'Bokmerke'
-      description: 'Bokmerk dette innlegget'
-      short_description: 'Lag bokmerke for dette innlegget'
-      long_form: 'bokmerket dette innlegget'
-    like:
-      title: 'Lik'
-      description: 'Liker dette innlegget'
-      short_description: 'Lik dette innlegget'
-      long_form: 'likte dette'
-=======
       description: "Dette innlegget krever oppmerksomhet fra staben av en annen grunn enn listen over."
       short_description: "Krever oppmerksomhet fra staben av en annen grunn"
       long_form: "flagget dette for oppfølging av staben"
@@ -793,7 +656,6 @@
       description: "Liker dette innlegget"
       short_description: "Lik dette innlegget"
       long_form: "likte dette"
->>>>>>> c10941bb
   user_activity:
     no_default:
       self: "Du har ingen aktivitet enda."
@@ -811,22 +673,6 @@
       self: "Du har ingen utkast; når du begynner å forfatte et svar på et emne vil det automatisk lagres som et nytt utkast."
   topic_flag_types:
     spam:
-<<<<<<< HEAD
-      title: 'Spam'
-      description: 'Dette innlegget er reklame. Det er ikke nyttig eller relevant for dette nettstedet, men av promoterende karakter.'
-      long_form: 'rapporterte dette som spam'
-      short_description: 'Dette er en reklame'
-    inappropriate:
-      title: 'Upassende'
-      description: 'Dette innlegget har innhold som en fornuftig person vil anslå å være fornærmende, nedverdigende eller brudd på <a href="/guidelines">retningslinjene til denne gemenskapen</a>.'
-      long_form: 'markerte dette som upassende'
-      short_description: 'Et brudd på <a href="/guidelines">retningslinjene for samfunnet</a>'
-    notify_moderators:
-      title: "Noe annet"
-      description: 'Emnet krever oppfølging av staben basert på <a href="/guidelines">retningslinjene</a>, <a href="%{tos_url}">brukeravtale</a>, eller en annen grunn ikke i listen over.'
-      long_form: 'Markert for mederering'
-      short_description: 'Krever handling fra staben av en annen grunn'
-=======
       title: "Spam"
       description: "Dette innlegget er reklame. Det er ikke nyttig eller relevant for dette nettstedet, men av promoterende karakter."
       long_form: "rapporterte dette som spam"
@@ -838,16 +684,11 @@
       title: "Noe annet"
       long_form: "Markert for mederering"
       short_description: "Krever handling fra staben av en annen grunn"
->>>>>>> c10941bb
       email_title: 'Tråden "%{title}" krever oppmerksomhet fra en moderator'
       email_body: "%{link}\n\n%{message}"
   flagging:
     you_must_edit: '<p>Innlegget ditt ble flagget av samfunnet. Vennligst <a href="%{path}">sjekk meldingene dine</a>.</p>'
-<<<<<<< HEAD
-    user_must_edit: '<p>Dette innlegget ble rapportert av gemenskapen og er midlertidig skjult.</p>'
-=======
     user_must_edit: "<p>Dette innlegget ble rapportert av gemenskapen og er midlertidig skjult.</p>"
->>>>>>> c10941bb
   archetypes:
     regular:
       title: "Vanlig tråd"
@@ -877,11 +718,7 @@
     authorize: "Autoriser"
     read: "les"
     read_write: "les/skriv"
-<<<<<<< HEAD
-    description: "\"%{application_name}\" ber om følgende tilgang til kontoen din:"
-=======
     description: '"%{application_name}" ber om følgende tilgang til kontoen din:'
->>>>>>> c10941bb
     no_trust_level: "Beklager, du har ikke det nødvendige tillitsnivået for tilgang til API for brukere"
     generic_error: "Beklager, vi kan ikke utstede API nøkler for brukere, denne funksjonen kan være deaktivert av administratoren"
     scopes:
@@ -898,20 +735,12 @@
         percent: Prosent
         day: Dag
     post_edits:
-<<<<<<< HEAD
-      title: "Innlegg redigert"
-=======
->>>>>>> c10941bb
       labels:
         post: Innlegg
         editor: Tekstbehandler
         author: Forfatter
         edit_reason: Begrunnelse
     moderators_activity:
-<<<<<<< HEAD
-      title: "Moderatoraktivitet"
-=======
->>>>>>> c10941bb
       labels:
         moderator: Moderator
         flag_count: Flagg vurdert
@@ -921,10 +750,6 @@
         pm_count: Meldinger opprettet
         revision_count: Revisjoner
     flags_status:
-<<<<<<< HEAD
-      title: "Flagg status"
-=======
->>>>>>> c10941bb
       values:
         agreed: Enig
         disagreed: Uenig
@@ -944,34 +769,18 @@
       title: "Nye brukere"
       xaxis: "Dag"
       yaxis: "Antall nye brukere"
-<<<<<<< HEAD
-      description: "Nyregistrerte brukere i denne perioden"
-=======
->>>>>>> c10941bb
     new_contributors:
       title: "Nye Bidragsytere"
       xaxis: "Dag"
       yaxis: "Antall nye bidragsytere"
-<<<<<<< HEAD
-      description: "Antall brukere som skrev sitt første innlegg i denne perioden"
-=======
->>>>>>> c10941bb
     dau_by_mau:
       title: "DAB/MAB"
       xaxis: "Dag"
       yaxis: "DAB/MAB"
-<<<<<<< HEAD
-      description: "Antall medlemmer som logget inn siste døgn delt på antall brukere som logget inn siste måned – returnerer en % som indikerer samfunnets evne til å engasjere brukere. Sikt mot >30%."
-=======
->>>>>>> c10941bb
     daily_engaged_users:
       title: "Daglige Engasjerte Brukere"
       xaxis: "Dag"
       yaxis: "Engasjerte Brukere"
-<<<<<<< HEAD
-      description: "Antall brukere som har likt eller skrevet innlegg siste døgn"
-=======
->>>>>>> c10941bb
     profile_views:
       title: "Visninger av brukerprofil"
       xaxis: "Dag"
@@ -980,10 +789,6 @@
       title: "Tråder"
       xaxis: "Dag"
       yaxis: "Antall nye tråder"
-<<<<<<< HEAD
-      description: "Nye emner opprettet i denne perioden"
-=======
->>>>>>> c10941bb
     posts:
       title: "Innlegg"
       xaxis: "Dag"
@@ -1001,13 +806,6 @@
       title: "Bokmerker"
       xaxis: "Dag"
       yaxis: "Antall nye bokmerker"
-<<<<<<< HEAD
-    starred:
-      title: "Favoritt"
-      xaxis: "Dag"
-      yaxis: "Antall nye favoritt-tråder"
-=======
->>>>>>> c10941bb
     users_by_trust_level:
       title: "Brukere per tillitsnivå"
       xaxis: "Tillitsnivå"
@@ -1026,10 +824,6 @@
         suspended: Utestengt
         silenced: Dempet
     trending_search:
-<<<<<<< HEAD
-      title: Søketrender
-=======
->>>>>>> c10941bb
       labels:
         term: Uttrykk
         searches: Søk
@@ -1142,39 +936,12 @@
       xaxis: "Dag"
       yaxis: "Antall besøk"
     web_crawlers:
-<<<<<<< HEAD
-      title: "Forespørsler fra Søkeroboter"
-=======
->>>>>>> c10941bb
       labels:
         user_agent: "Brukeragent"
         page_views: "Sidevisninger"
   dashboard:
     rails_env_warning: "Serveren din kjører i %{env] modus."
     host_names_warning: "Din config/database.yml-fil bruker forvalgt lokalvert-vertsnavn. Oppdater det til å bruke din sides vertsnavn."
-<<<<<<< HEAD
-    gc_warning: 'Serveren din bruker standardinstillingene for garbage collection i Ruby, dette gir ikke den beste ytelsen. Les dette emnet om hvordan man optimaliserer ytelse: <a href="http://meta.discourse.org/t/tuning-ruby-and-rails-for-discourse/4126" target="_blank">Tuning Ruby and Rails for Discourse</a>.'
-    sidekiq_warning: 'Sidekiq kjører ikke. Mange oppgaver, som å sende e-post, kjøres i bakgrunnen av sidekiq. Vennligst verifiser at minst én sidekiq-prosess kjører. <a href="https://github.com/mperham/sidekiq" target="_blank">Lær mer om Sidekiq her</a>.'
-    queue_size_warning: 'Antallet jobber som står i kø er %{queue_size}, som er høyt. Dette kan være en indikasjon på at Sidekiq-prosessen(e) har et problem, eller det kan tenkes du bare trenger flere samtidige Sidekiq-arbeidere.'
-    memory_warning: 'Serveren din kjører med mindre enn 1 GB med minne. Minst 1 GB RAM er anbefalt.'
-    google_oauth2_config_warning: 'Denne serveren er konfigurert for å tillate innmelding og innlogging med Google OAuth2 (enable_google_oauth2_logins), men verdiene for klientid og klienthemmelighet er ikke satt. Gå til <a href="/admin/site_settings">Instillingene for nettstedet</a> og oppdater dem. <a href="https://meta.discourse.org/t/configuring-google-login-for-discourse/15858" target="_blank">Les denne guiden for å lære mer</a>.'
-    facebook_config_warning: 'Denne serveren er konfigurert for å tillate innmelding og innlogging med Facebook (enable_facebook_logins), men verdiene for app-id og app-hemmelighet er ikke satt. Gå til <a href="/admin/site_settings">Instillingene for nettstedet</a> og oppdater dem. <a href="https://meta.discourse.org/t/configuring-facebook-login-for-discourse/13394" target="_blank">Les denne guiden for å lære mer</a>.'
-    twitter_config_warning: 'Denne serveren er konfigurert for å tillate innmelding og innlogging med Twitter (enable_twitter_logins), men verdiene for nøkkel og hemmelighet er ikke satt. Gå til <a href="/admin/site_settings">Instillingene for nettstedet</a> og oppdater dem. <a href="https://meta.discourse.org/t/configuring-twitter-login-for-discourse/13395" target="_blank">Les denne guiden for å lære mer</a>.'
-    github_config_warning: 'Denne serveren er konfigurert for å tillate innmelding og innlogging med GitHub (enable_github_logins), men verdiene for klientid og hemmelighet er ikke satt. Gå til <a href="/admin/site_settings">Instillingene for nettstedet</a> og oppdater dem. <a href="https://meta.discourse.org/t/configuring-github-login-for-discourse/13745" target="_blank">Les denne guiden for å lære mer</a>.'
-    s3_config_warning: 'Denne serveren er konfigurert for å tillate opplasting av filer til s3, men minst en av de følgende verdiene er ikke satt: s3_access_key_id, s3_secret_access_key, s3_use_iam_profile, eller s3_upload_bucket. Gå til <a href="/admin/site_settings">Instillingene for nettstedet</a> og oppdater dem. <a href="http://meta.discourse.org/t/how-to-set-up-image-uploads-to-s3/7229" target="_blank">Les "How to set up image uploads to S3?" for å lære mer</a>.'
-    s3_backup_config_warning: 'Denne serveren er konfigurert for å sende backup til s3, men minst en av de følgende verdiene er ikke satt: s3_access_key_id, s3_secret_access_key, s3_use_iam_profile, eller s3_backup_bucket. Gå til <a href="/admin/site_settings">Instillingene for nettstedet</a> og oppdater dem. <a href="http://meta.discourse.org/t/how-to-set-up-image-uploads-to-s3/7229" target="_blank">Les "How to set up image uploads to S3?" for å lære mer</a>.'
-    image_magick_warning: 'Denne serveren er konfigurert for å lage miniatyrer for store bilder, men ImageMagick er ikke installert. Installer ImageMagick via operativsystemets pakkehåndtering eller <a href="http://www.imagemagick.org/script/binary-releases.php" target="_blank">last ned den siste versjonen</a>.'
-    failing_emails_warning: 'Det er %{num_failed_jobs} e-postjobber som har feilet. Sjekk instillingene i app.yml og verifiser at serverinstillingene for e-post er riktige. <a href="/sidekiq/retries" target="_blank">Se de feilede jobbene i Sidekiq</a>.'
-    subfolder_ends_in_slash: "Oppsettet av undermappe er feil; variablen DISCOURSE_RELATIVE_URL_ROOT slutter med en skråstrek."
-    email_polling_errored_recently:
-      one: "Henting av e-post har generert en feil de siste 24 timene. Se i <a href='/logs' target='_blank'>loggene</a> for mer detaljer."
-      other: "Henting av e-post har generert %{count} feil de siste 24 timene. Se i <a href='/logs' target='_blank'>loggene</a> for mer detaljer."
-    missing_mailgun_api_key: "Serveren er konfigurert til å sende e-post via Mailgun men du har ikke satt API-nøkkelen som brukes til å verifisere webhook meldinger."
-    bad_favicon_url: "Favicon filen blir ikke lastet inn. Sjekk instillingen for favicon_url i <a href='/admin/site_settings'>Instillingene for nettstedet</a>."
-    poll_pop3_timeout: "Tilkoblingen til POP3 serveren får timeout. Vi får ikke hentet innkommende e-post. Vennligst sjekk <a href='/admin/site_settings/category/email'>instillingene for POP3</a> eller leverandøren av posttjenesten."
-    poll_pop3_auth_error: "Tilkoblingen til POP3 serveren feiler på grunn av problemer med autentisering. Vennligst sjekk <a href='/admin/site_settings/category/email'>POP3 instillingene</a>. "
-    force_https_warning: "Nettstedet ditt bruker SSL. Men `<a href='/admin/site_settings/category/all_results?filter=force_https'>force_https</a>` er ikke aktivert enda i instillingene."
-=======
     sidekiq_warning: 'Sidekiq kjører ikke. Mange oppgaver, som å sende e-post, kjøres i bakgrunnen av sidekiq. Vennligst verifiser at minst én sidekiq-prosess kjører. <a href="https://github.com/mperham/sidekiq" target="_blank">Lær mer om Sidekiq her</a>.'
     queue_size_warning: "Antallet jobber som står i kø er %{queue_size}, som er høyt. Dette kan være en indikasjon på at Sidekiq-prosessen(e) har et problem, eller det kan tenkes du bare trenger flere samtidige Sidekiq-arbeidere."
     memory_warning: "Serveren din kjører med mindre enn 1 GB med minne. Minst 1 GB RAM er anbefalt."
@@ -1186,7 +953,6 @@
     poll_pop3_timeout: "Tilkoblingen til POP3 serveren får timeout. Vi får ikke hentet innkommende e-post. Vennligst sjekk <a href='%{base_path}/admin/site_settings/category/email'>instillingene for POP3</a> eller leverandøren av posttjenesten."
     poll_pop3_auth_error: "Tilkoblingen til POP3 serveren feiler på grunn av problemer med autentisering. Vennligst sjekk <a href='%{base_path}/admin/site_settings/category/email'>POP3 instillingene</a>. "
     force_https_warning: "Nettstedet ditt bruker SSL. Men `<a href='%{base_path}/admin/site_settings/category/all_results?filter=force_https'>force_https</a>` er ikke aktivert enda i instillingene."
->>>>>>> c10941bb
     out_of_date_themes: "Oppdateringer er tilgjengelig for følgende drakter:"
   site_settings:
     censored_words: "Ord som automatisk vil bli erstattet med &#9632;&#9632;&#9632;&#9632;"
@@ -1218,11 +984,6 @@
     educate_until_posts: "Når brukeren begynner å skrive sine første (n) innlegg, vis pop-up med opplæringspanelet for nye brukere i redigeringspanelet."
     title: "Navnet på denne siden, slik du vil ha det i title-taggen."
     site_description: "Beskriv siden med en setning, vil brukes i beskrivelses-merkelappen."
-<<<<<<< HEAD
-    contact_email: "E-postadresser for nøkkelpersonen ansvarlig for dette nettstedet. Brukes for kritiske varsler, i tillegg til på /about kontaktskjema for saker som haster."
-    contact_url: "Kontakt-URL for siden. Brukes på /om siden."
-=======
->>>>>>> c10941bb
     crawl_images: "Hent bilder fra ekstern URL for å sette inn korrekt høyde og bredde."
     download_remote_images_to_local: "Konverter eksterne bilder ved å laste de ned lokalt, dette forhindrer ødelagte bilder."
     download_remote_images_threshold: "Minimum ledig diskplass for å kunne laste ned eksterne bilder (i prosent)"
@@ -1232,21 +993,13 @@
     editing_grace_period_max_diff: "Maksimalt antall tegn for en endring utført i nådeperioden, hvis antallet overskrides lagres en ny revisjon av innlegget (tillitsnivå 0 og 1)"
     editing_grace_period_max_diff_high_trust: "Maksimalt antall tegn for en endring utført i nådeperioden, hvis antallet overskrides lagres en ny revisjon av innlegget (tillitsnivå 2 og opp)"
     staff_edit_locks_post: "Innlegg vil bli sperret for redigering av brukere hvis de har vært redigert av staben "
-<<<<<<< HEAD
-    post_edit_time_limit: "Forfatteren kan redigere eller slette innleggene sine (n) minutter etter opprettelse. Sett til 0 for uendelig."
-=======
->>>>>>> c10941bb
     edit_history_visible_to_public: "La alle se tidligere versjoner av et redigert innlegg. Hvis det er slått av, kan kun staben se det."
     delete_removed_posts_after: "Innlegg som blir fjernet av forfatter blir automatisk slettet etter (n) timer. Sett til 0 og innleggene blir slettet øyeblikkelig."
     max_image_width: "Maksimal thumbnail bredde for bilder i et innlegg"
     max_image_height: "Maksimal thumbnail høyde for bilder i et innlegg"
     fixed_category_positions: "Hvis denne er valgt kan du manuelt bestemme rekkefølgen i listen over kategorier. Ellers vil kategoriene sorteres automatisk basert på aktivitet."
     fixed_category_positions_on_create: "Hvis denne er valgt vil den fastsatte rekkefølgen på kategorier også gjelde for dialogboksen når man lager nye emner (krever fixed_category_positions)."
-<<<<<<< HEAD
-    add_rel_nofollow_to_user_content: "Legg til rel nofollow på alle lenker som publiseres av brukere, bortsett fra interne lenker (inkludert foreldredomener). Hvis du endrer denne, må du rebake alle innlegg med: \"rake posts:rebake\""
-=======
     add_rel_nofollow_to_user_content: 'Legg til rel nofollow på alle lenker som publiseres av brukere, bortsett fra interne lenker (inkludert foreldredomener). Hvis du endrer denne, må du rebake alle innlegg med: "rake posts:rebake"'
->>>>>>> c10941bb
     exclude_rel_nofollow_domains: "En liste over domener hvor nofollow ikke skal legges til i lenker. example.com vil automatisk også tillate sub.example.com. Som et minimum bør du legge til dette nettstedets domene slik at søkeroboter klarer å finne alt innholdet. Hvis andre deler av nettstedet ditt ligger under forskjellige domener bør de også legges til."
     post_excerpt_maxlength: "Maksimal lengde på utdrag eller oppsummering av innlegg."
     show_pinned_excerpt_mobile: "Vis utdrag fra festede emner i mobil visning."
@@ -1256,21 +1009,8 @@
     inline_onebox_domains_whitelist: "En liste over domener hvor onebox brukes i miniatyrstørrelse hvis lenken ikke har en tittel"
     enable_inline_onebox_on_all_domains: "Ignorer inline_onebox_domain_whitelist innstillingen og tillat inline onebox på alle domener."
     max_oneboxes_per_post: "Maksimalt antall oneboxer i hvert innlegg."
-<<<<<<< HEAD
-    logo_url: "Bildet som skal brukes som logo øverst til venstre på nettstedet, må være en bred rektangel. Hvis instillingen er blank brukes kun tittelteksten."
-    digest_logo_url: "Alternativt bilde for logoen som brukes i toppen av nettstedets oppsummeringer på e-post. Må være et bredt rektangulært bilde. Bør ikke være i SVG format. Hvis instillingen er blank, brukes `logo_url` i stedet."
-    logo_small_url: "Den lille logoen øverst til venstre på nettstedet, bør være et kvadratisk bilde. Dette bildet brukes når man blar nedover på sidene. Hvis den er blank brukes et symbol for 'Hjem' i stedet."
-    favicon_url: "Bildet som skal være favicon for nettstedet, se http://en.wikipedia.org/wiki/Favicon, for å fungere via et CDN må filen være i png-format"
-    mobile_logo_url: "URL for tilpasset logo som skal brukes på den mobile versjonen av nettstedet. Hvis blank, brukes `logo_url` i stedet, for eksempel: http://example.com/uploads/default/logo.png "
-    large_icon_url: "Bildet som skal brukes som logo/splash på Android. Anbefalt størrelse er 512x512 piksler."
-    apple_touch_icon_url: "Ikon brukt på Apple touch enheter. Anbefalt størrelse er 144px x 144px."
     notification_email: "Adressen som skal brukes som avsender: på alle viktige system e-poster. Domenet som spesifiseres her må ha SPF, DKIM og reverse PTR record satt korrekt for at e-post skal nå frem."
     email_custom_headers: "En liste over tilpassede e-posthoder med pipe-tegn mellom hvert element"
-    email_subject: "Tilpasset formatering av emnefeltet i standard e-poster. Se også https://meta.discourse.org/t/customize-subject-format-for-standard-emails/20801 "
-=======
-    notification_email: "Adressen som skal brukes som avsender: på alle viktige system e-poster. Domenet som spesifiseres her må ha SPF, DKIM og reverse PTR record satt korrekt for at e-post skal nå frem."
-    email_custom_headers: "En liste over tilpassede e-posthoder med pipe-tegn mellom hvert element"
->>>>>>> c10941bb
     force_https: "Tving dette nettstedet til å bare tillate HTTPS. ADVARSEL: Du må IKKE aktivere dette valget før du har verifisert at HTTPS er riktig satt opp og fungerer absolutt alle steder! Har du sjekket CDN, alle sosiale loginmetoder og eventuelle eksterne ressurser for å sikre at de også er kompatible med HTTPS?"
     same_site_cookies: "Bruk Same-Site cookies/kapsler, de eliminerer alle former for Cross Site Request Forgery på nettlesere som støtter dem (Lax eller Strict). Avarsel: Strict vil kun fungere på nettsteder som tvinger innlogging og bruker SSO."
     summary_score_threshold: "Minste score for at et innlegg skal inkluderes i 'Sammendrag for Emnet'"
@@ -1286,10 +1026,6 @@
     allow_moderators_to_create_categories: "Tillat moderatorer å opprette nye kategorier"
     send_welcome_message: "Send alle nye brukere en velkomstmelding med en rask startveileder."
     topics_per_period_in_top_summary: "Antall tråder som vises i standard oppsummering av mest populære tråder."
-<<<<<<< HEAD
-    show_email_on_profile: "Vis en brukers e-postadresse vedkommendes profil (kun synlig for brukeren selv og forumstaben)"
-=======
->>>>>>> c10941bb
     email_token_valid_hours: "Glemt passord / aktiver konto tokens er gyldig for (n) timer."
     enable_badges: "Aktiver badge system"
     log_out_strict: "Ved utlogging, logg ut av ALLE enheter som er pålogget"
@@ -1338,12 +1074,6 @@
     default_categories_muted: "Liste med kategorier som er dempet som forvalg"
     default_categories_watching_first_post: "Liste over kategorier hvor det er forvalgt innstilling at det første innlegget i hver nye tråd følges."
     remove_muted_tags_from_latest: "Ikke vis tråder med dempede stikkord i listen over siste tråder."
-<<<<<<< HEAD
-    company_short_name: "Firmanavn (kort)"
-    company_full_name: "Firmanavn (hele)"
-    company_domain: "Firmadomene"
-=======
->>>>>>> c10941bb
     errors:
       invalid_email: "Ugyldig e-mail adresse"
       invalid_username: "Ingen bruker med det brukernavnet."
@@ -1363,13 +1093,6 @@
     new_user: "Velkommen til forumet vårt! Dette er de mest populære trådene for tiden. "
     not_seen_in_a_month: "Velkommen tilbake! Vi har ikke sett deg på en stund. Dette er de mest populære trådene siden du var her sist."
   topic_statuses:
-<<<<<<< HEAD
-    archived_enabled: "Denne tråden er nå arkivert. Den er fryst og kan ikke endres på noen måte. "
-    archived_disabled: "Denne tråden er ikke lenger arkivert. Den er ikke lenger fryst, og kan endres."
-    closed_enabled: "Denne tråden er nå lukket. Nye svar er ikke lenger tillatt."
-    closed_disabled: "Denne tråden er nå åpen. Nye svar er tillatt."
-=======
->>>>>>> c10941bb
     autoclosed_enabled_days:
       one: "Denne tråden ble automatisk lukket etter 1 dag. Nye svar er ikke lenger tillatt. "
       other: "Denne tråden ble automatisk lukket etter %{count} dager. Nye svar er ikke lenger tillatt. "
@@ -1390,15 +1113,6 @@
       other: "Denne tråden ble automatisk lukket %{count} minutter etter siste svar. Nye svar er ikke lenger tillatt. "
     autoclosed_disabled: "Denne tråden er nå åpen. Tråden kan svares på. "
     autoclosed_disabled_lastpost: "Denne tråden er åpne. Nye svar er tillatt."
-<<<<<<< HEAD
-    pinned_enabled: "Denne tråden er nå festet. Den vil vises øverst i kategorien sin inntil festet fjernes for alle av en administrator eller for individuelle brukere av dem selv."
-    pinned_disabled: "Denne tråden er ikke lenger festet. Den vil ikke lenger vises øverst i kategorien sin."
-    pinned_globally_enabled: "Denne tråden er nå festet globalt. Den vil vises øverst i kategorien sin og alle lister over tråder inntil festet fjernes for alle av staben eller for individuelle brukere av dem selv."
-    pinned_globally_disabled: "Denne tråden er ikke lenger festet. Den vil ikke lenger vises øverst i kategorien sin."
-    visible_enabled: "Denne tråden er nå synlig. Den vil vises i listene over tråder."
-    visible_disabled: "Denne tråden er nå usynlig. Den vil ikke lenger vises i noen liste over tråder. Den eneste måten å se denne tråden er med en direkte lenke. "
-=======
->>>>>>> c10941bb
   login:
     incorrect_username_email_or_password: "Feil brukernavn, email eller passord"
     wait_approval: "Takk for at du registrerte deg. Vi vil varsle deg når din konto er blitt godkjent."
@@ -1690,14 +1404,6 @@
         title: "Logoer"
       icons:
         title: "Ikoner"
-<<<<<<< HEAD
-        fields:
-          favicon_url:
-            label: "Lite ikon"
-          apple_touch_icon_url:
-            label: "Stort ikon"
-=======
->>>>>>> c10941bb
       homepage:
         title: "Hjemmeside"
         fields:
