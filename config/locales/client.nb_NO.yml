# WARNING: Never edit this file.
# It will be overwritten when translations are pulled from Crowdin.
#
# To work with us on translations, join this project:
# https://translate.discourse.org/

nb_NO:
  js:
    number:
      format:
        separator: "."
        delimiter: ","
      human:
        storage_units:
          format: "%n . %u"
          units:
            byte:
              one: Byte
              other: Byte
            gb: GB
            kb: KB
            mb: MB
            tb: TB
      short:
        thousands: "%{number}k"
        millions: "%{number}M"
    dates:
      time: "LT"
      time_with_zone: "tt:mm a (z)"
      time_short_day: "ddd, t:mm a"
      timeline_date: "MMM YYYY"
      long_no_year: "MMM D, t:mm a"
      long_no_year_no_time: "D MMM"
      full_no_year_no_time: "D. MMMM"
      long_with_year: "D MMM YYYY LT"
      long_with_year_no_time: "D MMM YYYY"
      full_with_year_no_time: "D. MMMM YYYY"
      long_date_with_year: "D MMM 'YY LT"
      long_date_without_year: "D MMM, LT"
      long_date_with_year_without_time: "D MMM 'YY"
      long_date_without_year_with_linebreak: "D MMM <br/>LT"
      long_date_with_year_with_linebreak: "D. MMM 'YY <br/>LT"
      wrap_ago: "%{date} siden"
      wrap_on: "på %{date}"
      tiny:
        half_a_minute: "< 1m"
        less_than_x_seconds:
          one: "< %{count}s"
          other: "< %{count}s"
        x_seconds:
          one: "%{count}s"
          other: "%{count}s"
        less_than_x_minutes:
          one: "< %{count}m"
          other: "< %{count}m"
        x_minutes:
          one: "%{count}m"
          other: "%{count}m"
        about_x_hours:
          one: "%{count}t"
          other: "%{count}t"
        x_days:
          one: "%{count}d"
          other: "%{count}d"
        x_months:
          one: "%{count}mnd"
          other: "%{count}mnd"
        about_x_years:
          one: "%{count}år"
          other: "%{count}år"
        over_x_years:
          one: "> %{count}år"
          other: "> %{count}år"
        almost_x_years:
          one: "%{count}år"
          other: "%{count}år"
        date_month: "D MMM"
        date_year: "MMM 'YY"
      medium:
        x_minutes:
          one: "%{count} minutt"
          other: "%{count} minutter"
        x_hours:
          one: "%{count} time"
          other: "%{count} timer"
        x_days:
          one: "%{count} dag"
          other: "%{count} dager"
        date_year: "D. MMM, 'YY"
      medium_with_ago:
        x_minutes:
          one: "%{count} minutt siden"
          other: "%{count} minutter siden"
        x_hours:
          one: "%{count} time siden"
          other: "%{count} timer siden"
        x_days:
          one: "%{count} dag siden"
          other: "%{count} dager siden"
        x_months:
          one: "%{count} måned siden"
          other: "%{count} måneder siden"
        x_years:
          one: "%{count} år siden"
          other: "%{count} år siden"
      later:
        x_days:
          one: "%{count} dag senere"
          other: "%{count} dager senere"
        x_months:
          one: "%{count} måned senere"
          other: "%{count} måneder senere"
        x_years:
          one: "%{count} år senere"
          other: "%{count} år senere"
      previous_month: "Forrige måned"
      next_month: "Neste måned"
      placeholder: dato
      from_placeholder: "fra dato"
      to_placeholder: "til dato"
    share:
      topic_html: 'Emne: <span class="topic-title">%{topicTitle}</span>'
      close: "lukk"
      twitter: "Del på Twitter"
      facebook: "Del på Facebook"
      email: "Send via e-post"
      url: "Kopier og del URL"
    action_codes:
      public_topic: "Gjorde dette emnet offentlig %{when}"
      open_topic: "Konverterte dette til et emne %{when}"
      private_topic: "Gjorde dette emnet om til en personlig melding %{when}"
      split_topic: "Del opp dette emnet %{when}"
      invited_user: "Inviterte %{who} %{when}"
      invited_group: "Inviterte %{who} %{when}"
      user_left: "%{who} fjernet seg selv fra denne meldingen %{when}"
      removed_user: "Fjernet %{who} %{when}"
      removed_group: "Fjernet %{who} %{when}"
      autobumped: "Automatisk flyttet øverst %{when}"
      autoclosed:
        enabled: "Lukket %{when}"
        disabled: "Åpnet %{when}"
      closed:
        enabled: "Lukket %{when}"
        disabled: "Åpnet %{when}"
      archived:
        enabled: "Arkivert %{when}"
        disabled: "Arkivering opphevet %{when}"
      pinned:
        enabled: "Festet %{when}"
        disabled: "Feste fjernet %{when}"
      pinned_globally:
        enabled: "Festet globalt %{when}"
        disabled: "Feste fjernet %{when}"
      visible:
        enabled: "Gjort synlig %{when}"
        disabled: "Skjult %{when}"
      banner:
        enabled: "Gjorde dette til et banner %{when}. Det vil vises på toppen av hver side inntil brukeren lukker det."
        disabled: "Fjernet dette banneret %{when}. Det vil ikke lenger vises på toppen av hver side."
    topic_admin_menu: "handlinger for tråd"
    skip_to_main_content: "Gå til hovedinnhold"
    emails_are_disabled: "All utgående e-post har blitt deaktivert globalt av en administrator. Ingen e-postvarslinger vil bli sendt."
    software_update_prompt:
      message: "Vi har oppdatert dette nettstedet, <span>Oppdater</span>, eller du kan oppleve uventet oppførsel."
      dismiss: "Avslå"
    themes:
      default_description: "Forvalg"
    s3:
      regions:
        ap_northeast_1: "Asia/Stillehavsregionen (Tokyo)"
        ap_northeast_2: "Asia/Stillehavsregionen (Seoul)"
        ap_east_1: "Asia Stillehavet (Hong Kong)"
        ap_south_1: "Asia/Stillehavsregionen (Mumbai)"
        ap_southeast_1: "Asia/Stillehavsregionen (Singapore)"
        ap_southeast_2: "Asia/Stillehavsregionen (Sydney)"
        ca_central_1: "Kanada (sentralregion)"
        cn_north_1: "Kina (Beijing)"
        cn_northwest_1: "Kina (Ningxia)"
        eu_central_1: "EU (Frankfurt)"
        eu_north_1: "EU (Stockholm)"
        eu_west_1: "EU (Irland)"
        eu_west_2: "EU (London)"
        eu_west_3: "EU (Paris)"
        sa_east_1: "Sør-Amerika (søndag Paulo)"
        us_east_1: "USA øst (N. Virginia)"
        us_east_2: "USA øst (Ohio)"
        us_gov_east_1: "AWS GovCloud (US-øst)"
        us_gov_west_1: "AWS GovCloud (US-vest)"
        us_west_1: "USA vest (N. California)"
        us_west_2: "USA vest (Oregon)"
    clear_input: "Tøm inndata"
    edit: "endre tittelen og kategorien til dette emnet"
    expand: "Utvid"
    not_implemented: "Beklager, den funksjonen er ikke blitt implementert enda."
    no_value: "Nei"
    yes_value: "Ja"
    ok_value: "OK"
    cancel_value: "Avbryt"
    submit: "Utfør"
    delete: "Slett"
    generic_error: "Beklager, det har oppstått en feil."
    generic_error_with_reason: "Det oppstod et problem: %{error}"
    sign_up: "Registrer deg"
    log_in: "Logg inn"
    age: "Alder"
    joined: "Ble medlem"
    admin_title: "Admin"
    show_more: "vis mer"
    show_help: "alternativer"
    links: "Lenker"
    links_lowercase:
      one: "link"
      other: "lenker"
    faq: "O-S-S"
    guidelines: "Retningslinjer"
    privacy_policy: "Personvernerklæring"
    privacy: "Personvern"
    tos: "Bruksvilkår"
    rules: "Regler"
    conduct: "Regler for god oppførsel"
    mobile_view: "Mobilvisning"
    desktop_view: "Skrivebordsvisning"
    now: "akkurat nå"
    read_more: "les mer"
    more: "Mer"
    x_more:
      one: "%{count} mer"
      other: "%{count} mer"
    never: "aldri"
    every_30_minutes: "hvert 30. minutt"
    every_hour: "hver time"
    daily: "daglig"
    weekly: "ukentlig"
    every_month: "hver måned"
    every_six_months: "hver sjette måned"
    max_of_count: "maksimum av %{count}"
    character_count:
      one: "%{count} tegn"
      other: "%{count} tegn"
    related_messages:
      title: "Relaterte meldinger"
      see_all: 'se <a href="%{path}">alle meldinger</a> fra @%{username} …'
    suggested_topics:
      title: "Anbefalte emner"
      pm_title: "Anbefalte meldinger"
    about:
      simple_title: "Om"
      title: "Om %{title}"
      stats: "Nettstedsstatistikk"
      our_admins: "Våre administratorer"
      our_moderators: "Våre moderatorer"
      moderators: "Moderatorer"
      stat:
        all_time: "Gjennom tidene"
        last_day: "Siste 24 timer"
        last_7_days: "Siste 7 dager"
        last_30_days: "Siste 30 dager"
      like_count: "Likes"
      topic_count: "Emner"
      post_count: "Innlegg"
      active_user_count: "Aktive brukere"
      contact: "Kontakt oss"
      contact_info: "I tilfelle en kritisk hendelse skulle inntreffe eller det er en hastesak som påvirker siden, ta kontakt på %{contact_info}."
    bookmarked:
      title: "Bokmerke"
      edit_bookmark: "Rediger bokmerke"
      clear_bookmarks: "Fjern bokmerker"
      help:
        unbookmark: "Klikk for å fjerne alle bokmerker i dette emnet"
        unbookmark_with_reminder: "Klikk for å fjerne alle bokmerkene og påminnelsene i dette emnet"
    bookmarks:
      created: "Du har bokmerket dette innlegget. %{name}"
      create: "Opprett bokmerke"
      edit: "Rediger bokmerke"
      not_bookmarked: "bokmerk dette innlegget"
      created_with_reminder: "Du har bokmerket dette innlegget med en påminnelse %{date} %{name}"
      delete: "Slett bokmerke"
      confirm_delete: "Er du sikker på at du vil slette denne bokmerket? Påminnelsen vil også bli slettet."
      confirm_clear: "Er du sikker på at du vil fjerne alle favoritter fra dette emnet?"
      save: "Lagre"
      no_timezone: 'Du har ikke ennå satt tidssone. Du vil ikke kunne sette påminnelser. Sett tidssone <a href="%{basePath}/my/preferences/profile">i profilen din</a>.'
      invalid_custom_datetime: "Dato og klokkeslett du oppga er ugyldig, prøv igjen."
      list_permission_denied: "Du har ikke tillatelse til å se brukerens bokmerker."
      no_user_bookmarks: "Du har ingen bokmerkede innlegg; bokmerker lar deg raskt slå opp spesifike innlegg."
      auto_delete_preference:
        when_reminder_sent: "Slett bokmerke"
      search_placeholder: "Søk i bokmerker etter navn, emnetittel eller innleggsinnhold"
      search: "Søk"
      reminders:
        today_with_time: "I dag klokken %{time}"
        tomorrow_with_time: "i morgen kl. %{time}"
        at_time: "Den %{date_time}"
        existing_reminder: "Du har en påminnelse satt for dette bokmerket som vil bli sendt %{at_date_time}"
    copy_codeblock:
      copied: "kopiert!"
    drafts:
      label: "Utkast"
      label_with_count: "Utkast (%{count})"
      resume: "Fortsett"
      remove: "Fjern"
      remove_confirmation: "Er du sikker på at du vil slette dette utkastet?"
      new_topic: "Nytt emneutkast"
      new_private_message: "Nytt personlig meldingsutkast"
      abandon:
        yes_value: "Forkast"
        no_value: "Gjenoppta redigering"
    topic_count_categories:
      one: "Se %{count} nytt eller oppdatert emne"
      other: "Se %{count} nye eller oppdaterte emner"
    topic_count_latest:
      one: "Se %{count} nytt eller oppdatert emne"
      other: "Se %{count} nye eller oppdaterte emner"
    topic_count_unseen:
      one: "Se %{count} nytt eller oppdatert emne"
      other: "Se %{count} nye eller oppdaterte emner"
    topic_count_unread:
      one: "Se %{count} ulest emne"
      other: "Se %{count} uleste emner"
    topic_count_new:
      one: "Se %{count} nytt emne"
      other: "Se %{count} nye emner"
    preview: "forhåndsvisning"
    cancel: "avbryt"
    deleting: "Sletter..."
    save: "Lagre endringer"
    saving: "Lagrer…"
    saved: "Lagret!"
    upload: "Last opp"
    uploading: "Laster opp…"
    uploading_filename: "Laster opp %{filename}"
    processing_filename: "Behandler: %{filename}..."
    clipboard: "utklippstavle"
    uploaded: "Lastet opp!"
    pasting: "Limer inn…"
    enable: "Aktiver"
    disable: "Deaktiver"
    continue: "Fortsett"
    switch_to_anon: "Start inkognitomodus"
    switch_from_anon: "Avslutt inkognitomodus"
    banner:
      close: "Fjern dette banneret"
      edit: "Rediger"
    pwa:
      install_banner: "Ønsker du å <a href>installere %{title} på denne enheten</a>?"
    choose_topic:
      none_found: "Ingen emner funnet."
      title:
        search: "Søk etter emne"
        placeholder: "skriv tittel, URL eller ID her"
    choose_message:
      none_found: "Ingen meldinger funnet."
      title:
        search: "Søk etter melding"
        placeholder: "Skriv tittel, URL eller ID her"
    review:
      order_by: "Sorter etter"
      in_reply_to: "i svar til"
      explain:
        why: "forklar hvorfor dette elementet ble plassert i køen"
        title: "Trust factor"
        formula: "Formel"
        subtotal: "Delsum"
        total: "Total"
        min_score_visibility: "Minimal score for synlighet"
        score_to_hide: "Score for å skjule innlegg"
        take_action_bonus:
          name: "gjøre handling"
          title: "Når en administrator velger å gjøre en handling, får flagget en bonus."
        user_accuracy_bonus:
          name: "nøyaktighet for bruker"
          title: "Brukere som historisk gir gode flagg får bonus."
        trust_level_bonus:
          name: "tillitsnivå"
          title: "Elementer opprettet av brukere med høyere tillitsrangering har høyere score"
        type_bonus:
          name: "type bonus"
          title: "Visse typer som kan gjennomgås, kan tildeles en bonus av personalet for å gjøre dem til en høyere prioritet."
      stale_help: "Denne vurderingen har blitt løst av <b>%{username}</b>."
      claim_help:
        optional: "Du kan gjøre krav på dette elementet for å hindre andre i å gjennomgå det."
        required: "Du må gjøre krav på varer før du kan se gjennom dem."
        claimed_by_you: "Du har gjort krav på dette elementet og kan se gjennom det."
        claimed_by_other: "Dette elementet kan bare bli vurdert av <b>%{username}</b>."
      claim:
        title: "Gjør krav på dette emne"
      unclaim:
        help: "fjern dette kravet"
      awaiting_approval: "Venter på godkjenning"
      delete: "Slett"
      settings:
        saved: "Lagret"
        save_changes: "Lagre endringer"
        title: "Innstillinger"
        priorities:
          title: "Gjennomgåbare prioriteringer"
      moderation_history: "Moderatorhistorikk"
      view_all: "Vis alle"
      grouped_by_topic: "Gruppert etter emne"
      none: "Det er ingen produkter å gjennomgå."
      view_pending: "vis ventende"
      topic_has_pending:
        one: "Dette emnet har <b>%{count}</b> post som venter på godkjenning"
        other: "Dette emnet har <b>%{count}</b> poster som venter på godkjenning"
      title: "Gjennomgang"
      topic: "Emne:"
      filtered_topic: "Du har filtrert etter gjennomsyn i ett enkelt emne."
      filtered_user: "Bruker"
      filtered_reviewed_by: "Gjennomgått av"
      show_all_topics: "vis alle emner"
      deleted_post: "(post slettet)"
      deleted_user: "(bruker slettet)"
      user:
        bio: "Biografi"
        website: "Nettside"
        username: "Brukernavn"
        email: "E-post"
        name: "Navn"
        fields: "Felter"
        reject_reason: "Begrunnelse"
      user_percentage:
        summary:
          one: "%{agreed}, %{disagreed}, %{ignored} (av siste flagg)"
          other: "%{agreed}, %{disagreed}, %{ignored} (av siste %{count} flagg)"
        agreed:
          one: "%{count}% er enig"
          other: "%{count}% er enig"
        disagreed:
          one: "%{count}% er uenig"
          other: "%{count}% er uenig"
        ignored:
          one: "%{count}% ignorer"
          other: "%{count}% ignorer"
      topics:
        topic: "Emne"
        reviewable_count: "Antall"
        reported_by: "Rapporter av"
        deleted: "[Emne slettet]"
        original: "(opprinnelig emne)"
        details: "detaljer"
        unique_users:
          one: "%{count} bruker"
          other: "%{count} brukere"
      replies:
        one: "%{count} svar"
        other: "%{count} svar"
      edit: "Rediger"
      save: "Lagre"
      cancel: "Avbryt"
      new_topic: "Godkjenning av dette elementet vil opprette et nytt emne"
      filters:
        all_categories: "(alle kategorier)"
        type:
          title: "Type"
          all: "(alle typer)"
        minimum_score: "Minste poengsum:"
        refresh: "Last inn på nytt"
        status: "Status"
        category: "Kategori"
        orders:
          score: "Poeng"
          score_asc: "Resultat (omvendt)"
          created_at: "Opprettet på"
          created_at_asc: "Opprettet i (bakover)"
        priority:
          title: "Minimum prioritet"
          any: "(alt)"
          low: "Lav"
          medium: "Middels"
          high: "Høy"
      conversation:
        view_full: "se hele samtalen"
      scores:
        about: "Denne scoren beregnes ut fra tillitsnivået til eksportøren, nøyaktigheten til deres forrige flagg, og prioriteten til posten som skal rapporteres."
        score: "Poeng"
        type: "Begrunnelse"
        status: "Status"
        submitted_by: "Rapporter av"
      statuses:
        pending:
          title: "På vent"
        approved:
          title: "Godkjent"
        rejected:
          title: "Avvist"
        reviewed:
          title: "Alle gjennomgått"
        all:
          title: "Alt"
      context_question:
        delimiter: "eller"
      types:
        reviewable_flagged_post:
          title: "Rapportert innlegg"
          flagged_by: "Rapportert av"
        reviewable_queued_topic:
          title: "Emne i kø"
        reviewable_queued_post:
          title: "Innlegg i kø"
        reviewable_user:
          title: "Bruker"
        reviewable_post:
          title: "Innlegg"
      approval:
        title: "Innlegg trenger godkjenning"
        description: "Vi har mottatt ditt nye innlegg men det krever godkjenning av en moderator før det vises. Ha tålmod."
        pending_posts:
          one: "Du har <strong>%{count}</strong> innlegg som venter."
          other: "Du har <strong>%{count}</strong> innlegg som venter."
        ok: "OK"
      example_username: "brukernavn"
      reject_reason:
        title: "Hvorfor avviser du denne brukeren?"
        send_email: "Send avvisnings e-post"
    relative_time_picker:
      minutes:
        one: "minutt"
        other: "minutter"
      hours:
        one: "time"
        other: "timer"
      days:
        one: "dag"
        other: "dager"
      months:
        one: "måned"
        other: "måneder"
      years:
        one: "år"
        other: "det siste året"
      relative: "Relativ"
    time_shortcut:
      now: "Nå"
      later_today: "Senere i dag"
      next_business_day: "Neste virkedag"
      tomorrow: "I morgen"
      post_local_date: "Dato i innlegg"
      later_this_week: "Senere denne uken"
      this_weekend: "Denne uken"
      start_of_next_business_week: "Mandag"
      start_of_next_business_week_alt: "Neste mandag"
      next_week: "Neste uke"
      two_weeks: "To uker"
      next_month: "Neste måned"
      two_months: "To måneder"
      three_months: "Tre måneder"
      four_months: "Fire måneder"
      six_months: "Seks måneder"
      one_year: "Ett år"
      forever: "For alltid"
      relative: "Relativ tid"
      none: "Ingen behov"
      never: "Aldri"
      last_custom: "Siste egendefinerte datotid"
      custom: "Egendefinert dato og tid"
      select_timeframe: "Velg et tidsrom"
    user_action:
      user_posted_topic: "<a href='%{userUrl}'>%{user}</a> opprettet <a href='%{topicUrl}'>emnet</a>"
      you_posted_topic: "<a href='%{userUrl}'>Du</a> opprettet <a href='%{topicUrl}'>emnet</a>"
      user_replied_to_post: "<a href='%{userUrl}'>%{user}</a> besvarte <a href='%{postUrl}'>%{post_number}</a>"
      you_replied_to_post: "<a href='%{userUrl}'>Du</a> besvarte <a href='%{postUrl}'>%{post_number}</a>"
      user_replied_to_topic: "<a href='%{userUrl}'>%{user}</a> svarte på <a href='%{topicUrl}'>emnet</a>"
      you_replied_to_topic: "<a href='%{userUrl}'>Du</a> svarte på <a href='%{topicUrl}'>emnet</a>"
      user_mentioned_user: "<a href='%{user1Url}'>%{user}</a> nevnte <a href='%{user2Url}'>%{another_user}</a>"
      user_mentioned_you: "<a href='%{user1Url}'>%{user}</a> nevnte <a href='%{user2Url}'>deg</a>"
      you_mentioned_user: "<a href='%{user1Url}'>Du</a> nevnte <a href='%{user2Url}'>%{another_user}</a>"
      posted_by_user: "Postet av <a href='%{userUrl}'>%{user}</a>"
      posted_by_you: "Postet av <a href='%{userUrl}'>deg</a>"
      sent_by_user: "Sendt av <a href='%{userUrl}'>%{user}</a>"
      sent_by_you: "Sendt av <a href='%{userUrl}'>deg</a>"
    directory:
      username: "Brukernavn"
      filter_name: "filtrer etter brukernavn"
      title: "Brukere"
      likes_given: "Gitt"
      likes_received: "Mottatt"
      topics_entered: "Lest"
      topics_entered_long: "Emner vist"
      time_read: "Tid lest"
      topic_count: "Emner"
      topic_count_long: "Emner opprettet"
      post_count: "Svar"
      post_count_long: "Svar"
      no_results: "Ingen treff"
      days_visited: "Besøk"
      days_visited_long: "Dager besøkt"
      posts_read: "Lest"
      posts_read_long: "Innlegg lest"
      last_updated: "Sist oppdatert:"
      total_rows:
        one: "%{count} bruker"
        other: "%{count} brukere"
      edit_columns:
        title: "Rediger katalogkolonner"
        save: "Lagre"
        reset_to_default: "Tilbakestill til standard"
      group:
        all: "alle grupper"
    group_histories:
      actions:
        change_group_setting: "Endre gruppeinnstillinger"
        add_user_to_group: "Legg til bruker"
        remove_user_from_group: "Slett bruker"
        make_user_group_owner: "Gjør til eier"
        remove_user_as_group_owner: "Trekk tilbake eierstatus"
    groups:
      member_added: "La til"
      member_requested: "Forespurt på"
      add_members:
        title: "Legg brukere til %{group_name}"
        description: "Angi en liste over brukere du vil invitere til gruppen eller lime inn i en kommaseparert liste:"
        usernames_placeholder: "brukernavn"
        usernames_or_emails_placeholder: "brukernavn eller e-post"
        notify_users: "Varsle brukere"
        set_owner: "Angi brukere som eiere av denne gruppen"
      requests:
        title: "Forespørsler"
        reason: "Begrunnelse"
        accept: "Godta"
        accepted: "godtatt"
        deny: "Avslå"
        denied: "nektet"
        undone: "forespørsel, angret"
        handle: "Behandler forespørsel om medlemskap"
        undo: "Angre"
      manage:
        title: "Behandle"
        name: "Navn"
        full_name: "Fullt navn"
        add_members: "Legg til bruker"
        invite_members: "Inviter"
        delete_member_confirm: "Fjern '%{username}' fra gruppen '%{group}'?"
        profile:
          title: Profil
        interaction:
          title: Interaksjon
          posting: Publisering
          notification: Varsling
        email:
          title: "E-post"
          status: "Synkronisert %{old_emails} / %{total_emails} e-poster via IMAP."
          enable_smtp: "Aktiver SMTP"
          enable_imap: "Aktiver IMAP"
          test_settings: "Test innstillinger"
          save_settings: "Lagre innstillinger"
          last_updated: "Sist oppdatert:"
          last_updated_by: "av"
          settings_required: "Alle innstillinger er påkrevd, fyll ut alle feltene før verifisering."
          smtp_settings_valid: "SMTP-innstillingene er gyldige."
          smtp_title: "SMTP"
          smtp_instructions: "Når du aktiverer SMTP for gruppen, alle e-poster som sendes fra gruppens innboks vil bli sendt via SMTP-innstillingene angitt her i stedet for e-posttjeneren som er konfigurert for andre e-poster som sendes av ditt forum."
          imap_title: "IMAP"
          imap_additional_settings: "Flere innstillinger"
          imap_instructions: 'Når du aktiverer IMAP for gruppen, så synkroniseres e-post mellom gruppen innboksen og medfølgende IMAP-tjener og postboks. SMTP må være aktivert med gyldig og testet innloggingsinformasjon før IMAP kan aktiveres. Brukernavn og passord for SMTP vil bli brukt i IMAP. For mer informasjon, se <a target="_blank" href="https://meta.discourse.org/t/imap-support-for-group-inboxes/160588">feature announcement on Discourse Meta</a>.'
          imap_alpha_warning: "Advarsel: Dette er en alfa-scene-funksjon. Bare Gmail støttes offisielt. Bruk på egen risiko!"
          imap_settings_valid: "IMAP-innstillinger er gyldige."
          smtp_disable_confirm: "Hvis du deaktiverer SMTP, vil alle SMTP og IMAP-innstillinger bli tilbakestilt, og den tilknyttede funksjonaliteten vil bli deaktivert. Er du sikker på at du vil fortsette?"
          imap_disable_confirm: "Hvis du deaktiverer IMAP vil alle IMAP-innstillinger bli tilbakestilt og den tilknyttede funksjonaliteten bli deaktivert. Er du sikker på at du vil fortsette?"
          imap_mailbox_not_selected: "Du må velge en Mailbox for denne IMAP-konfigurasjonen, eller ingen e-postbokser vil bli synkronisert!"
          prefill:
            title: "Forhåndsfyll med innstillinger for:"
            gmail: "GMail"
          credentials:
            title: "Legitimasjon"
            smtp_server: "SMTP Server"
            smtp_port: "SMTP port"
            smtp_ssl: "Bruk SSL for SMTP"
            imap_server: "IMAP Server"
            imap_port: "IMAP port"
            imap_ssl: "Bruk SSL for IMAP"
            username: "Brukernavn"
            password: "Passord"
          settings:
            title: "Innstillinger"
            allow_unknown_sender_topic_replies: "Tillat ukjente avsenderemnet svar."
            allow_unknown_sender_topic_replies_hint: "Tillater ukjente avsendere å svare på gruppetemaer. Hvis dette ikke er aktivert vil svar på e-postadresser som ikke allerede er invitert til emnet lage et nytt emne."
          mailboxes:
            synchronized: "Synkronisert postkasse"
            none_found: "Ingen postkasser ble funnet i denne e-postkontoen."
            disabled: "Deaktivert"
        membership:
          title: Medlemskap
          access: Tilgang
        categories:
          title: Kategorier
          long_title: "Kategori standard varsler"
          description: "Når brukerne legges til denne gruppen, vil deres kategori varslingsinnstillinger bli satt til disse standardverdiene. Etterpå kan de endre dem."
          watched_categories_instructions: "Du vil automatisk følge alle emnene med dette stikkordet. Du vil bli varslet om alle nye innlegg og emner; i tillegg vil antallet uleste og nye innlegg vises ved siden av emnet."
          tracked_categories_instructions: "Spor automatisk alle emner i disse kategoriene. En rekke nye innlegg vises ved siden av emnet."
          watching_first_post_categories_instructions: "Du vil bli varslet om det første innlegget i hvert nye emne med disse stikkordene."
          regular_categories_instructions: "Hvis disse kategoriene er dempet, vil de bli dempet for gruppemedlemmer. Brukere vil bli varslet om de er nevnt eller noen svarer på dem."
          muted_categories_instructions: "Brukerne vil ikke bli varslet om nye emner i disse kategoriene, og de vil ikke dukke opp på kategorier eller nyeste temasider."
        tags:
          title: Stikkord
          long_title: "Kategori standard varsler"
          description: "Når brukerne legges til denne gruppen, vil deres kategori varslingsinnstillinger bli satt til disse standardverdiene. Etterpå kan de endre dem."
          watched_tags_instructions: "Du vil automatisk følge alle emnene med dette stikkordet. Du vil bli varslet om alle nye innlegg og emner; i tillegg vil antallet uleste og nye innlegg vises ved siden av emnet."
          tracked_tags_instructions: "Du vil automatisk overvåke alle emner som har disse stikkordene. Antallet nye innlegg vil vises ved siden av emnet."
          watching_first_post_tags_instructions: "Du vil bli varslet om det første innlegget i hvert nye emne med disse stikkordene."
          regular_tags_instructions: "Hvis disse kategoriene er dempet, vil de bli dempet for gruppemedlemmer. Brukere vil bli varslet om de er nevnt eller noen svarer på dem."
          muted_tags_instructions: "Du vil ikke bli varslet om noe vedrørende nye emner som har disse stikkordene, og de vil ikke vises i siste."
        logs:
          title: "Logger"
          when: "Når"
          action: "Handling"
          acting_user: "Utførende bruker"
          target_user: "Målbruker"
          subject: "Emne"
          details: "Detaljer"
          from: "Fra"
          to: "Til"
      permissions:
        title: "Tillatelser"
        none: "Det er ingen kategorier tilknyttet denne gruppen."
        description: "Medlemmer av denne gruppen har tilgang til disse kategoriene"
      public_admission: "Tillat brukere å ta del i gruppen fritt (krever offentlig synlig gruppe)"
      public_exit: "Tillat brukere å fritt forlate gruppen"
      empty:
        posts: "Det finnes ingen innlegg av medlemmer i denne gruppen."
        members: "Det finnes ingen medlemmer av denne gruppen."
        requests: "Det er ingen medlemsforespørsler for denne gruppen."
        mentions: "Denne gruppen har aldri blitt nevnt."
        messages: "Det finnes ingen meldinger til denne gruppen."
        topics: "Det finnes ingen emner opprettet av medlemmer av denne gruppen."
        logs: "Det finnes ingen logger for denne gruppen."
      add: "Legg til"
      join: "Bli medlem"
      leave: "Forlat"
      request: "Forespørsel"
      message: "Melding"
      confirm_leave: "Er du sikker på at du vil forlate denne gruppen?"
      allow_membership_requests: "Tillat brukere å sende medlemskap til gruppeeiere (krever offentlig synlig gruppe)"
      membership_request_template: "Egendefinert mal å vise brukere når du sender en medlemskapsforespørsel."
      membership_request:
        submit: "Send inn forespørsel"
        title: "Spør om å ta del i @%{group_name}"
        reason: "La gruppeeierne vite hvorfor du ønsker å ta del i denne gruppen"
      membership: "Medlemskap"
      name: "Navn"
      group_name: "Gruppenavn"
      user_count: "Brukere"
      bio: "Om gruppe"
      selector_placeholder: "oppgi brukernavn"
      owner: "eier"
      index:
        title: "Grupper"
        all: "Alle grupper"
        empty: "Det finnes ingen synlige grupper"
        filter: "Filtrer etter gruppetype"
        owner_groups: "Grupper jeg eier"
        close_groups: "Lukkede grupper"
        automatic_groups: "Automatiske grupper"
        automatic: "Automatisk"
        closed: "Lukket"
        public: "Offentlig"
        private: "Privat"
        public_groups: "Offentlige grupper"
        my_groups: "Mine grupper"
        group_type: "Gruppetype"
        is_group_user: "Medlem"
        is_group_owner: "Eier"
      title:
        one: "Gruppe"
        other: "Grupper"
      activity: "Aktivitet"
      members:
        title: "Medlemmer"
        filter_placeholder_admin: "brukernavn eller e-post"
        filter_placeholder: "brukernavn"
        remove_member: "Fjern medlem"
        remove_member_description: "Fjern <b>%{username}</b> fra denne gruppen"
        make_owner: "Gjør til eier"
        make_owner_description: "Gjør <b>%{username}</b> til eier av denne gruppen"
        remove_owner: "Fjern som eier"
        remove_owner_description: "Fjern <b>%{username}</b> som eier av denne gruppen"
        make_primary: "Gjør til primær"
        make_primary_description: "Gjør denne hovedgruppen til <b>%{username}</b>"
        remove_primary: "Fjern som primær"
        remove_primary_description: "Fjern denne som hovedgruppen for <b>%{username}</b>"
        remove_members: "Fjern medlemmer"
        remove_members_description: "Fjern valgte brukere fra denne gruppen"
        make_owners: "Gjør eiere"
        make_owners_description: "Gjør markerte brukere eiere av denne gruppen"
        remove_owners: "Fjern eiere"
        remove_owners_description: "Fjern valgte brukere som eiere av denne gruppen"
        make_all_primary: "Gjør alle primære"
        make_all_primary_description: "Gjør denne hovedgruppen til alle valgte brukere"
        remove_all_primary: "Fjern som primær"
        remove_all_primary_description: "Fjern denne gruppen som primær"
        status: "Status"
        owner: "Eier"
        primary: "Primær"
        forbidden: "Du har ikke tillatelse til å vise medlemmene."
      topics: "Emner"
      posts: "Innlegg"
      mentions: "Omtalelser"
      messages: "Meldinger"
      notification_level: "Forvalgt merknadsnivå for gruppemeldinger"
      alias_levels:
        mentionable: "Hvem kan @nevne denne gruppen?"
        messageable: "Hvem kan sende meldinger til denne gruppen?"
        nobody: "Ingen"
        only_admins: "Kun administratorer"
        mods_and_admins: "Kun moderatorer og administratorer"
        members_mods_and_admins: "Kun gruppemedlemmer, moderatorer og administratorer"
        owners_mods_and_admins: "Bare gruppeeiere, moderatorer og administratorer"
        everyone: "Alle"
      notifications:
        watching:
          title: "Følger"
          description: "Du vil bli varslet om hvert nye innlegg i hver beskjed, og antallet nye svar vil bli vist."
        watching_first_post:
          title: "Følger første innlegg"
          description: "Du vil bli varslet om nye meldinger i denne gruppen, men ikke svarene på meldingene."
        tracking:
          title: "Overvåker"
          description: "Du vil få beskjeddersom nevner @navnet ditt eller svarer deg, og antallet nye svar vil bli vist."
        regular:
          title: "Normal"
          description: "Du vil bli varslet hvis noen nevner @navnet ditt eller svarer deg."
        muted:
          title: "Ignorert"
          description: "Du vil ikke bli varslet om meldinger i denne gruppen."
      flair_url: "Bilde for gruppetilhørighet på avatar"
      flair_upload_description: "Bruk firkantede bilder ikke mindre enn 20 px med 20 piksler."
      flair_bg_color: "Bakgrunnsfarge for gruppetilhørighetsbilde på avatar"
      flair_bg_color_placeholder: "(Valgfritt) Fargekode som hex-verdi"
      flair_color: "Farge på bilde for gruppetilhørighet på avatar"
      flair_color_placeholder: "(Valgfritt) Fargekode som hex-verdi"
      flair_preview_icon: "Forhåndsvis ikon"
      flair_preview_image: "Forhåndsvis bilde"
      flair_type:
        icon: "Velg et ikon"
        image: "Last opp et bilde"
      default_notifications:
        modal_title: "Standard varslinger for bruker"
        modal_description: "Ønsker du å bruke denne endringens historikk? Dette vil endre innstillinger for %{count} eksisterende brukere."
        modal_yes: "Ja"
        modal_no: "Nei, bare gjelder endring fremover"
    user_action_groups:
      "1": "Likes tildelt"
      "2": "Likes mottatt"
      "3": "Bokmerker"
      "4": "Emner"
      "5": "Svar"
      "6": "Svar"
      "7": "Omtalelser"
      "9": "Sitater"
      "11": "Redigeringer"
      "12": "Sendte elementer"
      "13": "Innboks"
      "14": "Venter"
      "15": "Utkast"
    categories:
      all: "alle kategorier"
      all_subcategories: "alle"
      no_subcategory: "ingen"
      category: "Kategori"
      category_list: "Vis kategoriliste"
      reorder:
        title: "Endre rekkefølge på kategorier"
        title_long: "Reorganiser kategorilisten"
        save: "Lagre Rekkefølge"
        apply_all: "Bruk"
        position: "Posisjon"
      posts: "Innlegg"
      topics: "Emner"
      latest: "Siste"
      subcategories: "Underkategorier"
      muted: "Dempede kategorier"
      topic_sentence:
        one: "%{count} emne"
        other: "%{count} emner"
      topic_stat_unit:
        week: "uke"
        month: "måned"
      n_more: "Kategorier (ytterligere%{count})..."
    ip_lookup:
      title: Slå opp IP-adresse
      hostname: Vertsnavn
      location: Sted
      location_not_found: (ukjent)
      organisation: Organisasjon
      phone: Telefon
      other_accounts: "Andre kontoer med denne IP-adressen:"
      delete_other_accounts: "Slett %{count}"
      username: "brukernavn"
      trust_level: "TN"
      read_time: "lesetid"
      topics_entered: "emner åpnet"
      post_count: "# innlegg"
      confirm_delete_other_accounts: "Er du sikker på at du vil slette disse kontoene?"
      powered_by: "bruker <a href='https://maxmind.com'>MaxMindDB</a>"
      copied: "kopiert"
    user_fields:
      none: "(velg et alternativ)"
      required: 'Skriv inn en verdi for "%{name}'
    user:
      said: "%{username}:"
      profile: "Profil"
      mute: "Ignorer"
      edit: "Rediger innstillinger"
      new_private_message: "Ny Melding"
      private_message: "Melding"
      private_messages: "Meldinger"
      user_notifications:
        filters:
          filter_by: "Filtrer etter"
          all: "Alle"
          read: "Lest"
          unread: "Uleste"
        ignore_duration_title: "Ignorer bruker"
        ignore_duration_username: "Brukernavn"
        ignore_duration_when: "Varighet:"
        ignore_duration_save: "Ignorer"
        ignore_duration_note: "Vær oppmerksom på at alle ignoreringer automatisk fjernes etter at ignoreringstiden utløper."
        ignore_duration_time_frame_required: "Vennligst velg et tidsrom"
        ignore_no_users: "Du har ingen ignorerte brukere."
        ignore_option: "Ignorert"
        ignore_option_title: "Du vil ikke motta varsler om denne brukeren og alle deres emner og svar vil bli skjult."
        add_ignored_user: "Legg til …"
        mute_option: "Ignorert"
        mute_option_title: "Du vil ikke motta noen varsler relatert til denne brukeren."
        normal_option: "Normal"
        normal_option_title: "Du vil bli varslet hvis denne brukeren svarer på deg, siterer deg eller nevner deg."
      notification_schedule:
        title: "Tidsplan for varsling"
        label: "Aktiver egendefinert meldingsplan"
        midnight: "Midnatt"
        none: "Ingen"
        monday: "Mandag"
        tuesday: "Tirsdag"
        wednesday: "Onsdag"
        thursday: "Torsdag"
        friday: "Fredag"
        saturday: "Lørdag"
        sunday: "Søndag"
        to: "til"
      activity_stream: "Aktivitet"
      read: "Lest"
      read_help: "Nylig leste emner"
      preferences: "Innstillinger"
      feature_topic_on_profile:
        open_search: "Velg et nytt emne"
        title: "Velg et emne"
        search_label: "Søk etter emne etter tittel"
        save: "Lagre"
        clear:
          title: "Tøm"
          warning: "Er du sikker på at du vil tømme utvalgt emnet ditt?"
      use_current_timezone: "Bruk gjeldende tidssone"
      profile_hidden: "Denne brukerens offentlige profil er skjult."
      expand_profile: "Utvid"
      collapse_profile: "Fold sammen"
      bookmarks: "Bokmerker"
      bio: "Om meg"
      timezone: "Tidssone"
      invited_by: "Invitert av"
      trust_level: "Tillitsnivå"
      notifications: "Varsler"
      statistics: "Statistikk"
      desktop_notifications:
        label: "Skrivebordsvarsler"
        not_supported: "Varsler er ikke støttet på denne nettleseren. Beklager."
        perm_default: "Slå på varslinger"
        perm_denied_btn: "Tillatelse avslått"
        perm_denied_expl: "Du tillot ikke varsler. Tillat varsler via innstillingene i din nettleser."
        disable: "Slå av varslinger"
        enable: "Slå på varslinger"
        consent_prompt: "Ønsker du å motta skrivebordsvarsler når andre svarer på dine innlegg?"
      dismiss: "Avslå"
      dismiss_notifications: "Forkast alle"
      dismiss_notifications_tooltip: "Merk alle uleste varslinger som lest"
      no_messages_title: "Du har ingen meldinger"
      no_messages_body: >
        Trenger du å ha en direkte personlig samtale med noen, utenfor den normale samtalestrømmen? Send beskjed til dem ved å velge avatar og bruke %{icon} meldings-knappen.<br><br> Hvis du trenger hjelp, kan du <a href='%{aboutUrl}'>sende en melding til en ansatt</a>.
      no_bookmarks_title: "Du har ikke bokmerket noe enda"
      no_bookmarks_body: >
        Start bokmerkeinnlegg med %{icon} -knappen og de vil bli oppført her for enkel referanse. Du kan også planlegge en påminnelse!
      no_notifications_title: "Du har ingen varsler enda"
      no_notifications_body: >
        Du vil bli varslet i dette panelet om aktivitet som er direkte relevant for deg, inkludert svar på dine emner og innlegg, når noen <b>@mentions</b> du eller siterer deg, og svarer på emner du våker. Varsler vil også bli sendt til e-post når du ikke har logget inn en stund. <br><br> Se etter %{icon} for å bestemme hvilke spesielle emner, kategorier og tagger du ønsker å få beskjed om. For mer, se dine <a href='%{preferencesUrl}'>varselpreferanser</a>.
      no_notifications_page_title: "Du har ingen varsler enda"
      dynamic_favicon: "Vis antall på nettleserikonet"
      skip_new_user_tips:
        description: "Hopp over nye brukeropplæringstips og merker"
      theme_default_on_all_devices: "Gjør dette standardtemaet til alle mine enheter"
      color_scheme_default_on_all_devices: "Angi standard fargemelding(er) på alle mine enheter"
      color_scheme: "Farge Tema"
      color_schemes:
        default_description: "Tema standard"
        disable_dark_scheme: "Samme som vanlig"
        dark_instructions: "Du kan forhåndsvise den mørke modusen ved å endre på enhetens mørke modus."
        undo: "Tilbakestill"
        regular: "Aktivt medlem"
        dark: "Mørk modus"
        default_dark_scheme: "(nettstedsstandard)"
      dark_mode: "Mørk Modus"
      dark_mode_enable: "Aktivere automatisk fargevalg i mørk modus"
      text_size_default_on_all_devices: "Gjør denne standardtekststørrelsen på alle mine enheter"
      allow_private_messages: "Tillat andre brukere å sende meg personlige meldinger"
      external_links_in_new_tab: "Åpne alle eksterne lenker i ny fane"
      enable_quoting: "Aktiver svar med sitat for uthevet tekst"
      enable_defer: "Aktiver utsettelse for å merke emner ulest"
      experimental_sidebar:
        options: "Alternativer"
        navigation_section: "Navigasjon"
      change: "Endre"
      featured_topic: "Utvalgte emne"
      moderator: "%{user} er en moderator"
      admin: "%{user} er en admin"
      moderator_tooltip: "Denne brukeren er en moderator"
      admin_tooltip: "Denne brukeren er en administrator"
      silenced_tooltip: "Denne brukeren er dempet"
      suspended_notice: "Denne brukeren er utestengt til %{date}."
      suspended_permanently: "Denne brukeren er utestengt."
      suspended_reason: "Begrunnelse:"
      github_profile: "GitHub"
      email_activity_summary: "Oppsummering av aktivitet"
      mailing_list_mode:
        label: "E-postlistemodus"
        enabled: "Slå på e-postlistemodus"
        instructions: |
          Denne innstillingen overstyrer oppsummeringen av aktivitet.<br />
          Ignorerte emner og kategorier blir ikke inkludert i disse e-postene.
        individual: "Send en e-post for hvert nye innlegg"
        individual_no_echo: "Send en e-post for hvert nye innlegg bortsett fra mine egne"
        many_per_day: "Send meg en e-post for hvert nye innlegg (rundt %{dailyEmailEstimate} per deg)"
        few_per_day: "Send meg en e-post for hvert nye innlegg (rundt to ganger om dagen)"
        warning: "E-postlistemodus er aktivert. Instillinger for e-postvarslinger blir overstyrt."
      tag_settings: "Stikkord"
      watched_tags: "Fulgt"
      watched_tags_instructions: "Du vil automatisk følge alle emner som har disse stikkordene. Du vil bli varslet om alle nye innlegg og emner, og antallet nye innlegg til også vises ved siden av emnet."
      tracked_tags: "Overvåkes"
      tracked_tags_instructions: "Du vil automatisk overvåke alle emner som har disse stikkordene. Antallet nye innlegg vil vises ved siden av emnet."
      muted_tags: "Ignorert"
      muted_tags_instructions: "Du vil ikke bli varslet om noe vedrørende nye emner som har disse stikkordene, og de vil ikke vises i siste."
      watched_categories: "Fulgt"
      watched_categories_instructions: "Du vil automatisk følge alle emnene i disse kategoriene. Du vil bli varslet om alle nye innlegg og emner, og antallet nye innlegg vil vises ved siden av emnet."
      tracked_categories: "Overvåkes"
      tracked_categories_instructions: "Du vil automatisk overvåke alle emner i disse kategoriene. Tallet på nye innlegg vil vises ved siden av emnet."
      watched_first_post_categories: "Følger første innlegg"
      watched_first_post_categories_instructions: "Du vil bli varslet om det første innlegget i hvert nye emne i disse kategoriene."
      watched_first_post_tags: "Følger første innlegg"
      watched_first_post_tags_instructions: "Du vil bli varslet om det første innlegget i hvert nye emne med disse stikkordene."
      muted_categories: "Ignorert"
      muted_categories_instructions: "Brukerne vil ikke bli varslet om nye emner i disse kategoriene, og de vil ikke dukke opp på kategorier eller nyeste temasider."
      muted_categories_instructions_dont_hide: "Du vil ikke bli varslet om nye emner i disse kategoriene."
      regular_categories: "Normal"
      regular_categories_instructions: "Du vil se disse kategoriene i temaene “Latest” og “Top”."
      no_category_access: "Som moderator har du begrenset kategoritilgang, lagring er avskrudd."
      delete_account: "Slett kontoen min"
      delete_account_confirm: "Er du sikker på at du vil slette kontoen din permanent? Denne handlingen kan ikke angres!"
      deleted_yourself: "Slettingen av din konto har vært vellykket."
      delete_yourself_not_allowed: "Vennligst kontakt et medlem av staben hvis du ønsker at kontoen din skal slettes."
      unread_message_count: "Meldinger"
      admin_delete: "Slett"
      users: "Brukere"
      muted_users: "Ignorert"
      muted_users_instructions: "Undertrykk alle varsler og PMs fra disse brukerne."
      allowed_pm_users: "Tillatt"
      allowed_pm_users_instructions: "Godta kun PMs fra disse brukerne."
      allow_private_messages_from_specific_users: "Tillat bare spesifikke brukere å sende meg personlige meldinger"
      ignored_users: "Ignorert"
      ignored_users_instructions: "Undertrykk alle innlegg, meldinger og meldinger fra disse brukerne."
      tracked_topics_link: "Vis"
      automatically_unpin_topics: "Fjern feste for et emne automatisk når jeg når bunnen."
      apps: "Programmer"
      revoke_access: "Trekk tilbake tilgang"
      undo_revoke_access: "Angre tilbaketrekking av tilgang"
      api_approved: "Godkjent:"
      api_last_used_at: "Sist brukt på:"
      theme: "Drakt"
      save_to_change_theme: 'Temaet vil bli oppdatert etter at du klikker på "%{save_text}»'
      home: "Forvalgt hjemmeside"
      staged: "Arrangert"
      messages:
        inbox: "Innboks"
        latest: "Siste"
        sent: "Sendt"
        unread: "Uleste"
        unread_with_count:
          one: "Ulest (%{count})"
          other: "Ulest (%{count})"
        new: "Nye"
        new_with_count:
          one: "Nye (%{count})"
          other: "Nye (%{count})"
        archive: "Arkiver"
        groups: "Mine grupper"
        move_to_inbox: "Flytt til innboks"
        move_to_archive: "Arkiver"
        failed_to_move: "Kunne ikke flytte valgte meldinger (kanskje nettforbindelsen din er nede)"
        tags: "Stikkord"
        all_tags: "Alle stikkord"
        warnings: "Offisielle advarsler"
      preferences_nav:
        account: "Konto"
        security: "Sikkerhet"
        profile: "Profil"
        emails: "E-poster"
        notifications: "Varsler"
        tracking: "Overvåkning"
        categories: "Kategorier"
        users: "Brukere"
        tags: "Stikkord"
        interface: "Grensesnitt"
        apps: "Programmer"
      change_password:
        success: "(e-post sendt)"
        in_progress: "(sender e-post)"
        error: "(feil)"
        emoji: "lås emoji"
        action: "Send e-post for nullstilling av passord"
        set_password: "Sett passord"
        choose_new: "Velg et nytt passord"
        choose: "Velg et passord"
      second_factor_backup:
        title: "To-faktor backup koder"
        regenerate: "Regenerer"
        disable: "Deaktiver"
        copy_to_clipboard: "Kopier til utklippstavle"
        copy_to_clipboard_error: "Feil ved kopiering til utklippstavlen"
        copied_to_clipboard: "Kopiert til utklippstavlen"
        download_backup_codes: "Last ned sikkerhetskoder"
        use: "Bruk en sikkerhetskode"
        enable_prerequisites: "Du må aktivere en primær tofaktormetode før du genererer sikkerhetskopieringskoder."
        codes:
          title: "Reservekoder opprettet"
          description: "Hver av reservekodene kan kun brukes en gang. Oppbevar dem et trygt men tilgjengelig sted."
      second_factor:
        title: "To-faktor autentisering"
        enable: "deaktiver totrinnsverifisering"
        disable_all: "Deaktiver Alle"
        forgot_password: "Glemt passord?"
        confirm_password_description: "Bekreft passordet ditt for å fortsette"
        name: "Navn"
        label: "Kode"
        rate_limit: "Vennligst vent før du prøver en annen autentiseringskode."
        enable_description: |
          Skann denne QR-koden i en støttet app (<a href="https://www.google.com/search?q=authenticator+apps+for+android" target="_blank">Android</a> - <a href="https://www.google.com/search?q=authenticator+apps+for+ios" target="_blank">iOS</a>) og skriv inn autentiseringskoden.
        disable_description: "Vennligst oppgi autentiseringskoden fra appen"
        show_key_description: "Skriv inn manuelt"
        short_description: |
          Beskytt kontoen din med engangs sikkerhetskoder.
        extended_description: |
          To-faktor autentisering legger til ekstra sikkerhet på kontoen din ved å kreve en engangstoken i tillegg til passordet ditt. Tokens kan genereres på <a href="https://www.google.com/search?q=authenticator+apps+for+android" target='_blank'>Android</a> og <a href="https://www.google.com/search?q=authenticator+apps+for+ios">iOS</a> enheter.
        oauth_enabled_warning: "Vær oppmerksom på at sosiale login-metoder deaktiveres når tofaktor autentisering er aktivert på kontoen din."
        use: "Bruk Autentisering-appen"
        enforced_notice: "Du er nødvendig for å aktivere to-faktor-autentisering før du går inn på dette nettstedet."
        disable: "Deaktiver"
        delete: "Slett"
        save: "Lagre"
        edit: "Rediger"
        edit_title: "Rediger autentisering"
        edit_description: "Autentiserings navn"
        totp:
          title: "Token-baserte autentiseringer"
          add: "Legg til autentisering"
          default_name: "Min Autentisering"
          name_and_code_required_error: "Du må angi et navn og koden fra din autentiseringsapp."
        security_key:
          register: "Registrer"
          default_name: "Hoved sikkerhetsnøkkel"
          not_allowed_error: "Sikkerhetsnøkkelens prosess ble enten tidsavbrutt eller kansellert."
          already_added_error: "Du har allerede registrert denne sikkerhetsnøkkelen. Du trenger ikke å registrere den igjen."
          save: "Lagre"
          name_required_error: "Du må angi et navn for sikkerhetsnøkkelen."
      change_about:
        title: "Rediger om meg"
        error: "Det oppstod en feil ved endring av denne verdien."
      change_username:
        title: "Endre brukernavn"
        confirm: "Er du helt sikker på at du ønsker å endre brukernavnet ditt?"
        taken: "Beklager, det brukernavnet er tatt."
        invalid: "Det brukernavnet er ugyldig. Det kan bare inneholde nummer og bokstaver."
      add_email:
        title: "Send e-post"
        add: "legg til"
      change_email:
        title: "Endre e-postadresse"
        taken: "Beklager, den e-postadressen er ikke tilgjengelig."
        error: "Det oppstod en feil ved endring av din e-postadresse. Kanskje den adressen allerede er i bruk?"
        success: "Vi har sendt en e-post til den adressen. Følg instruksjonene i meldingen."
        success_via_admin: "Vi har sendt en e-post til den adressen. Følg instruksjonene i meldingen."
        success_staff: "Vi har sendt en e-post til den gjeldende adressen. Følg bekreftelsesinstruksjonene."
      change_avatar:
        title: "Bytt profilbilde"
        gravatar: "<a href='//%{gravatarBaseUrl}%{gravatarLoginUrl}' target='_blank'>%{gravatarName}</a>, basert på"
        gravatar_title: "Endre din avatar på %{gravatarName}sin nettside"
        gravatar_failed: "Vi kunne ikke finne en %{gravatarName} med den e-postadressen."
        refresh_gravatar_title: "Oppdater din %{gravatarName}"
        letter_based: "Systemtildelt profilbilde"
        uploaded_avatar: "Egendefinert bilde"
        uploaded_avatar_empty: "Legg til egendefinert bilde"
        upload_title: "Last opp bilde"
        image_is_not_a_square: "Vi har beskåret bildet ditt, høyde og bredde er ikke lik"
        logo_small: "Nettstedets lille logo. Brukes som standard."
      change_profile_background:
        title: "bakgrunns bildet"
        instructions: "Profiloverskrifter vil være sentrert og har en standardbredde på 1110 piksler."
      change_card_background:
        title: "Brukerkort bakgrunn"
        instructions: "Bakgrunnsbilder vil bli sentrert og ha en forvalgt bredde på 590 piksler."
      change_featured_topic:
        title: "Håndplukket emne"
        instructions: "En lenke til dette emnet vil være på brukerkortet ditt, og profilen."
      email:
        title: "E-post"
        primary: "Primær e-post"
        secondary: "Sekundære e-poster"
        primary_label: "primær"
        unconfirmed_label: "ubekreftet"
        resend_label: "send bekreftelses-e-post på nytt"
        resending_label: "sender..."
        resent_label: "e-post sendt"
        update_email: "Endre e-postadresse"
        set_primary: "Angi primær e-post"
        destroy: "Remove Email"
        add_email: "Legg til alternativ e-post"
        auth_override_instructions: "E-post kan oppdateres fra autentiseringsleverandør."
        no_secondary: "Ingen sekundære e-poster"
        instructions: "Vises aldri offentlig"
        admin_note: "Merk: En admin bruker å endre e-post fra ikke-administratorer indikerer at brukeren har mistet tilgang til sin opprinnelige e-postkonto, så en tilbakestilling av passord vil bli sendt til sin nye adresse. Brukerens e-post vil ikke endre før de fullfører tilbakestillingsprosessen."
        ok: "Vi sender deg en e-post for å bekrefte"
        required: "Vennligst angi en e-postadresse"
        invalid: "Oppgi en gyldig e-postadresse"
        authenticated: "Din e-post har blitt autentisert av %{provider}"
        invite_auth_email_invalid: "Invitasjons-e-posten din samsvarer ikke med e-posten godkjent av %{provider}"
        authenticated_by_invite: "E-posten din er blitt godkjent av invitasjonen"
        frequency:
          one: "Vi sender deg bare e-post hvis vi ikke har sett deg deg det siste minuttet."
          other: "Vi sender deg bare e-post hvis vi ikke har sett deg de siste %{count} minuttene."
      associated_accounts:
        title: "Tilknyttede kontoer"
        connect: "Koble til"
        revoke: "Trekk tilbake"
        cancel: "Avbryt"
        not_connected: "(ikke tilkoblet)"
        confirm_modal_title: "Koble til %{provider} -konto"
        confirm_description:
          account_specific: "Din %{provider} konto '%{account_description}' vil bli brukt til autentisering."
          generic: "Kontoen din på %{provider} vil bli brukt i autentisering."
      name:
        title: "Navn"
        instructions: "ditt fulle navn (valgfritt)"
        instructions_required: "Ditt fulle navn"
        required: "Vennligst skriv inn et navn"
        too_short: "Navnet ditt er for kort."
        ok: "Navnet ditt ser bra ut."
      username:
        title: "Brukernavn"
        instructions: "unikt, ingen mellomrom, kort"
        short_instructions: "Folk kan nevne deg som @%{username}."
        available: "Ditt brukernavn er tilgjengelig."
        not_available: "Ikke tilgjengelig. Prøv %{suggestion}?"
        not_available_no_suggestion: "Ikke tilgjengelig"
        too_short: "Ditt brukernavn er for kort."
        too_long: "Ditt brukernavn er for langt."
        checking: "Sjekker brukernavnets tilgjengelighet…"
        prefilled: "E-post stemmer med dette registrerte brukernavnet"
        required: "Skriv inn et brukernavn"
        edit: "Rediger brukernavn"
      locale:
        title: "Språk for grensesnitt"
        instructions: "Språk for grensesnitt. Endringen vil tre i kraft når du oppdaterer siden."
        default: "(forvalg)"
        any: "alle"
      password_confirmation:
        title: "Passord igjen"
      invite_code:
        title: "Invitasjonskode"
        instructions: "Registrering av konto krever en invitasjonskode"
      auth_tokens:
        title: "Nylig brukte enheter"
        details: "Detaljer"
        log_out_all: "Logg ut alle"
        not_you: "Ikke du?"
        show_all: "Vis alle (%{count})"
        show_few: "Vis færre"
        was_this_you: "Var dette deg?"
        was_this_you_description: "Hvis det ikke var deg, anbefaler vi at du bytter passord og logger ut overalt."
        browser_and_device: "%{browser} på %{device}"
        secure_account: "Sikre kontoen min"
        latest_post: "Du postet sist…"
        device_location: '<span class="auth-token-device">%{device}</span> &ndash; <span title="IP: %{ip}">%{location}</span>'
        browser_active: '%{browser} ∙ <span class="active">aktiv nå</span>'
        browser_last_seen: "%{browser} | %{date}"
      last_posted: "Siste innlegg"
      last_seen: "Sist sett"
      created: "Medlem fra"
      log_out: "Logg ut"
      location: "Sted"
      website: "Nettsted"
      email_settings: "E-post"
      hide_profile_and_presence: "Skjul min offentlige profil og tilstedeværelsesfunksjoner"
      enable_physical_keyboard: "Aktiver fysisk tastaturstøtte på iPad"
      text_size:
        title: "Tekststørrelse"
        smallest: "Minste"
        smaller: "Mindre"
        normal: "Normal"
        larger: "Større"
        largest: "Største"
      title_count_mode:
        title: "Tittel på bakgrunnssiden viser antall av:"
        notifications: "Nye varsler"
        contextual: "Nytt sideinnhold"
      like_notification_frequency:
        title: "Varsle når likt"
        always: "Alltid"
        first_time_and_daily: "Første gang et innlegg blir likt, og daglig"
        first_time: "Første gang et innlegg blir likt"
        never: "Aldri"
      email_previous_replies:
        title: "Inkluder tidligere svar nederst i e-poster"
        unless_emailed: "med mindre sendt tidligere"
        always: "alltid"
        never: "aldri"
      email_digests:
        title: "Når jeg ikke besøker her, send meg en oversikt over populære emner og svar på e-post"
        every_30_minutes: "hvert 30 minutt"
        every_hour: "hver time"
        daily: "daglig"
        weekly: "ukentlig"
        every_month: "hver måned"
        every_six_months: "hver sjette måned"
      email_level:
        always: "alltid"
        only_when_away: "bare når du er borte"
        never: "aldri"
      include_tl0_in_digests: "Inkluder innhold fra nye brukere i oppsummerings-eposter"
      email_in_reply_to: "Inkluder et utdrag i e-poster av innlegget man svarer på"
      other_settings: "Annet"
      categories_settings: "Kategorier"
      topics_settings: "Emner"
      new_topic_duration:
        label: "Anse emner som nye når"
        not_viewed: "jeg ikke har sett dem ennå"
        last_here: "opprettet siden jeg var her sist"
        after_1_day: "opprettet i løpet av det siste døgnet"
        after_2_days: "opprettet i løpet av de siste 2 døgnene"
        after_1_week: "opprettet i løpet av sist uke"
        after_2_weeks: "opprettet i løpet av de siste 2 ukene"
      auto_track_topics: "Overvåk automatisk emner jeg åpner"
      auto_track_options:
        never: "aldri"
        immediately: "øyeblikkelig"
        after_30_seconds: "etter 30 sekunder"
        after_1_minute: "etter 1 minutt"
        after_2_minutes: "etter 2 minutt"
        after_3_minutes: "etter 3 minutt"
        after_4_minutes: "etter 4 minutt"
        after_5_minutes: "etter 5 minutt"
        after_10_minutes: "etter 10 minutt"
      notification_level_when_replying: "Når jeg skriver noe i et emne, sett emnet som"
      invited:
        title: "invitasjoner"
        pending_tab: "På vent"
        pending_tab_with_count: "Ventende (%{count})"
        expired_tab: "Utløpt"
        expired_tab_with_count: "Utløpt (%{count})"
        redeemed_tab: "Brukt"
        redeemed_tab_with_count: "Innløste (%{count})"
        invited_via: "Invitasjon"
        invited_via_link: "link %{key} (%{count} / %{max} innløst)"
        groups: "Grupper"
        topic: "Emne"
        sent: "Opprettet/sist sendt"
        expires_at: "Utløper"
        edit: "Rediger"
        remove: "Fjern"
        copy_link: "Få lenke"
        reinvite: "Send e-post på nytt"
        reinvited: "Invitasjon sendt igjen"
        removed: "Fjernet"
        search: "skriv for å søke etter invitasjoner…"
        user: "Invitert bruker"
        none: "Ingen invitasjoner å vise."
        truncated:
          one: "Viser den første invitasjonen."
          other: "Viser de %{count} første invitisajonene."
        redeemed: "Løs inn invitasjoner"
        redeemed_at: "Løst inn ved"
        pending: "Ventende invitasjoner"
        topics_entered: "Emner vist"
        posts_read_count: "Innlegg lest"
        expired: "Denne invitasjonen har utløpt"
        remove_all: "Fjern utløpte invitasjoner"
        removed_all: "Alle utløpte invitasjoner fjernet!"
        remove_all_confirm: "Er du sikker på at du vil fjerne alle utløpte invitasjoner?"
        reinvite_all: "Send alle invitasjoner på nytt"
        reinvite_all_confirm: "Er du sikker på at du vil sende ut alle invitasjoner igjen?"
        reinvited_all: "Alle invitasjoner sendt!"
        time_read: "Lesetid"
        days_visited: "Dager besøkt"
        account_age_days: "Kontoalder i dager"
        create: "Inviter"
        generate_link: "Opprett invitasjonslink"
        link_generated: "Her er din invitasjons link!"
        valid_for: "Invitasjonslenke er kun gyldig for denne e-postadressen: %{email}"
        single_user: "Inviter via e-post"
        multiple_user: "Inviter av lenke"
        invite_link:
          title: "Invitasjons link"
          success: "Invitasjonslenke har blitt generert!"
          error: "Det oppstod en feil under generering av invitasjonslenke"
        invite:
          new_title: "Opprett invitasjon"
          edit_title: "Rediger invitasjon"
          instructions: "Del denne lenken for å gi tilgang til dette nettstedet umiddelbart:"
          copy_link: "kopier link"
          expires_in_time: "Utløper om %{time}"
          expired_at_time: "Utløpt kl. %{time}"
          show_advanced: "Vis avanserte innstillinger"
          hide_advanced: "Skjul avanserte alternativer"
          max_redemptions_allowed: "Maks antall bruk"
          add_to_groups: "Legg til i grupper"
          expires_at: "Utløper etter"
          custom_message: "Valgfri personlig melding"
          send_invite_email: "Lagre og send e-post"
          save_invite: "Lagre invitasjon"
          invite_saved: "Invitasjon lagret."
        bulk_invite:
          none: "Ingen invitasjoner til å vise på denne siden."
          text: "Bulk invitasjon"
          instructions: |
            <p>Inviter en liste over brukere for å få fellesskapet til å gå raskt. Forbered en <a href="https://en.wikipedia.org/wiki/Comma-separated_values" target="_blank">CSV-fil</a> som inneholder minst en rad per e-postadresse til brukere som du vil invitere. Følgende kommaseparert informasjon kan gis hvis du vil legge til personer i grupper, eller sende dem til et bestemt emne første gang de logger inn.</p>
            <pre>john@smith. om,first_group_name; econd_group_name,topic_id</pre>
            <p>Hver e-postadresse i din opplastede CSV-fil vil bli sendt en invitasjon, og du vil kunne administrere det senere.</p>
          progress: "Lastet opp %{progress}%..."
          success: "Filen ble lastet opp. Du vil bli varslet via melding når prosessen er fullført."
          error: "Beklager, fila må være i CSV-format."
      password:
        title: "Passord"
        too_short: "Passordet ditt er for kort"
        common: "Det passordet er for vanlig."
        same_as_username: "Ditt passord er det samme som ditt brukernavn."
        same_as_email: "Ditt passord er det samme som din e-post."
        ok: "Passordet ditt ser bra ut"
        instructions: "minst %{count} tegn"
        required: "Skriv inn et passord"
      summary:
        title: "Oppsummering"
        stats: "Statistikk"
        time_read: "lesetid"
        recent_time_read: "nylig lesetid"
        topic_count:
          one: "emne opprettet"
          other: "emner opprettet"
        post_count:
          one: "innlegg skrevet"
          other: "innlegg skrevet"
        likes_given:
          one: "gitt"
          other: "gitt"
        likes_received:
          one: "mottatt"
          other: "mottatt"
        days_visited:
          one: "dag besøkt"
          other: "dager besøkt"
        topics_entered:
          one: "emne vist"
          other: "emner vist"
        posts_read:
          one: "innlegg lest"
          other: "innlegg lest"
        bookmark_count:
          one: "bokmerke"
          other: "bokmerker"
        top_replies: "Mest Populære Svar"
        no_replies: "Ingen svar ennå."
        more_replies: "Flere svar"
        top_topics: "Mest populære emner"
        no_topics: "Ingen emner enda."
        more_topics: "Flere emner"
        top_badges: "Toppmerker"
        no_badges: "Ingen merker ennå."
        more_badges: "Flere merker"
        top_links: "Topplenker"
        no_links: "Ingen lenker enda"
        most_liked_by: "Mest likt av"
        most_liked_users: "Mest likt"
        most_replied_to_users: "Mest besvart"
        no_likes: "Ingen likes her ennå."
        top_categories: "Toppkategorier"
        topics: "Emner"
        replies: "Svar"
      ip_address:
        title: "Siste IP-adresse"
      registration_ip_address:
        title: "Registreringens IP-adresse."
      avatar:
        title: "Profilbilde"
        header_title: "Profil, meldinger, bokmerker og innstillinger"
        name_and_description: "%{name} - %{description}"
        edit: "Rediger profilbilde"
      title:
        title: "Tittel"
        none: "(ingen)"
        instructions: "vises etter ditt brukernavn"
      flair:
        title: "Flair"
        none: "(ingen)"
        instructions: "ikonet som vises ved siden av profilbildet ditt"
      primary_group:
        title: "Primærgruppe"
        none: "(ingen)"
      filters:
        all: "Alle"
      stream:
        posted_by: "Skrevet av"
        sent_by: "Sendt av"
        private_message: "melding"
        the_topic: "emnet"
    user_status:
      save: "Lagre"
    loading: "Laster…"
    errors:
      prev_page: "ved lasting"
      reasons:
        network: "Nettverksfeil"
        server: "Serverfeil"
        forbidden: "Tilgang avslått"
        unknown: "Feil"
        not_found: "Side Ikke funnet"
      desc:
        network: "Sjekk nettverkstilkoblingen din"
        network_fixed: "Ser ut som om den er tilbake."
        server: "Feilkode: %{status}"
        forbidden: "Du har ikke tilgang til å se det."
        not_found: "Oisann, programmet forsøkte å laste inn en URL som ikke eksisterer."
        unknown: "Noe gikk galt."
      buttons:
        back: "Gå tilbake"
        again: "Prøv igjen"
        fixed: "Last side"
    modal:
      close: "lukk"
      dismiss_error: "Avvis feil"
    close: "Lukk"
    assets_changed_confirm: "Dette nettstedet har nettopp mottatt en programvareoppgradering. Hent nyeste versjon nå?"
    logout: "Du ble logget ut"
    refresh: "Refresh"
    home: "Hjem"
    read_only_mode:
      enabled: "Dette nettstedet er i lesemodus. Fortsett gjerne å lese, men du kan ikke svare, gi likes eller utføre andre handlinger som er slått av."
      login_disabled: "Innlogging er deaktivert mens nettsiden er i skrivebeskyttet modus."
      logout_disabled: "Du kan ikke logge ut når nettstedet er i lese-modus."
    logs_error_rate_notice:
      reached_hour_MF: |
        <b>{relativeAge}</b> — <a href='{url}' target='_blank'>{rate, plural, one {# feil/time} other {# feil/time}}</a> nådd området innstillingen grense for {limit, plural, one {# feil/time} other {# feil/time}}.
      reached_minute_MF: |
        <b>{relativeAge}</b> — <a href='{url}' target='_blank'>{rate, plural, one {# feil/minutt} other {# feil/minutt}}</a> nådd området innstillingen grense for {limit, plural, one {# feil/minutt} other {# feil/minutt}}.
      exceeded_hour_MF: |
        <b>{relativeAge}</b> – <a href='{url}' target='_blank'>{rate, plural, one {# feil/time} other {# feil/time}}</a> overskrider sideinnstillingsgrensen på {limit, plural, one {# error/time} other {# errors/hour}}
      exceeded_minute_MF: |
        <b>{relativeAge}</b> - <a href='{url}' target='_blank'>{rate, plural, one {# feil / minutt} other {# feil / minutt}}</a> overskredet nettstedsinnstillingsgrensen på {limit, plural, one {# feil / minutt} other {# feil / minutt}}.
    learn_more: "lær mer…"
    mute: Ignorer
    unmute: Fjern ignorering
    last_post: Postet
    local_time: "Lokal tid"
    time_read: Les
    time_read_recently: "%{time_read} nylig"
    time_read_tooltip: "%{time_read} total tidsforbruk på lesning"
    time_read_recently_tooltip: "%{time_read} total tidsforbruk på lesning (%{recent_time_read} i løpet av de siste 60 dagene)"
    last_reply_lowercase: siste svar
    replies_lowercase:
      one: svar
      other: svar
    signup_cta:
      sign_up: "Registrer deg"
      hide_forever: "nei takk"
      hidden_for_session: "OK, vi vil spørre deg i morgen. Du kan alltid bruke \"Logg Inn\" for å opprette en konto."
      intro: "Hei! Ser ut som du liker diskusjonen, men du har ikke registrert deg for en konto ennå."
    summary:
      description_time_MF: |
        Det {replyCount, plural, one {er <b>#</b> svar} other {er <b>#</b> svarer}} med en estimert lesetid på <b>{readingTime, plural, one {# minutt} other {# minutter}}</b>.
      disable: "Vis alle innlegg"
    deleted_filter:
      enabled_description: "Dette emnet inneholder slettede innlegg, som er blitt skjult."
      disabled_description: "Slettede innlegg i emnet vises."
      enable: "Skjul slettede innlegg"
      disable: "Vis slettede innlegg"
    private_message_info:
      title: "Send"
      invite: "Inviter Andre..."
      edit: "Legg til eller slett..."
      remove: "Fjern..."
      add: "Legg til …"
      leave_message: "Ønsker du virkelig å legge igjen denne meldingen?"
      remove_allowed_user: "Er du sikker på at du vil fjerne %{name} fra denne meldingen?"
      remove_allowed_group: "Vil du virkelig fjerne %{name} fra denne meldingen?"
      leave: "Forlat"
      remove_user: "Slett bruker"
    email: "E-post"
    username: "Brukernavn"
    last_seen: "Sett"
    created: "Opprettet"
    created_lowercase: "opprettet"
    trust_level: "Tillitsnivå"
    search_hint: "brukernavn, e-post eller IP-adresse"
    create_account:
      header_title: "Velkommen!"
      subheader_title: "La oss opprette kontoen din"
      disclaimer: "Ved å registrere deg, godtar du <a href='%{privacy_link}' target='blank'>retningslinjer for personvern</a> og <a href='%{tos_link}' target='blank'>vilkår for bruk</a>."
      title: "Opprett konto"
      failed: "Noe gikk galt, kanskje denne e-postadressen allerede er registrert. Prøv lenke for glemt passord"
    forgot_password:
      title: "Nullstill Passord"
      action: "Glemt passord"
      invite: "Skriv inn ditt brukernavn eller din e-postadresse, så sender vi deg en e-post for å nullstille ditt passord."
      reset: "Nullstill passord"
      complete_username: "Hvis en konto med brukernavn <b>%{username}</b> finnes vil du motta en e-post om kort tid med instruksjoner om hvordan du kan nullstille passordet."
      complete_email: "Hvis en konto med e-postadressen <b>%{email}</b> eksisterer i systemet vil du om kort tid motta en e-post med instruksjoner om hvordan du kan nullstille passordet."
      complete_username_found: "Vi fant en konto som samsvarer med brukernavnet <b>%{username}</b>. Du vil motta en e-post med instruksjoner om hvordan du raskt tilbakestiller passordet."
      complete_email_found: "Vi fant en konto som samsvarer med <b>%{email}</b>. Du burde motta en e-post med instruksjoner om hvordan du raskt kan tilbakestille passordet ditt."
      complete_username_not_found: "Ingen konto har med brukernavnet <b>%{username}</b> er registrert"
      complete_email_not_found: "Ingen konto med e-postadressen <b>%{email}</b> er registrert"
      help: "Fikk du ikke e-posten? Sjekk søppelposten din først.<p>Er du ikke sikker på hvilken e-postadresse du brukte. Skriv inn adressen her og vi vil fortelle deg om den finnes her.</p><p>Hvis du ikke lenger har tilgang til e-postadressen på kontoen din, kontakt <a href='%{basePath}/about'>vår hjelpfulle stab.</a></p>"
      button_ok: "OK"
      button_help: "Hjelp"
    email_login:
      link_label: "Send meg lenke til innlogging via e-post"
      button_label: "med e-post"
      login_link: "Hopp over passordet; send meg en innloggingslenke"
      emoji: "lås emoji"
      complete_username: "Hvis en konto matcher brukernavnet <b>%{username}</b>, vil du snart motta en e-post med en lenke som logger deg inn."
      complete_email: "Hvis en konto matcher <b>%{email}</b>, vil du snart motta en e-post med en lenke som logger deg inn."
      complete_username_found: "Vi fant en konto som matcher brukernavnet <b>%{username}</b>, du vil snart motta en e-post med lenke for innlogging."
      complete_email_found: "Vi fant en konto som matcher <b>%{email}</b>, du vil snart motta en e-post med lenke for innlogging."
      complete_username_not_found: "Ingen konto har med brukernavnet <b>%{username}</b> er registrert"
      complete_email_not_found: "Ingen konto med e-postadressen <b>%{email}</b> er registrert"
      confirm_title: Fortsett til %{site_name}
      logging_in_as: Logger inn som %{email}
      confirm_button: Fullfør innlogging
    login:
      header_title: "Velkommen tilbake"
      subheader_title: "Logg inn på din konto"
      title: "Logg inn"
      username: "Bruker"
      password: "Passord"
      show_password: "Vis"
      second_factor_title: "To-faktor autentisering"
      second_factor_description: "Skriv inn verifiseringskoden fra din app:"
      second_factor_backup: "Logg inn ved hjelp av en sikkerhetskode"
      second_factor_backup_title: "To-faktor sikkerhetskopiering"
      second_factor_backup_description: "Vennligst skriv en av reservekodene dine:"
      second_factor: "Logg inn med Authenticator-app"
      security_key_alternative: "Prøv en annen måte"
      security_key_authenticate: "Autentiser med sikkerhetsnøkkel"
      security_key_not_allowed_error: "Autentiseringsprosessen for sikkerhetsnøkkelen ble enten tidsavbrutt eller kansellert."
      security_key_no_matching_credential_error: "Ingen samsvarende opplysninger ble funnet på den angitte sikkerhetsnøkkelen."
      security_key_support_missing_error: "Gjeldende enhet eller nettleser støtter ikke bruk av sikkerhetsnøkler. Vennligst bruk en annen metode."
      email_placeholder: "E-post / Brukernavn"
      caps_lock_warning: "Caps Lock er på"
      error: "Ukjent feil"
      cookies_error: "Nettleseren ser ut til å ha deaktivert informasjonskapsler. Det kan hende at du ikke kan logge på uten at du aktiverer dem først."
      rate_limit: "Vent litt før du logger inn igjen."
      blank_username: "Vennligst oppgi din e-post eller brukernavn."
      blank_username_or_password: "Oppgi din e-postadresse eller brukernavn og ditt passord."
      reset_password: "Nullstill passord"
      logging_in: "Logger inn…"
      or: "Eller"
      authenticating: "Autentiserer…"
      awaiting_activation: "Din konto avventer aktivering. Bruk lenken for glemt passord for å sende en ny e-post for aktivering."
      awaiting_approval: "Din konto har ikke blitt godkjent av en moderator ennå. Du vil motta en e-post når den er godkjent."
      requires_invite: "Beklager, tilgang til dette forumet kun ved invitasjon."
      not_activated: "Du kan ikke logge inn ennå. Vi sendte en e-post for aktivering til deg på <b>%{sentTo}</b>. Følg instruksjonene i den e-posten for å aktivere din konto."
      not_allowed_from_ip_address: "Du kan ikke logge inn fra den IP-adressen."
      admin_not_allowed_from_ip_address: "Du kan ikke logge inn som administrator fra den IP-adressen."
      resend_activation_email: "Klikk her for å sende e-posten for aktivering igjen."
      omniauth_disallow_totp: "Kontoen din har to-faktor autentisering aktivert. Vennligst logg inn med passordet ditt."
      resend_title: "Send aktivterings-e-post på nytt"
      change_email: "Endre e-postadresse"
      provide_new_email: "Oppgi en ny adresse og vi vil sende din aktiverings-e-post på nytt."
      submit_new_email: "Oppdater e-postadresse"
      sent_activation_email_again: "Vi sendte deg en ny aktiverings-e-post på <b>%{currentEmail}</b>. Det kan ta noen minutter før den kommer frem; ikke glem å sjekke søppelpostmappen."
      sent_activation_email_again_generic: "Vi sendte en annen e-post med aktivering. Det kan ta noen minutter før den kommer frem; sørg for å sjekke søppelposten."
      to_continue: "Logg inn"
      preferences: "Du må være innlogget for å endre brukerinnstillinger."
      not_approved: "Kontoen din har ikke blitt godkjent ennå. Du vil få beskjed via e-post når du er klar til å logge inn."
      google_oauth2:
        name: "Google"
      twitter:
        name: "Twitter"
      instagram:
        name: "Instagram"
      facebook:
        name: "Facebook"
      github:
        name: "GitHub"
      discord:
        name: "Discord"
      second_factor_toggle:
        totp: "Bruk en autentiseringsapp i stedet"
        backup_code: "Bruk en sikkerhetskode i stedet"
    invites:
      accept_title: "Invitasjon"
      emoji: "konvolutt emoji"
      welcome_to: "Velkommen til %{site_name}!"
      invited_by: "Du ble invitert av:"
      social_login_available: "Du vil også kunne logge inn med hvilken som helst annen sosial innloggingstjeneste ved bruk av den e-posten."
      your_email: "E-postadressen tilknyttet din konto er <b>%{email}</b>."
      accept_invite: "Godta invitasjon"
      success: "Kontoen din har blitt opprettet og du er nå logget inn."
      name_label: "Navn"
      password_label: "Passord"
    password_reset:
      continue: "Fortsett til %{site_name}"
    emoji_set:
      apple_international: "Apple/Internasjonalt"
      google: "Google"
      twitter: "Twitter"
      win10: "Win10"
      google_classic: "Klassisk Google"
      facebook_messenger: "Facebook Meldingstjeneste"
    category_page_style:
      categories_only: "Kun kategorier"
      categories_with_featured_topics: "Kategorier med fremhevede emner"
      categories_and_latest_topics: "Kategorier og siste emner"
      categories_and_top_topics: "Kategorier og toppemner"
      categories_boxes: "Bokser med underkategorier"
      categories_boxes_with_topics: "Bokser med håndplukket emner"
    shortcut_modifier_key:
      shift: "Shift"
      ctrl: "Ctrl"
      alt: "Alt"
      enter: "Angi"
    conditional_loading_section:
      loading: Laster…
    category_row:
      topic_count:
        one: "%{count} emne i denne kategori"
        other: "%{count} emner i denne kategorien"
      plus_subcategories_title:
        one: "%{name} og en underkategori"
        other: "%{name} og %{count} underkategorier"
      plus_subcategories:
        one: "+ %{count} underkategori"
        other: "+ %{count} underkategorier"
    select_kit:
      delete_item: "Slett %{name}"
      filter_by: "Filtrer etter %{name}"
      select_to_filter: "Velg en verdi å filtrere"
      default_header_text: Velg…
      no_content: Ingen treff funnet
      filter_placeholder: Søk…
      filter_placeholder_with_any: Søk eller opprett...
      create: "Opprett: %{content}"
      max_content_reached:
        one: "Du kan kun velge %{count} gjenstand."
        other: "Du kan kun velge %{count} gjenstander."
      min_content_not_reached:
        one: "Velg minst %{count} element."
        other: "Velg minst %{count} elementer."
      components:
        tag_drop:
          filter_for_more: Filter for mer...
        categories_admin_dropdown:
          title: "Administrere kategorier"
    date_time_picker:
      from: Fra
      to: Til
    emoji_picker:
      filter_placeholder: Søk etter emoji
      smileys_&_emotion: Smilefjes og følelser
      people_&_body: Folk og kropp
      animals_&_nature: Dyr og natur
      food_&_drink: Mat og drikke
      travel_&_places: Reise og steder
      activities: Aktiviteter
      objects: Objekter
      symbols: Symboler
      flags: Flagg
      recent: Nylig brukt
      default_tone: Ingen hudtone
      light_tone: Lys hudtone
      medium_light_tone: Middels lys hudtone
      medium_tone: Middels hudtone
      medium_dark_tone: Middels mørk hudtone
      dark_tone: Mørk hudtone
      default: Egendefinerte emoji-er
    shared_drafts:
      title: "Delte kladder"
      notice: "Dette emnet er kun synlig for de som kan publisere felles utkast."
      destination_category: "Målkategori"
      publish: "Publiser delt kladd"
      confirm_publish: "Er du sikker på at du vil publisere denne kladden?"
      publishing: "Publiserer emne…"
    composer:
      emoji: "Emoji :)"
      more_emoji: "mer…"
      options: "Alternativer"
      whisper: "hvisk"
      unlist: "skjult"
      add_warning: "Dette er en offisiell advarsel."
      toggle_whisper: "Slå på/av hvisking"
      toggle_unlisted: "Skjul eller gjør synlig"
      posting_not_on_topic: "Du svarer på emnet \"%{title}\", men for øyeblikket ser du på et annet emne."
      saved_local_draft_tip: "lagret lokalt"
      similar_topics: "Emnet ditt har likheter med…"
      drafts_offline: "utkast offline"
      edit_conflict: "rediger konflikt"
      group_mentioned:
        one: "Ved å nevne %{group}, er du i ferd med å henvende deg til <a href='%{group_link}'>%{count} én person</a> – er du sikker?"
        other: "Ved å nevne %{group}, er du i ferd med å henvende deg til <a href='%{group_link}'>%{count} folk</a> – er du sikker?"
      duplicate_link: "Det ser ut til at lenken din til <b>%{domain}</b> allerede ble publisert i emnet av <b>@%{username}</b> i <a href='%{post_url}'>et svar %{ago}</a>. Er du sikker på at du vil publisere den igjen?"
      reference_topic_title: "RE: %{title}"
      error:
        title_missing: "Tittel er påkrevd"
        post_missing: "Innlegget kan ikke være tomt"
        try_like: "Har du prøvd %{heart}-knappen?"
        category_missing: "Du må velge en kategori"
        topic_template_not_modified: "Vennligst legg til detaljer og spesifikasjoner for emnet ditt ved å redigere emnemalen."
      save_edit: "Lagre endring"
      overwrite_edit: "Overskriv Rediger"
      reply: "Svar"
      cancel: "Avbryt"
      create_topic: "Opprett emne"
      create_pm: "Melding"
      create_whisper: "Hvisk"
      create_shared_draft: "Opprett delt kladd"
      edit_shared_draft: "Rediger delt utkast"
      title_placeholder: "Oppsummert i en setning, hva handler denne diskusjonen om?"
      title_or_link_placeholder: "Skriv inn tittel eller lim inn en lenke her"
      edit_reason_placeholder: "hvorfor endrer du?"
      topic_featured_link_placeholder: "Skriv inn lenke vist med tittel."
      remove_featured_link: "Fjern lenke fra emnet."
      reply_placeholder: "Skriv her. Bruk Markdown, BBCode eller HTML for å formatere innholdet. Dra bilder hit eller lim dem inn."
      reply_placeholder_no_images: "Skriv her. Bruk Markdown, BBkode, eller HTML for å formatere."
      reply_placeholder_choose_category: "Velg en kategori før du skriver her"
      view_new_post: "Se ditt nye innlegg."
      saving: "Lagrer"
      saved: "Lagret!"
      saved_draft: "Legg inn utkast pågår. Trykk for å gjenoppta."
      uploading: "Laster opp…"
      show_preview: "vis forhåndsvisning"
      hide_preview: "skjul forhåndsvisning"
      quote_post_title: "Siter hele innlegget"
      bold_label: "F"
      bold_title: "Sterk"
      bold_text: "sterk tekst"
      italic_label: "K"
      italic_title: "Kursiv"
      italic_text: "kursiv tekst"
      link_title: "Hyperlenke"
      link_description: "beskriv lenken her"
      link_dialog_title: "Sett inn hyperlenke"
      link_optional_text: "valgfri tittel"
      link_url_placeholder: "Lim inn en URL eller skriv for å søke i emner"
      blockquote_title: "Sitatramme"
      blockquote_text: "Sitatramme"
      code_title: "Kodeutsnitt"
      code_text: "Skriv inn preformattert tekst med 4 mellomroms innrykk."
      paste_code_text: "skriv inn eller kopier kode her"
      upload_title: "Bilde"
      upload_description: "beskriv bildet her"
      olist_title: "Nummerert liste"
      ulist_title: "Kulepunktliste"
      list_item: "Listeelement"
      toggle_direction: "Skift retning"
      help: "Hjelp for redigering i Markdown"
      collapse: "minimer redigeringspanelet"
      open: "minimer redigeringspanelet"
      abandon: "lukk redigeringspanel og forkast utkast"
      enter_fullscreen: "gå inn i fullskjerm komponist"
      exit_fullscreen: "avslutt fullskjerm komponist"
      show_toolbar: "vis verktøylinje for komponist"
      hide_toolbar: "skjul verktøylinje for komponist"
      modal_ok: "OK"
      modal_cancel: "Avbryt"
      cant_send_pm: "Beklager, du kan ikke sende privat melding til %{username}."
      yourself_confirm:
        title: "Glemte du å legge til mottagere?"
        body: "Nå sender du denne meldingen bare til deg selv!"
      slow_mode:
        error: "Dette emnet er i sakte modus. Du har allerede postet nylig; du kan legge ut igjen om %{timeLeft}."
      admin_options_title: "Valgfrie emne-instillinger for stab"
      composer_actions:
        reply: Svar
        draft: Utkast
        edit: Rediger
        reply_to_post:
          label: Svar på et innlegg av %{postUsername}
          desc: Svar på et spesifikt innlegg
        reply_as_new_topic:
          label: Svar med lenket emne
          desc: Opprette nytt emne lenket til dette emnet
          confirm: Du har et nytt emneutkast lagret, som vil bli overskrevet hvis du oppretter et koblet emne.
        reply_as_new_group_message:
          label: Svar som ny gruppemelding
          desc: Opprett ny melding som starter med samme mottakere
        reply_to_topic:
          label: Svar på emnet
          desc: Svar på emnet, ikke et spesifikt innlegg
        toggle_whisper:
          label: Veksle visking
          desc: Hvisking er kun synlig for stab
        create_topic:
          label: "Nytt emne"
        shared_draft:
          label: "Delt kladd"
          desc: "Lag et emne som bare vil være synlig for tillatte brukere"
        toggle_topic_bump:
          label: "Slå på/av at emnet flyttes øverst"
          desc: "Svar uten å endre siste svardato"
      reload: "Oppdater"
      ignore: "Ignorer"
    notifications:
      tooltip:
        regular:
          one: "Én usett merknad"
          other: "%{count} usette merknader"
        message:
          one: "Én ulest melding"
          other: "%{count} uleste meldinger"
        high_priority:
          one: "%{count} uleste høyprioritets melding"
          other: "%{count} uleste høyprioritets varsler"
      title: "varsler om at @navnet ditt blir nevnt, svar på dine innlegg og emner, meldinger, osv"
      none: "Notifikasjoner er ikke tilgjengelig for øyeblikket."
      empty: "Ingen varsler funnet."
      post_approved: "Ditt innlegg ble godkjent"
      reviewable_items: "elementer som krever gjennomgang"
      watching_first_post_label: "Nytt emne"
      mentioned: "<span>%{username}</span> %{description}"
      group_mentioned: "<span>%{username}</span> %{description}"
      quoted: "<span>%{username}</span> %{description}"
      bookmark_reminder: "<span>%{username}</span> %{description}"
      replied: "<span>%{username}</span> %{description}"
      posted: "<span>%{username}</span> %{description}"
      watching_category_or_tag: "<span>%{username}</span> %{description}"
      edited: "<span>%{username}</span> %{description}"
      liked: "<span>%{username}</span> %{description}"
      liked_2: "<span class='double-user'>%{username}, %{username2}</span> %{description}"
      liked_many:
        one: "<span class='multi-user'>%{username}, %{username2} og én annen</span> %{description}"
        other: "<span class='multi-user'>%{username}, %{username2} og %{count} andre</span> %{description}"
      liked_by_2_users: "%{username}, %{username2}"
      liked_by_multiple_users:
        one: "%{username}, %{username2} og én annen"
        other: "%{username}, %{username2} og %{count} andre"
      liked_consolidated_description:
        one: "likte %{count} av dine innlegg"
        other: "likte %{count} av dine innlegg"
      liked_consolidated: "<span>%{username}</span> %{description}"
      private_message: "<span>%{username}</span> %{description}"
      invited_to_private_message: "<p><span>%{username}</span> %{description}"
      invited_to_topic: "<span>%{username}</span> %{description}"
      invitee_accepted: "<span>%{username}</span> godtok din invitasjon"
      moved_post: "<span>%{username}</span> flyttet %{description}"
      linked: "<span>%{username}</span> %{description}"
      granted_badge: "Gjorde seg fortjent til '%{description}'"
      topic_reminder: "<span>%{username}</span> %{description}"
      watching_first_post: "<span>Nytt emne</span> %{description}"
      membership_request_accepted: "Medlemskap akseptert i '%{group_name}'"
      reaction: "<span>%{username}</span> %{description}"
      reaction_2: "<span>%{username}, %{username2}</span> %{description}"
      votes_released: "%{description} - fullført"
      dismiss_confirmation:
        dismiss: "Avslå"
        cancel: "Avbryt"
      group_message_summary:
        one: "%{count} melding i din %{group_name} innboks"
        other: "%{count} meldinger i din innboks for %{group_name}"
      popup:
        mentioned: '%{username} nevnte deg i "%{topic}" - %{site_title}'
        group_mentioned: '%{username} nevnte deg i "%{topic}" - %{site_title}'
        quoted: '%{username} siterte deg i "%{topic}" - %{site_title}'
        replied: '%{username} svarte deg i "%{topic}" - %{site_title}'
        posted: '%{username} skrev noe i "%{topic}" - %{site_title}'
        private_message: '%{username} sendte deg en personlig melding i "%{topic}" - %{site_title}'
        linked: '%{username} lenket til innlegget ditt i "%{topic}" - %{site_title}'
        watching_first_post: '%{username} opprettet et nytt emne "%{topic}" - %{site_title}'
        confirm_title: "Varslinger aktivert - %{site_title}"
        confirm_body: "Suksess! Varslinger er nå aktivert."
        custom: "Varsling fra %{username} på %{site_title}"
      titles:
        mentioned: "nevnt"
        replied: "nytt svar"
        quoted: "sitert"
        edited: "redigert"
        liked: "ny som"
        private_message: "ny privat melding"
        invited_to_private_message: "invitert til privat melding"
        invitee_accepted: "invitasjonen akseptert"
        posted: "nytt innlegg"
        watching_category_or_tag: "nytt innlegg"
        moved_post: "innlegg flyttet"
        linked: "knyttet"
        bookmark_reminder: "påminnelse for bokmerke"
        bookmark_reminder_with_name: "bokmerkepåminnelse - %{name}"
        granted_badge: "merket gitt"
        invited_to_topic: "invitert til emnet"
        group_mentioned: "gruppe nevnt"
        group_message_summary: "nye gruppe-meldinger"
        watching_first_post: "nytt emne"
        topic_reminder: "Emne påminnelse"
        liked_consolidated: "nye likes"
        post_approved: "innlegg godkjent"
        membership_request_consolidated: "ny forespørsel om medlemskap"
        reaction: "ny reaksjon"
        votes_released: "Stemmen ble utgitt"
    upload_selector:
      uploading: "Laster opp bilde"
      processing: "Behandler opplasting"
      select_file: "Velg fil"
      default_image_alt_text: bilde
    search:
      sort_by: "Sorter etter"
      relevance: "Relevanse"
      latest_post: "Siste innlegg"
      latest_topic: "Siste emne"
      most_viewed: "Mest Lest"
      most_liked: "Mest Likt"
      select_all: "Velg alle"
      clear_all: "Fjern Alle"
      too_short: "Din søketekst er for kort."
      result_count:
        one: "<span>%{count} resultat for</span><span class='term'>%{term}</span>"
        other: "<span>%{count}%{plus} resultater for</span><span class='term'>%{term}</span>"
      title: "Søk"
      full_page_title: "Søk"
      results: "resultater"
      no_results: "Ingen resultater funnet."
      no_more_results: "Ingen flere resultater funnet."
      post_format: "#%{post_number} av %{username}"
      results_page: "Søkeresultater for \"%{term}\""
      more_results: "Det finnes flere resultater. Begrens søket ditt."
      cant_find: "Finner du ikke det du leter etter?"
      start_new_topic: "Kanskje du kan starte et nytt emne?"
      or_search_google: "Eller prøv å søke på Google istedenfor:"
      search_google: "Prøv å søke på Google istedenfor:"
      search_google_button: "Google"
      search_button: "Søk"
      categories: "Kategorier"
      tags: "Stikkord"
      type:
        users: "Brukere"
        categories: "Kategorier"
      context:
        user: "Søk i innleggene av @%{username}"
        category: "Søk i kategorien #%{category}"
        tag: "Søk i #%{tag} taggen"
        topic: "Søk i dette emnet"
        private_messages: "Søk i meldinger"
      advanced:
        posted_by:
          label: Skrevet av
        in_category:
          label: Kategorisert
        in_group:
          label: I gruppen
        with_badge:
          label: Med merke
        with_tags:
          label: Med stikkord
        filters:
          label: Vis bare emner/innlegg…
          title: Med treff i tittelen
          likes: Jeg likte
          posted: jeg skrev innlegg i
          created: Jeg opprettet
          watching: Jeg følger
          tracking: Jeg overvåker
          private: I mine meldinger
          bookmarks: Jeg bokmerket
          first: er det første innlegget
          pinned: er festet
          seen: Jeg leste
          unseen: Jeg har ikke lest
          wiki: er wiki
          images: inkluder bilde(r)
          all_tags: Alle stikkord nevnt ovenfor
        statuses:
          label: Hvor emner
          open: er åpne
          closed: er lukkede
          public: er offentlige
          archived: er arkiverte
          noreplies: har ingen svar
          single_user: inneholder bare én bruker
        post:
          count:
            label: Innlegg
          min:
            placeholder: minst
          max:
            placeholder: største
          time:
            label: Skrevet
            before: før
            after: etter
        views:
          label: Visninger
        min_views:
          placeholder: minst
        max_views:
          placeholder: største
    new_item: "ny"
    go_back: "gå tilbake"
    not_logged_in_user: "brukerside med oppsummering av nåværende aktivtet og preferanser."
    current_user: "gå til din brukerside"
    view_all: "se alle %{tab}"
    user_menu:
      tabs:
        replies: "Svar"
        mentions: "Omtalelser"
        likes: "Likes tildelt"
        bookmarks: "Bokmerker"
        profile: "Profil"
    topics:
      new_messages_marker: "siste besøk"
      bulk:
        select_all: "Velg alle"
        clear_all: "Fjern alle"
        unlist_topics: "Fjern emner fra lister"
        relist_topics: "Før opp igjen emner i lister"
        defer: "Utsett"
        delete: "Slett emner"
        dismiss: "Avslå"
        dismiss_read: "Forkast alle uleste"
        dismiss_read_with_selected:
          one: "Avvis %{count} uleste"
          other: "Avvis %{count} uleste"
        dismiss_button: "Forkast…"
        dismiss_tooltip: "Forkast kun nye innlegg eller slutt å overvåke emner"
        also_dismiss_topics: "Slutt å overvåke disse emnene slik at de aldri igjen vises til meg som ulest"
        dismiss_new: "Forkast nye"
        toggle: "slå på/av massevelging av emner"
        actions: "Massehandlinger"
        change_category: "Velg kategori..."
        close_topics: "Lukk emner"
        archive_topics: "Arkiver emner"
        move_messages_to_inbox: "Flytt til innboks"
        notification_level: "Varsler..."
        change_notification_level: "Endre varslingsnivå"
        choose_new_category: "Velg den nye kategorien for emnene:"
        selected:
          one: "Du har valgt <b>%{count}</b> emne."
          other: "Du har valgt <b>%{count}</b> emner."
        change_tags: "Erstatt stikkord"
        append_tags: "Legg til stikkord"
        choose_new_tags: "Velg nye stikkord for følgende emner:"
        choose_append_tags: "Velg nye stikkord å legge til følgende emner:"
        changed_tags: "Stikkordene for de valgte emnene ble endret."
        remove_tags: "Fjern alle tagger"
        progress:
          one: "Fremgang: <strong>%{count}</strong> emne"
          other: "Fremgang: <strong>%{count}</strong> emner"
      none:
        unread: "Du har ingen uleste emner."
        new: "Du har ingen nye emner å lese."
        read: "Du har ikke lest noen emner enda."
        posted: "Du har ikke skrevet innlegg i noen emner enda."
        latest: "Du har fått med deg alt!"
        bookmarks: "Du har ingen bokmerkede emner enda."
        category: "Det finnes ingen %{category}-emner."
        top: "Det finnes ingen populære emner."
        educate:
          new: '<p>Dine nye emner vil vises her. Som standard betraktes emner som nye, og vil vise en <span class="badge new-topic badge-notification" style="vertical-align:middle;line-height:inherit;"></span> indikator hvis de ble opprettet i de siste 2 dagene.</p><p>Besøk dine <a href="%{userPrefsUrl}">preferanser</a> for å endre dette.</p>'
          unread: '<p>Dine uleste emner vil vises her.</p><p>Som forvalg anses emner som ulest og vil vise ulest-tall <span class="badge unread-posts badge-notification">1</span> dersom du:</p><ul><li>Opprettet emnet</li><li>Svarte på emnet</li><li>Leste emnet i mer enn 5 minutter</li></ul><p>Eller dersom du uttrykkelig har satt emnet som overvåkes eller følges via varselkontrollen nederst i hvert emne.</p><p>Gå til<a href="%{userPrefsUrl}">innstillingene</a> dine for å endre dette.</p>'
      bottom:
        latest: "Det finnes ingen flere siste emner."
        posted: "Det finnes ingen flere emner med innlegg."
        read: "Det finnes ingen flere leste emner."
        new: "Det finnes ingen flere nye emner."
        unread: "Det finnes ingen flere uleste emner."
        category: "Det finnes ingen %{category}-emner igjen."
        tag: "Det finnes ingen %{tag}-emner igjen."
        top: "Det finnes ingen flere populære emner."
        bookmarks: "Det finnes ingen flere bokmerkede emner."
    topic:
      filter_to:
        one: "%{count} innlegg i emnet"
        other: "%{count} innlegg i emnet"
      create: "Nytt emne"
      create_long: "Opprett et nytt emne"
      open_draft: "Åpne utkast"
      private_message: "Begynn en melding"
      archive_message:
        help: "Flytt meldinger til arkivet ditt"
        title: "Arkiver"
      move_to_inbox:
        title: "Flytt til innboks"
        help: "Flytt melding tilbake til innboks"
      defer:
        help: "Merk som ulest"
        title: "Utsett"
      list: "Emner"
      new: "nytt emne"
      unread: "ulest"
      new_topics:
        one: "Ett nytt emne"
        other: "%{count} nye emner"
      unread_topics:
        one: "Ett ulest emne"
        other: "%{count} uleste emner"
      title: "Emne"
      invalid_access:
        title: "Emnet er privat"
        description: "Beklager, du har ikke tilgang til det emnet!"
        login_required: "Du må være innlogget for å lese det emnet."
      server_error:
        title: "Emnet kunne ikke lastes inn."
        description: "Beklager, vi kunne ikke laste inn det emnet, muligens på grunn av et tilkoblingsproblem. Prøv igjen. Dersom problemet vedvarer, gi beskjed til oss."
      not_found:
        title: "Fant ikke emnet"
        description: "Beklager, vi kunne ikke finne det emnet. Kanskje det ble fjernet av en moderator?"
      unread_posts:
        one: "du har %{count} ulest innlegg i dette emnet"
        other: "du har %{count} uleste innlegg i dette emnet"
      likes:
        one: "det er én like i dette emnet"
        other: "det er %{number} likes i dette emnet"
      back_to_list: "Tilbake til Listen over Emner"
      options: "Valg for emner"
      show_links: "vis lenker i dette emnet"
      collapse_details: "vis/skjul detaljer for emnet"
      expand_details: "utvid emnebeskrivelse"
      unread_indicator: "Ingen medlem har lest den siste posten i dette emnet ennå."
      suggest_create_topic: Klar til å <a href>starte en ny samtale?</a>
      deleted: "Emnet ble slettet"
      slow_mode_update:
        title: "Langsom Modus"
        select: "Brukere kan kun publisere i dette emnet én gang i hveren:"
        description: "For å fremme gjennomtenkte diskusjoner i rask bevegelse eller kontroversiell diskusjon, må brukerne vente før de posterer igjen på dette emnet."
        enable: "Aktiver"
        update: "Oppdater"
        enabled_until: "Aktivert til:"
        remove: "Deaktiver"
        hours: "Timer:"
        minutes: "Minutter:"
        seconds: "Sekunder:"
        durations:
          10_minutes: "10 minutter"
          15_minutes: "15 minutter"
          30_minutes: "30 minutter"
          45_minutes: "45 minutter"
          1_hour: "1 time"
          2_hours: "2 Timer"
          4_hours: "4 timer"
          8_hours: "8 timer"
          12_hours: "12 timer"
          24_hours: "24 timer"
          custom: "Egendefinert varighet"
      slow_mode_notice:
        duration: "Vennligst vent %{duration} mellom innlegg i dette emnet"
      topic_status_update:
        title: "Tidsbestemt handling for emne"
        save: "Sett opp tidsbestemt handling"
        num_of_hours: "Antall timer:"
        num_of_days: "Antall dager:"
        remove: "Fjern tidsbestemt handling"
        publish_to: "Publiser til:"
        when: "Når:"
        time_frame_required: "Vennligst velg et tidsrom"
        min_duration: "Varigheten må være større enn 0"
        max_duration: "Varigheten må være under 20 år"
        duration: "Varighet"
      publish_to_category:
        title: "Planlegg publisering"
      temp_open:
        title: "Åpne midlertidig"
      auto_reopen:
        title: "Automatisk åpne emne"
      temp_close:
        title: "Lukk midlertidig"
      auto_close:
        title: "Automatisk lukking av emne"
        label: "Auto-lukk emnet etter:"
        error: "Skriv inn en gyldig verdi."
        based_on_last_post: "Ikke lukk før det siste innlegget i emnet er minst så gammelt."
      auto_close_after_last_post:
        title: "Auto-Lukk Emne Etter siste innlegg"
      auto_delete:
        title: "Automatisk sletting av emne"
      auto_bump:
        title: "Flytt emnet øverst automatisk"
      reminder:
        title: "Påminn meg"
      auto_delete_replies:
        title: "Automatisk slett svar"
      status_update_notice:
        auto_open: "Dette emnet vil åpnes automatisk %{timeLeft}."
        auto_close: "Dette emnet vil lukkes automatisk %{timeLeft}."
        auto_publish_to_category: "Dette emnet vil bli opprettet i <a href=%{categoryUrl}>#%{categoryName}</a> %{timeLeft}."
        auto_close_after_last_post: "Dette emnet vil bli lukket %{duration} etter det siste innlegget."
        auto_delete: "Dette emnet vil bli automatisk slettet %{timeLeft}."
        auto_bump: "Dette emnet vil automatisk bli flyttet øverst om %{timeLeft}."
        auto_reminder: "Du vil bli påminnet om dette emnet %{timeLeft}."
        auto_delete_replies: "Svar på dette emnet slettes automatisk etter %{duration}."
      auto_close_title: "Auto-lukk innstillinger"
      auto_close_immediate:
        one: "Det siste innlegget i emnet er allerede en time gammelt, så emnet vil stenges umiddelbart."
        other: "Det siste innlegget i emnet er allerede %{count} timer gammelt, så emnet vil stenges umiddelbart."
      auto_close_momentarily:
        one: "Siste innlegg i emnet er allerede %{count} timer gammel, så emnet vil bli lukket om et øyeblikk."
        other: "Siste innlegg i emnet er allerede %{count} timer gammelt, så emnet vil bli stengt om et øyeblikk."
      timeline:
        back: "Tilbake"
        back_description: "Gå tilbake til forrige uleste innlegg"
        replies_short: "%{current} / %{total}"
      progress:
        title: fremgang i emne
        jump_prompt: "hopp til…"
        jump_prompt_long: "Hopp til…"
        jump_prompt_to_date: "til dato"
        jump_prompt_or: "eller"
      notifications:
        title: endre hvor ofte du blir varslet om dette emnet
        reasons:
          mailing_list_mode: "Du har e-postlistemodus påslått, så du vil bli varslet på e-post om nye svar i dette emnet."
          "3_10": "Du vil motta varsler fordi du følger et stikkord for dette emnet."
          "3_10_stale": "Du vil motta notifikasjoner fordi du følger en tagg på dette emnet tidligere."
          "3_6": "Du vil motta varsler fordi du følger denne kategorien"
          "3_6_stale": "Du vil motta notifikasjoner fordi du følger denne kategorien i fortiden."
          "3_5": "Du vil motta varsler fordi du startet å følge dette emnet automatisk."
          "3_2": "Du vil motta varsler fordi du følger dette emnet."
          "3_1": "Du vil motta varsler fordi du opprettet dette emnet."
          "3": "Du vil motta varsler fordi du følger dette emnet."
          "2_8": "Du vil se antall nye svar fordi du følger denne kategorien."
          "2_8_stale": "Du vil se en telling av nye svar fordi du har sporing av denne kategorien i fortiden."
          "2_4": "Du vil se antall nye svar fordi du skrev et svar i dette emnet."
          "2_2": "Du vil se antall nye svar fordi du overvåker dette emnet."
          "2": 'Du vil se et antall nye svar fordi du <a href="%{basePath}/u/%{username}/preferences/notifications">leser dette emnet</a>.'
          "1_2": "Du vil bli varslet om noen nevner @navnet ditt eller svarer på innlegget ditt."
          "1": "Du vil bli varslet om noen nevner @navnet ditt eller svarer på innlegget ditt."
          "0_7": "Du ignorerer alle varsler i denne kategorien."
          "0_2": "Du ignorerer alle varsler om dette emnet."
          "0": "Du ignorerer alle varsler om dette emnet."
        watching_pm:
          title: "Følger"
          description: "Du vil bli varslet om hvert nye innlegg i denne meldingen. Antall nye tilbakemeldinger vil også bli vist. "
        watching:
          title: "Følger"
          description: "Du vil bli varslet om hvert nytt innlegg i dette emnet, og antall nye svar vil også bli vist."
        tracking_pm:
          title: "Overvåker"
          description: "Antall nye tilbakemeldinger vil bli vist for denne meldingen. Du vil bli varslet om noen nevner ditt @name eller svarer på din melding. "
        tracking:
          title: "Overvåker"
          description: "Antall nye svar vil bli vist for dette emnet. Du vil bli varslet dersom noen nevner @navnet ditt eller svarer på innlegget ditt."
        regular:
          title: "Normal"
          description: "Du vil bli varslet om noen nevner @navnet ditt eller svarer på innlegget ditt."
        regular_pm:
          title: "Normal"
          description: "Du vil bli varslet om noen nevner @navnet ditt eller svarer på innlegget ditt."
        muted_pm:
          title: "Ignorert"
          description: "Du vil aldri bli varslet om noe vedrørende denne meldingnen. "
        muted:
          title: "Ignorert"
          description: "Du vil aldri bli varslet om noe vedrørende dette emnet, og det vil ikke vises i siste."
      actions:
        title: "Handlinger"
        recover: "Gjenopprett emne"
        delete: "Slett emne"
        open: "Åpne emne"
        close: "Lukk emne"
        multi_select: "Velg innlegg…"
        slow_mode: "Sett sakte modus..."
        timed_update: "Sett opp tidsbestemt handling for emne…"
        pin: "Fest emne…"
        unpin: "Løsne emne…"
        unarchive: "Opphev arkivering av emne"
        archive: "Arkiver emne"
        reset_read: "Tilbakestill lesedata"
        make_public: "Gjør til offentlig emne..."
        make_private: "Gjør om til personlig melding"
        reset_bump_date: "Tilbakestille dato emnet ble flyttet øverst"
      feature:
        pin: "Fest emne"
        unpin: "Løsne emne"
        pin_globally: "Fest emne globalt"
        make_banner: "Lag banneremne"
        remove_banner: "Fjern banneremne"
      reply:
        title: "Svar"
        help: "begynn å skrive et svar i dette emnet"
      share:
        extended_title: "Del en lenke"
        help: "del en lenke til dette emnet"
        instructions: "Del en lenke til dette emnet:"
        copied: "Emnelink kopiert."
        invite_users: "Inviter"
      print:
        title: "Skriv ut"
        help: "Åpne en utskriftsvennlig utgave av dette emnet"
      flag_topic:
        title: "Rapporter"
        help: "rapporter dette innlegget privat eller send et privat varsel om det"
        success_message: "Du har rapportert dette emnet."
      make_public:
        title: "Konverter til offentlig emne"
        choose_category: "Velg en kategori for offentlige emner:"
      feature_topic:
        title: "Fremhev denne emnet"
        pin: "La dette emnet vises øverst i %{categoryLink}-kategorien frem til"
        unpin: "Fjern dette emnet fra toppen av %{categoryLink}-kategorien."
        unpin_until: "Fjern dette emnet fra toppen av %{categoryLink}-kategorien, eller vent til <strong>%{until}</strong>."
        pin_note: "Brukere kan fjerne festet for emnet individuelt for seg selv."
        pin_validation: "En dato kreves for å feste dette emnet."
        not_pinned: "Det finnes ingen festede emner i %{categoryLink}."
        already_pinned:
          one: "Emner som er festet i %{categoryLink} for øyeblikket: <strong class='badge badge-notification unread'>%{count}</strong>"
          other: "Emner som er festet i %{categoryLink} for øyeblikket: <strong class='badge badge-notification unread'>%{count}</strong>"
        pin_globally: "La dette emnet vises øverst i alle listene over emner inntil"
        unpin_globally: "Fjern dette emnet fra toppen av alle lister over emner."
        unpin_globally_until: "Fjern dette emnet fra toppen av alle lister over emner eller vent til <strong>%{until}</strong>."
        global_pin_note: "Brukere kan fjerne festet for emnet individuelt for seg selv."
        not_pinned_globally: "Det finnes ingen globalt festede emner."
        already_pinned_globally:
          one: "Emner som er festet globalt for øyeblikket: <strong class='badge badge-notification unread'>%{count}</strong>"
          other: "Emner som er festet globalt for øyeblikket: <strong class='badge badge-notification unread'>%{count}</strong>"
        make_banner: "Gjør dette emnet til et banner som vises øverst på alle sider."
        remove_banner: "Fjern banneret som vises øverst alle sider. "
        banner_note: "Brukere kan fjerne banneret ved å lukke det. Kun ett emne kan være valgt som banner av gangen."
        no_banner_exists: "Det er ikke valgt et banneremne. "
        banner_exists: "Det <strong class='badge badge-notification unread'>finnes</strong> et banneremne allerede."
      inviting: "Inviterer…"
      automatically_add_to_groups: "Denne invitasjonen inkluderer også tilgang til disse gruppene:"
      invite_private:
        title: "Inviter til samtale"
        email_or_username: "Invitertes e-post eller brukernavn."
        email_or_username_placeholder: "e-postadresse eller brukernavn"
        action: "Inviter"
        success: "Vi har invitert den brukeren til å delta i denne meldingen."
        success_group: "Vi har invitert den gruppen til å delta i denne meldingen."
        error: "Beklager, det oppstod en feil ved å invitere den brukeren."
        not_allowed: "Beklager, den brukeren kan ikke bli invitert."
        group_name: "gruppenavn"
      controls: "Handlinger for emne"
      invite_reply:
        title: "Inviter"
        username_placeholder: "brukernavn"
        action: "Send Invitasjon"
        help: "Inviter andre til dette emnet via e-post eller varsler"
        to_forum: "Vi sender en kortfattet e-post som gjør det mulig for en venn å umiddelbart registreres ved å klikke på en lenke. Ingen innlogging er nødvendig."
        discourse_connect_enabled: "Oppgi brukernavnet til personen du ønsker å invitere til dette emnet."
        to_topic_blank: "Oppgi brukernavnet eller e-postadressen til personen du ønsker å invitere til dette emnet."
        to_topic_email: "Du har oppgitt en e-postadresse. Vi vil sende en invitasjon som lar vennen din svare på dette emnet umiddelbart."
        to_topic_username: "Du har oppgitt et brukernavn. Vi sender et varsel med en lenke som inviterer dem til dette emnet."
        to_username: "Oppgi brukernavnet til personen du ønsker å invitere. Vi sender et varsel med en lenke som inviterer vedkommende til dette emnet."
        email_placeholder: "navn@example.com"
        success_email: "Vi har sendt ut en invitasjon til <b>%{invitee}</b>. Vi varsler deg når invitasjonen er godtatt. Sjekk invitiasjonsfanen på brukersiden din for å beholde oversikten over invitasjonene dine."
        success_username: "Vi har invitert den valgte brukeren til å delta i dette emnet."
        error: "Beklager, vi kunne ikke invitere den brukeren. Vedkommende har muligens allerede blitt invitert? (Antall invitasjoner er begrenset)"
        success_existing_email: "En bruker med e-postadressen <b>%{emailOrUsername}</b> finnes allerede. Vi har invitert brukeren til å delta i dette emnet."
      login_reply: "Logg Inn for å svare"
      filters:
        n_posts:
          one: "%{count} innlegg"
          other: "%{count} innlegg"
        cancel: "Fjern filter"
      move_to:
        title: "Flytt til"
        action: "gå til"
        error: "Det oppstod en feil under flytting av innlegg."
      split_topic:
        title: "Flytt til nytt emne"
        action: "flytt til nytt emne"
        topic_name: "Ny emnetittel"
        radio_label: "Nytt emne"
        error: "Det oppstod en feil ved flytting av innlegg til det nye emnet."
        instructions:
          one: "Du er i ferd med å opprette et nytt emne basert på innlegget du har valgt.."
          other: "Du er i ferd med å opprette et nytt emne og fylle det med de <b>%{count}</b> innleggene du har valgt."
      merge_topic:
        title: "Flytt til eksisterende emne"
        action: "flytt til eksisterende emne"
        error: "Det oppstod en feil ved flytting av innlegg til det valgte emnet."
        radio_label: "Eksisterende emne"
        instructions:
          one: "Velg emnet du vil flytte dette innlegget til."
          other: "Velg emnet du vil flytte de <b>%{count}</b> innleggene til."
      move_to_new_message:
        title: "Flytt til ny melding"
        action: "flytt til ny melding"
        message_title: "Ny meldingens tittel"
        radio_label: "Ny Melding"
        participants: "Deltakere"
        instructions:
          one: "Du er i ferd med å opprette en ny melding og fylle den med innlegget du har valgt."
          other: "Du er i ferd med å lage en ny melding og fylle den med <b>%{count}</b> innleggene du har valgt."
      move_to_existing_message:
        title: "Flytt til eksisterende melding"
        action: "gå til eksisterende melding"
        radio_label: "Eksisterende melding"
        participants: "Deltakere"
        instructions:
          one: "Vennligst velg meldingen du vil flytte dette innlegget til."
          other: "Vennligst velg meldingen du vil flytte disse <b>%{count}</b> innleggene til."
      merge_posts:
        title: "Slå sammen valgte innlegg"
        action: "slå sammen valgte innlegg"
        error: "Feil ved fletting av valgte innlegg."
      publish_page:
        title: "Publisering av siden"
        publish: "publisere"
        description: "Når et emne publiseres som side kan dets URL deles og det vises med egendefinert stil."
        slug: "Slug"
        public: "Offentlig"
        public_description: "Folk kan se siden selv om det tilknyttede emnet er privat."
        publish_url: "Din side er publisert på:"
        topic_published: "Ditt emne har blitt publisert på:"
        preview_url: "Din side vil bli publisert på:"
        invalid_slug: "Beklager, du kan ikke publisere denne siden."
        unpublish: "Avpubliser"
        unpublished: "Siden din har blitt publisert og er ikke lenger tilgjengelig."
        publishing_settings: "Publisering Innstillinger"
      change_owner:
        title: "Endre eier"
        action: "Endre eierskap"
        error: "Det oppstod en feil ved endring av eierskap til innleggene."
        placeholder: "den nye eierens brukernavn"
        instructions:
          one: "Vennligst velg en ny eier for innlegget ved <b>@%{old_user}</b>"
          other: "Velg en ny eier for %{count} innleggene av <b>@%{old_user}</b>"
        instructions_without_old_user:
          one: "Vennligst velg en ny eier for innlegget"
          other: "Vennligst velg en ny eier for innlegget ved @%{count}"
      change_timestamp:
        title: "Endre tidsstempel…"
        action: "endre tidsstempel"
        invalid_timestamp: "Tidsstempel kan ikke være i fremtiden."
        error: "Det oppstod en feil ved endring av tidsstempel for emnet."
        instructions: "Vennligst velg det nye tidsstempelet for emnet. Innlegg i emnet blir oppdatert med samme tidsforskjell."
      multi_select:
        select: "velg"
        selected: "valgte (%{count})"
        select_post:
          label: "velg"
          title: "Legg til innlegg i utvalg"
        selected_post:
          label: "valgt"
          title: "Klikk for å fjerne innlegg fra utvalg"
        select_replies:
          label: "velg + svar"
          title: "Legg til innlegg og alle dets svar i utvalg"
        select_below:
          label: "velg + under"
          title: "Legg til innlegg og alle etter det til utvalget"
        delete: fjern valgte
        cancel: avbryt valg
        select_all: velg alle
        deselect_all: fjern alle
        description:
          one: Du har valgt <b>%{count}</b> innlegg.
          other: "Du har valgt <b>%{count}</b> innlegg."
      deleted_by_author_simple: "(emne slettet av forfatter)"
    post:
      quote_reply: "Sitat"
      quote_edit: "Rediger"
      quote_share: "Del"
      edit_reason: "Begrunnelse:"
      post_number: "innlegg %{number}"
      ignored: "Ignorert innhold"
      wiki_last_edited_on: "wikien ble sist redigert %{dateTime}"
      last_edited_on: "innlegg sist endret på %{dateTime}"
      reply_as_new_topic: "Svar med lenket mne"
      reply_as_new_private_message: "Svar som ny melding til de samme mottakerne"
      continue_discussion: "Fortsetter diskusjonen fra %{postLink}:"
      follow_quote: "gå til det siterte innlegget"
      show_full: "Vis hele innlegget"
      show_hidden: "Vis ignorert innhold."
      deleted_by_author_simple: "(innlegg slettet av forfatter)"
      collapse: "fold sammen"
      expand_collapse: "utvid/vis"
      locked: "et stabsmedlem har låst dette innlegget fra å bli endret"
      gap:
        one: "vis %{count} skjult svar"
        other: "vis %{count} skjulte svar"
      notice:
        new_user: "Dette er første gang %{user} postet - la oss ønske dem velkommen til vårt fellesskap!"
        returning_user: "Det var en stund siden vi har sett %{user} — deres siste innlegg var %{time}."
      unread: "Innlegget er ulest"
      has_replies:
        one: "%{count} svar"
        other: "%{count} svar"
      has_replies_count: "%{count}"
      unknown_user: "(ukjent/slettet bruker)"
      has_likes_title:
        one: "%{count} bruker likte dette innlegget"
        other: "%{count} brukere likte dette innlegget"
      has_likes_title_only_you: "du likte dette innlegget"
      has_likes_title_you:
        one: "du og %{count} annen bruker likte dette innlegget"
        other: "du og %{count} andre likte dette innlegget"
      filtered_replies_hint:
        one: "Vis dette innlegget og svaret"
        other: "Vis dette innlegget og dets %{count} svar"
      filtered_replies_viewing:
        one: "Viser %{count} svar til"
        other: "Viser %{count} svar til"
      in_reply_to: "Last inn overordnet innlegg"
      view_all_posts: "Vis alle innlegg"
      errors:
        create: "Beklager, det oppstod en feil ved å publisere ditt innlegg. Prøv igjen."
        edit: "Det oppstod en feil ved redigeringen av ditt innlegg. Prøv igjen."
        upload: "Det skjedde en feil når filen ble lastet opp. Prøv igjen senere. "
        file_too_large: "Beklager, den filen er for stor (maks størrelse er %{max_size_kb}kb). Hvorfor ikke laste opp din store fil til en sky-delingstjeneste, og lim så inn linken?"
        too_many_uploads: "Du kan bare laste opp ett bilde av gangen."
        too_many_dragged_and_dropped_files:
          one: "Beklager, du kan bare laste opp %{count} fil om gangen."
          other: "Beklager, du kan bare laste opp %{count} filer om gangen."
        upload_not_authorized: "Beklager, filen du forsøket å laste opp er ikke tillatt. Tillatte filendelser er %{authorized_extensions}."
        image_upload_not_allowed_for_new_user: "Beklager, nye brukere kan ikke laste opp bilder"
        attachment_upload_not_allowed_for_new_user: "Beklager, nye brukere kan ikke laste opp vedlegg."
        attachment_download_requires_login: "Beklager, du må være innlogget for å laste ned vedlegg."
      cancel_composer:
        confirm: "Hva vil du gjøre med innlegget ditt?"
        discard: "Forkast"
        save_draft: "Lagre utkast til senere"
        keep_editing: "Fortsett å redigere"
      via_email: "Dette innlegget ankom via e-post"
      via_auto_generated_email: "dette innlegget kommer fra en automatisk generert e-post"
      whisper: "dette innlegget er et privat hvisken for moderatorer"
      wiki:
        about: "dette innlegget er en wiki"
      few_likes_left: "Takk for at du gir likes! Du vil nå grensen for antall ting du kan like i dag ganske snart."
      controls:
        reply: "begynn å skrive et svar til dette innlegget"
        like: "lik dette innlegget"
        has_liked: "du liker dette innlegget"
        read_indicator: "medlemmer som leser dette innlegget"
        undo_like: "angre liker"
        edit: "rediger dette innlegget"
        edit_action: "Rediger"
        edit_anonymous: "Beklager, du må være innlogget for å endre dette innlegget."
        flag: "rapporter dette innlegget privat eller send et privat varsel om det"
        delete: "slett dette innlegget"
        undelete: "gjenopprett dette innlegget"
        share: "del en lenke til dette innlegget"
        more: "Mer"
        delete_replies:
          confirm: "Ønsker du å slette svarene på dette innlegget?"
          direct_replies:
            one: "Ja, og ett direkte svar"
            other: "Ja, og %{count} direkte svar"
          all_replies:
            one: "Ja, og ett svar"
            other: "Ja, og alle %{count} svar"
          just_the_post: "Nei, kun dette innlegget"
        admin: "Innleggsadministrasjon"
        wiki: "Opprett wiki"
        unwiki: "Fjern Wiki"
        convert_to_moderator: "Legg til stabsfarge"
        revert_to_regular: "Fjern stabsfarge"
        rebake: "Generer HTML på nytt"
        publish_page: "Side Publisering"
        unhide: "Vis"
        change_owner: "Endre eierskap..."
        grant_badge: "Tildel merke..."
        lock_post: "Lås innlegg"
        lock_post_description: "forhindre innleggsskriveren fra å redigere dette innlegget"
        unlock_post: "Lås opp innlegg"
        unlock_post_description: "tillat innleggsskriveren å redigere dette innlegget"
        delete_topic_disallowed_modal: "Du har ikke rettigheter til å slette dette emnet. Hvis du virkelig vil at det skal slettes, flagg emnet og skriv en begrunnelse slik at en moderator kan vurdere forespørselen din."
        delete_topic_disallowed: "du har ikke rettigheter til å slette dette emnet"
        delete_topic_confirm_modal:
          one: "Dette emnet har for øyeblikket over %{count} visning, og kan være et populært søkemål. Er du sikker på at du vil slette dette emnet helt, i stedet for å redigere det for å forbedre det?"
          other: "Dette emnet har over %{count} visninger og kan være et populært søkemål. Er du sikker på at du vil slette dette emnet helt, i stedet for å redigere det for å forbedre det?"
        delete_topic_confirm_modal_yes: "Ja, slett dette emnet"
        delete_topic_confirm_modal_no: "Nei, behold dette emnet"
        delete_topic_error: "Det oppstod en feil under sletting av emnet"
        delete_topic: "slett emne"
        add_post_notice: "Legg til medarbeider varsel..."
        change_post_notice: "Merknad om endring av personalet..."
        delete_post_notice: "Slett personalmerknad"
        remove_timer: "Fjern timer"
        edit_timer: "rediger timeren"
      actions:
        people:
          like:
            one: "likte dette"
            other: "likte dette"
          read:
            one: "les dette"
            other: "les dette"
          like_capped:
            one: "og %{count} annen likte dette"
            other: "og %{count} andre likte dette"
          read_capped:
            one: "og %{count} andre leste dette"
            other: "og %{count} andre leser dette"
        by_you:
          off_topic: "Du rapporterte dette som utenfor temaet"
          spam: "Du rapporterte dette som spam"
          inappropriate: "Du rapporterte dette som upassende"
          notify_moderators: "Du rapporterte dette for moderering"
          notify_user: "Du sendte en melding til denne brukeren"
      delete:
        confirm:
          one: "Er du sikker på at du ønsker å slette dette innlegget?"
          other: "Er du sikker på at du ønsker å slette de %{count} innleggene?"
      revisions:
        controls:
          first: "Første versjon"
          previous: "Forrige versjon"
          next: "Neste versjon"
          last: "Siste versjon"
          hide: "Skjul versjon"
          show: "Vis versjon"
          revert: "Gå tilbake til revisjon %{revision}"
          edit_wiki: "Rediger wiki"
          edit_post: "Rediger innlegg"
          comparing_previous_to_current_out_of_total: "<strong>%{previous}</strong> %{icon} <strong>%{current}</strong> / %{total}"
        displays:
          inline:
            title: "Vis endelig tekst med endringene der de er gjort"
            button: "HTML"
          side_by_side:
            title: "Vis endringer i endelig tekst side ved side"
            button: "HTML"
          side_by_side_markdown:
            title: "Vis diff for kilderåtekst side ved side"
            button: "Rå"
      raw_email:
        displays:
          raw:
            title: "Vis e-posten i råformat"
            button: "Rå"
          text_part:
            title: "Vis tekstdelen av e-posten"
            button: "Tekst"
          html_part:
            title: "Vis HTML-delen av e-posten"
            button: "HTML"
      bookmarks:
        create: "Opprett bokmerke"
        edit: "Rediger bokmerke"
        updated: "Oppdatert"
        name: "Navn"
        name_placeholder: "Hva er bokmerket etter?"
        set_reminder: "Påminn meg"
        options: "Alternativer"
        actions:
          delete_bookmark:
            name: "Slett bokmerke"
            description: "Fjerner bokmerke fra din profil og stopper alle påminnelser for bokmerket"
          edit_bookmark:
            name: "Rediger bokmerke"
            description: "Rediger bokmerkenavnet eller endre påminnelsesdato og klokkeslett"
          pin_bookmark:
            name: "Fest bokmerke"
            description: "Fest bokmerket. Dette vil få det til å vises øverst i bokmerkelisten."
          unpin_bookmark:
            name: "Angre bokmerking"
            description: "Løsne bokmerket. Den vises ikke lenger øverst i bokmerkelisten din."
      filtered_replies:
        viewing_posts_by: "Viser %{post_count} innlegg av"
        viewing_subset: "Noen svar er kollapset"
        post_number: "%{username}, post #%{post_number}"
        show_all: "Vis alle"
    category:
      none: "(no category)"
      all: "Alle kategorier"
      choose: "kategori&hellip;"
      edit: "Rediger"
      edit_dialog_title: "Rediger: %{categoryName}"
      view: "Se emner i kategori"
      back: "Tilbake til kategori"
      general: "Generelt"
      settings: "Innstillinger"
      tags: "Stikkord"
      tags_allowed_tags: "Begrens disse taggene til denne kategorien:"
      tags_allowed_tag_groups: "Begrens disse tagggruppene til denne kategorien:"
      tags_placeholder: "(Valgfritt) liste over tillatte stikkord"
      tags_tab_description: "Merker og tagg-grupper som er spesifisert ovenfor vil bare være tilgjengelig i denne kategorien og andre kategorier som også spesifiserer dem. De vil ikke være tilgjengelige for bruk i andre kategorier."
      tag_groups_placeholder: "(Valgfritt) liste over tillatte stikkordgrupper"
      manage_tag_groups_link: "Administrere tagg-grupper"
      allow_global_tags_label: "Tillat også andre stikkord"
      required_tag_group:
        delete: "Slett"
      topic_featured_link_allowed: "Tillat fremhevede lenker i denne kategorien"
      delete: "Slett kategori"
      create: "Ny Kategori"
      create_long: "Opprett en ny kategori"
      save: "Lagre kategori"
      slug: "Kategorinavn i URL"
      slug_placeholder: "(valgfritt) Sammensatte ord for bruk i URL"
      creation_error: Det oppstod en feil ved lagring av denne kategorien.
      save_error: Det oppstod en feil ved lagrinen av denne kategorien.
      name: "Kategorinavn"
      description: "Beskrivelse"
      logo: "Kategoribilde"
      background_image: "Kategoriens bakgrunnsbilde"
      badge_colors: "Merkefarger"
      background_color: "Bakgrunnsfarge"
      foreground_color: "Forgrunnsfarge"
      name_placeholder: "Bør være kortfattet."
      color_placeholder: "Vilkårlig vevfarge"
      delete_confirm: "Er du sikker på at du vil slette denne kategorien?"
      delete_error: "Det oppstod en feil ved å slette denne kategorien."
      list: "List opp kategorier"
      no_description: "Legg til en beskrivelse for denne kategorien."
      change_in_category_topic: "Rediger beskrivelse"
      already_used: "Denne fargen er i bruk av en annen kategori"
      security: "Sikkerhet"
      security_add_group: "Legg til gruppe"
      permissions:
        group: "Gruppe"
        see: "Se"
        reply: "Svar"
        create: "Opprett"
        no_groups_selected: "Ingen grupper har tilgang til denne kategorien vil bare være synlig for de ansatte."
        everyone_has_access: 'Denne kategorien er offentlig, alle kan se, svare og opprette innlegg. For å begrense tillatelser, fjern én eller flere av rettighetene som er gitt til gruppen "alle".'
        toggle_reply: "Bytt svarstillatelse"
        toggle_full: "Opprett tillatelse"
        inherited: 'Denne tillatelsen arves fra "alle"'
      special_warning: "Advarsel: Denne kategorien er en forhåndsbestemt kategori og dens sikkerhetsinnstillinger kan ikke endres. Hvis du ikke vil bruke denne kategorien, slett den i stedet for å bruke den til noe annet."
      uncategorized_security_warning: "Denne kategorien er spesielt. Den er beregnet til å holde områder for emner som ikke har noen kategori; den kan ikke ha sikkerhetsinnstillinger."
      uncategorized_general_warning: 'Denne kategorien er spesielt. Den brukes som standardkategori for nye emner som ikke har valgt en kategori. Hvis du vil hindre denne oppførselen og valget av force kategori, <a href="%{settingLink}">vennligst deaktiver innstillingen her</a>. Hvis du vil endre navn eller beskrivelse, gå til <a href="%{customizeLink}">Tilpass / tekstinnhold</a>.'
      pending_permission_change_alert: "Du har ikke lagt til %{group} i denne kategorien; klikk denne knappen for å legge dem til."
      images: "Bilder"
      email_in: "Egendefinert innkommende e-postadresse:"
      email_in_allow_strangers: "Godta e-post fra anonyme brukere uten brukerkonto"
      mailinglist_mirror: "Kategorien gjenspeiler en e-postliste"
      show_subcategory_list: "Plasser listen over underkategorien i toppen av emner i denne kategorien."
      read_only_banner: "Banner-tekst når en bruker ikke kan opprette et emne i denne kategorien:"
      num_featured_topics: "Antall emner som skal vises på kategori-siden:"
      subcategory_num_featured_topics: "Antall fremhevede emner på hovedkategoriens side:"
      all_topics_wiki: "Gjør nye emner til wikier som standard"
      allow_unlimited_owner_edits_on_first_post: "Tillat ubegrenset antall eiere i første innlegg"
      subcategory_list_style: "Listestil for underkategorier:"
      sort_order: "Emneliste sorteres etter:"
      default_view: "Forvalgt emneliste:"
      default_top_period: "Forvalgt topp-periode:"
      default_list_filter: "Standard listefilter:"
      allow_badges_label: "Tillat merker å bli tildelt i denne kategorien"
      edit_permissions: "Rediger tillatelser"
      review_group_name: "gruppenavn"
      require_topic_approval: "Krev godkjennelse fra moderator for alle nye emner"
      require_reply_approval: "Krev godkjennelse fra moderator for alle nye svar"
      this_year: "dette året"
      position: "Posisjon på kategorisiden:"
      default_position: "Forvalgt posisjon"
      minimum_required_tags: "Minste antall stikkord som kreves for et emne:"
      default_slow_mode: 'Aktiver "Sakte modus" for nye emner i denne kategorien.'
      parent: "Foreldrekategori"
      num_auto_bump_daily: "Antall åpne emner som automatisk flyttes øverst per dag:"
      navigate_to_first_post_after_read: "Naviger til første innlegg etter at emner er lest"
      notifications:
        watching:
          title: "Følger"
          description: "Du vil automatisk følge alle emnene i disse kategoriene. Du vil bli varslet om alle nye innlegg i hvert emne, og antall nye svar vil bli vist."
        watching_first_post:
          title: "Følger første innlegg"
          description: "Du vil bli varslet om nye meldinger i denne gruppen, men ikke svarene på meldingene."
        tracking:
          title: "Overvåkning"
          description: "Du vil automatisk overvåke alle emner i disse kategoriene. Du vil bli varslet dersom noen nevner @navnet ditt eller svarer deg, og antallet nye svar vil bli vist."
        regular:
          title: "Normal"
          description: "Du vil bli varslet om noen nevner @navnet ditt eller svarer deg."
        muted:
          title: "Ignorert"
          description: "Du vil aldri bli varslet om noen nye emner i denne kategorien, og de vil ikke vises sistnevnte."
      search_priority:
        label: "Søk prioritet"
        options:
          normal: "Normal"
          ignore: "Ignorer"
          very_low: "Svært lav"
          low: "Lav"
          high: "Høy"
          very_high: "Svært høy"
      sort_options:
        default: "forvalg"
        likes: "Likes"
        op_likes: "Likes gitt orginalinnlegget"
        views: "Visninger"
        posts: "Innlegg"
        activity: "Aktivitet"
        posters: "Innleggsskrivere"
        category: "Kategori"
        created: "Opprettet"
      sort_ascending: "Stigende"
      sort_descending: "Synkende"
      subcategory_list_styles:
        rows: "Rader"
        rows_with_featured_topics: "Rader med fremhevede emner"
        boxes: "Bokser"
        boxes_with_featured_topics: "Bokser med fremhevede emner"
      settings_sections:
        general: "Generelt"
        moderation: "Moderering"
        appearance: "Utseende"
        email: "E-post"
      list_filters:
        all: "alle emner"
        none: "ingen underkategorier"
      colors_disabled: "Du kan ikke velge farger fordi du har en kategori stil fra ingen."
    flagging:
      title: "Takk for at du hjelper å holde forumet ryddig!"
      action: "Rapporter innlegg"
      take_action: "Ta handling..."
      take_action_options:
        default:
          title: "Ta handling"
          details: "Oppnå rapporteringsterskel umiddelbart, i stedet for å vente på flere rapporteringer."
        suspend:
          title: "Steng ute bruker"
          details: "Nå flaggterskelen, og suspendere brukeren"
        silence:
          title: "Demp bruker"
          details: "Nå flaggterskelen, og suspendere brukeren"
      notify_action: "Melding"
      official_warning: "Offisiell advarsel"
      delete_spammer: "Slett spammer"
      flag_for_review: "Kø for gjennomgang"
      delete_confirm_MF: |
        Du er i ferd med å slette {POSTS, plural, one {<b>1</b> innlegg} other {<b>#</b> innlegg}} og {TOPICS, plural, one {<b>1</b> emne} other {<b>#</b> emner}} opprettet av denne brukeren, fjerne kontoen, blokkere påmeldinger fra IP-adressen <b>{ip_address}</b>, og legge til e-postadressen <b>{email}</b> til en permanent blokkeringsliste. Er du sikker på at denne brukeren virkelig sender søppelpost?
      yes_delete_spammer: "Ja, slett spammer"
      ip_address_missing: "(N/A)"
      hidden_email_address: "(skjult)"
      submit_tooltip: "Rapporter privat"
      take_action_tooltip: "Oppnå rapporteringsterskel umiddelbart, i stedet for å vente på flere rapporteringer."
      cant: "Beklager, du kan ikke rapportere dette innlegget nå."
      notify_staff: "Gjør stab oppmerksom på dette privat"
      formatted_name:
        off_topic: "Det er utenfor temaet"
        inappropriate: "Det er upassende"
        spam: "Det er reklame"
      custom_placeholder_notify_user: "Vær spesifikk, vær konstruktiv og vær alltid snill."
      custom_placeholder_notify_moderators: "La oss vite nøyaktig hva problemet er, og del relevante lenker og eksempler hvorvidt det er mulig."
      custom_message:
        at_least:
          one: "skriv inn minst ett tegn"
          other: "skriv inn minst %{count} tegn"
        more:
          one: "Én igjen…"
          other: "%{count} igjen…"
        left:
          one: "ett gjenstående"
          other: "%{count} gjenstående"
    flagging_topic:
      title: "Takk for at du hjelper med å vedlikeholde god skikk i samfundet vårt!"
      action: "Rapporter mne"
      notify_action: "Melding"
    topic_map:
      title: "Oppsummering av emne"
      participants_title: "Hyppige innleggsskrivere"
      links_title: "Populære Lenker"
      links_shown: "vis flere lenker…"
      clicks:
        one: "%{count} klikk"
        other: "%{count} klikk"
    post_links:
      about: "utvid flere lenker for dette innlegget"
      title:
        one: "Én til"
        other: "%{count} flere"
    topic_statuses:
      warning:
        help: "Dette er en offisiell advarsel."
      bookmarked:
        help: "Du bokmerket dette emnet"
      locked:
        help: "Dette emnet er stengt; det er ikke mulig å skrive nye svar"
      archived:
        help: "Dette emnet er arkivert; det er frosset og kan ikke lenger endres"
      locked_and_archived:
        help: "Dette emnet er både lukket og arkivert; det er ikke mulig å skrive nye svar eller endre på det"
      unpinned:
        title: "Feste fjernet"
        help: "Denne ble løsnet for deg; den vil vises i vanlig rekkefølge"
      pinned_globally:
        title: "Globalt fastsatt"
        help: "Dette emnet er festet globalt; det vil vises øverst i siste og listen for emnets kategori"
      pinned:
        title: "Fastsatt"
        help: "Dette emnet er festet for deg; det vil vises øverst i sin kategori"
      unlisted:
        help: "Dette emnet er ikke synlig; det vil ikke vises i lister over emner, og er kun tilgjengelig via en direkte lenke"
      personal_message:
        title: "Dette emnet er en personlig melding"
        help: "Dette emnet er en personlig melding"
    posts: "Innlegg"
    pending_posts:
      label: "På vent"
      label_with_count: "Ventende (%{count})"
    posts_likes_MF: |
      Dette emnet har {count, plural, one {1 svar} other {# svar}} {ratio, select,
      low {med mange likes i forhold til innlegg}
      med {med veldig mange likes i forhold til innlegg}
      high {med ekstremt mange likes i forhold til innlegg}
      other {}}
    original_post: "Originalt innlegg"
    views: "Visninger"
    views_lowercase:
      one: "visninger"
      other: "visninger"
    replies: "Svar"
    views_long:
      one: "dette emnet er lest %{count} gang"
      other: "dette emnet er lest %{number} ganger"
    activity: "Aktivitet"
    likes: "Likes"
    likes_lowercase:
      one: "like"
      other: "likes"
    users: "Deltakere"
    users_lowercase:
      one: "bruker"
      other: "brukere"
    category_title: "Kategori"
    history_capped_revisions: "Historikk, siste 100 revisjoner"
    raw_email:
      title: "Innkommende e-post"
      not_available: "Ikke tilgjengelig!"
    categories_list: "Kategoriliste"
    filters:
      with_topics: "%{filter} emner"
      with_category: "%{filter} %{category} emner"
      filter:
        title: "Filtrer"
        button:
          label: "Filtrer"
      latest:
        title: "Siste"
        title_with_count:
          one: "Siste (%{count})"
          other: "Siste (%{count})"
        help: "emner med nylige innlegg"
      read:
        title: "Lest"
        help: "emner du har lest, i den rekkefølgen du sist leste dem"
      categories:
        title: "Kategorier"
        title_in: "Kategori - %{categoryName}"
        help: "alle emner sortert etter kategori"
      unread:
        title: "Uleste"
        title_with_count:
          one: "Ulest (%{count})"
          other: "Ulest (%{count})"
        help: "emner du følger eller overvåker for øyeblikket, med uleste innlegg"
        lower_title_with_count:
          one: "%{count} ulest"
          other: "%{count} uleste"
      new:
        lower_title_with_count:
          one: "%{count} ny"
          other: "%{count} nye"
        lower_title: "ny"
        title: "Nye"
        title_with_count:
          one: "Nye (%{count})"
          other: "Nye (%{count})"
        help: "emner opprettet de siste dagene"
      posted:
        title: "Mine innlegg"
        help: "emner du har bidratt med innlegg i"
      bookmarks:
        title: "Bokmerker"
        help: "emner du har bokmerket"
      category:
        title: "%{categoryName}"
        title_with_count:
          one: "%{categoryName} (%{count})"
          other: "%{categoryName} (%{count})"
        help: "siste emner i %{categoryName}-kategorien"
      top:
        title: "Aktive"
        help: "de mest aktive emnene det siste året, den siste måneden, uken eller dagen "
        all:
          title: "Totalt"
        yearly:
          title: "Årlig"
        quarterly:
          title: "Kvartalsvis"
        monthly:
          title: "Månedlig"
        weekly:
          title: "Ukentlig"
        daily:
          title: "Daglig"
        all_time: "Totalt"
        this_year: "Det siste året"
        this_quarter: "Det siste kvartalet"
        this_month: "Den siste måneden"
        this_week: "Den siste uken"
        today: "I dag"
    permission_types:
      full: "Opprett / Svar / Se"
      create_post: "Svar / Se"
      readonly: "Se"
    preloader_text: "Laster"
    lightbox:
      download: "last ned"
      previous: "Forrige (Venstre pil-nøkkel)"
      next: "Neste (pil-nøkkel)"
      counter: "%curr% av %total%"
      close: "Lukk (Esc)"
      content_load_error: '<a href="%url%">Innholdet</a> kunne ikke lastes.'
      image_load_error: '<a href="%url%">Bildet</a> kunne ikke lastes.'
    experimental_lightbox:
      buttons:
        close: "Lukk (Esc)"
    cannot_render_video: Denne videoen kan ikke lages fordi nettleseren din ikke støtter koden.
    keyboard_shortcuts_help:
      shortcut_key_delimiter_comma: ", "
      shortcut_key_delimiter_plus: "+"
      shortcut_delimiter_or: "%{shortcut1} eller %{shortcut2}"
      shortcut_delimiter_slash: "%{shortcut1}/%{shortcut2}"
      shortcut_delimiter_space: "%{shortcut1} %{shortcut2}"
      title: "Tastatursnarveier"
      jump_to:
        title: "Hopp til"
        home: "%{shortcut} Hjem"
        latest: "%{shortcut} Siste"
        new: "%{shortcut} Nye"
        unread: "%{shortcut} Uleste"
        categories: "%{shortcut} Kategorier"
        top: "%{shortcut} Topp"
        bookmarks: "%{shortcut} Bokmerker"
        profile: "%{shortcut} Profil"
        messages: "%{shortcut} Meldinger"
        drafts: "%{shortcut} Utkast"
        next: "%{shortcut} neste emne"
        previous: "%{shortcut} forrige emne"
      navigation:
        title: "Navigasjon"
        jump: "%{shortcut} Gå til innlegg #"
        back: "%{shortcut} Tilbake"
        up_down: "%{shortcut} Flytt utvalg &uarr; &darr;"
        open: "%{shortcut} Åpne valgt emne"
        next_prev: "%{shortcut} Neste/forrige del"
        go_to_unread_post: "%{shortcut} Gå til første uleste innlegg"
      application:
        title: "Applikasjon"
        create: "%{shortcut} Opprett nytt emne"
        notifications: "%{shortcut} Åpne varsler"
        hamburger_menu: "%{shortcut} Åpne hamburgermeny"
        user_profile_menu: "%{shortcut} Åpne brukermenyen"
        show_incoming_updated_topics: "%{shortcut} Vis oppdaterte emner"
        search: "%{shortcut} Søk"
        help: "%{shortcut} Åpne tastaturhjelp"
        dismiss_new: "%{shortcut} Avvis Ny"
        dismiss_topics: "%{shortcut} Forkast Emner"
        log_out: "%{shortcut} Logg ut"
      composing:
        title: "Skriving"
        return: "%{shortcut} Gå tilbake til redigeringspanelet"
        fullscreen: "%{shortcut} fullskjerm komponist"
      bookmarks:
        title: "Bokmerking"
        enter: "%{shortcut} Lagre og lukk"
        later_today: "%{shortcut} Senere i dag"
        later_this_week: "%{shortcut} Senere denne uken"
        tomorrow: "%{shortcut} I morgen"
        next_week: "%{shortcut} Neste uke"
        next_month: "%{shortcut} Neste måned"
        next_business_week: "%{shortcut} Start på neste uke"
        next_business_day: "%{shortcut} Neste virkedag"
        custom: "%{shortcut} Egendefinert dato og klokkeslett"
        none: "%{shortcut} Ingen påminnelse"
        delete: "%{shortcut} Slett bokmerke"
      actions:
        title: "Handlinger"
        bookmark_topic: "%{shortcut} Legg til/fjern bokmerke for emne"
        pin_unpin_topic: "%{shortcut} Fest/fjern feste for emne"
        share_topic: "%{shortcut} Del emne"
        share_post: "%{shortcut} Del innlegg"
        reply_as_new_topic: "%{shortcut} Svar som lenket emne"
        reply_topic: "%{shortcut} Svar på emne"
        reply_post: "%{shortcut} Svar på innlegg"
        quote_post: "%{shortcut} Siter innlegg"
        like: "%{shortcut} Lik innlegg"
        flag: "%{shortcut} Rapporter innlegg"
        bookmark: "%{shortcut} Bokmerk innlegg"
        edit: "%{shortcut} Rediger innlegg"
        delete: "%{shortcut} Slett innlegg"
        mark_muted: "%{shortcut} Ignorer emne"
        mark_tracking: "%{shortcut} Overvåk emne"
        mark_watching: "%{shortcut} Følg emne"
        print: "%{shortcut} Skriv ut emne"
        defer: "%{shortcut} Utsett emnet"
        topic_admin_actions: "%{shortcut} Åpne tema admin handlinger"
      search_menu:
        title: "Søk i menyen"
        prev_next: "%{shortcut} Flytt utvalg opp og ned"
        insert_url: "%{shortcut} Sett inn utvalg i åpen komponist"
    badges:
      earned_n_times:
        one: "Har gjort seg fortjent til dette merket"
        other: "Har gjort seg fortjent til dette merket %{count} ganger"
      granted_on: "Tildelt %{date}"
      title: Merker
      allow_title: "Du kan bruke dette merket som tittel"
      multiple_grant: "Du kan oppnå dette flere ganger"
      badge_count:
        one: "%{count} merke"
        other: "%{count} merker"
      more_badges:
        one: "+%{count} mer"
        other: "+%{count} Flere"
      granted:
        one: "ett tildelt"
        other: "%{count} tildelt"
      select_badge_for_title: Velg et merke å bruke som din tittel
      none: "(intet)"
      successfully_granted: "Tildelte %{badge} til %{username}"
      badge_grouping:
        getting_started:
          name: Kom i gang
        community:
          name: Gemenskap
        trust_level:
          name: Tillitsnivå
        other:
          name: Annet
        posting:
          name: Publisering
      favorite_max_reached: "Du kan ikke favorisere flere distinksjoner."
      favorite_max_not_reached: "Marker dette merket som favoritt"
      favorite_count: "%{count}/%{max} merker markert som favoritt"
    download_calendar:
      download: "Last ned"
    tagging:
      other_tags: "Andre stikkord"
      selector_all_tags: "alle stikkord"
      selector_no_tags: "ingen stikkord"
      changed: "stikkord endret:"
      tags: "Stikkord"
      choose_for_topic: "valgfrie stikkord"
      info: "Informasjon"
      category_restricted: "Denne taggen er begrenset til kategorier du ikke har tilgang til tilgang."
      synonyms: "Synonymer"
      synonyms_description: "Når følgende merkelapper brukes, vil de bli erstattet med <b>%{base_tag_name}</b>."
      tag_groups_info:
        one: 'Denne taggen tilhører gruppen "%{tag_groups}.'
        other: "Denne taggen tilhører disse gruppene: %{tag_groups}."
      category_restrictions:
        one: "Den kan bare brukes i denne kategorien:"
        other: "Den kan kun brukes i disse kategoriene:"
      add_synonyms_label: "Legg til synonymer:"
      add_synonyms: "Legg til"
      add_synonyms_explanation:
        one: "Ethvert sted som for øyeblikket bruker denne taggen vil bli endret til å bruke <b>%{tag_name}</b> i stedet. Er du sikker på at du vil gjøre endringen?"
        other: "Ethvert sted som for øyeblikket bruker disse kodene blir endret til å bruke <b>%{tag_name}</b> i stedet. Er du sikker på at du vil gjøre endringen?"
      add_synonyms_failed: "Følgende tagger kunne ikke legges til som synonymer: <b>%{tag_names}</b>. Sørg for at de ikke har synonymer og ikke er synonymer hos en annen tagg."
      remove_synonym: "Fjern synonym"
      delete_synonym_confirm: 'Er du sikker på at du vil slette synonym "%{tag_name}"?'
      delete_tag: "Slett stikkord"
      delete_confirm:
        one: "Er du sikker på at du ønsker å slette dette stikkordet og fjerne det fra emnet det er tilknyttet?"
        other: "Er du sikker på at du ønsker å slette dette stikkordet og fjerne det fra %{count} emner som er tilknyttet det?"
      delete_confirm_no_topics: "Er du sikker på at du ønsker å slette dette stikkordet?"
      delete_confirm_synonyms:
        one: "Synonymen vil også bli slettet."
        other: "Dets %{count} synonymer vil også bli slettet."
      description: "Beskrivelse"
      sort_by: "Sorter etter:"
      sort_by_count: "antall"
      sort_by_name: "navn"
      manage_groups: "Behandle stikkordgrupper"
      manage_groups_description: "Definer grupper for å organisere stikkord"
      upload: "Last opp stikkord"
      upload_description: "Last opp en csv-fil for å opprette flere stikkort på én gang"
      upload_instructions: "En per linje, eventuelt med en tagggruppe i formatet 'tag_name,tag_group'."
      upload_successful: "Stikkordene ble lastet opp"
      delete_unused_confirmation:
        one: "%{count} taggen vil bli slettet: %{tags}"
        other: "%{count} merkene vil bli slettet: %{tags}"
      delete_unused_confirmation_more_tags:
        one: "%{tags} og %{count} til"
        other: "%{tags} og %{count} til"
      delete_no_unused_tags: "Det finnes ingen ubrukte tagger."
      tag_list_joiner: ", "
      delete_unused: "Slett ubrukte stikkord"
      delete_unused_description: "Slett alle tagger som ikke er knyttet til noen emner eller personlige meldinger"
      filters:
        without_category: "%{filter} %{tag} emner"
        with_category: "%{filter} %{tag} emner i %{category}"
        untagged_without_category: "%{filter} emner uten stikkord"
        untagged_with_category: "%{filter} emner uten stikkord i %{category}"
      notifications:
        watching:
          title: "Følger"
          description: "Du vil automatisk følge alle emnene med dette stikkordet. Du vil bli varslet om alle nye innlegg og emner; i tillegg vil antallet uleste og nye innlegg vises ved siden av emnet."
        watching_first_post:
          title: "Følger første innlegg"
          description: "Du vil bli varslet om nye emner i denne stikkord, men ikke svar på emner."
        tracking:
          title: "Overvåkning"
          description: "Du vil automatisk overvåke alle emner med dette stikkordet. Antallet uleste og nye innlegg vil vises ved siden av emnet."
        regular:
          title: "Normal"
          description: "Du vil bli varslet hvis noen nevner @navnet ditt eller svarer på innlegget ditt."
        muted:
          title: "Ignorert"
          description: "Du vil ikke bli varslet om noe vedrørende nye emner med dette stikkordet, og de vil ikke vises i ulest-listen din."
      groups:
        title: "Stikkordgrupper"
        about_heading: "Velg en stikkordgruppe eller opprett en ny"
        about_heading_empty: "Opprett en ny stikkord-gruppe for å komme i gang"
        about_description: "Med stikkord-grupper hjelper deg å endre tillatelser for mange stikkord på ett sted."
        new: "Ny gruppe"
        new_title: "Opprett ny gruppe"
        edit_title: "Rediger Etikett-gruppe"
        tags_label: "Stikkord i denne gruppen"
        parent_tag_label: "Overordnet stikkord"
        parent_tag_description: "Merker fra denne gruppen kan kun brukes dersom overordnet tag er til stede."
        one_per_topic_label: "Begrens til ett stikkord fra denne gruppen per emne "
        new_name: "Ny stikkordgruppe"
        name_placeholder: "Navn"
        save: "Lagre"
        delete: "Slett"
        confirm_delete: "Er du sikker på at du vil slette denne stikkordgruppen?"
        everyone_can_use: "Stikkord kan benyttes av alle"
        usable_only_by_groups: "Stikkord er synlige for alle, men kun staben kan bruke dem"
        visible_only_to_groups: "Etiketter er kun synlig for følgende grupper"
        cannot_save: "Kan ikke lagre taggruppe. Forsikre deg om at det er minst én tag tilstede, at tagggruppenavnet ikke er tomt, og at en gruppe er valgt for taggetillatelse."
        tags_placeholder: "Søk eller opprett..."
        parent_tag_placeholder: "Valgfritt"
        select_groups_placeholder: "Velg grupper..."
        disabled: "Merking er deaktivert. "
      topics:
        none:
          unread: "Du har ingen uleste emner."
          new: "Du har ingen nye emner."
          read: "Du har ikke lest noen emner enda."
          posted: "Du har ikke skrevet noe innlegg i emner enda."
          latest: "Det finnes ingen flere siste emner."
          bookmarks: "Du har ikke bokmerket noen emner ennå."
          top: "Det finnes ingen populære emner."
    invite:
      custom_message: "Få invitasjonen din litt mer personlig ved å skrive en <a href>egendefinert melding</a>."
      custom_message_placeholder: "Skriv inn din egendefinerte melding"
      approval_not_required: "Brukeren blir automatisk godkjent så snart de godtar denne invitasjonen."
      custom_message_template_forum: "Hei, du burde ta del i dette forumet!"
      custom_message_template_topic: "Hei, jeg tenkte du ville like dette emnet!"
    forced_anonymous: "På grunn av ekstrem belastning vises denne siden midlertidig på samme måte som om du var logget ut."
    forced_anonymous_login_required: "Nettstedet er under ekstrem belastning og kan ikke lastes inn på dette tidspunktet, prøv igjen om noen minutter."
    footer_nav:
      back: "Forrige"
      forward: "Videresend"
      share: "Del"
      dismiss: "Avslå"
    safe_mode:
      enabled: "Sikkert modus er påskrudd, for å skru av sikkert modus, lukk dette nettleservinduet"
    image_removed: "(bilde fjernet)"
    pause_notifications:
      options:
        half_hour: "30 minutter"
        one_hour: "1 time"
        two_hours: "2 timer"
        tomorrow: "Frem til i morgen"
      set_schedule: "Angi en varslingsplan"
    trust_levels:
      names:
        newuser: "ny bruker"
        basic: " bruker"
        member: "medlem"
        regular: "aktivt medlem"
        leader: "leder"
      detailed_name: "%{level}: %{name}"
    pick_files_button:
      unsupported_file_picked: "Du har plukket en ustøttet fil. Filtyper som støttes – %{types}."
    fullscreen_table:
      expand_btn: "Utvid tabell"
    sidebar:
      unread_count:
        one: "%{count} ulest"
        other: "%{count} uleste"
      new_count:
        one: "%{count} ny"
        other: "%{count} nye"
      more: "Mer"
      all_categories: "Alle kategorier"
      edit_navigation_modal_form:
        filter_dropdown:
          all: "Alle"
      sections:
        custom:
          save: "Lagre"
          delete: "Slett"
          links:
            reset: "Tilbakestill til standard"
            icon:
              label: "Ikon"
            name:
              label: "Navn"
        about:
          header_link_text: "Om"
        messages:
          header_link_text: "Meldinger"
          links:
            inbox: "Innboks"
            sent: "Sendt"
            new: "Nye"
            new_with_count: "Nye (%{count})"
            unread: "Uleste"
            unread_with_count: "Ulest (%{count})"
            archive: "Arkiver"
        tags:
          header_link_text: "Stikkord"
        categories:
          header_link_text: "Kategorier"
        community:
          edit_section:
            header_dropdown: "Tilpasse"
          links:
            about:
              content: "Om"
            admin:
              content: "Administrator"
            badges:
              content: "Merker"
<<<<<<< HEAD
            everything:
              content: "Alt"
=======
            topics:
              content: "Emner"
>>>>>>> 9b339bcd
            faq:
              content: "O-S-S"
            groups:
              content: "Grupper"
            users:
              content: "Brukere"
            my_posts:
              content: "Mine innlegg"
            review:
              content: "Gjennomgang"
    until: "Inntil:"
<<<<<<< HEAD
=======
    form_templates:
      errors:
        typeMismatch:
          default: "Skriv inn en gyldig verdi."
          email: "Oppgi en gyldig e-postadresse."
>>>>>>> 9b339bcd
  admin_js:
    type_to_filter: "skriv for å filtrere…"
    admin:
      title: "Discourse-admin"
      moderator: "Moderator"
      tags:
        remove_muted_tags_from_latest:
          always: "alltid"
          only_muted: "når de brukes alene eller med andre dempede tagger"
          never: "aldri"
      reports:
        title: "Liste over tilgjengelige rapporter"
      dashboard:
        title: "Dashbord"
        last_updated: "Dashbord oppdatert:"
        discourse_last_updated: "Diskurs oppdatert:"
        version: "Versjon"
        up_to_date: "Du har den seneste versjonen!"
        critical_available: "En kritisk oppdatering er tilgjengelig."
        updates_available: "Oppdateringer er tilgjengelige."
        please_upgrade: "Oppgrader!"
        no_check_performed: "En sjekk for oppdateringer har ikke blitt utført. Verifiser at sidekiq kjører."
        stale_data: "Det har ikke vært sjekket for oppdateringer på en stund. Sjekk at sidekiq kjører."
        version_check_pending: "Ser ut som om du oppgraderte nylig. Fantastisk!"
        installed_version: "Installert"
        latest_version: "Siste"
        problems_found: "Noen råd basert på gjeldende sideinnstillinger"
        new_features:
          title: "\U0001F381 Nye funksjoner"
          dismiss: "Avslå"
          learn_more: "Finn ut mer"
        last_checked: "Sist sjekket"
        refresh_problems: "Last inn siden på nytt"
        no_problems: "Ingen problemer ble funnet."
        moderators: "Moderatorer:"
        admins: "Adminer:"
        silenced: "Dempet:"
        suspended: "Utestengt:"
        private_messages_short: "Meldinger"
        private_messages_title: "Meldinger"
        mobile_title: "Mobil"
        space_used: "%{usedSize} brukt"
        space_used_and_free: "%{usedSize} (%{freeSize} er ledig)"
        uploads: "Opplastinger"
        backups: "Sikkerhetskopier"
        backup_count:
          one: "%{count} sikkerhetskopi på %{location}"
          other: "%{count} sikkerhetskopier %{location}"
        lastest_backup: "Siste: %{date}"
        traffic_short: "Trafikk"
        traffic: "Applikasjon webforespørsler"
        page_views: "Sidevisninger"
        page_views_short: "Sidevisninger"
        show_traffic_report: "Vis detaljert trafikkrapport"
        community_health: Samfunnshelse
        moderators_activity: Moderatoraktivitet
        whats_new_in_discourse: Hva er nytt i Discourse?
        activity_metrics: Aktivitetsmåling
        all_reports: "Alle rapporter"
        general_tab: "Generelt"
        moderation_tab: "Moderering"
        security_tab: "Sikkerhet"
        reports_tab: "Rapporter"
        report_filter_any: "alle"
        disabled: Deaktivert
        timeout_error: Beklager, spørringen tar for lang tid, vennligst velg et kortere tidsrom
        exception_error: Beklager, en feil oppstod under kjøringen av denne spørringen
        too_many_requests: Du har utført denne handlingen for mange ganger. Vennligst vent før du prøver igjen.
        not_found_error: Du har utført denne handlingen for mange ganger. Vennligst vent før du prøver igjen.
        filter_reports: Filtrer rapporter
        reports:
          trend_title: "%{percent} endring. Nåværende %{current}, var %{prev} i forrige periode."
          today: "I dag"
          yesterday: "I går"
          last_7_days: "Siste 7"
          last_30_days: "Siste 30"
          all_time: "Gjennom tidene"
          7_days_ago: "7 dager siden"
          30_days_ago: "30 dager siden"
          all: "Alle"
          view_table: "tabell"
          view_graph: "graf"
          refresh_report: "Refresh Rapport"
          daily: Daglig
          monthly: Månedlig
          weekly: Ukentlig
          dates: "Datoer (UTC)"
          groups: "Alle grupper"
          disabled: "Denne rapporten er deaktivert"
          totals_for_sample: "Totalt for tidsrom"
          average_for_sample: "Gjennomsnitt for eksempel"
          total: "Totalt siden starten"
          no_data: "Ingen data å vise."
          trending_search:
            more: '<a href="%{basePath}/admin/logs/search_logs">Logg for søk</a>'
            disabled: 'Rapporten for trending av søk er deaktivert. Aktiver <a href="%{basePath}/admin/site_settings/category/all_results?filter=log%20search%20queries">logging av søkeord</a> for å samle inn data.'
          average_chart_label: Gjennomsnitt
          filters:
            file_extension:
              label: Fil utvidelse
            group:
              label: Gruppe
            category:
              label: Kategori
            include_subcategories:
              label: "Inkluder underkategorier"
      groups:
        new:
          title: "Ny gruppe"
          create: "Opprett"
          name:
            too_short: "Gruppenavnet er for kort"
            too_long: "Gruppenavnet er for langt"
            checking: "Sjekker om gruppenavnet er ledig..."
            available: "Gruppenavn tilgjengelig"
            not_available: "Gruppenavn ikke tilgjengelig"
            blank: "Gruppenavnet kan ikke være tomt"
        manage:
          interaction:
            email: E-post
            incoming_email: "Brukerdefinert innkommende e-postadresse"
            incoming_email_placeholder: "velg e-postadresse"
            visibility: Synlighet
            visibility_levels:
              title: "Hvem kan se denne gruppen?"
              public: "Alle"
              logged_on_users: "Pålogget brukere"
              members: "Grupper eiere, medlemmer og moderatorer"
              staff: "Eiere i gruppen og moderatorer"
              owners: "Eiere i gruppa"
          membership:
            automatic: Automatisk
            trust_levels_title: "Tillitsnivå som automatisk gis til nye medlemmer når de legges til:"
            trust_levels_none: "Ingen"
            automatic_membership_email_domains: "Brukere som registreres med et e-postdomene identisk med et fra denne listen vil automatisk legges til i denne gruppen:"
            primary_group: "Sett som primærgruppe automatisk"
        name_placeholder: "Gruppenavn, ingen mellomrom, samme som regel for brukernavn"
        primary: "Primærgruppe"
        no_primary: "(ingen primærgruppe)"
        title: "Grupper"
        edit: "Rediger grupper"
        refresh: "Last inn på nytt"
        about: "Rediger gruppemedlemskap og navn her."
        group_members: "Gruppemedlemmer"
        delete: "Slett"
        delete_failed: "Unable to delete group. If this is an automatic group, it cannot be destroyed."
        delete_owner_confirm: "Frata '%{username}' eier-privilegium?"
        add: "Legg til"
        custom: "Egendefinert"
        automatic: "Automatisk"
        default_title: "Standardtittel"
        default_title_description: "vil gjelde for alle brukere i denne gruppen"
        group_owners: Eiere
        add_owners: Legg til eiere
        none_selected: "Velg en gruppe for å komme i gang"
        no_custom_groups: "Opprett en ny egendefinert gruppe"
      api:
        generate_master: "Generer Master API-nøkkel"
        none: "Det finnes ingen aktive API-nøkler akkurat nå."
        user: "Bruker"
        title: "API"
        created: Opprettet
        updated: Oppdatert
        never_used: (aldri)
        generate: "Generer API-nøkkel"
        revoke: "Trekk tilbake"
        all_users: "Alle brukere"
        show_details: Detaljer
        description: Beskrivelse
        save: Lagre
        continue: Fortsett
        scopes:
          action: Handling
      web_hooks:
        title: "Webhooker"
        none: "Det finnes ingen webhooker for tiden."
        instruction: "Webhooker lar Discourse sender meldinger til eksterne tjenester når spesifiserte situasjoner oppstår på nettstedet. Når en webhook utløses, sendes en POST-forespørsel til nettadressene du angir."
        detailed_instruction: "En POST-forespørsel sendes til den angitte URL-en når den valgte hendelsen skjer."
        new: "Ny webhook"
        create: "Opprett"
        edit: "Endre"
        save: "Lagre"
        controls: "Handlinger"
        go_back: "Tilbake til liste"
        payload_url: "Payload URL"
        payload_url_placeholder: "https://eksempel.no/postmottak"
        secret_invalid: "Delt hemmelighet kan ikke inneholde blanke tegn."
        secret_too_short: "Delt hemmelighet må være minst 12 tegn."
        secret_placeholder: "En valgfri streng som brukes for å lage signatur"
        event_type_missing: "Du må sette opp minst en type hendelse."
        content_type: "Content Type"
        secret: "Delt hemmelighet"
        event_chooser: "Hvilke hendelser skal utløse denne vevkroken?"
        wildcard_event: "Send meg alt"
        individual_event: "Velg hendelser enkeltvis."
        verify_certificate: "Kontroller TLSs-sertifikat til payload url"
        active: "Aktiv"
        active_notice: "Vi sender hendelsesdetaljer når det skjer."
        categories_filter_instructions: "Relevante webhooker vil bare bli utløst hvis hendelsene er relatert til valgte kategorier. La være blank for å utløse webhooker for alle kategorier."
        categories_filter: "Utløste kategorier"
        tags_filter_instructions: "Relevante webhooker vil bare bli utløst hvis hendelsene er relatert til valgte grupper. La være blank for å utløse webhooker for alle grupper."
        tags_filter: "Utløste tagger"
        groups_filter_instructions: "Relevante webhooker vil bare bli utløst hvis hendelsene er relatert til valgte grupper. La være blank for å utløse webhooker for alle grupper."
        groups_filter: "Utløse grupper"
        delete_confirm: "Slette denne webhooken?"
        topic_event:
          name: "Hendelse for emne"
          details: "Når det finnes et nytt, revidert, endret eller slettet emne."
        post_event:
          name: "Innleggshendelse"
          details: "Når det er et nytt, redigert, slettet eller gjenopprettet innlegg."
        user_event:
          name: "Brukerhendelse"
          details: "Når en bruker logger inn, logger ut, bekrefter e-posten, blir opprettet, godkjent eller oppdatert."
        group_event:
          name: "Gruppehandling"
          details: "Når en gruppe lages, oppdateres eller slettes."
        category_event:
          name: "Kategorihandling"
          details: "Når en kategori lages, oppdateres eller slettes."
        tag_event:
          name: "Stikkordshandling"
          details: "Når et stikkord lages, oppdateres eller slettes."
        reviewable_event:
          name: "Visbar hendelse"
          details: "Når et nytt element er klar for gjennomgang og når dets status oppdateres."
        notification_event:
          name: "Varslingshendelse"
          details: "Når en bruker mottar et varsel i feeden."
        group_user_event:
          name: "Gruppebrukerhendelse"
          details: "Når en bruker er lagt til eller fjernet i en gruppe."
        like_event:
          name: "Lik hendelsen"
          details: "Når en bruker liker et innlegg."
        delivery_status:
          title: "Sendingsstatus"
          inactive: "Inaktiv"
          failed: "Feilet"
          successful: "Vellykket"
          disabled: "Deaktivert"
        events:
          none: "Det finnes ingen relaterte hendelser."
          redeliver: "Send på nytt"
          incoming:
            one: "Det finnes en ny hendelse."
            other: "Det finnes %{count} nye hendelser."
          completed_in:
            one: "Ferdig på %{count} sekund."
            other: "Ferdig på %{count} sekunder."
          request: "Forespørsel"
          response: "Svar"
          redeliver_confirm: "Er du sikker på at du vil sende samme payload på nytt?"
          headers: "Hoder"
          payload: "Payload"
          body: "Body"
          ping: "Ping"
          status: "Statuskode"
          event_id: "ID"
          timestamp: "Opprettet"
          completion: "Gjennomføringstid"
          actions: "Handlinger"
      plugins:
        title: "Utvidelser"
        installed: "Installerte utvidelser"
        name: "Navn"
        none_installed: "Du har ikke installert noen utvidelser."
        version: "Versjon"
        enabled: "Aktivert?"
        is_enabled: "J"
        not_enabled: "N"
        change_settings_short: "Innstillinger"
        howto: "Hvordan installerer jeg utvidelser?"
        official: "Offisiell Plugin"
      backups:
        title: "Sikkerhetskopier"
        menu:
          backups: "Sikkerhetskopier"
          logs: "Logger"
        none: "Ingen sikkerhetskopi er tilgjengelig."
        read_only:
          enable:
            title: "Aktiver skrivebeskyttet modus"
            label: "Aktiver skrivebeskytting"
            confirm: "Er du sikker på at du vil skru på skrivebeskyttelsesmodus?"
          disable:
            title: "Skru av skrivebeskyttet modus"
            label: "Skru av skrivebeskytting"
        logs:
          none: "Ingen logger enda…"
        columns:
          filename: "Filnavn"
          size: "Størrelse"
        upload:
          label: "Last opp"
          title: "Last opp en sikkerhetskopi til denne instansen"
          uploading: "Laster opp…"
          uploading_progress: "Laster opp... %{progress}%"
          success: "Opplastingen av '%{filename}' var vellykket. Filen blir nå bearbeidet og det vil ta opp til et minutt før den dukker opp i listen."
          error: "Det oppstod en feil ved opplastingen av '%{filename}': %{message}"
        operations:
          is_running: "En prosess pågår…"
          failed: " %{operation} mislyktes. Undersøk loggene."
          cancel:
            label: "Avbryt"
            title: "Avbryt den nåværende handlingen"
            confirm: "Er du sikker på at du vil avbryte denne operasjonen?"
          backup:
            label: "Sikkerhetskopi"
            title: "Opprett en sikkerhetskopi"
            confirm: "Vil du starte en ny sikkerhetskopiering?"
            without_uploads: "Ja (ikke inkluderer opplastinger)"
          download:
            label: "Last ned"
            title: "Send e-post med nedlastingslenke"
            alert: "En lenke for nedlasting av denne sikkerhetskopien er blitt sendt til deg på e-post."
          destroy:
            title: "Fjern sikkerhetskopien"
            confirm: "Er du sikker på at du vil slette denne sikkerhetskopien"
          restore:
            is_disabled: "Gjenoppretting er deaktivert i nettstedsinnstillingene."
            label: "Gjenooprett"
            title: "Gjenopprett sikkerhetskopien"
            confirm: "Er du sikker på at du vil gjenopprette denne sikkerhetskopien?"
          rollback:
            label: "Gjenopprett"
            title: "Gjenopprett databasen til en tidligere fungerende tilstand"
            confirm: "Er du sikker på at du vil gjenopprette databasen til den tidligere fungerende tilstanden?"
        location:
          local: "Lokalt lager"
          s3: "S3"
        backup_storage_error: "Fikk ikke tilgang til backup-lagring: %{error_message}"
      export_csv:
        success: "Eksportering iverksatt. Du vil bli varslet med en melding når prosessen er fullført."
        failed: "Eksporteringen mislyktes. Undersøk loggene."
        button_text: "Eksporter"
        button_title:
          user: "Eksporter full medlemsliste i CSV format."
          staff_action: "Eksporter full handligslogg i CSV format."
          screened_email: "Eksporter komplett liste over filtrerte e-postadresser i CSV-format."
          screened_ip: "Eksporter komplett liste over filtrerte IP-addresser i CSV format."
          screened_url: "Eksporter komplett liste over filtrerte URL'er i CSV format."
      export_json:
        button_text: "Eksporter"
      invite:
        button_text: "Send invitasjoner"
        button_title: "Send invitasjoner"
      customize:
        title: "Tilpasse"
        preview: "forhåndsvisning"
        explain_preview: "Se siden iført denne drakten"
        save: "Lagre"
        new: "Ny"
        new_style: "Ny stil"
        install: "Installer"
        delete: "Slett"
        delete_confirm: 'Er du sikker på at du vil slette "%{theme_name}?'
        color: "Farge"
        opacity: "Opacity"
        copy_to_clipboard: "Kopier til utklippstavle"
        copied_to_clipboard: "Kopiert til utklippstavle"
        copy_to_clipboard_error: "Feil ved kopiering av data til utklippstavle"
        theme_owner: "Kan ikke endres, eid av:"
        email_templates:
          title: "E-post"
          subject: "Emne"
          multiple_subjects: "Denne e-postmalen har flere emner."
          body: "Meldingstekst"
          revert: "Tilbakestill endringer"
          revert_confirm: "Er du sikker på at du vil tilbakestille dine endringer?"
        theme:
          theme: "Drakt"
          component: "Komponent"
          components: "Komponenter"
          filter_placeholder: "skriv for å filtrere…"
          theme_name: "Navn på tema"
          component_name: "Komponent navn"
          themes_intro: "Velg et eksisterende tema eller installer et nytt for å komme i gang"
          themes_intro_emoji: "kvinne artist emoji"
          beginners_guide_title: "Begynner guide til å bruke Discourse tema"
          developers_guide_title: "Utviklers guide til Discourse tema"
          browse_themes: "Bla gjennom samfunnstemaer"
          customize_desc: "Skreddersy:"
          title: "Drakter"
          create: "Opprett"
          create_type: "Type"
          create_name: "Navn"
          long_title: "Gå over farger, CSS- og HTML-innhold på siden din"
          edit: "Rediger"
          edit_confirm: "Dette er en drakt annensteds hen, hvis du endrer CSS/HTML vil dine endringer gå tapt neste gang du oppdaterer drakten."
          update_confirm: "Disse lokale endringene vil bli slettet av oppdateringen. Er du sikker på at du vil fortsette?"
          update_confirm_yes: "Ja, fortsett med oppdateringen"
          common: "Vanlig"
          desktop: "Skrivebord"
          mobile: "Mobil"
          settings: "Innstillinger"
          translations: "Oversettelser"
          extra_scss: "Extra SCSS"
          extra_files: "Ekstra filer"
          extra_files_upload: "Eksporter tema for å vise disse filene."
          extra_files_remote: "Eksporter temaet eller sjekk git-repository for å vise disse filene."
          preview: "Forhåndsvis"
          show_advanced: "Vis avanserte felt"
          hide_advanced: "Skjul avanserte felt"
          hide_unused_fields: "Skjul ubrukte felter"
          is_default: "Drakt påskrudd som forvalg"
          user_selectable: "Drakten kan velges av brukerne"
          color_scheme_user_selectable: "Fargeskjema kan velges av brukere"
          auto_update: "Automatisk oppdatering når Discourse er oppdatert"
          color_scheme: "Farge Palett"
          default_light_scheme: "Lys (standard)"
          color_scheme_select: "Velg farger å bruke i drakten"
          custom_sections: "Egendefinerte valg:"
          theme_components: "Drakt-komponenter"
          add_all_themes: "Legg til alle temaer"
          convert: "Konverter"
          convert_component_alert: "Er du sikker på at du vil konvertere denne komponenten til dem? Det vil bli fjernet som en komponent fra %{relatives}."
          convert_component_tooltip: "Konverter denne komponenten til tema"
          convert_component_alert_generic: "Er du sikker på at du vil konvertere denne komponenten til dem?"
          convert_theme_alert: "Er du sikker på at du vil konvertere dette temaet til komponent? Det vil bli fjernet som en forelder fra %{relatives}."
          convert_theme_alert_generic: "Er du sikker på at du vil konvertere dette temaet til komponent?"
          convert_theme_tooltip: "Konverter dette temaet til komponenten"
          inactive_themes: "Inaktive temaer:"
          inactive_components: "Ubrukte komponenter:"
          broken_theme_tooltip: "Dette temaet har feil i CSS, HTML eller YAML"
          disabled_component_tooltip: "Denne komponenten har blitt deaktivert"
          default_theme_tooltip: "Dette temaet er nettstedets standardtema"
          updates_available_tooltip: "Oppdateringer er tilgjengelig for dette temaet"
          collapse: Fold sammen
          uploads: "Opplastinger"
          no_uploads: "Du kan laste opp effekter tilknyttet din drakt, som skrifter og bilder"
          add_upload: "Legg til opplasting"
          upload_file_tip: "Velg en effekt å laste opp (PNG, WOFF2, osv…)"
          variable_name: "Variabelnavn for SCSS:"
          variable_name_invalid: "Ugyldig variabelnavn. Kun alfanumeriske tegn tillatt. Må starte med en bokstav. Må være unikt. "
          variable_name_error:
            invalid_syntax: "Ugyldig variabelnavn. Kun alfanumeriske tegn tillatt. Må starte med en bokstav."
            no_overwrite: "Ugyldig variabelnavn. Kan ikke overskrive en eksisterende variabel."
            must_be_unique: "Ugyldig variabelnavn. Må være unikt."
          upload: "Last opp"
          discard: "Forkast"
          css_html: "Egendefinert CSS/HTML"
          edit_css_html: "Rediger CSS/HTML"
          edit_css_html_help: "Du har ikke redigert noe CSS eller HTML"
          delete_upload_confirm: "Slett denne opplastingen? (Draktens CSS kan slutte å virke!)"
          import_web_tip: "Pakkebrønn inneholdende drakt"
          is_private: "Drakten er i et privat git repository"
          public_key: "Gi den følgende public keyen tilgang til repoet:"
          install: "Installer"
          installed: "Installert"
          install_popular: "Populært"
          about_theme: "Om"
          license: "Lisens"
          version: "Versjon:"
          enable: "Aktiver"
          disable: "Deaktiver"
          disabled: "Denne komponenten har blitt deaktivert."
          update_to_latest: "Oppdater til seneste"
          check_for_updates: "Se etter oppdateringer"
          updating: "Oppdaterer…"
          up_to_date: "Drakten er oppdatert, sist sjekket:"
          add: "Legg til"
          theme_settings: "Draktinnstillinger"
          no_settings: "Denne drakten har ingen innstillinger."
          commits_behind:
            one: "Drakten er én utgave foreldet!"
            other: "Drakten er %{count} utgaver foreldet!"
          scss:
            text: "CSS"
            title: "Skriv inn egendefinert CSS, alle gyldige CSS- og SCSS-stiler godtas"
          header:
            text: "Hode"
            title: "Skriv inn HTML å vise over sidehodet"
          after_header:
            text: "Etter hode"
            title: "Skriv inn HTML å vise på alle sider etter hode"
          footer:
            text: "Fot"
            title: "Skriv inn HTML å vise på sidens fot"
          embedded_scss:
            text: "Innebygd CSS"
            title: "Skriv inn egendefinert CSS for å levere med innebygde versjoner av kommentarer"
          body_tag:
            text: "Body"
          yaml:
            text: "YAML"
            title: "Definer draktinnstillinger i YAML-format"
        colors:
          title: "Farger"
          copy_name_prefix: "Kopi av"
          undo: "Angre"
          undo_title: "Fjern endringer av denne fargen siden sist den ble lagret."
          revert: "Reverser"
          primary:
            name: "primær"
            description: "Det meste av tekst, ikoner og kanter."
          secondary:
            name: "sekundær"
            description: "Primær bakgrunnsfarge og tekstfarge på noen knapper"
          tertiary:
            name: "tertiær"
            description: "Lenker, noen knapper, varsler og effektfarge"
          quaternary:
            name: "kvartær"
            description: "Navigasjonslenker."
          header_background:
            name: "hodebakgrunn"
            description: "Bakgrunnsfarge i nettstedets hode"
          header_primary:
            name: "primærhode"
            description: "Tekst og ikoner i nettstedets hode."
          highlight:
            name: "utheving"
            description: "Bakgrunnsfargen på uthevede elementer på siden, slik som innlegg og emner."
          danger:
            name: "fare"
            description: "Uthevingsfarge for handlinger som sletting av innlegg og emner."
          success:
            name: "suksess"
            description: "Brukt til å indikere hvorvidt en handling var vellykket."
          love:
            name: "liker"
            description: "Fargen til Liker-knappen."
          selected:
            name: "valgt"
        robots:
          title: "Overstyr nettstedets robots.txt fil:"
          warning: "Dette vil permanent overstyre alle relaterte nettstedsinnstillinger."
          overridden: Sidens standard robots.txt fil er overstyrt.
        email_style:
          title: "E-post Stil"
          heading: "Tilpass e-poststil"
          html: "HTML mal"
          css: "CSS"
          reset: "Tilbakestill til standard"
          reset_confirm: "Er du sikker på at du vil tilbakestille til standard %{fieldName} og miste alle dine endringer?"
          save_error_with_reason: "Dine endringer ble ikke lagret. %{error}"
          instructions: "Tilpass malen hvor alle html e-poster gjengis og stil ved hjelp av CSS."
      email:
        title: "E-poster"
        settings: "Instillinger"
        templates: "Maler"
        preview_digest: "Forhåndsvis oppsummering"
        advanced_test:
          title: "Avansert test"
          desc: "Se hvordan Diskurs-prosesser mottatt e-post. For å kunne behandle e-posten riktig, lim inn hele den opprinnelige e-postmeldingen."
          email: "Original melding"
          run: "Kjør test"
          text: "Valgt tekstinnhold"
        sending_test: "Sender e-post for testing"
        error: "<b>ERROR</b> - %{server_error}"
        test_error: "Det oppstod et problem ved utsendelse av e-post for testing. Sjekk e-postinnstillinger nøye, sjekk at verten ikke blokkerer e-posttilkoblinger, og prøv igjen."
        sent: "Sendt"
        skipped: "Hoppet over"
        bounced: "Tilbakesendt"
        received: "Mottatt"
        rejected: "Avvist"
        sent_at: "Sendt"
        time: "Tid"
        user: "Bruker"
        email_type: "E-posttype"
        to_address: "Til adresse"
        test_email_address: "e-postadresse å teste"
        send_test: "Send e-post for testing"
        sent_test: "sendt!"
        delivery_method: "Leveringsmetode"
        preview_digest_desc: "Forhåndsvis innholde i oppsummerings-e-postene som sendes til inaktive brukere."
        refresh: "Refresh"
        send_digest_label: "Send dette resultatet til:"
        send_digest: "Send"
        sending_email: "Sender e-post…"
        format: "Format"
        html: "html"
        text: "tekst"
        html_preview: "Forhåndsvisning av e-innhold"
        last_seen_user: "Bruker sett sist:"
        no_result: "Ingen resultater funnet for oppsummering."
        reply_key: "Svar-ID"
        skipped_reason: "Hopp over grunn"
        incoming_emails:
          from_address: "Fra"
          to_addresses: "Til"
          cc_addresses: "CC"
          subject: "Emne"
          error: "Feil"
          none: "Fant ingen innkommende e-poster."
          modal:
            title: "Innkommende e-postdetaljer"
            error: "Feil"
            headers: "Hoder"
            subject: "Emne"
            body: "Meldingstekst"
            rejection_message: "Avvisningse-post"
          filters:
            from_placeholder: "fra@eksempel.no"
            to_placeholder: "til@eksempel.no"
            cc_placeholder: "cc@eksempel.no"
            subject_placeholder: "Emne…"
            error_placeholder: "Feil"
        logs:
          none: "Ingen logger funnet"
          filters:
            title: "Filtrer"
            user_placeholder: "brukernavn"
            address_placeholder: "navn@eksempel.no"
            type_placeholder: "oppsummering, registrering…"
            reply_key_placeholder: "svarnøkkel"
      moderation_history:
        performed_by: "Utført av"
        no_results: "Ingen moderatorhistorikk tilgjengelig."
        actions:
          delete_user: "Bruker slettet"
          suspend_user: "Bruker utestengt"
          silence_user: "Bruker dempet"
          delete_post: "Innlegg slettet"
          delete_topic: "Emne slettet"
          post_approved: "Innlegg godkjent"
      logs:
        title: "Logger"
        action: "Handling"
        created_at: "Opprettet"
        last_match_at: "Siste treff"
        match_count: "Treff"
        ip_address: "IP"
        topic_id: "Emne-ID"
        post_id: "Innleggs-ID"
        category_id: "Kategori-ID"
        delete: "Slett"
        edit: "Endre"
        save: "Lagre"
        screened_actions:
          block: "blokker"
          do_nothing: "ikke gjør noe"
        staff_actions:
          all: "alle"
          filter: "Filtrer:"
          title: "Personalhandlinger"
          clear_filters: "Vis alt"
          staff_user: "Bruker"
          target_user: "Målbruker"
          subject: "Emne"
          when: "Når"
          context: "Kontekst"
          details: "Detaljer"
          previous_value: "Forrige"
          new_value: "Ny"
          show: "Vis"
          modal_title: "Detaljer"
          no_previous: "Det finnes ingen forrige verdi."
          deleted: "Ingen ny verdi. Posten ble slettet."
          actions:
            delete_user: "slett bruker"
            change_trust_level: "endre tillitsnivå"
            change_username: "endre brukernavn"
            change_site_setting: "endre nettstedsinnstilling"
            change_theme: "bytt drakt"
            delete_theme: "slett drakt"
            change_site_text: "endre sidens tekst"
            suspend_user: "steng ute bruker"
            unsuspend_user: "Opphev utestenging av bruker"
            removed_suspend_user: "utesteng bruker (fjernet)"
            removed_unsuspend_user: "opphev utestenging av bruker (fjernet)"
            grant_badge: "tildel merke"
            revoke_badge: "trekk tilbake merke"
            check_email: "sjekk e-post"
            delete_topic: "slett emne"
            recover_topic: "angre sletting av emne"
            delete_post: "slett innlegg"
            impersonate: "overta brukerkonto"
            anonymize_user: "anonymiser bruker"
            roll_up: "rull opp IP-blokker"
            change_category_settings: "endre kategori-innstillinger"
            delete_category: "slett kategori"
            create_category: "opprett kategori"
            silence_user: "demp bruker"
            unsilence_user: "opphev demping av bruker"
            removed_silence_user: "demp bruker (fjernet)"
            removed_unsilence_user: "opphev demping av bruker (fjernet)"
            grant_admin: "innvilg admin"
            revoke_admin: "trekk tilbake administrering"
            grant_moderation: "innvilg moderering"
            revoke_moderation: "trekk tilbake moderering"
            backup_create: "opprett sikkerhetskopi"
            deleted_tag: "slettet stikkord"
            deleted_unused_tags: "slett ubrukte stikkord"
            renamed_tag: "stikkord med nytt navn"
            revoke_email: "trekk tilbake e-post"
            lock_trust_level: "lås tillitsnivå"
            unlock_trust_level: "lås opp tillitsnivå"
            activate_user: "aktiver bruker"
            deactivate_user: "deaktiver bruker"
            change_readonly_mode: "endre skrivebeskyttelse"
            backup_download: "last ned sikkerhetskopi"
            backup_destroy: "ødelegg sikkerhetskopi"
            reviewed_post: "gjennomsett innlegg"
            custom_staff: "egendefinert handling for programtillegg"
            post_locked: "innlegg låst"
            post_edit: "innlegg redigert"
            post_unlocked: "innlegg opplåst"
            check_personal_message: "sjekk personlig melding"
            disabled_second_factor: "deaktiver to-faktor autentisering"
            topic_published: "emne publisert"
            post_approved: "innlegg godkjent"
            post_rejected: "innlegg avvist"
            create_badge: "lag merke"
            change_badge: "endre merke"
            delete_badge: "slett merke"
            merge_user: "slå sammen bruker"
            entity_export: "eksporter enhet"
            change_name: "endre navn"
            topic_timestamps_changed: "tidsstempler for emnet endret"
            approve_user: "godkjent bruker"
            web_hook_create: "webhook opprette"
            web_hook_update: "webhook oppdatering"
            web_hook_destroy: "webhook ødelegg"
            web_hook_deactivate: "webhook deaktivering"
            embeddable_host_create: "integrerbar vert opprette"
            embeddable_host_update: "innebygde vertsoppdatering"
            embeddable_host_destroy: "innebygde vertsødeleggelse"
            change_theme_setting: "endre tema innstilling"
            disable_theme_component: "deaktivere temakomponent"
            enable_theme_component: "aktiver temakomponent"
            revoke_title: "tilbakekalle tittel"
            change_title: "endre tittel"
            api_key_create: "API-nøkkel oppretting"
            api_key_update: "API-nøkkel oppdatering"
            api_key_destroy: "api-nøkkel ødelegge"
            override_upload_secure_status: "overstyre sikker opplastingsstatus"
            page_published: "side publisert"
            page_unpublished: "side upublisert"
            add_email: "legg til e-post"
            update_email: "oppdater e-post"
            destroy_email: "ødelegg e-post"
            topic_closed: "Emne lukket"
            topic_opened: "Emne åpnet"
            topic_archived: "Emne arkivert"
        screened_emails:
          title: "Kontrollerte e-poster"
          description: "Når noen forsøker å lage en ny konto, vil de følgende e-postadressene bli sjekket, og registreringen vil bli blokkert, eller en annen handling vil bli utført."
          email: "E-postadresse"
          actions:
            allow: "Tillat"
        screened_urls:
          title: "Kontrollerte URL-er"
          description: "Disse URL-ene forekom i innlegg av brukere som har blitt identifisert som spammere."
          url: "URL"
          domain: "Domene"
        screened_ips:
          title: "Kontrollerte IP-er"
          delete_confirm: "Er du sikker på at du vil fjerne regelen for %{ip_address}?"
          actions:
            block: "Blokker"
            do_nothing: "Tillat"
            allow_admin: "Tillat Admin"
          form:
            label: "Ny:"
            ip_address: "IP-adresse"
            add: "Legg til"
            filter: "Søk"
          roll_up:
            text: "Slå sammen."
            title: "Lager nye blokkeringsoppføringer for subnett hvis det er minst 'min_ban_entries_for_roll_up' oppføringer."
        search_logs:
          title: "Søkelogger"
          term: "Term"
          searches: "Søk"
          click_through_rate: "Klikkrate"
          types:
            all_search_types: "Alle søketyper"
            header: "Hode"
            full_page: "Full side"
            click_through_only: "Alle (kun klikk gjennom)"
          header_search_results: "Hode-søkeresultater"
        logster:
          title: "Feillogg"
      watched_words:
        title: "Ord som holdes oppsyn med"
        search: "søk"
        clear_filter: "Tøm"
        download: Last ned
        clear_all: Fjern alle
        actions:
          block: "Blokker"
          censor: "Sensurer"
          require_approval: "Krev godkjenning"
          flag: "Flagg"
          silence: "Demp"
        form:
          placeholder_regexp: "regulært uttrykk"
          add: "Legg til"
          success: "Suksess"
          exists: "Eksisterer fra før"
          upload_successful: "Opplastet. Ord lagt til."
        test:
          button_label: "Test"
          no_matches: "Ingen treff funnet"
      form_templates:
        nav_title: "Maler"
        list_table:
          headings:
            name: "Navn"
            actions: "Handlinger"
        view_template:
          close: "Lukk"
          edit: "Endre"
          delete: "Slett"
        new_template_form:
          submit: "Lagre"
          cancel: "Avbryt"
          preview: "Forhåndsvis"
        quick_insert_fields:
          add_new_field: "Legg til"
          dropdown: "Nedtrekk"
        validations_modal:
          table_headers:
            type: "Type"
            description: "Beskrivelse"
          validations:
            required:
              key: "nødvendig"
            minimum:
              key: "minst"
            maximum:
              key: "største"
            type:
              key: "type"
      impersonate:
        title: "Fremstå som"
        help: "Bruk dette verktøyet for å fremstå som en annen bruker for feilsøking. Du må logge ut når du er ferdig."
        not_found: "Den brukeren kunne ikke bli funnet."
        invalid: "Beklager, du kan ikke gi deg ut for å være den brukeren."
      users:
        title: "Brukere"
        create: "Legg til admin-bruker"
        last_emailed: "Sist kontaktet"
        not_found: "Beklager, det brukernavner eksisterer ikke i systemet vårt."
        id_not_found: "Beklager, den bruker-ID-en eksisterer ikke i systemet vårt."
        status: "Status"
        show_emails: "Vis e-poster"
        nav:
          new: "Ny"
          active: "Aktiv"
          staff: "Stab"
          suspended: "Utestengt"
          silenced: "Dempet"
          staged: "Arrangert"
        approved: "Godkjent?"
        titles:
          active: "Aktive brukere"
          new: "Nye brukere"
          pending: "Brukere som venter på evaluering"
          newuser: "Brukere på tillitsnivå 0 (Ny bruker)"
          basic: "Brukere på tillitsnivå 1 (Juniormedlem)"
          member: "Brukere på tillitsnivå 2 (Medlem)"
          regular: "Brukere på tillitsnivå 3 (Aktivt medlem)"
          leader: "Brukere på tillitsnivå 4 (Leder)"
          staff: "Stab"
          admins: "Admin-brukere"
          moderators: "Moderatorer"
          silenced: "Dempede brukere"
          suspended: "Utestengte brukere"
          staged: "Arrangerte brukere"
        not_verified: "Uverifisert"
        check_email:
          title: "Vis denne brukerens e-postadresse"
          text: "Vis"
        check_sso:
          text: "Vis"
      user:
        suspend_failed: "Noe gikk galt ved utestenging av denne brukeren %{error}"
        unsuspend_failed: "Noe gikk galt ved opphevelse av utestenging av denne brukeren %{error}"
        suspend_reason_label: "Hvorfor stenger du ute brukeren? Denne teksten <b>vil være synlig for alle</b> på denne brukerens profilside og vil bli vist til brukeren når vedkommende forsøker å logge inn. Fatt deg i korthet."
        suspend_reason_hidden_label: "Hvorfor stenger du ute brukeren? Denne teksten vil bli vist til brukeren når vedkommende prøver å logge inn. Fatt deg i korthet."
        suspend_reason: "Begrunnelse"
        suspend_reason_title: "Bannlysningsgrunn"
        suspend_message: "E-postmelding"
        suspend_message_placeholder: "Alternativt, kan du detaljere bannlysningen og det vil bli sendt per e-post til brukeren."
        suspended_by: "Utestengt av"
        silence_reason: "Grunn"
        silenced_by: "Dempet av"
        silence_modal_title: "Demp bruker"
        silence_duration: "Hvor lenge skal brukeren dempes?"
        silence_reason_label: "Hvorfor forstummer du denne brukeren?"
        silence_reason_placeholder: "Årsak til demping"
        silence_message: "E-postmelding"
        silence_message_placeholder: "(la stå tom for forvalgt melding)"
        suspended_until: "(til %{until})"
        cant_suspend: "Brukeren kan ikke utestenges."
        penalty_post_actions: "Hva ønsker du å gjøre med det assosierte innlegg"
        penalty_post_delete: "Slett innlegget"
        penalty_post_edit: "Rediger innlegget"
        penalty_post_none: "ikke gjør noe"
        penalty_count: "Antall Straffer"
        clear_penalty_history:
          title: "Fjern straffehistorikk"
          description: "brukere med straffer kan ikke nå TL3"
        silence: "Demp"
        unsilence: "Opphev demping"
        silenced: "Dempet?"
        moderator: "Moderator?"
        admin: "Admin?"
        suspended: "Utestengt?"
        staged: "Arrangert?"
        show_admin_profile: "Admin"
        show_public_profile: "Vis offentlig profil"
        action_logs: "Handlingslogger"
        ip_lookup: "IP Lookup"
        log_out: "Logg ut"
        logged_out: "Brukeren ble logget ut på alle enheter"
        revoke_admin: "Trekk tilbake administrering"
        grant_admin: "Innvilg admin"
        grant_admin_confirm: "Vi har sendt deg en e-post for å bekrefte den nye administratoren. Følg instruksjonene i meldingen."
        revoke_moderation: "Trekk tilbake moderering"
        grant_moderation: "Innvilg moderering"
        unsuspend: "Opphev utestenging"
        suspend: "Utestengt"
        show_flags_received: "Vis mottatte rapporteringer"
        flags_received_by: "Flagg mottatt av %{username}"
        flags_received_none: "Denne brukeren har ikke mottatt noen rapporteringer."
        reputation: Rykte
        permissions: Tillatelser
        activity: Aktivitet
        like_count: Likes tildelt / mottatt
        last_100_days: "de siste 100 dagene"
        private_topics_count: Private emner
        posts_read_count: Innlegg lest
        post_count: Innlegg skrevet
        topics_entered: Emner Lest
        flags_given_count: Rapporteringer tildelt
        flags_received_count: Rapporteringer mottatt
        warnings_received_count: Advarsler mottatt
        flags_given_received_count: "Rapporteringer tildelt / mottatt"
        approve: "Godta"
        approved_by: "Godtatt av"
        approve_success: "Brukeren er godkjent og e-post med aktiveringsinstruksjoner er sendt."
        approve_bulk_success: "Suksess! Alle valgte brukere har blitt godkjent og varslet."
        time_read: "Lesetid"
        anonymize: "Anonymiser Bruker"
        anonymize_confirm: "Ønsker du virkelig å anonymisere denne kontoen? Dette vil endre brukernavn og e-post samt tilbakestille kontoinnstillinger."
        anonymize_yes: "Ja, anonymiser denne kontoen"
        anonymize_failed: "Det oppstod en feil ved anonymisering av denne kontoen."
        delete: "Slett bruker"
        delete_posts:
          button: "Slett alle innlegg"
          confirmation:
            cancel: "Avbryt"
        merge:
          prompt:
            cancel: "Avbryt"
          confirmation:
            cancel: "Avbryt"
        delete_forbidden_because_staff: "Administratorer og moderatorer kan ikke slettes."
        delete_posts_forbidden_because_staff: "Kan ikke slette alle innlegg av administratorer og moderatorer."
        delete_forbidden:
          one: "Brukere kan ikke slettes om de har innlegg. Slett alle brukerens innlegg før bruker kan slettes. (Innlegg eldre enn %{count} dag kan ikke slettes.)"
          other: "Brukere kan ikke slettes om de har innlegg. Slett alle innlegg før du forsøker å slette en bruker. (Innlegg eldre enn %{count} dager kan ikke slettes.)"
        cant_delete_all_posts:
          one: "Kan ikke slette alle innlegg. Noen innlegg er eldre enn %{count} dag gammel. (Innstillingen delete_user_max_post_age.)"
          other: "Kan ikke slette alle innlegg. Noen innlegg er eldre enn %{count} dager gamle. (Innstillingen delete_user_max_post_age.)"
        cant_delete_all_too_many_posts:
          one: "Kan ikke slette alle innlegg fordi brukeren har mer enn %{count} innlegg. (delete_all_posts_max)"
          other: "Kan ikke slette alle innlegg fordi brukeren har mer enn %{count} innlegg. (delete_all_posts_max)"
        delete_and_block: "Slett og <b>blokker</b> denne e-post- og IP-adressen"
        delete_dont_block: "Bare slett"
        deleting_user: "Sletter bruker..."
        deleted: "Brukeren ble slettet."
        delete_failed: "Det oppstod en feil ved slettingen av den brukeren. Sørg for at alle av brukerens innlegg er slettet før du prøver å slette brukeren."
        send_activation_email: "Send e-post for aktivering"
        activation_email_sent: "En e-post for aktivering har blitt sendt."
        send_activation_email_failed: "Det oppstod et problem ved sending av ny e-post for aktivering. %{error}"
        activate: "Aktiver konto"
        activate_failed: "Det oppstod et problem ved aktiveringen av den brukeren."
        deactivate_account: "Skru av konto"
        deactivate_failed: "Det oppstod et problem ved deaktiveringen av den brukeren."
        unsilence_failed: "Feil ved fjerning av forstumming av bruker."
        silence_failed: "Feil ved forstumming av bruker."
        silence_confirm: "Er du sikker på at du vil dempe denne brukeren? Vedkommende vil ikke kunne opprette nye emner eller innlegg."
        silence_accept: "Ja, dem denne brukeren"
        bounce_score: "Antall tilbakesendinger"
        reset_bounce_score:
          label: "Tilbakestill"
          title: "Sett antall tilbakesendinger tilbake til 0"
        visit_profile: "Besøk <a href='%{url}'>denne brukerinnstillingssiden</a> for å redigere vedkommendes profil"
        deactivate_explanation: "En deaktivert bruker må bekrefte e-postadressen sin på nytt."
        suspended_explanation: "En utestengt bruker kan ikke logge inn."
        silence_explanation: "En dempet bruker kan ikke skrive innlegg eller opprette emner."
        staged_explanation: "En arrangert bruker kan bare skrive innlegg via e-post i bestemte emner."
        bounce_score_explanation:
          none: "Ingen tilbakesendinger ble mottatt nylig fra den e-posten."
          some: "Noen tilbakesendinger ble mottatt nylig fra den e-posten."
          threshold_reached: "Mottok for mange tilbakesendinger fra den e-posten."
        trust_level_change_failed: "Det oppstod et problem ved endring av brukerens tillitsnivå."
        suspend_modal_title: "Steng ute bruker"
        trust_level_2_users: "Brukere på tillitsnivå 2"
        trust_level_3_requirements: "Krav til tillitsnivå 3"
        trust_level_locked_tip: "tillitsnivå er låst, systemet vil ikke forfremme eller degradere bruker"
        lock_trust_level: "Lås tillitsnivå"
        unlock_trust_level: "Lås opp tillitsnivå"
        silenced_count: "Dempet"
        suspended_count: "Utestengt"
        other_matches_list:
          username: "Brukernavn"
          trust_level: "Tillitsnivå"
          read_time: "Lesetid"
          posts: "Innlegg"
        tl3_requirements:
          title: "Krav til tillitsnivå 3"
          table_title:
            one: "Den siste dagen:"
            other: "De siste %{count} dagene:"
          value_heading: "Verdi"
          requirement_heading: "Krav"
          visits: "Besøk"
          days: "dager"
          topics_replied_to: "Emner besvart"
          topics_viewed: "Emner lest"
          topics_viewed_all_time: "Emner lest (totalt)"
          posts_read: "Innlegg lest"
          posts_read_all_time: "Innlegg lest (totalt)"
          flagged_posts: "Rapporterte innlegg"
          flagged_by_users: "Brukere som rapporterte"
          likes_given: "Likes tildelt"
          likes_received: "Likes mottatt"
          likes_received_days: "Likes mottatt: Unike dager"
          likes_received_users: "Likes mottatt: Unike brukere"
          qualifies: "Kvalifiserer til tillitsnivå 3."
          does_not_qualify: "Kvalifiserer ikke til tillitsnivå 3."
          will_be_promoted: "Vil snart forfremmes."
          will_be_demoted: "Vil snart degraderes."
          on_grace_period: "For tiden i prøvetid for forfremmelse, vil ikke degraderes"
          locked_will_not_be_promoted: "Tillitsnivå låst. Vil aldri bli forfremmet."
          locked_will_not_be_demoted: "Tillitsnivå låst. Vil aldri bli degradert."
        discourse_connect:
          external_id: "Ekstern-ID"
          external_username: "Brukernavn"
          external_name: "Navn"
          external_email: "E-post"
          external_avatar_url: "Profilbilde URL"
      user_fields:
        title: "Brukerfelter"
        help: "Legg til felter som dine brukere kan fylle ut."
        create: "Opprett brukerfelt"
        untitled: "Uten tittel"
        name: "Feltnavn"
        type: "Felttype"
        description: "Beskrivelse av felt"
        save: "Lagre"
        edit: "Endre"
        delete: "Slett"
        cancel: "Avbryt"
        delete_confirm: "Er du sikker på at du vil fjerne brukerfeltet?"
        options: "Alternativer"
        required:
          title: "Nødvendig ved registrering"
          enabled: "nødvendig"
          disabled: "ikke obligatorisk"
        editable:
          title: "Kan det endres etter registrering"
          enabled: "kan endres"
          disabled: "kan ikke endres"
        show_on_profile:
          title: "Vis på offentlig profil"
          enabled: "vises på profil"
          disabled: "vises ikke på profil"
        show_on_user_card:
          title: "Vis på brukerkort"
          enabled: "vist på brukerkort"
          disabled: "ikke vist på brukerkort"
        field_types:
          text: "Tekstfelt"
          confirm: "Bekreftelse"
          dropdown: "Nedtrekk"
      site_text:
        description: "Du kan skreddersy all tekst på forumet ditt. Start ved å søke nedenfor:"
        search: "Søk etter tekst du ønsker å endre"
        title: "Tekst"
        edit: "rediger"
        revert: "Tilbakestill endringer"
        revert_confirm: "Er du sikker på at du ønsker å tilbakestille dine endringer?"
        go_back: "Tilbake til søk"
        recommended: "Skreddersøm av følgende tekst for å kle dine behov anbefales:"
        show_overriden: "Bare vis overstyrte"
        outdated:
          dismiss: "Avslå"
      settings:
        show_overriden: "Vis kun overstyrte"
        reset: "tilbakestill"
        none: "ingen"
      site_settings:
        title: "Innstillinger"
        no_results: "Ingen treff funnet."
        clear_filter: "Tøm"
        add_url: "legg til URL"
        add_host: "legg til vert"
        uploaded_image_list:
          label: "Rediger liste"
          empty: "Det finnes ingen bilder enda. Vennligst last opp ett."
          upload:
            label: "Last opp"
            title: "Last opp bilde(r)"
        selectable_avatars:
          title: "Liste over avatarer brukere kan velge mellom"
        categories:
          all_results: "Alle"
          required: "Påkrevd"
          basic: "Grunnleggende oppsett"
          users: "Brukere"
          posting: "Publisering"
          email: "E-post"
          files: "Filer"
          trust: "Tillitsnivå"
          security: "Sikkerhet"
          onebox: "Onebox"
          seo: "SEO"
          spam: "Spam"
          rate_limits: "Frekvensbegresninger"
          developer: "Utvikler"
          embedding: "Innebygging"
          legal: "Juridisk"
          api: "API"
          user_api: "Bruker-API"
          uncategorized: "Annet"
          backups: "Sikkerhetskopier"
          login: "Login"
          plugins: "Utvidelser"
          user_preferences: "Brukerinnstillinger"
          tags: "Stikkord"
          search: "Søk"
          groups: "Grupper"
          dashboard: "Dashbord"
          navigation: "Navigasjon"
        default_categories:
          modal_description: "Ønsker du å bruke denne endringens historikk? Dette vil endre innstillinger for %{count} eksisterende brukere."
          modal_yes: "Ja"
          modal_no: "Nei, bare gjelder endring fremover"
      badges:
        title: Merker
        new_badge: Nytt merke
        new: Ny
        name: Navn
        badge: Merke
        display_name: Visningsnavn
        description: Beskrivelse
        long_description: Helhetlig beskrivelse
        badge_type: Merketype
        badge_grouping: Gruppe
        badge_groupings:
          modal_title: Merkegrupper
        granted_by: Tildelt av
        granted_at: Tildelt
        reason_help: (En lenke til et innlegg eller emne)
        save: Lagre
        delete: Slett
        delete_confirm: Er du sikker på at du vil slette dette merket?
        revoke: Trekk tilbake
        reason: Grunn
        expand: Ekspander
        revoke_confirm: Er du sikker på at du vil trekke tilbake dette merket?
        edit_badges: Rediger merker
        grant_badge: Tildel merke
        granted_badges: Tildelte merker
        grant: Tildel
        no_user_badges: "%{name} er ikke blitt tildelt noen merker."
        no_badges: Det er ingen merker som kan bli tildelt.
        none_selected: "Velg et merke for å komme i gang"
        allow_title: Tillat merke å bli benyttet som en tittel
        multiple_grant: Kan bli tildelt flere ganger
        listable: Vis merket på den offentlige merkesiden
        enabled: aktivert
        disabled: deaktivert
        icon: Ikon
        image: Bilde
        query: Spørring for merke (SQL)
        target_posts: Spørring har innlegg som mål
        auto_revoke: Kjør tilbakedragningsspørring daglig
        show_posts: Vis innlegg som ga tildeling av merke på merkesiden
        trigger: Utløser
        trigger_type:
          none: "Oppdater daglig"
          post_action: "Når en bruker gjør en handling på et innlegg"
          post_revision: "Når en bruker redigerer eller lager et nytt innlegg"
          trust_level_change: "Når bruker endrer tillitsnivå"
          user_change: "Når en bruker blir redigert eller registrert"
        preview:
          link_text: "Forhåndsvis tildelte merker"
          plan_text: "Forhåndsvis med plan for spørring"
          modal_title: "Forhåndsvisning av spørring for merke"
          sql_error_header: "Det oppstod en feil med spørringen."
          error_help: "Se følgende lenker for hjelp til spørringer for merker."
          bad_count_warning:
            header: "ADVARSEL!"
            text: "Det finnes manglende grant samples. Dette skjer når merke-søket returnerer bruker-IDer eller innleggs-ID-er som ikke eksisterer. Dette kan føre til uventede resultater senere - dobbeltsjekk søket ditt."
          no_grant_count: "Ingen merker å tildele."
          grant_count:
            one: "<b>Ett</b> merke å tildele."
            other: "<b>%{count}</b> merker å tildele."
          sample: "Eksempel:"
          grant:
            with: <span class="username">%{username}</span>
            with_post: <span class="username">%{username}</span> for innlegg i %{link}
            with_post_time: <span class="username">%{username}</span> for innlegg i %{link} - <span class="time">%{time}</span>
            with_time: <span class="username">%{username}</span> - <span class="time">%{time}</span>
      emoji:
        title: "Emoji"
        add: "Legg til ny Emoji"
        uploading: "Laster opp…"
        name: "Navn"
        group: "Gruppe"
        image: "Bilde"
        delete_confirm: "Sikker på at du vil slette: %{name}: emoji?"
      embedding:
        get_started: "Hvis du vil bygge inn Discourse på en annen nettside, begynn med å legge til dens vert."
        confirm_delete: "Er du sikker på at du vil slette den verten?"
        title: "Innbygging"
        host: "Tillatte verter"
        edit: "rediger"
        category: "Legg til innlegg i kategori"
        add_host: "Legg til vert"
        settings: "Innbyggingsinnstillinger"
        crawling_settings: "Innstillinger for søkeroboter"
        crawling_description: "Dersom Discourse oppretter emner for innleggene dine og ingen RSS/ATOM-informasjonskanal finnes, vil det prøve å tolke innholdet ditt ut fra HTML-koden din. Noen ganger kan det være utfordrende å hente ut innhold, så muligheten til å oppgi CSS-regler er der for å gjøre uthentingen enklere."
        embed_by_username: "Brukernavn for opprettelse av emne"
        embed_post_limit: "Maksimalt antall innlegg å bygge inn"
        embed_title_scrubber: "Regulære uttrykk brukt til å finne og korrigere feil i titler"
        embed_truncate: "Forkort de innebygde innleggene"
        allowed_embed_selectors: "CSS-velger for elementer som tillates i innbygginger"
        blocked_embed_selectors: "CSS-velger for element som fjernes fra innbygginger"
        allowed_embed_classnames: "Tillatte navn for CSS-klasser"
        save: "Lagre innbyggingsinnstillinger"
      permalink:
        title: "Permalenker"
        url: "URL"
        topic_id: "Emne-ID"
        topic_title: "Emne"
        post_id: "Innleggs-ID"
        post_title: "Innlegg"
        category_id: "Kategori-ID"
        category_title: "Kategori"
        delete_confirm: Er du sikker på at du vil slette denne permalenken?
        form:
          label: "Ny:"
          add: "Legg til"
          filter: "Søk (URL eller ekstern URL)"
      reseed:
        modal:
          categories: "Kategorier"
          topics: "Emner"
  wizard_js:
    wizard:
      back: "Forrige"
      next: "Neste"
      step-text: "Steg"
      step: "%{current} av %{total}"
      uploading: "Laster opp…"
      upload_error: "Beklager, det skjedde en feil ved opplastingen av den filen. Vennligst prøv igjen."
      staff_count:
        one: "Din gemenskap har ett stabsmedlem (deg)."
        other: " Ditt fellesskap har %{count} stab, inkludert deg selv."
      invites:
        add_user: "legg til"
        none_added: "Du har ikke invitert noen til staben. Er du sikker på at du vil fortsette?"
        roles:
          admin: "Administrator"
          moderator: "Moderator"
          regular: "Aktivt medlem"
      previews:
        share_button: "Del"
        reply_button: "Svar"<|MERGE_RESOLUTION|>--- conflicted
+++ resolved
@@ -3413,13 +3413,8 @@
               content: "Administrator"
             badges:
               content: "Merker"
-<<<<<<< HEAD
-            everything:
-              content: "Alt"
-=======
             topics:
               content: "Emner"
->>>>>>> 9b339bcd
             faq:
               content: "O-S-S"
             groups:
@@ -3431,14 +3426,11 @@
             review:
               content: "Gjennomgang"
     until: "Inntil:"
-<<<<<<< HEAD
-=======
     form_templates:
       errors:
         typeMismatch:
           default: "Skriv inn en gyldig verdi."
           email: "Oppgi en gyldig e-postadresse."
->>>>>>> 9b339bcd
   admin_js:
     type_to_filter: "skriv for å filtrere…"
     admin:
