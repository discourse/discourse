--- conflicted
+++ resolved
@@ -200,10 +200,7 @@
     broken_decorator_alert: "Innlegg vises kanskje ikke riktig fordi en av dekoratorene for innleggsinnhold på nettstedet ditt har gitt en feil."
     broken_page_change_alert: "En onPageChange-hendelsesbehandler utløste en feil. Sjekk nettleserens utviklerverktøy for mer informasjon."
     broken_plugin_alert: "Forårsaket av utvidinga '%{name}'"
-<<<<<<< HEAD
-=======
     broken_transformer_alert: "Det oppstod en feil. Det kan hende at nettstedet ditt ikke fungerer som det skal."
->>>>>>> 76e7f12a
     critical_deprecation:
       notice: "<b>[Adminsvarsel]</b> Et av temaene eller utvidingene dine må oppdateres for kompatibilitet med kommende endringer i Discourse-kjernen."
       id: "(id:<em>%{id}</em>)"
@@ -317,9 +314,6 @@
       user_count: "Påmeldinger"
       active_user_count: "Aktive brukere"
       contact: "Kontakt oss"
-<<<<<<< HEAD
-      contact_info: "I tilfelle en kritisk hendelse skulle inntreffe eller det er en hastesak som påvirker siden, ta kontakt på %{contact_info}."
-=======
       site_activity: "Aktivitet på nettstedet"
       view_more: "Vis mer"
       view_less: "Vis mindre"
@@ -343,7 +337,6 @@
           last_7_days: "de siste 7 dagene"
           today: "i dag"
           all_time: "hele tiden"
->>>>>>> 76e7f12a
       member_count:
         one: "%{formatted_number} Medlem"
         other: "%{formatted_number} Medlemmer"
@@ -354,8 +347,6 @@
         one: "%{formatted_number} Moderator"
         other: "%{formatted_number} Moderatorer"
       report_inappropriate_content: "Hvis du kommer over upassende innhold, må du ikke nøle med å starte en samtale med moderatorene og administratorene våre. Husk å logge inn før du tar kontakt."
-<<<<<<< HEAD
-=======
       site_age:
         less_than_one_month: "Opprettet < 1 månad siden"
         month:
@@ -364,7 +355,6 @@
         year:
           one: "Opprettet %{count} år siden"
           other: "Opprettet %{count} år siden"
->>>>>>> 76e7f12a
     bookmarked:
       title: "Bokmerke"
       edit_bookmark: "Rediger bokmerke"
@@ -1117,11 +1107,7 @@
     user_fields:
       none: "(velg et alternativ)"
       required: 'Skriv inn en verdi for "%{name}'
-<<<<<<< HEAD
-      same_as_password: "Passordet ditt skal ikke gjentas i andre felt."
-=======
       same_as_password: "Passordet ditt skal ikke gjentas i andre felt"
->>>>>>> 76e7f12a
       optional: (valgfritt)
     user:
       said: "%{username}:"
@@ -1244,12 +1230,7 @@
         description: "Hopp over nye brukeropplæringstips og merker"
       reset_seen_user_tips: "Vis brukaropplæringstips igjen"
       theme_default_on_all_devices: "Gjør dette standardtemaet til alle mine enheter"
-<<<<<<< HEAD
-      color_scheme_default_on_all_devices: "Angi standard fargeskjema på alle enhetene mine"
-      color_scheme: "Fargeskjema"
-=======
       color_scheme: "Farge Palett"
->>>>>>> 76e7f12a
       color_schemes:
         default_description: "Tema standard"
         disable_dark_scheme: "Samme som vanlig"
@@ -1620,10 +1601,6 @@
         add_email: "Legg til alternativ e-post"
         auth_override_instructions: "E-post kan oppdateres fra autentiseringsleverandør."
         no_secondary: "Ingen sekundære e-poster"
-<<<<<<< HEAD
-        instructions: "Vises aldri offentlig"
-=======
->>>>>>> 76e7f12a
         admin_note: "Merk: Hvis en admin-bruker endrer e-postadressen til en annen ikke-administratorbruker, betyr det at brukeren har mistet tilgangen til den opprinnelige e-postkontoen sin. Derfor, da vil en e-post med tilbakestilling av passord bli sendt til den nye adressen. Brukerens e-postadresse endres ikke før vedkommende har fullført prosessen med å tilbakestille passordet."
         ok: "Vi sender deg en e-post for å bekrefte"
         required: "Vennligst angi en e-postadresse"
@@ -1660,11 +1637,7 @@
         ok: "Navnet ditt ser bra ut."
       username:
         title: "Brukernavn"
-<<<<<<< HEAD
-        instructions: "Unik, uten mellomrom, kort."
-=======
         instructions: "Unik, uten mellomrom, kort"
->>>>>>> 76e7f12a
         short_instructions: "Folk kan nevne deg som @%{username}."
         available: "Ditt brukernavn er tilgjengelig."
         not_available: "Ikke tilgjengelig. Prøv %{suggestion}?"
@@ -1773,12 +1746,8 @@
         after_4_minutes: "etter 4 minutt"
         after_5_minutes: "etter 5 minutt"
         after_10_minutes: "etter 10 minutt"
-<<<<<<< HEAD
-      notification_level_when_replying: "Når jeg skriver noe i et emne, sett emnet som"
-=======
       notification_level_when_replying:
         do_nothing: "ikke gjør noe"
->>>>>>> 76e7f12a
       topics_unread_when_closed: "Betrakt emner som ulest når de er lukket"
       invited:
         title: "invitasjoner"
@@ -1843,20 +1812,11 @@
           max_redemptions_allowed: "Maks antall bruk"
           add_to_groups: "Legg til i grupper"
           invite_to_topic: "Ankomme til emnet"
-<<<<<<< HEAD
-          expires_at: "Utløper etter"
-          custom_message: "Valgfri personlig melding"
-          send_invite_email: "Lagre og send e-post"
-          send_invite_email_instructions: "Begrens invitasjon til e-post for å sende en invitasjon via e-post"
-          save_invite: "Lagre invitasjon"
-          invite_saved: "Invitasjon lagret."
-=======
           expires_after: "Utløper etter"
           send_invite_email: "Lagre og send e-post"
           send_invite_email_instructions: "Begrens invitasjon til e-post for å sende en invitasjon via e-post"
           update_invite: "Oppdater"
           cancel: "Avbryt"
->>>>>>> 76e7f12a
         bulk_invite:
           none: "Ingen invitasjoner til å vise på denne siden."
           text: "Bulk invitasjon"
@@ -1887,13 +1847,8 @@
         same_as_email: "Ditt passord er det samme som din e-post."
         ok: "Passordet ditt ser bra ut"
         instructions:
-<<<<<<< HEAD
-          one: "Minst %{count} tegn."
-          other: "Minst %{count} tegn."
-=======
           one: "Minst %{count} tegn"
           other: "Minst %{count} tegn"
->>>>>>> 76e7f12a
         required: "Skriv inn et passord"
         confirm: "Bekreft"
         incorrect_password: "Det angitte passordet er feil."
@@ -2164,13 +2119,10 @@
       associate: "Har du allerede en konto? <a href='%{associate_link}'>Logg inn</a> for å koble %{provider}-kontoen din."
       activation_title: "Aktiver kontoen din"
       already_have_account: "Har du allerede en konto?"
-<<<<<<< HEAD
-=======
       progress_bar:
         signup: "Registrer deg"
         approve: "Godkjenn"
         login: "Logg inn"
->>>>>>> 76e7f12a
     forgot_password:
       title: "Nullstill passord"
       action: "Jeg har glemt passordet mitt"
@@ -2301,7 +2253,6 @@
       success: "Kontoen din har blitt opprettet og du er nå logget inn."
       name_label: "Navn"
       password_label: "Passord"
-      existing_user_can_redeem: "Løs inn invitasjonen din til et emne eller en gruppe."
     password_reset:
       continue: "Fortsett til %{site_name}"
     emoji_set:
@@ -2320,12 +2271,9 @@
       categories_boxes: "Bokser med underkategorier"
       categories_boxes_with_topics: "Bokser med håndplukket emner"
       subcategories_with_featured_topics: "Underkategorier med utvalgte emner"
-<<<<<<< HEAD
-=======
     full_name_requirement:
       required_at_signup: "Påkrevd"
       optional_at_signup: "Valgfritt"
->>>>>>> 76e7f12a
     shortcut_modifier_key:
       shift: "Shift"
       ctrl: "Ctrl"
@@ -2372,10 +2320,7 @@
     file_size_input:
       error:
         size_too_large: "%{provided_file_size} er større enn den maksimalt tillatte %{max_file_size}"
-<<<<<<< HEAD
-=======
         size_too_small: "%{provided_file_size} er mindre enn det minste tillatte %{min_file_size}"
->>>>>>> 76e7f12a
     emoji_picker:
       filter_placeholder: Søk etter emoji
       smileys_&_emotion: Smilefjes og følelser
@@ -2693,11 +2638,7 @@
         membership_request_consolidated: "ny forespørsel om medlemskap"
         reaction: "ny reaksjon"
         votes_released: "Stemmen ble utgitt"
-<<<<<<< HEAD
-        new_features: "nye Discourse-funksjoner har blitt lansert!"
-=======
         new_features: "Nye Discourse-funksjoner har blitt lansert!"
->>>>>>> 76e7f12a
         admin_problems: "nye råd på dashbordet på nettstedet ditt"
     upload_selector:
       uploading: "Laster opp bilde"
@@ -3584,10 +3525,7 @@
             other: "Ja, og alle %{count} svar"
           just_the_post: "Nei, kun dette innlegget"
         admin: "Innleggsadministrasjon"
-<<<<<<< HEAD
-=======
         admin_action: "Admin"
->>>>>>> 76e7f12a
         permanently_delete: "Slett permanent"
         permanently_delete_confirmation: "Er du sikker på at du vil slette dette innlegget permanent? Du vil ikke kunne gjenopprette det."
         wiki: "Opprett wiki"
@@ -3612,12 +3550,6 @@
         delete_topic_confirm_modal_no: "Nei, behold dette emnet"
         delete_topic_error: "Det oppstod en feil under sletting av emnet"
         delete_topic: "slett emne"
-<<<<<<< HEAD
-        add_post_notice: "Legg til stabsmerknad…"
-        change_post_notice: "Rediger stabsmerknad…"
-        delete_post_notice: "Slett stabsmerknad"
-=======
->>>>>>> 76e7f12a
         remove_timer: "fjern tidsbestemt handling"
         edit_timer: "rediger tidsbestemt handling"
       actions:
@@ -3930,11 +3862,7 @@
           one: "%{count} gjenstående"
           other: "%{count} gjenstående"
     flagging_topic:
-<<<<<<< HEAD
-      title: "Takk for at du hjelper med å vedlikeholde god skikk i samfunnet vårt!"
-=======
       title: "Takk for at du holder fellesskapet vårt sivilisert!"
->>>>>>> 76e7f12a
       action: "Rapporter emne"
       notify_action: "Melding"
     topic_map:
@@ -4641,7 +4569,6 @@
         show_details: Detaljer
         description: Beskrivelse
         save: Lagre
-        delete: Slett permanent
         continue: Fortsett
         scopes:
           action: Handling
@@ -4763,8 +4690,6 @@
             post: "innlegg"
           more_options:
             title: "Flere valg"
-<<<<<<< HEAD
-=======
         permalinks:
           edit: "Endre"
           delete: "Slett"
@@ -4781,7 +4706,6 @@
           more_options:
             title: "Flere valg"
           delete: "Slett"
->>>>>>> 76e7f12a
       plugins:
         title: "Utvidelser"
         name: "Navn"
@@ -5708,11 +5632,7 @@
             with_time: <span class="username">%{username}</span> - <span class="time">%{time}</span>
       emoji:
         title: "Emoji"
-<<<<<<< HEAD
-        add: "Legg til ny Emoji"
-=======
         delete: "Slett"
->>>>>>> 76e7f12a
         uploading: "Laster opp…"
         name: "Navn"
         group: "Gruppe"
