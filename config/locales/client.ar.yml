--- conflicted
+++ resolved
@@ -1494,11 +1494,7 @@
       allow_private_messages: "السماح للمستخدمين الآخرين بإرسال رسائل خاصة إليَّ"
       external_links_in_new_tab: "فتح كل الروابط الخارجية في علامة تبويب جديدة"
       enable_quoting: "تفعيل الرد باقتباس للنص المميَّز"
-<<<<<<< HEAD
-      enable_defer: "تفعيل التأجيل لوضع علامة على الموضوعات كغير مقروءة"
-=======
       enable_defer: "تفعيل وضع علامة على الموضوعات كغير مقروءة"
->>>>>>> f4cbf025
       experimental_sidebar:
         enable: "تفعيل الشريط الجانبي"
         options: "الخيارات"
@@ -3503,8 +3499,6 @@
       update_category:
         name: "تحديث الفئة"
         description: "اختر الفئة الجديدة للموضوعات المحدَّدة"
-<<<<<<< HEAD
-=======
       reset_bump_dates:
         name: "إعادة تعيين تواريخ الرفع"
         description: "إعادة تعيين تاريخ رفع الموضوع إلى تاريخ آخر منشور تم إنشاؤه، مما يؤثر على الترتيب في قائمة الموضوعات"
@@ -3514,7 +3508,6 @@
       update_notifications:
         name: "تحديث الإشعارات"
         description: "تغيير مستوى الإشعارات إلى \"مراقبة\" أو \"تتبع\" أو \"عادي\" أو \"كتم\""
->>>>>>> f4cbf025
     topic:
       filter_to:
         zero: "%{count} منشور في الموضوع"
@@ -6453,10 +6446,7 @@
           has_overwritten_history: "لم يعُد إصدار السمة الحالي موجودًا لأن سجل Git قد تم استبداله إجباريًا."
           add: "إضافة"
           theme_settings: "إعدادات السمة"
-<<<<<<< HEAD
-=======
           edit_objects_theme_setting: "محرِّر إعدادات الكائنات"
->>>>>>> f4cbf025
           overriden_settings_explanation: "يتم تمييز الإعدادات المُستبدَلة بنقطة ولون مميَّز. لإعادة تعيين تلك الإعدادات إلى القيمة الافتراضية، اضغط على زر إعادة التعيين بجوارها."
           no_settings: "لا توجد إعدادات لهذه السمة."
           theme_translations: "ترجمات السمة"
