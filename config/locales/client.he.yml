--- conflicted
+++ resolved
@@ -664,11 +664,7 @@
       dropdown:
         title: "פתיחת תפריט הטיוטות האחרונות"
         untitled: "טיוטה ללא שם"
-<<<<<<< HEAD
-        view_all: "להציג הכול"
-=======
         view_all: "הצגת כל הטיוטות"
->>>>>>> 3cac9432
         other_drafts:
           one: "+טיוטה נוספת"
           two: "+שתי טיוטות נוספות"
@@ -5783,18 +5779,12 @@
         legal:
           title: "משפטי"
           header_description: "הגדרת התצוגה המשפטית, כגון תנאי השירות, מדיניות פרטיות, פרטי יצירת קשר ונושאים נקודתיים לאיחוד האירופי"
-<<<<<<< HEAD
-        localization:
-          title: "תרגום"
-          header_description: "הגדרת שפת הממשק של הקהילה שלך ואפשרויות התאמה מקומיות אחרות עבור החברים"
-=======
         theme_site_settings:
           title: "הגדרות ערכת העיצוב של האתר"
         localization:
           title: "תרגום"
           header_description: "הגדרת שפת הממשק של הקהילה שלך ואפשרויות התאמה מקומיות אחרות עבור החברים"
           keywords: "מקום|שפה|אזור זמן|unicode|rtl"
->>>>>>> 3cac9432
         login_and_authentication:
           title: "כניסה ואימות"
           header_description: "הגדרה איך משתמשים נכנסים ועוברים אימות, סודות ומפתחות, ספקי OAuth2 ועוד"
@@ -6635,9 +6625,6 @@
           group_permissions: "הרשאות קבוצתיות"
           users: "משתמשים"
           groups: "קבוצות"
-          localization:
-            title: "תרגום"
-            keywords: "מקום|שפה|אזור זמן|unicode|rtl"
           user_fields: "שדות משתמש"
           watched_words: "מילים במעקב"
           legal: "משפטי"
