--- conflicted
+++ resolved
@@ -1850,11 +1850,7 @@
         title: "Välkommen till din nya webbplats!"
         content: "<a href='%{admin_guide_url}'>Läs administratörsguiden</a> för att fortsätta bygga din webbplats och ditt forum."
         content_no_url: "Läs administratörshandboken för att fortsätta bygga upp din webbplats och ditt forum."
-<<<<<<< HEAD
-    loading: "Laddar..."
-=======
     loading: "Laddar…"
->>>>>>> b2b1e721
     errors:
       prev_page: "medan vi försökte ladda"
       reasons:
