# encoding: utf-8
#
# Never edit this file. It will be overwritten when translations are pulled from Transifex.
#
# To work with us on translations, join this project:
# https://www.transifex.com/projects/p/discourse-org/

sv:
  js:
    number:
      format:
        separator: "."
        delimiter: ","
      human:
        storage_units:
          format: "%n %u"
          units:
            byte:
              one: Byte
              other: Bytes
            gb: GB
            kb: KB
            mb: MB
            tb: TB
      short:
        thousands: "{{number}}k"
        millions: "{{number}}M"
    dates:
      time: "h:mm a"
      timeline_date: "MMM YYYY"
      long_no_year: "MMM D h:mm a"
      long_no_year_no_time: "MMM D"
      full_no_year_no_time: "MMMM Do"
      long_with_year: "D MMM, YYYY h:mm a"
      long_with_year_no_time: "D MMM, YYYY"
      full_with_year_no_time: "MMMM Do, YYYY"
      long_date_with_year: "D MMM, 'YY LT"
      long_date_without_year: "D MMM, LT"
      long_date_with_year_without_time: "D MMM, 'YY"
      long_date_without_year_with_linebreak: "D MMM <br/>LT"
      long_date_with_year_with_linebreak: "D MMM, 'YY <br/>LT"
      wrap_ago: "%{date} sedan"
      tiny:
        half_a_minute: "< 1m"
        less_than_x_seconds:
          one: "< 1s"
          other: "< %{count}s"
        x_seconds:
          one: "1s"
          other: "%{count}s"
        x_minutes:
          one: "1m"
          other: "%{count}m"
        about_x_hours:
          one: "1h"
          other: "%{count}h"
        x_days:
          one: "1d"
          other: "%{count}d"
        about_x_years:
          one: "1å"
          other: "%{count}å"
        over_x_years:
          one: "> 1å"
          other: "> %{count}å"
        almost_x_years:
          one: "1å"
          other: "%{count}å"
        date_month: "D MMM"
        date_year: "MMM 'YY"
      medium:
        x_minutes:
          one: "1 min"
          other: "%{count} min"
        x_hours:
          one: "1 timme"
          other: "%{count} timmar"
        x_days:
          one: "1 dag"
          other: "%{count} dagar"
        date_year: "D MMM, 'YY"
      medium_with_ago:
        x_minutes:
          one: "1 min sedan"
          other: "%{count} minuter sedan"
        x_hours:
          one: "1 timme sedan"
          other: "%{count} timmar sedan"
        x_days:
          one: "1 dag sedan"
          other: "%{count} dagar sedan"
      later:
        x_days:
          one: "1 dag senare"
          other: "%{count} dagar senare"
        x_months:
          one: "1 månad senare"
          other: "%{count} månader senare"
        x_years:
          one: "1 år senare"
          other: "%{count} år senare"
<<<<<<< HEAD
      previous_month: 'Föregående månad'
      next_month: 'Nästkommande månad'
=======
      previous_month: "Föregående månad"
      next_month: "Nästkommande månad"
>>>>>>> c10941bb
      placeholder: datum
    share:
      topic: "dela en länk till detta ämne"
      post: "inlägg #%{postNumber}"
      close: "stäng"
      twitter: "dela denna länk på Twitter"
      facebook: "dela denna länk på Facebook"
      email: "skicka denna länk i ett e-postmeddelande"
    action_codes:
      public_topic: "gjorde det här ämnet publikt %{when}"
      private_topic: "gjorde det här ämnet till ett personligt meddelande %{when}"
      split_topic: "splitta det här ämnet %{when}"
      invited_user: "bjöd in %{who} %{when}"
      invited_group: "bjöd in %{who} %{when}"
      user_left: "%{who} tog bort sig själva från detta meddelande %{when}"
      removed_user: "tog bort %{who} %{when}"
      removed_group: "tog bort %{who} %{when}"
      autoclosed:
        enabled: "stängdes %{when}"
        disabled: "öppnades %{when}"
      closed:
        enabled: "stängdes %{when}"
        disabled: "öppnades %{when}"
      archived:
        enabled: "arkiverades %{when}"
        disabled: "avarkiverades %{when}"
      pinned:
        enabled: "klistrades %{when}"
        disabled: "avklistrad %{when}"
      pinned_globally:
        enabled: "globalt klistrad %{when}"
        disabled: "avklistrad %{when}"
      visible:
        enabled: "listades %{when}"
        disabled: "avlistades %{when}"
      banner:
        enabled: "gjorde detta till en banderoll %{when}. Den kommer att visas högst upp på varje sida tills den blir avfärdad av användaren."
        disabled: "tog bort denna banderoll %{when}. Den kommer inte längre att visas högst upp på varje sida."
    topic_admin_menu: "administratörsåtgärder för ämne"
    wizard_required: "Välkommen till din nya Discourse! Låt oss komma igång genom <a href='%{url}' data-auto-route='true'>uppsättnings guiden</a> ✨"
    emails_are_disabled: "All utgående e-post har blivit globalt inaktiverad av en administratör. Inga e-postnotifikationer av något slag kommer att skickas ut."
    bootstrap_mode_enabled: "Du är i bootstrap-läge för att göra lanseringen av din nya webbplats enklare. Alla nya användare kommer att beviljas förtroendenivå 1 och få dagliga sammanfattningar skickade via e-post. Det här stängs automatiskt av när det totala antalet användare överstiger %{min_users}."
    bootstrap_mode_disabled: "Bootstrap-läge stängs av om 24 timmar."
    themes:
      default_description: "Standard"
    s3:
      regions:
        ap_northeast_1: "Asien Stillahavsområdet (Tokyo)"
        ap_northeast_2: "Asien Stillahavsområdet (Seoul)"
        ap_south_1: "Asien Stillahavsområdet (Mumbai)"
        ap_southeast_1: "Asien Stillahavsområdet (Singapore)"
        ap_southeast_2: "Asien Stillahavsområdet (Sydney)"
        cn_north_1: "Kina (Peking)"
        eu_central_1: "EU (Frankfurt)"
        eu_west_1: "EU (Irland)"
        eu_west_2: "EU (London)"
        sa_east_1: "Sydamerika (Sao Paulo)"
        us_east_1: "Östra USA (N. Virginia)"
        us_east_2: "Öster USA (Ohio)"
        us_gov_west_1: "AWS GovCloud (US)"
        us_west_1: "Västra USA (N. Kalifornien)"
        us_west_2: "Västra USA (Oregon)"
<<<<<<< HEAD
    edit: 'redigera rubrik och kategori för det här ämnet'
=======
    edit: "redigera rubrik och kategori för det här ämnet"
>>>>>>> c10941bb
    not_implemented: "Denna funktion har inte implementerats än, vi beklagar!"
    no_value: "Nej"
    yes_value: "Ja"
    submit: "Skicka"
    generic_error: "Tyvärr, ett fel har inträffat."
    generic_error_with_reason: "Ett fel inträffade: %{error}"
    sign_up: "Registrera"
    log_in: "Logga in"
    age: "Ålder"
    joined: "Gick med"
    admin_title: "Admin"
    flags_title: "Flaggningar"
    show_more: "visa mer"
    show_help: "alternativ"
    links: "Länkar"
    links_lowercase:
      one: "länk"
      other: "länkar"
    faq: "FAQ"
    guidelines: "Riktlinjer"
    privacy_policy: "Integritetspolicy"
    privacy: "Integritet"
    tos: "Användarvillkor"
    mobile_view: "Mobilvy"
    desktop_view: "Desktop-vy"
    you: "Du"
    or: "eller"
    now: "nyss"
    read_more: "läs mer"
    more: "Mer"
    less: "Mindre"
    never: "aldrig"
    every_30_minutes: "var 30:e minut"
    every_hour: "varje timme"
    daily: "dagligen"
    weekly: "veckovis"
    every_two_weeks: "varannan vecka"
    every_three_days: "var tredje dag"
    max_of_count: "max av {{count}}"
    alternation: "eller"
    character_count:
      one: "{{count}} tecken"
      other: "{{count}} tecken"
    suggested_topics:
      title: "Föreslagna ämnen"
      pm_title: "Föreslagna meddelanden"
    about:
      simple_title: "Om"
      title: "Om %{title}"
      stats: "Sitestatistik"
      our_admins: "Våra administratörer"
      our_moderators: "Våra moderatorer"
      stat:
        all_time: "Alla dagar"
        last_7_days: "Senaste 7"
        last_30_days: "Senaste 30"
      like_count: "Gillningar"
      topic_count: "Ämnen"
      post_count: "Inlägg"
      user_count: "Användare"
      active_user_count: "Aktiva Användare"
      contact: "Kontakta Oss"
      contact_info: "Vid brådskande ärenden rörande webbplatsen, kontakta oss på %{contact_info}."
    bookmarked:
      title: "Bokmärke"
      clear_bookmarks: "Töm bokmärken"
      help:
        bookmark: "Klicka för att bokmärka första inlägget i ämnet "
        unbookmark: "Klicka för att radera alla bokmärken i ämnet"
    bookmarks:
      created: "du har bokmärkt detta inlägg"
      remove: "Ta bort bokmärke"
    topic_count_latest:
      one: "Visa {{count}} nytt eller uppdaterat ämne"
      other: "Visa {{count}} nya eller uppdaterade ämnen"
    preview: "förhandsgranska"
    cancel: "avbryt"
    save: "Spara ändringar"
    saving: "Sparar..."
    saved: "Sparat!"
    upload: "Ladda upp"
    uploading: "Laddar upp..."
    uploaded: "Uppladdad!"
    pasting: "Klistrar in..."
    enable: "Aktivera"
    disable: "Inaktivera"
    continue: "Fortsätt"
    undo: "Ångra"
    revert: "Återställ"
    failed: "Misslyckades"
    switch_to_anon: "Starta anonymt läge"
    switch_from_anon: "Avsluta anonymt läge"
    banner:
      close: "Stäng denna banderoll"
      edit: "Redigera denna banderoll >>"
    choose_topic:
      none_found: "Inga ämnen hittades."
      title:
        placeholder: "skriv ämnets rubrik här"
    queue:
      topic: "Ämne:"
      approve: "Godkänn"
      reject: "Avvisa"
      delete_user: "Ta bort användare"
      title: "Behöver godkännande"
      none: "Det finns inga inlägg att granska."
      edit: "Redigera"
      cancel: "Avbryt"
      view_pending: "visa väntande inlägg"
      has_pending_posts:
        one: "Detta ämne har <b>1</b> ämne som inväntar godkännande"
        other: "Detta ämne har <b>{{count}}</b> inlägg som inväntar godkännande"
      confirm: "Spara ändringar"
      delete_prompt: "Vill du verkligen ta bort <b>%{username}</b>? Dennes alla poster kommer att tas bort samt e-post och IP-adress kommer blockeras."
      approval:
        title: "Inlägget behöver godkännande"
        description: "Vi har mottagit ditt nya inlägg men det behöver bli godkänt av en moderator innan det kan visas. Ha tålamod."
        pending_posts:
          one: "Du har <strong>1</strong> väntande inlägg."
          other: "Du har <strong>{{count}}</strong> väntande inlägg."
        ok: "OK"
    user_action:
      user_posted_topic: "<a href='{{userUrl}}'>{{user}}</a> skrev <a href='{{topicUrl}}'>ämnet</a>"
      you_posted_topic: "<a href='{{userUrl}}'>Du</a> skrev <a href='{{topicUrl}}'>ämnet</a>"
      user_replied_to_post: "<a href='{{userUrl}}'>{{user}}</a> svarade på <a href='{{postUrl}}'>{{post_number}}</a>"
      you_replied_to_post: "<a href='{{userUrl}}'>Du</a> svarade på <a href='{{postUrl}}'>{{post_number}}</a>"
      user_replied_to_topic: "<a href='{{userUrl}}'>{{user}}</a> svarade på <a href='{{topicUrl}}'>ämnet</a>"
      you_replied_to_topic: "<a href='{{userUrl}}'>Du</a> svarade på <a href='{{topicUrl}}'>ämnet</a>"
      user_mentioned_user: "<a href='{{user1Url}}'>{{user}}</a> nämnde <a href='{{user2Url}}'>{{another_user}}</a>"
      user_mentioned_you: "<a href='{{user1Url}}'>{{user}}</a> nämnde <a href='{{user2Url}}'>dig</a>"
      you_mentioned_user: "<a href='{{user1Url}}'>Du</a> nämnde <a href='{{user2Url}}'>{{another_user}}</a>"
      posted_by_user: "Postat av <a href='{{userUrl}}'>{{user}}</a>"
      posted_by_you: "Postat av <a href='{{userUrl}}'>dig</a>"
      sent_by_user: "Skickat av <a href='{{userUrl}}'>{{user}}</a>"
      sent_by_you: "Skickat av <a href='{{userUrl}}'>dig</a>"
    directory:
      filter_name: "Filtrera på användarnamn"
      title: "Användare"
      likes_given: "Tilldelade"
      likes_received: "Mottagna"
      topics_entered: "Visade"
      topics_entered_long: "Visade ämnen"
      time_read: "Lästid"
      topic_count: "Ämnen"
      topic_count_long: "Ämnen skapade"
      post_count: "Svar"
      post_count_long: "Svar postade"
      no_results: "Inga resultat hittades."
      days_visited: "Besök"
      days_visited_long: "Dagar Besökta"
      posts_read: "Läst"
      posts_read_long: "Lästa inlägg"
      total_rows:
        one: "1 användare"
        other: "%{count} användare"
    group_histories:
      actions:
        change_group_setting: "Ändra gruppinställningar"
        add_user_to_group: "Lägg till användare"
        remove_user_from_group: "Ta bort användare"
        make_user_group_owner: "Gör till ägare"
        remove_user_as_group_owner: "Återkalla ägare"
    groups:
      add_members:
        title: "Lägg till medlemmar"
        usernames: "Användarnamn"
      manage:
<<<<<<< HEAD
        title: 'Hantera'
        name: 'Namn'
        full_name: 'Fullständigt namn'
=======
        title: "Hantera"
        name: "Namn"
        full_name: "Fullständigt namn"
>>>>>>> c10941bb
        add_members: "Lägg till medlemmar"
        profile:
          title: Profil
        interaction:
          title: Interaktion
          notification: Notifikation
        membership:
          access: Tillgång
        logs:
          title: "Loggar"
          subject: "Ämne"
      empty:
        posts: "Det är inga kommentarer från medlemmar i denna grupp"
        members: "Det finns inga medlemmar i denna grupp"
        mentions: "Det finns inga omnämnande av denna grupp"
        messages: "Det finns inga meddelanden för denna grupp."
        topics: "Det finns inga trådar från medlemmar av denna grupp"
        logs: "Det finns inga loggar för denna grupp"
      add: "Lägg till"
      join: "Gå med"
      leave: "Lämna"
      allow_membership_requests: "Tillåt användare att skicka medlemskapsförfrågan till gruppägare"
      membership: "Medlemskap"
      name: "Namn"
      bio: "Om grupp"
      owner: "ägare"
      index:
        title: "Grupper"
        empty: "Det finns inga synliga grupper"
        is_group_user: "Medlem"
      activity: "Aktivitet"
      topics: "Ämnen"
      posts: "Inlägg"
      mentions: "Omnämnaden"
      messages: "Meddelanden"
      alias_levels:
        nobody: "Ingen"
        only_admins: "Bara administratörer"
        mods_and_admins: "Bara moderatorer och administratörer"
        members_mods_and_admins: "Bara gruppmedlemmar, moderatorer och administratörer"
        everyone: "Alla"
      notifications:
        watching:
          title: "Bevakar"
          description: "Du kommer att notifieras om varje nytt inlägg i det här meddelandet, och en räknare med antalet nya svar kommer att visas."
        watching_first_post:
          title: "Bevakar första inlägget"
        tracking:
          title: "Följer"
          description: "Du kommer att notifieras om någon nämner ditt @namn eller svarar på ditt inlägg, och en räknare med antalet nya svar kommer att visas."
        regular:
          title: "Normal"
          description: "Du kommer att notifieras om någon nämner ditt @namn eller svarar dig."
        muted:
          title: "Tystad"
          description: "Du kommer aldrig att bli notifierad om något gällande nya ämnen i den här gruppen."
      flair_bg_color_placeholder: "Hex färgvärde"
      flair_color: "En Avatar som ändrar färg beroende på ljuset"
      flair_color_placeholder: "(Valfritt) Hex-färgvärde"
      flair_preview_icon: "Förhandsvisa icon"
      flair_preview_image: "förhandsvisa bild"
    user_action_groups:
      "1": "Gillningar givna"
      "2": "Gillningar mottagna"
      "3": "Bokmärken"
      "4": "Ämnen"
      "5": "Svar"
      "6": "Svar"
      "7": "Omnämnanden"
      "9": "Citat"
      "11": "Redigeringar"
      "12": "Skickade föremål"
      "13": "Inkorg"
      "14": "Väntar"
    categories:
      all: "alla kategorier"
      no_subcategory: "ingen"
      category: "Kategori"
      category_list: "Visa kategori-lista"
      reorder:
        title: "Sortera kategorier"
        title_long: "Sortera listan av katergorier"
        save: "Spara order"
        apply_all: "Tillämpa"
        position: "Position"
      posts: "Inlägg"
      topics: "Ämnen"
      latest: "Senaste"
      latest_by: "senast av"
      toggle_ordering: "slå av/på sorteringskontroll"
      subcategories: "Underkategorier"
      topic_sentence:
        one: "1 ämne"
        other: "%{count} ämnen"
    ip_lookup:
      title: Kolla upp IP-adress
      hostname: Värdnamn
      location: Plats
      location_not_found: (okänd)
      organisation: Organisation
      phone: Telefon
      other_accounts: "Andra konton med samma IP-adress"
      delete_other_accounts: "Ta bort %{count}"
      username: "användarnamn"
      trust_level: "TL"
      read_time: "lästid"
      topics_entered: "besökta ämnen"
      post_count: "# inlägg"
      confirm_delete_other_accounts: "Är du säker på att du vill ta bort dessa här konton?"
    user_fields:
      none: "(välj ett alternativ)"
    user:
      said: "{{username}}:"
      profile: "Profil"
      mute: "Tysta"
      edit: "Redigera inställningar"
      download_archive:
        confirm: "Är du säker att du vill ladda ner dina inlägg?"
        success: "Nedladdning påbörjad, du kommer bli notifierad via meddelande när processen är klar."
        rate_limit_error: "Inlägg kan laddas ner en gång per dag, försök igen imorgon."
      new_private_message: "Nytt meddelande"
      private_message: "Meddelande"
      private_messages: "Meddelanden"
      activity_stream: "Aktivitet"
      preferences: "Inställningar"
      expand_profile: "Utvidga"
      bookmarks: "Bokmärken"
      bio: "Om mig"
      invited_by: "Inbjuden Av"
      trust_level: "Förtroendenivå"
      notifications: "Notifieringar"
      statistics: "Statistik"
      desktop_notifications:
        not_supported: "Aviseringar stöds inte i den här webbläsaren. Tyvärr!"
        perm_default: "Sätt på aviseringar"
        perm_denied_btn: "Behörighet saknas"
        perm_denied_expl: "Du nekade tillåtelse för aviseringar. Tillåt aviseringar via din webbläsares inställningar."
        disable: "Inaktivera aviseringar"
        enable: "Aktivera aviseringar"
        each_browser_note: "Notera: Du behöver ändra denna inställning i varje webbläsare du använder."
      dismiss_notifications: "Avfärda alla"
      dismiss_notifications_tooltip: "Markera alla olästa aviseringar som lästa"
      first_notification: "Du har fått din första notifikation! Markera den för att börja."
      disable_jump_reply: "Hoppa inte till mitt inlägg efter att jag har svarat"
      dynamic_favicon: "Visa antal nya / uppdaterade ämnen på webbläsarikon"
      external_links_in_new_tab: "Öppna alla externa länkar i en ny flik"
      enable_quoting: "Aktivera citatsvar för markerad text"
      change: "ändra"
      moderator: "{{user}} är en moderator"
      admin: "{{user}} är en admin"
      moderator_tooltip: "Den här användaren är moderator"
      admin_tooltip: "Den här användaren är administrator"
      suspended_notice: "Den här användaren är avstängd till {{date}}."
      suspended_reason: "Anledning:"
      github_profile: "Github"
      email_activity_summary: "Aktivitetssammanfattning"
      mailing_list_mode:
        label: "Utskicksläge"
        enabled: "Aktivera utskicksläge"
        instructions: |
          Den här inställningen åsidosätter aktivitetssummeringen.<br />
          Tystade ämnen och kategorier är inte inkluderade i de här e-postmeddelandena.
        individual: "Skicka ett e-postmeddelande för varje nytt inlägg."
        individual_no_echo: "Jag vill ha ett mail när nya poster publiceras"
        many_per_day: "Skicka ett e-postmeddelande för varje nytt inlägg (ungefär {{dailyEmailEstimate}} per dag)"
        few_per_day: "Skicka ett e-postmeddelande för varje nytt inlägg (ungefär 2 per dag)"
      tag_settings: "Taggar"
      watched_tags: "Bevakade"
      watched_tags_instructions: "Du kommer automatiskt att bevaka alla ämnen med de här taggarna. Du blir notifierad om alla nya inlägg och ämnen, och en räknare över antalet nya inlägg visas bredvid ämnet. "
      tracked_tags: "Följda"
      tracked_tags_instructions: "Du kommer automatiskt följa alla ämnen med de här taggarna. Antalet nya inlägg visas bredvid ämnet."
      muted_tags: "Tystad"
      muted_tags_instructions: "Du kommer inte att få notifieringar om nya ämnen som har de här taggarna, och de kommer inte att visas bland dina olästa ämnen."
      watched_categories: "Tittade på"
      watched_categories_instructions: "Du kommer automatiskt att bevaka alla ämnen i de här kategorierna. Du blir notifierad om alla nya inlägg och ämnen, och en räknare över antalet nya inlägg visas bredvid ämnet. "
      tracked_categories: "Bevakade"
      tracked_categories_instructions: "Du kommer automatiskt följa alla ämnen i de här kategorierna. En räknare över nya inlägg kommer att visas bredvid ämnen."
      watched_first_post_categories: "Bevakar första inlägget"
      watched_first_post_categories_instructions: "Du kommer att bli notifierad om första inlägget i varje nytt ämne i den här kategorin."
      watched_first_post_tags: "Bevakar första inlägget"
      watched_first_post_tags_instructions: "Du kommer att bli notifierad om första inlägget i varje nytt ämne med dessa taggar."
      muted_categories: "Tystad"
      delete_account: "Radera mitt konto"
      delete_account_confirm: "Är du säker på att du vill ta bort ditt konto permanent? Denna åtgärd kan inte ångras!"
      deleted_yourself: "Ditt konto har tagits bort."
      unread_message_count: "Meddelanden"
      admin_delete: "Radera"
      users: "Användare"
      muted_users: "Tystat"
      muted_users_instructions: "Undanta alla notiser från dessa användare."
      muted_topics_link: "Visa tystade ämnen"
      watched_topics_link: "Visa bevakade ämnen"
      tracked_topics_link: "Visa bevakade ämnen"
      automatically_unpin_topics: "Avklistra automatiskt ämnen när jag når botten."
      apps: "Appar"
      revoke_access: "Återkalla åtkomst"
      undo_revoke_access: "Ångra återkallelse av åtkomst"
      api_approved: "Godkända:"
      staff_counters:
        flags_given: "hjälpsamma flaggor"
        flagged_posts: "flaggade inlägg"
        deleted_posts: "raderade inlägg"
        suspensions: "avstängningar"
        warnings_received: "varningar"
      messages:
        all: "Alla"
        inbox: "Inkorg"
        sent: "Skickat"
        archive: "Arkiv"
        groups: "Mina Grupper"
        bulk_select: "Välj meddelanden"
        move_to_inbox: "Flytta till inkorg"
        move_to_archive: "Arkiv"
        failed_to_move: "Misslyckades med att flytta de markerade meddelandena (kanske ligger ditt nätverk nere)"
        select_all: "Markera alla"
      change_password:
        success: "(e-post skickat)"
        in_progress: "(skickar e-post)"
        error: "(fel)"
        action: "Skicka e-post för att återställa lösenord"
        set_password: "Ange lösenord"
        choose_new: "Välj ett nytt lösenord"
        choose: "Välj ett  lösenord"
      change_about:
        title: "Ändra Om Mig"
        error: "Ett fel inträffade vid ändringen av det här värdet."
      change_username:
        title: "Byt användarnamn"
        taken: "Tyvärr, det användarnamnet är taget."
        invalid: "Det användarnamnet är ogiltigt. Det får bara innehålla siffror och bokstäver"
      change_email:
        title: "Byt e-post"
        taken: "Tyvärr den e-postadressen är inte tillgänglig."
        error: "Det uppstod ett problem under bytet av din e-post. Är kanske adressen redan upptagen?"
        success: "Vi har skickat e-post till den adressen. Var god följ bekräftelseinstruktionerna."
      change_avatar:
        title: "Ändra din profilbild"
        gravatar: "<a href='//gravatar.com/emails' target='_blank'>Gravatar</a>, baserat på"
        gravatar_title: "Byt din avatar på Gravatars hemsida"
        refresh_gravatar_title: "Uppdatera din Gravatar"
        letter_based: "Profilbild tilldelad av systemet"
        uploaded_avatar: "Anpassad bild"
        uploaded_avatar_empty: "Lägg till en anpassad bild"
        upload_title: "Ladda upp din bild"
        upload_picture: "Ladda upp bild"
        image_is_not_a_square: "Varning: vi beskar din bild; bredden och höjden var inte samma."
      change_profile_background:
        title: "Profilbakgrund"
        instructions: "Bakgrunderna är centrerade och har en förinställd bredd på 850px"
      change_card_background:
        title: "Användarkortets bakgrund"
        instructions: "Bakgrundsbilder kommer att vara centrerade och ha en standardbredd på 590 px."
      email:
        title: "E-post"
        instructions: "visas aldrig publikt"
        ok: "Vi skickar e-post till dig för bekräftelse"
        invalid: "Vänligen ange en giltig e-postadress"
        authenticated: "Din e-postadress har blivit verifierad av {{provider}}"
        frequency_immediately: "Vi kommer att skicka e-post till dig omedelbart om du inte har läst det som vi skickar e-post till dig om."
        frequency:
          one: "Vi skickar bara e-post om du inte synts till den senaste minuten."
          other: "Vi skickar bara e-post om du inte synts till de senaste {{count}} minuterna."
      name:
        title: "Namn"
        instructions: "ditt fullständiga namn (tillval)"
        instructions_required: "Ditt fullständiga namn"
        too_short: "Ditt namn är för kort"
        ok: "Ditt namn ser bra ut"
      username:
        title: "Användarnamn"
        instructions: "unikt, inga mellanrum, kort"
        short_instructions: "Du kan omnämnas som @{{username}}"
        available: "Ditt användarnamn är tillgängligt"
        not_available: "Inte tillgängligt. Prova {{suggestion}}?"
        not_available_no_suggestion: "Inte tillgänglig"
        too_short: "Ditt användarnamn är för kort"
        too_long: "Ditt användarnamn är för långt"
        checking: "Kollar användarnamnets tillgänglighet..."
        prefilled: "E-postadressen matchar det här registrerade användarnamnet"
      locale:
        title: "Gränssnittsspråk"
        instructions: "Språket som används av forumsgränssnittet. Det kommer att ändras när du laddar om sidan."
        default: "(förvalt värde)"
        any: "något"
      password_confirmation:
        title: "Lösenord igen"
      last_posted: "Senaste inlägg"
      last_emailed: "Senast mailad"
      last_seen: "Sedd"
      created: "Gick med"
      log_out: "Logga ut"
      location: "Plats"
      website: "Webbplats"
      email_settings: "E-post"
      like_notification_frequency:
        title: "Notifiera vid gillning"
        always: "Alltid"
        first_time_and_daily: "Första gången ett inlägg gillas och dagligen"
        first_time: "Första gången ett inlägg blir gillat"
        never: "Aldrig"
      email_previous_replies:
        title: "Inkludera tidigare svar i botten av e-postmeddelanden"
        unless_emailed: "Såvida inte tidigare skickat"
        always: "alltid"
        never: "aldrig"
      email_digests:
        every_30_minutes: "var 30:e minut"
        every_hour: "varje timma"
        daily: "dagligen"
        every_three_days: "var tredje dag"
        weekly: "veckovis"
        every_two_weeks: "varannan vecka"
      include_tl0_in_digests: "Inkludera innehåll från nya användare i sammanfattningsmeddelanden via e-post"
      email_in_reply_to: "Inkludera ett utdrag av inlägg som svarats på i e-postmeddelanden"
      email_direct: "Sänd mig e-post när någon citerar mig, besvarar mitt inlägg, nämner mitt @användarnamn eller bjuder in mig till ett ämne."
      email_private_messages: "Sänd mig e-post när någon skickar mig ett meddelande"
      email_always: "Ta emot notifieringar även när jag är aktiv på forumet. "
      other_settings: "Övrigt"
      categories_settings: "Kategorier"
      new_topic_duration:
        label: "Betrakta ämnen som nya när"
        not_viewed: "Jag har inte tittat på dem än"
        last_here: "skapade sedan mitt senaste besök"
        after_1_day: "skapad den senaste dagen"
        after_2_days: "skapade de senaste 2 dagarna"
        after_1_week: "skapad den senaste veckan"
        after_2_weeks: "skapad de senaste 2 veckorna"
      auto_track_topics: "Följ automatiskt nya ämnen jag går in i"
      auto_track_options:
        never: "aldrig"
        immediately: "genast"
        after_30_seconds: "efter 30 sekunder"
        after_1_minute: "efter 1 minut"
        after_2_minutes: "efter 2 minuter"
        after_3_minutes: "efter 3 minuter"
        after_4_minutes: "efter 4 minuter"
        after_5_minutes: "efter 5 minuter"
        after_10_minutes: "efter 10 minuter"
      notification_level_when_replying: "När jag publicerar i ett ämne, sätt ämnet till"
      invited:
        search: "sök efter inbjudningar..."
        title: "Inbjudningar"
        user: "Inbjuden Användare"
        sent: "Skickat"
        truncated:
          one: "Visar den första inbjudningen."
          other: "Visar de första {{count}} inbjudningarna."
        redeemed: "Inlösta inbjudningar"
        redeemed_tab: "Inlöst"
        redeemed_tab_with_count: "Inlöst ({{count}})"
        redeemed_at: "Inlöst"
        pending: "Avvaktande inbjudningar"
        pending_tab: "Avvaktar"
        pending_tab_with_count: "Pågående ({{count}})"
        topics_entered: "Besökta ämnen"
        posts_read_count: "Inlägg Lästa"
        expired: "Denna inbjudan har gått ut."
        rescind: "Ta bort"
        rescinded: "Inbjudan borttagen"
        reinvite: "Skicka inbjudan igen"
        reinvite_all: "Skicka alla inbjudningar igen"
        reinvited: "Inbjudan skickad"
        reinvited_all: "Alla inbjudningar har skickats igen!"
        time_read: "Lästid"
        days_visited: "Dagar besökta"
        account_age_days: "Kontoålder i dagar"
        create: "Skicka en inbjudan"
        generate_link: "Kopiera inbjudningslänken"
        link_generated: "Länk för inbjudan framgångsrikt skapad!"
        valid_for: "Länk för inbjudan är endast giltig för denna email adress: %{email}"
        bulk_invite:
          none: "Du har inte bjudit in någon ännu. Skicka individuella inbjudningar eller bjud in många personer på en gång genom att <a href='https://meta.discourse.org/t/send-bulk-invites/16468'>ladda upp en CSV-fil</a>."
          text: "Massinbjudan från fil"
          success: "Filen laddades upp, du blir underrättad via meddelande när processen är klar"
          error: "Tyvärr, filen bör vara i CSV-format."
      password:
        title: "Lösenord"
        too_short: "Ditt lösenord är för kort."
        common: "Det lösenordet är för vanligt."
        same_as_username: "Ditt lösenord är detsamma som ditt användarnamn."
        same_as_email: "Ditt lösenord är detsamma som din e-postadress."
        ok: "Ditt lösenord ser bra ut."
        instructions: "åtminstone %{count} tecken"
      summary:
        title: "Sammanfattning"
        stats: "Statistik"
        time_read: "lästid"
        topic_count:
          one: "ämnet skapades"
          other: "ämnen skapades"
        post_count:
          one: "inlägg skapat"
          other: "inlägg skapade"
        days_visited:
          one: "dag besökt"
          other: "dagar besökta"
        posts_read:
          one: "inlägg läst"
          other: "inlägg lästa"
        bookmark_count:
          one: "bokmärke"
          other: "bokmärken"
        top_replies: "Toppinlägg"
        no_replies: "Inga svar ännu."
        more_replies: "Fler svar"
        top_topics: "Toppämnen"
        no_topics: "Inga ämnen ännu."
        more_topics: "Fler ämnen"
        top_badges: "Topputmärkelser"
        no_badges: "Inga utmärkelser ännu."
        more_badges: "Fler utmärkelser"
        top_links: "Topplänkar"
        no_links: "Inga länkar ännu."
        most_liked_by: "Mest gillad av"
        most_liked_users: "Mest gillad"
        most_replied_to_users: "Mest svarad till"
        no_likes: "Inga gillningar ännu."
      ip_address:
        title: "Senaste IP-adress"
      registration_ip_address:
        title: "IP-adress vid registrering"
      avatar:
        title: "Profilbild"
        header_title: "profil, meddelanden, bokmärken och inställningar"
      title:
        title: "Titel"
      filters:
        all: "Alla"
      stream:
        posted_by: "Skrivet av"
        sent_by: "Skickat av"
        private_message: "meddelande"
        the_topic: "ämnet"
    loading: "Laddar..."
    errors:
      prev_page: "medan vi försökte ladda"
      reasons:
        network: "Nätverksfel"
        server: "Serverfel"
        forbidden: "Åtkomst nekad"
        unknown: "Fel"
        not_found: "Sidan hittades inte"
      desc:
        network: "Vänligen kontrollera din uppkoppling."
        network_fixed: "Ser ut som att den är tillbaka."
        server: "Felmeddelande: {{status}}"
        forbidden: "Du har inte rättigheter att läsa det där."
        not_found: "Hoppsan, applikationen ledde till en URL som inte existerar."
        unknown: "Något gick fel."
      buttons:
        back: "Gå tillbaka"
        again: "Försök igen"
        fixed: "Ladda sida"
    close: "Stäng"
    assets_changed_confirm: "Den här webbplatsen uppdaterades precis. Uppdatera för att se den senaste versionen?"
    logout: "Du loggades ut."
    refresh: "Uppdatera"
    read_only_mode:
      enabled: "Webbplatsen är i skrivskyddat läge. Du kan fortsätta bläddra på sidan, men att skriva inlägg, gilla och andra interaktioner är inaktiverade för tillfället."
      login_disabled: "Det går inte att logga in medan siten är i skrivskyddat läge."
      logout_disabled: "Det går inte att logga ut medan webbplatsen är i skrivskyddat läge. "
    logs_error_rate_notice:
      reached: "<b>%{relativeAge}</b> – <a href='%{url}' target='_blank'>%{rate}</a> har uppnått webbplatsinställningarnas gräns på %{siteSettingRate}."
      exceeded: "<b>%{relativeAge}</b> – <a href='%{url}' target='_blank'>%{rate}</a> har överträffat webbplatsinställningarnas gräns på %{siteSettingRate}."
      rate:
        one: "1 fel/%{duration}"
        other: "%{count} fel/%{duration}"
    learn_more: "lär dig mer..."
    all_time: "totalt"
    all_time_desc: "totalt antal ämnen skapade"
    year: "år"
    year_desc: "ämnen skapade de senaste 365 dagarna"
    month: "månad"
    month_desc: "ämnen skapade de senaste 30 dagarna"
    week: "vecka"
    week_desc: "ämnen skapade de senaste 7 dagarna"
    day: "dag"
    first_post: Första inlägget
    mute: Tysta
    unmute: Avtysta
    last_reply_lowercase: senaste svar
    replies_lowercase:
      one: svar
      other: svar
    signup_cta:
      sign_up: "Registrera"
      hide_session: "Påminn mig imorgon"
      hide_forever: "nej tack"
      hidden_for_session: "Ok, jag frågar dig imorgon. Du kan alltid använda 'Logga in' för att skapa ett konto, också. "
    summary:
      enabled_description: "Sammanfattning över de inlägg som användarna tycker är mest intressanta."
      description: "Det finns <b>{{replyCount}}</b> svar."
      description_time: "Det finns <b>{{replyCount}}</b> svar med en uppskattad lästid på <b>{{readingTime}} minuter</b>."
      enable: "Sammanfatta detta ämne"
      disable: "Visa alla inlägg"
    deleted_filter:
      enabled_description: "Det här ämnet innehåller borttagna inlägg som har dolts."
      disabled_description: "Raderade inlägg i ämnet visas."
      enable: "Dölj raderade inlägg"
      disable: "Visa raderade inlägg"
    private_message_info:
      title: "Meddelande"
      remove_allowed_user: "Vill du verkligen ta bort {{name}} från det här meddelandet?"
      remove_allowed_group: "Vill du verkligen ta bort {{name}} från det här meddelandet?"
    email: "E-post"
    username: "Användarnamn"
    last_seen: "Sedd"
    created: "Skapad"
    created_lowercase: "skapad"
    trust_level: "Förtroendenivå"
    search_hint: "användarnamn, e-post eller IP-adress"
    create_account:
      disclaimer: "Genom att registrera dig godkänner du <a href='{{privacy_link}}'>integritetspolicyn</a> och <a href='{{tos_link}}'>användarvillkoren</a>."
      title: "Registrera nytt konto"
      failed: "Något gick fel, kanske är denna e-post redan registrerad, försök glömt lösenordslänken"
    forgot_password:
      title: "Beställ nytt lösenord"
      action: "Jag har glömt mitt lösenord"
      invite: "Skriv in ditt användarnamn eller e-postadress, så skickar vi dig ett e-postmeddelande om lösenordsåterställning."
      reset: "Återställ lösenord"
      complete_username: "Om ett konto matchar användarnamnet <b>%{username}</b> bör du inom kort få ett e-postmeddelande med instruktioner för hur du återställer ditt lösenord."
      complete_email: "Om ett konto matchar <b>%{email}</b> bör du inom kort få ett e-postmeddelande med instruktioner för hur du återställer ditt lösenord."
      complete_username_found: "Vi hittade ett konto som matchade användarnamnet <b> %{username} </b>, du kommer snart att få ett e-postmeddelande med instruktioner om hur du ska återställa ditt lösenord."
      complete_email_found: "Vi hittade ett konto som matchade <b> %{email} </b>, du kommer snart att få ett e-postmeddelande med instruktioner om hur du ska återställa ditt lösenord."
      complete_username_not_found: "Det finns inget konto som matchar användarnamnet <b>%{username}</b>"
      complete_email_not_found: "Det finns inget konto som matchar <b>%{email}</b>"
    login:
      title: "Logga in"
      username: "Användare"
      password: "Lösenord"
      email_placeholder: "e-post eller användarnamn"
      caps_lock_warning: "Caps Lock är aktiverad"
      error: "Okänt fel"
      rate_limit: "Var god vänta innan du försöker logga in igen."
      blank_username: "Vänligen ange din mail eller ditt användarnamn"
      blank_username_or_password: "Vänligen ange din e-post eller användarnamn och lösenord."
      reset_password: "Återställ lösenord"
      logging_in: "Loggar in..."
      or: "Eller"
      authenticating: "Autentiserar..."
      awaiting_activation: "Ditt konto väntar på aktivering, använd glömt lösenord-länken för att skicka ett nytt aktiveringsmail."
      awaiting_approval: "Ditt konto har inte godkänts av en moderator än. Du kommer att få ett e-postmeddelande när det är godkänt."
      requires_invite: "Tyvärr, inbjudan krävs för tillgång till detta forum."
      not_activated: "Du kan inte logga in än. Vi har tidigare skickat ett aktiveringsbrev till dig via <b>{{sentTo}}</b>. Var god följ instruktionerna i det e-postmeddelandet för att aktivera ditt konto."
      not_allowed_from_ip_address: "Du kan inte logga in från den IP-adressen"
      admin_not_allowed_from_ip_address: "Du kan inte logga in som admin från den IP-adressen."
      resend_activation_email: "Klicka här för att skicka aktiveringsbrevet igen."
      resend_title: "Skicka aktiveringsmail igen"
      change_email: "Ändra mailadress"
      provide_new_email: "Ange en ny adress så skickar vi ett nytt bekräftelsemail."
      submit_new_email: "Ändra mailadress"
      sent_activation_email_again: "Vi har skickat ännu ett aktiveringsmail till dig via <b>{{currentEmail}}</b>. Det kan ta ett par minuter för det att komma fram; var noga med att kolla din skräppost."
      to_continue: "Var vänligen och logga in"
      preferences: "Du behöver logga in för att ändra dina användarpreferenser."
      forgot: "Jag kommer inte ihåg mina kontouppgifter"
      not_approved: "Ert konto har inte blivit godkänt än. Du kommer att meddelas via email när det är klart att logga in."
      google_oauth2:
        title: "med Google"
        message: "Autentiserar med Google (kolla så att pop up-blockare inte är aktiverade)"
      twitter:
        title: "med Twitter"
        message: "Autentiserar med Twitter (kolla så att pop up-blockare inte är aktiverade)"
      instagram:
        title: "med Instagram"
        message: "Autentisering med Instagram (se till att popup-blockeringar inte är aktiverade)"
      facebook:
        title: "med Facebook"
        message: "Autentiserar med Facebook (kolla så att pop up-blockare inte är aktiverade)"
      yahoo:
        title: "med Yahoo"
        message: "Autentiserar med Yahoo (kolla så att pop up-blockare inte är aktiverade)"
      github:
        title: "med GitHub"
        message: "Autentiserar med GitHub (kolla så att pop up-blockare inte är aktiverade)"
    invites:
      accept_title: "Inbjudan"
      welcome_to: "Välkommen till %{site_name}!"
      invited_by: "Du bjöds in av:"
      social_login_available: "Du kommer också att kunna logga in med social inloggningar via denna mail."
      your_email: "Mailadressen för ditt konto är <b>%{email}</b>."
      accept_invite: "Acceptera inbjudan"
      success: "Ditt konto har skapats och du är nu inloggad."
    password_reset:
      continue: "Fortsätt till %{site_name}"
    emoji_set:
      apple_international: "Apple/International"
      google: "Google"
      twitter: "Twitter"
      emoji_one: "Emoji One"
      win10: "Win10"
    category_page_style:
      categories_only: "Endast kategorier"
      categories_with_featured_topics: "Kategorier med utvalda ämnen"
      categories_and_latest_topics: "Kategorier med senaste ämnen"
    shortcut_modifier_key:
      shift: "Shift"
      ctrl: "Ctrl"
      alt: "Alt"
    composer:
      emoji: "Emoji :)"
      more_emoji: "mer..."
      options: "Alternativ"
      whisper: "viska"
      unlist: "avlistad"
      add_warning: "Det här är en officiell varning."
      toggle_whisper: "Växla viskning"
      toggle_unlisted: "Växla olistad"
      posting_not_on_topic: "Vilket ämne vill du svara på?"
      saving_draft_tip: "sparar…"
      saved_draft_tip: "sparat"
      saved_local_draft_tip: "sparat lokalt"
      similar_topics: "Ditt ämne liknar..."
      drafts_offline: "utkast offline"
      group_mentioned:
        one: "Genom att nämna {{group}}, så kommer du att notifiera <a href='{{group_link}}'>1 person</a> – är du säker?"
        other: "Genom att nämna {{group}}, så kommer du att notifiera <a href='{{group_link}}'>{{count}} medlemmar</a> – är du säker?"
      cannot_see_mention:
        category: "Du nämnde {{username}} men hen kommer inte få någon notifikation för hen har inte tillgång till denna kategori. Du behöver lägga till hen till en grupp som har tillgång till den här kategorin."
        private: "Du nämnde {{username}} men hen kommer inte få någon notifikation eftersom hen inte kan se detta personliga meddelande. Du behöver bjuda in hen till detta PM."
      error:
        title_missing: "Du måste ange en rubrik"
        title_too_short: "Rubriken måste vara minst {{min}} tecken lång."
        title_too_long: "Rubriken får inte vara längre än {{max}} tecken"
        post_missing: "Inlägg får inte vara tomma"
        post_length: "Inlägg måste vara minst {{min}} tecken långa."
        category_missing: "Du måste välja en kategori"
      save_edit: "Spara ändring"
      reply_original: "Svara på ursprungsämnet"
      reply_here: "Svara här"
      reply: "Svara"
      cancel: "Avbryt"
      create_topic: "Skapa ämne"
      create_pm: "Nytt meddelande"
      title: "eller tryck Ctrl+Enter"
      users_placeholder: "Lägg till en användare"
      title_placeholder: "Vad handlar ämnet om i en kort mening?"
      title_or_link_placeholder: "Skriv in en titel, eller klistra in en länk här"
      edit_reason_placeholder: "varför redigerar du?"
      show_edit_reason: "(lägg till anledningar för redigering)"
      topic_featured_link_placeholder: "Ange länken som visas med titeln"
      reply_placeholder: "Skriv här. Använd Markdown, BBCode eller HTML för formattering. Släpp eller klistra in bilder."
      view_new_post: "Visa ditt nya inlägg."
      saving: "Sparar"
      saved: "Sparat!"
      saved_draft: "Utkast för inlägg. Välj för att fortsätta."
      uploading: "Laddar upp..."
      show_preview: "visa förhandsgranskning &raquo;"
      hide_preview: "&laquo; dölj förhandsgranskning"
      quote_post_title: "Citera hela inlägget"
      bold_label: "B"
      bold_title: "Fet"
      bold_text: "fet text"
      italic_label: "I"
      italic_title: "Kursiv"
      italic_text: "kursiv text"
      link_title: "Hyperlänk"
      link_description: "skriv en länkbeskrivning här"
      link_dialog_title: "Infoga Hyperlänk"
      link_optional_text: "valfri rubrik"
      quote_title: "Citat"
      quote_text: "Citat"
      code_title: "Förformatterad text"
      code_text: "indentera förformatterad text med 4 mellanslag"
      paste_code_text: "skriv eller klistra in din kod här"
      upload_title: "Bild"
      upload_description: "skriv en bildbeskrivning här"
      olist_title: "Numrerad lista"
      ulist_title: "Punktlista"
      list_item: "Listobjekt"
      help: "Markdown redigeringshjälp"
      modal_ok: "OK"
      modal_cancel: "Avbryt"
      cant_send_pm: "Tyvärr, du kan inte skicka ett meddelande till %{username}."
      yourself_confirm:
        title: "Glömde du lägga till mottagare?"
        body: "Just nu skickas det här meddelandet bara till dig själv!"
      admin_options_title: "Valfria personalinställningar för detta ämne"
    notifications:
      title: "notiser från @namn-omnämnanden, svar på dina inlägg och ämnen, meddelanden, etc"
      none: "Kan inte ladda notiser just nu."
      empty: "Inga notifieringar hittades."
      more: "visa äldre notifikationer"
      total_flagged: "totalt antal flaggade inlägg"
      granted_badge: "Förtjänade '{{description}}'"
      popup:
        mentioned: '{{username}} nämnde dig i "{{topic}}" - {{site_title}}'
        group_mentioned: '{{username}} nämnde dig i "{{topic}}" - {{site_title}}'
        quoted: '{{username}} citerade dig i "{{topic}}" - {{site_title}}'
        replied: '{{username}} svarade dig i "{{topic}}" - {{site_title}}'
        posted: '{{username}} skrev i "{{topic}}" - {{site_title}}'
        linked: '{{username}} länkade till ett inlägg du gjort från "{{topic}}" - {{site_title}}'
    upload_selector:
      title: "Lägg till en bild"
      title_with_attachments: "Lägg till en bild eller en fil"
      from_my_computer: "Från min enhet"
      from_the_web: "Från webben"
      remote_tip: "länk till bild"
      remote_tip_with_attachments: "länk till bild eller fil {{authorized_extensions}}"
      local_tip: "välj bilder från din enhet"
      local_tip_with_attachments: "välj bilder eller filer från din enhet {{authorized_extensions}}"
      hint: "(du kan också dra & släppa in i redigeraren för att ladda upp dem)"
      hint_for_supported_browsers: "du kan också släppa eller klistra in bilder i redigeraren"
      uploading: "Laddar upp bild"
      select_file: "Välj fil"
      image_link: "länk dit din bild ska peka"
    search:
      sort_by: "Sortera efter"
      relevance: "Relevans"
      latest_post: "Senaste inlägg"
      latest_topic: "Senaste ämnet"
      most_viewed: "Mest sedda"
      most_liked: "Mest omtyckt"
      select_all: "Markera alla"
      clear_all: "Rensa allt"
      too_short: "Din sökterm är för kort."
      title: "sök efter ämnen, inlägg, användare, eller kategorier"
      no_results: "Inga resultat hittades."
      no_more_results: "Inga fler resultat hittades."
      searching: "Söker ..."
      post_format: "#{{post_number}} av {{username}}"
      context:
        user: "Sök inlägg av @{{username}}"
        category: "Sök #{{category}} kategorin"
        topic: "Sök i det här ämnet"
        private_messages: "Sök meddelanden"
      advanced:
        title: Avancerad sökning
        posted_by:
          label: Postat av
        in_group:
          label: I gruppen
        with_badge:
          label: Med märke
        filters:
          likes: Jag gillade
          posted: Jag postade i
          watching: Jag tittar
          tracking: Jag bevakar
          first: är den första posten
          pinned: är pinnade
          unpinned: är inte pinnade
          unseen: Jag har inte läst
          wiki: är wiki
        statuses:
          label: Där ämnen
          open: är öppen
          closed: är stängd
          archived: är arkiverad
          noreplies: har noll svar
          single_user: innehåller en ensam användare
        post:
          count:
            label: Minsta antalet inlägg
          time:
            label: Publicerad
            before: innan
            after: efter
    hamburger_menu: "gå till en annan ämneslista eller kategori"
    new_item: "ny"
    go_back: "gå tillbaka"
    not_logged_in_user: "användarsida med sammanställning av aktuell aktivitet och inställningar"
    current_user: "gå till din användarsida"
    topics:
      new_messages_marker: "senaste besök"
      bulk:
        select_all: "Välj alla"
        clear_all: "Rensa alla"
        unlist_topics: "Avlista ämnen"
        reset_read: "Återställ lästa"
        delete: "Ta bort ämnen"
        dismiss: "Avfärda"
        dismiss_read: "Avfärda alla o-lästa"
        dismiss_button: "Avfärda..."
        dismiss_tooltip: "Avfärda nya inlägg eller sluta följa ämnen"
        also_dismiss_topics: "Sluta följa de här ämnena så att de aldrig syns som olästa för mig igen"
        dismiss_new: "Avfärda Nya"
        toggle: "växla val av flertalet ämnen"
        actions: "Massändringar"
        close_topics: "Stäng ämnen"
        archive_topics: "Arkivera ämnen"
        choose_new_category: "Välj den nya kategorin för ämnena:"
        selected:
          one: "Du har markerat <b>1</b> ämne."
          other: "Du har markerat <b>{{count}}</b> ämnen."
        change_tags: "Ersätt taggar"
        append_tags: "Lägg till taggar"
        choose_new_tags: "Välj nya taggar för de här ämnena:"
        choose_append_tags: "Välj nya taggar att lägga till för dessa ämnen:"
        changed_tags: "Taggarna för de här ämnena ändrades."
      none:
        unread: "Du har inga olästa ämnen."
        new: "Du har inga nya ämnen."
        read: "Du har inte läst några ämnen ännu."
        posted: "Du har inte postat i några ämnen ännu."
        latest: "Det finns inga senaste ämnen, tråkigt nog."
        hot: "Det finns inga heta ämnen."
        bookmarks: "Du har inga bokmärkta ämnen ännu."
        category: "Det finns inga ämnen i {{category}}."
        top: "Det finns inga toppämnen."
        search: "Inga sökresultat hittades."
        educate:
          new: '<p>Dina nya ämnen hamnar här.</p><p>Standard är att ämnen anses nya och kommer att visa en <span class="badge new-topic badge-notification" style="vertical-align:middle;line-height:inherit;">ny</span> indikator om de skapades de senaste 2 dagarna.</p><p>Besök dina <a href="%{userPrefsUrl}">användarinställningar</a> för att ändra det.</p>'
          unread: '<p>Dina olästa ämnen hamnar här.</p><p>Standard är att inlägg anses olästa och kommer att visa antal olästa inlägg <span class="badge new-posts badge-notification">1</span> om du:</p><ul><li>Skapade ämnet</li><li>Svarade på ämnet</li><li>Läste ämnet i mer än 4 minuter</li></ul><p>Eller om du explicit har markerat ämnet som Följd eller Bevakad via notifieringspanelen längst ned i varje ämne.</p><p>Besök dina <a href="%{userPrefsUrl}">användarinställningar</a> för att ändra det.</p>'
      bottom:
        latest: "Det finns inga fler senaste ämnen."
        hot: "Det finns inga fler heta ämnen."
        posted: "Det finns inga fler postade ämnen."
        read: "Det finns inga fler lästa ämnen."
        new: "Det finns inga fler nya ämnen."
        unread: "Det finns inga fler olästa ämnen."
        category: "Det finns inga fler ämnen i {{category}}."
        top: "Det finns inga fler toppämnen."
        bookmarks: "Inga fler bokmärkta ämnen hittades."
        search: "Inga fler sökresultat hittades."
    topic:
      filter_to:
        one: "1 inlägg i ämnet"
        other: "{{count}} inlägg i ämnet"
      create: "Nytt ämne"
      create_long: "Skapa ett nytt ämne"
      private_message: "Skriv meddelande"
      archive_message:
        help: "Flytta meddelandet till ditt arkiv"
        title: "Arkiv"
      move_to_inbox:
        title: "Flytta till inkorgen"
        help: "Flytta tillbaka meddelandet till inkorgen"
      list: "Ämnen"
      new: "nytt ämne"
      unread: "oläst"
      new_topics:
        one: "1 nytt ämne"
        other: "{{count}} nya ämnen"
      unread_topics:
        one: "1 oläst ämne"
        other: "{{count}} olästa ämnen"
      title: "Ämne"
      invalid_access:
        title: "Ämnet är privat"
        description: "Tyvärr, du har inte behörighet till det ämnet!"
        login_required: "Du måste logga in för att se det här ämnet."
      server_error:
        title: "Ämnet misslyckades med att ladda"
        description: "Tyvärr, vi kunde inte ladda det ämnet, möjligtvis på grund av ett anslutningsproblem. Var god och försök igen. Om problemet kvarstår, hör av dig till oss."
      not_found:
        title: "Ämnet hittades inte"
        description: "Tyvärr, vi kunde inte hitta det ämnet. Kanske har den tagits bort av en moderator?"
      total_unread_posts:
        one: "du har 1 oläst inlägg i det här ämnet"
        other: "du har {{count}} olästa inlägg i det här ämnet"
      unread_posts:
        one: "du har 1 oläst gammalt inlägg i det här ämnet"
        other: "du har {{count}} olästa gamla inlägg i det här ämnet"
      new_posts:
        one: "det finns 1 nytt inlägg i det här ämnet sedan du senast läste den"
        other: "det finns {{count}} nya inlägg i det här ämnet sedan du senast läste det"
      likes:
        one: "det finns 1 gillning i det här ämnet"
        other: "det finns {{count}} gillningar i det här ämnet"
      back_to_list: "Tillbaka till ämneslistan"
      options: "Ämnesinställningar"
      show_links: "visa länkar som finns i det här ämnet"
      toggle_information: "slå av/på ämnesdetaljer"
      read_more_in_category: "Vill du läsa mer? Bläddra bland andra ämnen i {{catLink}} eller {{latestLink}}."
      read_more: "Vill du läsa mer? {{catLink}} eller {{latestLink}}."
      read_more_MF: "Det finns { UNREAD, plural, =0 {} one { <a href='{basePath}/unread'>1 oläst</a> } other { <a href='{basePath}/unread'># olästa</a> } } { NEW, plural, =0 {} one { {BOTH, select, true{och } false {} other{}} <a href='{basePath}/new'>1 nytt</a> ämne} other { {BOTH, select, true{och } false {} other{}} <a href='{basePath}/new'># nya</a> ämnen} } kvar, eller {CATEGORY, select, true {bläddra bland andra ämnen i {catLink}} false {{latestLink}} other {}}"
      browse_all_categories: Bläddra bland alla kategorier
      view_latest_topics: visa senaste ämnen
      suggest_create_topic: "Varför inte skapa ett ämne?"
      jump_reply_up: hoppa till tidigare svar
      jump_reply_down: hoppa till senare svar
      deleted: "Ämnet har raderats"
      topic_status_update:
        save: "Ställ in timer"
        remove: "Ta bort timer:"
        publish_to: "Publicera till:"
      publish_to_category:
        title: "Schemalägg publicering"
      temp_open:
        title: "Öppna tillfälligt"
      auto_reopen:
        title: "Öppna ämne automatiskt"
      temp_close:
        title: "Stäng tillfälligt"
      auto_close:
        title: "Stäng ämne automatiskt"
        error: "Vänligen ange ett giltigt värde."
        based_on_last_post: "Stäng inte förrän det sista inlägget i ämnet är åtminstone så här gammalt."
      status_update_notice:
        auto_open: "Detta ämne kommer öppnas automatiskt om %{timeLeft}."
        auto_close: "Det här ämnet kommer stängas automatiskt om %{timeLeft}."
        auto_publish_to_category: "Detta ämne kommer att publiceras till <a href=%{categoryUrl}>#%{categoryName}</a> %{timeLeft}."
        auto_close_based_on_last_post: "Detta ämne stängs %{duration} efter sista svaret."
      auto_close_title: "Inställningar för automatisk stängning"
      auto_close_immediate:
        one: "Senaste inlägget i det här ämnet är redan 1 timme gammalt, så ämnet kommer att stängas omedelbart. "
        other: "Senaste inlägget i det här ämnet är redan %{count} timmar gammal, så ämnet kommer att stängas omedelbart. "
      timeline:
        back: "Tillbaka"
        back_description: "Gå tillbaka till det senaste olästa meddelandet"
        replies_short: "%{current} / %{total}"
      progress:
        title: ämnesframsteg
        go_top: "toppen"
        go_bottom: "botten"
        go: "gå"
        jump_bottom: "hoppa till sista inlägget"
        jump_prompt: "hoppa till"
        jump_prompt_of: "av %{count} inlägg"
        jump_prompt_long: "Vilket inlägg vill du hoppa till?"
        jump_bottom_with_number: "hoppa till inlägg %{post_number}"
        total: antal inlägg
        current: nuvarande inlägg
      notifications:
        title: ändra hur ofta du får notifieringar om det här ämnet
        reasons:
          mailing_list_mode: "Du har utskicksläge aktiverat, så du kommer notifieras om inlägg till det här ämnet via e-post."
<<<<<<< HEAD
          "3_10": 'Du kommer att ta emot notifikationer för att du bevakar en tagg i det här ämnet.'
          "3_6": 'Du kommer att få notifikationer för att du bevakar denna kategori.'
          "3_5": 'Du kommer att ta emot notifikationer för att du automatiskt började följa det här ämnet.'
          "3_2": 'Du kommer att ta emot notifikationer för att du bevakar detta ämne.'
          "3_1": 'Du kommer ta emot notifikationer för att du skapade detta ämne.'
          "3": 'Du kommer att ta emot notifikationer för att du bevakar detta ämne.'
          "1_2": 'Du kommer få en notifiering om någon nämner ditt @namn eller svarar på ditt inlägg.'
          "1": 'Du kommer få en notifiering om någon nämner ditt @namn eller svarar på ditt inlägg.'
          "0_7": 'Du ignorerar alla notifikationer i den här kategorin.'
          "0_2": 'Du ignorerar alla notifikationer för detta ämne.'
          "0": 'Du ignorerar alla notifikationer för detta ämne.'
=======
          "3_10": "Du kommer att ta emot notifikationer för att du bevakar en tagg i det här ämnet."
          "3_6": "Du kommer att få notifikationer för att du bevakar denna kategori."
          "3_5": "Du kommer att ta emot notifikationer för att du automatiskt började följa det här ämnet."
          "3_2": "Du kommer att ta emot notifikationer för att du bevakar detta ämne."
          "3_1": "Du kommer ta emot notifikationer för att du skapade detta ämne."
          "3": "Du kommer att ta emot notifikationer för att du bevakar detta ämne."
          "1_2": "Du kommer få en notifiering om någon nämner ditt @namn eller svarar på ditt inlägg."
          "1": "Du kommer få en notifiering om någon nämner ditt @namn eller svarar på ditt inlägg."
          "0_7": "Du ignorerar alla notifikationer i den här kategorin."
          "0_2": "Du ignorerar alla notifikationer för detta ämne."
          "0": "Du ignorerar alla notifikationer för detta ämne."
>>>>>>> c10941bb
        watching_pm:
          title: "Bevakar"
          description: "Du kommer att få en notifiering för varje nytt svar i detta meddelande, samt en räknare med antalet nya svar."
        watching:
          title: "Bevakar"
          description: "Du kommer att notifieras om varje nytt svar i detta ämne, och ett räknare över nya svar visas."
        tracking_pm:
          title: "Följer"
          description: "En räknare över antal nya svar visas för detta meddelande. Du notifieras om någon nämner ditt @namn eller svarar dig."
        tracking:
          title: "Följer"
          description: "En räknare över antal nya svar visas för detta ämne. Du notifieras om någon nämner ditt @namn eller svarar dig."
        regular:
          title: "Normal"
          description: "Du kommer att få en notifiering om någon nämner ditt @namn eller svarar dig."
        regular_pm:
          title: "Normal"
          description: "Du kommer att notifieras om någon nämner ditt @namn eller svarar dig."
        muted_pm:
          title: "Tystade"
          description: "Du kommer aldrig bli notifierad om något gällande detta meddelande."
        muted:
          title: "Tystade"
          description: "Du kommer aldrig att notifieras om någonting som rör det här ämnet, och den kommer inte att visas i din flik med senaste."
      actions:
        recover: "Återställ ämne"
        delete: "Radera ämne"
        open: "Öppna ämne"
        close: "Stäng ämne"
        multi_select: "Välj inlägg..."
        pin: "Klistra ämne..."
        unpin: "Avklistra ämne..."
        unarchive: "Dearkivera ämne"
        archive: "Arkivera ämne"
        invisible: "Markera olistad"
        visible: "Markera listad"
        reset_read: "Återställ läsdata"
        make_public: "Skapa allmänt ämne"
      feature:
        pin: "Klistra ämne"
        unpin: "Avklistra ämne"
        pin_globally: "Klistra ämne globalt"
        make_banner: "Gör ämne till banderoll"
        remove_banner: "Ta bort banderollämne"
      reply:
<<<<<<< HEAD
        title: 'Svara'
        help: 'Börja komponera ett svar på detta ämne'
=======
        title: "Svara"
        help: "Börja komponera ett svar på detta ämne"
>>>>>>> c10941bb
      clear_pin:
        title: "Ta bort nål"
        help: "Ta bort den klistrade statusen från detta ämne så den inte längre hamnar i toppen av din ämneslista"
      share:
        title: "Dela"
        help: "dela en länk till detta ämne"
      print:
        title: "Skriv ut"
        help: "Öppna en utskriftsvänlig version av det här ämnet"
      flag_topic:
        title: "Flagga"
        help: "flagga privat detta ämne för uppmärksamhet eller skicka en privat notifiering om den"
        success_message: "Du flaggade framgångsrikt detta ämne."
      feature_topic:
        title: "Gör till utvalt ämne"
        pin: "Gär det här ämnet synligt i toppen av {{categoryLink}} kategorin tills "
        confirm_pin: "Du har redan {{count}} klistrade ämnen. För många klistrade ämnen kan vara störande för nya och anonyma användare. Är du säker på att du vill klistra ytterligare ett ämne i denna kategori?"
        unpin: "Ta bort detta ämne från toppen av kategorin {{categoryLink}}."
        unpin_until: "Radera det här ämnet från toppen av {{categoryLink}} kategorin eller vänta tills <strong>%{until}</strong>."
        pin_note: "Användare kan avklistra ämnet individuellt för sig själva."
        pin_validation: "Ett datum krävs för att klistra fast det här ämnet."
        not_pinned: "Det finns inga klistrade ämnen i {{categoryLink}}."
        already_pinned:
          one: "Nuvarande antal ämnen som är klistrade i {{categoryLink}}: <strong class='badge badge-notification unread'>1</strong>"
          other: "Nuvarande antal ämnen som är klistrade i {{categoryLink}}: <strong class='badge badge-notification unread'>{{count}}</strong>"
        pin_globally: "Gör det här ämnet synligt i toppen av alla ämneslistor tills "
        confirm_pin_globally: "Du har redan {{count}} globalt klistrade ämnen. För många klistrade ämnen kan vara störande för nya och anonyma användare. Är du säker på att du vill klistra ytterligare ett ämne globalt?"
        unpin_globally: "Ta bort detta ämne från toppen av alla ämneslistor."
        unpin_globally_until: "Ta bort det här ämnet från toppen av alla ämneslistor eller vänta tills <strong>%{until}</strong>."
        global_pin_note: "Användare kan avklistra ämnet individuellt för sig själva."
        not_pinned_globally: "Det finns inga globalt klistrade ämnen."
        already_pinned_globally:
          one: "Nuvarande antal ämnen som klistrats globalt: <strong class='badge badge-notification unread'>1</strong>"
          other: "Nuvarande antal ämnen som klistrats globalt: <strong class='badge badge-notification unread'>{{count}}</strong>"
        make_banner: "Gör detta ämne till en banderoll som dyker upp i toppen av alla sidor."
        remove_banner: "Ta bort banderollen som dyker upp i toppen av alla sidor."
        banner_note: "Användare kan avfärda banderollen genom att stänga den. Endast ett ämne kan agera banderoll åt gången."
        no_banner_exists: "Det finns inget banderollämne."
        banner_exists: "Det <strong class='badge badge-notification unread'>är</strong> för närvarande ett banderollämne."
      inviting: "Bjuder in..."
      automatically_add_to_groups: "Den här inbjudan inkluderar också åtkomst till de här grupperna:"
      invite_private:
        title: "Inbjudan till meddelande"
        email_or_username: "Den inbjudnas e-post eller användarnamn"
        email_or_username_placeholder: "e-postadress eller användarnamn"
        action: "Bjud in"
        success: "Vi har bjudit in användaren att delta i det här meddelandet."
        success_group: "Vi har bjudit in gruppen att delta i det här meddelandet."
        error: "Tyvärr det uppstod ett fel under inbjudandet av den användaren."
        group_name: "gruppnamn"
      controls: "Ämneskontroller"
      invite_reply:
        title: "Bjud in"
        username_placeholder: "användarnamn"
        action: "Skicka inbjudan"
        help: "bjud in andra till detta ämne via e-post eller notifieringar"
        to_forum: "Vi skickar ett kort e-postmeddelande som tillåter din vän att omedelbart delta genom att klicka på en länk, ingen inloggning krävs."
        sso_enabled: "Ange användarnamnet för personen du vill bjuda in till detta ämne."
        to_topic_blank: "Ange användarnamnet eller e-postadressen för personen som du vill bjuda in till detta ämne."
        to_topic_email: "Du har angett en e-postadress. Vi skickar en inbjudan som ger din vän möjlighet att svara på detta ämne direkt."
        to_topic_username: "Du har angett ett användarnamn. Vi skickar en notifiering med en länk som bjuder in din vän till detta ämne."
        to_username: "Ange användarnamnet för personen du vill bjuda in. Vi skickar en notifiering med en länk som bjuder in din vän till detta ämne."
        email_placeholder: "namn@exampel.se"
        success_email: "Vi skickade ut en inbjudan till <b>{{emailOrUsername}}</b>. Vi meddelar dig när inbjudan lösts in. Kolla inbjudningsfliken på din användarsida för att hålla koll på dina inbjudningar."
        success_username: "Vi har bjudit in användaren att delta i detta ämne."
        error: "Tyvärr, vi kunde inte bjuda in den personen. Personen kanske redan har blivit inbjuden? (Invites are rate limited)"
      login_reply: "Logga in för att svara"
      filters:
        n_posts:
          one: "1 inlägg"
          other: "{{count}} inlägg"
        cancel: "Ta bort filter"
      split_topic:
        title: "Flytta till nytt ämne"
        action: "flytta till nytt ämne"
        error: "Ett fel inträffade då inläggen skulle flyttas till det nya ämnet."
        instructions:
          one: "Du är påväg att skapa ett nytt ämne och lägga inlägget du har valt i den."
          other: "Du är påväg att skapa en nytt ämne och lägga de <b>{{count}}</b> inlägg du har valt i den."
      merge_topic:
        title: "Flytta till befintligt ämne"
        action: "flytta till befintligt ämne"
        error: "Ett fel inträffade då inlägg skulle flyttas till det ämnet."
        instructions:
          one: "Välj vilket ämne du vill flytta det inlägget till."
          other: "Välj vilket ämne du vill flytta de <br>{{count}}</b> inläggen till."
      merge_posts:
        title: "Sammanfoga markerade inlägg"
        action: "sammanfoga markerade inlägg"
        error: "Det uppstod ett fel vid sammanfogningen av de markerade inläggen."
      change_owner:
        action: "ändra ägare"
        error: "Ett fel uppstod vid ändringen av ämnets ägarskap."
        placeholder: "användarnamn på den nya ägaren"
<<<<<<< HEAD
        instructions:
          one: "Vänligen välj ny ägare till inlägget av <b>{{old_user}}</b>."
          other: "Vänligen välj ny ägare till de {{count}} inläggen av <b>{{old_user}}</b>."
=======
>>>>>>> c10941bb
      change_timestamp:
        action: "ändra tidsstämpeln"
        invalid_timestamp: "Tidsstämpeln kan inte sättas till ett framtida datum."
        error: "Ett fel uppstod vid ändringen av ämnets tidsstämpel."
        instructions: "Var vänlig välj en ny tidsstämpel för ämnet. Inlägg i det här ämnet kommer att uppdateras för att ha samma tidsskillnad."
      multi_select:
<<<<<<< HEAD
        select: 'markera'
        selected: 'markerade ({{count}})'
=======
        select: "markera"
        selected: "markerade ({{count}})"
>>>>>>> c10941bb
        delete: radera markerade
        cancel: avbryt markering
        select_all: markera alla
        deselect_all: avmarkera alla
        description:
          one: Du har markerat <b>1</b> inlägg.
          other: "Du har markerat <b>{{count}}</b> inlägg."
    post:
      quote_reply: "Citat"
      edit_reason: "Anledning:"
      post_number: "inlägg {{number}}"
      wiki_last_edited_on: "Senast gången som wiki redigerades"
      last_edited_on: "inlägg senast ändrat den"
      reply_as_new_topic: "Svara som länkat ämne"
      reply_as_new_private_message: "Svara som nytt meddelande till samma mottagare"
      continue_discussion: "Fortsätter diskussionen från {{postLink}}:"
      follow_quote: "gå till det citerade inlägget"
      show_full: "Visa hela inlägget"
<<<<<<< HEAD
      show_hidden: 'Visa dolt innehåll.'
=======
      show_hidden: "Visa dolt innehåll."
>>>>>>> c10941bb
      deleted_by_author:
        one: "(inlägg tillbakadraget av skaparen, kommer att raderas automatiskt om 1 timme om det inte flaggas)"
        other: "(inlägg tillbakadraget av skaparen, kommer att raderas automatiskt om %{count} timmar om det inte flaggas)"
      expand_collapse: "utvidga/förminska"
      gap:
        one: "visa 1 dolt svar"
        other: "visa {{count}} dolda svar"
      unread: "Inlägget är oläst"
      has_replies:
        one: "{{count}} svar"
        other: "{{count}} svar"
      has_likes:
        one: "{{count}} gillning"
        other: "{{count}} gillningar"
      has_likes_title:
        one: "1 person gillade detta inlägg"
        other: "{{count}} personer gillade detta inlägg"
      has_likes_title_only_you: "du gillade det här inlägget"
      has_likes_title_you:
        one: "du och 1 annan person gillade det här inlägget"
        other: "du och {{count}} andra personer gillade det här inlägget"
      errors:
        create: "Tyvärr, det uppstod ett fel under skapandet av ditt inlägg. Var god försök igen."
        edit: "Tyvärr, det uppstod ett fel under ändringen av ditt inlägg. Var god försök igen."
        upload: "Tyvärr, det uppstod ett fel under uppladdandet av den filen. Vad god försök igen."
        file_too_large: "Tyvärr, filen är för stor (maximal filstorlek är {{max_size_kb}}kb). Varför inte ladda upp din stora fil till en moln-delningstjänst och sen dela länken?"
        too_many_uploads: "Tyvärr, du kan bara ladda upp en bild i taget."
        upload_not_authorized: "Tyvärr, filen du försöker ladda upp är inte tillåten (tillåtna filtyper: %{authorized_extensions})."
        image_upload_not_allowed_for_new_user: "Tyvärr, nya användare kan inte ladda upp bilder."
        attachment_upload_not_allowed_for_new_user: "Tyvärr, nya användare kan inte bifoga filer."
        attachment_download_requires_login: "Tyvärr, du måste vara inloggad för att kunna ladda ned bifogade filer."
      abandon:
        confirm: "Är du säker på att du vill avbryta ditt inlägg?"
        no_value: "nej, behåll"
        yes_value: "Ja, överge"
      via_email: "det här inlägget har gjorts via e-post"
      via_auto_generated_email: "det här inlägget anlände via ett autogenererat e-postmeddelande"
      whisper: "det här inlägget är en privat viskning för moderatorer"
      wiki:
        about: "Detta inlägg är en wiki"
      archetypes:
        save: "Spara inställningar"
      few_likes_left: "Tack för att du sprider kärleken! Du har bara några få gillningar kvar idag."
      controls:
        reply: "börja komponera ett svar till detta inlägg"
        like: "gilla detta inlägg"
        has_liked: "du har gillat detta inlägg"
        undo_like: "ångra gillning"
        edit: "ändra detta inlägg"
        edit_anonymous: "Tyvärr, du måste vara inloggad för att kunna redigera det här inlägget."
        flag: "flagga detta inlägg för uppmärksamhet privat eller skicka en privat påminnelse om det"
        delete: "radera detta inlägg"
        undelete: "återställ detta inlägg"
        share: "dela en länk till detta inlägg"
        more: "Mer"
        admin: "administratörsåtgärder för inlägg"
        wiki: "Skapa wiki"
        unwiki: "Ta bort wiki"
        convert_to_moderator: "Lägg till personalfärg"
        revert_to_regular: "Ta bort personalfärg"
        rebake: "Generera HTML"
        unhide: "Visa"
        change_owner: "Ändra ägare"
      actions:
<<<<<<< HEAD
        flag: 'Flagga'
=======
        flag: "Flagga"
>>>>>>> c10941bb
        undo:
          off_topic: "Ångra flaggning"
          spam: "Ångra flaggning"
          inappropriate: "Ångra flaggning"
          bookmark: "Ångra bokmärkning"
          like: "Ångra gillning"
        people:
          off_topic: "flaggade det här som orelevant."
          spam: "flaggade det här som spam"
          inappropriate: "flaggade det här som olämpligt"
          notify_moderators: "notifierade moderatorer"
          notify_user: "skickade ett meddelande"
          bookmark: "bokmärkte det här"
          like: "gillade det här"
        by_you:
          off_topic: "Du flaggade detta som orelevant"
          spam: "Du flaggade detta som spam"
          inappropriate: "Du flaggade detta som olämpligt"
          notify_moderators: "Du flaggade det för moderation."
          notify_user: "Du skickade ett meddelande till denna användare"
          bookmark: "Du bokmärkte detta inlägg"
          like: "Du gillade detta"
        by_you_and_others:
          off_topic:
            one: "Du och 1 annan flaggade detta som orelevant"
            other: "Du och {{count}} andra personer flaggade detta som orelevant"
          spam:
            one: "Du och 1 annan flaggade detta som spam"
            other: "Du och {{count}} andra personer flaggade detta som spam"
          inappropriate:
            one: "Du och 1 annan flaggade detta som olämpligt"
            other: "Du och {{count}} andra personer flaggade detta som olämpligt"
          notify_moderators:
            one: "Du och 1 annan person har flaggat detta för moderation"
            other: "Du och {{count}} andra personer har flaggat detta för moderation"
          notify_user:
            one: "Du och 1 person till skickade ett meddelande till denna användare"
            other: "Du och {{count}} andra personer skickade ett meddelande till denna användare"
          bookmark:
            one: "Du och 1 annan bokmärkte detta inlägg"
            other: "Du och {{count}} andra personer bokmärkte detta inlägg"
          like:
            one: "Du och 1 annan gillade detta"
            other: "Du och {{count}} andra personer gillade detta"
        by_others:
          off_topic:
            one: "1 person flaggade detta som orelevant"
            other: "{{count}} personer flaggade detta som orelevant"
          spam:
            one: "1 person flaggade detta som spam"
            other: "{{count}} personer flaggade detta som spam"
          inappropriate:
            one: "1 person flaggade detta som olämpligt"
            other: "{{count}} personer flaggade detta som olämpligt"
          notify_moderators:
            one: "1 person flaggade detta för granskning"
            other: "{{count}} personer flaggade detta för granskning"
          notify_user:
            one: "1 person skickade ett meddelande till denna användare"
            other: "{{count}} skickade ett meddelande till denna användare"
          bookmark:
            one: "1 person bokmärkte detta inlägg"
            other: "{{count}} personer bokmärkte detta inlägg"
          like:
            one: "1 person gillade detta"
            other: "{{count}} personer gillade detta"
      revisions:
        controls:
          first: "Första revision"
          previous: "Föregående revision"
          next: "Nästa revision"
          last: "Senaste revisionen"
          hide: "Göm version"
          show: "Visa version"
          revert: "Återgå till den här revisionen"
          edit_wiki: "Uppdatera Wiki"
          edit_post: "Ändra meddelandet"
        displays:
          inline:
            title: "Visa resultat med tillägg och borttagningar inline"
            button: "HTML"
          side_by_side:
            title: "Visa skillnader i renderad utmatning sida vid sida"
            button: "HTML"
          side_by_side_markdown:
            title: "Visa skillnader i rådatan sida vid sida"
            button: "Rå"
      raw_email:
        displays:
          text_part:
            title: "Visa text-delen av mailet"
            button: "Text"
          html_part:
            title: "Visa html-delen av mailet"
            button: "HTML"
    category:
<<<<<<< HEAD
      can: 'can&hellip; '
      none: '(ingen kategori)'
      all: 'Alla kategorier'
      edit: 'redigera'
=======
      can: "can&hellip; "
      none: "(ingen kategori)"
      all: "Alla kategorier"
      edit: "redigera"
>>>>>>> c10941bb
      edit_long: "Redigera"
      view: "Visa ämnen i kategori"
      general: "Allmänt"
      settings: "Inställningar"
      topic_template: "Ämnesmall"
      tags: "Taggar"
      tags_placeholder: "(Valfritt) lista av tillåtna taggar"
      tag_groups_placeholder: "(Valfritt) lista av tillåtna grupptaggar"
      topic_featured_link_allowed: "Tillåt utvalda länkar i denna kategori"
      delete: "Radera kategori"
      create: "Ny kategori"
      create_long: "Skapa en ny kategori"
      save: "Spara kategori"
      slug: "Kategori-etikett"
      slug_placeholder: "(Valfritt) streckade ord för url"
      creation_error: Det uppstod ett fel när kategorin skulle skapas.
      save_error: Ett fel inträffade då kategorin skulle sparas.
      name: "Kategorinamn"
      description: "Beskrivning"
      topic: "kategoriämne"
      logo: "Kategori logotypbild"
      background_image: "Kategori bakgrundsbild"
      badge_colors: "Utmärkelsefärg"
      background_color: "Bakgrundsfärg"
      foreground_color: "Förgrundsfärg"
      name_placeholder: "Ett eller två ord max"
      color_placeholder: "Någon webbfärg"
      delete_confirm: "Är du säker på att du vill radera den kategorin?"
      delete_error: "Ett fel inträffade vid borttagning av kategorin."
      list: "Lista kategorier"
      no_description: "Lägg till en beskrivning för den här kategorin."
      change_in_category_topic: "Redigera beskrivning"
      already_used: "Den här färgen används redan av en annan kategori"
      security: "Säkerhet"
      special_warning: "Varning: Den här kategorin är en förbestämd kategori och säkerhetsinställningarna kan inte ändras. Om du inte vill använda kategorin, ta bort den istället för att återanvända den."
      images: "Bilder"
      email_in: "Egenvald inkommande e-postadress:"
      email_in_allow_strangers: "Acceptera e-post från anonyma användare utan konton"
      email_in_disabled: "Att skapa nya ämnen via e-post är avaktiverat i webbplatsinställningarna. För att aktivera ämnen skapade via e-post,"
      email_in_disabled_click: 'aktivera "inkommande e-post" inställningen.'
      show_subcategory_list: "Visa listan med underkategorier ovanför ämnen i denna kategori."
      num_featured_topics: "Antal ämnen som visas på sidan kategorier:"
      subcategory_list_style: "Liststil på underkategori:"
      sort_order: "Sortera ämneslista enligt:"
      default_view: "Förvald ämneslista"
      allow_badges_label: "Tillåt utmärkelser i den här kategorin"
      edit_permissions: "Redigera behörigheter"
      add_permission: "Lägg till behörighet"
      this_year: "i år"
      default_position: "Standardposition"
      position_disabled: "Kategorier kommer att sorteras efter deras aktivitet. För att ställa in sorteringen av kategorier i den här listan,"
      position_disabled_click: 'aktivera "fasta kategoripositioner" inställningen.'
      parent: "Förälderkategori"
      notifications:
        watching:
          title: "Bevakar"
          description: "Du kommer automatiskt att bevaka alla ämnen i de här kategorierna. Du blir notifierad om varje nytt inlägg i alla ämnen, och en räknare över antalet nya inlägg visas. "
        watching_first_post:
          title: "Bevakar första inlägget"
        tracking:
          title: "Följer"
          description: "Du kommer automatiskt att följa alla ämnen i de här kategorierna. Du blir notifierad om någon nämner ditt @namn eller svarar på ditt inlägg, och en räknare över antalet nya inlägg visas."
        regular:
          title: "Normal"
          description: "Du notifieras om någon nämner ditt @namn eller svarar på ditt inlägg."
        muted:
          title: "Tystad"
          description: "Du kommer aldrig att notifieras om något som rör nya ämnen i de här kategorierna och de kommer inte att dyka upp i din olästa tabb."
      sort_options:
        default: "Standard"
        likes: "Gillar"
        op_likes: "Ursprungliga inlägget gillar"
        views: "Visningar"
        posts: "Poster"
        activity: "Aktiviteter"
        posters: "Affischer"
        category: "Kategori"
        created: "Skapad"
      sort_ascending: "Stigande"
      sort_descending: "Fallande"
      subcategory_list_styles:
        rows: "Rader"
        rows_with_featured_topics: "Rader med utvalda ämnen"
    flagging:
      title: "Tack för att du hjälper till att hålla forumet civiliserat!"
      action: "Flagga inlägg"
      take_action: "Åtgärda"
      notify_action: "Meddelande"
      official_warning: "Officiell varning"
      delete_spammer: "Radera spammare"
      delete_confirm_MF: "Du håller på att radera {POSTS, plural, one {<b>1</b> inlägg} other {<b>#</b> inlägg}} och {TOPICS, plural, one {<b>1</b> ämne} other {<b>#</b> ämnen}} från den här användaren, ta bort användarens konto, blockera registreringar från användarens IP-adress <b>{ip_address}</b>, och lägga till användarens e-postadress <b>{email}</b> till en permanent blockeringslista. Är du säker på att den här användaren verkligen är en spammare?"
      yes_delete_spammer: "Ja, radera spammare"
      ip_address_missing: "(N/A)"
      hidden_email_address: "(gömd)"
      submit_tooltip: "Använd den privata flaggan"
      take_action_tooltip: "Nå flaggränsen omedelbart, snarare än att vänta på mer flaggor från användarna"
      cant: "Tyvärr, du kan inte flagga detta inlägg just nu."
      notify_staff: "Notifiera personal privat"
      formatted_name:
        off_topic: "Det är orelevant"
        inappropriate: "Det är olämpligt"
        spam: "Det är spam"
      custom_placeholder_notify_user: "Var specifik, var konstruktiv och var alltid trevlig."
      custom_placeholder_notify_moderators: "Låt oss veta i detalj vad du är bekymrad över, och skicka med relevanta länkar och exempel om möjligt."
      custom_message:
        at_least:
          one: "skriv åtminstone 1 tecken"
          other: "skriv åtminstone {{count}} tecken"
        more:
          one: "1 till..."
          other: "{{count}} till..."
        left:
          one: "1 kvar"
          other: "{{count}} kvar"
    flagging_topic:
      title: "Tack för att du hjälper oss hålla forumet civiliserat!"
      action: "Flagga ämne"
      notify_action: "Meddelande"
    topic_map:
      title: "Sammanfattning av ämne"
      participants_title: "Flitiga skribenter"
      links_title: "Populära länkar"
      links_shown: "visa fler länkar..."
      clicks:
        one: "1 klick"
        other: "%{count} klick"
    post_links:
      about: "utvidga fler länkar för det här inlägget"
      title:
        one: "1 mer"
        other: "%{count} mer"
    topic_statuses:
      warning:
        help: "Det här är en officiell varning."
      bookmarked:
        help: "Du bokmärkte detta ämnet."
      locked:
        help: "Det här ämnet är stängt; det går inte längre att svara på inlägg"
      archived:
        help: "Det här ämnet är arkiverat; det är fryst och kan inte ändras"
      locked_and_archived:
        help: "Det här ämnet är stängt och arkiverat; det går inte längre att svara eller ändra"
      unpinned:
        title: "Avklistrat"
        help: "Detta ämne är avklistrat för dig; det visas i vanlig ordning"
      pinned_globally:
        title: "Klistrat globalt"
        help: "Det här ämnet är klistrat globalt; det kommer att visas högst upp i senaste och i dess kategori"
      pinned:
        title: "Klistrat"
        help: "Detta ämne är klistrat för dig. Det visas i toppen av dess kategori"
    posts: "Inlägg"
    posts_long: "det finns {{number}} inlägg i detta ämne"
    posts_likes_MF: |
      Detta ämne har {count, plural, one {1 svar} other {# svar}} {ratio, select,
      low {med ett högt förhållande mellan gilla och inlägg}
      med {med ett väldigt högt förhållande mellan gilla och inlägg}
      high {med ett extremt högt förhållande mellan gilla och inlägg}
      other {}}
    original_post: "Originalinlägg"
    views: "Visningar"
    views_lowercase:
      one: "visning"
      other: "visningar"
    replies: "Svar"
    views_long:
      one: "detta ämnet har visats 1 gång"
      other: "detta ämne har visats {{number}} gånger"
    activity: "Aktivitet"
    likes: "Gillningar"
    likes_lowercase:
      one: "gillar"
      other: "gillar"
    likes_long: "det finns {{number}} gillningar i detta ämne"
    users: "Användare"
    users_lowercase:
      one: "användare"
      other: "användare"
    category_title: "Kategori"
    history: "Historik"
    changed_by: "av {{author}}"
    raw_email:
      title: "Inkommande mail"
      not_available: "Ej tillgänglig!"
    categories_list: "Kategorilista"
    filters:
      with_topics: "%{filter} ämnen"
      with_category: "%{filter} %{category} ämnen"
      latest:
        title: "Senaste"
        title_with_count:
          one: "Senaste (1)"
          other: "Senaste ({{count}})"
        help: "ämnen med nya inlägg"
      hot:
        title: "Hett"
        help: "ett urval av de hetaste ämnena"
      read:
        title: "Lästa"
        help: "ämnen du har läst, i den ordningen du senast läste dem"
      search:
        title: "Sök"
        help: "sök alla ämnen"
      categories:
        title: "Kategorier"
        title_in: "Kategori - {{categoryName}}"
        help: "alla ämnen grupperade efter kategori"
      unread:
        title: "Olästa"
        title_with_count:
          one: "Oläst"
          other: "Olästa ({{count}})"
        help: "ämnen som du bevakar eller följer med olästa inlägg"
        lower_title_with_count:
          one: "1 oläst"
          other: "{{count}} olästa"
      new:
        lower_title_with_count:
          one: "1 ny"
          other: "{{count}} nya"
        lower_title: "ny"
        title: "Nya"
        title_with_count:
          one: "Ny (1)"
          other: "Nya  ({{count}})"
        help: "ämnen skapade de senaste dagarna"
      posted:
        title: "Mina Inlägg"
        help: "ämnen som du har postat i"
      bookmarks:
        title: "Bokmärken"
        help: "Ämnen du har bokmärkt"
      category:
        title: "{{categoryName}}"
        title_with_count:
          one: "{{categoryName}} (1)"
          other: "{{categoryName}} ({{count}})"
        help: "senaste ämnena i kategorin {{categoryName}}"
      top:
        title: "Topp"
        help: "de mest aktiva ämnena det senaste året, månaden, veckan och dagen"
        all:
          title: "All tid"
        yearly:
          title: "Årsvis"
        quarterly:
          title: "En gång i kvartalet"
        monthly:
          title: "Månadsvis"
        weekly:
          title: "Veckovis"
        daily:
          title: "Dagligen"
        all_time: "All tid"
        this_year: "År"
        this_quarter: "Kvartal"
        this_month: "Månad"
        this_week: "Vecka"
        today: "Idag"
        other_periods: "se toppen"
    permission_types:
      full: "Skapa / svara / se"
      create_post: "Svara / se"
      readonly: "se"
    lightbox:
      download: "ladda ned"
    keyboard_shortcuts_help:
      title: "Tangentbordsgenvägar"
      jump_to:
        title: "Hoppa till"
        home: "<b>g</b>, <b>h</b> Hem"
        latest: "<b>g</b>, <b>l</b> Senaste"
        new: "<b>g</b>, <b>n</b> Nya"
        unread: "<b>g</b>, <b>u</b> Olästa"
        categories: "<b>g</b>, <b>c</b> Kategorier"
        top: "<b>g</b>, <b>t</b> Upp till toppen"
        bookmarks: "<b>g</b>, <b>b</b> Bokmärken"
        profile: "<b>g</b>, <b>p</b> Profil"
        messages: "<b>g</b>, <b>m</b> Meddelanden"
      navigation:
        title: "Navigering"
        jump: "<b>#</b> Gå till inlägg #"
        back: "<b>u</b> Tillbaka"
        up_down: "<b>k</b>/<b>j</b> Flytta markering &uarr; &darr;"
        open: "<b>ö</b> eller <b>Välj</b> Öppna valt ämne"
        next_prev: "<b>shift</b>+<b>j</b>/<b>shift</b>+<b>k</b> Nästa/föregående avsnitt"
      application:
<<<<<<< HEAD
        title: 'Applikation'
        create: '<b>s</b> Skapa ett nytt ämne'
        notifications: '<b>n</b> Öppna notifieringar'
        hamburger_menu: '<b>=</b> Öppna hamburgarmenyn'
        user_profile_menu: '<b>p</b> Öppna användarmeny'
        show_incoming_updated_topics: '<b>.</b> Visa uppdaterade ämnen'
        help: '<b>?</b> Öppna tangentbordshjälp'
        dismiss_new_posts: '<b>x</b>, <b>r</b> Avfärda nya/inlägg'
        dismiss_topics: '<b>x</b>, <b>t</b> Avfärda ämnen'
        log_out: '<b>shift</b>+<b>z</b> <b>shift</b>+<b>z</b> Logga ut'
=======
        title: "Applikation"
        create: "<b>s</b> Skapa ett nytt ämne"
        notifications: "<b>n</b> Öppna notifieringar"
        hamburger_menu: "<b>=</b> Öppna hamburgarmenyn"
        user_profile_menu: "<b>p</b> Öppna användarmeny"
        show_incoming_updated_topics: "<b>.</b> Visa uppdaterade ämnen"
        help: "<b>?</b> Öppna tangentbordshjälp"
        dismiss_new_posts: "<b>x</b>, <b>r</b> Avfärda nya/inlägg"
        dismiss_topics: "<b>x</b>, <b>t</b> Avfärda ämnen"
        log_out: "<b>shift</b>+<b>z</b> <b>shift</b>+<b>z</b> Logga ut"
>>>>>>> c10941bb
      actions:
        title: "Åtgärder"
        bookmark_topic: "<b>f</b> Växla bokmärkning av ämne"
        pin_unpin_topic: "<b>shift</b>+<b>p</b> Klistra/avklistra ämne"
        share_topic: "<b>shift</b>+<b>s</b> Dela ämne"
        share_post: "<b>s</b> Dela inlägg"
        reply_as_new_topic: "<b>t</b> Svara med länkat ämne"
        reply_topic: "<b>shift</b>+<b>r</b> Svara på ämne"
        reply_post: "<b>r</b> Svara på inlägg"
        quote_post: "<b>q</b> Citera inlägg"
        like: "<b>l</b> Gilla inlägg"
        flag: "<b>!</b> Flagga inlägg"
        bookmark: "<b>b</b> Bokmärk inlägg"
        edit: "<b>e</b> Redigera inlägg"
        delete: "<b>d</b> Radera inlägg"
        mark_muted: "<b>m</b>, <b>m</b> Tysta ämne"
        mark_regular: "<b>m</b>, <b>r</b> Vanligt (standard) ämne"
        mark_tracking: "<b>m</b>, <b>t</b> Följ ämne"
        mark_watching: "<b>m</b>, <b>w</b> Bevaka ämne"
        print: "<b>ctrl</b>+<b>p</b> Skriv ut ämne"
    badges:
      earned_n_times:
        one: "Förtjänade den här utmärkelsen 1 gång"
        other: "Förtjänade den här utmärkelsen %{count} gånger"
      granted_on: "Utfärdad %{date}"
      others_count: "Andra med den här utmärkelsen (%{count})"
      title: Utmärkelser
      badge_count:
        one: "1 Utmärkelse"
        other: "%{count} Utmärkelser"
      more_badges:
        one: "+1 Till"
        other: "+%{count} Till"
      granted:
        one: "1 utfärdad"
        other: "%{count} utfärdade"
      select_badge_for_title: Välj en utmärkelse att använda som din titel
      badge_grouping:
        getting_started:
          name: Komma igång
        community:
          name: Community
        trust_level:
          name: Förtroendenivå
        other:
          name: Övrigt
        posting:
          name: Publicera inlägg
    google_search: |
      <h3>Sök med Google</h3>
      <p>
      <form action='//google.com/search' id='google-search' onsubmit="document.getElementById('google-query').value = 'site:' + window.location.host + ' ' + document.getElementById('user-query').value; return true;">
      <input type="text" id='user-query' value="">
      <input type='hidden' id='google-query' name="q">
      <button class="btn btn-primary">Google</button>
      </form>
      </p>
    tagging:
      all_tags: "Alla taggar"
      selector_all_tags: "alla taggar"
      selector_no_tags: "inga taggar"
      changed: "taggar ändrade:"
      tags: "Taggar"
      delete_tag: "Radera tag"
      rename_tag: "Döp om taggen"
      rename_instructions: "Välj ett nytt namn för taggen:"
      sort_by: "Sortera efter:"
      sort_by_count: "summa"
      sort_by_name: "namn"
      manage_groups: "Hantera grupptaggar"
      manage_groups_description: "Definiera grupper för att organisera taggar"
      filters:
        without_category: "%{filter} %{tag} ämnen"
        with_category: "%{filter} %{tag} ämnen i %{category}"
        untagged_without_category: "%{filter} otaggade ämnen"
        untagged_with_category: "%{filter} otaggade ämnen i %{category}"
      notifications:
        watching:
          title: "Bevakar"
        watching_first_post:
          title: "Bevakar första inlägget"
        tracking:
          title: "Bevakade"
        regular:
          title: "Vanlig"
          description: "Du kommer att få en notifiering om någon nämner ditt @namn eller svarar på ditt inlägg."
        muted:
          title: "Tystad"
      groups:
        title: "Grupptaggar"
        about: "Lägg till taggar i grupper för att lättare hantera dem."
        new: "Ny grupp"
        tags_label: "Taggar i den här gruppen:"
        parent_tag_label: "Föräldertagg:"
        parent_tag_placeholder: "Valfria"
        parent_tag_description: "Taggar från den här gruppen kan inte användas om inte föräldertaggen är med."
        one_per_topic_label: "Sätt gräns till en tagg för varje ämne för den här gruppen"
        new_name: "Ny grupptagg"
        save: "Spara"
        delete: "Radera"
        confirm_delete: "Är du säker på att du vill ta bort den här grupptaggen?"
      topics:
        none:
          unread: "Du har inga olästa ämnen."
          new: "Du har inga nya ämnen."
          read: "Du har inte lästa några ämnen ännu."
          posted: "Du har inte skrivit i några ämnen ännu."
          latest: "Det finns inga senaste ämnen."
          hot: "Det finns inga heta ämnen."
          bookmarks: "Du har inga bokmärkta ämnen ännu."
          top: "Det finns inga toppämnen."
          search: "Inga sökresultat hittades."
        bottom:
          latest: "Det finns inga fler senaste ämnen."
          hot: "Det finns inga fler heta ämnen."
          posted: "Det finns inga fler postade ämnen."
          read: "Det finns inga fler lästa ämnen."
          new: "Det finns inga fler nya ämnen."
          unread: "Det finns inga fler olästa ämnen."
          top: "Det finns inga fler toppämnen."
          bookmarks: "Det finns inga fler bokmärkta ämnen."
          search: "Det finns inga fler sökresultat."
    invite:
      custom_message_placeholder: "Skriv ditt personliga meddelande"
      custom_message_template_forum: "Hej! Du borde gå med i det här forumet!"
      custom_message_template_topic: "Hej! Jag tror att du kanske skulle uppskatta det här ämnet!"
    safe_mode:
      enabled: "Säkert läge är aktiverat, för att lämna säkert läge stäng detta webläsarfönster"
  admin_js:
    type_to_filter: "skriv för att filtrera..."
    admin:
      title: "Discourse Admin"
      moderator: "Moderator"
      dashboard:
        title: "Översiktspanel"
        last_updated: "Dashboard senast uppdaterad:"
        version: "Version"
        up_to_date: "Du är aktuell!"
        critical_available: "En kritisk uppdatering är tillgänglig."
        updates_available: "Uppdateringar är tillgängliga."
        please_upgrade: "Var god uppgradera!"
        no_check_performed: "En sökning efter uppdateringar har ej genomförts. Kontrollera att sidekiq körs."
        stale_data: "En sökning efter uppdateringar har inte genomförts på sistone. Kontrollera att sidekiq körs."
        version_check_pending: "Det verkar som att du har uppgraderat nyligen. Utmärkt!"
        installed_version: "Installerad"
        latest_version: "Senaste"
        last_checked: "Senast kollad"
        refresh_problems: "Uppdatera"
        no_problems: "Inga problem upptäcktes."
<<<<<<< HEAD
        moderators: 'Moderatorer:'
        admins: 'Administratörer:'
        suspended: 'Avstängd:'
=======
        moderators: "Moderatorer:"
        admins: "Administratörer:"
        suspended: "Avstängd:"
>>>>>>> c10941bb
        private_messages_short: "Meddelanden"
        private_messages_title: "Meddelanden"
        mobile_title: "Mobil"
        traffic_short: "Trafik"
        traffic: "Applikations-webbegäran"
        page_views: "Sidvisningar"
        page_views_short: "Sidvisningar"
        show_traffic_report: "Visa detaljerad trafikrapport"
        reports:
          today: "Idag"
          yesterday: "Igår"
          all_time: "Alltid"
          7_days_ago: "7 dagar sedan"
          30_days_ago: "30 dagar sedan"
          all: "Alla"
          view_table: "tabell"
          view_graph: "graf"
          refresh_report: "Uppdatera rapport"
          start_date: "Startdatum"
          end_date: "Slutdatum"
          groups: "Alla grupper"
      commits:
        latest_changes: "Senaste ändringarna: snälla uppdatera ofta!"
        by: "av"
      flags:
        title: "Flaggningar"
        agree: "Godkänn"
        agree_title: "Bekräfta att den här flaggan är giltig och korrekt"
        delete: "Ta bort"
        delete_title: "Ta bort inlägget som den här flaggan refererar till."
        delete_post_defer_flag_title: "Ta bort inlägg; om det är det första inlägget, ta bort ämnet"
        delete_post_agree_flag_title: "Ta bort inlägg; om det är det första inlägget, ta bort ämnet"
        delete_flag_modal_title: "Ta bort och..."
        delete_spammer: "Radera spammare"
        delete_spammer_title: "Radera användaren och alla hans/hennes inlägg och ämnen."
        disagree_flag_unhide_post: "Håll inte med (visa inlägg)"
        disagree_flag_unhide_post_title: "Ta bort alla flaggor från detta inlägg och gör det synligt igen"
        disagree_flag: "Håll inte med"
        disagree_flag_title: "Neka den här flaggningen som ogiltig eller inkorrekt"
        clear_topic_flags: "Klar"
        clear_topic_flags_title: "Ämnet har undersökts och eventuella problem har lösts. Klicka på klar för att ta bort flaggorna."
        more: "(mer svar...)"
        dispositions:
          agreed: "godkände"
          disagreed: "godkände ej"
        flagged_by: "Flaggad av"
        resolved_by: "Löst av"
        took_action: "Agerade"
        system: "System"
        error: "Någonting gick snett"
        reply_message: "Svara"
        topic_flagged: "Detta <strong>ämne</strong> har blivit flaggad."
        visit_topic: "Besök ämnet för att vidta åtgärder"
        was_edited: "Inlägget redigerades efter den första flaggningen"
        previous_flags_count: "Det här inlägget har redan flaggats {{count}} gånger."
      groups:
        primary: "Primär grupp"
        no_primary: "(ingen primär grupp)"
        title: "Grupper"
        edit: "Redigera Grupper"
        refresh: "Uppdatera"
        about: "Redigera dina gruppmedlemskap och -namn här."
        group_members: "Gruppmedlemmar"
        delete: "Radera"
        delete_confirm: "Ta bort den här gruppen?"
        delete_failed: "Oförmögen att ta bort grupp. Om det här är en automatisk grupp så kan den inte raderas."
        delete_owner_confirm: "Ta bort användarprivilegier för '\"{username}'?"
        add: "Lägg till"
        custom: "Anpassad"
        automatic: "Automatisk"
        group_owners: Ägare
        add_owners: Lägg till ägare
        none_selected: "Välj en grupp för att komma igång"
        no_custom_groups: "Skapa en egen grupp"
      api:
        generate_master: "Generera API-huvudnyckel"
        none: "Det finns inga aktiva API-nycklar just nu."
        user: "Användare"
        title: "API"
        key: "API-nyckel"
        generate: "Generera"
        regenerate: "Regenerera"
        revoke: "Återkalla"
        confirm_regen: "Är du säker på att du vill ersätta den API-nyckeln med en ny?"
        confirm_revoke: "Är du säker på att du vill återkalla den nyckeln?"
        info_html: "Din API-nyckel kommer tillåta dig att skapa och uppdatera ämnen med hjälp av JSON-anrop."
        all_users: "Alla användare"
        note_html: "Håll denna nyckel <strong>hemlig</strong>, alla användare som har den kan skapa godtyckliga inlägg som alla användare."
      web_hooks:
        title: "Webhookar"
        none: "Det finns inga webhookar just nu."
        instruction: "Webhooks låter Discourse meddela externa tjänster när specifika händelser sker på din webbsida. När webhook:en triggas, skickas en POST-begäran till de angivna URL:erna."
        detailed_instruction: "En POST-begäran skickas till angiven URL när vald händelse sker."
        new: "Ny webhook"
        create: "Skapa"
        save: "Spara"
        destroy: "Radera"
        description: "Beskrivning"
        controls: "Kontroller"
        go_back: "Tillbaka till listan"
        payload_url: "Försändelse-URL"
        payload_url_placeholder: "https://example.com/postreceive"
        secret_invalid: "Hemligheten får inte ha några blanka tecken."
        secret_too_short: "Hemligheten bör vara minst 12 tecken."
        secret_placeholder: "En alternativ sträng, använd för att generera signature"
        event_type_missing: "Du behöver sätta upp åtminstone en händelse."
        content_type: "Innehållstyp"
        secret: "Hemlighet"
        wildcard_event: "Skicka mig allt."
        individual_event: "Välj enskilda event."
        verify_certificate: "Kontrollera TLS-certifikatet för försändelse-URL:en"
        active: "Aktiva"
        active_notice: "Vi kommer att leverera detaljerna kring eventet när det händer."
        categories_filter_instructions: "Relevanta webhookar kommer endast att utlösas om eventet är relaterat med specifika kategorier. Lämna blank för att utlösa webhookar för alla kategorier. "
        categories_filter: "Utlösta kategorier"
        groups_filter_instructions: "Relevanta webhookar kommer endast att utlösas om eventet är relaterat med specifierade grupper. Lämna blank för att utlösa webhookar för alla grupper."
        groups_filter: "Utlösta grupper"
        delete_confirm: "Ta bort den här webhooken?"
        topic_event:
          name: "Ämnesevent"
          details: "När det finns ett nytt ämne, granskat, ändrat eller borttaget."
        post_event:
          name: "Inläggsevent"
          details: "När det finns ett nytt svar, redigerat, borttaget eller återskapat."
        user_event:
          name: "Användarevent"
        delivery_status:
          title: "Leveransstatus"
          inactive: "Inaktiv"
          failed: "Misslyckad"
          successful: "Lyckad"
        events:
          none: "Det finns inga relaterade event."
          redeliver: "Leverera igen"
          incoming:
            one: "Det finns ett nytt event."
            other: "Det finns {{count}} nya event."
          completed_in:
            one: "Färdigställd på 1 sekund."
            other: "Färdigställd på {{count}} sekunder."
          request: "Förfrågning"
          response: "Svar"
          redeliver_confirm: "Är du säker på att du vill leverera samma nyttolast igen?"
          headers: "Sidhuvuden"
          payload: "Nyttolast"
          body: "Huvuddel"
          go_list: "Gå till listan"
          go_details: "Redigera webhook"
          go_events: "Gå till events"
          ping: "Ping"
          status: "Statuskod"
          event_id: "ID"
          timestamp: "Skapad"
          completion: "Sluttid"
          actions: "Åtgärder"
      plugins:
        title: "Tillägg"
        installed: "Installerade tillägg"
        name: "Namn"
        none_installed: "Du har inga tillägg installerade."
        version: "Version"
        enabled: "Aktiverad?"
        is_enabled: "Y"
        not_enabled: "N"
        change_settings: "Ändra inställningar"
        change_settings_short: "Inställningar"
        howto: "Hur installerar jag tillägg?"
      backups:
        title: "Säkerhetskopior"
        menu:
          backups: "Säkerhetskopior"
          logs: "Loggar"
        none: "Ingen säkerhetskopia är tillgänglig."
        read_only:
          enable:
            title: "Aktivera skrivskyddat läge"
            label: "Aktivera skrivskydd"
            confirm: "Är du säker på att du vill aktivera skrivskyddat läge?"
          disable:
            title: "Inaktivera skrivskyddat läge"
            label: "Inaktivera skrivskydd"
        logs:
          none: "Inga loggar ännu..."
        columns:
          filename: "Filnamn"
          size: "Storlek"
        upload:
          label: "Ladda upp"
          title: "Ladda upp en säkerhetskopia till denna instans"
          uploading: "Laddar upp..."
          error: "Ett fel har uppstått vid uppladdning av '{{filename}}': {{message}}"
        operations:
          is_running: "En operation körs just nu..."
          failed: " {{operation}} misslyckades. Var vänlig och kontrollera loggarna."
          cancel:
            label: "Avbryt"
            title: "Avbryt den pågående operationen"
            confirm: "Är du säker på att du vill avbryta den pågående operationen?"
          backup:
            label: "Säkerhetskopia"
            title: "Skapa en säkerhetskopia"
            confirm: "Vill du skapa en ny säkerhetskopiering?"
          download:
            label: "Ladda ner"
            title: "Skicka mail med nedladdningslänk"
            alert: "En länk för nedladdning av denna säkerhetskopia har skickats till dig via mail."
          destroy:
            title: "Ta bort säkerhetskopian"
            confirm: "Är du säker på att du vill förstöra denna säkerhetskopia?"
          restore:
            is_disabled: "Återställ är inaktiverat i sidans inställningar."
            label: "Återställ"
            title: "Återställ säkerhetskopian"
            confirm: "Är du säker på att du vill återställa den här säkerhetskopian?"
          rollback:
            label: "Tillbakarullning"
            title: "Gör en tillbakarullning på databasen till ett tidigare fungerande tillstånd."
            confirm: "Är du säker på att du vill göra en tillbakarullning på databasen till det tidigare fungerande tillståndet?"
      export_csv:
        success: "Export påbörjad, du får en notis via meddelande när processen är genomförd."
        failed: "Exporteringen misslyckades. Kontrollera loggarna."
        button_text: "Exportera"
        button_title:
          user: "Exportera alla användare i CSV-format"
          staff_action: "Exportera medarbetarloggen i CSV-format."
          screened_email: "Exportera hela den undersökta e-postlistan i CSV-format."
          screened_ip: "Exportera hela den undersökta IP-listan i CSV-format."
          screened_url: "Exportera hela den undersökta URL-listan i CSV-format."
      export_json:
        button_text: "Exportera"
      invite:
        button_text: "Skicka inbjudningar"
        button_title: "Skicka inbjudningar"
      customize:
        title: "Anpassa"
        long_title: "Sidanpassningar"
        preview: "förhandsgranska"
        save: "Spara"
        new: "Ny"
        new_style: "Ny stil"
        import: "Importera"
        delete: "Radera"
        color: "Färg"
        opacity: "Opacitet"
        copy: "Kopiera"
        email_templates:
          title: "E-postmallar"
          subject: "Ämne"
          multiple_subjects: "Den här e-postmallen har flera ämnen."
          body: "Huvuddel"
          none_selected: "Välj en e-postmall för att börja redigera."
          revert: "Ångra ändringar"
          revert_confirm: "Är du säker på att du vill ångra dina ändringar?"
        colors:
          title: "Färger"
          long_title: "Färgscheman"
          new_name: "Nytt färgschema"
          copy_name_prefix: "Kopia av"
          delete_confirm: "Ta bort det här färgschemat?"
          undo: "ångra"
          undo_title: "Återställ ändringarna för den här färgen till den senast sparade versionen."
          revert: "återställ"
          revert_title: "Återställ den här färgen till Discourse standard färgschema."
          primary:
            name: "primär"
            description: "Det mesta av texten, ikoner och ramar."
          secondary:
            name: "sekundär"
            description: "Den huvudsakliga bakgrundsfärgen, och textfärgen på vissa knappar."
          tertiary:
            name: "tertiär"
            description: "Länkar, några knappar, notiser, och accentfärger."
          quaternary:
            name: "kvartär"
            description: "Navigeringslänkar."
          header_background:
            name: "bakgrund för sidhuvud"
            description: "Bakgrundsfärg för sidans sidhuvud. "
          header_primary:
            name: "sidhuvud primär"
            description: "Text och ikoner i sidans sidhuvud."
          highlight:
            name: "markera"
            description: "Bakgrundsfärgen på markerade element på sidan, som inlägg och ämnen."
          danger:
            name: "fara"
            description: "Markeringsfärg när man tar bort inlägg eller ämnen."
          success:
            name: "lyckades"
            description: "Används för att indikera att en åtgärd lyckades."
          love:
            name: "älska"
            description: "Gillaknappens färg."
      email:
        title: "E-post"
        settings: "Inställningar"
        templates: "Mallar"
        preview_digest: "Sammandrag"
        sending_test: "Skickar e-posttest..."
        error: "<b>PROBLEM</b> - %{server_error}"
        test_error: "Det uppstod ett problem med att skicka testmeddelandet. Dubbelkolla dina e-postinställningar, verifiera att din host inte blockerar e-postkopplingar, och försök igen."
        sent: "Skickade"
        skipped: "Överhoppade"
        bounced: "Studsade"
        received: "Mottagna"
        rejected: "Avvisade"
        sent_at: "Skickat"
        time: "Tid"
        user: "Användare"
        email_type: "E-posttyp"
        to_address: "Till-adress"
        test_email_address: "e-postadress att testa"
        send_test: "Skicka e-posttest"
        sent_test: "skickat!"
        delivery_method: "Leveransmetod"
        preview_digest_desc: "Förhandsgranska innehållet i sammanfattningen som skickas via e-post till inaktiva användare."
        refresh: "Uppdatera"
        send_digest_label: "Skicka detta resultatet till:"
        send_digest: "Skicka"
        sending_email: "Skickar email..."
        format: "Format"
        html: "html"
        text: "text"
        last_seen_user: "Senast sedd användare:"
        no_result: "Inga resultat är funna."
        reply_key: "Svarsnyckel"
        skipped_reason: "Anledning för överhoppning"
        incoming_emails:
          from_address: "Från"
          to_addresses: "Till"
          cc_addresses: "Cc"
          subject: "Ämne"
          error: "Fel"
          none: "Inga inkommande e-postmeddelanden funna."
          modal:
            title: "Detaljer om inkommande e-post "
            error: "Fel"
            headers: "Sidhuvuden"
            subject: "Ämne"
            body: "Huvuddel"
            rejection_message: "Avvisad e-post"
          filters:
            from_placeholder: "från@exempel.se"
            to_placeholder: "till@exempel.se"
            cc_placeholder: "cc@exempel.se"
            subject_placeholder: "Ämne..."
            error_placeholder: "Fel"
        logs:
          none: "Inga loggar funna."
          filters:
            title: "Filter"
            user_placeholder: "användarnamn"
            address_placeholder: "namn@exempel.se"
            type_placeholder: "sammanfattning, registrering..."
            reply_key_placeholder: "svarsnyckel"
      logs:
        title: "Loggar"
        action: "Åtgärd"
        created_at: "Skapad"
        last_match_at: "Senast matchad"
        match_count: "Träffar"
        ip_address: "IP"
        topic_id: "Ämnes-ID"
        post_id: "Inläggs-ID"
        category_id: "Kategori-ID"
        delete: "Radera"
        edit: "Redigera"
        save: "Spara"
        screened_actions:
          block: "blockera"
          do_nothing: "gör ingenting"
        staff_actions:
          title: "Personalåtgärder"
          clear_filters: "Visa allt"
          target_user: "Målanvändare"
          subject: "Ämne"
          when: "När"
          context: "Sammanhang"
          details: "Detaljer"
          previous_value: "Föregående"
          new_value: "Ny"
          diff: "Diff"
          show: "Visa"
          modal_title: "Detaljer"
          no_previous: "Det finns inget tidigare värde."
          deleted: "Inget nytt värde. Registreringen raderades."
          actions:
            delete_user: "radera användare"
            change_trust_level: "ändra förtroendenivå"
            change_username: "ändra användarnamn"
            change_site_setting: "ändra sidinställning"
            change_site_text: "ändra webbplatsens text"
            suspend_user: "stäng av användare"
            unsuspend_user: "häv avstängning av användare"
            grant_badge: "ge utmärkelse"
            revoke_badge: "upphäv utmärkelse"
            check_email: "kolla e-post"
            delete_topic: "ta bort ämne"
            delete_post: "ta bort inlägg"
            impersonate: "imitera"
            anonymize_user: "anonymisera användare"
            roll_up: "rulla upp IP-blockeringar"
            change_category_settings: "ändra kategori-inställningarna"
            delete_category: "radera kategori"
            create_category: "skapa kategori"
            grant_admin: "bevlija administratör"
            revoke_admin: "återkalla administratör"
            grant_moderation: "bevilja moderering"
            revoke_moderation: "återkalla moderering"
            backup_create: "Skapa en säkerhetskopia"
            deleted_tag: "raderad tagg"
            renamed_tag: "omdöpt tagg"
            revoke_email: "återkalla e-post"
            lock_trust_level: "lås förtroende nivån"
            unlock_trust_level: "lås upp förtroende nivån"
            activate_user: "aktivera användare"
            deactivate_user: "avaktivera användare"
            change_readonly_mode: "ändra skrivskyddat läge"
            backup_download: "Ladda ner säkerhetskopia"
            backup_destroy: "förstör säkerhetskopia"
        screened_emails:
          title: "Kontrollerad e-post"
          description: "När någon försöker skapa ett nytt konto, kommer följande e-postadresser att kontrolleras och registreringen blockeras, eller någon annan åtgärd vidtas."
          email: "E-postadress"
          actions:
            allow: "Tillåt"
        screened_urls:
          title: "Granskade URL:er"
          description: "URL:erna som är listade här har använts i inlägg av användare som är identifierade som spammare."
          url: "URL"
          domain: "Domän"
        screened_ips:
          title: "Granskade IP-adresser"
          description: 'IP-adresser som är under bevakning. Använd "tillåt" för att vitlista IP-adresser.'
          delete_confirm: "Är du säker på att du vill ta bort regeln för %{ip_address}?"
          roll_up_confirm: "Är du säker på att du vill rulla upp vanligen undersökta IP-adresser i delnät?"
          rolled_up_some_subnets: "Framgångsrikt rullat upp bannlysta IP-poster till de här delnäten: %{subnets}."
          rolled_up_no_subnet: "Det fanns inget att rulla upp."
          actions:
            block: "Blockera"
            do_nothing: "Tillåt"
            allow_admin: "Tillåt admin"
          form:
            label: "Nytt:"
            ip_address: "IP-adress"
            add: "Lägg till"
            filter: "Sök"
          roll_up:
            text: "Rulla upp"
            title: "Skapar nya bannlysta delnätsposter om det finns minst 'min_ban_entries_for_roll_up' poster."
        logster:
          title: "Felprotokoll"
      impersonate:
        title: "Imitera"
        help: "Använd det här verktyget för att imitera ett användarkonto för avlusningssyften. Du kommer behöva logga ut när du är klar."
        not_found: "Användaren kan ej hittas."
        invalid: "Tyvärr, du kan inte imitera den användaren."
      users:
        title: "Användare"
        create: "Lägg till administratör"
        last_emailed: "Senaste som mottog e-post"
        not_found: "Tyvärr, det användarnamnet existerar inte i vårt system."
        id_not_found: "Tyvärr, användar-ID existerar inte i vårt system."
        show_emails: "Visa e-post"
        nav:
          new: "Ny"
          active: "Aktiv"
          pending: "Avvaktar"
<<<<<<< HEAD
          staff: 'Medarbetare'
          suspended: 'Avstängd'
          suspect: 'Misstänkt'
=======
          staff: "Medarbetare"
          suspended: "Avstängd"
          suspect: "Misstänkt"
>>>>>>> c10941bb
        approved: "Godkänd?"
        approved_selected:
          one: "godkänd användare"
          other: "godkänd användare ({{count}})"
        reject_selected:
          one: "avvisad användare"
          other: "avvisade användare ({{count}})"
        titles:
          active: "Aktiva användare"
          new: "Nya användare"
          pending: "Användare under granskning"
          newuser: "Användare på Förtroendenivå 0 (Ny användare)"
          basic: "Användare på Förtroendenivå 1 (Grundnivå)"
          member: "Användare på förtroendenivå 2 (Medlem)"
          regular: "Användare på förtroendenivå 3 (Stammis)"
          leader: "Användare på förtroendenivå 4 (Ledare)"
          staff: "Medarbetare"
<<<<<<< HEAD
          admins: 'Admin-användare'
          moderators: 'Moderatorer'
          suspended: 'Avstängda användare'
          suspect: 'Misstänkta användare'
=======
          admins: "Admin-användare"
          moderators: "Moderatorer"
          suspended: "Avstängda användare"
          suspect: "Misstänkta användare"
>>>>>>> c10941bb
        reject_successful:
          one: "1 användare har avvisats."
          other: "%{count} användare har avvisats."
        reject_failures:
          one: "Avvisning av användaren misslyckades."
          other: "Avvisning av %{count} användare misslyckades."
        not_verified: "Ej verifierad"
        check_email:
          title: "Visa den här användarens e-postadress"
          text: "Visa"
      user:
        suspend_failed: "Någonting gick fel under avstängningen av denna användare {{error}}"
        unsuspend_failed: "Någonting gick fel under upplåsningen av denna användare {{error}}"
        suspend_duration: "Hur länge ska användaren vara avstängd?"
        suspend_reason_label: "Varför stänger du av användaren? Denna text <b>kommer att vara synlig för alla</b> på användarens profilsida, och kommer att visas för användaren när han/hon försöker logga in. Håll den kort."
        suspend_reason: "Anledning"
        suspended_by: "Avstängd av"
        delete_all_posts: "Radera alla inlägg"
        delete_all_posts_confirm_MF: "Du håller på att radera {POSTS, plural, one {1 inlägg} other {# inlägg}} och {TOPICS, plural, one {1 ämne} other {# ämnen}}. Är du säker?"
        moderator: "Moderator?"
        admin: "Administratör?"
        suspended: "Avstängd?"
        staged: "Arrangerad?"
        show_admin_profile: "Administratör"
        refresh_browsers: "Tvinga webbläsaruppdatering"
        refresh_browsers_message: "Meddelande skickat till alla klienter!"
        show_public_profile: "Visa publik profil"
        impersonate: "Imitera"
        action_logs: "Åtgärdslogg"
        ip_lookup: "Kolla upp IP-adress"
        log_out: "Logga ut"
        logged_out: "Användaren loggades ut från alla enheter."
        revoke_admin: "Återkalla Administratör"
        grant_admin: "Bevilja Administratör"
        grant_admin_confirm: "Vi har skickat ett mail till dig för att bekräfta den nya administratören. Vänligen öppna det och följ instruktionerna."
<<<<<<< HEAD
        revoke_moderation: 'Återkalla Moderering'
        grant_moderation: 'Bevilja Moderering'
        unsuspend: 'Lås upp användare'
        suspend: 'Stäng av användare'
=======
        revoke_moderation: "Återkalla Moderering"
        grant_moderation: "Bevilja Moderering"
        unsuspend: "Lås upp användare"
        suspend: "Stäng av användare"
>>>>>>> c10941bb
        reputation: Rykte
        permissions: Rättigheter
        activity: Aktivitet
        like_count: Gillningar utdelade / mottagna
        last_100_days: "de senaste 100 dagarna"
        private_topics_count: Privata ämnen
        posts_read_count: Inlägg lästa
        post_count: Inlägg skapade
        topics_entered: Besökta ämnen
        flags_given_count: Givna flaggningar
        flags_received_count: Mottagna flaggningar
        warnings_received_count: Mottagna varningar
        flags_given_received_count: "Flaggor utdelade / mottagna"
        approve: "Godkänn"
        approved_by: "godkänd av"
        approve_success: "Användaren är godkänd och e-post kommer att skickas med aktiveringsinstruktioner."
        approve_bulk_success: "OK! Alla valda användare har godkänts och meddelats."
        time_read: "Lästid"
        anonymize: "Anonymisera användare"
        anonymize_confirm: "Är du SÄKER på att du vill anonymisera detta konto? Detta kommer ändra användarnamnet och e-postadressen samt rensa all profilinformation."
        anonymize_yes: "Ja, anonymisera detta konto"
        anonymize_failed: "Ett problem uppstod vid anonymiseringen av kontot"
        delete: "Radera användare"
        delete_forbidden_because_staff: "Administratörer och moderatorer kan inte tas bort."
        delete_posts_forbidden_because_staff: "Kan inte ta bort alla inlägg av administratörer och moderatorer."
        delete_forbidden:
          one: "Användare kan inte tas bort om de har inlägg. Radera alla inlägg innan du försöker ta bort en användare. (Inlägg som är äldre än %{count} dag kan ej raderas.)"
          other: "Användare kan inte tas bort om de har inlägg. Radera alla inlägg innan du försöker ta bort en användare. (Inlägg som är äldre än %{count} dagar kan ej raderas.)"
        cant_delete_all_posts:
          one: "Kan inte radera alla inlägg. Några inlägg är äldre än %{count} dag gammal. (Inställningen delete_user_max_post_age)"
          other: "Kan inte radera alla inlägg. Några inlägg är äldre än %{count} dagar gamla. (Inställningen delete_user_max_post_age)"
        cant_delete_all_too_many_posts:
          one: "Kan inte radera alla inlägg, då användaren har fler än 1 inlägg. (delete_all_posts_max)"
          other: "Kan inte radera alla inlägg, då användaren har fler än %{count} inlägg. (delete_all_posts_max)"
        delete_and_block: "Radera och <b>blockera</b> denna e-post och IP-adress"
        delete_dont_block: "Radera enbart"
        deleted: "Användaren har raderats."
        delete_failed: "Ett problem uppstod då användaren skulle raderas. Kontrollera att alla inlägg är borttagna innan du försöker radera användaren."
        send_activation_email: "Skicka aktiveringsbrev"
        activation_email_sent: "Ett aktiveringsbrev har skickats."
        send_activation_email_failed: "Ett problem uppstod då ett nytt aktiveringsbrev skulle skickas. %{error}"
        activate: "Aktivera konto"
        activate_failed: "Ett problem uppstod då användaren skulle aktiveras."
        deactivate_account: "Inaktivera Konto"
        deactivate_failed: "Det uppstod ett problem vid inaktiveringen av användaren."
        bounce_score: "Antal studs"
        reset_bounce_score:
          label: "Återställ"
          title: "Återställ studsantalet till 0"
        deactivate_explanation: "En avaktiverad användare måste bekräfta sin e-postadress igen."
        suspended_explanation: "En avstängd användare kan inte logga in."
        staged_explanation: "En arrangerad användare kan endast skriva inlägg via e-post i specifika ämnen."
        bounce_score_explanation:
          none: "Inga studsar har mottagits nyligen från den e-posten."
          some: "Några studsar har mottagits nyligen från den e-posten."
          threshold_reached: "Mottog för många studsar från den e-posten."
        trust_level_change_failed: "Ett problem uppstod då användarens förtroendenivå skulle ändras."
        suspend_modal_title: "Stäng av användare"
        trust_level_2_users: "Användare med förtroendenivå 2"
        trust_level_3_requirements: "Krav för förtroendenivå 3"
        trust_level_locked_tip: "förtroendenivå är låst, systemet kommer ej att befordra eller degradera användare"
        trust_level_unlocked_tip: "förtroendenivå är olåst, systemet kan komma att befordra eller degradera användare"
        lock_trust_level: "Lås förtroendenivå"
        unlock_trust_level: "Lås upp förtroendenivå"
        tl3_requirements:
          title: "Krav för förtroendenivå 3"
          table_title:
            one: "Den senaste dagen:"
            other: "De senaste %{count} dagarna:"
          value_heading: "Värde"
          requirement_heading: "Krav"
          visits: "Besök"
          days: "dagar"
          topics_replied_to: "Ämnen svarade på"
          topics_viewed: "Besökta ämnen"
          topics_viewed_all_time: "Besökta ämnen (totalt)"
          posts_read: "Lästa inlägg"
          posts_read_all_time: "Lästa inlägg (totalt)"
          flagged_posts: "Flaggade inlägg"
          flagged_by_users: "Användare som flaggade"
          likes_given: "Utdelade gillningar"
          likes_received: "Mottagna gillningar"
          likes_received_days: "Mottagna gillningar: unika dagar"
          likes_received_users: "Mottagna gillningar: unika användare"
          qualifies: "Kvalificerad för förtroendenivå 3."
          does_not_qualify: "Ej kvalificerad för förtroendenivå 3."
          will_be_promoted: "Kommer snart befordras."
          will_be_demoted: "Kommer snart degraderas."
          on_grace_period: "För närvarande i nådefrist för befordran, kommer inte degraderas."
          locked_will_not_be_promoted: "Förtroendenivå låst. Kommer aldrig bli befordrad."
          locked_will_not_be_demoted: "Förtroendenivå låst. Kommer aldrig degraderas."
        sso:
          title: "Single sign on"
          external_id: "Externt ID"
          external_username: "Användarnamn"
          external_name: "Namn"
          external_email: "E-post"
          external_avatar_url: "URL till profilbild"
      user_fields:
        title: "Användarfält"
        help: "Lägg till fält som dina användare kan fylla i."
        create: "Skapa ett användarfält"
        untitled: "Namnlös"
        name: "Fältnamn"
        type: "Fälttyp"
        description: "Fältbeskrivning"
        save: "Spara"
        edit: "Redigera"
        delete: "Ta bort"
        cancel: "Avbryt"
        delete_confirm: "Är du säker på att fu vill ta bort det här användarfältet?"
        options: "Alternativ"
        required:
          title: "Krävs vid registrering?"
          enabled: "krävs"
          disabled: "krävs ej"
        editable:
          title: "Redigerbar efter registrering?"
          enabled: "redigerbar"
          disabled: "ej redigerbar"
        show_on_profile:
          title: "Visa på offentlig profil?"
          enabled: "visas på profil"
          disabled: "visas ej på profil"
        show_on_user_card:
          title: "Visa på användarkort?"
          enabled: "syns på användarkort"
          disabled: "syns inte på användarkort"
        field_types:
          text: "Textfält"
          confirm: "Bekräftelse"
          dropdown: "Rullgardin"
      site_text:
        description: "Du kan anpassa all text på ditt forum. Börja genom att söka nedanför:"
        search: "Sök efter texten som du vill redigera"
        title: "Textinnehåll"
        edit: "redigera"
        revert: "Ångra ändringarna"
        revert_confirm: "Är du säker på att du vill ångra dina ändringar?"
        go_back: "Tillbaka till sökningen"
        recommended: "Vi rekommenderar att du anpassar följande texter:"
        show_overriden: "Visa bara överskrivna"
      site_settings:
<<<<<<< HEAD
        title: 'Webbplatsinställningar'
=======
        title: "Webbplatsinställningar"
>>>>>>> c10941bb
        no_results: "Inga resultat hittades."
        clear_filter: "Rensa"
        add_url: "lägg till URL"
        add_host: "lägg till värd"
        categories:
          all_results: "Alla"
          required: "Krävs"
          basic: "Grundläggande setup"
          users: "Användare"
          posting: "Publicera inlägg"
          email: "E-post"
          files: "Filer"
          trust: "Förtroendenivå"
          security: "Säkerhet"
          onebox: "Onebox"
          seo: "Sökmotoroptimering"
          spam: "Spam"
          rate_limits: "Begränsningar"
          developer: "Utvecklare"
          embedding: "Inbäddning"
          legal: "Juridik"
          user_api: "Användar-API"
          uncategorized: "Övrigt"
          backups: "Säkerhetskopior"
          login: "Inloggning"
          plugins: "Tillägg"
          user_preferences: "Användarinställningar"
          tags: "Taggar"
          search: "Sök"
          groups: "Grupper"
      badges:
        title: Utmärkelser
        new_badge: Ny utmärkelse
        new: Ny
        name: Namn
        badge: Utmärkelse
        display_name: Visa namn
        description: Beskrivning
        long_description: Lång beskrivning
        badge_type: Utmärkelsetyp
        badge_grouping: Grupp
        badge_groupings:
          modal_title: Utmärkelsegrupper
        granted_by: Utfärdad av
        granted_at: Utfärdad vid
        reason_help: (En länk till ett inlägg eller ämne)
        save: Spara
        delete: Ta bort
        delete_confirm: "Är du säker på att du vill ta bort den utmärkelsen?"
        revoke: Upphäv
        reason: Anledning
        expand: Utvidga &hellip;
        revoke_confirm: "Är du säker på att du vill upphäva den utmärkelsen?"
        edit_badges: Redigera utmärkelser
        grant_badge: Utfärda utmärkelse
        granted_badges: Utfärdade utmärkelser
        grant: Utfärda
        no_user_badges: "%{name} har inte beviljats några utmärkelser."
        no_badges: Det finns inga utmärkelser som kan utfärdas.
        none_selected: "Välj en utmärkelse för att komma igång"
        allow_title: Tillåt att utmärkelse används som titel
        multiple_grant: Kan utfärdas flera gånger
        listable: Visa utmärkelse på den offentliga utmärkelsesidan
        enabled: Aktivera utmärkelse
        icon: Ikon
        image: Bild
        query: Utmärkelsesökning (SQL)
        target_posts: Sök målets inlägg
        auto_revoke: Kör återkallelsesökning dagligen
        show_posts: Visa inlägg som beviljar utmärkelse på utmärkelsesidan
        trigger: Trigger
        trigger_type:
          none: "Uppdatera dagligen"
          post_action: "När en användare interagerar med ett inlägg"
          post_revision: "När en användare redigerar eller skapar ett inlägg"
          trust_level_change: "När en användare byter förtroendenivå"
          user_change: "När en användare redigeras eller skapas"
          post_processed: "Efter ett inlägg bearbetats"
        preview:
          link_text: "Förhandsvisa utfärdade utmärkelser"
          plan_text: "Förhandsgranska med sökningsplan"
          modal_title: "Förhandsgranskning av utmärkelsesökning"
          sql_error_header: "Det uppstod ett fel med sökningen."
          error_help: "Se följande länk för hjälp med utmärkelsesökningar."
          bad_count_warning:
            header: "VARNING!"
            text: "Det saknas urval av beviljningar. Det händer när utmärkelsesökningen returnerar ett användar-ID eller ett inläggs-ID som inte existerar. Det kan få oväntade resultat i ett senare skede, dubblekontrollera gärna din sökning."
          no_grant_count: "Inga utmärkelser att tilldelas."
          grant_count:
            one: "<b>1</b> utmärkelse att tilldelas."
            other: "<b>%{count}</b> utmärkelser att tilldelas. "
          sample: "Exempel:"
          grant:
            with: "<span class=\"username\">%{username}</span>"
            with_post: "<span class=\"username\">%{username}</span> för inlägg i %{link}"
            with_post_time: "<span class=\"username\">%{username}</span> för inlägg i %{link} vid kl. <span class=\"time\">%{time}</span>"
            with_time: "<span class=\"username\">%{username}</span> vid kl. <span class=\"time\">%{time}</span>"
      emoji:
        title: "Emoji"
        help: "Lägg till en ny emoji för andra att använda. (TIPS: dra och släpp flera filer på en och samma gång)"
        add: "Lägg till ny emoji"
        name: "Namn"
        image: "Bild"
        delete_confirm: "Är du säker på att du vill radera emojin :%{name}:?"
      embedding:
        get_started: "Börja genom att lägga till värden, om du vill bädda in Discourse på en annan hemsida. "
        confirm_delete: "Är du säker på att du vill ta bort värden?"
        sample: "Använd följande HTML-kod på din webbplats för att skapa och bädda in discourse-ämnen. Byt ut <b>REPLACE_ME</b> med den kanoniska URL-en för sidan som du bäddar in den i. "
        title: "Inbäddning"
        host: "Tillåtna värdar"
        path_whitelist: "Sökväg vitlista"
        edit: "ändra"
        category: "Inlägg till kategori"
        add_host: "Lägg till värd"
        settings: "Inbäddningsinställningar"
        feed_settings: "Flödes-inställningar"
        feed_description: "Tillhandahållande av RSS/ATOM-flöde på din webbplats kan förbättra Discourse möjlighet att importera ditt innehåll."
        crawling_settings: "Inställningar för sökrobotar"
        crawling_description: "När Discourse skapar ämnen för dina inlägg, om det inte finns något RSS/ATOM-flöde närvarande så kommer det att försöka parsa ditt innehåll från din HTML. Ibland är det utmanande att extrahera ditt innehåll, så vi tillhandahåller möjligheten att specifiera CSS-reglerna för att göra extraheringen enklare."
        embed_by_username: "Användarnamn för skapandet av ämne"
        embed_post_limit: "Högsta tillåtna antal inlägg att bädda in"
        embed_username_key_from_feed: "Nyckel för att hämta discourse användarnamn från flöde"
        embed_title_scrubber: "Reguljära uttryck som används för att hitta och korrigera fel i inläggsrubriken"
        embed_truncate: "Trunkera de inbäddade inläggen"
        embed_whitelist_selector: "CSS-väljare för element som tillåts bäddas in"
        embed_blacklist_selector: "CSS-väljare för element som tas bort från inbäddningar"
        embed_classname_whitelist: "Tillåtna CSS klassnamn"
        feed_polling_enabled: "Importera inlägg via RSS/ATOM"
        feed_polling_url: "URL för RSS/ATOM-flöde att webbsöka"
        save: "Spara inbäddningsinställningar"
      permalink:
        title: "Permalänkar"
        url: "URL"
        topic_id: "Ämnes-ID"
        topic_title: "Ämne"
        post_id: "Inläggs-ID"
        post_title: "Publicera"
        category_id: "Kategori-ID"
        category_title: "Kategori"
        external_url: "Extern URL"
        delete_confirm: "Är du säker på att du vill ta bort den här permalänken?"
        form:
          label: "Ny:"
          add: "Lägg till"
          filter: "Sök (URL eller Extern URL)"
  wizard_js:
    wizard:
      done: "Klar"
      back: "Tillbaka"
      next: "Nästa"
      step: "%{current} av %{total}"
      upload: "Ladda upp"
      uploading: "Laddar upp..."
      quit: "Kanske senare"
      invites:
        add_user: "lägg till"
        none_added: "Du har inte bjudit in någon personal. Är du säker på att du vill fortsätta?"
        roles:
          admin: "Administratör"
          moderator: "Moderator"
          regular: "Regelbunden användare"<|MERGE_RESOLUTION|>--- conflicted
+++ resolved
@@ -99,13 +99,8 @@
         x_years:
           one: "1 år senare"
           other: "%{count} år senare"
-<<<<<<< HEAD
-      previous_month: 'Föregående månad'
-      next_month: 'Nästkommande månad'
-=======
       previous_month: "Föregående månad"
       next_month: "Nästkommande månad"
->>>>>>> c10941bb
       placeholder: datum
     share:
       topic: "dela en länk till detta ämne"
@@ -168,11 +163,7 @@
         us_gov_west_1: "AWS GovCloud (US)"
         us_west_1: "Västra USA (N. Kalifornien)"
         us_west_2: "Västra USA (Oregon)"
-<<<<<<< HEAD
-    edit: 'redigera rubrik och kategori för det här ämnet'
-=======
     edit: "redigera rubrik och kategori för det här ämnet"
->>>>>>> c10941bb
     not_implemented: "Denna funktion har inte implementerats än, vi beklagar!"
     no_value: "Nej"
     yes_value: "Ja"
@@ -340,15 +331,9 @@
         title: "Lägg till medlemmar"
         usernames: "Användarnamn"
       manage:
-<<<<<<< HEAD
-        title: 'Hantera'
-        name: 'Namn'
-        full_name: 'Fullständigt namn'
-=======
         title: "Hantera"
         name: "Namn"
         full_name: "Fullständigt namn"
->>>>>>> c10941bb
         add_members: "Lägg till medlemmar"
         profile:
           title: Profil
@@ -1266,19 +1251,6 @@
         title: ändra hur ofta du får notifieringar om det här ämnet
         reasons:
           mailing_list_mode: "Du har utskicksläge aktiverat, så du kommer notifieras om inlägg till det här ämnet via e-post."
-<<<<<<< HEAD
-          "3_10": 'Du kommer att ta emot notifikationer för att du bevakar en tagg i det här ämnet.'
-          "3_6": 'Du kommer att få notifikationer för att du bevakar denna kategori.'
-          "3_5": 'Du kommer att ta emot notifikationer för att du automatiskt började följa det här ämnet.'
-          "3_2": 'Du kommer att ta emot notifikationer för att du bevakar detta ämne.'
-          "3_1": 'Du kommer ta emot notifikationer för att du skapade detta ämne.'
-          "3": 'Du kommer att ta emot notifikationer för att du bevakar detta ämne.'
-          "1_2": 'Du kommer få en notifiering om någon nämner ditt @namn eller svarar på ditt inlägg.'
-          "1": 'Du kommer få en notifiering om någon nämner ditt @namn eller svarar på ditt inlägg.'
-          "0_7": 'Du ignorerar alla notifikationer i den här kategorin.'
-          "0_2": 'Du ignorerar alla notifikationer för detta ämne.'
-          "0": 'Du ignorerar alla notifikationer för detta ämne.'
-=======
           "3_10": "Du kommer att ta emot notifikationer för att du bevakar en tagg i det här ämnet."
           "3_6": "Du kommer att få notifikationer för att du bevakar denna kategori."
           "3_5": "Du kommer att ta emot notifikationer för att du automatiskt började följa det här ämnet."
@@ -1290,7 +1262,6 @@
           "0_7": "Du ignorerar alla notifikationer i den här kategorin."
           "0_2": "Du ignorerar alla notifikationer för detta ämne."
           "0": "Du ignorerar alla notifikationer för detta ämne."
->>>>>>> c10941bb
         watching_pm:
           title: "Bevakar"
           description: "Du kommer att få en notifiering för varje nytt svar i detta meddelande, samt en räknare med antalet nya svar."
@@ -1336,13 +1307,8 @@
         make_banner: "Gör ämne till banderoll"
         remove_banner: "Ta bort banderollämne"
       reply:
-<<<<<<< HEAD
-        title: 'Svara'
-        help: 'Börja komponera ett svar på detta ämne'
-=======
         title: "Svara"
         help: "Börja komponera ett svar på detta ämne"
->>>>>>> c10941bb
       clear_pin:
         title: "Ta bort nål"
         help: "Ta bort den klistrade statusen från detta ämne så den inte längre hamnar i toppen av din ämneslista"
@@ -1437,25 +1403,14 @@
         action: "ändra ägare"
         error: "Ett fel uppstod vid ändringen av ämnets ägarskap."
         placeholder: "användarnamn på den nya ägaren"
-<<<<<<< HEAD
-        instructions:
-          one: "Vänligen välj ny ägare till inlägget av <b>{{old_user}}</b>."
-          other: "Vänligen välj ny ägare till de {{count}} inläggen av <b>{{old_user}}</b>."
-=======
->>>>>>> c10941bb
       change_timestamp:
         action: "ändra tidsstämpeln"
         invalid_timestamp: "Tidsstämpeln kan inte sättas till ett framtida datum."
         error: "Ett fel uppstod vid ändringen av ämnets tidsstämpel."
         instructions: "Var vänlig välj en ny tidsstämpel för ämnet. Inlägg i det här ämnet kommer att uppdateras för att ha samma tidsskillnad."
       multi_select:
-<<<<<<< HEAD
-        select: 'markera'
-        selected: 'markerade ({{count}})'
-=======
         select: "markera"
         selected: "markerade ({{count}})"
->>>>>>> c10941bb
         delete: radera markerade
         cancel: avbryt markering
         select_all: markera alla
@@ -1474,11 +1429,7 @@
       continue_discussion: "Fortsätter diskussionen från {{postLink}}:"
       follow_quote: "gå till det citerade inlägget"
       show_full: "Visa hela inlägget"
-<<<<<<< HEAD
-      show_hidden: 'Visa dolt innehåll.'
-=======
       show_hidden: "Visa dolt innehåll."
->>>>>>> c10941bb
       deleted_by_author:
         one: "(inlägg tillbakadraget av skaparen, kommer att raderas automatiskt om 1 timme om det inte flaggas)"
         other: "(inlägg tillbakadraget av skaparen, kommer att raderas automatiskt om %{count} timmar om det inte flaggas)"
@@ -1543,11 +1494,7 @@
         unhide: "Visa"
         change_owner: "Ändra ägare"
       actions:
-<<<<<<< HEAD
-        flag: 'Flagga'
-=======
         flag: "Flagga"
->>>>>>> c10941bb
         undo:
           off_topic: "Ångra flaggning"
           spam: "Ångra flaggning"
@@ -1644,17 +1591,10 @@
             title: "Visa html-delen av mailet"
             button: "HTML"
     category:
-<<<<<<< HEAD
-      can: 'can&hellip; '
-      none: '(ingen kategori)'
-      all: 'Alla kategorier'
-      edit: 'redigera'
-=======
       can: "can&hellip; "
       none: "(ingen kategori)"
       all: "Alla kategorier"
       edit: "redigera"
->>>>>>> c10941bb
       edit_long: "Redigera"
       view: "Visa ämnen i kategori"
       general: "Allmänt"
@@ -1942,18 +1882,6 @@
         open: "<b>ö</b> eller <b>Välj</b> Öppna valt ämne"
         next_prev: "<b>shift</b>+<b>j</b>/<b>shift</b>+<b>k</b> Nästa/föregående avsnitt"
       application:
-<<<<<<< HEAD
-        title: 'Applikation'
-        create: '<b>s</b> Skapa ett nytt ämne'
-        notifications: '<b>n</b> Öppna notifieringar'
-        hamburger_menu: '<b>=</b> Öppna hamburgarmenyn'
-        user_profile_menu: '<b>p</b> Öppna användarmeny'
-        show_incoming_updated_topics: '<b>.</b> Visa uppdaterade ämnen'
-        help: '<b>?</b> Öppna tangentbordshjälp'
-        dismiss_new_posts: '<b>x</b>, <b>r</b> Avfärda nya/inlägg'
-        dismiss_topics: '<b>x</b>, <b>t</b> Avfärda ämnen'
-        log_out: '<b>shift</b>+<b>z</b> <b>shift</b>+<b>z</b> Logga ut'
-=======
         title: "Applikation"
         create: "<b>s</b> Skapa ett nytt ämne"
         notifications: "<b>n</b> Öppna notifieringar"
@@ -1964,7 +1892,6 @@
         dismiss_new_posts: "<b>x</b>, <b>r</b> Avfärda nya/inlägg"
         dismiss_topics: "<b>x</b>, <b>t</b> Avfärda ämnen"
         log_out: "<b>shift</b>+<b>z</b> <b>shift</b>+<b>z</b> Logga ut"
->>>>>>> c10941bb
       actions:
         title: "Åtgärder"
         bookmark_topic: "<b>f</b> Växla bokmärkning av ämne"
@@ -2114,15 +2041,9 @@
         last_checked: "Senast kollad"
         refresh_problems: "Uppdatera"
         no_problems: "Inga problem upptäcktes."
-<<<<<<< HEAD
-        moderators: 'Moderatorer:'
-        admins: 'Administratörer:'
-        suspended: 'Avstängd:'
-=======
         moderators: "Moderatorer:"
         admins: "Administratörer:"
         suspended: "Avstängd:"
->>>>>>> c10941bb
         private_messages_short: "Meddelanden"
         private_messages_title: "Meddelanden"
         mobile_title: "Mobil"
@@ -2591,15 +2512,9 @@
           new: "Ny"
           active: "Aktiv"
           pending: "Avvaktar"
-<<<<<<< HEAD
-          staff: 'Medarbetare'
-          suspended: 'Avstängd'
-          suspect: 'Misstänkt'
-=======
           staff: "Medarbetare"
           suspended: "Avstängd"
           suspect: "Misstänkt"
->>>>>>> c10941bb
         approved: "Godkänd?"
         approved_selected:
           one: "godkänd användare"
@@ -2617,17 +2532,10 @@
           regular: "Användare på förtroendenivå 3 (Stammis)"
           leader: "Användare på förtroendenivå 4 (Ledare)"
           staff: "Medarbetare"
-<<<<<<< HEAD
-          admins: 'Admin-användare'
-          moderators: 'Moderatorer'
-          suspended: 'Avstängda användare'
-          suspect: 'Misstänkta användare'
-=======
           admins: "Admin-användare"
           moderators: "Moderatorer"
           suspended: "Avstängda användare"
           suspect: "Misstänkta användare"
->>>>>>> c10941bb
         reject_successful:
           one: "1 användare har avvisats."
           other: "%{count} användare har avvisats."
@@ -2663,17 +2571,10 @@
         revoke_admin: "Återkalla Administratör"
         grant_admin: "Bevilja Administratör"
         grant_admin_confirm: "Vi har skickat ett mail till dig för att bekräfta den nya administratören. Vänligen öppna det och följ instruktionerna."
-<<<<<<< HEAD
-        revoke_moderation: 'Återkalla Moderering'
-        grant_moderation: 'Bevilja Moderering'
-        unsuspend: 'Lås upp användare'
-        suspend: 'Stäng av användare'
-=======
         revoke_moderation: "Återkalla Moderering"
         grant_moderation: "Bevilja Moderering"
         unsuspend: "Lås upp användare"
         suspend: "Stäng av användare"
->>>>>>> c10941bb
         reputation: Rykte
         permissions: Rättigheter
         activity: Aktivitet
@@ -2817,11 +2718,7 @@
         recommended: "Vi rekommenderar att du anpassar följande texter:"
         show_overriden: "Visa bara överskrivna"
       site_settings:
-<<<<<<< HEAD
-        title: 'Webbplatsinställningar'
-=======
         title: "Webbplatsinställningar"
->>>>>>> c10941bb
         no_results: "Inga resultat hittades."
         clear_filter: "Rensa"
         add_url: "lägg till URL"
