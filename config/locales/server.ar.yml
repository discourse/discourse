--- conflicted
+++ resolved
@@ -1886,11 +1886,7 @@
     min_first_post_length: "الحد الأدنى لطول المنشور الأول المسموح به (نص الموضوع) (باستثناء الرسائل الشخصية)"
     min_personal_message_post_length: "الحد الأدنى لطول المنشور المسموح به بأحرف الرسائل (كل من المشاركة الأولى والردود)"
     max_post_length: "الحد الأقصى المسموح به لطول المنشور بالأحرف"
-<<<<<<< HEAD
-    topic_featured_link_enabled: "السماح بنشر روابط في الموضوعات"
-=======
     topic_featured_link_enabled: "يتيح للمستخدمين تضمين رابط للميزة في موضوعاتهم. عند تشغيله، يمكن إرفاق رابط مميَّز بالموضوعات، والذي يكون مرئيًا للعامة ويمكن تعديله إذا كان لدى المستخدم أذونات كافية. يمكن لرابط الميزة تعزيز قابلية فهم الموضوع من خلال توفير محتوى إضافي ذي صلة."
->>>>>>> f4cbf025
     show_topic_featured_link_in_digest: "إظهار رابط الموضوع المميَّز في ملخص البريد الإلكتروني"
     min_topic_views_for_delete_confirm: "الحد الأدنى لعدد المشاهدات التي يجب أن يتضمَّنها الموضوع حتى تظهر نافذة منبثقة للتأكيد عند حذفه"
     min_topic_title_length: "الحد الأدنى المسموح به لطول عنوان الموضوع بالأحرف"
@@ -2016,11 +2012,7 @@
     notify_mods_when_user_silenced: "إرسال رسالة إلى جميع المشرفين إذا تم كتم الخدمة تلقائيًا"
     flag_sockpuppets: "الإبلاغ عن منشورَين على أنهما يُحتمَل أنا يكونا غير مرغوب فيهما إذا ردَّ مستخدم جديد على موضوع من عنوان IP نفسه الذي ردَّ منه مثل المستخدم الذي بدأ الموضوع"
     traditional_markdown_linebreaks: "استخدام فواصل الأسطر التقليدية في Markdown، والتي تتطلَّب مسافتين في النهاية لإدراج فاصل سطر."
-<<<<<<< HEAD
-    enable_markdown_typographer: "استخدام قواعد الطباعة لتحسين إمكانية قراءة النص: استبدال علامات الاقتباس المستقيمة ' بعلامات اقتباس مجعدة ’، و(c) (tm) برمزيهما، و-- بالشرطة الطويلة –، إلى آخره."
-=======
     enable_markdown_typographer: "استخدام قواعد الطباعة لتحسين قابلية قراءة النص: استبدل علامات الاقتباس المستقيمة ' بعلامات اقتباس متعرجة '، (tm) برمز، -- بشرطة emdash -، إلى آخره."
->>>>>>> f4cbf025
     enable_markdown_linkify: "التعامل تلقائيًا مع النص الذي يشبه الرابط كرابط: سيتم ربط www.example.com وhttps://example.com تلقائيًا"
     markdown_linkify_tlds: "قائمة نطاقات المستوى الأعلى التي يتم التعامل معها تلقائيًا كروابط"
     markdown_typographer_quotation_marks: "قائمة أزواج استبدال علامات الاقتباس الزوجية والفردية"
@@ -2054,11 +2046,7 @@
     content_security_policy_report_only: "تفعيل Content-Security-Policy-Report-Only (CSP)"
     content_security_policy_collect_reports: "تفعيل جمع تقارير انتهاك سياسة أمان المحتوى في /csp_reports"
     content_security_policy_frame_ancestors: "تقييد من يمكنه تضمين هذا الموقع في iframes عبر سياسة أمان المحتوى. يمكن التحكُّم في المضيفات المسموح بها في <a href='%{base_path}/admin/customize/embedding'>التضمين</a>"
-<<<<<<< HEAD
-    content_security_policy_script_src: "مصادر النصوص الإضافية المُدرَجة في قائمة السماح. يتم تضمين المضيف الحالي وشبكة توصيل المحتوى بشكلٍ افتراضي. راجع <a href='https://meta.discourse.org/t/mitigate-xss-attacks-with-content-security-policy/104243' target='_blank'>الحد من هجمات XSS باستخدام سياسة أمان المحتوى .</a> (CSP)"
-=======
     content_security_policy_script_src: "مصادر البرامج النصية المسموح بها الإضافية. يتم تضمين المضيف الحالي وCDN بشكل افتراضي. راجع <a href='https://meta.discourse.org/t/mitigate-xss-attacks-with-content-security-policy/104243' target='_blank'>تخفيف هجمات XSS باستخدام سياسة أمان المحتوى.</a> (CSP). يتم تجاهل مصادر المضيف الأخرى عند تفعيل strict-dynamic."
->>>>>>> f4cbf025
     invalidate_inactive_admin_email_after_days: "ستحتاج حسابات المسؤولين الذين لم يزوروا الموقع في هذا العدد من الأيام إلى إعادة التحقُّق من صحة عنوان بريدهم الإلكتروني قبل تسجيل الدخول. اضبط القيمة على 0 للإيقاف."
     include_secure_categories_in_tag_counts: "عند التفعيل، سيتضمن عدد الموضوعات تحت وسمٍ ما الموضوعات الموجودة في الفئات المقيدة القراءة لجميع المستخدمين. وعند الإيقاف، لن يظهر للمستخدمين العاديين سوى عدد الموضوعات تحت وسمٍ ما حيث تكون جميع الموضوعات في الفئات العامة."
     display_personal_messages_tag_counts: "عند التفعيل، سيتم عرض عدد الرسائل الشخصية تحت وسمٍ معيَّن."
@@ -2086,11 +2074,7 @@
     enable_rich_text_paste: "تفعيل التحويل التلقائي من HTML إلى Markdown عند لصق نص في أداة الإنشاء (إعداد تجريبي)"
     send_old_credential_reminder_days: "التذكير ببيانات الاعتماد القديمة بعد عدد الأيام"
     email_token_valid_hours: "نسيت كلمة المرور/الرموز المميَّزة لتفعيل الحساب صالحة لمدة (n) ساعة."
-<<<<<<< HEAD
-    enable_badges: "تفعيل نظام الشارات"
-=======
     enable_badges: "تفعيل نظام الشارات، وهو شكل من أشكال اللعب لتعزيز تصرفات المستخدم الإيجابية. راجع <a href='https://meta.discourse.org/t/what-are-badges/32540' _target='blank'>ما هي الشارات؟</a> على Discourse Meta للمزيد من المعلومات."
->>>>>>> f4cbf025
     max_favorite_badges: "الحد الأقصى لعدد الشارات التي يمكن للمستخدم تحديدها"
     whispers_allowed_groups: "السماح بالاتصالات الخاصة داخل الموضوعات لأعضاء المجموعات المحدَّدة."
     hidden_post_visible_groups: "السماح لأعضاء تلك المجموعات بعرض المنشورات المخفية. يمكن دائمًا للمستخدمين من فريق العمل عرض المنشورات المخفية."
@@ -2141,11 +2125,7 @@
     allow_new_registrations: "السماح بعمليات تسجيل جديدة من المستخدمين. يمكنك إلغاء تحديد هذا الإعداد لمنع أي شخص من إنشاء حساب جديد."
     enable_signup_cta: "إظهار إشعار للمستخدمين المجهولين العائدين تطالبهم بالاشتراك للحصول على حساب."
     enable_google_oauth2_logins: "تفعيل مصادقة Google Oauth2. هذه هي طريقة المصادقة التي تدعمها Google حاليًا. وتتطلَّب مفتاحًا ورمزًا سريًا. راجع <a href='https://meta.discourse.org/t/15858' target='_blank'>إعداد تسجيل الدخول عبر Google لمنصة Discourse</a>."
-<<<<<<< HEAD
-    google_oauth2_client_id: "معرِّف العميل لتطبيق Google"
-=======
     google_oauth2_client_id: "معرِّف العميل الفريد الذي يوفره تطبيق Google الخاص بك، والذي يُستخدم في عملية المصادقة."
->>>>>>> f4cbf025
     google_oauth2_client_secret: "الرمز السري للعميل لتطبيق Google"
     google_oauth2_prompt: "قائمة اختيارية مفصولة بمسافات لقيم السلسلة والتي تحدِّد ما إذا كان خادم التفويض يطالب المستخدم بإعادة المصادقة والموافقة. راجع <a href='https://developers.google.com/identity/protocols/OpenIDConnect#prompt' target='_blank'>https://developers.google.com/identity/protocols/OpenIDConnect#prompt</a> لمعرفة القيم الممكنة."
     google_oauth2_hd: "نطاق Google Apps Hosted اختياري والذي سيقتصر تسجيل الدخول عليه. راجع <a href='https://developers.google.com/identity/protocols/OpenIDConnect#hd-param' target='_blank'>https://developers.google.com/identity/protocols/OpenIDConnect#hd-param</a> لمزيد من التفاصيل."
@@ -2292,23 +2272,13 @@
     self_wiki_allowed_groups: "السماح للمستخدمين في هذه المجموعات بتحويل منشوراتهم الخاصة إلى Wiki. يمكن للمسؤولين والمشرفين دائمًا إنشاء تحويل منشوراتهم الخاصة إلى Wiki."
     min_trust_to_send_messages: "تم إيقافه، استخدم إعداد 'personal message enabled groups' بدلًا من ذلك. الحد الأدنى لمستوى الثقة المطلوب لإنشاء رسائل شخصية جديدة."
     min_trust_to_send_email_messages: "الحد الأدنى لمستوى الثقة المطلوب لإرسال رسائل خاصة عبر البريد الإلكتروني"
-<<<<<<< HEAD
-    send_email_messages_allowed_groups: "المجموعات المسموح لها بإرسال رسائل شخصية عبر البريد الإلكتروني."
-=======
     send_email_messages_allowed_groups: "المجموعات المسموح لها بإرسال رسائل شخصية عبر البريد الإلكتروني. يمكن للمسؤولين والمشرفين دائمًا إرسال رسائل شخصية عبر البريد الإلكتروني."
->>>>>>> f4cbf025
     min_trust_to_flag_posts: "الحد الأدنى لمستوى الثقة المطلوب للإبلاغ عن المنشورات"
     flag_post_allowed_groups: "المجموعات المسموح لها بالإبلاغ عن المنشورات. يمكن للمسؤولين والمشرفين دائمًا الإبلاغ عن المنشورات."
     min_trust_to_post_links: "الحد الأدنى لمستوى الثقة المطلوب لتضمين الروابط في المنشورات"
-<<<<<<< HEAD
-    post_links_allowed_groups: "المجموعات المسموح لها بتضمين روابط في المشاركات."
-    min_trust_to_post_embedded_media: "الحد الأدنى لمستوى الثقة المطلوب لتضمين عناصر الوسائط في المنشور"
-    embedded_media_post_allowed_groups: "يُسمَح للمستخدمين في هذه المجموعات بتضمين عناصر الوسائط في المنشور"
-=======
     post_links_allowed_groups: "المجموعات المسموح لها بتضمين روابط في المنشورات. يُسمَح للمسؤولين والمشرفين دائمًا بنشر روابط."
     min_trust_to_post_embedded_media: "الحد الأدنى لمستوى الثقة المطلوب لتضمين عناصر الوسائط في المنشور"
     embedded_media_post_allowed_groups: "يُسمَح للمستخدمين في هذه المجموعات بتضمين عناصر وسائط في منشور. يمكن للمسؤولين والمشرفين دائمًا تضمين عناصر وسائط."
->>>>>>> f4cbf025
     min_trust_level_to_allow_profile_background: "الحد الأدنى لمستوى الثقة المطلوب لتحميل خلفية للملف الشخصي"
     profile_background_allowed_groups: "المجموعات المسموح لها بتحميل خلفية الملف الشخصي. يمكن للمسؤولين والمشرفين دائمًا تحميل خلفية الملف الشخصي."
     min_trust_level_to_allow_user_card_background: "الحد الأدنى لمستوى الثقة المطلوب لتحميل خلفية لبطاقة المستخدم"
@@ -2543,12 +2513,8 @@
     native_app_install_banner_android: "يعرض بانر تطبيق DiscourseHub على أجهزة Android للمستخدمين المنتظمين (مستوى الثقة 1) وأعلى."
     app_association_android: "محتويات نقطة نهاية <a href='%{base_path}/.well-known/assetlinks.json'>.well-known/assetlinks.json</a> المُستخدَمة في API لروابط الأصول الرقمية من Google"
     app_association_ios: "محتويات نقطة نهاية <a href='%{base_path}/apple-app-site-association'>apple-app-site-association</a> المُستخدَمة لإنشاء روابط عامة بين هذا الموقع وتطبيقات iOS"
-<<<<<<< HEAD
-    share_anonymized_statistics: "مشاركة إحصاءات الاستخدام المجهولة"
-=======
     share_anonymized_statistics: "تفعيل مشاركة إحصائيات الاستخدام المجهولة مع CDCK, Inc. (\"Discourse\"). عند تفعيل هذا الإعداد، يتم جمع البيانات المتعلقة باستخدام الموقع ومشاركتها في شكل مجهول، مما يضمن عدم الكشف عن أي معلومات شخصية."
     enable_powered_by_discourse: "إظهار رابط \"بدعم من Discourse\" إلى discourse.org في أسفل معظم الصفحات."
->>>>>>> f4cbf025
     auto_handle_queued_age: "التعامل تلقائيًا مع السجلات التي تنتظر المراجعة بعد هذا العدد من الأيام. سيتم تجاهل البلاغات. وسيتم رفض المنشورات والمستخدمين في قائمة الانتظار. اضبط القيمة على 0 لإيقاف هذه الميزة."
     penalty_step_hours: "العقوبات الافتراضية لكتم المستخدمين أو تعليقهم بالساعات. يتم إعداد الإساءة الأولى بشكلٍ افتراضي على القيمة الأولى، والإساءة الثانية بشكلٍ افتراضي على القيمة الثانية وهكذا."
     penalty_include_post_message: "إدراج رسالة المنشور المسيء تلقائيًا في قالب رسالة البريد الإلكتروني عند إسكات مستخدم أو تعليقه"
@@ -2576,15 +2542,9 @@
     embed_post_limit: "الحد الأقصى لعدد المنشورات التي سيتم تضمينها"
     embed_username_required: "اسم المستخدم مطلوب لإنشاء الموضوع"
     notify_about_reviewable_item_after: "إرسال رسالة شخصية إلى المشرفين إذا كانت هناك عناصر قابلة للمراجعة لم يتم التعامل معها بعد هذا العدد من الساعات. اضبط القيمة على 0 للإيقاف."
-<<<<<<< HEAD
-    delete_drafts_older_than_n_days: "حذف المسودات الأقدم من (n) يوم"
-    delete_merged_stub_topics_after_days: "عدد الأيام التي يجب انتظارها قبل حذف الموضوعات البديلة المدمجة بالكامل تلقائيًا. اضبط القيمة على 0 لعدم حذف الموضوعات البديلة أبدًا."
-    bootstrap_mode_min_users: "الحد الأدنى لعدد المستخدمين المطلوب لإيقاف وضع التمهيد (اضبط القيمة على 0 للإيقاف. يمكن أن تستغرق العملية 24 ساعة)"
-=======
     delete_drafts_older_than_n_days: "حذف المسودات التي لم يتم تغييرها لأكثر من (n) يوم."
     delete_merged_stub_topics_after_days: "عدد الأيام التي يجب انتظارها قبل حذف الموضوعات البديلة المدمجة بالكامل تلقائيًا. اضبط القيمة على 0 لعدم حذف الموضوعات البديلة أبدًا."
     bootstrap_mode_min_users: "الحد الأدنى لعدد المستخدمين المطلوب لإيقاف وضع التمهيد وإزالة زر \"البدء\" (يتم ضبطه على 0 لإيقافه، وقد يستغرق الأمر ما يصل إلى 24 ساعة)"
->>>>>>> f4cbf025
     prevent_anons_from_downloading_files: "منع المستخدمين المجهولين من تنزيل المرفقات"
     secure_uploads: 'يقيِّد الوصول إلى كل التحميلات (الصور ومقاطع الفيديو والمقاطع الصوتية والنصوص وملفات PDF وملفات ZIP وغير ذلك). بخلاف ذلك، سيكون الوصول مقيَّدًا فقط لتحميلات الوسائط في الرسائل والفئات الخاصة. تحذير: هذا الإعداد معقَّد ويتطلَّب فهمًا إداريًا عميقًا. انظر <a target="_blank" href="https://meta.discourse.org/t/-/140017">موضوع التحميلات الآمنة على Meta</a> لمعرفة التفاصيل.'
     secure_uploads_allow_embed_images_in_emails: "يسمح بتضمين الصور الآمنة التي عادةً ما يتم تنقيحها في الرسائل الإلكترونية، إذا كان حجمها أصغر من الإعداد `secure uploads max email embed image size kb`."
@@ -2598,15 +2558,9 @@
     emoji_deny_list: "لن تكون هذه الرموز التعبيرية متاحة للاستخدام في القوائم أو الرموز القصيرة."
     approve_post_count: "عدد المنشورات التي يجب الموافقة عليها من مستخدم جديد أو أولي"
     approve_unless_trust_level: "يجب الموافقة على المنشورات التي ينشئها المستخدمون الذين تقل مستويات الثقة لديهم عن هذا المستوى"
-<<<<<<< HEAD
-    approve_unless_allowed_groups: "يجب الموافقة على المشاركات التي أنشأها مستخدمون غير موجودين في هذه المجموعات"
-    approve_new_topics_unless_trust_level: "يجب الموافقة على الموضوعات الجديدة التي ينشئها المستخدمون الذين تقل مستويات الثقة لديهم عن هذا المستوى"
-    approve_new_topics_unless_allowed_groups: "يجب الموافقة على الموضوعات الجديدة التي أنشأها مستخدمون غير موجودين في هذه المجموعات"
-=======
     approve_unless_allowed_groups: "يجب الموافقة على المنشورات التي ينشئها المستخدمون الذين لا ينتمون إلى هذه المجموعات. تتم الموافقة دائمًا على المنشورات التي ينشئها المسؤولون والمشرفون."
     approve_new_topics_unless_trust_level: "يجب الموافقة على الموضوعات الجديدة التي ينشئها المستخدمون الذين تقل مستويات الثقة لديهم عن هذا المستوى"
     approve_new_topics_unless_allowed_groups: "يجب الموافقة على الموضوعات الجديدة التي ينشئها المستخدمون الذين لا ينتمون إلى هذه المجموعات. تتم الموافقة دائمًا على الموضوعات التي ينشئها المسؤولون والمشرفون."
->>>>>>> f4cbf025
     approve_unless_staged: "يجب الموافقة على الموضوعات والمشاركات الجديدة التي ينشئها المستخدمون المرحليون"
     notify_about_queued_posts_after: "إرسال إشعار إلى جميع المشرفين إذا كانت هناك منشورات تنتظر المراجعة لأكثر من هذا العدد من الساعات. اضبط القيمة على 0 لإيقاف هذه الإشعارات."
     reviewable_revision_reasons: "قائمة بالأسباب التي يمكن تحديدها عند رفض منشور قابل للمراجعة في قائمة الانتظار مع مراجعة. تتوفَّر أيضًا أشياء أخرى دائمًا، ما يسمح بإدخال سبب مخصَّص."
@@ -2616,28 +2570,16 @@
     code_formatting_style: "تعيين زر الرموز البرمجية في أداة الإنشاء بشكلٍ افتراضي على نمط تنسيق الرموز البرمجية هذا"
     max_allowed_message_recipients: "الحد الأقصى المسموح به من المستلمين في الرسالة"
     disable_watched_word_checking_in_user_fields: "إيقاف فحص الكلمات المراقبة في حقول المستخدم"
-<<<<<<< HEAD
-    watched_words_regular_expressions: "الكلمات المُراقَبة هي تعبيرات عادية"
-    enable_diffhtml_preview: "الميزة التجريبية التي تستخدم diffHTML لمزامنة المعاينة بدلًا من إعادة العرض بالكامل"
-    enable_fast_edit: "يضيف زرًا إلى قائمة اختيار المنشور لتحرير اختيار صغير مضمنًا."
-    enable_quote_copy: "يضيف زرًا إلى قائمة اختيار المنشور لنسخ الاختيار إلى الحافظة كاقتباس تخفيضي."
-    old_post_notice_days: "عدد الأيام قبل أن يصبح الإشعار بشأن المنشور قديمًا"
-=======
     watched_words_regular_expressions: "يسمح باستخدام التعبيرات العادية لتصفية الكلمات. إذا تم تفعيلها، فإن هذه الميزة تعمل على تجميع الكلمات الحساسة حسب حساسيتها لحالة الأحرف. ثم تقوم بتجميع جميع الكلمات المحددة في تعبير عادي واحد، وإضافة حدود الكلمات للكلمات المراقبة العادية. وبالتالي، تضيف طريقة التصفية القائمة على التعبيرات العادية طبقة إضافية من التحكم في تعديل المحتوى من خلال دعم أنماط الكلمات الأكثر تعقيدًا. يسمح الإعداد أيضًا باستبدال النص الأصلي بسهولة بالنص البديل الذي تختاره."
     enable_diffhtml_preview: "الميزة التجريبية التي تستخدم diffHTML لمزامنة المعاينة بدلًا من إعادة العرض بالكامل"
     enable_fast_edit: "يضيف زرًا إلى قائمة اختيار المنشور لتحرير اختيار صغير مضمنًا."
     enable_quote_copy: "يضيف زرًا إلى قائمة اختيار المنشور لنسخ الاختيار إلى الحافظة كاقتباس تخفيضي."
     old_post_notice_days: "عدد الأيام التي يعتبر بعدها إشعار المنشور قديمًا. وهذا يميزه بصريًا عن الإشعارات الأحدث على الموقع."
->>>>>>> f4cbf025
     new_user_notice_tl: "الحد الأدنى لمستوى الثقة المطلوب لرؤية الإشعارات بشأن منشور مستخدم جديد"
     returning_user_notice_tl: "الحد الأدنى من مستوى الثقة المطلوب لرؤية الإشعارات بشأن منشور مستخدم عائد"
     returning_users_days: "عدد الأيام التي يجب أن تمر قبل اعتبار المستخدم عائدًا"
     review_media_unless_trust_level: "سيراجع فريق العمل منشورات المستخدمين من مستويات الثقة الأقل إذا كانت تحتوي على وسائط مضمَّنة."
-<<<<<<< HEAD
-    skip_review_media_groups: "سيتم إرسال منشورات المستخدمين الذين ليسوا في أي من هذه المجموعات إلى الموظفين لمراجعتها إذا كان المنشور يحتوي على وسائط مضمنة."
-=======
     skip_review_media_groups: "سيتم إرسال مشاركات المستخدمين الذين ليسوا في أي من هذه المجموعات إلى الموظفين للمراجعة إذا كان المنشور يحتوي على وسائط مضمنة. يُسمَح دائمًا بالمشاركات التي ينشئها المسؤولون والمشرفون."
->>>>>>> f4cbf025
     blur_tl0_flagged_posts_media: "تمويه صور المنشورات التي تم الإبلاغ عنها لإخفاء المحتوى المحتمل أن يكون غير آمن للعمل"
     enable_page_publishing: "السماح لفريق العمل بنشر الموضوعات إلى عناوين URL الجديدة بنمطهم الخاص"
     show_published_pages_login_required: "يمكن للمستخدمين المجهولين رؤية الصفحات المنشورة، حتى عندما يكون تسجيل الدخول مطلوبًا."
@@ -2688,12 +2630,7 @@
       مستوى الثقة المطلوب لإنشاء مفاتيح واجهة برمجة تطبيقات المستخدم<br>
       <b>تحذير</b>: سيؤدي تغيير مستوى الثقة إلى منع المستخدمين في مستويات الثقة الأقل من تسجيل الدخول عبر Discourse Hub
     user_api_key_allowed_groups: |
-<<<<<<< HEAD
-      عضوية المجموعة المطلوبة لإنشاء مفاتيح واجهة برمجة تطبيقات المستخدم<br>
-      <b>تحذير</b>: سيؤدي تغيير مستوى الثقة إلى منع المستخدمين في مستويات الثقة الأقل من تسجيل الدخول عبر Discourse Hub
-=======
       مطلوب عضوية المجموعة لتوليد مفاتيح واجهة برمجة التطبيقات للمستخدم.<br>‏‎<br>‏<b>تحذير</b>: سيؤدي تغيير مستوى الثقة إلى منع المستخدمين الذين لديهم مستوى ثقة أقل من تسجيل الدخول عبر Discourse Hub.<br><br> يمكن للمسؤولين والمشرفين دائمًا إنشاء مفاتيح واجهة برمجة تطبيقات للمستخدم.
->>>>>>> f4cbf025
     allowed_user_api_auth_redirects: "عنوان URL المسموح به لإعادة توجيه المصادقة لمفاتيح API للمستخدم. يمكن استخدام رمز البدل * لمطابقة أي جزء منه (على سبيل المثال،www.example.com/*)."
     allowed_user_api_push_urls: "عناوين URL المسموح لها بإرسال المعلومات إلى API للمستخدم قبل طلبها من الخادم"
     revoke_user_api_keys_unused_days: "عدد الأيام منذ آخر مرة تم فيها استخدام مفتاح API لمستخدم قبل أن يتم إلغاؤه تلقائيًا (0 لعدم إلغائه أبدًا)"
@@ -2750,11 +2687,7 @@
     use_name_for_username_suggestions: "استخدام الاسم الكامل للمستخدم عند اقتراح أسماء المستخدمين."
     suggest_weekends_in_date_pickers: "تضمين عطلات نهاية الأسبوع (السبت والأحد) في اقتراحات منتقي التاريخ (يمكنك إيقاف هذا الإعداد إذا كنت تستخدم Discouse في أيام الأسبوع فقط؛ أي من الاثنين إلى الجمعة)."
     splash_screen: "يعرض شاشة تحميل مؤقتة أثناء تحميل أصول الموقع"
-<<<<<<< HEAD
-    navigation_menu: "حدد قائمة التنقل التي تريد استخدامها."
-=======
     navigation_menu: "تحديد القائمة المنسدلة للشريط الجانبي أو الرأس كقائمة التنقل الرئيسية لموقعك. يوصى بالشريط الجانبي."
->>>>>>> f4cbf025
     default_navigation_menu_categories: "سيتم عرض الفئات المحدَّدة ضمن قسم فئات قائمة التنقل بشكلٍ افتراضي."
     default_navigation_menu_tags: "سيتم عرض الفئات المحدَّدة ضمن قسم وسوم قائمة التنقل بشكلٍ افتراضي."
     experimental_new_new_view_groups: 'تجريبي: تفعيل قائمة موضوعات جديدة تجمع بين الموضوعات الجديدة وغير المقروءة، ووضع رابط "الكل" في رابط الشريط الجانبي إليها'
@@ -2765,11 +2698,7 @@
     glimmer_header_mode: "التحكم فيما إذا كان يتم استخدام تنفيذ الرأس الجديد 'glimmer'. يتم تعيينه افتراضيًا على \"تلقائي\"، والذي سيتم تفعيله تلقائيًا بمجرد أن تكون جميع السمات والمكوِّنات الإضافية جاهزة. https://meta.discourse.org/t/296544"
     experimental_glimmer_topic_list_groups: "تجريبي: تفعيل تنفيذ قائمة الموضوعات الجديدة 'glimmer'. هذا التنفيذ قيد التطوير النشط، وليس مخصصًا للاستخدام في الإنتاج. لا تقم بتطوير السمات/المكوِّنات الإضافية ضده حتى يتم الانتهاء من التنفيذ والإعلان عنه."
     experimental_form_templates: "تجريبي: تفعيل ميزة قوالب النماذج. <b>بعد التفعيل،</b> يمكنك إدارة القوالب من <a href='%{base_path}/admin/customize/form-templates'>التخصيص/القوالب</a>."
-<<<<<<< HEAD
-    admin_sidebar_enabled_groups: "تجريبي: فعّل التنقل عبر الشريط الجانبي لواجهة مستخدم المسؤول للمجموعات المحددة، والذي يحل محل أزرار تنقل المسؤول ذات المستوى الأعلى."
-=======
     admin_sidebar_enabled_groups: "تفعيل التنقل في الشريط الجانبي لواجهة المستخدم الإدارية للمجموعات المحددة، والتي تحل محل أزرار تنقل المسؤول ذات المستوى الأعلى."
->>>>>>> f4cbf025
     lazy_load_categories_groups: "تجريبي: التحميل البطيء لمعلومات الفئة لمستخدمي هذه المجموعات فقط. يؤدي هذا إلى تحسين الأداء على المواقع ذات الفئات المتعددة."
     page_loading_indicator: "إعداد مؤشر التحميل الذي يظهر في أثناء التنقل في الصفحة داخل Discourse. يكون 'Spinner' مؤشرًا لصفحة كاملة، بينما يعرض 'Slider' شريطًا ضيقًا أعلى الشاشة."
     show_user_menu_avatars: "إظهار الصور الرمزية للمستخدم في قائمة المستخدم"
@@ -2876,8 +2805,6 @@
       post_links_allowed_groups: "min_trust_to_post_links"
       user_api_key_allowed_groups: "min_trust_level_for_user_api_key"
       tag_topic_allowed_groups: "min_trust_level_to_tag_topics"
-<<<<<<< HEAD
-=======
       profile_background_allowed_groups: "min_trust_level_to_allow_profile_background"
       clean_up_inactive_users_after_days:
       - "تم إلغاء تنشيطه"
@@ -2890,7 +2817,6 @@
       navigation_menu:
       - "الشريط الجانبي"
       - "القائمة المنسدلة للرأس"
->>>>>>> f4cbf025
     placeholder:
       discourse_connect_provider_secrets:
         key: "www.example.com"
@@ -5291,12 +5217,7 @@
               invite_only:
                 label: "بدعوة فقط"
           must_approve_users:
-<<<<<<< HEAD
-            placeholder: "يتطلَّب الموافقة"
-            extra_description: "يجب الموافقة على المستخدمين من قِبل فريق العمل"
-=======
             description: "هل تريد الموافقة على حسابات الأعضاء؟"
->>>>>>> f4cbf025
           chat_enabled:
             placeholder: "تفعيل الدردشة"
             extra_description: "تفاعل مع أعضائك في الوقت الفعلي"
@@ -5398,10 +5319,7 @@
       comment_by: "تعليق بواسطة"
       review_by: "روجع من قِبل"
       pr_summary: "أدت %{commits} من المساهمات إلى ‎تغيير‎ %{changed_files}‎ من الملفات بإجراء %{additions} من الإضافات و%{deletions} من الحذوفات"
-<<<<<<< HEAD
-=======
       no_description: "المساهمة في تطوير‎ %{repo} ‎من خلال إنشاء حساب على‎ GitHub."
->>>>>>> f4cbf025
   discourse_push_notifications:
     popup:
       mentioned: 'أشار %{username} إليك في "%{topic}" - %{site_title}'
