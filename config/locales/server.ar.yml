--- conflicted
+++ resolved
@@ -86,8 +86,6 @@
       not_allowed_theme: "`%{repo}` غير مُدرَج في قائمة السمات المسموح بها (ضع علامة في مربع الإعداد العام `allowed_theme_repos`)."
       ssh_key_gone: "لقد انتظرت طويلًا لتثبيت السمة وانتهت صلاحية مفتاح SSH. يُرجى إعادة المحاولة."
       too_many_files: "لقد تجاوز عدد الملفات (%{count}) في السمة الحد الأقصى المسموح به لعدد الملفات (%{limit})"
-<<<<<<< HEAD
-=======
       migrations:
         invalid_filename: "اسم ملف غير صالح لملف الترحيل: %{filename}. يجب أن تبدأ أسماء الملفات بأربعة أرقام متبوعة بواصلة ثم اسم يحتوي فقط على أحرف أبجدية رقمية مع واصلات."
         name_too_long:
@@ -108,7 +106,6 @@
         wrong_return_type: "أرجع الترحيل '%{name}' نوع بيانات غير معروف. يجب أن يُرجع كائن Map"
         runtime_error: "واجه الترحيل '%{name}' خطأ وقت التشغيل التالي: %{error}"
         unknown_setting_returned_by_migration: "أرجعت عمليات الترحيل '%{name}' الإعداد '%{setting_name}' الذي لم يتم الإعلان عنه في ملف settings.yml للسمة"
->>>>>>> b2b1e721
     errors:
       component_no_user_selectable: "لا يمكن أن تكون مكونات السمة قابلة للتحديد بواسطة المستخدم"
       component_no_default: "لا يمكن أن تكون مكونات السمة تابعة للسمة الافتراضية"
@@ -1743,11 +1740,7 @@
     email_custom_headers: "قائمة مفصولة بشرائط عمودية لرؤوس البريد الإلكتروني المخصَّصة"
     email_subject: "تنسيق موضوع قابل للتخصيص للرسائل الإلكترونية القياسية. راجع <a href='https://meta.discourse.org/t/customize-subject-format-for-standard-emails/20801' target='_blank'>https://meta.discourse.org/t/customize-subject-format-for-standard-emails/20801</a>"
     detailed_404: "يوفِّر مزيدًا من التفاصيل للمستخدمين بشأن سبب عدم تمكُّنهم من الوصول إلى موضوع معيَّن. ملاحظة: هذا الإعداد أقل أمانًا لأن المستخدمين سيعرفون إذا كان عنوان URL مرتبطًا بموضوع صالح."
-<<<<<<< HEAD
-    enforce_second_factor: "يفرض على المستخدمين تفعيل المصادقة الثنائية. حدِّد \"الكل\" لفرضها على جميع المستخدمين. حدِّد \"فريق العمل\" لفرضها على المستخدمين من فريق العمل فقط."
-=======
     enforce_second_factor: "مطالبة المستخدمين بتفعيل المصادقة الثنائية قبل أن يتمكنوا من الوصول إلى واجهة مستخدم Discourse. حدِّد \"الكل\" لفرضها على جميع المستخدمين. حدِّد 'staff' لفرضها على المستخدمين من فريق العمل فقط. لا يؤثر هذا الإعداد على مصادقة API أو \"موفِّر DiscourseConnect\"."
->>>>>>> b2b1e721
     force_https: "فرض استخدام HTTPS فقط على الموقع. تحذير: لا تقم بتفعيل هذا الإعداد إلا بعد التأكد من أن HTTPS مُعد بالكامل ويعمل فى جميع أنحاء الموقع! هل تحقَّقت من شبكة توصيل المحتوى (CDN)، وعمليات تسجيل الدخول على جميع شبكات التواصل الاجتماعى، وأي شعارات أو تبعيات خارجية للتأكد من أنها جميعًا متوافقه مع HTTPS؟"
     same_site_cookies: "استخدام ملفات تعريف ارتباط الموقع نفسه، فهي تقضي على جميع مؤشرات CSRF على المتصفحات المدعومة (Lax أو Strict). تحذير: سيعمل Strict فقط على المواقع التي تفرض تسجيل الدخول وتستخدم طريقة مصادقة خارجية."
     summary_score_threshold: "الحد الأدنى من النقاط المطلوبة لتضمين منشور في \"تلخيص هذا الموضوع\""
@@ -1825,13 +1818,8 @@
     invalidate_inactive_admin_email_after_days: "ستحتاج حسابات المسؤولين الذين لم يزوروا الموقع في هذا العدد من الأيام إلى إعادة التحقُّق من صحة عنوان بريدهم الإلكتروني قبل تسجيل الدخول. اتعيين القيمة على 0 للإيقاف."
     include_secure_categories_in_tag_counts: "عند التفعيل، سيتضمن عدد الموضوعات تحت وسمٍ ما الموضوعات الموجودة في الفئات المقيدة القراءة لجميع المستخدمين. وعند الإيقاف، لن يظهر للمستخدمين العاديين سوى عدد الموضوعات تحت وسمٍ ما حيث تكون جميع الموضوعات في الفئات العامة."
     display_personal_messages_tag_counts: "عند التفعيل، سيتم عرض عدد الرسائل الشخصية تحت وسمٍ معيَّن."
-<<<<<<< HEAD
-    top_menu: "تحديد العناصر التي تظهر في لوحة تنقُّل الصفحة الرئيسية، وبأي ترتيب. مثال: الجديدة|غير المقروءة|الفئات|الأكثر نشاطًا|المقروءة|المنشورة|الإشارات المرجعية"
-    post_menu: "تحديد العناصر التي تظهر في قائمة المنشور وترتيبها. مثال: تعديل|إبلاغ|حذف|مشاركة|إشارة مرجعية|رد"
-=======
     top_menu: "تحديد العناصر التي تظهر في لوحة تنقُّل الصفحة الرئيسية وترتيبها."
     post_menu: "تحديد العناصر التي تظهر في قائمة المنشورات وترتيبها."
->>>>>>> b2b1e721
     post_menu_hidden_items: "عناصر القائمة التي سيتم إخفاؤها افتراضيًا في قائمة المنشور ما لم يتم النقر على رمز الثلاث نقاط لتوسيع القائمة."
     share_links: "تحديد العناصر التي تظهر في مربع حوار المشاركة وترتيبها"
     allow_username_in_share_links: "السماح بتضمين أسماء المستخدمين في روابط المشاركة. هذا مفيد لمنح الشارات بناءً على الزوار المميزين."
@@ -2332,10 +2320,6 @@
     max_allowed_message_recipients: "الحد الأقصى المسموح به من المستلمين في الرسالة"
     watched_words_regular_expressions: "الكلمات المُراقَبة هي تعبيرات عادية"
     enable_diffhtml_preview: "الميزة التجريبية التي تستخدم diffHTML لمزامنة المعاينة بدلًا من إعادة العرض بالكامل"
-<<<<<<< HEAD
-    enable_fast_edit: "يقم بتفعيل تحديد جزء صغير من نص المنشور ليتم تعديله مباشرةً."
-=======
->>>>>>> b2b1e721
     old_post_notice_days: "عدد الأيام قبل أن يصبح الإشعار بشأن المنشور قديمًا"
     new_user_notice_tl: "الحد الأدنى لمستوى الثقة المطلوب لرؤية الإشعارات بشأن منشور مستخدم جديد"
     returning_user_notice_tl: "الحد الأدنى من مستوى الثقة المطلوب لرؤية الإشعارات بشأن منشور مستخدم عائد"
@@ -2446,17 +2430,9 @@
     splash_screen: "يعرض شاشة تحميل مؤقتة أثناء تحميل أصول الموقع"
     default_navigation_menu_categories: "سيتم عرض الفئات المحدَّدة ضمن قسم فئات قائمة التنقل بشكلٍ افتراضي."
     default_navigation_menu_tags: "سيتم عرض الفئات المحدَّدة ضمن قسم وسوم قائمة التنقل بشكلٍ افتراضي."
-<<<<<<< HEAD
-    enable_experimental_hashtag_autocomplete: "تجريبي: استخدم نظام الإكمال التلقائي #hashtag الجديد للفئات والوسوم التي تعرض العنصر المحدَّد بشكلٍ مختلف وحسَّنت نتائج البحث"
     experimental_new_new_view_groups: 'تجريبي: تفعيل قائمة موضوعات جديدة تجمع بين الموضوعات الجديدة وغير المقروءة، ووضع رابط "الكل" في رابط الشريط الجانبي إليها'
     enable_custom_sidebar_sections: "تجريبي: تفعيل أقسام الشريط الجانبي المخصَّصة"
     experimental_topics_filter: "تجريبي: تفعيل مسار تصفية الموضوعات التجريبية في /filter"
-    experimental_search_menu_groups: "تجريبي: تفعيل قائمة البحث الجديدة التي تمت ترقيتها لاستخدام glimmer"
-=======
-    experimental_new_new_view_groups: 'تجريبي: تفعيل قائمة موضوعات جديدة تجمع بين الموضوعات الجديدة وغير المقروءة، ووضع رابط "الكل" في رابط الشريط الجانبي إليها'
-    enable_custom_sidebar_sections: "تجريبي: تفعيل أقسام الشريط الجانبي المخصَّصة"
-    experimental_topics_filter: "تجريبي: تفعيل مسار تصفية الموضوعات التجريبية في /filter"
->>>>>>> b2b1e721
     enable_experimental_lightbox: "تجريبي: استبدال الصور المبسَّطة الافتراضية بالتصميم الذي تم تجديده"
     experimental_form_templates: "تجريبي: تفعيل ميزة قوالب النماذج. <b>بعد التفعيل،</b> يمكنك إدارة القوالب من <a href='%{base_path}/admin/customize/form-templates'>التخصيص/القوالب</a>."
     lazy_load_categories_groups: "EXPERIMENTAL: Lazy load category information only for users of these groups. This improves performance on sites with many categories."
@@ -4834,11 +4810,8 @@
     no_themes: "إيقاف السمات ومكوِّنات السمات"
     no_unofficial_plugins: "إيقاف تخصيصات المكوِّنات الإضافية غير الرسمية من جانب العميل"
     no_plugins: "إيقاف كل تخصيصات المكوِّنات الإضافية من جانب العميل"
-<<<<<<< HEAD
-=======
     deprecation_error_description: "للتحقق من التوافق مع تحديثات Discourse القادمة، يمكنك جعل عمليات إيقاف استخدام Javascript تؤدي إلى ظهور خطأ:"
     deprecation_error_label: جعل عمليات إيقاف استخدام Javascript تؤدي إلى ظهور خطأ
->>>>>>> b2b1e721
     enter: "الدخول إلى الوضع الآمن"
     must_select: "يجب عليك تحديد خيار واحد على الأقل للدخول إلى الوضع الآمن."
   wizard:
@@ -4956,11 +4929,8 @@
   onebox:
     discourse:
       user_joined_community: "تاريخ الانضمام: %{date}"
-<<<<<<< HEAD
-=======
     github:
       closed: "مغلقة"
->>>>>>> b2b1e721
   discourse_push_notifications:
     popup:
       mentioned: 'أشار %{username} إليك في "%{topic}" - %{site_title}'
@@ -5160,13 +5130,10 @@
       invalid_yaml: "ليست سلسلة YAML صالحة"
       invalid_type: "تحتوي على نوع قالب غير صالح: %{type} (الأنواع الصالحة هي: %{valid_types})"
       missing_type: "تفتقد نوع الحقل"
-<<<<<<< HEAD
-=======
       missing_id: "معرِّف الحقل مفقود"
       duplicate_ids: "يحتوي على معرِّفات مكررة"
       reserved_id: "يحتوي على كلمة مفتاحية محجوزة كمعرف: %{id}"
       unsafe_description: "يحتوي على وصف HTML غير آمن"
->>>>>>> b2b1e721
   activemodel:
     errors:
       <<: *errors