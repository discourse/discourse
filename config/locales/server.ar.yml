# WARNING: Never edit this file.
# It will be overwritten when translations are pulled from Crowdin.
#
# To work with us on translations, join this project:
# https://translate.discourse.org/

ar:
  dates:
    short_date_no_year: "D ‏MMMM"
    short_date: "D ‏MMMM ‏YYYY"
    long_date: "D ‏MMMM ‏YYYY، ‏h:mm ‏a"
  datetime_formats: &datetime_formats
    formats:
      short: "%d-%m-%Y"
      short_no_year: "%-d %B"
      date_only: "%-d %B %Y"
      long: "%-d %B %Y، %l:%M%P"
      no_day: "%B %Y"
      calendar_ics: "%Y%m%dT%H%M%SZ"
  date:
    month_names:
    -
    - يناير
    - فبراير
    - مارس
    - أبريل
    - مايو
    - يونيو
    - يوليو
    - أغسطس
    - سبتمبر
    - أكتوبر
    - نوفمبر
    - ديسمبر
    <<: *datetime_formats
  time:
    am: "ص"
    pm: "م"
    <<: *datetime_formats
  title: "Discourse"
  topics: "الموضوعات"
  posts: "المنشورات"
  views: "مرات العرض"
  loading: "جارٍ التحميل"
  powered_by_html: 'بدعم من <a href="http://www.discourse.org">Discourse</a>، يُفضَّل عرضه مع تفعيل JavaScript'
  sign_up: "الاشتراك"
  log_in: "تسجيل الدخول"
  submit: "إرسال"
  purge_reason: "تم حذفه تلقائيًا باعتباره حسابًا تم تجاهله أو غير مفعَّل"
  disable_remote_images_download_reason: "تم إيقاف تنزيل الصور عن بُعد بسبب عدم توفُّر مساحة كافية على القرص."
  anonymous: "مجهول"
  remove_posts_deleted_by_author: "تم الحذف بواسطة المؤلف"
  redirect_warning: "تعذَّر علينا التحقُّق من نشر الرابط الذي حدَّدته في المنتدى. إذا كنت تريد المتابعة على أي حال، فحدِّد الرابط أدناه."
  on_another_topic: "في موضوع آخر"
  topic_category_changed: "من %{from} إلى %{to}"
  topic_tag_changed:
    added_and_removed: "تمت إضافة %{added} وإزالة %{removed}"
    added: "تمت إضافة %{added}"
    removed: "تمت إزالة %{removed}"
  inline_oneboxer:
    topic_page_title_post_number: "#%{post_number}"
    topic_page_title_post_number_by_user: "#%{post_number} بواسطة %{username}"
  components:
    enabled_filter: "مفعَّلة"
    disabled_filter: "متوقفة"
    updates_available_filter: "تتوفَّر تحديثات"
  theme_settings:
    errors:
      json_value:
        too_large: "تجاوز الحجم الأقصى البالغ %{max_size} بايت."
  themes:
    bad_color_scheme: "يتعذَّر تحديث السمة، لوحة الألوان غير صالحة"
    other_error: "حدث خطأ ما في أثناء تحديث السمة"
    ember_selector_error: "عذرًا - غير مسموح باستخدام #ember أو محدِّدات CSS ember-view لأن هذه الأسماء يتم إنشاؤها ديناميكيًا في وقت التشغيل وستتغير بمرور الوقت، مما يؤدي في النهاية إلى تعطُّل CSS. جرِّب محدِّدًا مختلفًا."
    import_error:
      generic: حدث خطأ في أثناء استيراد هذه السمة
      upload: "خطأ في إنشاء أصل التحميل: %{name}. %{errors}"
      screenshot: "خطأ في استيراد لقطات الشاشة للسمة. %{errors}"
      screenshot_invalid_type: "يجب أن تكون لقطات الشاشة للسمة بأحد التنسيقات التالية: %{accepted_formats}. تنسيق لقطة الشاشة %{file_name} غير صالح."
      screenshot_invalid_size: "يجب أن يكون حجم لقطات الشاشة للسمة أقل من %{max_size}. لقطة الشاشة %{file_name} كبيرة للغاية."
      screenshot_invalid_dimensions: "يجب ألا يتجاوز حجم لقطات الشاشة للسمة %{max_width}×%{max_height}. تتجاوز لقطة الشاشة %{file_name} هذا الحجم. وأبعادها هي %{width}×%{height}."
      about_json: "خطأ في الاستيراد: ملف about.json غير موجود أو غير صالح. هل أنت متأكد أن هذه سمة Discourse؟"
      about_json_too_big: "خطأ في الاستيراد: about.json أكبر من الحد البالغ %{limit}."
      about_json_values: "يتضمَّن ملف about.json قيمًا غير صالحة: %{errors}"
      modifier_values: "تتضمَّن معدِّلات ملف about.json قيمًا غير صالحة: %{errors}"
      asset_too_big: "الأصل %{filename} أكبر من الحد %{limit}"
      theme_too_big: "السمة أكبر من الحد %{limit}"
      git: "حدث خطأ في أثناء استنساخ مستودع Git، تم رفض الوصول أو لم يتم العثور على المستودع"
      git_ref_not_found: "يتعذَّر التحقُّق من مرجع Git:%{ref}"
      git_unsupported_scheme: "يتعذَّر استنساخ git repo: مخطط غير مدعوم"
      unpack_failed: "فشل إلغاء ضغط الملف"
      file_too_big: "الملف غير المضغوط كبير جدًا."
      unknown_file_type: "يبدو أن الملف الذي حمَّلته ليس سمة Discourse صالحة."
      not_allowed_theme: "`%{repo}` غير مُدرَج في قائمة السمات المسموح بها (ضع علامة في مربع الإعداد العام `allowed_theme_repos`)."
      ssh_key_gone: "لقد انتظرت طويلًا لتثبيت السمة وانتهت صلاحية مفتاح SSH. يُرجى إعادة المحاولة."
      too_many_files: "لقد تجاوز عدد الملفات (%{count}) في السمة الحد الأقصى المسموح به لعدد الملفات (%{limit})"
      migrations:
        invalid_filename: "اسم ملف غير صالح لملف الترحيل: %{filename}. يجب أن تبدأ أسماء الملفات بأربعة أرقام متبوعة بواصلة ثم اسم يحتوي فقط على أحرف أبجدية رقمية مع واصلات."
        name_too_long:
          zero: "اسم الترحيل طويل جدًا. ينبغي ألا يتجاوز %{count} حرف."
          one: "اسم الترحيل طويل جدًا. ينبغي ألا يتجاوز حرفًا واحدًا (%{count})."
          two: "اسم الترحيل طويل جدًا. ينبغي ألا يتجاوز حرفين (%{count})."
          few: "اسم الترحيل طويل جدًا. ينبغي ألا يتجاوز %{count} أحرف."
          many: "اسم الترحيل طويل جدًا. ينبغي ألا يتجاوز %{count} حرفًا."
          other: "اسم الترحيل طويل جدًا. ينبغي ألا يتجاوز %{count} حرف."
        too_many_pending_migrations: "هناك عدد كبير جدًا من عمليات الترحيل المعلَّقة في هذا الموضوع. لا يُسمَح للموضوعات بتقديم أكثر من 100 عملية ترحيل في تحديث واحد"
        out_of_sequence: "الترحيل '%{name}' خارج التسلسل. كان رقم إصدار الترحيل الأخير لهذا الموضوع هو %{current} وهو أعلى من الترحيل الجديد"
        syntax_error: "فشل تشغيل الترحيل '%{name}' لأنه يحتوي على خطأ في بناء الجملة: %{error}"
        exceeded_memory_limit: "فشل الترحيل '%{name}' لأنه تجاوز حد الذاكرة"
        timed_out: "انتهت مهلة الترحيل '%{name}'"
        no_exported_function: "لا يؤدي الترحيل '%{name}' إلى تصدير دالة لإجراء الترحيل"
        default_export_not_a_function: "يحتوي الترحيل '%{name}' على تصدير افتراضي ليس دالة. يجب أن يكون التصدير الافتراضي هو الدالة التي تُجري الترحيل"
        no_returned_value: "لم يُرجع الترحيل '%{name}' أي قيمة (أو أعاد قيمة خالية أو غير محدَّدة). يجب أن يُرجع كائن Map"
        wrong_return_type: "أرجع الترحيل '%{name}' نوع بيانات غير معروف. يجب أن يُرجع كائن Map"
        runtime_error: "واجه الترحيل '%{name}' خطأ وقت التشغيل التالي: %{error}"
        unknown_setting_returned_by_migration: "أرجعت عمليات الترحيل '%{name}' الإعداد '%{setting_name}' الذي لم يتم الإعلان عنه في ملف settings.yml للسمة"
    errors:
      component_no_user_selectable: "لا يمكن أن تكون مكوِّنات السمة قابلة للتحديد بواسطة المستخدم"
      component_no_default: "لا يمكن أن تكون مكوِّنات السمة تابعة للسمة الافتراضية"
      component_no_color_scheme: "لا يمكن أن تحتوي مكوِّنات السمة على لوحات الألوان"
      no_multilevels_components: "لا يمكن أن تكون السمات ذات السمات الفرعية سمات فرعية في حد ذاتها"
      optimized_link: روابط الصور المحسَّنة سريعة الزوال ولا يجب تضمينها في الرمز البرمجي المصدري للسمة.
    settings_errors:
      invalid_yaml: "ملف YAML الذي أدخلته غير صالح."
      data_type_inclusion: "نوع الإعداد `%{name}` غير مدعوم. الأنواع المدعومة هي: `integer`، و`bool`، و`list`، و`enum` و`upload`"
      name_too_long: "يوجد إعداد باسم طويل جدًا. الحد الأقصى للطول هو 255"
      default_value_missing: "لا يحتوي الإعداد `%{name}` على قيمة افتراضية."
      default_not_match_type: "لا تتطابق القيمة الافتراضية للإعداد `%{name}` مع نوعه."
      default_value_not_valid: "القيمة الافتراضية للإعداد `%{name}` غير صالحة. %{error_messages}"
      enum_value_not_valid: "القيمة المحدَّدة ليست أحد خيارات التعداد."
      number_value_not_valid_min_max: "يجب أن تكون القيمة بين %{min} و%{max}."
      number_value_not_valid_min: "يجب أن تكون القيمة أكبر من أو تساوي %{min}."
      number_value_not_valid_max: "يجب أن تكون القيمة أصغر من أو تساوي %{max}."
      string_value_not_valid_min_max: "يجب أن تتراوح القيمة بين %{min} و%{max} من الأحرف."
      string_value_not_valid_min:
        zero: "يجب ألا تقل القيمة عن %{count} حرف"
        one: "يجب ألا تقل القيمة عن حرف واحد (%{count})"
        two: "يجب ألا تقل القيمة عن حرفَين (%{count})"
        few: "يجب ألا تقل القيمة عن %{count} أحرف"
        many: "يجب ألا تقل القيمة عن %{count} حرفًا"
        other: "يجب ألا تقل القيمة عن %{count} حرف"
      string_value_not_valid_max:
        zero: "يجب ألا تزيد القيمة عن %{count} حرف"
        one: "يجب ألا تزيد القيمة عن حرف واحد (%{count})"
        two: "يجب ألا تزيد القيمة عن حرفَين (%{count})"
        few: "يجب ألا تزيد القيمة عن %{count} أحرف"
        many: "يجب ألا تزيد القيمة عن %{count} حرفًا"
        other: "يجب ألا تزيد القيمة عن %{count} حرف"
      objects:
        humanize_required: "يجب أن تكون الخاصية في JSON Pointer '%{property_json_pointer}' موجودة."
        required: "يجب أن يكون موجودًا"
        humanize_invalid_type: "يجب أن تكون الخاصية في JSON Pointer '%{property_json_pointer}' من النوع %{type}."
        invalid_type: "%{type} ليس نوعًا صالحًا"
        humanize_not_valid_string_value: "يجب أن تكون الخاصية في JSON Pointer '%{property_json_pointer}' سلسلة نصية."
        not_valid_string_value: "يجب أن تكون سلسلة نصية"
        humanize_not_valid_integer_value: "يجب أن تكون الخاصية في JSON Pointer '%{property_json_pointer}' عددًا صحيحًا."
        not_valid_integer_value: "يجب أن تكون عددًا صحيحًا"
        humanize_not_valid_float_value: "يجب أن تكون الخاصية في JSON Pointer '%{property_json_pointer}' عددًا عشريًا."
        not_valid_float_value: "يجب أن تكون عددًا عشريًا"
        humanize_not_valid_boolean_value: "يجب أن تكون الخاصية في JSON Pointer '%{property_json_pointer}' قيمة منطقية."
        not_valid_boolean_value: "يجب أن تكون قيمة منطقية"
        humanize_not_valid_enum_value: "يجب أن تكون الخاصية في JSON Pointer '%{property_json_pointer}' واحدة من %{choices} التالية."
        not_valid_enum_value: "يجب أن تكون واحدة من التالي: %{choices}"
        humanize_not_valid_categories_value: "يجب أن تكون الخاصية في JSON Pointer '%{property_json_pointer}' مصفوفة من معرِّفات الفئات الصالحة."
        not_valid_categories_value: "يجب أن تكون مصفوفة من معرِّفات الفئات الصالحة"
        humanize_categories_value_not_valid_min:
          zero: "يجب أن تحتوي الخاصية في JSON Pointer '%{property_json_pointer}' على %{count} معرِّف فئة على الأقل."
          one: "يجب أن تحتوي الخاصية في JSON Pointer '%{property_json_pointer}' على معرِّف فئة واحد (%{count}) على الأقل."
          two: "يجب أن تحتوي الخاصية في JSON Pointer '%{property_json_pointer}' على معرِّفَي فئة اثنين (%{count}) على الأقل."
          few: "يجب أن تحتوي الخاصية في JSON Pointer '%{property_json_pointer}' على %{count} معرِّفات فئة على الأقل."
          many: "يجب أن تحتوي الخاصية في JSON Pointer '%{property_json_pointer}' على %{count} معرِّف فئة على الأقل."
          other: "يجب أن تحتوي الخاصية في JSON Pointer '%{property_json_pointer}' على %{count} معرِّف فئة على الأقل."
        categories_value_not_valid_min:
          zero: "يجب أن تحتوي على %{count} معرِّف فئة على الأقل."
          one: "يجب أن تحتوي على معرِّف فئة واحد (%{count}) على الأقل."
          two: "يجب أن تحتوي على معرِّفَي فئة اثنين (%{count}) على الأقل."
          few: "يجب أن تحتوي على %{count} معرِّفات فئة على الأقل."
          many: "يجب أن تحتوي على %{count} معرِّف فئة على الأقل."
          other: "يجب أن تحتوي على %{count} معرِّف فئة على الأقل."
        humanize_categories_value_not_valid_max:
          zero: "يجب أن تحتوي الخاصية في JSON Pointer '%{property_json_pointer}' على %{count} معرِّف فئة على الأكثر."
          one: "يجب أن تحتوي الخاصية في JSON Pointer '%{property_json_pointer}' على معرِّف فئة واحد (%{count}) على الأكثر."
          two: "يجب أن تحتوي الخاصية في JSON Pointer '%{property_json_pointer}' على معرِّفَي فئة اثنين (%{count}) على الأكثر."
          few: "يجب أن تحتوي الخاصية في JSON Pointer '%{property_json_pointer}' على %{count} معرِّفات فئة على الأكثر."
          many: "يجب أن تحتوي الخاصية في JSON Pointer '%{property_json_pointer}' على %{count} معرِّف فئة على الأكثر."
          other: "يجب أن تحتوي الخاصية في JSON Pointer '%{property_json_pointer}' على %{count} معرِّف فئة على الأكثر."
        categories_value_not_valid_max:
          zero: "يجب أن تحتوي على %{count} معرِّف فئة على الأكثر."
          one: "يجب أن تحتوي على معرِّف فئة واحد (%{count}) على الأكثر."
          two: "يجب أن تحتوي على معرِّفَي فئة اثنين (%{count}) على الأكثر."
          few: "يجب أن تحتوي على %{count} معرِّفات فئة على الأكثر."
          many: "يجب أن تحتوي على %{count} معرِّف فئة على الأكثر."
          other: "يجب أن تحتوي على %{count} معرِّف فئة على الأكثر."
        humanize_not_valid_topic_value: "يجب أن تكون الخاصية في JSON Pointer '%{property_json_pointer}' معرِّف موضوع صالحًا."
        not_valid_topic_value: "يجب أن تكون معرِّف موضوع صالحًا‎."
        humanize_not_valid_post_value: "يجب أن تكون الخاصية في JSON Pointer '%{property_json_pointer}' معرِّف منشور صالحًا."
        not_valid_post_value: "يجب أن تكون معرِّف منشور صالحًا‎."
        humanize_not_valid_groups_value: "يجب أن تكون الخاصية في JSON Pointer '%{property_json_pointer}' مصفوفة من معرِّفات المجموعات الصالحة."
        not_valid_groups_value: "يجب أن تكون مصفوفة من معرِّفات المجموعات الصالحة‎."
        humanize_groups_value_not_valid_min:
          zero: "يجب أن تحتوي الخاصية في JSON Pointer '%{property_json_pointer}' على %{count} معرِّف مجموعة على الأقل."
          one: "يجب أن تحتوي الخاصية في JSON Pointer '%{property_json_pointer}' على معرِّف مجموعة واحد (%{count}) على الأقل."
          two: "يجب أن تحتوي الخاصية في JSON Pointer '%{property_json_pointer}' على معرِّفَين مجموعة اثنين (%{count}) على الأقل."
          few: "يجب أن تحتوي الخاصية في JSON Pointer '%{property_json_pointer}' على %{count} معرِّفات مجموعة على الأقل."
          many: "يجب أن تحتوي الخاصية في JSON Pointer '%{property_json_pointer}' على %{count} معرِّف مجموعة على الأقل."
          other: "يجب أن تحتوي الخاصية في JSON Pointer '%{property_json_pointer}' على %{count} معرِّف مجموعة على الأقل."
        groups_value_not_valid_min:
          zero: "يجب أن تحتوي على %{count} معرِّف مجموعة على الأقل."
          one: "يجب أن تحتوي على معرِّف مجموعة واحد (%{count}) على الأقل."
          two: "يجب أن تحتوي على معرِّفَين مجموعة اثنين (%{count}) على الأقل."
          few: "يجب أن تحتوي على %{count} معرِّفات مجموعة على الأقل."
          many: "يجب أن تحتوي على %{count} معرِّف مجموعة على الأقل."
          other: "يجب أن تحتوي على %{count} معرِّف مجموعة على الأقل."
        humanize_groups_value_not_valid_max:
          zero: "يجب أن تحتوي الخاصية في JSON Pointer '%{property_json_pointer}' على %{count} معرِّف مجموعة على الأكثر."
          one: "يجب أن تحتوي الخاصية في JSON Pointer '%{property_json_pointer}' على معرِّف مجموعة واحد (%{count}) على الأكثر."
          two: "يجب أن تحتوي الخاصية في JSON Pointer '%{property_json_pointer}' على معرِّفَين مجموعة اثنين (%{count}) على الأكثر."
          few: "يجب أن تحتوي الخاصية في JSON Pointer '%{property_json_pointer}' على %{count} معرِّفات مجموعة على الأكثر."
          many: "يجب أن تحتوي الخاصية في JSON Pointer '%{property_json_pointer}' على %{count} معرِّف مجموعة على الأكثر."
          other: "يجب أن تحتوي الخاصية في JSON Pointer '%{property_json_pointer}' على %{count} معرِّف مجموعة على الأكثر."
        groups_value_not_valid_max:
          zero: "يجب أن تحتوي على %{count} معرِّف مجموعة على الأكثر."
          one: "يجب أن تحتوي على معرِّف مجموعة واحد (%{count}) على الأكثر."
          two: "يجب أن تحتوي على معرِّفَين مجموعة اثنين (%{count}) على الأكثر."
          few: "يجب أن تحتوي على %{count} معرِّفات مجموعة على الأكثر."
          many: "يجب أن تحتوي على %{count} معرِّف مجموعة على الأكثر."
          other: "يجب أن تحتوي على %{count} معرِّف مجموعة على الأكثر."
        humanize_not_valid_tags_value: "يجب أن تكون الخاصية في JSON Pointer '%{property_json_pointer}' مصفوفة من أسماء وسوم صالحة."
        not_valid_tags_value: "يجب أن تكون مصفوفة من أسماء وسوم صالحة."
        humanize_tags_value_not_valid_min:
          zero: "يجب أن تحتوي الخاصية في JSON Pointer '%{property_json_pointer}' على %{count} اسم وسم على الأقل."
          one: "يجب أن تحتوي الخاصية في JSON Pointer '%{property_json_pointer}' على اسم وسم واحد (%{count}) على الأقل."
          two: "يجب أن تحتوي الخاصية في JSON Pointer '%{property_json_pointer}' على اسمَي وسمَين (%{count}) على الأقل."
          few: "يجب أن تحتوي الخاصية في JSON Pointer '%{property_json_pointer}' على %{count} أسماء وسوم على الأقل."
          many: "يجب أن تحتوي الخاصية في JSON Pointer '%{property_json_pointer}' على %{count} اسم وسم على الأقل."
          other: "يجب أن تحتوي الخاصية في JSON Pointer '%{property_json_pointer}' على %{count} اسم وسم على الأقل."
        tags_value_not_valid_min:
          zero: "يجب أن تحتوي على %{count} اسم وسم على الأقل."
          one: "يجب أن تحتوي على اسم وسم واحد (%{count}) على الأقل."
          two: "يجب أن تحتوي على اسمَي وسمَين (%{count}) على الأقل."
          few: "يجب أن تحتوي على %{count} أسماء وسوم على الأقل."
          many: "يجب أن تحتوي على %{count} اسم وسم على الأقل."
          other: "يجب أن تحتوي على %{count} اسم وسم على الأقل."
        humanize_tags_value_not_valid_max:
          zero: "يجب أن تحتوي الخاصية في JSON Pointer '%{property_json_pointer}' على %{count} اسم وسم على الأكثر."
          one: "يجب أن تحتوي الخاصية في JSON Pointer '%{property_json_pointer}' على اسم وسم واحد (%{count}) على الأكثر."
          two: "يجب أن تحتوي الخاصية في JSON Pointer '%{property_json_pointer}' على اسمَي وسمَين (%{count}) على الأكثر."
          few: "يجب أن تحتوي الخاصية في JSON Pointer '%{property_json_pointer}' على %{count} أسماء وسوم على الأكثر."
          many: "يجب أن تحتوي الخاصية في JSON Pointer '%{property_json_pointer}' على %{count} اسم وسم على الأكثر."
          other: "يجب أن تحتوي الخاصية في JSON Pointer '%{property_json_pointer}' على %{count} اسم وسم على الأكثر."
        tags_value_not_valid_max:
          zero: "يجب أن تحتوي على %{count} اسم وسم على الأكثر."
          one: "يجب أن تحتوي على اسم وسم واحد (%{count}) على الأكثر."
          two: "يجب أن تحتوي على اسمَي وسمَين (%{count}) على الأكثر."
          few: "يجب أن تحتوي على %{count} أسماء وسوم على الأكثر."
          many: "يجب أن تحتوي على %{count} اسم وسم على الأكثر."
          other: "يجب أن تحتوي على %{count} اسم وسم على الأكثر."
        humanize_not_valid_upload_value: "يجب أن تكون الخاصية في JSON Pointer '%{property_json_pointer}' معرِّف تحميل صالحًا."
        not_valid_upload_value: "يجب أن تكون معرِّف تحميل صالحًا."
        humanize_string_value_not_valid_min:
          zero: "يجب ألا تقل الخاصية في JSON Pointer '%{property_json_pointer}' عن %{count} حرف"
          one: "يجب ألا تقل الخاصية في JSON Pointer '%{property_json_pointer}' عن حرف واحد (%{count})"
          two: "يجب ألا تقل الخاصية في JSON Pointer '%{property_json_pointer}' عن حرفَين (%{count})"
          few: "يجب ألا تقل الخاصية في JSON Pointer '%{property_json_pointer}' عن %{count} أحرف"
          many: "يجب ألا تقل الخاصية في JSON Pointer '%{property_json_pointer}' عن %{count} حرفًا"
          other: "يجب ألا تقل الخاصية في JSON Pointer '%{property_json_pointer}' عن %{count} حرف"
        string_value_not_valid_min:
          zero: "يجب ألا تقل عن %{count} حرف"
          one: "يجب ألا تقل عن حرف واحد (%{count})"
          two: "يجب ألا تقل عن حرفَين (%{count})"
          few: "يجب ألا تقل عن %{count} أحرف"
          many: "يجب ألا تقل عن %{count} حرفًا"
          other: "يجب ألا تقل عن %{count} حرف"
        humanize_string_value_not_valid_max:
          zero: "يجب ألا تزيد الخاصية في JSON Pointer '%{property_json_pointer}' عن %{count} حرف"
          one: "يجب ألا تزيد الخاصية في JSON Pointer '%{property_json_pointer}' عن حرف واحد (%{count})"
          two: "يجب ألا تزيد الخاصية في JSON Pointer '%{property_json_pointer}' عن حرفَين (%{count})"
          few: "يجب ألا تزيد الخاصية في JSON Pointer '%{property_json_pointer}' عن %{count} أحرف"
          many: "يجب ألا تزيد الخاصية في JSON Pointer '%{property_json_pointer}' عن %{count} حرفًا"
          other: "يجب ألا تزيد الخاصية في JSON Pointer '%{property_json_pointer}' عن %{count} حرف"
        string_value_not_valid_max:
          zero: "يجب ألا تزيد عن %{count} حرف"
          one: "يجب ألا تزيد عن حرف واحد (%{count})"
          two: "يجب ألا تزيد عن حرفَين (%{count})"
          few: "يجب ألا تزيد عن %{count} أحرف"
          many: "يجب ألا تزيد عن %{count} حرفًا"
          other: "يجب ألا تزيد عن %{count} حرف"
        humanize_number_value_not_valid_min: "يجب أن تكون الخاصية في JSON Pointer '%{property_json_pointer}' أكبر من أو تساوي %{min}."
        number_value_not_valid_min: "يجب أن تكون أكبر من أو تساوي %{min}"
        humanize_number_value_not_valid_max: "يجب أن تكون الخاصية في JSON Pointer '%{property_json_pointer}' أصغر من أو تساوي %{max}."
        number_value_not_valid_max: "يجب أن تكون أصغر من أو تساوي %{max}"
        humanize_string_value_not_valid_url: "يجب أن تكون الخاصية في JSON Pointer '%{property_json_pointer}' عنوان URL صالحًا."
        string_value_not_valid_url: "يجب أن تكون عنوان URL صالحًا"
    locale_errors:
      top_level_locale: "يجب أن يتطابق مفتاح المستوى الأعلى في ملف اللغة مع اسم اللغة"
      invalid_yaml: "ملف YAML للترجمة غير صالح"
  emails:
    incoming:
      default_subject: "هذا الموضوع بحاجة إلى عنوان"
      show_trimmed_content: "إظهار المحتوى المقتطع"
      maximum_staged_user_per_email_reached: "لقد بلغت أقصى عدد من المستخدمين المؤقتين الذين يمكن إنشاؤهم لكل بريد إلكتروني."
      no_subject: "(بلا موضوع)"
      no_body: "(بلا نص)"
      attachments: "(المرفقات)"
      missing_attachment: "(المرفق %{filename} مفقود)"
      continuing_old_discussion:
        zero: "متابعة المناقشة من [%{title}](%{url}) لأنه تم إنشاؤها منذ أكثر من %{count} يوم."
        one: "متابعة المناقشة من [%{title}](%{url}) لأنه تم إنشاؤها منذ أكثر من يوم واحد (%{count})."
        two: "متابعة المناقشة من [%{title}](%{url}) لأنه تم إنشاؤها منذ أكثر من يومَين (%{count})."
        few: "متابعة المناقشة من [%{title}](%{url}) لأنه تم إنشاؤها منذ أكثر من %{count} أيام."
        many: "متابعة المناقشة من [%{title}](%{url}) لأنه تم إنشاؤها منذ أكثر من %{count} يومًا."
        other: "متابعة المناقشة من [%{title}](%{url}) لأنه تم إنشاؤها منذ أكثر من %{count} يوم."
      errors:
        empty_email_error: "يحدث ذلك عندما تكون النسخة الأولية من الرسالة الإلكترونية التي استلمناها خالية."
        no_message_id_error: "يحدث ذلك عندما لا تحتوي الرسالة الإلكترونية على الرأس 'Message-Id'."
        auto_generated_email_error: "يحدث ذلك عند تعيين رأس \"الأولوية\" على: قائمة، أو رسالة غير مرغوب فيها أو مجمَّعة، أو رد تلقائي، أو عندما يحتوي أي رأس آخر على: \"مُرسَلة تلقائيًا\"، أو \"رد تلقائي\"، أو \"منشأة تلقائيًا\"."
        no_body_detected_error: "يحدث ذلك عندما يتعذَّر علينا استخراج نص ولا توجد مرفقات."
        no_sender_detected_error: "يحدث ذلك عندما لا نتمكن من العثور على عنوان بريد إلكتروني صالح في الرأس \"من\"."
        from_reply_by_address_error: "يحدث عندما يتطابق الرأس \"من\" مع عنوان البريد الإلكتروني في \"رد بواسطة\"."
        inactive_user_error: "يحدث ذلك عندما يكون المُرسِل غير نشط."
        silenced_user_error: "يحدث ذلك عند كتم المُرسِل."
        bad_destination_address: "يحدث ذلك عندما لا يتطابق أي من عناوين البريد الإلكتروني الموجودة في الحقول \"إلى\"/\"نسخة إلى\" مع عنوان البريد الإلكتروني الوارد الذي تم إعداده."
        strangers_not_allowed_error: "يحدث ذلك عندما يحاول مستخدم إنشاء موضوع جديد في فئة ليس عضوًا فيها."
        insufficient_trust_level_error: "يحدث ذلك عندما يحاول العضو إنشاء موضوع جديد في فئة لا يملك مستوى الثقة المطلوب لها."
        reply_user_not_matching_error: "يحدث ذلك عندما يأتي الرد من عنوان بريد إلكتروني مختلف عن العنوان الذي تم إرسال الإشعار إليه."
        topic_not_found_error: "يحدث ذلك عندما يصل رد على موضوع تم حذفه."
        topic_closed_error: "يحدث ذلك عندما يصل رد على موضوع تم إغلاقه."
        bounced_email_error: "هذه الرسالة الإلكترونية عبارة عن تقرير بارتداد الرسالة."
        screened_email_error: "يحدث ذلك عندما يكون عنوان البريد الإلكتروني للمُرسِل قد تم حجبه بالفعل."
        unsubscribe_not_allowed: "يحدث ذلك عندما يكون إلغاء الاشتراك عبر البريد الإلكتروني غير مسموح به لهذا المستخدم."
        email_not_allowed: "يحدث عندما لا يكون عنوان البريد الإلكتروني مُدرَجًا في قائمة السماح أو موجودًا في قائمة الحظر."
      unrecognized_error: "خطأ غير معروف"
    secure_uploads_placeholder: "محجوبة: الوسائط الآمنة مفعَّلة في هذا الموقع، قم بزيارة الموضوع أو انقر على \"عرض الوسائط\" لعرض الوسائط المُرفَقة."
    view_redacted_media: "عرض الوسائط"
  errors: &errors
    format: ! "%{attribute} %{message}"
    format_with_full_message: "<b>%{attribute}</b>: %{message}"
    messages:
      too_long_validation:
        zero: "الحد الأقصى هو %{count} حرف؛ لقد أدخلت %{length}."
        one: "الحد الأقصى هو حرف واحد (%{count})؛ لقد أدخلت %{length}."
        two: "الحد الأقصى هو حرفان (%{count})؛ لقد أدخلت %{length}."
        few: "الحد الأقصى هو %{count} أحرف؛ لقد أدخلت %{length}."
        many: "الحد الأقصى هو %{count} حرفًا؛ لقد أدخلت %{length}."
        other: "الحد الأقصى هو %{count} حرف؛ لقد أدخلت %{length}."
      invalid_boolean: "قيمة منطقية غير صالحة."
      taken: "مُستخدَم بالفعل"
      accepted: يجب قبولها
      blank: لا يمكن تركها خالية.
      present: يجب تركها خالية
      confirmation: ! "لا تطابق %{attribute}"
      empty: لا يمكن تركها خالية
      equal_to: يجب أن تساوي %{count}
      even: يجب أن تكون عددًا زوجيًا
      exclusion: محجوزة
      greater_than: يجب أن تكون أكبر من %{count}
      greater_than_or_equal_to: يجب أن تكون أكبر من أو تساوي %{count}
      has_already_been_used: "تم استخدامها بالفعل"
      inclusion: غير متضمَّنة في القائمة
      invalid: غير صالحة
      is_invalid: "تبدو غير واضحة، هل هذه الجملة كاملة؟"
      is_invalid_meaningful: "تبدو غير واضحة، فمعظم الكلمات تتضمَّن الأحرف نفسها مرارًا وتكرارًا؟"
      is_invalid_unpretentious: "تبدو غير واضحة، فهناك كلمة واحدة أو أكثر طويلة جدًا؟"
      is_invalid_quiet: "تبدو غير واضحة، هل كنت تقصد إدخالها كلها بأحرف كبيرة؟"
      invalid_timezone: "\"%{tz}\" ليست منطقة زمنية صالحة"
      contains_censored_words: "تتضمَّن الكلمات المحجوبة التالية: %{censored_words}"
      less_than: يجب أن تكون أقل من %{count}
      less_than_or_equal_to: يجب أن تكون أقل من أو تساوي %{count}
      not_a_number: ليست عددًا
      not_an_integer: يجب أن تكون عددًا صحيحًا
      odd: يجب أن تكون عددًا فرديًا
      record_invalid: ! "فشل التحقُّق: %{errors}"
      max_emojis: "لا يمكن أن تتضمَّن أكثر من %{max_emojis_count} رمز تعبيري"
      emojis_disabled: "لا يمكن أن تتضمَّن رموزًا تعبيرية"
      ip_address_already_screened: "تم تضمينه بالفعل في قاعدة موجودة"
      restrict_dependent_destroy:
        zero: "لا يمكن حذف السجل بسبب وجود %{record} سجل تابع له"
        one: "لا يمكن حذف السجل بسبب وجود سجل واحد (%{record}) تابع له"
        two: "لا يمكن حذف السجل بسبب وجود سجلَّين (%{record}) تابعَين له"
        few: "لا يمكن حذف السجل بسبب وجود %{record} سجلات تابعة له"
        many: "لا يمكن حذف السجل بسبب وجود %{record} سجلًا تابعًا له"
        other: "لا يمكن حذف السجل بسبب وجود %{record} سجل تابع له"
      too_long:
        zero: 'طويلة جدًا (الحد الأقصى: %{count} حرف)'
        one: 'طويلة جدًا (الحد الأقصى: حرف واحد (%{count}))'
        two: 'طويلة جدًا (الحد الأقصى: حرفان (%{count}))'
        few: 'طويلة جدًا (الحد الأقصى: %{count} أحرف)'
        many: 'طويلة جدًا (الحد الأقصى: %{count} حرفًا)'
        other: 'طويلة جدًا (الحد الأقصى: %{count} حرف)'
      too_short:
        zero: 'قصيرة جدًا (الحد الأدنى: %{count} حرف)'
        one: 'قصيرة جدًا (الحد الأدنى: حرف واحد (%{count}))'
        two: 'قصيرة جدًا (الحد الأدنى: حرفان (%{count}))'
        few: 'قصيرة جدًا (الحد الأدنى: %{count} أحرف)'
        many: 'قصيرة جدًا (الحد الأدنى: %{count} حرفًا)'
        other: 'قصيرة جدًا (الحد الأدنى: %{count} حرف)'
      wrong_length:
        zero: الطول غير صحيح (يجب أن تكون %{count} حرف)
        one: الطول غير صحيح (يجب أن تكون حرفًا واحدًا (%{count}))
        two: الطول غير صحيح (يجب أن تكون حرفَين (%{count}))
        few: الطول غير صحيح (يجب أن تكون %{count} أحرف)
        many: الطول غير صحيح (يجب أن تكون %{count} حرفًا)
        other: الطول غير صحيح (يجب أن تكون %{count} حرف)
      other_than: "يجب أن تكون غير %{count}"
      auth_overrides_username: "يجب تحديث اسم المستخدم من جانب موفِّر المصادقة؛ إذ إن إعداد `auth_overrides_username` مفعَّل."
      required: "يجب أن يكون موجودًا"
    template:
      body: ! "حدثت مشاكل في الحقول التالية:"
      header:
        zero: ! "حال %{count} خطأ دون حفظ %{model}"
        one: "حال خطأ واحد (%{count}) دون حفظ %{model}"
        two: ! "حال خطآن (%{count}) دون حفظ %{model}"
        few: ! "حالت %{count} أخطاء دون حفظ %{model}"
        many: ! "حال %{count} خطأً دون حفظ %{model}"
        other: ! "حال %{count} خطأ دون حفظ %{model}"
    embed:
      load_from_remote: "حدث خطأ في أثناء تحميل هذا المنشور."
    site_settings:
      invalid_site_setting: "لا يوجد إعداد موجود باسم \"%{name}\""
      invalid_category_id: "الفئة التي حدَّدتها غير موجودة"
      site_setting_is_hidden: "لا يُسمَح لك بتغيير الإعدادات المخفية"
      site_setting_is_shadowed_globally: "لا يمكنك تغيير هذا الإعداد لأنه تم تكوينه بشكلٍ عام"
      site_setting_is_unconfigurable: "لا يُسمَح لك بتغيير الإعدادات غير القابلة للإعداد"
      invalid_choice:
        zero: "'%{name}' هو خيار غير صالح."
        one: "'%{name}' هو خيار غير صالح."
        two: "'%{name}' هما خيارين غير صالحين."
        few: "'%{name}' هي خيارات غير صالحة."
        many: "'%{name}' هي خيارات غير صالحة."
        other: "'%{name}' هي خيارات غير صالحة."
      default_categories_already_selected: "لا يمكنك تحديد فئة مُستخدَمة في قائمة أخرى."
      default_tags_already_selected: "لا يمكنك تحديد وسم مُستخدَم في قائمة أخرى."
      s3_upload_bucket_is_required: "لا يمكنك تفعيل التحميلات إلى S3 قبل تقديم 's3_upload_bucket'."
      enable_s3_uploads_is_required: "لا يمكنك تفعيل التخزين في S3 قبل تفعيل تحميلات S3."
      page_publishing_requirements: "لا يمكن تفعيل نشر الصفحة في حال تفعيل عمليات التحميل الآمنة."
      s3_backup_requires_s3_settings: "لا يمكنك استخدام S3 كمكان للنسخ الاحتياطي ما لم تُدخِل \"%{setting_name}\"."
      s3_bucket_reused: "لا يمكنك استخدام الحاوية نفسها لـ \"s3_upload_bucket\" و\"s3_backup_bucket\" معًا. اختر حاويةً أخرى أو استخدم مسارًا مختلفًا لكل حاوية."
      secure_uploads_requirements: "يجب تفعيل التحميل إلى S3 وقوائم التحكم في الوصول (ACL) إلى S3 قبل تفعيل التحميلات الآمنة."
      s3_use_acls_requirements: "يجب تفعيل قوائم التحكم في الوصول إلى S3 عند تفعيل التحميلات الآمنة."
      share_quote_facebook_requirements: "يجب عليك تعيين معرِّف تطبيق Facebook لتفعيل مشاركة الاقتباسات على Facebook."
      second_factor_cannot_be_enforced_with_disabled_local_login: "لا يمكنك فرض المصادقة الثنائية في حال إيقاف عمليات تسجيل الدخول المحلية."
      second_factor_cannot_be_enforced_with_discourse_connect_enabled: "لا يمكنك فرض المصادقة الثنائية في حال إيقاف عمليات تسجيل الدخول من خلال DiscourseConnect."
      local_login_cannot_be_disabled_if_second_factor_enforced: "لا يمكنك إيقاف تسجيل الدخول المحلي في حال فرض المصادقة الثنائية. أوقف المصادقة الثنائية المفروضة قبل إيقاف عمليات تسجيل الدخول المحلية."
      cannot_enable_s3_uploads_when_s3_enabled_globally: "لا يمكنك تفعيل تحميلات S3 لأن تحميلات S3 مفعَّلة بشكلٍٍ عام بالفعل، وقد يتسبَّب تفعيل مستوى الموقع هذا في حدوث مشكلات خطيرة في التحميلات"
      cors_origins_should_not_have_trailing_slash: "يجب عدم إضافة الشرطة المائلة اللاحقة (/) إلى مصادر CORS."
      slow_down_crawler_user_agent_must_be_at_least_3_characters: "يجب ألا يقل طول وكلاء المستخدمين عن 3 أحرف لتجنُّب تقييد معدل المستخدمين القانونيين من غير قصد."
      slow_down_crawler_user_agent_cannot_be_popular_browsers: "لا يمكنك إضافة أيٍّ من القيم التالية إلى الإعداد: %{values}."
      strip_image_metadata_cannot_be_disabled_if_composer_media_optimization_image_enabled: "لا يمكنك إيقاف إزالة البيانات الوصفية للصورة إذا كان 'composer media optimization image enabled' مفعلًا. أوقف 'composer media optimization image enabled' قبل إيقاف إزالة البيانات الوصفية للصورة."
      twitter_summary_large_image_no_svg: "لا يمكن أن تكون صور ملخص Twitter المُستخدَمة في البيانات الوصفية لـ twitter:image بتنسيق svg."
      tl0_and_anonymous_flag: "يجب إدخال 'site contact email' أو 'email address to report illegal content' للمستخدمين المجهولين."
    conflicting_google_user_id: 'تم تغيير معرِّف حساب Google لهذا الحساب؛ مطلوب تدخُّل فريق العمل لأسباب أمنية. يُرجى التواصل مع فريق العمل وتوجيهه إلى <br><a href="https://meta.discourse.org/t/76575">https://meta.discourse.org/t/76575</a>'
    onebox:
      invalid_address: "عذرًا، لم نتمكن من إنشاء معاينة لصفحة الويب هذه لتعذُّر العثور على الخادم \"%{hostname}\". بدلًا من المعاينة، سيظهر رابط فقط في منشورك. :cry:"
      error_response: "عذرًا، لم نتمكن من إنشاء معاينة لصفحة الويب هذه لأن خادم الويب عرض رمز الخطأ %{status_code}. بدلًا من المعاينة، سيظهر رابط فقط في منشورك. :cry:"
      missing_data:
        zero: "عذرًا، لم نتمكن من إنشاء معاينة لصفحة الويب هذه لتعذُّر العثور على وسوم oEmbed/OpenGraph التالية: %{missing_attributes}"
        one: "عذرًا، لم نتمكن من إنشاء معاينة لصفحة الويب هذه لتعذُّر العثور على وسم oEmbed/OpenGraph التالي: %{missing_attributes}"
        two: "عذرًا، لم نتمكن من إنشاء معاينة لصفحة الويب هذه، نظرًا لتعذر العثور على وسمَي oEmbed/OpenGraph التاليَين: %{missing_attributes}"
        few: "عذرًا، لم نتمكن من إنشاء معاينة لصفحة الويب هذه، نظرًا لتعذر العثور على وسوم oEmbed/OpenGraph التالية: %{missing_attributes}"
        many: "عذرًا، لم نتمكن من إنشاء معاينة لصفحة الويب هذه، نظرًا لتعذر العثور على وسوم oEmbed/OpenGraph التالية: %{missing_attributes}"
        other: "عذرًا، لم نتمكن من إنشاء معاينة لصفحة الويب هذه، نظرًا لتعذر العثور على وسوم oEmbed/OpenGraph التالية: %{missing_attributes}"
  word_connector:
    comma: "، "
  custom_fields:
    validations:
      max_items: "تم الوصول إلى الحد الأقصى لعدد الحقول المخصَّصة لهذا الكيان (%{max_items_number})"
      max_value_length: "تم الوصول إلى الحد الأقصى لطول قيمة الحقل المخصَّص (%{max_value_length})"
  invite:
    expired: "انتهت صلاحية رمز الدعوة الخاص بك. يُرجى <a href='%{base_url}/about'>التواصل مع فريق العمل</a>."
    not_found: "رمز الدعوة الخاص بك غير صالح. يُرجى <a href='%{base_url}/about'>التواصل مع فريق العمل</a>."
    not_found_json: "رمز الدعوة الخاص بك غير صالح. يُرجى التواصل مع فريق العمل."
    not_matching_email: "عنوان بريدك الإلكتروني وعنوان بريدك الإلكتروني المرتبط برمز الدعوة غير متطابقَين. يُرجى التواصل مع فريق العمل."
    not_found_template: |
      <p>تم بالفعل استرداد دعوتك إلى <a href="%{base_url}">%{site_name}</a> has already been redeemed.</p>

      <p>إذا كنت تتذكر كلمة مرورك، يمكنك <a href="%{base_url}/login">تسجيل الدخول</a>.</p>

      <p>بخلاف ذلك، يُرجى <a href="%{base_url}/password-reset">إعادة تعيين كلمة المرور</a>.</p>
    not_found_template_link: |
      <p>لم يعُد من الممكن استرداد هذه الدعوة إلى <a href="%{base_url}">%{site_name}</a>. يُرجى أن تطلب من الشخص الذي دعاك أن يُرسل إليك دعوة جديدة.</p>
    existing_user_cannot_redeem: "لا يمكن استخدام هذه الدعوة. اطلب من الشخص الذي دعاك أن يُرسل إليك دعوة جديدة."
    existing_user_already_redemeed: "لقد استخدمت رمز الدعوة هذا بالفعل."
    user_exists: "ليست هناك حاجة لدعوة <b>%{email}</b>، فلديه حساب بالفعل!"
    invite_exists: "لقد أرسلت بالفعل دعوة إلى <b>%{email}</b>."
    invalid_email: "%{email} ليس عنوان بريد إلكتروني صالحًا."
    generic_error_response: "حدثت مشكلة في طلبك."
    rate_limit:
      zero: "لقد أرسلت بالفعل %{count} دعوة في اليوم الماضي، يُرجى الانتظار %{time_left} قبل إعادة المحاولة."
      one: "لقد أرسلت بالفعل دعوة واحدة (%{count}) في اليوم الماضي، يُرجى الانتظار %{time_left} قبل إعادة المحاولة."
      two: "لقد أرسلت بالفعل دعوتَين (%{count}) في اليوم الماضي، يُرجى الانتظار %{time_left} قبل إعادة المحاولة."
      few: "لقد أرسلت بالفعل %{count} دعوات في اليوم الماضي، يُرجى الانتظار %{time_left} قبل إعادة المحاولة."
      many: "لقد أرسلت بالفعل %{count} دعوة في اليوم الماضي، يُرجى الانتظار %{time_left} قبل إعادة المحاولة."
      other: "لقد أرسلت بالفعل %{count} دعوة في اليوم الماضي، يُرجى الانتظار %{time_left} قبل إعادة المحاولة."
    confirm_email: "<p>أنت على وشك الانتهاء! لقد أرسلنا رسالة إلكترونية للتفعيل إلى عنوان بريدك الإلكتروني. يُرجى اتباع التعليمات الواردة في الرسالة لتنشيط حسابك.</p><p>إذا لم تصلك الرسالة، فتحقَّق من مجلد الرسائل غير المرغوب فيها.</p>"
    disabled_errors:
      discourse_connect_enabled: "الدعوات متوقفة لأنه تم تفعيل DiscourseConnect."
      invalid_access: "غير مسموح لك بعرض المورد المطلوب."
    requires_groups: "لم يتم حفظ الدعوة لأن الموضوع المحدَّد لا يمكن الوصول إليه. أضِف إحدى المجموعات التالية: %{groups}."
    max_invite_emails_limit_exceeded: "فشل الطلب لأن عدد رسائل البريد الإلكتروني تجاوز الحد الأقصى (%{max})."
    domain_not_allowed: "لا يمكن استخدام بريدك الإلكتروني لاسترداد هذه الدعوة."
    domain_not_allowed_admin: "لا يمكن استخدام هذا المجال للدعوات."
    max_redemptions_allowed_one: "يجب أن تكون 1 لدعوات البريد الإلكتروني."
    redemption_count_less_than_max: "ينبغي أن يكون أقل من %{max_redemptions_allowed}."
    email_xor_domain: "غير مسموح بحقول البريد الإلكتروني والنطاق في الوقت نفسه"
    existing_user_success: "تم استخدام الدعوة بنجاح"
  bulk_invite:
    file_should_be_csv: "يجب أن يكون الملف الذي تم تحميله بتنسيق CSV."
    max_rows: "تم إرسال أول %{max_bulk_invites} دعوة. حاول تقسيم الملف إلى أجزاء أصغر."
    error: "حدث خطأ في أثناء تحميل هذا الملف. يُرجى إعادة المحاولة لاحقًا."
  invite_link:
    email_taken: "عنوان البريد الإلكتروني هذا مُستخدَم بالفعل. إذا كان لديك حساب بالفعل، يُرجى تسجيل الدخول أو إعادة تعيين كلمة المرور."
    max_redemptions_limit: "يجب أن يكون بين 2 و%{max_limit}."
  topic_invite:
    failed_to_invite: "لا يمكن دعوة المستخدم إلى هذا الموضوع دون عضوية في إحدى المجموعات التالية: %{group_names}."
    not_pm: "يمكنك الدعوة إلى الرسائل الشخصية فقط."
    user_exists: "عذرًا، لقد تمت دعوة هذا المستخدم بالفعل. لا يمكنك دعوة مستخدام إلى موضوع أكثر من مرة."
    muted_topic: "عذرًا، لقد كتم هذا المستخدم ذلك الموضوع."
    receiver_does_not_allow_pm: "عذرًا، لا يسمح لك هذا المستخدم بإرسال رسائل شخصية إليه."
    sender_does_not_allow_pm: "عذرًا، أنت لا تسمح لهذا المستخدم بإرسال رسائل شخصية إليك."
    user_cannot_see_topic: "%{username} لا يمكنه رؤية الموضوع."
  backup:
    operation_already_running: "توجد عملية جارية حاليًا. لا يمكنك بدء مهمة جديدة الآن."
    backup_file_should_be_tar_gz: "يجب أن يكون الملف الاحتياطي عبارة عن أرشيف بالامتداد .tar.gz"
    not_enough_space_on_disk: "لا تتوفَّر مساحة كافية على القرص لتحميل هذه النسخة الاحتياطية."
    invalid_filename: "يحتوي اسم ملف النسخة الاحتياطية على حروف غير صالحة. الحروف الصالحة هي a-z 0-9 .-_."
    file_exists: "الملف الذي تحاول تحميله موجود بالفعل."
  invalid_params: "لقد قدَّمت معلمات غير صالحة للطلب: %{message}"
  not_logged_in: "عليك تسجيل الدخول لإجراء ذلك."
  not_found: "تعذَّر العثور على عنوان URL أو المورد المطلوب."
  invalid_access: "غير مسموح لك بعرض المورد المطلوب."
  authenticator_not_found: "طريقة المصادقة غير موجودة، أو تم إيقافها."
  authenticator_no_connect: "لا يسمح موفِّر المصادقة هذا بالاتصال بحساب موجود على المنتدى."
  invalid_api_credentials: "غير مسموح لك بعرض الموارد المطلوبة. اسم مستخدم API أو المفتاح غير صالح."
  provider_not_enabled: "غير مسموح لك بعرض المورد المطلوب. موفِّر المصادقة غير مفعَّل."
  provider_not_found: "غير مسموح لك بعرض المورد المطلوب. موفِّر المصادقة غير موجود."
  read_only_mode_enabled: "الموقع في وضع القراءة فقط. والتفاعلات متوقفة."
  invalid_grant_badge_reason_link: "غير مسموح بوضع رابط Discourse خارجي أو غير صالح في سبب منح الشارة"
  email_template_cant_be_modified: "لا يمكن تعديل نموذج البريد الإلكتروني هذا"
  invalid_whisper_access: "إما أن الهمسات غير مفعَّلة أو ليس لديك إذن الوصول لإنشاء منشورات الهمس"
  not_in_group:
    title_topic: "عليك طلب عضوية في المجموعة \"%{group}\" لرؤية هذا الموضوع."
    title_category: "عليك طلب عضوية في المجموعة \"%{group}\" لرؤية هذه الفئة."
    request_membership: "طلب العضوية"
    join_group: "الانضمام إلى المجموعة"
  deleted_topic: "عذرًا! تم حذف هذا الموضوع ولم يعُد متاحًا."
  delete_topic_failed: "حدث خطأ في أثناء حذف هذا الموضوع. يُرجى التواصل مع مسؤول الموقع."
  reading_time: "وقت القراءة"
  likes: "تسجيلات الإعجاب"
  action_already_performed: "عذرًا! لقد نفَّذت هذا الإجراء بالفعل. هل يمكنك محاولة تحديث الصفحة؟"
  too_many_replies:
    zero: "عذرًا، لا يمكن للمستخدمين الجُدد الرد أكثر من %{count} مرة في الموضوع نفسه، وذلك بشكلٍٍ مؤقت."
    one: "عذرًا، لا يمكن للمستخدمين الجُدد الرد أكثر من مرة واحدة (%{count}) في الموضوع نفسه، وذلك بشكلٍٍ مؤقت."
    two: "عذرًا، لا يمكن للمستخدمين الجُدد الرد أكثر من مرتَين (%{count}) في الموضوع نفسه، وذلك بشكلٍٍ مؤقت."
    few: "عذرًا، لا يمكن للمستخدمين الجُدد الرد أكثر من %{count} مرات في الموضوع نفسه، وذلك بشكلٍٍ مؤقت."
    many: "عذرًا، لا يمكن للمستخدمين الجُدد الرد أكثر من %{count} مرة في الموضوع نفسه، وذلك بشكلٍٍ مؤقت."
    other: "عذرًا، لا يمكن للمستخدمين الجُدد الرد أكثر من %{count} مرة في الموضوع نفسه، وذلك بشكلٍٍ مؤقت."
  max_consecutive_replies:
    zero: "غير مسموح بأكثر من %{count} رد متتالٍ. يُرجى تعديل ردك السابق، أو الانتظار حتى يرد عليك أحد."
    one: "غير مسموح بأكثر من رد واحد (%{count}) متتالٍ. يُرجى تعديل ردك السابق، أو الانتظار حتى يرد عليك أحد."
    two: "غير مسموح بأكثر من ردَّين (%{count}) متتاليَين. يُرجى تعديل ردك السابق، أو الانتظار حتى يرد عليك أحد."
    few: "غير مسموح بأكثر من %{count} ردود متتالية. يُرجى تعديل ردك السابق، أو الانتظار حتى يرد عليك أحد."
    many: "غير مسموح بأكثر من %{count} ردًا متتاليًا. يُرجى تعديل ردك السابق، أو الانتظار حتى يرد عليك أحد."
    other: "غير مسموح بأكثر من %{count} رد متتالٍ. يُرجى تعديل ردك السابق، أو الانتظار حتى يرد عليك أحد."
  embed:
    start_discussion: "بدء المناقشة"
    continue: "متابعة المناقشة"
    error: "خطأ في التضمين"
    referer: "المُحيل:"
    error_topics: "لم يتم تفعيل إعداد الموقع `embed topics list`"
    mismatch: "إما أنه لم يتم إرسال المرجع أو أنه لم يتطابق مع أي من المضيفات التالية:"
    no_hosts: "لم يتم إعداد أي مضيفات للتضمين."
    configure: "إعداد التضمين"
    more_replies:
      zero: "%{count} رد آخر"
      one: "رد واحد (%{count}) آخر"
      two: "ردَّان (%{count}) آخران"
      few: "%{count} ردود أخرى"
      many: "%{count} ردًا آخر"
      other: "%{count} رد آخر"
    loading: "جارٍ تحميل المناقشة…"
    permalink: "الرابط الثابت"
    imported_from: "هذا موضوع مناقشة مصاحب للإدخال الأصلي على %{link}"
    in_reply_to: "◀ %{username}"
    replies:
      zero: "%{count} رد"
      one: "رد واحد (%{count})"
      two: "ردَّان (%{count})"
      few: "%{count} ردود"
      many: "%{count} ردًا"
      other: "%{count} رد"
    likes:
      zero: "%{count} إعجاب"
      one: "إعجاب واحد (%{count})"
      two: "إعجابان (%{count})"
      few: "%{count} إعجابات"
      many: "%{count} إعجابًا"
      other: "%{count} إعجاب"
    last_reply: "آخر رد"
    created: "تاريخ الإنشاء"
    new_topic: "إنشاء موضوع جديد"
  no_mentions_allowed: "عذرًا، لا يمكنك الإشارة إلى الغير."
  too_many_mentions:
    zero: "عذرًا، يمكنك الإشارة إلى %{count} مستخدم فقط في المنشور."
    one: "عذرًا، يمكنك الإشارة إلى مستخدم واحد (%{count}) فقط في المنشور."
    two: "عذرًا، يمكنك الإشارة إلى مستخدمَين (%{count}) فقط في المنشور."
    few: "عذرًا، يمكنك الإشارة إلى %{count} مستخدمين فقط في المنشور."
    many: "عذرًا، يمكنك الإشارة إلى %{count} مستخدمًا فقط في المنشور."
    other: "عذرًا، يمكنك الإشارة إلى %{count} مستخدم فقط في المنشور."
  no_mentions_allowed_newuser: "نأسف، لا يمكن للمستخدمين الجُدد الإشارة إلى مستخدمين آخرين."
  too_many_mentions_newuser:
    zero: "عذرًا، يمكن للمستخدمين الجُدد الإشارة إلى %{count} مستخدم آخر فقط في المنشور."
    one: "عذرًا، يمكن للمستخدمين الجُدد الإشارة إلى مستخدم آخر واحد (%{count}) فقط في المنشور."
    two: "عذرًا، يمكن للمستخدمين الجُدد الإشارة إلى مستخدمَين (%{count}) آخرين فقط في المنشور."
    few: "عذرًا، يمكن للمستخدمين الجُدد الإشارة إلى %{count} مستخدمين آخرين فقط في المنشور."
    many: "عذرًا، يمكن للمستخدمين الجُدد الإشارة إلى %{count} مستخدمًا آخر فقط في المنشور."
    other: "عذرًا، يمكن للمستخدمين الجُدد الإشارة إلى %{count} مستخدم آخر فقط في المنشور."
  no_embedded_media_allowed_group: "عذرًا، لا يمكنك تضمين عناصر الوسائط في منشور."
  no_embedded_media_allowed: "عذرًا، لا يمكن للمستخدمين الجُدد تضمين عناصر الوسائط في المنشورات."
  too_many_embedded_media:
    zero: "عذرًا، يمكن للمستخدمين الجُدد تضمين %{count} عنصر وسائط فقط في المنشور."
    one: "عذرًا، يمكن للمستخدمين الجُدد تضمين عنصر وسائط واحد (%{count}) فقط في المنشور."
    two: "عذرًا، يمكن للمستخدمين الجُدد تضمين عنصرَي (%{count}) وسائط فقط في المنشور."
    few: "عذرًا، يمكن للمستخدمين الجُدد تضمين %{count} عناصر وسائط فقط في المنشور."
    many: "عذرًا، يمكن للمستخدمين الجُدد تضمين %{count} عنصر وسائط فقط في المنشور."
    other: "عذرًا، يمكن للمستخدمين الجُدد تضمين %{count} عنصر وسائط فقط في المنشور."
  no_attachments_allowed: "عذرًا، لا يمكن للأعضاء الجُدد وضع المرفقات في المنشورات."
  too_many_attachments:
    zero: "عذرًا، لا يمكن للأعضاء الجُدد وضع أكثر من %{count} مرفق في المنشور."
    one: "عذرًا، لا يمكن للأعضاء الجُدد وضع أكثر من مرفق واحد (%{count}) في المنشور."
    two: "عذرًا، لا يمكن للأعضاء الجُدد وضع أكثر من مرفقَين (%{count}) في المنشور."
    few: "عذرًا، لا يمكن للأعضاء الجُدد وضع أكثر من %{count} مرفقات في المنشور."
    many: "عذرًا، لا يمكن للأعضاء الجُدد وضع أكثر من %{count} مرفقًا في المنشور."
    other: "عذرًا، لا يمكن للأعضاء الجُدد وضع أكثر من %{count} مرفق في المنشور."
  no_links_allowed: "عذرًا، لا يمكن للمستخدمين الجُدد وضع روابط في المنشورات."
  links_require_trust: "عذرًا، لا يمكنك تضمين الروابط في منشوراتك."
  too_many_links:
    zero: "عذرًا، لا يمكن للمستخدمين الجُدد وضع أكثر من %{count} رابط في المنشور."
    one: "عذرًا، لا يمكن للمستخدمين الجُدد وضع أكثر من رابط واحد (%{count}) في المنشور."
    two: "عذرًا، لا يمكن للمستخدمين الجُدد وضع أكثر من رابطَين (%{count}) في المنشور."
    few: "عذرًا، لا يمكن للمستخدمين الجُدد وضع أكثر من %{count} روابط في المنشور."
    many: "عذرًا، لا يمكن للمستخدمين الجُدد وضع أكثر من %{count} رابطًا في المنشور."
    other: "عذرًا، لا يمكن للمستخدمين الجُدد وضع أكثر من %{count} رابط في المنشور."
  contains_blocked_word: "عذرًا، لا يمكنك إرسال كلمة \"%{word}\"؛ فهذا غير مسموح."
  contains_blocked_words: "عذرًا، لا يمكنك نشر ذلك. الكلمات غير المسموح بها: %{words}."
  spamming_host: "عذرًا، لا يمكنك نشر رابط إلى هذا المضيف."
  user_is_suspended: "غير مسموح للمستخدمين المعلَّقين بالنشر."
  topic_not_found: "حدث خطأ. ربما يكون هذا الموضوع قد تم إغلاقه أو حذفه بينما كنت تعرضه؟"
  not_accepting_pms: "عذرًا، لا يقبل %{username} الرسائل في الوقت الحالي."
  max_pm_recipients: "عذرًا، لا يمكنك إرسال رسالة إلى أكثر من %{recipients_limit} مستلم."
  pm_reached_recipients_limit: "عذرًا، لا يمكن إضافة أكثر من %{recipients_limit} مستلم في الرسالة."
  removed_direct_reply_full_quotes: "تمت إزالة الاقتباس من المنشور السابق بالكامل تلقائيًا."
  watched_words_auto_tag: "تم وضع وسم على الموضوع تلقائيًا"
  create_pm_on_existing_topic: "عذرًا، لا يمكنك إنشاء رسالة خاصة بشأن موضوع حالي."
  slow_mode_enabled: "هذا الموضوع في الوضع البطيء."
  just_posted_that: "مشابه جدًا لما نشرته مؤخرًا"
  invalid_characters: "يتضمَّن حروفًا غير صالحة"
  is_invalid: "تبدو غير واضحة، هل هذه الجملة كاملة؟"
  next_page: "الصفحة التالية ←"
  prev_page: "→ الصفحة السابقة"
  show_post_in_topic: "إظهار المنشور في الموضوع"
  page_num: "الصفحة %{num}"
  crawler_content_hidden: "تم حذف محتوى HTML لأنك سجَّلت الدخول أو تستخدم جهاز جوَّال حديث."
  home_title: "الصفحة الرئيسية"
  topics_in_category: "الموضوعات في الفئة \"%{category}\""
  rss_posts_in_topic: "موجز RSS للموضوع '%{topic}'"
  rss_topics_in_category: "موجز RSS للموضوعات في الفئة '%{category}'"
  rss_num_posts:
    zero: "%{count} منشور"
    one: "منشور واحد (%{count})"
    two: "منشوران (%{count})"
    few: "%{count} منشورات"
    many: "%{count} منشورًا"
    other: "%{count} منشور"
  rss_num_participants:
    zero: "%{count} مشارك"
    one: "مشارك واحد (%{count})"
    two: "مشاركان (%{count})"
    few: "%{count} مشاركين"
    many: "%{count} مشاركًا"
    other: "%{count} مشارك"
  read_full_topic: "قراءة الموضوع بالكامل"
  private_message_abbrev: "رسالة"
  rss_description:
    hot: "الموضوعات الساخنة"
    latest: "أحدث الموضوعات"
    top: "الموضوعات الأكثر نشاطًا"
    top_all: "الموضوعات الأكثر نشاطًا على الإطلاق"
    top_yearly: "الموضوعات الأكثر نشاطًا سنويًا"
    top_quarterly: "الموضوعات الأكثر نشاطًا كل 3 أشهر"
    top_monthly: "الموضوعات الأكثر نشاطًا شهريًا"
    top_weekly: "الموضوعات الأكثر نشاطًا أسبوعيًا"
    top_daily: "الموضوعات الأكثر نشاطًا يوميًا"
    posts: "آخر المنشورات"
    private_posts: "آخر الرسائل الخاصة"
    group_posts: "آخر المنشورات من %{group_name}"
    group_mentions: "آخر الإشارات من %{group_name}"
    user_posts: "آخر المنشورات من @%{username}"
    user_topics: "أحدث الموضوعات من @%{username}"
    tag: "الموضوعات الموسومة"
    badge: "الشارة %{display_name} على %{site_title}"
  too_late_to_edit: "تم إنشاء هذا المنشور منذ فترة طويلة جدًا، ولم يعد من الممكن تعديله أو حذفه."
  edit_conflict: "تم تعديل هذا المنشور بواسطة مستخدم آخر ولم يعُد من الممكن حفظ تغييراتك."
  revert_version_same: "الإصدار الحالي هو الإصدار نفسه الذي تحاول استرجاعه."
  reverted_to_version: "تم الرجوع إلى الإصدار %{version}"
  cannot_edit_on_slow_mode: "هذا الموضوع في الوضع البطيء. لتشجيع المناقشة عميقة الفكر والمدروسة، فإنه غير مسموح حاليًا بتعديل المنشورات القديمة في هذا الموضوع في أثناء تفعيل الوضع البطيء."
  excerpt_image: "صورة"
  bookmarks:
    errors:
      already_bookmarked_post: "لا يمكنك وضع إشارة مرجعية نفس المنشور نفسه مرتَين."
      already_bookmarked: "لا يمكنك وضع إشارة مرجعية على %{type} نفسه مرتين."
      too_many: "عذرًا، لا يمكنك إضافة أكثر من %{limit} إشارة مرجعية، انتقل إلى <a href='%{user_bookmarks_url}'>%{user_bookmarks_url}</a> لإزالة بعضها."
      cannot_set_past_reminder: "لا يمكنك تعيين تذكير بالإشارة المرجعية في الماضي."
      cannot_set_reminder_in_distant_future: "لا يمكنك تعيين تذكير بالإشارة المرجعية بعد أكثر من 10 أيام في المستقبل."
      time_must_be_provided: "يجب إدخال الوقت لجميع التذكيرات"
      for_topic_must_use_first_post: "يمكنك استخدام المنشور الأول فقط لوضع إشارة مرجعية على الموضوع."
      bookmarkable_id_type_required: "مطلوب اسم السجل ونوعه للعلامة المرجعية."
      invalid_bookmarkable: "لا يمكن وضع إشارة مرجعية على %{type}."
    reminders:
      at_desktop: "في المرة القادمة التي أستخدم فيها كمبيوتر سطح المكتب"
      later_today: "لاحقًا اليوم"
      next_business_day: "يوم العمل التالي"
      tomorrow: "غدًا"
      next_week: "الأسبوع القادم"
      next_month: "الشهر القادم"
      custom: "تاريخ ووقت مخصَّصان"
  groups:
    success:
      bulk_add:
        zero: "تمت إضافة %{count} مستخدم إلى المجموعة."
        one: "تمت إضافة مستخدم واحد (%{count}) إلى المجموعة."
        two: "تمت إضافة مستخدمَين (%{count}) إلى المجموعة."
        few: "تمت إضافة %{count} مستخدمين إلى المجموعة."
        many: "تمت إضافة %{count} مستخدمًا إلى المجموعة."
        other: "تمت إضافة %{count} مستخدم إلى المجموعة."
    errors:
      default_notification_level_users_limit:
        zero: "لا يمكن ضبط مستوى الإشعارات الافتراضي للمجموعات التي تضم أكثر من %{count} مستخدم. المجموعة غير الصحيحة: %{group_name}"
        one: "لا يمكن ضبط مستوى الإشعارات الافتراضي للمجموعات التي تضم أكثر من مستخدم واحد (%{count}). المجموعة غير الصحيحة: %{group_name}"
        two: "لا يمكن ضبط مستوى الإشعارات الافتراضي للمجموعات التي تضم أكثر من مستخدمَين (%{count}). المجموعة غير الصحيحة: %{group_name}"
        few: "لا يمكن ضبط مستوى الإشعارات الافتراضي للمجموعات التي تضم أكثر من %{count} مستخدمين. المجموعة غير الصحيحة: %{group_name}"
        many: "لا يمكن ضبط مستوى الإشعارات الافتراضي للمجموعات التي تضم أكثر من %{count} مستخدمًا. المجموعة غير الصحيحة: %{group_name}"
        other: "لا يمكن ضبط مستوى الإشعارات الافتراضي للمجموعات التي تضم أكثر من %{count} مستخدم. المجموعة غير الصحيحة: %{group_name}"
      grant_trust_level_not_valid: "\"%{trust_level}\" ليس مستوى ثقة صالحًا."
      can_not_modify_automatic: "لا يمكنك تعديل مجموعة تلقائية"
      member_already_exist:
        zero: "المستخدم التالي عضو بالفعل في هذه المجموعة: %{username}"
        one: "المستخدم \"%{username}\" عضو بالفعل في هذه المجموعة."
        two: "المستخدمان التاليان عضوان بالفعل في هذه المجموعة: %{username}"
        few: "المستخدمون التاليون أعضاء بالفعل في هذه المجموعة: %{username}"
        many: "المستخدمون التاليون أعضاء بالفعل في هذه المجموعة: %{username}"
        other: "المستخدمون التاليون أعضاء بالفعل في هذه المجموعة: %{username}"
      invalid_domain: "'%{domain}' ليس نطاقًا صالحًا."
      invalid_incoming_email: "'%{email}' ليس عنوان بريد إلكتروني صالحًا."
      email_already_used_in_group: "'%{email}' مُستخدَم بالفعل بواسطة المجموعه '%{group_name}'."
      email_already_used_in_category: "'%{email}' مُستخدَم بالفعل بواسطة الفئة '%{category_name}'."
      cant_allow_membership_requests: "لا يمكنك السماح بطلبات العضوية لمجموعة دون أي مالكين."
      already_requested_membership: "لقد طلبت بالفعل عضوية في هذه المجموعة."
      adding_too_many_users:
        zero: "يمكن إضافة %{count} مستخدم كحد أقصى دفعة واحدة"
        one: "يمكن إضافة مستخدم واحد (%{count}) كحد أقصى دفعة واحدة"
        two: "يمكن إضافة مستخدمَين (%{count}) كحد أقصى دفعة واحدة"
        few: "يمكن إضافة %{count} مستخدمين كحد أقصى دفعة واحدة"
        many: "يمكن إضافة %{count} مستخدمًا كحد أقصى دفعة واحدة"
        other: "يمكن إضافة %{count} مستخدم كحد أقصى دفعة واحدة"
      usernames_or_emails_required: "يجب أن تكون أسماء المستخدمين أو عناوين البريد الإلكتروني موجودة"
      no_invites_with_discourse_connect: "يمكنك دعوة المستخدمين المسجَّلين فقط عند تفعيل DiscourseConnect"
      no_invites_without_local_logins: "يمكنك دعوة المستخدمين المسجَّلين فقط عند إيقاف عمليات تسجيل الدخول المحلية"
    default_names:
      everyone: "الجميع"
      admins: "المسؤولون"
      moderators: "المشرفون"
      staff: "فريق العمل"
      trust_level_0: "trust_level_0"
      trust_level_1: "trust_level_1"
      trust_level_2: "trust_level_2"
      trust_level_3: "trust_level_3"
      trust_level_4: "trust_level_4"
    default_descriptions:
      everyone: "مجموعة تلقائية تضم جميع الأعضاء"
      staff: "مجموعة تلقائية تضم المسؤولين والمشرفين"
      admins: "مسؤول عن تكوين هذا الموقع وصيانته، مع الوصول إلى جميع بيانات الأعضاء والنشاط"
      moderators: "مسؤول عن الرد على البلاغات، والإشراف على المناقشات، ومساعدة الأعضاء فيما يتعلَّق بحساباتهم"
      trust_level_0: "أعضاء جُدد ذوو قدرات محدودة، ويتعلَّمون معايير المجتمع ووظيفته"
      trust_level_1: "الأعضاء الحاصلون على مستوى ثقة أكبر، والذين أظهروا تفاعلًا أوليًا عن طريق القراءة، ويمكنهم الآن الوصول إلى وظائف إضافية. جميع أعضاء هذه المجموعة أعضاء أيضًا في مجموعة trust_level_0."
      trust_level_2: "الأعضاء النشطون الذين ساهموا باستمرار في العمل الإضافي وحصلوا على امتيازات المواطنة الكاملة. جميع أعضاء هذه المجموعة أعضاء أيضًا في مجموعات trust_level_1 وtrust_level_0."
      trust_level_3: "مساهمون متفاعلون بدرجة عالية على المدى الطويل، ويشكلون العمود الفقري للمجتمع وقد حصلوا على امتيازات إشراف محدودة. جميع أعضاء هذه المجموعة أعضاء أيضًا في مجموعات trust_level_2 وtrust_level_1 وtrust_level_0."
      trust_level_4: "أعضاء تمت ترقيتهم يدويًا، وتم الاعتراف بهم من خلال مساهماتهم النموذجية ومنحهم امتيازات إشراف إضافية. جميع أعضاء هذه المجموعة أعضاء أيضًا في مجموعات trust_level_3 وtrust_level_2 وtrust_level_1 وtrust_level_0."
    request_membership_pm:
      title: "طلب عضوية في @%{group_name}"
    request_accepted_pm:
      body: |
        تم قبول طلبك لدخول ⁨@%{group_name}⁩ وأصبحت الآن عضوًا.
  education:
    until_posts:
      zero: "%{count} منشور"
      one: "منشور واحد (%{count})"
      two: "منشوران (%{count})"
      few: "%{count} منشورات"
      many: "%{count} منشورًا"
      other: "%{count} منشور"
    "new-topic": |
      مرحبًا بك في %{site_name} &mdash; **نشكرك على بدء محادثة جديدة!**

      - هل يبدو العنوان مثيرًا للاهتمام إذا قرأته بصوت عالٍ؟ هل هو ملخص جيد؟

      - من سيكون مهتمًا بها؟ لماذا هو مهم؟ ما نوع الردود التي تريدها؟

      - قم بتضمين الكلمات شائعة الاستخدام في موضوعك حتى يتمكن الآخرون من *العثور* عليه. لتجميع موضوعك مع الموضوعات ذات الصلة، حدِّد فئة (أو وسمًا).

      لمزيد من المعلومات، [راجع إرشادات المجتمع](%{base_path}/guidelines). ستظهر هذه اللوحة في أول %{education_posts_text} فقط.
    "new-reply": |
      مرحبًا بك في %{site_name} &mdash; **نشكرك على المساهمة!**

      - كُن لطيفًا مع زملائك من أعضاء المجتمع.

      - هل يساهم ردك في تحسين المحادثة؟

      - نحن نرحِّب بالنقد البنَّاء، ولكن انتقد *الأفكار*، وليس الأشخاص.

      لمزيد من المعلومات، [راجع إرشادات مجتمعنا](%{base_path}/guidelines). ستظهر هذه اللوحة في أول %{education_posts_text} فقط.
    avatar: |
      ### ما رأيك بوضع صورة لحسابك؟

      لقد نشرت بضعة موضوعات وردود، لكن صورة ملفك الشخصي ليست مميَّزة مثلك - إنها مجرد حرف.

      هل فكرت في **[الانتقال إلى ملفك الشخصي](%{profile_path})** وتحميل صورة تمثِّلك؟

      من السهل متابعة المناقشات والعثور على أشخاص مثيرين للاهتمام في المحادثات عندما يكون الجميع لديهم صورة لملفهم الشخصي!
    sequential_replies: |
      ### يمكنك الرد على عدة منشورات في الوقت نفسه

      بدلًا من عدة ردود متتالية على موضوع ما، يمكنك كتابة رد واحد يتضمَّن اقتباسات من منشورات سابقة أو إشارة إلى مستخدمين @name.

      يمكنك التعديل على ردك السابق لإضافة اقتباس عن طريق تمييز النص والضغط على زر <b>اقتباس الرد</b> الذي يظهر.

      يسهُل على الجميع قراءة الموضوعات التي يوجد بها عدد قليل من الردود التفصيلية بدلًا من الكثير من الردود الفردية الصغيرة.
    dominating_topic: لقد نشرت كثيرًا في هذا الموضوع! فكِّر في منح الآخرين فرصة للرد هنا ومناقشة الأمور مع بعضهم البعض أيضًا.
    get_a_room:
      zero: لقد رددت على @%{reply_username} %{count} مرة، هل تعلم أنه يمكنك إرسال رسالة شخصية إليهم بدلًا من ذلك؟
      one: لقد رددت على @%{reply_username} مرة واحدة، هل تعلم أنه يمكنك إرسال رسالة شخصية إليهم بدلًا من ذلك؟
      two: لقد رددت على @%{reply_username} مرتَين (%{count})، هل تعلم أنه يمكنك إرسال رسالة شخصية إليهم بدلًا من ذلك؟
      few: لقد رددت على @%{reply_username} %{count} مرات، هل تعلم أنه يمكنك إرسال رسالة شخصية إليهم بدلًا من ذلك؟
      many: لقد رددت على @%{reply_username} %{count} مرة، هل تعلم أنه يمكنك إرسال رسالة شخصية إليهم بدلًا من ذلك؟
      other: لقد رددت على @%{reply_username} %{count} مرة، هل تعلم أنه يمكنك إرسال رسالة شخصية إليهم بدلًا من ذلك؟
    dont_feed_the_trolls: تم الإبلاغ عن هذا المنشور بالفعل لجذب انتباه المشرف. هل تريد بالتأكيد الرد عليه؟ تميل الردود على المحتوى السلبي إلى تشجيع المزيد من السلوك السلبي.
    too_many_replies: |
      ### لقد بلغت حد الردود في هذا الموضوع

      عذرًا، لا يمكن للمستخدمين الجُدد الرد أكثر من %{newuser_max_replies_per_topic} مرة في الموضوع نفسه، وذلك بشكلٍٍ مؤقت.

      بدلًا من إضافة رد آخر، يُرجى النظر في تعديل الردود السابقة، أو زيارة موضوعات أخرى.
    reviving_old_topic: |
      ### إحياء هذا الموضوع؟

      لقد كان الرد الأخير على هذا الموضوع منذ **%{time_ago}**. سيؤدي ردك إلى رفع الموضوع إلى أعلى قائمته وإرسال إشعار إلى أي شخص شارك سابقًا في المحادثة.

      هل تريد بالتأكيد متابعة هذه المحادثة القديمة؟
  activerecord:
    attributes:
      category:
        name: "اسم الفئة"
      topic:
        title: "العنوان"
        featured_link: "رابط مميَّز"
        category_id: "الفئة"
      post:
        raw: "النص الأساسي"
      user_profile:
        bio_raw: "نبذة عني"
      user:
        password: "كلمة المرور"
      user_password:
        password: "كلمة المرور"
    errors:
      models:
        topic:
          attributes:
            base:
              warning_requires_pm: "يمكنك إرفاق التحذيرات بالرسائل الخاصة فقط."
              too_many_users: "يمكنك إرسال التحذيرات إلى مستخدم واحد فقط في الوقت نفسه."
              cant_send_pm: "عذرًا، لا يمكنك إرسال رسالة خاصة إلى هذا المستخدم."
              no_user_selected: "يجب عليك تحديد مستخدم صالح."
              reply_by_email_disabled: "تم إيقاف الرد عبر البريد الإلكتروني."
              send_to_email_disabled: "عذرًا، لا يمكنك إرسال رسالة خاصة إلى هذا البريد الإلكتروني."
              target_user_not_found: "تعذَّر العثور على أحد المستخدمين الذين تُرسل إليهم هذه الرسالة."
              too_large_group: "تضم المجموعة %{group_name} عددًا كبيرًا جدًا من المستخدمين بحيث لا يمكنهم تلقي رسالة. الحد الأقصى هو %{limit}."
              unable_to_update: "حدث خطأ في أثناء تحديث هذا الموضوع."
              unable_to_tag: "حدث خطأ في أثناء وضع وسم على الموضوع."
              unable_to_unlist: "عذرًا، لا يمكن إنشاء موضوع غير مُدرَج."
            featured_link:
              invalid: "غير صالح. يجب أن يتضمَّن عنوان URL http:// أو https://."
        user:
          attributes:
            password:
              common: "هي واحدة من أكثر 10000 كلمة مرور شائعة. يُرجى استخدام كلمة مرور أكثر أمانًا."
              same_as_username: "هي نفس اسم المستخدم. يُرجى استخدام كلمة مرور أكثر أمانًا."
              same_as_email: "هي نفس عنوان بريدك الإلكتروني. يُرجى استخدام كلمة مرور أكثر أمانًا."
              same_as_current: "هي نفس كلمة مرورك الحالية"
              same_as_name: "مطابق لاسمك."
              unique_characters: "تتضمَّن عددًا كبيرًا جدًا من الأحرف المتكررة. يُرجى استخدام كلمة مرور أكثر أمانًا."
            username:
              same_as_password: "مطابقة لكلمة مرورك."
            name:
              same_as_password: "مطابقة لكلمة مرورك."
            ip_address:
              blocked: "عمليات التسجيل الجديدة غير مسموح بها من عنوان IP الخاص بك."
              max_new_accounts_per_registration_ip: "عمليات التسجيل الجديدة غير مسموح بها من عنوان IP الخاص بك (تم الوصول إلى الحد الأقصى). تواصل مع أحد أعضاء فريق العمل."
        user_password:
          attributes:
            password:
              common: "هي واحدة من أكثر 10000 كلمة مرور شائعة. يُرجى استخدام كلمة مرور أكثر أمانًا."
              same_as_username: "هي نفس اسم المستخدم. يُرجى استخدام كلمة مرور أكثر أمانًا."
              same_as_email: "هي نفس عنوان بريدك الإلكتروني. يُرجى استخدام كلمة مرور أكثر أمانًا."
              same_as_current: "هي نفس كلمة مرورك الحالية"
              same_as_name: "مطابقة لاسمك."
              unique_characters: "تتضمَّن عددًا كبيرًا جدًا من الأحرف المتكررة. يُرجى استخدام كلمة مرور أكثر أمانًا."
        user_profile:
          attributes:
            featured_topic_id:
              invalid: "لا يمكن عرض هذا الموضوع في ملفك الشخصي."
        user_email:
          attributes:
            user_id:
              reassigning_primary_email: "غير مسموح بإعادة تخصيص عنوان البريد الإلكتروني الأساسي إلى مستخدم آخر."
        color_scheme_color:
          attributes:
            hex:
              invalid: "ليس لونًا صالحًا"
        post_reply:
          base:
            different_topic: "يجب أن ينتمي المنشور والرد إلى الموضوع نفسه."
        web_hook:
          attributes:
            payload_url:
              invalid: "عنوان URL صالح. يجب أن يحتوي الرابط على http:// أو https://. وغير مسموح بالمسافات الخالية."
        custom_emoji:
          attributes:
            name:
              taken: قيد الاستخدام بواسطة رمز تعبيري آخر
        topic_timer:
          attributes:
            execute_at:
              in_the_past: "يجب أن تكون في المستقبل."
            duration_minutes:
              cannot_be_zero: "يجب أن تكون أكبر من 0."
              exceeds_maximum: "لا يمكن أن يتجاوز 20 سنة."
        translation_overrides:
          attributes:
            value:
              invalid_interpolation_keys:
                zero: "مفتاح الاستيفاء التالي غير صالح: %{keys}"
                one: "مفتاح الاستيفاء التالي غير صالح: %{keys}"
                two: "مفتاحا الاستيفاء التاليَّين غير صالحَين: %{keys}"
                few: "مفاتيح الاستيفاء التالية غير صالحة: %{keys}"
                many: "مفاتيح الاستيفاء التالية غير صالحة: %{keys}"
                other: "مفاتيح الاستيفاء التالية غير صالحة: %{keys}"
        watched_word:
          attributes:
            word:
              too_many: "الكثير من الكلمات لهذا الإجراء"
            base:
              invalid_url: "عنوان URL البديل غير صالح"
              invalid_tag_list: "قائمة وسوم الاستبدال غير صالحة"
              invalid_html: "لا يمكن استخدام HTML إلا للاستبدال"
        sidebar_section_link:
          attributes:
            linkable_type:
              invalid: "غير صالح"
      <<: *errors
  uncategorized_category_name: "غير مصنَّف"
  general_category_name: "عام"
  general_category_description: "أنشئ موضوعات هنا لا تتناسب مع أي فئة أخرى موجودة."
  meta_category_name: "التعليقات على الموقع"
  meta_category_description: "مناقشة بشأن هذا الموقع، ومؤسسته، وطريقة عمله، وكيف يمكننا تحسينه."
  staff_category_name: "فريق العمل"
  staff_category_description: "فئة خاصة لمناقشات فريق العمل. تكون الموضوعات مرئية للمسؤولين والمشرفين فقط."
  discourse_welcome_topic:
    title: "مرحبًا بك في %{site_title}! :wave:"
    body: |
      نحن سعداء للغاية بانضمامك إلينا.

      %{site_info_quote}

      إليك بعض الأشياء التي يمكنك القيام بها للبدء:

      :speaking_head: **قدم نفسك** بإضافة صورتك ومعلومات عن نفسك واهتماماتك إلى [ملفك الشخصي](%{base_path}/my/preferences/account). ما الشيء الذي ترغب في أن يُسأل عنه؟

      :open_book: **تعرَّف على المجتمع** من خلال [تصفح المناقشات](%{base_path}/latest) التي تحدث هنا بالفعل. عندما تجد منشورًا مثيرًا للاهتمام أو مفيدًا أو ترفيهيًا، استخدم :heart: لإظهار تقديرك أو دعمك!

      :handshake: **ساهم** بالتعليق أو مشاركة وجهة نظرك أو طرح الأسئلة أو تقديم الملاحظات في المناقشة. قبل الرد أو بدء مواضيع جديدة، يُرجى مراجعة [إرشادات المجتمع](%{base_path}/faq).

      > إذا كنت بحاجة إلى مساعدة أو لديك اقتراح، فلا تتردد في السؤال في %{feedback_category} أو [التواصل مع المسؤولين](%{base_path}/about).
  admin_quick_start_title: "دليل المسؤولين: خطوات البدء"
  topic_view_stats:
    invalid_date: "تنسيق التاريخ غير صالح، استخدم YYYY-MM-DD"
  category:
    topic_prefix: "نبذة عن الفئة %{category}"
    replace_paragraph: "(استبدل هذه الفقرة الأولى بوصف موجز لفئتك الجديدة. سيظهر هذا التوجيه في منطقة تحديد الفئة؛ لذا حاول جعلها أقل من 200 حرف.)"
    post_template: "%{replace_paragraph}\n\nاستخدام الفقرات التالية لوضع وصف أطول، أو لوضع إرشادات أو قواعد الفئة:\n\n- لماذا قد يستخدم الأشخاص هذه الفئة؟ ما الغرض منها؟\n\n- ما الاختلاف بين هذه الفئة و الفئات الأخرى لدينا؟\n\n- ما الذي يمكن أن تتضمَّنه الموضوعات في هذه الفئة بشكلٍٍ عام؟\n\n- هل نحتاج حقًا إلى هذه الفئة؟ وهل يمكننا دمجها مع فئة أو فئة فرعية أخرى؟\n"
    errors:
      not_found: "لم يتم العثور على الفئة!"
      uncategorized_parent: "لا يمكن للفئات غير المصنَّفة أن يكون لها فئة رئيسية"
      self_parent: "لا يمكن أن تكون الفئة الرئيسية للفئة الفرعية هي الفئة الفرعية نفسها"
      depth: "لا يمكنك وضع فئة فرعية تحت أخرى"
      invalid_email_in: "'%{email}' ليس عنوان بريد إلكتروني صالحًا."
      email_already_used_in_group: "'%{email}' مُستخدَم بالفعل بواسطة المجموعه '%{group_name}'."
      email_already_used_in_category: "'%{email}' مُستخدَم بالفعل بواسطة الفئة '%{category_name}'."
      description_incomplete: "يجب أن يتضمَّن منشور وصف الفئة فقرة واحدة على الأقل."
      permission_conflict: "يجب أيضًا السماح لأي مجموعة مسموح لها بالوصول إلى فئة فرعية بالوصول إلى الفئة الرئيسية. المجموعات التالية لديها إذن بالوصول إلى إحدى الفئات الفرعية، ولكن ليس لديها  إذن بالوصول إلى الفئة الرئيسية: %{group_names}."
      disallowed_topic_tags: "يتضمَّن هذا الموضوع وسومًا لا تسمح بها هذه الفئة: \"%{tags}\""
      disallowed_tags_generic: "يتضمَّن الموضوع وسومًا غير مسموح بها."
      slug_contains_non_ascii_chars: "يتضمَّن حروفًا لا تنتمي إلى ترميز ASCII"
      is_already_in_use: "قيد الاستخدام بالفعل"
      move_topic_to_category_disallowed: "لا يمكنك نقل هذا الموضوع إلى فئة ليس لديك إذن بإنشاء موضوعات جديدة فيها."
    cannot_delete:
      uncategorized: "هذه الفئة خاصة. والغرض منها هو أن تكون منطقة للاحتفاظ بالموضوعات التي ليس لها فئة؛ لا يمكن حذفها."
      has_subcategories: "لا يمكن حذف هذه الفئة لأنها تتضمَّن فئات فرعية."
      topic_exists:
        zero: "لا يمكن حذف هذه الفئة لأنها تحتوي على %{count} موضوع. أقدم موضوع هو %{topic_link}."
        one: "لا يمكن حذف هذه الفئة لأنها تحتوي على موضوع واحد (%{count}). أقدم موضوع هو %{topic_link}."
        two: "لا يمكن حذف هذه الفئة لأنها تحتوي على موضوعَين (%{count}). أقدم موضوع هو %{topic_link}."
        few: "لا يمكن حذف هذه الفئة لأنها تحتوي على %{count} موضوعات. أقدم موضوع هو %{topic_link}."
        many: "لا يمكن حذف هذه الفئة لأنها تحتوي على %{count} موضوعًا. أقدم موضوع هو %{topic_link}."
        other: "لا يمكن حذف هذه الفئة لأنها تحتوي على %{count} موضوع. أقدم موضوع هو %{topic_link}."
      topic_exists_no_oldest: "لا يمكن حذف هذه الفئة لأن عدد الموضوعات هو %{count}."
    uncategorized_description: "الموضوعات التي لا تحتاج إلي فئة أو لا تندرج تحت أي فئة أخرى."
  trust_levels:
    admin: "المسؤول"
    staff: "فريق العمل"
    change_failed_explanation: "لقد حاولت خفض رتبة %{user_name} إلى '%{new_trust_level}'، لكن مستوى الثقة لديه حاليًا هو '%{current_trust_level}'. سيظل %{user_name} عند مستوى الثقة '%{current_trust_level}' - إذا كنت ترغب في خفض رتبة المستخدم، فاقفل مستوى الثقة أولًا."
  post:
    image_placeholder:
      broken: "هذه الصورة تالفة"
      blocked_hotlinked_title: "صورة مستضافة على موقع آخر. انقر للفتح في علامة تبويب جديدة."
      blocked_hotlinked: "صورة خارجية"
    media_placeholder:
      blocked_hotlinked_title: "وسائط مستضافة على موقع آخر. انقر للفتح في علامة تبويب جديدة."
      blocked_hotlinked: "وسائط خارجية"
    hidden_bidi_character: "يمكن لأحرف التحكم ثنائية الاتجاه تغيير ترتيب عرض النص. يمكن استخدام هذا لإخفاء التعليمات البرمجية الضارة."
    has_likes:
      zero: "%{count} إعجاب"
      one: "إعجاب واحد (%{count})"
      two: "إعجابَين (%{count})"
      few: "%{count} إعجابات"
      many: "%{count} إعجابًا"
      other: "%{count} إعجاب"
    cannot_permanently_delete:
      many_posts: "يتضمَّن هذا الموضوع منشورات محذوفة. يُرجى حذفها بشكلٍٍ دائم قبل حذف الموضوع بشكلٍٍ دائم."
      wait_or_different_admin: "يجب عليك الانتظار لمدة %{time_left} قبل حذف هذا المنشور نهائيًا أو يجب على مسؤول آخر فعل ذلك."
  rate_limiter:
    slow_down: "لقد نفَّذت هذا الإجراء عدة مرات، يُرجى إعادة المحاولة في وقت لاحق."
    too_many_requests: "لقد نفَّذت هذا الإجراء عدة مرات. يُرجى الانتظار %{time_left} قبل إعادة المحاولة."
    by_type:
      first_day_replies_per_day: "إننا نقدَّر حماسك، استمر في ذلك! ومع ذلك، من أجل سلامة مجتمعنا، فقد وصلت إلى الحد الأقصى لعدد الردود التي يمكن للمستخدم الجديد إنشاؤها في يومه الأول. يُرجى الانتظار %{time_left} وستتمكن من إنشاء المزيد من الردود."
      first_day_topics_per_day: "إننا نقدَّر حماسك، استمر في ذلك! ومع ذلك، من أجل سلامة مجتمعنا، فقد وصلت إلى الحد الأقصى لعدد الموضوعات التي يمكن للمستخدم الجديد إنشاؤها في يومه الأول. يُرجى الانتظار %{time_left} وستتمكن من إنشاء المزيد من الموضوعات الجديدة."
      create_topic: "أنت تنشئ الموضوعات بسرعة كبيرة جدًا. يُرجى الانتظار %{time_left} قبل إعادة المحاولة."
      create_post: "أنت ترد بسرعة كبيرة جدًا. يُرجى الانتظار %{time_left} قبل إعادة المحاولة."
      delete_post: "أنت تحذف المنشورات بسرعة كبيرة جدًا. يُرجى الانتظار %{time_left} قبل إعادة المحاولة."
      public_group_membership: "أنت تنضم إلى/تغادر المجموعات كثيرًا جدًا. يُرجى الانتظار %{time_left} قبل إعادة المحاولة."
      topics_per_day: "لقد وصلت إلى الحد الأقصى من الموضوعات الجديدة المسموح بها يوميًا. يمكنك إنشاء المزيد من الموضوعات الجديدة بعد %{time_left}."
      pms_per_day: "لقد وصلت إلى الحد الأقصى للرسائل المسموح بها يوميًا. يمكنك إنشاء المزيد من الرسائل الجديدة بعد %{time_left}."
      create_like: "واو! لقد كنت تشارك الكثير من الحب! لقد بلغت العدد الأقصى من تسجيلات الإعجاب خلال فترة 24 ساعة، ولكن بينما تكتسب مستويات الثقة، فستحصل على المزيد من تسجيلات الإعجاب اليومية. ستتمكن من تسجيل إعجابك بالمنشورات مرة أخرى بعد %{time_left}."
      create_bookmark: "لقد وصلت إلى الحد الأقصى من عدد الإشارات المرجعية اليومية. يمكنك إنشاء المزيد من الإشارات المرجعية بعد %{time_left}."
      edit_post: "لقد وصلت إلى الحد الأقصى من عدد التعديلات اليومية. يمكنك إجراء المزيد من التعديلات بعد %{time_left}."
      live_post_counts: "أنت تطلب أعداد المنشورات المباشرة بسرعة كبيرة. يُرجى الانتظار %{time_left} قبل إعادة المحاولة."
      unsubscribe_via_email: "لقد وصلت إلى الحد الأقصى لعدد حالات إلغاء الاشتراك عبر البريد الإلكتروني. يُرجى الانتظار %{time_left} قبل إعادة المحاولة."
      topic_invitations_per_day: "لقد وصلت إلى الحد الأقصى من دعوات الموضوعات. يمكنك إرسال المزيد من الدعوات بعد %{time_left}."
    hours:
      zero: "%{count} ساعة"
      one: "ساعة واحدة (%{count})"
      two: "ساعتان (%{count})"
      few: "%{count} ساعات"
      many: "%{count} ساعة"
      other: "%{count} ساعة"
    minutes:
      zero: "%{count} دقيقة"
      one: "دقيقة واحدة (%{count})"
      two: "دقيقتان (%{count})"
      few: "%{count} دقائق"
      many: "%{count} دقيقة"
      other: "%{count} دقيقة"
    seconds:
      zero: "%{count} ثانية"
      one: "ثانية واحدة (%{count})"
      two: "ثانيتان (%{count})"
      few: "%{count} ثوانٍ"
      many: "%{count} ثانية"
      other: "%{count} ثانية"
    short_time: "بضع ثوانٍ"
  datetime:
    distance_in_words:
      half_a_minute: "< 1د"
      less_than_x_seconds:
        zero: "< %{count} ث"
        one: "< %{count} ث"
        two: "< %{count} ث"
        few: "< %{count} ث"
        many: "< %{count} ث"
        other: "< %{count} ث"
      x_seconds:
        zero: "%{count}ث"
        one: "%{count}ث"
        two: "%{count}ث"
        few: "%{count}ث"
        many: "%{count}ث"
        other: "%{count}ث"
      less_than_x_minutes:
        zero: "< %{count} د"
        one: "< %{count} د"
        two: "< %{count} د"
        few: "< %{count} د"
        many: "< %{count} د"
        other: "< %{count} د"
      x_minutes:
        zero: "< %{count} د"
        one: "< %{count} د"
        two: "< %{count} د"
        few: "< %{count} د"
        many: "< %{count} د"
        other: "< %{count} د"
      about_x_hours:
        zero: "%{count} س"
        one: "%{count} س"
        two: "%{count} س"
        few: "%{count} س"
        many: "%{count} س"
        other: "%{count} س"
      x_days:
        zero: "%{count} ي"
        one: "%{count} ي"
        two: "%{count} ي"
        few: "%{count} ي"
        many: "%{count} ي"
        other: "%{count} ي"
      about_x_months:
        zero: "%{count} ش"
        one: "%{count} ش"
        two: "%{count} ش"
        few: "%{count} ش"
        many: "%{count} ش"
        other: "%{count} ش"
      x_months:
        zero: "%{count} ش"
        one: "%{count} ش"
        two: "%{count} ش"
        few: "%{count} ش"
        many: "%{count} ش"
        other: "%{count} ش"
      about_x_years:
        zero: "%{count} ع"
        one: "%{count} ع"
        two: "%{count} ع"
        few: "%{count} ع"
        many: "%{count} ع"
        other: "%{count} ع"
      over_x_years:
        zero: "> %{count} ع"
        one: "> %{count} ع"
        two: "> %{count} ع"
        few: "> %{count} ع"
        many: "> %{count} ع"
        other: "> %{count} ع"
      almost_x_years:
        zero: "%{count} ع"
        one: "%{count} ع"
        two: "%{count} ع"
        few: "%{count} ع"
        many: "%{count} ع"
        other: "%{count} ع"
    distance_in_words_verbose:
      half_a_minute: "الآن"
      less_than_x_seconds: "الآن"
      x_seconds:
        zero: "منذ %{count} ثانية"
        one: "منذ ثانية واحدة (%{count})"
        two: "منذ ثانيتَين (%{count})"
        few: "منذ %{count} ثوانٍ"
        many: "منذ %{count} ثانية"
        other: "منذ %{count} ثانية"
      less_than_x_minutes:
        zero: "منذ أقل من %{count} دقيقة"
        one: "منذ أقل من دقيقة واحدة (%{count})"
        two: "منذ أقل من دقيقتَين (%{count})"
        few: "منذ أقل من %{count} دقائق"
        many: "منذ أقل من %{count} دقيقة"
        other: "منذ أقل من %{count} دقيقة"
      x_minutes:
        zero: "منذ %{count} دقيقة"
        one: "منذ دقيقة واحدة (%{count})"
        two: "منذ دقيقتَين (%{count})"
        few: "منذ %{count} دقائق"
        many: "منذ %{count} دقيقة"
        other: "منذ %{count} دقيقة"
      about_x_hours:
        zero: "منذ %{count} ساعة"
        one: "منذ ساعة واحدة (%{count})"
        two: "منذ ساعتَين (%{count})"
        few: "منذ %{count} ساعات"
        many: "منذ %{count} ساعة"
        other: "منذ %{count} ساعة"
      x_days:
        zero: "منذ %{count} يوم"
        one: "منذ يوم واحد (%{count})"
        two: "منذ يومَين (%{count})"
        few: "منذ %{count} أيام"
        many: "منذ %{count} يومًا"
        other: "منذ %{count} يوم"
      about_x_months:
        zero: "منذ حوالي %{count} شهر"
        one: "منذ حوالي شهر واحد (%{count})"
        two: "منذ حوالي شهرَين (%{count})"
        few: "منذ حوالي %{count} أشهر"
        many: "منذ حوالي %{count} شهرًا"
        other: "منذ حوالي %{count} شهر"
      x_months:
        zero: "منذ %{count} شهر"
        one: "منذ شهر واحد (%{count})"
        two: "منذ شهرَين (%{count})"
        few: "منذ %{count} أشهر"
        many: "منذ %{count} شهرًا"
        other: "منذ %{count} شهر"
      about_x_years:
        zero: "منذ حوالي %{count} عام"
        one: "منذ حوالي عام واحد (%{count})"
        two: "منذ حوالي عامَين (%{count})"
        few: "منذ حوالي %{count} أعوام"
        many: "منذ حوالي %{count} عامًا"
        other: "منذ حوالي %{count} عام"
      over_x_years:
        zero: "منذ أكثر من %{count} عام"
        one: "منذ أكثر من عام واحد (%{count})"
        two: "منذ أكثر من عامَين (%{count})"
        few: "منذ أكثر من %{count} أعوام"
        many: "منذ أكثر من %{count} عامًا"
        other: "منذ أكثر من %{count} عام"
      almost_x_years:
        zero: "منذ حوالي %{count} عام تقريبًا"
        one: "منذ حوالي عام واحد (%{count}) تقريبًا"
        two: "منذ حوالي عامَين (%{count}) تقريبًا"
        few: "منذ حوالي %{count} أعوام تقريبًا"
        many: "منذ حوالي %{count} عامًا تقريبًا"
        other: "منذ حوالي %{count} عام تقريبًا"
  password_reset:
    no_token: 'عذرًا! لم يعُد الرابط الذي استخدمته يعمل. يمكنك <a href="%{base_url}/login">تسجيل الدخول</a> الآن. إذا نسيت كلمة مرورك، يمكنك <a href="%{base_url}/password-reset">طلب رابط</a> لإعادة تعيينها.'
    title: "إعادة تعيين كلمة المرور"
    success: "لقد غيَّرت كلمة مرورك وسجَّلت الدخول بنجاح."
    success_unapproved: "لقد غيَّرت كلمة مرورك بنجاح."
  email_login:
    invalid_token: 'عذرًا! لم يعُد الرابط الذي استخدمته يعمل. يمكنك <a href="%{base_url}/login">تسجيل الدخول</a> الآن. إذا نسيت كلمة مرورك، يمكنك <a href="%{base_url}/password-reset">طلب رابط</a> لإعادة تعيينها.'
    title: "تسجيل الدخول عبر البريد الإلكتروني"
  user_auth_tokens:
    browser:
      chrome: "Google Chrome"
      discoursehub: "تطبيق DiscourseHub"
      edge: "Microsoft Edge"
      firefox: "Firefox"
      ie: "Internet Explorer"
      opera: "Opera"
      safari: "Safari"
      unknown: "متصفح مجهول"
    device:
      android: "جهاز Android"
      chromebook: "نظام تشغيل Chrome OS"
      ipad: "iPad"
      iphone: "iPhone"
      ipod: "iPod"
      linux: "جهاز كمبيوتر يعمل بنظام GNU/Linux"
      mac: "Mac"
      mobile: "جهاز جوَّال"
      windows: "جهاز كمبيوتر يعمل بنظام Windows"
      unknown: "جهاز مجهول"
    os:
      android: "Android"
      chromeos: "نظام تشغيل Chrome OS"
      ios: "iOS"
      linux: "Linux"
      macos: "macOS"
      windows: "Microsoft Windows"
      unknown: "نظام تشغيل مجهول"
  change_email:
    error: "حدث خطأ في أثناء تغيير عنوان بريدك الإلكتروني. ربما يكون العنوان مستخدمًا بالفعل."
    doesnt_exist: "عنوان البريد الإلكتروني هذا غير مرتبط بحسابك."
    error_staged: "حدث خطأ في أثناء تغيير عنوان بريدك الإلكتروني. العنوان الذى ادخلته مُستخدَم بواسطة مستخدم مؤقت."
    already_done: "عذرًا، لم يعُد رابط التأكيد هذا صالحًا. ربما تم تغيير بريدك الإلكتروني بالفعل."
    confirm: "تأكيد"
    max_secondary_emails_error: "لقد وصلت إلى الحد الأقصى المسموح به من عناوين البريد الإلكتروني الثانوية."
  associated_accounts:
    revoke_failed: "فشل إلغاء حسابك مع %{provider_name}."
    connected: "(متصل)"
  activation:
    already_done: "عذرًا، لم يعُد رابط تأكيد الحساب صالحًا. ربما يكون الحساب نشطًا بالفعل."
    approval_required: "يجب على المشرف الموافقة على حسابك الجديد يدويًا للوصول إلى هذا المنتدى. ستتلقى رسالة إلكترونية عندما يتم قبول حسابك."
    missing_session: "لا يمكننا تحديد ما إذا كان حسابك قد تم إنشاؤه. يُرجى التأكد من تفعيل ملفات تعريف الارتباط."
    activated: "عذرًا، لقد تم تنشيط هذا الحساب بالفعل."
    admin_confirm:
      title: "تأكيد حساب المسؤول"
      description: "هل تريد بالتأكيد أن يصبح <b>%{target_username} (%{target_email})</b> مسؤولًا؟"
      grant: "منح إذن وصول المسؤول"
      complete: "أصبح المستخدم <b>%{target_username}</b> مسؤولًا الآن."
      back_to: "الرجوع إلي %{title}"
  reviewable_score_types:
    needs_approval:
      title: "بحاجة إلى الموافقة"
  post_action_types:
    off_topic:
      title: "خارج الموضوع"
      description: "لا صلة للمنشور بالمناقشة الحالية كما هو محدَّد في العنوان وأول منشور، وربما ينبغي نقله إلى مكان أخر."
      short_description: "لا علاقة له بالمناقشة"
    spam:
      title: "غير مرغوب فيه"
      description: "هذا المنشور عبارة عن إعلان أو منشور تخريبي. ولا صلة له بالموضوع الحالي."
      short_description: "هذا إعلان أو تخريب"
      email_title: 'تم الإبلاغ عن "%{title}" كمنشور غير مرغوب فيه'
      email_body: "%{link}\n\n%{message}"
    inappropriate:
      title: "غير لائق"
      description: 'يتضمَّن هذا المنشور محتوًى قد يعتبره شخص عاقل هجوميًا أو مسيئًا أو يتضمَّن سلوكًا ينمُّ عن كراهية أو يمثِّل انتهاكًا <a href="%{base_path}/guidelines">لإرشادات مجتمعنا</a>.'
      short_description: 'ينتهك <a href="%{base_path}/guidelines">إرشادات مجتمعنا</a>.'
    illegal:
      title: "غير قانوني"
      description: "يتطلَّب هذا المنشور اهتمام الموظفين لأنني أعتقد أنه يتضمَّن محتوًى غير قانوني."
      short_description: "هذا غير قانوني"
      email_title: 'يستدعي منشور في "%{title}" انتباه فريق العمل'
      email_body: "%{link}\n\n%{message}"
    notify_user:
      title: "مراسلة @%{username}"
      description: "أريد التحدث إلى هذا الشخص بشكلٍٍ مباشر وشخصي عن منشوره."
      short_description: "أريد التحدث إلى هذا الشخص بشكلٍٍ مباشر وشخصي عن منشوره."
      email_title: 'منشورك في "%{title}"'
      email_body: "%{link}\n\n%{message}"
    notify_moderators:
      title: "سبب آخر"
      description: "يستدعي هذا المنشور انتباه فريق العمل لسبب آخر لم يتم ذكره أعلاه."
      short_description: "يتطلَّب انتباه فريق العمل لسبب آخر"
      email_title: 'يستدعي منشور في "%{title}" انتباه فريق العمل'
      email_body: "%{link}\n\n%{message}"
    bookmark:
      title: "وضع إشارة مرجعية"
      description: "وضع إشارة مرجعية على هذا المنشور"
      short_description: "وضع إشارة مرجعية على هذا المنشور"
    like:
      title: "تسجيل الإعجاب"
      description: "تسجيل الإعجاب بهذا المنشور"
      short_description: "تسجيل الإعجاب بهذا المنشور"
  draft:
    sequence_conflict_error:
      title: "خطأ في المسودة"
      description: "المسودة قيد التعديل في نافذة أخرى. يُرجى إعادة تحميل هذه الصفحة."
    too_many_drafts:
      title: "عدد كبير جدًا من المسودات"
      description: "لقد وصلت إلى الحد الأقصى لعدد المسودات المسموح به. يُرجى حذف بعض [مسوداتك](%{base_url}/my/activity/drafts) ثم إعادة المحاولة."
  draft_backup:
    pm_title: "المسودات الاحتياطية من الموضوعات الجارية"
    pm_body: "موضوع يحتوي على مسودات احتياطية"
  user_activity:
    no_log_search_queries: "استعلامات سجل البحث متوقفة حاليًا (يمكن للمسؤول تفعيلها في إعدادات الموقع)."
  email_settings:
    pop3_authentication_error: "حدثت مشكلة في بيانات اعتماد POP3 المقدَّمة، تحقَّق من اسم المستخدم وكلمة المرور وحاول مرة أخرى."
    imap_authentication_error: "حدثت مشكلة في بيانات اعتماد IMAP المقدَّمة، تحقَّق من اسم المستخدم وكلمة المرور وحاول مرة أخرى."
    imap_no_response_error: "حدث خطأ في أثناء الاتصال بخادم IMAP. %{message}"
    smtp_authentication_error: "كانت هناك مشكلة في بيانات اعتماد SMTP المقدَّمة، تحقَّق من اسم المستخدم وكلمة المرور وحاول مرة أخرى. %{message}"
    smtp_server_busy_error: "خادم SMTP مشغول حاليًا، حاول مرة أخرى لاحقًا."
    smtp_unhandled_error: "حدث خطأ لم تتم معالجته عند الاتصال بخادم SMTP. %{message}"
    imap_unhandled_error: "حدث خطأ لم تتم معالجته عند الاتصال بخادم IMAP. %{message}"
    connection_error: "حدثت مشكلة في الاتصال بالخادم، تحقَّق من اسم الخادم والمنفذ وحاول مرة أخرى."
    timeout_error: "انتهت مهلة الاتصال بالخادم، تحقَّق من اسم الخادم والمنفذ وحاول مرة أخرى."
    unhandled_error: "حدث خطأ لم تتم معالجته عند اختبار إعدادات البريد الإلكتروني. %{message}"
  webauthn:
    validation:
      invalid_type_error: "نوع webauthn الذي تم تقديمه غير صالح. الأنواع الصالحة هي webauthn.get وwebauthn.create."
      challenge_mismatch_error: "لا يتطابق التحدي المقدَّم مع التحدي الذي تم إنشاؤه بواسطة خادم المصادقة."
      invalid_origin_error: "لا يتطابق مصدر طلب المصادقة مع مصدر الخادم."
      malformed_attestation_error: "حدث خطأ في أثناء فك تشفير بيانات التصديق."
      invalid_relying_party_id_error: "لا يتطابق معرِّف الطرف المعتمد لطلب المصادقة مع معرِّف الطرف المعتمد على الخادم."
      user_presence_error: "وجود المستخدم مطلوب."
      user_verification_error: "مطلوب التحقُّق من المستخدم."
      unsupported_public_key_algorithm_error: "لا يدعم الخادم خوارزمية المفتاح العام المقدَّمة."
      unsupported_attestation_format_error: "لا يدعم الخادم تنسيق التصديق."
      credential_id_in_use_error: "معرِّف بيانات الاعتماد المقدَّم مُستخدَم بالفعل."
      public_key_error: "فشل التحقُّق من المفتاح العام لبيانات الاعتماد."
      ownership_error: "مفتاح الأمان ليس مملوكًا للمستخدم."
      not_found_error: "تعذَّر العثور على مفتاح أمان بمعرِّف بيانات الاعتماد المقدَّم."
      unknown_cose_algorithm_error: "لم يتم التعرف على الخوارزمية المُستخدَمة لمفتاح الأمان."
      malformed_public_key_credential_error: "المفتاح العام المقدَّم غير صالح."
  topic_flag_types:
    spam:
      title: "غير مرغوب فيه"
      description: "هذا الموضوع عبارة عن إعلان. وليس مفيدًا أو ذا صلة بهذا الموقع؛ إنه ترويجي فقط."
      long_form: "أبلغ عن هذا الموضوع كغير مرغوب فيه"
      short_description: "هذا إعلان"
    inappropriate:
      title: "غير لائق"
      description: 'يتضمَّن هذا الموضوع محتوًى قد يعتبره شخص عاقل هجوميًا أو مسيئًا أو يتضمَّن سلوكًا ينمُّ عن كراهية أو يمثِّل انتهاكًا <a href="%{base_path}/guidelines">لإرشادات مجتمعنا</a>.'
      long_form: "أبلغ عن هذا الموضوع كغير لائق"
      short_description: 'ينتهك <a href="%{base_path}/guidelines">إرشادات مجتمعنا</a>.'
    notify_moderators:
      title: "سبب آخر"
      description: 'يتطلَّب هذا الموضوع انتباهًا عامًا من فريق العمل بناءً على <a href="%{base_path}/guidelines">الإرشادات</a>، أو <a href="%{tos_url}">شروط الخدمة</a>، أو لسبب آخر غير مذكور أعلاه.'
      long_form: "أبلغ عن هذا الموضوع لتنبيه المشرفين"
      short_description: "يتطلَّب انتباه فريق العمل لسبب آخر"
      email_title: 'يستدعي الموضوع "%{title}" انتباه المشرفين'
      email_body: "%{link}\n\n%{message}"
    illegal:
      title: "غير قانوني"
      description: "يتطلَّب هذا الموضوع اهتمام الموظفين لأنني أعتقد أنه يتضمَّن محتوًى غير قانوني."
      short_description: "هذا غير قانوني"
      email_title: 'يستدعي منشور في "%{title}" انتباه فريق العمل'
      email_body: "%{link}\n\n%{message}"
  flagging:
    you_must_edit: '<p>تم الإبلاغ عن منشورك بواسطة المجتمع. يُرجى <a href="%{path}">الاطِّلاع على رسائلك</a>.</p>'
    user_must_edit: "<p>أبلغ المجتمع عن هذا المنشور وتم إخفاؤه مؤقتًا.</p>"
  ignored:
    hidden_content: "<p>محتوى تم تجاهله</p>"
  archetypes:
    regular:
      title: "موضوع عادي"
    banner:
      title: "موضوع بانر"
      message:
        make: "لقد أصبح هذا الموضوع بانرًا الآن. وسيظهر في أعلى كل صفحة حتى يزيله المستخدم."
        remove: "لم يعُد هذا الموضوع بانرًا. ولن يظهر بعد الآن في أعلى كل صفحة."
  unsubscribed:
    title: "تم تحديث تفضيلات البريد الإلكتروني!"
    description: "تم تحديث تفضيلات البريد الإلكتروني للعنوان <b>%{email}</b>. لتغيير إعدادات بريدك الإلكتروني، <a href='%{url}'>انتقل إلى تفضيلات المستخدم</a>."
    topic_description: "لإعادة الاشتراك في %{link}، استخدم إدارة التنبيهات في أسفل أو يسار الموضوع."
    private_topic_description: "لإعادة الاشتراك، استخدم عنصر التحكُّم في الإشعارات في أسفل أو يسار الموضوع."
  uploads:
    marked_insecure_from_theme_component_reason: "التحميل المُستخدَم في مكوِّن السمة"
  unsubscribe:
    title: "إلغاء الاشتراك"
    stop_watching_topic: "إيقاف مراقبة هذا الموضوع، %{link}"
    mute_topic: "كتم جميع الإشعارات لهذا الموضوع، %{link}"
    unwatch_category: "إيقاف مراقبة كل الموضوعات في %{category}"
    mailing_list_mode: "إيقاف تشغيل وضع القائمة البريدية"
    all: "عدم مراسلتي من %{sitename}"
    different_user_description: "لقد سجَّلت الدخول حاليًا كمستخدم مختلف عن الذي راسلناه. يُرجى تسجيل الخروج أو دخول وضع التخفي، ثم إعادة المحاولة."
    not_found_description: "عذرًا، لم نتمكن من العثور على هذا الاشتراك. من المحتمل أن الرابط الموجود في بريدك الإلكتروني قديم جدًا وانتهت صلاحيته؟"
    user_not_found_description: "عذرًا، لم نتمكن من العثور على مستخدم لهذا الاشتراك. من المحتمل أنك تحاول إلغاء الاشتراك في حساب لم يعُد موجودًا."
    log_out: "تسجيل الخروج"
    submit: "حفظ التفضيلات"
    digest_frequency:
      title: "أنت تتلقى رسائل إلكترونية تلخيصية %{frequency}"
      never_title: "أنت لا تتلقى رسائل إلكترونية تلخيصية"
      select_title: "تعيين مدى تكرار الرسائل الإلكترونية التلخيصية على:"
      never: "أبدًا"
      every_30_minutes: "كل 30 دقيقة"
      every_hour: "كل ساعة"
      daily: "يوميًا"
      weekly: "أسبوعيًا"
      every_month: "كل شهر"
      every_six_months: "كل ستة اشهر"
  user_api_key:
    title: "السماح بوصول التطبيق"
    authorize: "السماح"
    read: "قراءة"
    read_write: "قراءة/كتابة"
    description: 'يطلب "%{application_name}" إذن الوصول التالي إلى حسابك:'
    instructions: 'لقد أنشأنا للتو مفتاح API جديد للمستخدم لتستخدمه مع "%{application_name}"، يُرجى لصق المفتاح التالي في تطبيقك:'
    otp_description: 'هل ترغب في السماح للتطبيق "%{application_name}" بالوصول إلى هذا الموقع؟'
    otp_confirmation:
      confirm_title: المتابعة إلى %{site_name}
      logging_in_as: تسجيل الدخول باسم %{username}
      confirm_button: إنهاء تسجيل الدخول
    no_trust_level: "عذرًا، ليس لديك مستوى الثقة المطلوب للوصول إلى API للمستخدم"
    generic_error: "عذرًا، لا يمكننا إصدار مفاتيح API للمستخدمين؛ ربما يكون مسؤول الموقع قد أوقف هذه الميزة"
    scopes:
      message_bus: "التحديثات المباشرة"
      notifications: "قراءة الإشعارات ومسحها"
      push: "إرسال الإشعارات الفورية إلى الخدمات الخارجية"
      session_info: "قراءة معلومات جلسة المستخدم"
      read: "قراءة الكل"
      write: "كتابة الكل"
      one_time_password: "إنشاء رمز تسجيل الدخول لمرة واحدة"
      bookmarks_calendar: "قراءة تذكيرات الإشارات المرجعية"
      user_status: "قراءة حالة المستخدم وتحديثها"
    invalid_public_key: "عذرًا، المفتاح العام غير صالح."
    invalid_auth_redirect: "عذرًا، هذا المضيف auth_redirect غير مسموح به."
    invalid_token: "الرمز مفقود أو غير صالح أو منتهي الصلاحية."
  flags:
    errors:
      already_handled: "تم التعامل مع البلاغ بالفعل"
      wrong_move: "لا يمكن نقل البلاغ"
      system: "لا يمكن تحديث بلاغ النظام أو حذفه."
      used: "لا يمكن تحديث البلاغ أو حذفه لأنه قد تم استخدامه بالفعل."
      unique_name: "يجب أن يكون اسم البلاغ فريدًا"
  reports:
    default:
      labels:
        count: العدد
        percent: النسبة المئوية
        day: اليوم
    post_edits:
      title: "تعديلات المنشور"
      labels:
        edited_at: التاريخ
        post: المنشور
        editor: المحرِّر
        author: المؤلف
        edit_reason: السبب
      description: "عدد التعديلات على المنشور الجديد."
    user_flagging_ratio:
      title: "نسبة إبلاغ المستخدم"
      labels:
        user: المستخدم
        agreed_flags: البلاغات الموافَق عليها
        disagreed_flags: البلاغات غير الموافَق عليها
        ignored_flags: البلاغات المتجاهَلة
        score: النقاط
      description: "قائمة المستخدمين مرتَّبة حسب نسبة استجابة فريق العمل لبلاغاتهم (من غير الموافَق عليها إلى الموافَق عليها)."
    moderators_activity:
      title: "نشاط المشرفين"
      labels:
        moderator: مشرف
        flag_count: البلاغات المُراجَعة
        time_read: وقت القراءة
        topic_count: الموضوعات المنشأة
        post_count: المنشورات المنشأة
        pm_count: الرسائل الخاصة المنشأة
        revision_count: المراجعات
      description: قائمة نشاط المشرف متضمنةً الوسوم المُراجَعة، ووقت القراءة، والموضوعات المنشأة، والمنشورات المنشأة، والرسائل الخاصة المنشأة، والمراجعات.
    flags_status:
      title: "حالة البلاغات"
      values:
        agreed: الموافَق عليها
        disagreed: غير الموافَق عليها
        deferred: المؤجلة
        no_action: التي لم يتم اتخاذ إجراء بشأنها
      labels:
        flag: النوع
        assigned: المسندة
        poster: كاتب المنشور
        flagger: مقدِّم البلاغ
        time_to_resolution: وقت التعامل معه
      description: "قائمة بحالات البلاغات متضمنةً نوع البلاغ، وكاتب المنشور، ومقدِّم البلاغ، والوقت حتى التعامل معه."
    visits:
      title: "زيارات المستخدم"
      xaxis: "اليوم"
      yaxis: "عدد الزيارات"
      description: "عدد زيارات المستخدمين المسجَّلين."
    signups:
      title: "الاشتراكات"
      xaxis: "اليوم"
      yaxis: "عدد الاشتراكات"
      description: "تسجيلات الحسابات الجديدة لهذه الفترة"
    new_contributors:
      title: "المساهمون الجُدد"
      xaxis: "اليوم"
      yaxis: "عدد المساهمين الجُدد"
      description: "عدد المستخدمين الذين نشروا أول منشور لهم خلال هذه الفترة"
    trust_level_growth:
      title: "زيادة مستوى الثقة"
      xaxis:
        tl1_reached: "وصلت إلى مستوى الثقة 1"
        tl2_reached: "وصلت إلى مستوى الثقة 2"
        tl3_reached: "وصلت إلى مستوى الثقة 3"
        tl4_reached: "وصلت إلى مستوى الثقة 4"
      yaxis: "اليوم"
      description: "عدد المستخدمين الذين زاد مستوى الثقة لديهم خلال هذه الفترة."
    consolidated_page_views:
      title: "المشاهدات المُجمَّعة القديمة للصفحة"
      title_legacy: "المشاهدات المجمَّعة للصفحة"
      xaxis:
        page_view_crawler: "متتبعات ارتباطات الويب"
        page_view_anon: "المستخدمون المجهولون"
        page_view_logged_in: "المستخدمون الذين سجَّلوا الدخول"
      yaxis: "اليوم"
      description: "تقرير قديم يعرض عدد مشاهدات الصفحة للمستخدمين الذين سجَّلوا الدخول والمستخدمين المجهولين ومتتبعات ارتباطات الويب. وقد تم استبداله بتقرير \"حركة زيارات الموقع\"."
      description_legacy: "مشاهدات الصفحة للمستخدمين الذين سجَّلوا الدخول والمستخدمين المجهولين ومتتبعات ارتباطات الويب."
      labels:
        post: المنشور
        editor: المحرِّر
        author: المؤلف
        edit_reason: السبب
    consolidated_api_requests:
      title: "طلبات API الموحَّدة"
      xaxis:
        api: "واجهة برمجة التطبيقات"
        user_api: "واجهة برمجة التطبيقات للمستخدم"
      yaxis: "اليوم"
      description: "طلبات API لمفاتيح API العادية ومفاتيح API للمستخدم."
    consolidated_page_views_browser_detection:
      title: "عدد مرات عرض الصفحة المجمَّعة مع اكتشاف المتصفح (تجريبي)"
      title_legacy: "المشاهدات المجمَّعة للصفحة مع اكتشاف المتصفح (تجريبي)"
      xaxis:
        page_view_anon_browser: "متصفح مجهول"
        page_view_logged_in_browser: "متصفح مسجِّل الدخول"
        page_view_crawler: "متتبع معروف"
        page_view_other: "عدد مرات عرض الصفحة الأخرى"
      yaxis: "اليوم"
      description: "عدد مشاهدات الصفحة للمستخدمين الذين سجَّلوا الدخول والمستخدمين المجهولين والمتصفحات المعروفة وغيرها. يضمن هذا التقرير التجريبي أن طلبات المستخدمين الذين سجَّلوا الدخول/المستخدمين المجهولين تأتي من متصفحات حقيقية قبل إحصائها. البيانات التاريخية لهذا التقرير غير متوفرة. للحصول على البيانات التاريخية، راجع تقرير \"المشاهدات المُجمَّعة القديمة للصفحة\"."
      description_legacy: "عدد مشاهدات الصفحة للمستخدمين الذين سجَّلوا الدخول والمستخدمين المجهولين والمتصفحات المعروفة وغيرها. يضمن هذا التقرير التجريبي أن طلبات المستخدمين الذين سجَّلوا الدخول/المستخدمين المجهولين تأتي من متصفحات حقيقية قبل إحصائها. البيانات التاريخية لهذا التقرير غير متوفرة. للحصول على البيانات التاريخية، راجع تقرير \"المشاهدات المُجمَّعة للصفحة\"."
    site_traffic:
      title: "حركة زيارات الموقع"
      xaxis:
        page_view_anon_browser: "مشاهدات الصفحة (للمستخدمين المجهولين)"
        page_view_logged_in_browser: "مشاهدات الصفحة (للمستخدمين الذين سجَّلوا الدخول)"
        page_view_crawler: "متتبعات الويب المعروفة"
        page_view_other: "حركات الزيارات الأخرى"
      yaxis: "اليوم"
      description: "مشاهدات الصفحة للمستخدمين الذين سجَّلوا الدخول والمستخدمين المجهولين ومتتبعات ارتباطات الويب المعروفة وحركات الزيارات الأخرى."
      description_link: "https://meta.discourse.org/t/understanding-pageviews-and-the-site-traffic-report/324062"
    dau_by_mau:
      title: "المستخدمون النشطون يوميًا/المستخدمون النشطون شهريًا"
      xaxis: "اليوم"
      yaxis: "المستخدمون النشطون يوميًا/المستخدمون النشطون شهريًا"
      description: "عدد الأعضاء الذين سجَّلوا الدخول في اليوم الماضي مقسومًا على عدد الأعضاء الذين سجَّلوا الدخول في الشهر الماضي - يتم عرض نسبة مئوية تشير إلى \"الاستمرار في المتابعة\" للمجتمع. ننصحك بالبقاء فوق 20%."
    daily_engaged_users:
      title: "المستخدمون المتفاعلون يوميًا"
      xaxis: "اليوم"
      yaxis: "المستخدمون المتفاعلون"
      description: "عدد المستخدمين الذين سجَّلوا إعجابهم أو نشروا منشورات في اليوم الماضي"
    profile_views:
      title: "مرات عرض الملف التعريفي للمستخدم"
      xaxis: "اليوم"
      yaxis: "عدد الملفات الشخصية للمستخدمين التي تم عرضها"
      description: "إجمالي مرات العرض الجديدة للملفات الشخصية للمستخدمين"
    topics:
      title: "الموضوعات"
      xaxis: "اليوم"
      yaxis: "عدد الموضوعات الجديدة"
      description: "الموضوعات الجديدة التي تم إنشاؤها خلال هذه الفترة"
    posts:
      title: "المنشورات"
      xaxis: "اليوم"
      yaxis: "عدد المنشورات الجديدة"
      description: "المنشورات الجديدة التي تم إنشاؤها خلال هذه الفترة"
    likes:
      title: "اﻹعجابات"
      xaxis: "اليوم"
      yaxis: "عدد اﻹعجابات الجديدة"
      description: "عدد اﻹعجابات الجديدة."
    flags:
      title: "البلاغات"
      xaxis: "اليوم"
      yaxis: "عدد البلاغات"
      description: "عدد البلاغات الجديدة"
    bookmarks:
      title: "الإشارات المرجعية"
      xaxis: "اليوم"
      yaxis: "عدد الإشارات المرجعية الجديدة"
      description: "عدد الموضوعات والمنشورات الجديدة التي تم وضع إشارة مرجعية عليها"
    users_by_trust_level:
      title: "المستخدمون لكل مستوى ثقة"
      xaxis: "مستوى الثقة"
      yaxis: "عدد المستخدمين"
      labels:
        level: المستوى
      description: "عدد المستخدمين الذين تم تجميعهم حسب مستوى الثقة"
      description_link: "https://blog.discourse.org/2018/06/understanding-discourse-trust-levels/"
    users_by_type:
      title: "المستخدمون لكل نوع"
      xaxis: "النوع"
      yaxis: "عدد المستخدمين"
      labels:
        type: النوع
      xaxis_labels:
        admin: مسؤول
        moderator: مشرف
        suspended: معلَّق
        silenced: المكتومون
      description: "عدد المستخدمين الذين تم تجميعهم بواسطة المسؤول والمشرف، والمعلَّقين والمكتومين."
    trending_search:
      title: مصطلحات البحث الرائجة
      labels:
        term: المصطلح
        searches: عمليات البحث
        click_through: نسبة النقر إلى الظهور
      description: "مصطلحات البحث الأكثر رواجًا حسب نسبة النقر إلى الظهور"
    emails:
      title: "الرسائل الإلكترونية المُرسَلة"
      xaxis: "اليوم"
      yaxis: "عدد الرسائل الإلكترونية"
      description: "عدد الرسائل الإلكترونية الجديدة التي تم إرسالها"
    user_to_user_private_messages:
      title: "مستخدم إلى مستخدم (باستثناء الردود)"
      xaxis: "اليوم"
      yaxis: "عدد الرسائل"
      description: "عدد الرسائل الخاصة التي تم إنشاؤها حديثًا"
    user_to_user_private_messages_with_replies:
      title: "مستخدم إلى مستخدم (مع تضمين الردود)"
      xaxis: "اليوم"
      yaxis: "عدد الرسائل"
      description: "عدد جميع الرسائل والردود الخاصة الجديدة"
    system_private_messages:
      title: "النظام"
      xaxis: "اليوم"
      yaxis: "عدد الرسائل"
      description: "عدد الرسائل الخاصة التي يُرسلها النظام تلقائيًا"
    moderator_warning_private_messages:
      title: "تحذير من المشرف"
      xaxis: "اليوم"
      yaxis: "عدد الرسائل"
      description: "عدد التحذيرات التي تم إرسالها من خلال رسائل خاصة من المشرفين."
    notify_moderators_private_messages:
      title: "إرسال إشعار إلى المشرفين"
      xaxis: "اليوم"
      yaxis: "عدد الرسائل"
<<<<<<< HEAD
      description: "عدد المرات التي تم فيها إرسال إشعار إلى المشرفين بشكلٍٍ خاص بواسطة بلاغ."
=======
      description: "عدد المرات التي تلقَّى فيها المشرفون رسائل شخصية تحتوي على تفاصيل إضافية عن البلاغ."
>>>>>>> 76e7f12a
    notify_user_private_messages:
      title: "إرسال إشعار إلى المستخدم"
      xaxis: "اليوم"
      yaxis: "عدد الرسائل"
<<<<<<< HEAD
      description: "عدد المرات التي تم فيها إرسال إشعار إلى المستخدمين بشكلٍٍ خاص بواسطة بلاغ."
=======
      description: "عدد المرات التي تم فيها إرسال رسائل شخصية إلى المستخدمين باستخدام مربع حوار الإبلاغ."
>>>>>>> 76e7f12a
    top_referrers:
      title: "أفضل المُحيلين"
      xaxis: "المستخدم"
      num_clicks: "النقرات"
      num_topics: "الموضوعات"
      labels:
        user: "مستخدم"
        num_clicks: "النقرات"
        num_topics: "الموضوعات"
      description: "المستخدمون مُدرَجون حسب عدد النقرات على الروابط التي شاركوها"
    top_traffic_sources:
      title: "أفضل مصادر الزيارات"
      xaxis: "النطاق"
      num_clicks: "النقرات"
      num_topics: "الموضوعات"
      num_users: "المستخدمون"
      labels:
        domain: النطاق
        num_clicks: النقرات
        num_topics: الموضوعات
      description: "المصادر الخارجية التي شاركت رابطًا إلى هذا الموقع أكثر من غيرها"
    top_referred_topics:
      title: "أفضل الموضوعات المحال إليها"
      labels:
        num_clicks: "النقرات"
        topic: "موضوع"
      description: "الموضوعات التي تلقت أكبر عدد من النقرات من مصادر خارجية"
    page_view_anon_reqs:
      title: "مجهول"
      xaxis: "اليوم"
      yaxis: "مرات العرض المجهولة للصفحة"
      description: "عدد مرات العرض الجديدة للصفحة للزوار الذين لم يسجِّلوا الدخول إلى حساب"
    page_view_logged_in_reqs:
      title: "مسجِّل الدخول"
      xaxis: "اليوم"
      yaxis: "مرات عرض مُسجلي الدخول للصفحة"
      description: "عدد مرات العرض الجديدة للصفحة من المستخدمين الذين سجَّلوا الدخول"
    page_view_crawler_reqs:
      title: "مرات عرض زاحف الويب للصفحة"
      xaxis: "اليوم"
      yaxis: "مرات عرض زاحف الويب للصفحة"
      description: "إجمالي مرات عرض الصفحة من متتبعات ارتباطات الويب بمرور الوقت"
    page_view_total_reqs:
      title: "مرات عرض الصفحة"
      xaxis: "اليوم"
      yaxis: "إجمالي مرات عرض الصفحة"
      description: "عدد مرات العرض الجديدة للصفحة من جميع الزوار"
    page_view_legacy_total_reqs:
      title: "المشاهدات القديمة للصفحة"
      xaxis: "اليوم"
      yaxis: "إجمالي مشاهدات الصفحة"
      description: "تقرير قديم يعرض مشاهدات الصفحة الجديدة من جميع الزوار."
    page_view_logged_in_mobile_reqs:
      title: "مرات عرض مُسجلي الدخول للصفحة"
      xaxis: "اليوم"
      yaxis: "مرات عرض مُسجلي الدخول على الجوَّال للصفحة"
      description: "عدد مرات العرض الجديدة للصفحة من المستخدمين على الأجهزة الجوَّالة والذين سجَّلوا الدخول إلى حساب"
    page_view_anon_mobile_reqs:
      title: "مرات عرض المجهولين للصفحة"
      xaxis: "اليوم"
      yaxis: "مرات عرض المجهولين للصفحة على الجوَّال"
      description: "عدد مرات العرض الجديدة للصفحة من الزوار على الأجهزة الجوَّالة والذين لم يسجِّلوا الدخول"
    page_view_anon_browser_reqs:
      title: "عدد مرات عرض الصفحة للمتصفح المجهول"
      xaxis: "اليوم"
      yaxis: "عدد مرات عرض الصفحة للمتصفح المجهول"
      description: "عدد مرات عرض الصفحة للزوار المجهولين الذين يستخدمون متصفحات حقيقية."
    page_view_logged_in_browser_reqs:
      title: "عدد مرات عرض الصفحة للمتصفح المسجِّل الدخول"
      xaxis: "اليوم"
      yaxis: "عدد مرات عرض الصفحة للمتصفح المسجِّل الدخول"
      description: "عدد مرات عرض الصفحة للزوار المسجلين الذين يستخدمون متصفحات حقيقية."
    http_background_reqs:
      title: "الخلفية"
      xaxis: "اليوم"
      yaxis: "الطلبات المُستخدَمة في التحديث المباشر والتتبُّع"
    http_2xx_reqs:
      title: "الحالة 2xx ‏(موافق)"
      xaxis: "اليوم"
      yaxis: "الطلبات الناجحة (الحالة 2xx)"
    http_3xx_reqs:
      title: "HTTP 3xx (إعادة التوجيه)"
      xaxis: "اليوم"
      yaxis: "إعادة توجيه الطلبات (الحالة 3xx)"
    http_4xx_reqs:
      title: "HTTP 4xx (خطأ في العميل)"
      xaxis: "اليوم"
      yaxis: "أخطاء في العميل (الحالة 4xx)"
    http_5xx_reqs:
      title: "HTTP 5xx (خطأ في الخادم)"
      xaxis: "اليوم"
      yaxis: "أخطاء في الخادم (الحالة 5xx)"
    http_total_reqs:
      title: "الإجمالي"
      xaxis: "اليوم"
      yaxis: "إجمالي الطلبات"
    time_to_first_response:
      title: "الوقت حتى أول رد"
      xaxis: "اليوم"
      yaxis: "متوسط الوقت (بالساعات)"
      description: "متوسط الوقت (بالساعات) حتى الرد الأول على الموضوعات الجديدة"
    topics_with_no_response:
      title: "الموضوعات دون رد"
      xaxis: "اليوم"
      yaxis: "الإجمالي"
      description: "عدد الموضوعات الجديدة التي تم إنشاؤها ولم تتلقَّ ردًا"
    mobile_visits:
      title: "عدد زيارات المستخدمين (على الجوَّال)"
      xaxis: "اليوم"
      yaxis: "عدد الزيارات"
      description: "عدد المستخدمين المسجلين الفريدين الذين زاروا باستخدام جهاز محمول."
    web_crawlers:
      title: "وكلاء مستخدمي متتبعات ارتباطات الويب"
      labels:
        user_agent: "وكيل المستخدم"
        page_views: "مرات عرض الصفحة"
      description: "قائمة وكلاء مستخدمي متتبعات ارتباطات الويب، مرتَّبة حسب مرات عرض الصفحة."
    web_hook_events_daily_aggregate:
      title: "أحداث خطاف الويب"
      xaxis: "اليوم"
      yaxis: "عدد الأحداث"
      description: "عدد أحداث خطاف الويب التي تم تشغيلها أو متوسط ‎​​مدتها."
    suspicious_logins:
      title: "عمليات تسجيل الدخول المشبوهة"
      labels:
        user: المستخدم
        client_ip: عنوان IP للعميل
        location: الموقع الجغرافي
        browser: المتصفح
        device: الجهاز
        os: نظام التشغيل
        login_time: وقت تسجيل الدخول
      description: "تفاصيل عمليات تسجيل الدخول الجديدة التي تختلف بشكلٍٍ مريب عن عمليات تسجيل الدخول السابقة"
    staff_logins:
      title: "عمليات تسجيل دخول المسؤول"
      labels:
        user: المستخدم
        location: الموقع الجغرافي
        login_at: تسجيل الدخول في
      description: "قائمة بأوقات تسجيل دخول المسؤول مع تحديد المواقع"
    top_uploads:
      title: "أعلى التحميلات"
      labels:
        filename: اسم الملف
        extension: الامتداد
        author: المؤلف
        filesize: حجم الملف
      description: "إدراج جميع التحميلات حسب الامتداد وحجم الملف والمؤلف"
    top_ignored_users:
      title: "أهم المستخدمين الذين تم تجاهلهم/كتمهم"
      labels:
        ignored_user: مستخدم تم تجاهله
        ignores_count: عدد التجاهلات
        mutes_count: عدد مرات الكتم
      description: "المستخدمون الذين تم كتمهم أو تجاهلهم بواسطة العديد من المستخدمين الآخرين"
    top_users_by_likes_received:
      title: "أبرز المستخدمين حسب تسجيلات الإعجاب المتلقاة"
      labels:
        user: المستخدم
        qtt_like: تسجيلات الإعجاب المتلقاة
      description: "أبرز 10 مستخدمين تلقوا تسجيلات الإعجاب."
    top_users_by_likes_received_from_inferior_trust_level:
      title: "أبرز المستخدمين حسب تسجيلات الإعجاب المتلقاة من مستخدم ذي مستوى ثقة أقل"
      labels:
        user: المستخدم
        trust_level: مستوى الثقة
        qtt_like: تسجيلات الإعجاب المتلقاة
      description: "أبرز 10 مستخدمين في مستوى ثقة أعلى نالوا إعجاب أشخاص في مستوى ثقة أقل."
    top_users_by_likes_received_from_a_variety_of_people:
      title: "أبرز المستخدمين حسب تسجيلات الإعجاب الواردة من مجموعة متنوعة من الأشخاص"
      labels:
        user: المستخدم
        qtt_like: تسجيلات الإعجاب المتلقاة
      description: "أبرز 10 مستخدمين حصلوا على إعجابات من مجموعة واسعة من الأشخاص."
    topic_view_stats:
      title: "إحصائيات عرض الموضوع"
      labels:
        topic: الموضوع
        logged_in_views: مسجِّل الدخول
        anon_views: مجهول
        total_views: الإجمالي
      description: "أبرز 100 موضوع تمت مشاهدتها في نطاق تاريخي، مع الجمع بين المشاهدات المسجَّلة والمجهولة. يمكن تصفيتها حسب الفئة."
  dashboard:
    problem:
      twitter_login: 'يبدو أن تسجيل الدخول إلى Twitter لا يعمل في الوقت الحالي. تحقق من بيانات الاعتماد في <a href="%{base_path}/admin/site_settings/category/login?filter=twitter">إعدادات الموقع</a>.'
      group_email_credentials: 'حدثت مشكلة في بيانات اعتماد البريد الإلكتروني للمجموعة <a href="%{base_path}/g/%{group_name}/manage/email">%{group_full_name}</a>. لن يتم إرسال أي رسائل بريد إلكتروني من صندوق الوارد للمجموعة حتى تتم معالجة هذه المشكلة. %{error}'
      rails_env: "الخادم يعمل في وضع %{env}."
      host_names: "يستخدم ملف config/database.yml اسم المضيف الافتراضي localhost. حدِّثه لاستخدام اسم مضيف موقعك."
      sidekiq: 'Sidekiq لا يعمل. يتم تنفيذ العديد من المهام، مثل إرسال رسائل البريد الإلكتروني، بشكلٍ غير متزامن بواسطة Sidekiq. يُرجى التأكَّدمن تشغيل عملية Sidekiq واحدة على الأقل. <a href="https://github.com/mperham/sidekiq" target="_blank">تعرف على Sidekiq هنا</a>.'
      queue_size: "عدد المهام في قائمة الانتظار هو %{queue_size}، وهذا رقم كبير. قد يكون ذلك مؤشرًا على وجود مشكلة في عمليات Sidekiq، أو قد تحتاج إلى إضافة المزيد من عمال Sidekiq."
      ram: "يعمل الخادم بإجمالي ذاكرة أقل من 1 غ.ب. يوصى بتوفُّر 1 غ.ب من الذاكرة على الأقل."
      google_oauth2_config: 'تم إعداد الخادم للسماح بالتسجيل وتسجيل الدخول باستخدام Google OAuth2 (enable_google_oauth2_logins)، ولكن لم يتم تعيين قيم معرِّف العميل والمفتاح السري للعميل. انتقل إلى <a href="%{base_path}/admin/site_settings">إعدادات الموقع</a> وقم بتحديث الإعدادات. <a href="https://meta.discourse.org/t/configuring-google-login-for-discourse/15858" target="_blank">راجع هذا الدليل لمعرفة المزيد</a>.'
      facebook_config: 'تم إعداد الخادم للسماح بالتسجيل وتسجيل الدخول باستخدام Facebook (enable_facebook_logins)، ولكن لم يتم تعيين قيم معرِّف التطبيق والمفتاح السري للعميل. انتقل إلى <a href="%{base_path}/admin/site_settings">إعدادات الموقع</a> وقم بتحديث الإعدادات. <a href="https://meta.discourse.org/t/configuring-facebook-login-for-discourse/13394" target="_blank">راجع هذا الدليل لمعرفة المزيد</a>.'
      twitter_config: 'تم إعداد الخادم للسماح بالتسجيل وتسجيل الدخول باستخدام Twitter (enable_twitter_logins)، ولكن لم يتم تعيين قيم المفتاح والسرية. انتقل إلى <a href="%{base_path}/admin/site_settings">إعدادات الموقع</a> وقم بتحديث الإعدادات. <a href="https://meta.discourse.org/t/configuring-twitter-login-for-discourse/13395" target="_blank">راجع هذا الدليل لمعرفة المزيد</a>.'
      github_config: 'تم إعداد الخادم للسماح بالتسجيل وتسجيل الدخول باستخدام GitHub (enable_github_logins)، ولكن لم يتم تعيين قيم معرِّف العميل والسرية. انتقل إلى <a href="%{base_path}/admin/site_settings">إعدادات الموقع</a> وقم بتحديث الإعدادات. <a href="https://meta.discourse.org/t/configuring-github-login-for-discourse/13745" target="_blank">راجع هذا الدليل لمعرفة المزيد</a>.'
      s3_upload_config: 'تم إعداد الخادم لتحميل الملفات إلى S3، ولكن لم يتم تعيين أحد الإعدادات التالية على الأقل: s3_access_key_id أو s3_secret_access_key أو s3_use_iam_profile أو s3_upload_bucket. انتقل إلى <a href="%{base_path}/admin/site_settings">إعدادات الموقع</a> وقم بتحديث الإعدادات. <a href="https://meta.discourse.org/t/how-to-set-up-image-uploads-to-s3/7229" target="_blank">راجع "كيفية إعداد تحميل الصور إلى S3؟" لمعرفة المزيد</a>.'
      s3_backup_config: 'تم إعداد الخادم لتحميل النسخ الاحتياطية إلى S3، ولكن لم يتم تعيين أحد الإعدادات التالية على الأقل: s3_access_key_id، أو s3_secret_access_key، أو s3_use_iam_profile، أو s3_backup_bucket. انتقل إلى <a href="%{base_path}/admin/site_settings">إعدادات الموقع</a> وقم بتحديث الإعدادات. <a href="https://meta.discourse.org/t/how-to-set-up-image-uploads-to-s3/7229" target="_blank">راجع "كيفية إعداد تحميل الصور إلى S3؟" لمعرفة المزيد</a>.'
      s3_cdn: 'تم إعداد الخادم لتحميل الملفات إلى S3، ولكن لم يتم إعداد شبكة توصيل المحتوى على S3. يمكن أن يؤدي ذلك إلى تكاليف باهظة لخدمة S3 وأداء أبطأ للموقع. <a href="https://meta.discourse.org/t/-/148916" target="_blank">راجع "استخدام مساحة تخزين الكائنات للتحميلات" لمعرفة المزيد</a>.'
      image_magick: 'تم إعداد الخادم لإنشاء صور مصغرة للصور الكبيرة، ولكن لم يتم تثبيت ImageMagick. قم بتثبيت ImageMagick باستخدام مدير الحزم المفضل لديك أو <a href="https://www.imagemagick.org/script/download.php" target="_blank">قم بتنزيل أحدث إصدار</a>.'
      failing_emails: 'هناك %{num_failed_jobs} مهمة بريد إلكتروني فشلت. تحقق من ملف app.yml الخاص بك وتأكَّد من صحة إعدادات خادم البريد. <a href="%{base_path}/sidekiq/retries" target="_blank">راجع المهام الفاشلة في Sidekiq</a>.'
      subfolder_ends_in_slash: "إعداد المجلد الفرعي غير صحيح، تنتهي قيمة DISCOURSE_RELATIVE_URL_ROOT بشرطة مائلة."
      translation_overrides: "بعض عمليات استبدال الترجمة لديك قديمة. يُرجى التحقق من <a href='%{base_path}/admin/customize/site_texts?outdated=true'>تخصيصاتك النصية</a>."
      email_polling_errored_recently:
        zero: "لقد تسبَّب استطلاع البريد الإلكتروني في حدوث %{count} خطأ في آخر 24 ساعة. راجع <a href='%{base_path}/logs' target='_blank'>السجلات</a> للمزيد من التفاصيل."
        one: "لقد تسبَّب استطلاع البريد الإلكتروني في حدوث خطأ في آخر 24 ساعة. راجع <a href='%{base_path}/logs' target='_blank'>السجلات</a> للمزيد من التفاصيل."
        two: "لقد تسبَّب استطلاع البريد الإلكتروني في حدوث خطأين (%{count}) في آخر 24 ساعة. راجع <a href='%{base_path}/logs' target='_blank'>السجلات</a> للمزيد من التفاصيل."
        few: "لقد تسبَّب استطلاع البريد الإلكتروني في حدوث %{count} أخطاء في آخر 24 ساعة. راجع <a href='%{base_path}/logs' target='_blank'>السجلات</a> للمزيد من التفاصيل."
        many: "لقد تسبَّب استطلاع البريد الإلكتروني في حدوث %{count} خطأ في آخر 24 ساعة. راجع <a href='%{base_path}/logs' target='_blank'>السجلات</a> للمزيد من التفاصيل."
        other: "لقد تسبَّب استطلاع البريد الإلكتروني في حدوث %{count} خطأ في آخر 24 ساعة. راجع <a href='%{base_path}/logs' target='_blank'>السجلات</a> للمزيد من التفاصيل."
      missing_mailgun_api_key: "تم إعداد الخادم لإرسال الرسائل الإلكترونية عبر Mailgun، لكنك لم تقدِّم مفتاح API المُستخدَم للتحقُّق من رسائل خطاف الويب."
      bad_favicon_url: "فشل تحميل رمز favicon. تحقَّق من إعداد الرمز المفضل في <a href='%{base_path}/admin/site_settings'>إعدادات الموقع</a>."
      poll_pop3_timeout: "مهلة الاتصال بخادم POP3 على وشك الانتهاء. ولم يتم استرداد البريد الإلكتروني الوارد. يُرجى التحقق من <a href='%{base_path}/admin/site_settings/category/email'>إعدادات POP3</a> وموفر الخدمة."
      poll_pop3_auth_error: "الاتصال بخادم POP3 يفشل بسبب خطأ في المصادقة. يُرجى التحقق من <a href='%{base_path}/admin/site_settings/category/email'>إعدادات POP3</a>."
      force_https: "يستخدم موقع الويب الخاص بك بروتوكول SSL. ولكن لم يتم تفعيل `<a href='%{base_path}/admin/site_settings/category/all_results?filter=force_https'>force_https</a>` في إعدادات موقعك."
      out_of_date_themes: "تتوفَّر تحديثات للموضوعات التالية:%{themes_list}"
      unreachable_themes: "لم نتمكن من التحقق من وجود تحديثات للموضوعات التالية:%{themes_list}"
      watched_words: "التعبير العادي لـ %{action} الكلمات المراقبة غير صالح. يُرجى التحقق من <a href='%{base_path}/admin/customize/watched_words'>إعدادات الكلمات المراقبة</a>، أو إيقاف إعداد الموقع 'watched words regular expressions'."
      google_analytics_version: "يستخدم Discourse لديك حاليًا Google Analytics 3، والذي سيتوقف دعمه بعد يوليو 2023. <a href='https://meta.discourse.org/t/260498'>قم بالترقية إلى Google Analytics 4</a> الآن للاستمرار في تلقي رؤى وتحليلات قيمة لأداء موقعك الإلكتروني."
      category_style_deprecated: "يستخدم Discourse الخاص بك حاليًا نمط فئة قديم ستتم إزالته قبل الإصدار التجريبي النهائي من Discourse 3.2. يُرجى الرجوع إلى <a href='https://meta.discourse.org/t/282441'>الانتقال إلى إعداد موقع نمط فئة واحدة</a> للحصول على إرشادات حول كيفية الاحتفاظ بنمط الفئة المحدَّد."
      maxmind_db_configuration: 'تم إعداد الخادم لاستخدام قواعد بيانات MaxMind للبحث العكسي عن عناوين IP ولكن لم يتم إعداد معرِّف حساب MaxMind صالح مما قد يؤدي إلى فشل تنزيل قواعد بيانات MaxMind في المستقبل. <a href="https://meta.discourse.org/t/configure-maxmind-for-reverse-ip-lookups/173941" target="_blank">راجع هذا الدليل لمعرفة المزيد</a>.'
      admin_sidebar_deprecation: "تم إلغاء التخطيط القديم للمسؤول لصالح <a href='https://meta.discourse.org/t/-/289281'>تخطيط الشريط الجانبي</a> الجديد، وستتم إزالته في الإصدار التالي. يمكنك <a href='%{base_path}/admin/config/navigation?filter=admin%20sidebar'>تكوين</a> تخطيط الشريط الجانبي الجديد الآن للاشتراك قبل ذلك."
    back_from_logster_text: "العودة إلى الموقع"
  site_settings:
    allow_bulk_invite: "السماح بالدعوات الجماعية عن طريق تحميل ملف CSV"
    disabled: "متوقف"
    display_local_time_in_user_card: "عرض التوقيت المحلي بناءً على المنطقة الزمنية للمستخدم عند فتح بطاقة المستخدم الخاصة به."
    censored_words: "الكلمات التي سيتم استبدالها تلقائيًا بـ &#9632;&#9632;&#9632;&#9632;"
    delete_old_hidden_posts: "حذف المنشورات المخفية تلقائيًا إذا زادت مدة الإخفاء عن 30 يومًا"
    default_locale: "اللغة الافتراضية لمثيل Discourse هذا. يمكنك استبدال نص الفئات والموضوعات التي ينشئها النظام من <a href='%{base_path}/admin/customize/site_texts' target='_blank'>تخصيص/النص</a>."
    allow_user_locale: "السماح للمستخدمين باختيار لغة الواجهة التي يفضِّلونها"
    set_locale_from_cookie: "يسمح بتعيين لغة لمستخدم مجهول عبر ملف تعريف الارتباط 'locale' في المتصفح"
    set_locale_from_param: "يسمح بتعيين لغة لمستخدم مجهول عبر معلمة عنوان URL 'lang'، مثل ?lang=es"
    support_mixed_text_direction: "دعم الاتجاهات النصية المختلطة من اليمين إلى اليسار ومن اليسار إلى اليمين"
    min_post_length: "الحد الأدنى لطول المنشور المسموح به بالأحرف (باستثناء الرسائل الشخصية)"
    min_first_post_length: "الحد الأدنى لطول المنشور الأول المسموح به (نص الموضوع) (باستثناء الرسائل الشخصية)"
    min_personal_message_post_length: "الحد الأدنى لطول المنشور المسموح به بأحرف الرسائل (كل من المشاركة الأولى والردود)"
    max_post_length: "الحد الأقصى المسموح به لطول المنشور بالأحرف"
    topic_featured_link_enabled: "يتيح للمستخدمين تضمين رابط للميزة في موضوعاتهم. عند تشغيله، يمكن إرفاق رابط مميَّز بالموضوعات، والذي يكون مرئيًا للعامة ويمكن تعديله إذا كان لدى المستخدم أذونات كافية. يمكن لرابط الميزة تعزيز قابلية فهم الموضوع من خلال توفير محتوى إضافي ذي صلة."
    show_topic_featured_link_in_digest: "إظهار رابط الموضوع المميَّز في ملخص البريد الإلكتروني"
    min_topic_views_for_delete_confirm: "الحد الأدنى لعدد المشاهدات التي يجب أن يتضمَّنها الموضوع حتى تظهر نافذة منبثقة للتأكيد عند حذفه"
    min_topic_title_length: "الحد الأدنى المسموح به لطول عنوان الموضوع بالأحرف"
    max_topic_title_length: "الحد الأقصى المسموح به لطول عنوان الموضوع بالأحرف"
    min_personal_message_title_length: "الحد الأدنى المسموح به لطول عنوان الرسالة بالأحرف"
    max_emojis_in_title: "الحد الأقصى المسموح به من الرموز التعبيرية في عنوان الموضوع. إذا كانت القيمة المحدَّدة صفرًا، فهذا يمنع استخدام أي رموز تعبيرية في عناوين الموضوعات."
    min_search_term_length: "الحد الأدنى الصالح لطول مصطلح البحث بالأحرف"
    search_tokenize_chinese: "فرض البحث لترميز اللغة الصينية حتى على المواقع غير الصينية"
    search_tokenize_japanese: "فرض البحث لترميز اللغة اليابانية حتى على المواقع غير اليابانية"
    search_prefer_recent_posts: "سيحاول هذا الخيار البحث في فهرس أحدث المنشورات أولًا إذا كان البحث في منتداك الكبير بطيئًا"
    search_recent_posts_size: "عدد المنشورات الحديثة التي سيتم الإبقاء عليها في الفهرس"
    log_search_queries: "تسجيل استعلامات البحث التي يجريها المستخدمون"
    search_query_log_max_size: "الحد الأقصى من استعلامات البحث للاحتفاظ بها"
    search_query_log_max_retention_days: "الحد الأقصى بالأيام لفترة الاحتفاظ باستعلامات البحث"
    search_ignore_accents: "يتم تجاهل علامات التشكيل في استعلامات البحث إذا تم تفعيل هذا الإعداد، مما يسمح للمستخدمين بالعثور على النتائج حتى إذا لم يدخلوا علامات التشكيل الصحيحة."
    search_default_sort_order: "ترتيب الفرز الافتراضي للبحث في الصفحة الكاملة"
    category_search_priority_low_weight: "الأهمية المطبَّقة على الترتيب في الأولوية المنخفضة للبحث في الفئات"
    category_search_priority_high_weight: "الأهمية المطبَّقة على الترتيب في الأولوية العالية للبحث في الفئات"
    default_composer_category: "الفئة المُستخدَمة في ملء القائمة المنسدلة للفئات مُسبقًا عند إنشاء موضوع جديد."
    allow_uncategorized_topics: "السماح بإنشاء الموضوعات دون تحديد فئة. تحذير: إذا كانت هناك موضوعات غير مصنَّفة بفئة، يجب عليك إعادة تصنيفها قبل إيقاف تشغيل هذا الإعداد."
    allow_duplicate_topic_titles: "السماح بالموضوعات ذات العناوين المتطابقة المتكررة"
    allow_duplicate_topic_titles_category: "اسمح بالموضوعات ذات العناوين المتطابقة والمتكررة إذا كانت الفئة مختلفة. يجب أن تكون القيمة allow_duplicate_topic_titles مضبوطة على False."
    unique_posts_mins: "عدد الدقائق قبل أن يتمكن العضو من إنشاء منشور يتضمَّن المحتوى نفسه مجددًا"
    educate_until_posts: "إظهار اللوحة التعليمية المنبثقة للمستخدمين الجدُد عندما يبدأ العضو في كتابة منشوراته الأولى (n)"
    title: "اسم هذا الموقع. مرئي لجميع الزوار، بما في ذلك المستخدمون المجهولون."
    site_description: "صِف هذا الموقع بجملة واحدة. مرئي لجميع الزوار، بما في ذلك المستخدمون المجهولون."
    short_site_description: "وصف قصير من بضع كلمات. مرئي لجميع الزوار، بما في ذلك المستخدمون المجهولون."
    contact_email: "عنوان البريد الإلكتروني لجهة الاتصال الرئيسية المسؤولة عن هذا الموقع. يتم استخدامه للإشعارات المهمة ويتم عرضه أيضًا على صفحة <a href='%{base_path}/about' target='_blank'>/about</a>. مرئي للمستخدمين المجهولين على المواقع العامة."
    contact_url: "عنوان URL للتواصل لهذا الموقع. عندما يكون موجودًا، فإنه يستبدل عنوان البريد الإلكتروني على <a href='%{base_path}/about' target='_blank'>/about</a>، ويكون مرئيًا للمستخدمين المجهولين على المواقع العامة."
    crawl_images: "استعادة الصور من عناوين URL البعيدة لإدراج الأبعاد الصحيحة للطول والعرض"
    download_remote_images_to_local: "يمكنك تحويل الصور البعيدة (المرتبطة برابط ساخن) عن طريق تنزيلها؛ يحفظ ذلك المحتوى حتى إذا تمت إزالة الصور من الموقع البعيد في المستقبل."
    download_remote_images_threshold: "الحد الأدنى من مساحة القرص اللازمة لتنزيل الصور البعيدة محليًا (بالنسبة المئوية)"
    disabled_image_download_domains: "لن يتم تنزيل الصور البعيدة من هذه النطاقات أبدًا. قائمة مفصولة بشرائط عمودية."
    block_hotlinked_media: "امنع المستخدمين من وضع وسائط بعيدة (مرتبطة برابط ساخن) في منشوراتهم. سيتم استبدال الوسائط البعيدة التي لا يتم تنزيلها عبر 'download_remote_images_to_local' برابط لعنصر نائب."
    block_hotlinked_media_exceptions: "قائمة بعناوين URL الأساسية المستثناة من إعداد block_hotlinked_media. قم بتضمين البروتوكول (مثل https://example.com)."
    editing_grace_period: "لن يؤدي التعديل إلى إنشاء نسخة جديدة في سجل المنشورات لمدة (n) ثانية بعد النشر."
    editing_grace_period_max_diff: "الحد الأقصى لعدد تغييرات الأحرف المسموح بها في فترة السماح بالتعديل، وحفظ مراجعة أخرى للمنشور إذا تم تغيير المزيد (مستوى الثقة 0 و1)"
    editing_grace_period_max_diff_high_trust: "الحد الأقصى لعدد تغييرات الأحرف المسموح بها في فترة السماح بالتعديل، مع حفظ مراجعة أخرى للمنشور إذا تم تغيير المزيد (مستوى الثقة 2 وأعلى)"
    staff_edit_locks_post: "سيتم قفل التعديل على المنشورات إذا تم تعديلها بواسطة أعضاء فريق العمل"
    post_edit_time_limit: "يمكن للمؤلف من مستوى الثقة 0 أو 1 تعديل منشوراته لمدة (n) دقيقة بعد النشر. اضبط القيمة على 0 لإتاحة التعديل للأبد."
    tl2_post_edit_time_limit: "يمكن للمؤلف من مستوى الثقة 2 وأعلى تعديل منشوراته لمدة (n) دقيقة بعد النشر. اضبط القيمة على 0 لإتاحة التعديل للأبد."
    edit_history_visible_to_public: "السماح للجميع برؤية النسخ السابقة من المنشورات التي تم تعديلها. عند إيقاف هذا الإعداد، سيتمكن أعضاء الفريق فقط من رؤيتها."
    delete_removed_posts_after: "سيتم حذف المنشورات التي أزالها المؤلف بعد (n) ساعة. في حال التعيين إلى 0، سيتم حذف المنشورات على الفور."
    notify_users_after_responses_deleted_on_flagged_post: "عند الإبلاغ عن منشور وإزالته، سيتلقى جميع المستخدمين الذين ردوا على المنشور وتمت إزالة ردودهم إشعارًا."
    max_image_width: "الحد الأقصى لعرض الصور المصغَّرة في منشور. سيتم تغيير حجم الصور ذات العرض الأكبر من ذلك وتبسيطها."
    max_image_height: "الحد الأقصى لارتفاع الصور المصغَّرة في منشور. سيتم تغيير حجم الصور ذات الارتفاع الأكبر من ذلك وتبسيطها."
    responsive_post_image_sizes: "تغيير حجم صور المعاينة المبسَّطة للسماح بالشاشات ذات كثافة النقاط العالية بنسب البكسل التالية. قم بإزالة جميع القيم لإيقاف الصور المتجاوبة."
    fixed_category_positions: "في حال تحديده، ستتمكن من ترتيب الفئات ترتيبًا ثابتًا. وإذا ألغيت تحديده، فسيتم إدراج الفئات بترتيب النشاط."
    fixed_category_positions_on_create: "في حال تحديده، سيتم الاحتفاظ بترتيب الفئات في مربع حوار إنشاء الموضوع (requires fixed_category_positions)."
    add_rel_nofollow_to_user_content: 'أضِف rel=nofollow إلى كل المحتوى الذي قدَّمه المستخدم، باستثناء الروابط الخارجية (بما في ذلك النطاقات الرئيسية). في حال تغيير ذلك، يجب عليك إعادة إنشاء جميع المنشورات باستخدام: "rake posts:rebake"'
    exclude_rel_nofollow_domains: "قائمه النطاقات التي لا ينبغي إضافة rel=nofollow إلى روابطها. سيسمح example.com تلقائيًا بالرابط sub.example.com أيضًا. ينبغي إضافة نطاق هذا الموقع كحدٍ أدنى لمساعدة متتبعات ارتباطات الويب في العثور على كل المحتوى. إذا كانت هناك أجزاء أخرى من موقعك الإلكتروني في نطاقات أخرى، فأضِفها أيضًا."
    max_form_template_title_length: "أقصى طول مسموح به لعناوين قوالب النماذج"
    max_form_template_content_length: "أقصى طول مسموح به لمحتوى قوالب النماذج"
    post_excerpt_maxlength: "الحد الأقصى لطول مقتطف/ملخص منشور."
    topic_excerpt_maxlength: "الحد الأقصى لطول مقتطف الموضوع/ملخص الموضوع الذي تم إنشاؤه من أول منشور في الموضوع."
    default_subcategory_on_read_only_category: "يفعِّل زر \"موضوع جديد\" ويختار فئة فرعية افتراضية للنشر على الفئات التي لا يُسمَح فيها للمستخدم بإنشاء موضوع جديد."
    show_pinned_excerpt_mobile: "إظهار المقتطف في الموضوعات المثبَّتة فى طريقة عرض الجوَّال."
    show_pinned_excerpt_desktop: "إظهار المقتطف في الموضوعات المثبَّتة فى طريقة عرض سطح المكتب"
    post_onebox_maxlength: "الحد الأقصى لطول منشور Discourse في لوحة المعاينة بالأحرف."
    blocked_onebox_domains: "قائمة بالنطاقات التي لن يتم وضعها في لوحة معاينة مطلقًا؛ على سبيل المثال، wikipedia.org\n(رموز أحرف البدل * ؟ غير مدعومة)"
    block_onebox_on_redirect: "منع مربع واحد لعناوين URL التي تؤدي إلى صفحة إعادة التوجيه. يوقف هذا الإعداد إنشاء لوحة المعاينة لأي عنوان URL يعيد التوجيه إلى وجهة مختلفة، مما يضمن إعطاء الأولوية لعناوين URL المباشرة غير المُعاد توجيهها لعرضها في لوحة المعاينة."
    allowed_inline_onebox_domains: "قائمة بالنطاقات التي سيتم وضعها في لوحة المعاينة في شكلٍ مصغَّر إذا تم ربطها دون عنوان"
    enable_inline_onebox_on_all_domains: "تجاهل إعداد الموقع allowed_inline_onebox_domains والسماح بلوحة المعاينة المضمَّنة على جميع النطاقات."
<<<<<<< HEAD
=======
    onebox_locale: "اللغة المُستخدَمة في الإرسال إلى مقدِّمي لوحات المعاينة. إذا تُركت فارغة، فسيتم استخدام اللغة الافتراضية"
>>>>>>> 76e7f12a
    force_custom_user_agent_hosts: "المضيفات التي سيتم استخدام وكيل المستخدم للوحة المعاينة المخصَّصة في جميع طلباتها. (هذا الإعداد مفيد بشكلٍٍ خاص للمضيفات الذين تقيِّد الوصول حسب وكيل المستخدم)."
    max_oneboxes_per_post: "تعيين الحد الأقصى لعدد لوحات المعاينة التي يمكن تضمينها في منشور واحد. توفِّر لوحات المعاينة للمحتوى المرتبط داخل المنشور."
    facebook_app_access_token: "رمز يتم إنشاؤه من معرِّف تطبيق Facebook أو الرمز السري لديك. ويتم استخدامه لإنشاء لوحات معاينة لموقع Instagram."
    github_onebox_access_tokens: "تعيين مؤسسة أو مستخدم GitHub لرمز وصول GitHub المستخدم لإنشاء لوحات معاينة GitHub للمستودعات الخاصة، والإصدارات، وطلبات السحب، والمشكلات، ومحتويات الملفات. بدون هذا، سيتم عرض عناوين URL العامة لـ GitHub فقط في لوحة المعانية."
    logo: "صورة الشعار في الجزء العلوي الأيمن من موقعك. استخدم صورة مستطيلة عريضة بارتفاع 120 ونسبة عرض إلى ارتفاع أكبر من 3:1. وإذا تركتها فارغة، فسيتم عرض نص عنوان الموقع."
    logo_small: "صورة الشعار الصغيرة في الجزء العلوي الأيمن من موقعك، وتظهر عند التمرير لأسفل. استخدم صورة مربعة بمقاس 120 × 120. وإذا تركتها فارغة، فسيتم عرض صورة رمزية لمنزل."
    digest_logo: "الشعار البديل المُستخدَم أعلى ملخص البريد الإلكتروني لموقعك. استخدم صورة مستطيلية عريضة. لا تستخدم صورة SVG. وإذا تركتها فارغة، فسيتم استخدام الصورة من إعداد `logo`."
    mobile_logo: "الشعار  المُستخدَم في إصدار الجوَّال من موقعك. استخدم صورة مستطيلية عريضة بارتفاع 120 ونسبة عرض إلى ارتفاع أكبر من 3:1. وإذا تركتها فارغة، فسيتم استخدام الصورة من إعداد `logo`."
    logo_dark: "بديل الألوان الداكنة لإعداد الموقع `logo`"
    logo_small_dark: "بديل الألوان الداكنة لإعداد الموقع `logo small`"
    mobile_logo_dark: "بديل الألوان الداكنة لإعداد الموقع `mobile logo`"
    large_icon: "الصورة المُستخدَمة كأساس لأيقونات البيانات الوصفية الأخرى. يجب أن يكون الحجم المثالي أكبر من 512 × 512. وإذا تركتها فارغة، فسيتم استخدام logo_small."
    manifest_icon: "الصورة المُستخدَمة كشعار/صورة البداية على Android. سيتم تغيير حجمها تلقائيًا إلى 512 × 512. وإذا تركتها فارغة، فسيتم استخدام large_icon."
    manifest_screenshots: "لقطات شاشة تعرض ميزات المثيل ووظيفته على صفحة رسالة التثبيت الخاصة به. يجب أن تكون جميع الصور من تحميلات محلية وبالأبعاد نفسها."
    favicon: "الرمز المفضَّل لموقعك، راجع <a href='https://en.wikipedia.org/wiki/Favicon' target='_blank'>https://en.wikipedia.org/wiki/Favicon</a> للعمل بشكلٍٍ صحيح على شبكة توصيل المحتوى، يجب أن تكون الصورة بتنسيق png. سيتم تغيير حجمها إلى 32 × 32. وإذا تركتها فارغة، فسيتم استخدام large_icon."
    apple_touch_icon: "الشعار المُستخدَم على أجهزة Apple اللمسية. سيتم تغيير حجمها تلقائيًا إلى 512 × 512. وإذا تركتها فارغة، فسيتم استخدام large_icon."
    opengraph_image: "صورة opengraph افتراضية، يتم استخدامها عندما لا تحتوي الصفحة على صورة أخرى مناسبة. وإذا تركتها فارغة، فسيتم استخدام large_icon."
    twitter_summary_large_image: "بطاقة Twitter 'summary large image' (ينبغي ألا يقل عرضها عن 280، وارتفاعها عن 150، وألا تكون بتنسيق .svg). في حال تركها فارغة، يتم إنشاء البيانات الوصفية التقليدية باستخدام opengraph_image ما دامت هي أيضًا ليست بتنسيق .svg"
    notification_email: "عنوان البريد الإلكتروني المُستخدَم في حقل \"من:\" عند إرسال جميع رسائل النظام الأساسية. يجب تعيين سجلات SPF وDKIM وreverse PTR للنطاق المحدَّد هنا بشكلٍٍ صحيح لتصل الرسالة الإلكترونية."
    email_custom_headers: "قائمة مفصولة بشرائط عمودية لرؤوس البريد الإلكتروني المخصَّصة"
    email_subject: "تنسيق موضوع قابل للتخصيص للرسائل الإلكترونية القياسية. راجع <a href='https://meta.discourse.org/t/customize-subject-format-for-standard-emails/20801' target='_blank'>https://meta.discourse.org/t/customize-subject-format-for-standard-emails/20801</a>"
    detailed_404: "يوفِّر مزيدًا من التفاصيل للمستخدمين بشأن سبب عدم تمكُّنهم من الوصول إلى موضوع معيَّن. ملاحظة: هذا الإعداد أقل أمانًا لأن المستخدمين سيعرفون إذا كان عنوان URL مرتبطًا بموضوع صالح."
    enforce_second_factor: "مطالبة المستخدمين بتفعيل المصادقة الثنائية قبل أن يتمكنوا من الوصول إلى واجهة مستخدم Discourse. لا يؤثر هذا الإعداد على مصادقة API أو \"موفر DiscourseConnect\". إذا تم تفعيل enforcement_second_factor_on_external_auth، فلن يتمكن المستخدمون من تسجيل الدخول باستخدام موفري المصادقة الخارجيين بعد إعداد المصادقة الثنائية."
    enforce_second_factor_on_external_auth: "مطالبة المستخدمين باستخدام المصادقة الثنائية في جميع الأوقات. عند تفعيل هذا، سيمنع المستخدمين من تسجيل الدخول باستخدام طرق مصادقة خارجية مثل عمليات تسجيل الدخول الاجتماعية إذا تم تفعيل المصادقة الثنائية لديهم. عند إيقافه، لن يحتاج المستخدمون إلا إلى تأكيد المصادقة الثنائية الخاصة بهم عند تسجيل الدخول باستخدام اسم مستخدم وكلمة مرور. راجع أيضًا إعداد `enforce_second_factor`."
    force_https: "فرض استخدام HTTPS فقط على الموقع. تحذير: لا تقم بتفعيل هذا الإعداد إلا بعد التأكد من أن HTTPS مُعد بالكامل ويعمل فى جميع أنحاء الموقع! هل تحقَّقت من شبكة توصيل المحتوى (CDN)، وعمليات تسجيل الدخول على جميع شبكات التواصل الاجتماعى، وأي شعارات أو تبعيات خارجية للتأكد من أنها جميعًا متوافقه مع HTTPS؟"
    summary_score_threshold: "الحد الأدنى من النقاط المطلوبة لتضمين منشور في \"تلخيص هذا الموضوع\""
    summary_posts_required: "الحد الأدنى من عدد المنشورات في الموضوع قبل تفعيل \"تلخيص هذا الموضوع\". سيتم تطبيق التغييرات على هذا الإعداد بأثر رجعي في غضون أسبوع."
    summary_likes_required: "الحد الأدنى من عدد تسجيلات الإعجاب في الموضوع قبل تفعيل \"تلخيص هذا الموضوع\". سيتم تطبيق التغييرات على هذا الإعداد بأثر رجعي في غضون أسبوع."
    summary_percent_filter: "يظهر أعلى % من المنشورات عندما يضغط المستخدم على \"تلخيص هذا الموضوع\""
    summary_max_results: "الحد الأقصى لعدد المنشورات التي تم إرجاعها بواسطة \"تلخيص هذا الموضوع\""
    summary_timeline_button: "إظهار زر 'تلخيص' في الجدول الزمني"
    enable_personal_messages: "تم إيقافه، استخدم إعداد 'personal message enabled groups' بدلًا من ذلك. اسمح للمستخدمين من مستوى الثقة 1 (قابل للإعداد عبر الحد الأدنى لمستوى الثقة لإرسال الرسائل) بإنشاء رسائل والرد على الرسائل. لاحظ أن فريق العمل يمكنه دائمًا إرسال الرسائل بغض النظر عن أي شيء."
    personal_message_enabled_groups: "السماح للمستخدمين في هذه المجموعات بإنشاء رسائل شخصية. هام: 1) يمكن لجميع المستخدمين الرد على الرسائل. 2) يمكن للمسؤولين والمشرفين إنشاء رسائل لأي مستخدم. 3) تتضمن مجموعات مستوى الثقة مستويات أعلى؛ اختر trust_level_1 للسماح بمستويات الثقة 1 و2 و3 و4، ولكن لا تسمح بمستوى الثقة 0. 4) تتجاوز إعدادات تفاعل المجموعة هذا الإعداد لمجموعات محددة من الرسائل."
    enable_system_message_replies: "يسمح للمستخدمين بالرد على رسائل النظام، حتى إذا كانت الرسائل الشخصية متوقفة."
    enable_chunked_encoding: "تفعيل استجابات الترميز المقسَّمة بواسطة الخادم. تعمل هذه الميزة على معظم الإعدادات، ولكن قد يتم تخزين بعض الخوادم الوكيلة مؤقتًا، مما يتسبَّب في تأخير الاستجابات"
    long_polling_base_url: "عنوان URL الأساسي المُستخدَم في الاستقصاء الطويل (عندما تخدم شبكة توصيل المحتوى (CDN) محتوًى ديناميكيًا، احرص على تعيين هذا على سحب الموارد من المصدر) eg: http://origin.site.com"
    polling_interval: "المدة الزمنية المفترض أن يظل العملاء الذين سجَّلوا الدخول متصلين خلالها بالمللي ثانية عندما لا يكون الاستقصاء الطويل مستخدمًا"
    anon_polling_interval: "المدة الزمنية المفترض استقصاء العملاء المجهولين خلالها بالمللي ثانية"
    background_polling_interval: "المدة الزمنية المفترض استقصاء العملاء المجهولين خلالها بالمللي ثانية (عندما تكون النافذة في الخلفية)"
    hide_post_sensitivity: "احتمالية إخفاء المنشور الذي تم الإبلاغ عنه"
    silence_new_user_sensitivity: "احتمالية كتم المستخدم الجديد بناءً على البلاغات عن سلوك غير مرغوب فيه"
    auto_close_topic_sensitivity: "احتمالية إغلاق المنشور الذي تم الإبلاغ عنه تلقائيًا"
    cooldown_minutes_after_hiding_posts: "عدد الدقائق التي يجب على المستخدم انتظارها قبل أن يتمكن من تعديل منشور مخفي بسبب بلاغات المجتمع"
    max_topics_in_first_day: "أقصى عدد من الموضوعات المسموح للمستخدم إنشاؤها خلال 24 ساعة من إنشاء أول منشور."
    max_replies_in_first_day: "أقصى عدد من الردود المسموح للمستخدم إنشاؤها خلال 24 ساعة قبل إنشاء منشوره الأول"
    tl2_additional_likes_per_day_multiplier: "زيادة حد تسجيلات الإعجاب اليومي لمستوى الثقة 2 (عضو) عن طريق مضاعفة هذا الرقم"
    tl3_additional_likes_per_day_multiplier: "زيادة حد تسجيلات الإعجاب اليومي لمستوى الثقة 3 (منتظم) عن طريق مضاعفة هذا الرقم"
    tl4_additional_likes_per_day_multiplier: "زيادة حد تسجيلات الإعجاب اليومي لمستوى الثقة 4 (قائد) عن طريق مضاعفة هذا الرقم"
    tl2_additional_edits_per_day_multiplier: "زيادة حد التعديلات اليومية لمستوى الثقة 2 (عضو) بالضرب في هذا الرقم"
    tl3_additional_edits_per_day_multiplier: "زيادة حد التعديلات اليومية لمستوى الثقة 3 (منتظم) بالضرب في هذا الرقم"
    tl4_additional_edits_per_day_multiplier: "زيادة حد التعديلات اليومية لمستوى الثقة 4 (قائد) بالضرب في هذا الرقم"
    tl2_additional_flags_per_day_multiplier: "زيادة حد البلاغات اليومية لمستوى الثقة 2 (عضو) بالضرب في هذا الرقم"
    tl3_additional_flags_per_day_multiplier: "زيادة حد البلاغات اليومية لمستوى الثقة 3 (منتظم) بالضرب في هذا الرقم"
    tl4_additional_flags_per_day_multiplier: "زيادة حد البلاغات اليومية لمستوى الثقة 4 (قائد) بالضرب في هذا الرقم"
    num_users_to_silence_new_user: "إخفاء جميع منشورات المستخدم الجديد ومنع النشر في المستقبل إذا تجاوزت الإعداد hide_post_sensitivity، وتلقَّت بلاغات عن سلوك غير مرغوب فيه من هذا العدد من المستخدمين المختلفين. قم بتعيين القيمة على 0 للإيقاف."
    num_tl3_flags_to_silence_new_user: "إخفاء جميع منشورات المستخدم الجديد ومنع النشر في المستقبل إذا تلقَّت منشوراته العديد من البلاغات من num_tl3_users_to_silence_new_user مستخدم مختلف من مستوى الثقة 3. اضبط القيمة على 0 للإيقاف."
    num_tl3_users_to_silence_new_user: "إخفاء جميع منشورات المستخدم الجديد ومنع النشر في المستقبل إذا تلقَّت منشوراته num_tl3_flags_to_silence_new_user من هذا العدد من المستخدمين المختلفين من مستوى الثقة 3. اضبط القيمة على 0 للإيقاف."
    notify_mods_when_user_silenced: "إرسال رسالة إلى جميع المشرفين إذا تم كتم الخدمة تلقائيًا"
    flag_sockpuppets: "الإبلاغ عن منشورَين على أنهما يُحتمَل أنا يكونا غير مرغوب فيهما إذا ردَّ مستخدم جديد على موضوع من عنوان IP نفسه الذي ردَّ منه مثل المستخدم الذي بدأ الموضوع"
    traditional_markdown_linebreaks: "استخدام فواصل الأسطر التقليدية في Markdown، والتي تتطلَّب مسافتين في النهاية لإدراج فاصل سطر."
    enable_markdown_typographer: "استخدام قواعد الطباعة لتحسين قابلية قراءة النص: استبدل علامات الاقتباس المستقيمة ' بعلامات اقتباس متعرجة '، (tm) برمز، -- بشرطة emdash -، إلى آخره."
    enable_markdown_linkify: "التعامل تلقائيًا مع النص الذي يشبه الرابط كرابط: سيتم ربط www.example.com وhttps://example.com تلقائيًا"
    markdown_linkify_tlds: "قائمة نطاقات المستوى الأعلى التي يتم التعامل معها تلقائيًا كروابط"
    markdown_typographer_quotation_marks: "قائمة أزواج استبدال علامات الاقتباس الزوجية والفردية"
    post_undo_action_window_mins: "عدد الدقائق المسموح فيها للأعضاء بالتراجع عن الإجراءات الأخيرة على المنشور (إعجاب، بلاغ، إلى آخره)."
    must_approve_users: 'يجب على جميع المستخدمين الجُدد انتظار موافقة المشرف أو المسؤول قبل السماح لهم بتسجيل الدخول. (ملاحظة: يؤدي تفعيل هذا الإعداد أيضًا إلى إزالة خيار الدعوة "الوصول إلى الموضوع")'
    invite_code: "يجب على المستخدم كتابة هذا الرمز للسماح بتسجيل الحساب، ويتم تجاهله عندما يكون فارغًا (غير حساس لحالة الأحرف)"
    approve_suspect_users: "إضافة المستخدمين المشبوهين إلى قائمة انتظار المراجعة. أدخل المستخدمون المشبوهون سيرة ذاتية/موقع إلكتروني ولكن ليس لديهم نشاط قراءة."
    review_every_post: "إرسال كل منشور جديد إلى قائمة انتظار المراجعة للخضوع للإشراف. تظل المنشورات تُنشَر على الفور وتكون مرئية لجميع المستخدمين. تحذير! غير موصى بهذا الإعداد للمواقع ذات حركة الزيارات المرتفعة بسبب الحجم المحتمل للمنشورات التي تحتاج إلى مراجعة."
    pending_users_reminder_delay_minutes: "إرسال إشعار إلى المشرفين إذا كان المستخدمون الجُدد ينتظرون الموافقة لمدة أطول من هذا العدد من الدقائق. قم بالتعيين إلى -1 لإيقاف الإشعارات."
    persistent_sessions: "سيظل المستخدمون مسجَّلين الدخول عند إغلاق متصفح الويب"
    maximum_session_age: "سيظل المستخدم مسجَّلًا الدخول لمدة n ساعة بعد زيارته اﻷخيرة."
    full_page_login: "عرض نماذج تسجيل الدخول والتسجيل في صفحة كاملة (عند إلغاء تحديده، فسيرى المستخدمين النماذج في نافذة منبثقة). "
    show_signup_form_email_instructions: عرض تعليمات البريد الإلكتروني في نموذج التسجيل.
    show_signup_form_username_instructions: عرض تعليمات اسم المستخدم في نموذج التسجيل.
    show_signup_form_full_name_instructions: عرض تعليمات الاسم الكامل في نموذج التسجيل.
    show_signup_form_password_instructions: عرض تعليمات كلمة المرور في نموذج التسجيل.
    ga_version: "إصدار Google Universal Analytics الذي سيتم استخدامه: v3 (analytics.js)، v4 (gtag)"
    ga_universal_tracking_code: "معرِّف رمز تتبُّع Google Universal Analytics، على سبيل المثال: UA-12345678-9؛ راجع <a href='https://google.com/analytics' target='_blank'>https://google.com/analytics</a>"
    ga_universal_domain_name: "اسم نطاق Google Universal Analytics، على سبيل المثال: eg: mysite.com؛ راجع <a href='https://google.com/analytics' target='_blank'>https://google.com/analytics</a>"
    ga_universal_auto_link_domains: "تفعيل تتبُّع Google Universal Analytics عبر النطاقات. ستتم إضافة معرِّف العميل إلى الروابط الصادرة إلى هذه النطاقات. راجع <a href='https://support.google.com/analytics/answer/1034342?hl=en' target='_blank'>دليل التتبُّع عبر النطاقات من Google.</a>"
    gtm_container_id: "معرِّف حاوية Google Tag Manager. على سبيل المثال: GTM-ABCD12E. <br/>ملاحظة: لاستخدام GTM عند تفعيل سياسة أمان المحتوى (CSP)، راجع الوثائق الموجودة على التعريف: <a href='https://meta.discourse.org/t/use-nonces-in-google-tag-manager-scripts/188296' target='_blank'>استخدام الحروف غير المميَّزة في البرامج النصية في Google Tag Manager</a>."
    enable_escaped_fragments: "ارجع إلى واجهة برمجة تطبيقات Ajax-Crawling من Google إذا لم يتم اكتشاف زاحف ويب. راجع <a href='https://developers.google.com/webmasters/ajax-crawling/docs/learn-more' target='_blank'>https://developers.google.com/webmasters/ajax-crawling/docs/learn-more</a>"
    moderators_manage_categories_and_groups: "السماح للمشرفين بإنشاء وإدارة الفئات والمجموعات"
    moderators_change_post_ownership: "السماح للمشرفين بتغيير ملكية المنشور"
    cors_origins: "الأصول المسموح بها لطلبات الموارد متعددة المصادر (CORS). بجب أن يتضمَّن كل مصدر http:// أو https://. ويجب تعيين متغير البيئة للقيمة DISCOURSE_ENABLE_CORS على True لتفعيل CORS."
    use_admin_ip_allowlist: "لا يمكن للمسؤولين تسجيل الدخول إلا إذا كانوا على عنوان IP محدَّد في قائمة عناوين IP الخاضعة للمراقبة (المسؤول > السجلات > عناوين IP الخاضعة للمراقبة)."
    blocked_ip_blocks: "قائمة وحدات عناوين IP الخاصة التي لا ينبغي لمنصة Discourse الزحف إليها مطلقًا"
    allowed_internal_hosts: "قائمة المضيفات الداخلية التي يمكن لمنصة Discourse الزحف إليها بأمان من أجل لوحة المعاينة والأغراض الأخرى"
    allowed_onebox_iframes: "قائمة نطاقات iframe src المسموح بها عبر تضمينات Onebox. سيسمح `*` بجميع محركات Onebox الافتراضية."
<<<<<<< HEAD
    allowed_iframes: "قائمة بادئات نطاقات iframe src التي يمكن أن يسمح بها Discourse بأمان في المنشورات"
=======
    allowed_iframes: "قائمة ببادئات URL لسمة iframe src التي يمكن أن يسمح بها Discourse في المنشورات بأمان"
>>>>>>> 76e7f12a
    allowed_crawler_user_agents: "وكلاء المستخدمين لزاحفات الويب التي يجب السماح لها بالوصول إلى الموقع. تحذير! سيؤدي تعيين هذا الإعداد إلى عدم السماح بجميع متتبعات ارتباطات الويب غير المُدرَجة هنا!"
    blocked_crawler_user_agents: "الكلمة الفريدة غير حساسة لحالة الأحرف في سلسلة وكيل المستخدم والتي تحدِّد متتبعات ارتباطات الويب التي لا ينبغي السماح لها بالوصول إلى الموقع. لا تنطبق إذا تم تعريف قائمة السماح."
    slow_down_crawler_user_agents: 'وكلاء المستخدم لبرامج زحف الويب التي يجب أن يكون معدَّلها محدودًا كما تم إعداده في "slow down crawler rate". يجب أن تتكون كل قيمة من 3 أحرف على الأقل.'
    slow_down_crawler_rate: "إذا تم تحديد slow_down_crawler_user_agents، فسيتم تطبيق هذا المعدَّل على جميع متتبعات ارتباطات الويب (عدد ثواني التأخير بين الطلبات)"
    content_security_policy: "تفعيل سياسة أمان المحتوى (CSP). وهي طبقة أمان إضافية تساعد في منع أنواع معيَّنة من الهجمات، بما في ذلك البرمجة العابرة للمواقع (XSS) وحقن البيانات."
    content_security_policy_report_only: "تفعيل Content-Security-Policy-Report-Only (CSP)"
    content_security_policy_collect_reports: "تفعيل جمع تقارير انتهاك سياسة أمان المحتوى في /csp_reports"
    content_security_policy_frame_ancestors: "تقييد من يمكنه تضمين هذا الموقع في iframes عبر سياسة أمان المحتوى. يمكن التحكُّم في المضيفات المسموح بها في <a href='%{base_path}/admin/customize/embedding'>التضمين</a>"
    content_security_policy_script_src: "مصادر البرامج النصية المسموح بها الإضافية. يتم تضمين المضيف الحالي وCDN بشكلٍ افتراضي. راجع <a href='https://meta.discourse.org/t/mitigate-xss-attacks-with-content-security-policy/104243' target='_blank'>تخفيف هجمات XSS باستخدام سياسة أمان المحتوى.</a> (CSP). يتم تجاهل مصادر المضيف الأخرى عند تفعيل strict-dynamic."
    invalidate_inactive_admin_email_after_days: "ستحتاج حسابات المسؤولين الذين لم يزوروا الموقع في هذا العدد من الأيام إلى إعادة التحقُّق من صحة عنوان بريدهم الإلكتروني قبل تسجيل الدخول. اضبط القيمة على 0 للإيقاف."
    suppress_secured_categories_from_admin: "منع الموضوعات الخاصة والرسائل الشخصية في بعض أجزاء واجهة المستخدم للمسؤولين. سيظل المحتوى مرئيًا في بعض الأماكن. هذه ليست ميزة أمان: يمكن للمسؤولين دائمًا الوصول إلى كل المحتوى على الموقع."
    include_secure_categories_in_tag_counts: "عند التفعيل، سيتضمن عدد الموضوعات تحت وسمٍ ما الموضوعات الموجودة في الفئات المقيدة القراءة لجميع المستخدمين. وعند الإيقاف، لن يظهر للمستخدمين العاديين سوى عدد الموضوعات تحت وسمٍ ما حيث تكون جميع الموضوعات في الفئات العامة."
    display_personal_messages_tag_counts: "عند التفعيل، سيتم عرض عدد الرسائل الشخصية تحت وسمٍ معيَّن."
    top_menu: "تحديد العناصر التي تظهر في لوحة تنقُّل الصفحة الرئيسية وترتيبها."
<<<<<<< HEAD
    post_menu: "تحديد العناصر التي تظهر في قائمة المنشورات وترتيبها."
    post_menu_hidden_items: "عناصر القائمة التي سيتم إخفاؤها بشكلٍٍ افتراضي في قائمة المنشور ما لم يتم النقر على رمز الثلاث نقاط لتوسيع القائمة"
=======
    post_menu: "قم بتكوين إمكانية رؤية عناصر قائمة المنشورات الافتراضية وترتيبها. تتم إدارة العناصر الإضافية التي تضيفها المكوِّنات الإضافية أو السمات بشكلٍ منفصل ولن تظهر في هذه القائمة."
    post_menu_hidden_items: "عناصر القائمة التي سيتم إخفاؤها بشكلٍ افتراضي في قائمة المنشورات ما لم يتم النقر على النقاط الثلاثة للتوسيع. تتم إدارة العناصر الإضافية التي تضيفها المكوِّنات الإضافية أو السمات بشكلٍ منفصل ولن تظهر في هذه القائمة."
>>>>>>> 76e7f12a
    share_links: "تحديد العناصر التي تظهر في مربع حوار المشاركة وترتيبها"
    allow_username_in_share_links: "السماح بتضمين أسماء المستخدمين في روابط المشاركة. هذا مفيد لمنح الشارات بناءً على الزوار المميَّزين."
    site_contact_username: "اسم مستخدم صالح لفريق العمل لإرسال جميع الرسائل الآلية منه. سيتم استخدام حساب النظام الافتراضي في حال تركها خالية."
    site_contact_group_name: "اسم صالح لمجموعة تتم دعوتها إلى جميع الرسائل الشخصية المُرسَلة تلقائيًا."
    send_welcome_message: "إرسال رسالة ترحيبية إلى جميع المستخدمين الجُدد مع دليل البدء السريع"
    send_tl1_welcome_message: "إرسال رسالة ترحيبية إلى المستخدمين الجُدد في مستوى الثقة 1"
    send_tl2_promotion_message: "إرسال رسالة ترحيبية بشأن الترقية إلى المستخدمين الجُدد في مستوى الثقة 2"
    suppress_reply_directly_below: "عدم عرض عدد الردود القابل للتوسيع على منشور عندما يكون هناك رد واحد فقط أسفل هذا المنشور مباشرةً."
    suppress_reply_directly_above: "عدم عرض عبارة \"ردًا على\" القابلة للتوسيع في منشور عندما يكون هناك رد واحد فقط فوق هذا المنشور مباشرةً."
    remove_full_quote: "إزالة الاقتباس تلقائيًا إذا (أ) ظهر في بداية المنشور، (ب) وكان لمنشور بأكمله، (ج) وكان من المنشور السابق مباشرةً. للمزيد من التفاصيل، راجع <a href='https://meta.discourse.org/t/removal-of-full-quotes-from-direct-replies/106857' target='_blank'>إزالة الاقتباسات الكاملة من الردود المباشرة</a>"
    suppress_reply_when_quoting: "عدم عرض عبارة \"ردًا على\" القابلة للتوسيع في منشور عند اقتباس المنشور للرد."
    max_reply_history: "الحد الأقصى لعدد الردود التي سيتم توسيعها عند توسيع عبارة \"ردًا على\""
    topics_per_period_in_top_summary: "عدد الموضوعات الأكثر نشاطًا في الملخص الافتراضي للموضوعات الأكثر نشاطًا."
    topics_per_period_in_top_page: "عدد الموضوعات الأكثر نشاطًا في أهم الموضوعات في قائمة \"إظهار المزيد\" الموسَّعة للموضوعات الأكثر نشاطًا."
    redirect_users_to_top_page: "إعادة توجيه المستخدمين الجُدد والغائبين منذ فترة طويلة إلى الصفحة العليا تلقائيًا. ينطبق فقط عندما تكون 'top' موجودة في إعداد الموقع 'top menu'."
    top_page_default_timeframe: "الفترة الزمنية الافتراضية للصفحة العليا للمستخدمين المجهولين (يتم ضبطها تلقائيًا للمستخدمين الذين سجَّلوا الدخول بناءً على زيارتهم الأخيرة)."
    moderators_view_emails: "السماح للمشرفين بعرض عناوين البريد الإلكتروني للمستخدمين."
    prioritize_username_in_ux: "إظهار اسم المستخدم أولًا على صفحة المستخدم وبطاقة المستخدم والمنشورات (عند إظهار الاسم المتوقف أولًا)"
    enable_rich_text_paste: "تفعيل التحويل التلقائي من HTML إلى Markdown عند لصق نص في أداة الإنشاء"
    send_old_credential_reminder_days: "التذكير ببيانات الاعتماد القديمة بعد عدد الأيام"
    email_token_valid_hours: "نسيت كلمة المرور/الرموز المميَّزة لتفعيل الحساب صالحة لمدة (n) ساعة."
    enable_badges: "تفعيل نظام الشارات، وهو شكل من أشكال اللعب لتعزيز تصرفات المستخدم الإيجابية. راجع <a href='https://meta.discourse.org/t/what-are-badges/32540' _target='blank'>ما هي الشارات؟</a> على Discourse Meta للمزيد من المعلومات."
    show_badges_in_post_header: "عندما يحصل المستخدم على شارة لمنشورٍ مُعيَّن، اعرض الشارة في رأس المنشور."
    max_favorite_badges: "الحد الأقصى لعدد الشارات التي يمكن للمستخدم تحديدها"
    whispers_allowed_groups: "السماح بالاتصالات الخاصة داخل الموضوعات لأعضاء المجموعات المحدَّدة."
    hidden_post_visible_groups: "السماح لأعضاء تلك المجموعات بعرض المنشورات المخفية. يمكن دائمًا للمستخدمين من فريق العمل عرض المنشورات المخفية."
<<<<<<< HEAD
    allow_index_in_robots_txt: "حدِّد في ملف robots.txt أن هذا الموقع يسمح لمحركات بحث الويب بفهرسته. وفي حالات استثنائية، يمكنك <a href='%{base_path}/admin/customize/robots'>تجاوز ملف robots.txt</a> بشكلٍٍ دائم."
=======
    allow_index_in_robots_txt: "حدِّد في robots.txt أن هذا الموقع مسموح بفهرسته في محركات بحث الويب. يمكنك <a href='%{base_path}/admin/customize/robots'>تجاوز robots.txt الخاص بك هنا.</a> <b>تحذير</b>: يمكن أن تحول القواعد التي لم يتم تكوينها بشكلٍ صحيح دون تتبع ارتباطات موقعك كما هو متوقَّع."
>>>>>>> 76e7f12a
    blocked_email_domains: "قائمة مفصولة بشرائط عمودية لنطاقات البريد الإلكتروني التي لا يُسمَح للمستخدمين باستخدامها في تسجيل الحسابات. رمزا حرف البدل * و؟ غير مدعومَين. مثال: mailinator.com|trashmail.net"
    allowed_email_domains: "قائمة مفصولة بشرائط عمودية لنطاقات البريد الإلكتروني التي يجب على المستخدمين استخدامها في تسجيل الحسابات. تتم معالجة النطاقات الفرعية للنطاقات المحدَّدة تلقائيًا. رمزا حرف البدل * و؟ غير مدعومَين. تحذير: لن يُسمَح بالمستخدمين ذوي نطاقات البريد الإلكتروني غير المُدرَجة!"
    normalize_emails: "تحقَّق مما إذا كان البريد الإلكتروني الذي تم تطبيعه فريدًا. يزيل البريد الإلكتروني الذي تم تطبيعه جميع النقاط من اسم المستخدم وكل شيء بين الرمزين + و@."
    auto_approve_email_domains: "ستتم الموافقة تلقائيًا على المستخدمين ذوي عناوين البريد الإلكتروني التابعة للنطاقات المُدرَجة في هذه القائمة. رمزا البدل * و؟ غير مدعومَين."
    hide_email_address_taken: "عدم إعلام المستخدمين بوجود حساب بعنوان بريد إلكتروني معيَّن في أثناء التسجيل أو في أثناء عملية \"نسيت كلمة المرور\". طلب البريد الإلكتروني الكامل لطلبات \"نسيت كلمة المرور\"."
    log_out_strict: "تسجيل خروج المستخدم من جميع الجلسات على جميع الأجهزة عند تسجيل الخروج"
    version_checks: "فحص Discourse Hub للحصول على تحديثات الإصدار وإظهار رسائل الإصدار الجديد على <a href='%{base_path}/admin' target='_blank'>/admin</a> لوحة المعلومات"
    new_version_emails: "إرسال رسالة إلكترونية إلى عنوان contact_email عند توفُّر إصدار جديد من Discourse"
    include_in_discourse_discover: "السماح لميزة CDCK, Inc. (\"Discourse\") بعرض هذا المجتمع على <a href='https://discover.discourse.org' target='_blank'>صفحة Discover</a> وفي مواد Discourse التسويقية. من خلال القيام بذلك، ستشارك البيانات المطلوبة لتضمين موقعك في الخدمة. يُرجى ملاحظة أن الترويج للمجتمعات يكون وفقًا لتقدير Discourse."
    invite_expiry_days: "مدة صلاحية مفاتيح دعوة المستخدمين بالأيام"
    invite_only: "يجب أن تتم دعوة جميع المستخدمين الجُدد بشكلٍٍ صريح بواسطة المستخدمين الموثوق بهم أو فريق العمل. التسجيل العام متوقف."
    login_required: "طلب المصادقة لقراءة المحتوى على هذا الموقع، وعدم السماح بالوصول المجهول"
    min_username_length: "الحد الأدنى لطول اسم المستخدم بالأحرف. تحذير: إذا كان لدى أي مستخدمين أو مجموعات حالية أسماء أقصر من ذلك، فسيتعطَّل موقعك!"
    max_username_length: "الحد الأقصى لطول اسم المستخدم بالأحرف. تحذير: إذا كان لدى أي مستخدمين أو مجموعات حالية أسماء أطول من هذا الحد، فسيتعطل موقعك!"
    allowed_unicode_username_characters: "التعبير العادي للسماح ببعض أحرف Unicode فقط في أسماء المستخدمين. سيتم السماح دائمًا بأحرف وأرقام ASCII ولا يلزم تضمينها في قائمة السماح"
    reserved_usernames: "أسماء المستخدمين غير المسموح لهم بالاشتراك. يمكن استخدام رمز البدل * لمطابقة أي حرف صفر مرة أو أكثر."
    min_password_length: "تحديد أقل عدد من الأحرف المطلوبة لكلمات مرور المستخدم على الموقع. قد تؤدي القيمة المنخفضة للغاية إلى تعريض الأمان للخطر من خلال تسهيل تخمين كلمات المرور للأطراف غير المصرَّح لها، بينما قد تجعل القيمة المرتفعة للغاية من الصعب على المستخدمين تذكر كلمات المرور الخاصة بهم."
    min_admin_password_length: "تحديد الحد الأدنى لطول كلمة المرور لمستخدمي المسؤول. يضمن ذلك أن تلبي جميع كلمات مرور المسؤول مطلب طول معين لتحسين الأمان. يُعد هذا الإعداد ضروريًا لحماية حساب المسؤول من الوصول غير المصرَّح به المحتمل."
    password_unique_characters: "الحد الأدنى لعدد الأحرف الفريدة التي يجب أن تتضمَّنها كلمة المرور."
    block_common_passwords: "لا تسمح بكلمات المرور الموجودة ضمن قائمة العشرة آلاف (10,000) كلمة مرور الأكثر شيوعًا."
    auth_skip_create_confirm: تخطي النافذة المنبثقة لإنشاء حساب عند الاشتراك عبر المصادقة الخارجية. يُفضَّل استخدام هذا الإعداد جنبًا إلى جنب مع auth_overrides_email وauth_overrides_username وauth_overrides_name.
    auth_immediately: "إعادة التوجيه تلقائيًا إلى نظام تسجيل الدخول الخارجي دون تفاعل المستخدم. يسري ذلك فقط عندما تكون القيمة login_required مضبوطة على True، ولا يوجد سوى طريقة مصادقة خارجية واحدة"
    enable_discourse_connect: "تفعيل تسجيل الدخول عبر DiscourseConnect (المعروف سابقًا باسم \"Discourse SSO\") (تحذير: *يجب* التحقُّق من صحة عناوين البريد الإلكتروني للمستخدمين من خلال الموقع الخارجي!)"
    verbose_discourse_connect_logging: "تسجيل تشخصيات DiscourseConnect المطوَّلة ذات الصلة في <a href='%{base_path}/logs' target='_blank'>/logs</a>"
    enable_discourse_connect_provider: "تنفيذ بروتوكول موفِّر DiscourseConnect (المعروف سابقًا باسم \"Discourse SSO\") في نقطة نهاية /session/sso_provider، يتطلَّب تعيين discourse_connect_provider_secrets"
    discourse_connect_url: "عنوان URL لنقطة نهاية DiscourseConnect (يجب أن يتضمن البروتوكول http:// أو https://، ويجب ألا يتضمن شرطة مائلة لاحقة)"
    discourse_connect_secret: "السلسلة السرية المُستخدَمة لمصادقة معلومات DiscourseConnect بشكلٍٍ مشفَّر، تأكد من أنها تتكوَّن من 10 أحرف أو أكثر"
    discourse_connect_provider_secrets: "قائمة بالأزواج السرية للنطاق والتي تستخدم DiscourseConnect. تأكَّد من أن طول رمز DiscourseConnect السري هو 10 أحرف أو أكثر. يمكن استخدام رمز حرف البدل * لمطابقة أي نطاق أو جزء منه فقط (على سبيل المثال، *.example.com)."
    discourse_connect_overrides_bio: "تجاوز النبذة التعريفية في الملف الشخصي للمستخدم ومنعه من تغييرها"
    discourse_connect_overrides_groups: "مزامنة كل عضويات المجموعة اليدوية مع المجموعات المحدَّدة في سمة المجموعات (تحذير: إذا لم تحدِّد مجموعات، فسيتم مسح جميع عضويات المجموعة اليدوية للمستخدم)"
    auth_overrides_email: "يستبدل عنوان البريد الإلكتروني المحلي بعنوان بريد إلكتروني خارجي للموقع عند كل عملية تسجيل دخول، ويمنع التغييرات المحلية. ينطبق هذا الإعداد على جميع موفِّري المصادقة. (تحذير: يمكن أن تحدث تضاربات بسبب تطبيع عناوين البريد الإلكتروني المحلية)"
    auth_overrides_username: "يستبدل اسم المستخدم المحلي باسم مستخدم خارجي للموقع عند كل عملية تسجيل دخول، ويمنع التغييرات المحلية. ينطبق هذا الإعداد على جميع موفِّري المصادقة. (تحذير: يمكن أن تحدث تضاربات بسبب الاختلافات في طول/متطلبات اسم المستخدم)"
    auth_overrides_name: "يستبدل الاسم الكامل المحلي باسم كامل خارجي للموقع عند كل عملية تسجيل دخول، ويمنع التغييرات المحلية. ينطبق هذا الإعداد على جميع موفِّري المصادقة."
    discourse_connect_overrides_avatar: "يستبدل الصورة الرمزية للمستخدم بالصورة الرمزية للموقع الخارجي من حمولة DiscourseConnect. في حالة التفعيل، لن يتم السماح للمستخدمين بتحميل الصور الرمزية على Discourse."
    discourse_connect_overrides_location: "يستبدل موقع المستخدم بموقع خارجي من حمولة DiscourseConnect ويمنع التغييرات المحلية."
    discourse_connect_overrides_website: "يستبدل الموقع الإلكتروني للمستخدم بموقع خارجي من حمولة DiscourseConnect ويمنع التغييرات المحلية."
    discourse_connect_overrides_profile_background: "يستبدل خلفية الملف الشخصي للمستخدم بالصورة الرمزية للموقع الخارجي من حمولة DiscourseConnect."
    discourse_connect_overrides_card_background: "يستبدل خلفية بطاقة المستخدم بالصورة الرمزية للموقع الخارجي من حمولة DiscourseConnect."
    discourse_connect_not_approved_url: "إعادة توجيه حسابات DiscourseConnect غير المعتمدة إلى عنوان URL هذا"
    discourse_connect_allowed_redirect_domains: "التقييد إلى هذه النطاقات لمسارات الإرجاع return_paths التي يوفرها DiscourseConnect (يجب أن يكون مسار الإرجاع على الموقع الحالي بشكلٍٍ افتراضي). استخدم * للسماح بأي نطاق لمسار الإرجاع. غير مسموح بأحرف البدل للنطاق الفرعي (`*.foobar.com`)."
    enable_local_logins: "تفعيل الحسابات المحلية التي تعتمد على اسم المستخدم وكلمة المرور في تسجيل الدخول. تحذير: إذا تم إيقاف هذا الإعداد، فقد لا تتمكن من تسجيل الدخول إذا كنت لم تُعدَّ مسبقًا طريقة تسجيل دخول بديلة واحدة على الأقل."
    enable_local_logins_via_email: "السماح للمستخدمين بطلب رابط تسجيل الدخول بنقرة واحدة ليتم إرساله إليهم عبر البريد الإلكتروني"
    allow_new_registrations: "السماح بعمليات تسجيل جديدة من المستخدمين. يمكنك إلغاء تحديد هذا الإعداد لمنع أي شخص من إنشاء حساب جديد."
    enable_signup_cta: "إظهار إشعار للمستخدمين المجهولين العائدين تطالبهم بالاشتراك للحصول على حساب."
    enable_google_oauth2_logins: "تفعيل مصادقة Google Oauth2. هذه هي طريقة المصادقة التي تدعمها Google حاليًا. وتتطلَّب مفتاحًا ورمزًا سريًا. راجع <a href='https://meta.discourse.org/t/15858' target='_blank'>إعداد تسجيل الدخول عبر Google لمنصة Discourse</a>."
    google_oauth2_client_id: "معرِّف العميل الفريد الذي يوفره تطبيق Google الخاص بك، والذي يُستخدم في عملية المصادقة."
    google_oauth2_client_secret: "الرمز السري للعميل لتطبيق Google"
    google_oauth2_prompt: "قائمة اختيارية مفصولة بمسافات لقيم السلسلة والتي تحدِّد ما إذا كان خادم التفويض يطالب المستخدم بإعادة المصادقة والموافقة. راجع <a href='https://developers.google.com/identity/protocols/OpenIDConnect#prompt' target='_blank'>https://developers.google.com/identity/protocols/OpenIDConnect#prompt</a> لمعرفة القيم الممكنة."
    google_oauth2_hd: "نطاق Google Apps Hosted اختياري والذي سيقتصر تسجيل الدخول عليه. راجع <a href='https://developers.google.com/identity/protocols/OpenIDConnect#hd-param' target='_blank'>https://developers.google.com/identity/protocols/OpenIDConnect#hd-param</a> لمزيد من التفاصيل."
    google_oauth2_hd_groups: "استرداد مجموعات Google للمستخدمين على النطاق المستضاف عند المصادقة. يمكن استخدام مجموعات Google التي تم استردادها لمنح عضوية مجموعة Discourse تلقائيًا (انظر إعدادات المجموعة). للمزيد من المعلومات، راجع https://meta.discourse.org/t/226850"
    google_oauth2_hd_groups_service_account_admin_email: "عنوان بريد إلكتروني ينتمي إلى حساب مسؤول Google Workspace. سيتم استخدامه مع بيانات اعتماد حساب الخدمة لإحضار معلومات المجموعة."
    google_oauth2_hd_groups_service_account_json: "معلومات مفتاح بتنسيق JSON لحساب الخدمة. سيتم استخدامه لإحضار معلومات المجموعة."
    google_oauth2_verbose_logging: "تسجيل تشخصيات Google OAuth2 المطوَّلة ذات الصلة في <a href='%{base_path}/logs' target='_blank'>/logs</a>"
    enable_twitter_logins: "تفعيل مصادقة Twitter، يتطلَّب twitter_consumer_key وtwitter_consumer_secret. راجع <a href='https://meta.discourse.org/t/13395' target='_blank'>إعداد تسجيل الدخول عبر Twitter (والتضمينات الغنية) لمنصة </a>Discourse."
    twitter_consumer_key: "مفتاح العميل لمصادقة Twitter، مسجَّل على <a href='https://developer.twitter.com/apps' target='_blank'>https://developer.twitter.com/apps</a>"
    twitter_consumer_secret: "الرمز السري للعميل لمصادقة Twitter، مسجَّل على <a href='https://developer.twitter.com/apps' target='_blank'>https://developer.twitter.com/apps</a>"
    enable_facebook_logins: "تفعيل مصادقة Facebook، يتطلَّب facebook_app_id وfacebook_app_secret. راجع <a href='https://meta.discourse.org/t/13394' target='_blank'>إعداد تسجيل الدخول عبر Facebook لمنصة Discourse</a>."
    facebook_app_id: "معرِّف التطبيق لمصادقة Facebook والمشاركة عليه، مسجَّل على <a href='https://developers.facebook.com/apps/' target='_blank'>https://developers.facebook.com/apps</a>"
    facebook_app_secret: "الرمز السري للتطبيق لمصادقة Facebook، مسجَّل على <a href='https://developers.facebook.com/apps/' target='_blank'>https://developers.facebook.com/apps</a>"
    enable_github_logins: "تفعيل مصادقة GitHub، يتطلَّب github_client_id وgithub_client_secret. راجع <a href='https://meta.discourse.org/t/13745' target='_blank'>إعداد تسجيل الدخول عبر GitHub لمنصة Discourse</a>."
    github_client_id: "معرِّف العميل لمصادقة GitHub، مسجَّل في <a href='https://github.com/settings/developers/' target='_blank'>https://github.com/settings/developers</a>"
    github_client_secret: "الرمز السري للعميل لمصادقة GitHub، مسجَّل في <a href='https://github.com/settings/developers/' target='_blank'>https://github.com/settings/developers</a>"
    enable_discord_logins: "هل تسمح للمستخدمين بالمصادقة باستخدام Discord؟"
    discord_client_id: 'معرِّف عميل Discord (هل تحتاج إلى واحد؟ تفضَّل بزيارة <a href="https://discordapp.com/developers/applications/me">بوابطة مطوِّري Discord</a>)'
    discord_secret: "المفتاح السري لعميل Discord يستخدم للمصادقة وتفعيل الميزات المرتبطة بـ Discord على الموقع، مثل عمليات تسجيل الدخول إلى Discord. يتوافق هذا المفتاح السري مع تطبيق Discord الذي تم إنشاؤه لموقع الويب، وهو ضروري للتواصل بشكلٍ آمن مع واجهة برمجة تطبيقات Discord."
    discord_trusted_guilds: 'السماح لأعضاء خوادم Discord هذه فقط بتسجيل الدخول عبر Discord. استخدم المعرِّف الرقمي للخادم. لمزيد من المعلومات، راجع الإرشادات <a href="https://meta.discourse.org/t/configuring-discord-login-for-discourse/127129">هنا</a>. اتركه فارغًا للسماح بأي خادم.'
    enable_linkedin_oidc_logins: "تفعيل مصادقة LinkedIn، يتطلَّب linkedin_client_id وlinkedin_client_secret."
    linkedin_oidc_client_id: "معرِّف العميل لمصادقة LinkedIn، المسجَّل على <a href='https://www.linkedin.com/developers/apps' target='_blank'>https://www.linkedin.com/developers/apps</a>"
    linkedin_oidc_client_secret: "المفتاح السري للعميل لمصادقة LinkedIn، المسجَّل على <a href='https://www.linkedin.com/developers/apps' target='_blank'>https://www.linkedin.com/developers/apps</a>"
    enable_backups: "السماح للمسؤولين بإنشاء نسخ احتياطية من المنتدى"
    allow_restore: "السماح بالاستعادة، والتي يمكنها استبدال جميع بيانات الموقع! اتركها على \"متوقفة\" ما لم تكن تخطط لاستعادة نسخة احتياطية"
    maximum_backups: "الحد الأقصى من النسخ الاحتياطية التي يجب الاحتفاظ بها. يتم حذف النسخ الاحتياطية القديمة تلقائيًا"
    remove_older_backups: "إزالة النسخ الاحتياطية الأقدم من عدد الأيام المحدَّد. اتركه فارغًا للإيقاف."
    automatic_backups_enabled: "تشغيل النسخ الاحتياطية التلقائية كما هو محدَّد في تردد النسخ الاحتياطي"
    backup_frequency: "يحدِّد الفاصل الزمني، بالأيام، الذي يتم خلاله إنشاء النسخ الاحتياطية التلقائية للموقع. إذا تم ضبطه على 7، على سبيل المثال، فسيتم إنشاء نسخة احتياطية جديدة كل أسبوع. يعتمد تنشيط هذا الإعداد على `automatic_backups_enabled`."
    s3_backup_bucket: "الحاوية البعيدة للاحتفاظ بالنسخ الاحتياطية. تحذير: تأكد من أنها حاوية خاصة."
    s3_endpoint: "يمكن تعديل نقطة النهاية للنسخ الاحتياطي إلى خدمة متوافقة مع S3، مثل DigitalOcean Spaces أو Minio. تحذير: اتركه فارغًا في حالة استخدام AWS S3."
    s3_configure_tombstone_policy: "تفعيل سياسة الحذف التلقائي للتحميلات التي تم حذفها من الدليل ولم تتم إزالتها من قاعدة البيانات. مهم: إذا تم إيقاف هذا الإعداد، فلن تتم استعادة أي مساحة بعد حذف التحميلات."
    s3_disable_cleanup: "منع إزالة النسخ الاحتياطية القديمة من S3 عندما يكون هناك نسخ احتياطية أكثر من الحد الأقصى المسموح به"
    s3_use_acls: "توصي AWS بعدم استخدام قوائم ACL في حاويات S3؛ إذا كنت تتبع هذه النصيحة، فقم بإلغاء تحديد هذا الخيار. يجب تفعيل هذا الخيار إذا كنت تستخدم تحميلات آمنة."
    enable_direct_s3_uploads: "يسمح بالتحميل المباشر متعدد الأجزاء إلى Amazon S3، راجع https://meta.discourse.org/t/a-new-era-for-file-uploads-in-discourse/210469 لمزيد من التفاصيل."
    backup_time_of_day: "الوقت من اليوم (بالتوقيت العالمي الموحَّد) الذي يجب أن يتم فيه النسخ الاحتياطي"
    backup_with_uploads: "تضمين عمليات التحميل في النسخ الاحتياطية المجدولة. سيؤدي إيقاف هذا الإعداد إلى نسخ قاعدة البيانات احتياطيًا فقط."
    backup_location: "الموقع الذي يتم فيه تخزين النسخ الاحتياطية. هام: يتطلَّب S3 بيانات اعتماد S3 صالحة تم إدخالها في إعدادات الملفات. عند تغيير هذا إلى S3 من Local، يجب عليك تشغيل مهمة rake `s3:ensure_cors_rules`."
    backup_gzip_compression_level_for_uploads: "مستوى ضغط Gzip المُستخدَم لضغط التحميلات"
    include_thumbnails_in_backups: "تضمين الصور المصغَّرة التي تم إنشاؤها في النسخ الاحتياطية. سيؤدي إيقاف هذا الإعداد إلى جعل النسخ الاحتياطية أصغر حجمًا، ولكنه يتطلَّب إنشاء جميع المنشورات بعد الاستعادة."
    active_user_rate_limit_secs: "عدد مرات تحديث حقل \"last_seen_at\" بالثواني"
    verbose_localization: "عرض نصائح موسَّعة بشأن الترجمة في واجهة المستخدم"
    previous_visit_timeout_hours: "مدة الزيارة قبل أن نعتبرها الزيارة \"السابقة\"، بالساعات"
    top_topics_formula_log_views_multiplier: "قيمة مُضاعِف (n) مرات عرض السجل في معادلة الموضوعات الأكثر نشاطًا: `log(views_count) * (n) + op_likes_count * 0.5 + LEAST(likes_count / posts_count, 3) + 10 + log(posts_count)`"
    top_topics_formula_first_post_likes_multiplier: "قيمة مُضاعِف تسجيلات الإعجاب على أول منشور (n) في معادلة الموضوعات الأكثر نشاطًا: `log(views_count) * 2 + op_likes_count * (n) + LEAST(likes_count / posts_count, 3) + 10 + log(posts_count)`"
    top_topics_formula_least_likes_per_post_multiplier: "قيمة أقل عدد من تسجيلات الإعجاب لكل مُضاعِف منشورات (n) في معادلة الموضوعات الأكثر نشاطًا: `log(views_count) * 2 + op_likes_count * 0.5 + LEAST(likes_count / posts_count, (n)) + 10 + log(posts_count)`"
    enable_safe_mode: "السماح للمستخدمين بالدخول إلى الوضع الآمن لتصحيح أخطاء المكوِّنات الإضافية"
    rate_limit_create_topic: "بعد إنشاء موضوع، يجب على المستخدمين الانتظار (n) ثانية قبل إنشاء موضوع آخر."
    rate_limit_create_post: "بعد النشر، يجب على المستخدمين الانتظار (n) ثانية قبل إنشاء منشور آخر."
    rate_limit_new_user_create_post: "بعد النشر، يجب على المستخدمين الجُدد الانتظار (n) ثانية قبل إنشاء منشور آخر."
    max_likes_per_day: "أقصى عدد من تسجيلات الإعجاب لكل مستخدم"
    max_flags_per_day: "الحد الأقصى لعدد البلاغات لكل مستخدم في اليوم"
    max_bookmarks_per_day: "الحد الأقصى اليومي للإشارات المرجعية لكل مستخدم"
    max_edits_per_day: "الحد الأقصى اليومي للتعديلات لكل مستخدم"
    max_topics_per_day: "الحد الأقصى اليومي لعدد الموضوعات التي يمكن للمستخدم إنشاؤها."
    max_personal_messages_per_day: "الحد الأقصى لعدد موضوعات الرسائل الشخصية الجديدة التي يمكن للمستخدم إنشاؤها يوميًا"
    max_invites_per_day: "الحد الأقصى اليومي للدعوات التي يمكن للمستخدم إرسالها"
    max_topic_invitations_per_day: "الحد الأقصى لعدد الدعوات إلى الموضوعات التي يمكن للمستخدم إرسالها يوميًا"
    max_topic_invitations_per_minute: "الحد الأقصى لعدد الدعوات إلى الموضوعات التي يمكن للمستخدم إرسالها في الدقيقة"
    max_logins_per_ip_per_hour: "الحد الأقصى لعدد عمليات تسجيل الدخول المسموح بها لكل عنوان IP في الساعة"
    max_logins_per_ip_per_minute: "الحد الأقصى لعدد عمليات تسجيل الدخول المسموح بها لكل عنوان IP في الدقيقة"
    max_post_deletions_per_minute: "الحد الأقصى لعدد المنشورات التي يمكن للمستخدم حذفها في الدقيقة. اضبط القيمة على 0 لإيقاف عمليات حذف المنشورات."
    max_post_deletions_per_day: "الحد الأقصى لعدد المنشورات التي يمكن للمستخدم حذفها يوميًا. اضبط القيمة على 0 لإيقاف عمليات حذف المنشورات."
    invite_link_max_redemptions_limit: "لا يمكن أن يتجاوز الحد الأقصى لعمليات الاسترداد المسموح بها لروابط الدعوة هذه القيمة."
    invite_link_max_redemptions_limit_users: "لا يمكن أن يتجاوز الحد الأقصى لعمليات الاسترداد المسموح بها لروابط الدعوة التي تم إنشاؤها بواسطة مستخدمين منتظمين هذه القيمة."
    alert_admins_if_errors_per_minute: "عدد الأخطاء في الدقيقة لظهور تنبيه للمسؤول. تعطِّل القيمة \"0\" هذه الميزة. ملاحظة: تتطلَّب إعادة التشغيل."
    alert_admins_if_errors_per_hour: "عدد الأخطاء في الساعة لتشغيل تنبيه المسؤول. يؤدي تعيين القيمة على 0 إلى إيقاف هذه الميزة. ملاحظة: يتطلَّب إعادة التشغيل."
    categories_topics: "عدد الموضوعات التي سيتم عرضها في صفحة /categories. إذا تم تعيينها إلى 0، فستتم محاولة العثور على قيمة تلقائيًا للحفاظ على تناسق العمودين (الفئات والموضوعات)."
    suggested_topics: "عدد الموضوعات المقترحة التي تظهر أسفل الموضوع"
    limit_suggested_to_category: "عرض الموضوعات من الفئة الحالية فقط في الموضوعات المقترحة"
    suggested_topics_max_days_old: "يجب ألا يزيد عمر الموضوعات المقترحة عن n من الأيام."
    suggested_topics_unread_max_days_old: "يجب ألا يزيد عمر الموضوعات غير المقروءة المُقترَحة عن n يوم."
    clean_up_uploads: "إزالة التحميلات المعزولة غير المرجعية لمنع الاستضافة غير القانونية. تحذير: قد ترغب في عمل نسخة احتياطية من دليل /uploads قبل تفعيل هذا الإعداد."
    clean_orphan_uploads_grace_period_hours: "فترة السماح (بالساعات) قبل إزالة تحميل معزول"
    purge_deleted_uploads_grace_period_days: "فترة السماح (بالأيام) قبل مسح تحميل محذوف"
    purge_unactivated_users_grace_period_days: "فترة السماح (بالأيام) قبل حذف المستخدم الذي لم ينشِّط حسابه. اضبط القيمة على 0 لعدم مسح المستخدمين الذين لم يتم تنشيط حساباتهم أبدًا."
    enable_s3_uploads: "وضع التحميلات على مساحة تخزين Amazon S3. مهم: يتطلَّب ذلك بيانات اعتماد S3 صالحة (معرِّف مفتاح الوصول ومفتاح الوصول السري)."
    s3_use_iam_profile: 'استخدام <a href="https://docs.aws.amazon.com/IAM/latest/UserGuide/id_roles_use_switch-role-ec2_instance-profiles.html">ملف تعريف مثيل </a>AWS EC2 لمنح الوصول إلى حاوية S3. ملاحظة: يتطلَّب تفعيل ذلك تشغيل Discourse في مثيل EC2 مهيَّأ بشكلٍٍ مناسب، ويتجاوز إعدادات "s3 access key id" و"s3 secret access key".'
    s3_upload_bucket: "اسم حاوية Amazon S3 التي سيتم تحميل الملفات إليها. تحذير: يجب كتابة الاسم بأحرف صغيرة بلا نقاط أو شرطات سفلية."
    s3_access_key_id: "معرِّف مفتاح وصول خدمة Amazon S3 الذي سيتم استخدامه لتحميل الصور والمرفقات والنسخ الاحتياطية"
    s3_secret_access_key: "مفتاح الوصول السري لخدمة Amazon S3 الذي سيتم استخدامه لتحميل الصور والمرفقات والنسخ الاحتياطية"
    s3_region: "اسم منطقة خدمة Amazon S3 الذي سيتم استخدامه لتحميل الصور والنسخ الاحتياطية"
    s3_cdn_url: "عنوان URL لشبكة توصيل المحتوى (CDN) الذي سيتم استخدامه لجميع أصول s3 (على سبيل المثال: https://cdn.somewhere.com). تحذير: بعد تغيير هذا الإعداد، يجب عليك إعادة إنشاء جميع المنشورات القديمة."
    s3_use_cdn_url_for_all_uploads: "استخدم عنوان URL لشبكة CDN لجميع الملفات التي تم تحميلها إلى s3 بدلًا من استخدامه للصور فقط."
    avatar_sizes: "قائمة بأحجام الصور الرمزية التي يتم إنشاؤها تلقائيًا"
    external_system_avatars_enabled: "تفعيل استخدام خدمة خارجية لتوليد صور رمزية للنظام. عند تفعيل هذا الإعداد، يتم إنشاء صور رمزية للمستخدم، بدلًا من إنتاجها داخل نظام Discourse، وتوفيرها بواسطة خدمة خارجية يتم تحديدها بواسطة الإعداد `external_system_avatars_url`."
    external_system_avatars_url: "عنوان URL لخدمة الصور الرمزية الخارجية للنظام. الاستبدالات المسموح بها هي {username} {first_letter} {color} {size}"
    external_emoji_url: "عنوان URL للخدمة الخارجية لصور الرموز التعبيرية. اتركه فارغًا للإيقاف."
    use_site_small_logo_as_system_avatar: "استخدام شعار الموقع الصغير بدلًا من الصورة الرمزية لمستخدم النظام. يتطلَّب وجود الشعار."
    restrict_letter_avatar_colors: "قائمة بقيم الألوان السداسية العشرية المكوَّنة من 6 أرقام لاستخدامها في خلفية الصورة الرمزية لحرف الاسم"
    enable_listing_suspended_users_on_search: "اسمح للمستخدمين المنتظمين بالعثور على المستخدمين المعلَّقين."
    selectable_avatars_mode: "اسمح للمستخدمين بتحديد صورة رمزية من قائمة selectable_avatars وقصر عمليات تحميل الصور الرمزية المخصَّصة على مستوى الثقة المحدَّد."
    selectable_avatars: "تحديد مجموعة من الصور الرمزية التي يمكن للمستخدمين تحديد صورة ملفهم الشخصي منها. سيظهر الاختيار أثناء إنشاء ملف تعريف المستخدم أو عند تحديث صورة ملف التعريف."
    allow_all_attachments_for_group_messages: "السماح بجميع مرفقات البريد الإلكتروني لرسائل المجموعات"
    png_to_jpg_quality: "جودة ملف JPG المحوَّل (1 هي أقل جودة، و99 هي أفضل جودة، و100 للإيقاف)"
    recompress_original_jpg_quality: "جودة ملفات الصور المحمَّلة (1 هي أقل جودة، و99 هي أفضل جودة، و100 للإيقاف)"
    image_preview_jpg_quality: "جودة ملفات الصورة التي تم تغيير حجمها (1 هي أقل جودة، و99 هي أفضل جودة، و100 للإيقاف)"
    allow_staff_to_upload_any_file_in_pm: "السماح لأعضاء فريق العمل بتحميل أي ملفات في الرسائل الخاصة"
    strip_image_metadata: "تفعيل هذا الإعداد لإزالة جميع المعلومات الإضافية من الصور التي تم تحميلها على الموقع. يتضمن هذا بيانات مثل طراز الكاميرا والموقع وتاريخ الإنشاء وما إلى ذلك. يمكن أن يكون هذا مفيدًا لأسباب الخصوصية، لأنه يمنع المستخدمين من مشاركة معلومات حساسة عن غير قصد."
    composer_media_optimization_image_enabled: "يسمح بتفعيل تحسين الوسائط من جانب العميل لملفات الصور التي تم تحميلها."
    composer_media_optimization_image_bytes_optimization_threshold: "الحد الأدنى لحجم ملف الصورة لبدء التحسين من جانب العميل"
    composer_media_optimization_image_resize_dimensions_threshold: "الحد الأدنى لعرض الصورة لتشغيل تغيير الحجم من جانب العميل"
    composer_media_optimization_image_resize_width_target: "سيتم تغيير حجم الصور التي يزيد عرضها عن `composer_media_optimization_image_dimensions_resize_threshold` إلى هذا العرض. يجب أن تكون أكبر من أو تساوي `composer_media_optimization_image_dimensions_resize_threshold`."
    composer_media_optimization_image_encode_quality: "جودة ترميز JPEG المُستخدَمة في عملية إعادة الترميز"
    min_ratio_to_crop: "النسبة المُستخدَمة لاقتصاص الصور الطويلة. أدخل نتيجة العرض/الارتفاع."
    simultaneous_uploads: "أقصى عدد من الملفات التي يمكن سحبها وإسقاطها في أداة الإنشاء"
    default_invitee_trust_level: "مستوى الثقة الافتراضي (0-4) للمستخدمين المدعوين"
    default_trust_level: "مستوى الثقة الافتراضي (0-4) لجميع المستخدمين الجُدد. تحذير! سيؤدي تغيير هذا الإعداد إلى تعريضك لخطر جسيم بالتعرُّض لسلوك غير مرغوب فيه."
    tl1_requires_topics_entered: "عدد الموضوعات التي يجب على المستخدم الجديد إدخالها قبل الترقية إلى مستوى الثقة 1"
    tl1_requires_read_posts: "عدد المنشورات التي يجب على المستخدم الجديد قراءتها قبل الترقية إلى مستوى الثقة 1"
    tl1_requires_time_spent_mins: "عدد الدقائق التي يجب على المستخدم الجديد استغراقها في قراءة المنشورات قبل الترقية إلى مستوى الثقة 1"
    tl2_requires_topics_entered: "عدد الموضوعات التي يجب على المستخدم إدخالها قبل الترقية إلى مستوى الثقة 2"
    tl2_requires_read_posts: "عدد المنشورات التي يجب على المستخدم قراءتها قبل الترقية إلى مستوى الثقة 2"
    tl2_requires_time_spent_mins: "عدد الدقائق التي يجب على المستخدم استغراقها في قراءة المنشورات قبل الترقية إلى مستوى الثقة 2"
    tl2_requires_days_visited: "عدد الأيام التي يجب على المستخدم زيارة الموقع فيها قبل الترقية إلى مستوى الثقة 2"
    tl2_requires_likes_received: "عدد تسجيلات الإعجاب التي يجب أن يتلقاها المستخدم قبل الترقية إلى مستوى الثقة 2"
    tl2_requires_likes_given: "عدد تسجيلات الإعجاب التي يجب على المستخدم تسجيلها قبل الترقية إلى مستوى الثقة 2"
    tl2_requires_topic_reply_count: "عدد الموضوعات التي يجب على المستخدم الرد عليها قبل الترقية إلى مستوى الثقة 2"
    tl3_time_period: "الفترة الزمنية المطلوبة للوصول إلى مستوى الثقة 3 (بالأيام)"
    tl3_requires_days_visited: "الحد الأدنى لعدد الأيام التي يحتاجها المستخدم لزيارة الموقع في آخر (الفترة الزمنية المطلوبة للوصول إلى مستوى الثقة 3) يوم للتأهُّل للترقية إلى مستوى الثقة 3. قم بالتعيين إلى فترة زمنية أعلى من الفترة الزمنية المطلوبة للوصول إلى مستوى الثقة 3 لإيقاف الترقيات إلى مستوى الثقة 3. (0 أو أعلى)"
    tl3_requires_topics_replied_to: "الحد الأدنى لعدد الموضوعات التي يحتاج المستخدم إلى الرد عليها في آخر (الفترة الزمنية المطلوبة للوصول إلى مستوى الثقة 3) يوم للتأهُّل للترقية إلى مستوى الثقة 3 (0 أو أعلى)"
    tl3_requires_topics_viewed: "النسبة المئوية للموضوعات التي تم إنشاؤها في آخر (الفترة الزمنية المطلوبة للوصول إلى مستوى الثقة 3) يوم للتأهُّل للترقية إلى مستوى الثقة 3 (0 إلى 100)"
    tl3_requires_topics_viewed_cap: "أقصى عدد مطلوب من الموضوعات التي تم عرضها في آخر (الفترة الزمنية المطلوبة للوصول إلى مستوى الثقة 3) يوم"
    tl3_requires_posts_read: "النسبة المئوية للمنشورات التي تم إنشاؤها في آخر (الفترة الزمنية المطلوبة للوصول إلى مستوى الثقة 3) يوم والتي يحتاج المستخدم إلى عرضها للتأهُّل للترقية إلى مستوى الثقة 3 (0 إلى 100)"
    tl3_requires_posts_read_cap: "العدد الأقصى المطلوب من المنشورات التي تمت قراءتها في آخر (الفترة الزمنية المطلوبة للوصول إلى مستوى الثقة 3)"
    tl3_requires_topics_viewed_all_time: "الحد الأدنى لإجمالي عدد الموضوعات التي يجب على المستخدم عرضها للتأهل إلى مستوى الثقة 3"
    tl3_requires_posts_read_all_time: "الحد الأدنى لإجمالي عدد المنشورات التي يجب على المستخدم قراءتها للتأهل إلى مستوى الثقة 3"
    tl3_requires_max_flagged: "يجب ألا يكون المستخدم قد تلقى بلاغات من x مستخدم مختلف على أكثر من x منشور في آخر (الفترة الزمنية المطلوبة للوصول إلى مستوى الثقة 3) يوم للتأهُّل للترقية إلى مستوى الثقة 3، حيث تكون x هي قيمة هذا الإعداد .(0 أو أعلى)"
    tl3_promotion_min_duration: "الحد الأدنى لعدد الأيام التي تستمر فيها الترقية إلى مستوى الثقة 3 قبل خفض رتبة المستخدم مرة أخرى إلى مستوى الثقة 2"
    tl3_requires_likes_given: "الحد الأدنى لعدد تسجيلات الإعجاب التي يجب منحها في آخر (الفترة الزمنية المطلوبة للوصول إلى مستوى الثقة 3) للتأهُّل للترقية إلى مستوى الثقة 3"
    tl3_requires_likes_received: "الحد الأدنى لعدد تسجيلات الإعجاب التي يجب تلقيها في آخر (الفترة الزمنية المطلوبة للوصول إلى مستوى الثقة 3) يوم للتأهُّل للترقية إلى مستوى الثقة 3"
    tl3_links_no_follow: "عدم إزالة rel=nofollow من الروابط المنشورة بواسطة مستخدمين من مستوى الثقة 3"
    tl4_delete_posts_and_topics: "السماح للمستخدمين في مستوى الثقة 4 بحذف المنشورات والموضوعات التي أنشأها مستخدمون آخرون. سيتمكن أيضًا المستخدمون في مستوى الثقة 4 من رؤية الموضوعات والمنشورات المحذوفة."
    delete_all_posts_and_topics_allowed_groups: "المجموعات المسموح لها بحذف المنشورات والموضوعات التي أنشأها مستخدمون آخرون. ستتمكن هذه المجموعات أيضًا من رؤية الموضوعات والمنشورات المحذوفة."
    edit_all_topic_groups: "السماح للمستخدمين في هذه المجموعة من تعديل عناوين الموضوعات ووسومها وفئاتها للمستخدمين الآخرين"
    edit_all_post_groups: "السماح للمستخدمين في هذه المجموعة بتعديل مشاركات المستخدمين الآخرين"
    min_trust_to_create_topic: "الحد الأدنى لمستوى الثقة المطلوب لإنشاء موضوع جديد"
    create_topic_allowed_groups: "المجموعات المسموح لها بإنشاء موضوعات جديدة. يمكن للمسؤولين والمشرفين دائمًا إنشاء موضوعات."
    allow_flagging_staff: "في حال التفعيل، يمكن للمستخدمين الإبلاغ عن المنشورات من حسابات فريق العمل."
    min_trust_to_edit_wiki_post: "الحد الأدنى لمستوى الثقة المطلوب لتعديل منشور من نوع Wiki."
    edit_wiki_post_allowed_groups: "المجموعات المسموح لها بتعديل المنشورات التي تم وضع علامة عليها على أنها wiki. يمكن للمسؤولين والمشرفين دائمًا تعديل المنشورات التي تم وضع علامة عليها على أنها wiki."
    min_trust_to_edit_post: "الحد الأدنى لمستوى الثقة المطلوب لتعديل المنشورات."
    edit_post_allowed_groups: "المجموعات المسموح لها بتعديل المنشورات. يمكن للمسؤولين والمشرفين دائمًا تعديل المنشورات."
    min_trust_to_allow_self_wiki: "الحد الأدنى لمستوى الثقة المطلوب لتحويل منشور المستخدم إلى Wiki."
    self_wiki_allowed_groups: "السماح للمستخدمين في هذه المجموعات بتحويل منشوراتهم الخاصة إلى Wiki. يمكن للمسؤولين والمشرفين دائمًا إنشاء تحويل منشوراتهم الخاصة إلى Wiki."
    min_trust_to_send_messages: "تم إيقافه، استخدم إعداد 'personal message enabled groups' بدلًا من ذلك. الحد الأدنى لمستوى الثقة المطلوب لإنشاء رسائل شخصية جديدة."
    min_trust_to_send_email_messages: "الحد الأدنى لمستوى الثقة المطلوب لإرسال رسائل خاصة عبر البريد الإلكتروني"
    send_email_messages_allowed_groups: "المجموعات المسموح لها بإرسال رسائل شخصية عبر البريد الإلكتروني. يمكن للمسؤولين والمشرفين دائمًا إرسال رسائل شخصية عبر البريد الإلكتروني."
    min_trust_to_flag_posts: "الحد الأدنى لمستوى الثقة المطلوب للإبلاغ عن المنشورات"
    flag_post_allowed_groups: "المجموعات المسموح لها بالإبلاغ عن المنشورات. يمكن للمسؤولين والمشرفين دائمًا الإبلاغ عن المنشورات."
    min_trust_to_post_links: "الحد الأدنى لمستوى الثقة المطلوب لتضمين الروابط في المنشورات"
    post_links_allowed_groups: "المجموعات المسموح لها بتضمين روابط في المنشورات. يُسمَح للمسؤولين والمشرفين دائمًا بنشر روابط."
    min_trust_to_post_embedded_media: "الحد الأدنى لمستوى الثقة المطلوب لتضمين عناصر الوسائط في المنشور"
    embedded_media_post_allowed_groups: "يُسمَح للمستخدمين في هذه المجموعات بتضمين عناصر وسائط في منشور. يمكن للمسؤولين والمشرفين دائمًا تضمين عناصر وسائط."
    min_trust_level_to_allow_profile_background: "الحد الأدنى لمستوى الثقة المطلوب لتحميل خلفية للملف الشخصي"
    profile_background_allowed_groups: "المجموعات المسموح لها بتحميل خلفية الملف الشخصي. يمكن للمسؤولين والمشرفين دائمًا تحميل خلفية الملف الشخصي."
    min_trust_level_to_allow_user_card_background: "الحد الأدنى لمستوى الثقة المطلوب لتحميل خلفية لبطاقة المستخدم"
    user_card_background_allowed_groups: "المجموعات المسموح لها بتحميل خلفية بطاقة المستخدم. يمكن للمسؤولين والمشرفين دائمًا تحميل خلفية بطاقة المستخدم."
    min_trust_level_to_allow_invite: "الحد الأدنى لمستوى الثقة المطلوب لدعوة المستخدمين"
    invite_allowed_groups: "المجموعات المسموح لها بدعوة المستخدمين. يمكن للمسؤولين والمشرفين دائمًا دعوة المستخدمين."
    min_trust_level_to_allow_ignore: "الحد الأدنى لمستوى الثقة المطلوب لتجاهل المستخدمين"
    ignore_allowed_groups: "المجموعات المسموح لها بتجاهل المستخدمين الآخرين. يمكن للمسؤولين والمشرفين دائمًا تجاهل المستخدمين الآخرين."
    allowed_link_domains: "النطاقات التي قد يربطها المستخدمون حتى إذا لم يكن لديهم مستوى الثقة الصحيح لنشر الروابط"
    newuser_max_links: "عدد الروابط التي يمكن للمستخدم الجديد إضافتها إلى المنشور"
    newuser_max_embedded_media: "عدد عناصر الوسائط المضمَّنة التي يمكن لمستخدم جديد إضافتها إلى المنشور"
    newuser_max_attachments: "عدد المرفقات التي يمكن للمستخدم الجديد إضافتها إلى المنشور"
    newuser_max_mentions_per_post: "الحد الأقصى لعدد إشعارات @الاسم التي يمكن لمستخدم جديد استخدامها في المنشور"
    newuser_max_replies_per_topic: "الحد الأقصى لعدد الردود التي يمكن لمستخدم جديد إجراؤها في موضوع واحد حتى يرد عليها شخص ما"
    max_mentions_per_post: "الحد الأقصى لعدد إشعارات @الاسم التي يمكن لأي شخص استخدامها في المنشور"
    max_users_notified_per_group_mention: "الحد الأقصى لعدد المستخدمين الذين قد يتلقون إشعارًا إذا تمت الإشارة إلى المجموعة (لن يتم إرسال الإشعارات إذا تم استيفاء الحد الأقصى)"
    enable_mentions: "يسمح للمستخدمين بذكر أو الإشارة إلى بعضهم البعض في منشوراتهم باستخدام الرمز \"@\"."
    here_mention: "الاسم المستخدم للإشارة باستخدام الرمز @ للسماح للمستخدمين المتميزين بإعلام ما يصل إلى 'max_here_mentioned' من الأشخاص المشاركين في الموضوع. يجب ألا يكون اسم مستخدم موجودًا."
    max_here_mentioned: "الحد الأقصى لعدد الأشخاص المُشار إليهم بواسطة @here."
    min_trust_level_for_here_mention: "الحد الأدنى لمستوى الثقة المطلوب للإشارة @here."
    here_mention_allowed_groups: "المجموعات المسموح لها بالإشارة @هنا. يمكن للمسؤولين والمشرفين دائمًا الإشارة إلى @هنا."
    create_thumbnails: "إنشاء صور مصغَّرة وصور مبسَّطة أكبر من أن تلائم المنشور"
    email_time_window_mins: "الانتظار (n) دقيقة قبل إرسال أي إشعارات عبر البريد الإلكتروني لمنح المستخدمين فرصة لتعديل منشوراتهم والانتهاء منها"
    personal_email_time_window_seconds: "الانتظار (n) ثانية قبل إرسال أي إشعارات عبر البريد الإلكتروني بالرسائل الخاصة لمنح المستخدمين فرصة لتعديل رسائلهم والانتهاء منها"
    email_posts_context: "عدد الردود السابقة التي سيتم تضمينها كسياق في إشعارات البريد الإلكتروني"
    flush_timings_secs: "عدد مرات إرسال بيانات التوقيت إلى الخادم، بالثواني."
    title_max_word_length: "الحد الأقصى لطول الكلمة المسموح به، بالأحرف، في عنوان الموضوع"
    title_min_entropy: "الحد الأدنى للإنتروبيا (يتم احتساب الحروف الفريدة وغير الإنجليزية بأكثر من عددها) المطلوبة لعنوان الموضوع"
    body_min_entropy: "الحد الأدنى للإنتروبيا (يتم احتساب الحروف الفريدة وغير الإنجليزية بأكثر من عددها) المطلوبة لنص الموضوع"
    allow_uppercase_posts: "السماح بجميع بكتابة عنوان الموضوع أو نص المنشور بأكمله بأحرف كبيرة"
    max_consecutive_replies: "عدد المنشورات المتتالية التي يمكن للمستخدم وضعها في موضوع قبل منعه من إضافة ردٍ آخر. لا ينطبق هذا الحد على مالك الموضوع أو فريق عمل الموقع أو مشرفي الفئات."
    enable_filtered_replies_view: 'يؤدي الزر "(n) رد" إلى طي جميع المنشورات الأخرى وعرض المنشور الحالي والردود عليه فقط.'
    title_fancy_entities: "تحويل أحرف ASCII الشائعة إلى كيانات HTML خيالية في عناوين الموضوعات، مثل <a href='https://daringfireball.net/projects/smartypants/' target='_blank'>https://daringfireball.net/projects/smartypants/</a>"
    min_title_similar_length: "الحد الأدنى لطول العنوان قبل التحقُّق من وجود موضوعات مشابهة"
    desktop_category_page_style: "يحدِّد هذا الإعداد التخطيط المرئي لصفحة /categories على سطح المكتب. ويشمل خيارات مثل عرض الفئات الفرعية مع الموضوعات المميَّزة، أو عرض أحدث الموضوعات، أو تقديم الموضوعات الرئيسية. سيؤثر الأسلوب المختار على كيفية تفاعل المستخدمين والتنقل عبر الفئات على الموقع."
    mobile_category_page_style: "يحدِّد هذا الإعداد التخطيط المرئي لصفحة الفئات /categories على الجوَّال."
    category_colors: "قائمة بقيم الألوان السداسية العشرية المسموح بها للفئات"
    default_dark_mode_color_scheme_id: "لوحة الألوان المُستخدَمة في الوضع الداكن"
    dark_mode_none: "لا يوجد"
    max_image_size_kb: "أقصى حجم لتحميل الصور. يجب إعداد هذا في nginx (client_max_body_size)/apache أو proxy أيضًا. سيتم تغيير حجم الصور الأكبر من هذا والأصغر من client_max_body_size لتلائم التحميل."
    max_attachment_size_kb: "أقصى حجم لتحميل ملفات المرفقات. يجب إعداد ذلك في nginx (client_max_body_size)/apache أو proxy أيضًا."
    authorized_extensions: "قائمة بامتدادات الملفات المسموح بتحميلها"
    authorized_extensions_for_staff: "قائمة بامتدادات الملفات المسموح بتحميلها للمستخدمين من فريق العمل، بالإضافة إلى القائمة المحدَّدة في إعداد الموقع `authorized_extensions`."
    theme_authorized_extensions: "قائمة بامتدادات الملفات المسموح بها في عمليات تحميل السمات."
    max_similar_results: "عدد الموضوعات المشابهة التي يجب إظهارها فوق المحرِّر عند إنشاء موضوع جديد. تستند المقارنة إلى العنوان والنص."
    max_image_megapixels: "الحد الأقصى لعدد الميغابكسل المسموح به للصورة. سيتم رفض الصور التي تحتوي على عدد أكبر من الميغابكسل."
    title_prettify: "منع الأخطاء الإملائية والأخطاء الشائعة في العناوين، بما في ذلك الكتابة بأحرف كبيرة أو كتابة الأحرف الاستهلالية للكلمات بأحرف صغيرة أو تكرار ! و؟، أو وضع . إضافية في النهاية، إلى آخره."
    title_remove_extraneous_space: "إزالة المسافات الموجودة قبل علامات الترقيم في نهايات الجمل"
    automatic_topic_heat_values: 'تحديث إعدادات `topic views heat` و`topic post like heat` بناءً على نشاط الموقع'
    topic_views_heat_low: "يتم تمييز حقل مرات العرض بشكلٍٍ طفيف بعد هذا العدد من مرات العرض."
    topic_views_heat_medium: "يتم تمييز حقل مرات العرض بشكلٍٍ متوسط بعد هذا العدد من مرات العرض."
    topic_views_heat_high: "يتم تمييز حقل مرات العرض بقوة بعد هذا العدد من مرات العرض."
    cold_age_days_low: "يتم تعتيم تاريخ آخر نشاط بشكلٍٍ طفيف بعد هذا العدد من أيام المحادثة."
    cold_age_days_medium: "يتم تعتيم تاريخ آخر نشاط بشكلٍٍ متوسط بعد هذا العدد من أيام المحادثة."
    cold_age_days_high: "يتم تعتيم تاريخ آخر نشاط بقوة بعد هذا العدد من أيام المحادثة."
    history_hours_low: "يتم تمييز مؤشر التعديل بشكلٍٍ طفيف عند تعديل منشور خلال هذا العدد من الساعات."
    history_hours_medium: "يتم تمييز مؤشر التعديل بشكلٍٍ متوسط عند تعديل منشور خلال هذا العدد من الساعات."
    history_hours_high: "يتم تمييز مؤشر التعديل بقوة عند تعديل منشور خلال هذا العدد من الساعات."
    topic_post_like_heat_low: "يتم تمييز حقل عدد المنشورات بشكلٍٍ طفيف بعد تجاوز معدل تسجيلات الإعجاب:المنشور هذه النسبة."
    topic_post_like_heat_medium: "يتم تمييز حقل عدد المنشورات بشكلٍٍ متوسط بعد تجاوز معدل تسجيلات الإعجاب:المنشور هذه النسبة."
    topic_post_like_heat_high: "يتم تمييز حقل عدد المنشورات بقوة بعد تجاوز معدل تسجيلات الإعجاب:المنشور هذه النسبة."
    faq_url: "إذا كان لديك صفحة أسئلة شائعة مستضافة في مكانٍ آخر وتريد استخدامها، فأدخِل عنوان URL لها كاملًا هنا."
    tos_url: "إذا كان لديك مستند شروط خدمة مستضاف في مكانٍ آخر وتريد استخدامه، فأدخِل عنوان URL له كاملًا هنا."
    privacy_policy_url: "إذا كان لديك مستند مستضاف في مكان آخر لسياسة الخصوصية وتريد استخدامه، فأدخِل عنوان URL الكامل هنا."
    log_anonymizer_details: "ما إذا كان سيتم الاحتفاظ بتفاصيل المستخدم في السجل بعد إخفاء هويته."
    display_eu_visitor_stats: "إظهار عدد الزائرين من جميع أنحاء العالم ومن الاتحاد الأوروبي على صفحة /about. قد يستغرق ظهور الإحصائيات بضع دقائق بعد تشغيل هذا الإعداد."
    newuser_spam_host_threshold: "عدد المرات التي يمكن فيها لمستخدم جديد نشر رابط للمضيف نفسه ضمن منشورات `newuser_spam_host_threshold` قبل اعتبارها غير مرغوب فيها"
    allowed_spam_host_domains: "قائمة بالنطاقات المستبعدة من اختبار المضيف غير المرغوب فيه. لن يتم تقييد المستخدمين الجُدد أبدًا من إنشاء منشورات تحتوي على روابط إلى هذه النطاقات."
    staff_like_weight: "الأهمية التي يجب منحها لإعجابات فريق العمل (تساوي أهمية تسجيلات الإعجاب من غير فريق العمل 1)"
    topic_view_duration_hours: "عد مرة عرض الموضوع الجديد مرة واحدة لكل IP/مستخدم كل N ساعة"
    user_profile_view_duration_hours: "عد عرض الملف الشخصي للمستخدم الجديد مرة واحدة لكل IP/مستخدم كل N ساعة"
    levenshtein_distance_spammer_emails: "عدد الأحرف المختلفة الذي سيسمح بمطابقة جزئية عند مطابقة الرسائل الإلكترونية غير المرغوب فيها"
    max_new_accounts_per_registration_ip: "توقَّف عن قبول عمليات الاشتراك الجديدة من عنوان IP هذا إذا كان هناك بالفعل (n) حساب من مستوى الثقة 0 منه (ولم يكن لفريق العمل أو من المستوى الثقة 2 أو أعلى). اضبط القيمة على 0 لإيقاف الحد."
    min_ban_entries_for_roll_up: "عند النقر على الزر \"تجميع\"، سيتم إنشاء إدخال حظر جديد في الشبكة الفرعية إذا كان هناك (N) من الإدخالات على الأقل."
    max_age_unmatched_emails: "حذف إدخالات البريد الإلكتروني الخاضعة للمراقبة غير المتطابقة بعد (N) يوم"
    max_age_unmatched_ips: "حذف إدخالات عناوين IP الخاضعة للمراقبة غير المتطابقة بعد (N) يوم"
    num_flaggers_to_close_topic: "الحد الأدنى لعدد البلاغات المطلوب لإيقاف موضوع مؤقتًا للتدخل"
    num_hours_to_close_topic: "عدد الساعات المطلوبة لإيقاف موضوع مؤقتًا للتدخل"
    auto_respond_to_flag_actions: "تفعيل الرد التلقائي عند تجاهل بلاغ"
    min_first_post_typing_time: "الحد الأدنى للمدة الزمنية التي يجب على المستخدم الكتابة خلالها بالمللي ثانية، إذا لم يتم استيفاء الحد، فسيدخل المنشور تلقائيًا في قائمة انتظار الموافقة. قم بالتعيين إلى 0 للإيقاف (لا يوصى بذلك)"
    fast_typing_threshold: "الحد الأدنى من الوقت بالمللي ثانية الذي يجب أن يكتب فيه المستخدم منشوره الأول. إذا لم يتم استيفاء الحد الأدنى، فسيدخل المنشور تلقائيًا في قائمة المراجعة. الحد الأدنى هو ثانية واحدة، والقياسي هو 3 ثوانٍ، والأعلى هو 5 ثوانٍ."
    auto_silence_fast_typers_on_first_post: "كتم المستخدمين تلقائيًا عندما لا يستوفون `fast typing threshold`"
    auto_silence_fast_typers_max_trust_level: "الحد الأقصى لمستوى الثقة المطلوب لكتم أصحاب الطباعة السريعة تلقائيًا"
    auto_silence_first_post_regex: "التعبير العادي غير الحساس لحالة الأحرف الذي إذا تم تمريره سيؤدي إلى كتم أول منشور بواسطة المستخدم وإرساله إلى قائمة انتظار الموافقة. مثال: ستؤدي كتابة raging|a[bc]a إلى كتم جميع المنشورات التي تتضمَّن raging أو aba أو aca في البداية. ينطبق ذلك على أول منشور فقط. تم إيقافه: استخدم \"كتم الكلمات المُراقَبة\" بدلًا منه."
    reviewable_claiming: "هل يجب المطالبة بالمحتوى القابل للمراجعة قبل اتخاذ إجراء بشأنه؟"
    reviewable_default_topics: "عرض المحتوى القابل للمراجعة مُجمَّعًا حسب الموضوع بشكلٍٍ افتراضي"
    reviewable_default_visibility: "عدم عرض العناصر القابلة للمراجعة ما لم تستوفي هذه الأولوية"
    reviewable_low_priority_threshold: "يخفي عامل تصفية الأولوية العناصر القابلة للمراجعة التي لا تحقِّق هذا العدد من النقاط ما لم يتم استخدام عامل التصفية \"(أي)\"."
    high_trust_flaggers_auto_hide_posts: "إخفاء منشورات المستخدم الجديدة تلقائيًا بعد الإبلاغ المستخدمين من مستوى الثقة 3 عنها كغير مرغوب فيها"
    allow_tl0_and_anonymous_users_to_flag_illegal_content: "سيرى المستخدمون المجهولون معلومات تفيد بضرورة مراسلة المسؤولين عبر البريد الإلكتروني للإبلاغ عن المحتوى غير القانوني."
    email_address_to_report_illegal_content: "إذا تم ترك الحقل فارغًا، فسيتم استخدام البريد الإلكتروني الافتراضي لمسؤول الموقع."
    cooldown_hours_until_reflag: "الوقت الذي يجب على المستخدمين انتظاره قبل أن يتمكنوا من إعادة الإبلاغ عن منشور"
    slow_mode_prevents_editing: "هل يمنع \"الوضع البطيء\" التعديل بعد edit_grace_period؟"
    reply_by_email_enabled: "تنشيط الميزة التي تسمح للمستخدمين بالرد على الموضوعات عبر البريد الإلكتروني مباشرةً، بدلًا من مطالبتهم بتسجيل الدخول إلى الموقع. راجع <a href='https://meta.discourse.org/t/set-up-reply-by-email-with-pop3-polling/14003' target='_blank'>الدليل على Meta</a> للمزيد من المعلومات."
    reply_by_email_address: "نموذج لعنوان البريد الإلكتروني الوارد عند الرد عبر البريد الإلكتروني، مثلًا: %%{reply_key}@reply.example.com أو replies+%%{reply_key}@example.com"
    alternative_reply_by_email_addresses: "قائمة النماذج البديلة للرد عبر البريد الإلكتروني على عناوين البريد الإلكتروني الوارد. مثال: %%{reply_key}@reply.example.com|replies+%%{reply_key}@example.com"
    incoming_email_prefer_html: "استخدام HTML بدلًا من النص للرسائل الإلكترونية الواردة"
    strip_incoming_email_lines: "إزالة المسافات السابقة واللاحقة من كل سطر من الرسائل الإلكترونية الواردة"
    disable_emails: "منع Discourse من إرسال أي نوع من الرسائل الإلكترونية. حدِّد \"نعم\" لإيقاف الرسائل الإلكترونية إلى جميع المستخدمين. حدِّد \"غير فريق العمل\" لإيقاف الرسائل الإلكترونية للمستخدمين من غير فريق العمل فقط."
    strip_images_from_short_emails: "إزالة الصور من الرسائل الإلكترونية التي يقل حجمها عن 2800 بايت"
    short_email_length: "تحديد الحد الأقصى للطول، بالبايت، ليتم تصنيف البريد الإلكتروني على أنه \"قصير\" وإزالة الصور. إذا لم يتجاوز حجم الرسالة الإلكترونية هذا الإعداد، فستتم إزالة أي صور (مثل الصور الرمزية والرموز التعبيرية) ضمن الرسالة الإلكترونية."
    display_name_on_email_from: "عرض الأسماء الكاملة في حقول \"من:\" في الرسائل الإلكترونية"
    unsubscribe_via_email: "السماح للمستخدمين بإلغاء الاشتراك في الرسائل الإلكترونية عن طريق إرسال رسالة إلكترونية تحتوي على عبارة \"unsubscribe\" في الموضوع أو النص"
    unsubscribe_via_email_footer: "إرفاق رابط mailto: لإلغاء الاشتراك عبر البريد الإلكتروني في تذييل الرسائل الإلكترونية المُرسَلة"
    delete_email_logs_after_days: "حذف سجلات البريد الإلكتروني بعد (N) يوم. 0 للاحتفاظ بها إلى أجلٍ غير مسمى"
    disallow_reply_by_email_after_days: "عدم السماح بالرد عبر البريد الإلكتروني بعد (N) يوم. 0 للاحتفاظ به إلى أجلٍ غير مسمى"
    max_emails_per_day_per_user: "الحد الأقصى لعدد الرسائل الإلكترونية التي سيتم إرسالها إلى المستخدمين يوميًا. 0 لإيقاف الحد"
    enable_staged_users: "إنشاء مستخدمين مؤقتين تلقائيًا عند معالجة الرسائل الإلكترونية الواردة"
    maximum_staged_users_per_email: "الحد الأقصى لعدد المستخدمين المؤقتين الذين تم إنشاؤهم في أثناء معالجة رسالة إلكترونية واردة"
    maximum_recipients_per_new_group_email: "حجب الرسائل الواردة التي تتضمَّن عددًا كبيرًا من المستلمين."
    auto_generated_allowlist: "قائمة عناوين البريد الإلكتروني التي لن يتم التحقُّق منها للمحتوى الذي تم إنشاؤه تلقائيًا. مثال: foo@bar.com|discourse@bar.com"
    block_auto_generated_emails: "حظر الرسائل الإلكترونية الواردة التي تم تحديدها على أنها منشأة تلقائيًا."
    ignore_by_title: "تجاهل الرسائل الإلكترونية الواردة بناءً على عنوانها"
    mailgun_api_key: "مفتاح API السري لمحرك Mailgun والمُستخدَم في التحقُّق من رسائل خطاف الويب"
    sendgrid_verification_key: "مفتاح التحقق Sendgrid المُستخدَم للتحقق من رسائل خطاف الويب."
    mailjet_webhook_token: "الرمز المُستخدَم للتحقق من حمولة خطاف الويب. يجب تمريره في صورة معلمة الاستعلام 't' لخطاف الويب؛ على سبيل المثال: https://example.com/webhook/mailjet?t=supersecret"
    mandrill_authentication_key: "مفتاح المصادقة Mandrill المُستخدَم للتحقق من رسائل خطاف الويب."
    postmark_webhook_token: "الرمز المُستخدَم للتحقق من حمولة خطاف الويب. يجب تمريره في صورة معلمة الاستعلام 't' لخطاف الويب؛ على سبيل المثال: https://example.com/webhook/postmark?t=supersecret"
    sparkpost_webhook_token: "الرمز المُستخدَم للتحقق من حمولة خطاف الويب. يجب تمريره في صورة معلمة الاستعلام 't' لخطاف الويب؛ على سبيل المثال: https://example.com/webhook/sparkpost?t=supersecret"
    soft_bounce_score: "نقاط الارتداد التي تتم إضافتها إلى المستخدم عند حدوث ارتداد مؤقت"
    hard_bounce_score: "نقاط الارتداد التي تتم إضافتها إلى المستخدم عند حدوث ارتداد دائم"
    bounce_score_threshold: "أقصى عدد من نقاط الارتداد قبل أن نتوقف عن مراسلة مستخدم عبر البريد الإلكتروني"
    reset_bounce_score_after_days: "إعادة تعيين نقاط الارتداد تلقائيًا بعد X يوم"
    blocked_attachment_content_types: "قائمة الكلمات الرئيسية المُستخدَمة في حظر المرفقات بناءً على نوع المحتوى"
    blocked_attachment_filenames: "قائمة الكلمات الرئيسية المُستخدَمة في حظر المرفقات بناءً على اسم الملف"
<<<<<<< HEAD
    forwarded_emails_behaviour: "كيفية التعامل مع البريد الإلكتروني المُعاد توجيهه إلى Discourse"
=======
    forwarded_emails_behaviour: "طريقة التعامل مع رسالة بريد إلكتروني تمت إعادة توجيهها إلى Discourse. <a href='https://meta.discourse.org/t/-/62977' target='_blank'>معرفة المزيد</a>"
>>>>>>> 76e7f12a
    always_show_trimmed_content: "عرض جزء مقتطع من الرسائل الإلكترونية الواردة بشكلٍٍ دائم. تحذير: قد يكشف هذا الجزء عناوين البريد الإلكتروني."
    trim_incoming_emails: "اقتطاع جزء من الرسائل الإلكترونية الواردة غير ذات الصلة"
    private_email: "عدم تضمين محتوى من منشورات أو موضوعات في عنوان الرسالة الإلكترونية أو نص الرسالة الإلكترونية. ملاحظة: يؤدي أيضًا إلى إيقاف ملخصات البريد الإلكتروني."
    email_total_attachment_size_limit_kb: "أقصى حجم إجمالي للملفات المُرفَقة بالرسائل الإلكترونية الصادرة. قم بتعيين القيمة على 0 لإيقاف إرسال المرفقات."
    post_excerpts_in_emails: "إرسال المقتطفات بدلًا من المنشورات الكاملة بشكلٍٍ دائم في رسائل الإشعارات عبر البريد الإلكتروني"
    raw_email_max_length: "عدد الأحرف التي يجب تخزينها للرسائل الإلكترونية الواردة"
    raw_rejected_email_max_length: "عدد الأحرف التي يجب تخزينها للرسائل الإلكترونية الواردة التي تم رفضها"
    delete_rejected_email_after_days: "حذف الرسائل الإلكترونية المرفوضة التي مضى عليها أكثر من (n) يوم"
    require_change_email_confirmation: "مطالبة المستخدمين من خارج فريق العمل بتأكيد عنوان بريدهم الإلكتروني القديم قبل تغييره. لا ينطبق ذلك على المستخدمين من فريق العمل؛ لذا فإنهم بحاجة دائمًا إلى تأكيد عنوان بريدهم الإلكتروني القديم."
    manual_polling_enabled: "إرسال رسائل إلكترونية فورية باستخدام API لردود البريد الإلكتروني"
    pop3_polling_enabled: "تنشيط استطلاع POP3 لتلقي ردود البريد الإلكتروني. عند التنشيط، سيتحقق النظام من صندوق بريد POP3 المحدد بحثًا عن رسائل البريد الإلكتروني ويتعامل معها كردود على الموضوعات. راجع <a href='https://meta.discourse.org/t/set-up-reply-by-email-with-pop3-polling/14003' target='_blank'>الدليل على Meta</a> للمزيد من المعلومات."
    pop3_polling_ssl: "استخدام SSL أثناء الاتصال بخادم POP3 (موصى به)"
    pop3_polling_openssl_verify: "التحقُّق من شهادة خادم TLS (الإعداد الافتراضي: مفعَّل)"
    pop3_polling_period_mins: "الفترة بالدقائق بين فحص حساب POP3 للبريد الإلكتروني. ملاحظة: يتطلَّب إعادة التشغيل."
    pop3_polling_port: "المنفذ الذي يستخدمه خادم POP3 لاستقصاء البريد الإلكتروني."
    pop3_polling_host: "المضيف الذي يستخدمه خادم POP3 لاستقصاء البريد الإلكتروني."
    pop3_polling_username: "اسم مستخدم حساب POP3 لاستقصاء تلقي الرسائل الإلكترونية"
    pop3_polling_password: "كلمة مرور حساب POP3 لاستقصاء تلقي الرسائل الإلكترونية"
    pop3_polling_delete_from_server: "حذف الرسائل الإلكترونية من الخادم. ملاحظة: إذا أوقفت هذا الإعداد، فستحتاج إلى تنظيف صندوق البريد الوارد يدويًا"
    log_mail_processing_failures: "تسجيل جميع حالات فشل معالجة البريد الإلكتروني في <a href='%{base_path}/logs' target='_blank'>/logs</a>"
    email_in: "السماح للمستخدمين بنشر موضوعات جديدة عبر البريد الإلكتروني. بعد تفعيل هذا الإعداد، ستتمكن من إعداد عناوين البريد الإلكتروني الوارد للمجموعات والفئات."
    email_in_min_trust: "الحد الأدنى لمستوى الثقة الذي يحتاجه المستخدم ليتم السماح له بنشر موضوعات جديدة عبر البريد الإلكتروني"
    email_in_allowed_groups: "المجموعات المسموح لها بنشر موضوعات جديدة عبر البريد الإلكتروني. يمكن للمسؤولين والمشرفين دائمًا نشر موضوعات جديدة عبر البريد الإلكتروني."
    email_in_authserv_id: "معرِّف الخدمة التي تفحص المصادقة على الرسائل الإلكترونية الواردة. راجع <a href='https://meta.discourse.org/t/134358'>https://meta.discourse.org/t/134358</a> للحصول على إرشادات بشأن كيفية إعداده."
    email_in_spam_header: "يحدِّد رأس البريد الإلكتروني المحدد الذي سيتم استخدامه لتحديد البريد العشوائي. يمكن أن يكون هذا الخيار X-Spam-Flag أو X-Spam-Status أو X-SES-Spam-Verdict، ويتم الإبلاغ عن البريد الإلكتروني باعتباره بريدًا عشوائيًا استنادًا إلى قيمة الرأس. على سبيل المثال، إذا كان الإعداد المختار هو X-Spam-Flag، فسيتم تصنيف البريد الإلكتروني الذي تم تعيين قيمة الرأس هذه عليه على YES باعتباره بريدًا عشوائيًا."
    enable_imap: "IMAP لمزامنة رسائل المجموعات"
    enable_imap_write: "تفعيل مزامنة IMAP ثنائية الاتجاه. في حال الإيقاف، يتم إيقاف جميع عمليات الكتابة على حسابات IMAP."
    enable_imap_idle: "استخدم آلية IMAP IDLE لانتظار الرسائل الإلكترونية الجديدة"
    enable_smtp: "تفعيل SMTP لإرسال الإشعارات بشأن رسائل المجموعات"
    imap_polling_period_mins: "الفترة بالدقائق بين مرات التحقُّق من الرسائل الإلكترونية في حسابات IMAP"
    imap_polling_old_emails: "الحد الأقصى لعدد الرسائل الإلكترونية القديمة (المُعالَجة) التي سيتم تحديثها في كل مرة يتم فيها الاستقصاء عن مربع IMAP (0 للجميع)"
    imap_polling_new_emails: "الحد الأقصى لعدد الرسائل الإلكترونية الجديدة (غير المُعالَجة) المطلوب تحديثها في كل مرة يتم فيها الاستقصاء عن مربع IMAP"
    imap_batch_import_email: "الحد الأدنى لعدد الرسائل الإلكترونية الجديدة التي تؤدي إلى تشغيل وضع الاستيراد (يوقف تنبيهات المنشور)"
    email_prefix: "[label] المُستخدَم في موضوع الرسائل الإلكترونية. سيتم استخدام \"العنوان\" افتراضيًا إذا لم يتم تعيينه."
    email_site_title: "عنوان الموقع المُستخدَم كمُرسِل للرسائل الإلكترونية من الموقع. سيتم استخدام \"العنوان\" افتراضيًا إذا لم يتم تحديده. إذا كان \"العنوان\" يحتوي على أحرف غير مسموح بها في سلاسل مُرسِل الرسالة الإلكترونية، فاستخدم هذا الإعداد."
    find_related_post_with_key: "استخدام `reply key` فقط للعثور على المنشور الذي تم الرد عليه. تحذير: يسمح إيقاف هذا الإعداد بانتحال هوية المستخدم بناءً على عنوان البريد الإلكتروني."
    minimum_topics_similar: "عدد الموضوعات التي يجب أن تكون موجودة قبل تقديم موضوعات مشابهة عند كتابة موضوعات جديدة"
    relative_date_duration: "عدد الأيام بعد النشر التي سيتم بعدها عرض تواريخ النشر بشكلٍٍ نسبي (7 أيام) بدلًا من عرضها بشكلٍٍ مطلق (20 فبراير)"
    delete_user_max_post_age: "عدم السماح بحذف المستخدمين الذين مضى على منشورهم الأول أكثر من (x) يوم"
    delete_all_posts_max: "الحد الأقصى لعدد المنشورات التي يمكن حذفها دفعة واحدة باستخدام الزر \"حذف جميع المنشورات\". إذا كان لدى المستخدم أكثر من هذا العدد من المنشورات، فلا يمكن حذف جميع المنشورات دفعة واحدة ولا يمكن حذف المستخدم."
    delete_user_self_max_post_count: "الحد الأقصى لعدد المنشورات التي يمكن للمستخدم إنشاؤها مع السماح بالحذف الذاتي للحساب. قم بالتعيين إلى -1 لإيقاف الحذف الذاتي للحساب."
    username_change_period: "الحد الأقصى لعدد الأيام بعد التسجيل التي يمكن للحسابات فيها تغيير اسم المستخدم (0 لعدم السماح بتغيير اسم المستخدم)"
    email_editable: "السماح للمستخدمين بتغيير عنوان بريدهم الإلكتروني بعد التسجيل"
    logout_redirect: "الموقع الذي سيتم إعادة توجيه المتصفح إليه بعد تسجيل الخروج (على سبيل المثال: https://example.com/logout)"
    allow_uploaded_avatars: "السماح للمستخدمين بتحميل صور مخصَّصة لملفاتهم الشخصية"
    uploaded_avatars_allowed_groups: "تحديد المجموعات المسموح لها بتحميل صور مخصَّصة للملفات الشخصية."
    default_avatars: "عناوين URL للصور الرمزية التي سيتم استخدامها افتراضيًا للمستخدمين الجُدد حتى يغيروها"
    automatically_download_gravatars: "تنزيل Gravatars للمستخدمين عند إنشاء الحساب أو تغيير عنوان البريد الإلكتروني"
    digest_topics: "الحد الأقصى لعدد الموضوعات الشائعة لعرضها في ملخص البريد الإلكتروني"
    digest_posts: "أقصى عدد من المنشورات الرائجة التي سيتم عرضها في ملخص البريد الإلكتروني"
    digest_other_topics: "الحد الأقصى لعدد الموضوعات التي سيتم إظهارها في قسم \"الجديد في الموضوعات والفئات التي تتابعها\" من ملخص البريد الإلكتروني"
    digest_min_excerpt_length: "الحد الأدنى من مقتطفات المنشورات في ملخص البريد الإلكتروني بالأحرف"
    suppress_digest_email_after_days: "إيقاف الرسائل الإلكترونية التلخيصية للمستخدمين الذين لم يظهروا على الموقع لأكثر من (n) يوم"
    digest_suppress_categories: "منع إدراج هذه الفئات في الرسائل الإلكترونية التلخيصية"
    digest_suppress_tags: "منع إدراج هذه الفئات في الرسائل الإلكترونية التلخيصية"
    disable_digest_emails: "يوقف تشغيل رسائل البريد الإلكتروني الموجزة لكل مستخدم على الموقع. سيتوقف جميع المستخدمين عن تلقي رسائل البريد الإلكتروني التي تسلط الضوء على الموضوعات الشائعة وملخصات المحتوى الأخرى من موقعك."
    apply_custom_styles_to_digest: "يتم تطبيق نموذج البريد الإلكتروني المخصَّص وcss على الرسائل الإلكترونية التلخيصية."
    email_accent_bg_color: "لون التمييز الذي سيتم استخدامه كخلفية لبعض العناصر في الرسائل الإلكترونية بتنسيق HTML. أدخل اسم لون (\"أحمر\") أو قيمة سداسية عشرية (\"# FF0000\")."
    email_accent_fg_color: "لون النص المعروض على لون خلفية البريد الإلكتروني في الرسائل الإلكترونية بتنسيق HTML. أدخل اسم لون (\"أبيض\") أو قيمة سداسية عشرية (\"#FFFFFF\")."
    email_link_color: "لون الروابط في الرسائل الإلكترونية بتنسيق HTML. أدخل اسم لون (\"أزرق\") أو قيمة سداسية عشرية (\"# 0000FF\")."
    detect_custom_avatars: "التحقُّق من تحميل المستخدمين صورًا مخصَّصة لملفاتهم الشخصية من عدمه"
    max_daily_gravatar_crawls: "الحد الأقصى لعدد المرات التي سيتحقَّق فيها Discourse من Gravatar بحثًا عن صور رمزية مخصَّصة في اليوم"
    public_user_custom_fields: "قائمة بحقول المستخدمين المخصَّصة التي يمكن استردادها باستخدام API."
    staff_user_custom_fields: "قائمة بحقول المستخدم المخصَّصة التي يمكن استردادها لفريق العمل باستخدام API."
    enable_user_directory: "توفير دليل للمستخدمين للتصفُّح"
    enable_group_directory: "توفير دليل بالمجموعات للتصفُّح"
    enable_category_group_moderation: "السماح للمجموعات بالإشراف على المحتوى في فئات معيَّنة"
    group_in_subject: "لتعيين %%{optional_pm} في موضوع الرسالة الإلكترونية على اسم المجموعة الأولى في رسالة خاصة، راجع: <a href='https://meta.discourse.org/t/customize-specific-email-templates/88323' target='_blank'>تخصيص تنسيق الموضوع للرسائل الإلكترونية القياسية</a>"
<<<<<<< HEAD
    allow_anonymous_posting: "قم بتفعيل الخيار للمستخدمين للتبديل إلى الوضع المجهول للنشر. عند تفعيله، يمكن للمستخدمين اختيار إخفاء هوياتهم عند إنشاء مشاركات أو موضوعات في جميع أنحاء الموقع. انظر أيضًا \"allow_anonymous_likes\"."
=======
    allow_anonymous_posting: "تفعيل الخيار للمستخدمين للتبديل إلى الوضع المجهول للنشر. عند تفعيله، يمكن للمستخدمين اختيار إخفاء هوياتهم عند إنشاء مشاركات أو موضوعات في جميع أنحاء الموقع. انظر أيضًا `allow anonymous likes`."
>>>>>>> 76e7f12a
    allow_anonymous_likes: "قم بتفعيل هذا الإعداد للسماح للمستخدمين الذين يتصفحون موقعك بشكلٍ مجهول بالإعجاب بالمشاركات. عند تفعيله، يمكن للمستخدمين اختيار إخفاء هوياتهم عند الإعجاب بالمشاركات أو الموضوعات في جميع أنحاء الموقع. انظر أيضًا \"allow_anonymous_posting\"."
    anonymous_posting_min_trust_level: "الحد الأدنى لمستوى الثقة المطلوب لتفعيل النشر المجهول"
    anonymous_posting_allowed_groups: "المجموعات المسموح لها بتفعيل النشر المجهول"
    anonymous_account_duration_minutes: "لحماية إخفاء الهوية، أنشئ حسابًا مجهولًا جديدًا كل N دقيقة لكل مستخدم. مثال: إذا تم التعيين إلى 600، سيتم إنشاء حساب مجهول جديد بمجرد مرور 600 دقيقة على آخر منشور وتحوُّل المستخدم إلى مجهول."
    hide_user_profiles_from_public: "إيقاف بطاقات المستخدمين والملفات الشخصية لهم ودليل المستخدم للمستخدمين المجهولين"
    hide_new_user_profiles: "إخفاء الملفات الشخصية من مستوى الثقة 1 أو أقل عن العامة أو المستخدمين من مستوى الثقة 1 حتى ينشروا لأول مرة. يتم إيقاف هذه الميزة بشكلٍ غير مشروط على المواقع التي تتطلب موافقة المستخدمين (must_approve_users) والمواقع التي تتطلب دعوة فقط (invite_only)."
    allow_users_to_hide_profile: "السماح للمستخدمين بإخفاء ملفاتهم الشخصية ووجودهم"
    hide_user_activity_tab: "إخفاء علامة تبويب النشاط في ملفات تعريف المستخدم باستثناء المسؤول والذات."
    delete_associated_accounts_on_password_reset: "حذف الحساب المرتبط بالمستخدم عندما يغير المستخدم كلمة المرور."
    allow_featured_topic_on_user_profiles: "السماح للمستخدمين بعرض رابط لموضوع على بطاقة المستخدم والملف الشخصي"
    show_inactive_accounts: "السماح للمستخدمين الذين سجَّلوا الدخول باستعراض الملفات الشخصية للحسابات غير النشطة"
    hide_suspension_reasons: "عدم عرض أسباب التعليق بشكلٍٍ عام في الملفات الشخصية للمستخدمين"
    log_personal_messages_views: "تسجيل مرات عرض الرسائل الشخصية بواسطة المسؤول للمستخدمين/المجموعات الأخرى"
    ignored_users_count_message_threshold: "إرسال إشعار إلى المشرفين إذا تم تجاهل مستخدم معيَّن بواسطة هذا العدد من المستخدمين الآخرين"
    ignored_users_message_gap_days: "وقت الانتظار قبل إرسال إشعار إلى المشرفين مرة أخرى بشأن مستخدم تم تجاهله بواسطة الكثيرين"
    clean_up_inactive_users_after_days: "عدد الأيام قبل إزالة مستخدم غير نشط (مستوى الثقة 0 بلا أي منشورات). اضبط القيمة على 0 لإيقاف التنظيف."
    clean_up_unused_staged_users_after_days: "عدد الأيام قبل إزالة مستخدم مؤقت غير مُستخدَم (مستوى الثقة 0 بلا أي منشورات). اضبط القيمة على 0 لإيقاف التنظيف."
    user_selected_primary_groups: "السماح للمستخدمين بتعيين مجموعتهم الأساسية"
    max_notifications_per_user: "الحد الأقصى من الإشعارات لكل مستخدم، سيتم حذف الإشعارات القديمة إذا تم تجاوز هذا الرقم. يتم فرض هذا الإعداد أسبوعيًا. اضبط القيمة على 0 للإيقاف."
    allowed_user_website_domains: "سيتم التحقُّق من الموقع الإلكتروني للمستخدم مقابل هذه النطاقات. قائمة مفصولة بشرائط عمودية."
    allow_profile_backgrounds: "السماح للمستخدمين بتحميل خلفيات للملفات الشخصية"
    sequential_replies_threshold: "عدد المنشورات التي يجب على المستخدم إنشاؤها في على التوالي في الموضوع قبل أن يتم تذكيره بوجود عدد كبير جدًا من الردود المتسلسلة"
    get_a_room_threshold: "عدد المنشورات التي يجب على المستخدم إنشاؤها للشخص نفسه في الموضوع نفسه قبل أن يتم تحذيره"
    dont_feed_the_trolls_threshold: "عدد البلاغات من المستخدمين الآخرين قبل تحذير المستخدم"
    enable_mobile_theme: "تستخدم الأجهزة الجوَّالة سمة متوافقة مع الجوَّال، مع إمكانية التبديل إلى الموقع الكامل. يمكنك إيقاف هذا إذا كنت تريد استخدام ورقة أنماط مخصَّصة تستجيب بشكلٍٍ كامل."
    dominating_topic_minimum_percent: "ما النسبة المئوية للمنشورات التي يجب على المستخدم إنشاؤها في الموضوع قبل أن يتم تذكيره بالسيطرة الزائدة على الموضوع."
    disable_avatar_education_message: "إيقاف الرسالة التعليمية لتغيير الصورة الرمزية"
    pm_warn_user_last_seen_months_ago: "تحذير المستخدمين، عند إنشاء رسالة شخصية، عندما يكون المستلم المستهدف لم يظهر منذ أكثر من n من الأشهر."
    suppress_uncategorized_badge: "عدم إظهار الشارة للموضوعات غير المصنَّفة في قوائم الموضوعات"
    header_dropdown_category_count: "عدد الفئات التي يمكن عرضها في القائمة المنسدلة للرأس"
    permalink_normalizations: "تطبيق التعبير العادي التالي قبل مطابقة الروابط الثابتة، على سبيل المثال: سيؤدي استخدام /(topic.*)\\?.*/\\1 إلى إزالة سلاسل الاستعلام من مسارات الموضوع. التنسيق هو regex+string. استخدم \\1 وما إلى ذلك للوصول إلى الالتقاطات."
    global_notice: "عرض بانر عام عاجل وطارئ وغير قابل للتجاهل لجميع الزائرين. قم بالتغيير إلى قيمة فارغة لإخفائه (مسموح باستخدام HTML)."
    disable_system_edit_notifications: "إيقاف إشعارات التعديل بواسطة مستخدم النظام عندما يكون \"download_remote_images_to_local\" نشطًا."
    disable_category_edit_notifications: "إيقاف الإشعارات لتعديلات فئة الموضوع. يتضمن ذلك الموضوعات \"المنشورة\" (مثل المسودات المشتركة)."
    disable_tags_edit_notifications: "إيقاف الإشعارات لتعديلات فئة الوسم. يتضمن ذلك الموضوعات \"المنشورة\" (مثل المسودات المشتركة)."
    notification_consolidation_threshold: "عدد إشعارات الإعجاب أو طلبات العضوية المتلقاة قبل دمج الإشعارات في رسالة واحدة. اضبط القيمة على 0 للإيقاف."
    likes_notification_consolidation_window_mins: "المدة بالدقائق التي يتم فيها دمج إشعارات الإعجاب في إشعار واحد بمجرد الوصول إلى الحد الأقصى. يمكن إعداد الحد الأقصى عبر `SiteSetting.notification_consolidation_threshold`."
    linked_notification_consolidation_window_mins: "المدة بالدقائق حيث يتم دمج الإشعارات المرتبطة في إشعار واحد بمجرد الوصول إلى الحد. يمكن إعداد الحد عبر \"SiteSetting.notification_consolidation_threshold\"."
    automatically_unpin_topics: "إلغاء تثبيت الموضوعات تلقائيًا عندما يصل المستخدم إلى النهاية"
    read_time_word_count: "عدد الكلمات في الدقيقة لحساب الوقت المقدَّر للقراءة"
    topic_page_title_includes_category: "يتضمَّن <a href='https://developer.mozilla.org/en-US/docs/Web/HTML/Element/title' target='_blank'>وسم العنوان</a> لصفحة الموضوع اسم الفئة."
    native_app_install_banner_ios: "يعرض بانر تطبيق DiscourseHub على أجهزة iOS للمستخدمين المنتظمين (مستوى الثقة 1) وأعلى."
    native_app_install_banner_android: "يعرض بانر تطبيق DiscourseHub على أجهزة Android للمستخدمين المنتظمين (مستوى الثقة 1) وأعلى."
    app_association_android: "محتويات نقطة نهاية <a href='%{base_path}/.well-known/assetlinks.json'>.well-known/assetlinks.json</a> المُستخدَمة في API لروابط الأصول الرقمية من Google"
    app_association_ios: "محتويات نقطة نهاية <a href='%{base_path}/apple-app-site-association'>apple-app-site-association</a> المُستخدَمة لإنشاء روابط عامة بين هذا الموقع وتطبيقات iOS"
    share_anonymized_statistics: "تفعيل مشاركة إحصائيات الاستخدام المجهولة مع CDCK, Inc. (\"Discourse\"). عند تفعيل هذا الإعداد، يتم جمع البيانات المتعلقة باستخدام الموقع ومشاركتها في شكل مجهول، مما يضمن عدم الكشف عن أي معلومات شخصية."
    enable_powered_by_discourse: "إظهار رابط \"بدعم من Discourse\" إلى discourse.org في أسفل معظم الصفحات."
    auto_handle_queued_age: "التعامل تلقائيًا مع السجلات التي تنتظر المراجعة بعد هذا العدد من الأيام. سيتم تجاهل البلاغات. وسيتم رفض المنشورات والمستخدمين في قائمة الانتظار. اضبط القيمة على 0 لإيقاف هذه الميزة."
    penalty_step_hours: "العقوبات الافتراضية لكتم المستخدمين أو تعليقهم بالساعات. يتم إعداد الإساءة الأولى بشكلٍٍ افتراضي على القيمة الأولى، والإساءة الثانية بشكلٍٍ افتراضي على القيمة الثانية وهكذا."
    penalty_include_post_message: "إدراج رسالة المنشور المسيء تلقائيًا في قالب رسالة البريد الإلكتروني عند إسكات مستخدم أو تعليقه"
    svg_icon_subset: "إضافة أيقونات إضافية من FontAwesome ترغب في تضمينها في أصولك. استخدم البادئة \"-fa\" للرموز الثابتة، و\"-far\" للأيقونات العادية و\"-fab\" لأيقونات العلامات التجارية."
    max_prints_per_hour_per_user: "الحد الأقصى لعدد مرات ظهور الصفحة /print (اضبط القيمة على 0 لإيقاف الطباعة)"
    full_name_requirement: "جعل حقل الاسم الكامل حقلًا إلزاميًا أو اختياريًا، لكنه مخفي في نموذج التسجيل."
    enable_names: "إظهار الاسم الكامل للمستخدم في ملفه الشخصي وبطاقة المستخدم والرسائل الإلكترونية. يمكنك إيقاف هذا الإعداد لإخفاء الاسم الكامل في كل مكان."
    display_name_on_posts: "إظهار الاسم الكامل للمستخدم في منشوراته بالإضافة إلى اسم المستخدم الخاص به @اسم المستخدم"
    show_time_gap_days: "عرض الفجوة الزمنية في الموضوع إذا تم إنشاء منشورين بفارق هذا العدد من الأيام"
    short_progress_text_threshold: "بعد أن يتجاوز عدد المنشورات في الموضوع هذا الرقم، سيعرض شريط التقدُّم رقم المنشور الحالي فقط. إذا غيَّرت عرض شريط التقدُّم، فقد تحتاج إلى تغيير هذه القيمة."
    default_code_lang: "تمييز جملة لغة البرمجة الافتراضية المطبَّق على كتل الرموز البرمجية باستخدام رموز التنسيق (auto، text، ruby، python، إلى آخره). يجب أن تكون القيمة حاضرة أيضًا في إعداد الموقع `highlighted languages`."
    warn_reviving_old_topic_age: "سيتم عرض تحذير عندما يبدأ شخص ما في الرد على موضوع يكون فيه الرد الأخير أقدم من هذا العدد من الأيام. يمكنك إيقاف هذا الإعداد عن طريق التعيين إلى 0."
    autohighlight_all_code: "تطبيق تمييز بناء الجملة على كتل &lt;code&gt; بلغة HTML حتى لو لم تحدِّد لغة. لإعداد كتل التعليمات البرمجية التي تم تأليفها باستخدام رموز التنسيق، استخدم إعداد 'default code lang'."
    highlighted_languages: "القواعد المضمَّنة لتمييز البنية. (تحذير: قد يؤثر تضمين عدد كبير جدًا من اللغات على الأداء) راجع: <a href='https://highlightjs.org/demo/' target='_blank'>https://highlightjs.org/demo</a> للحصول على عرض توضيحي"
    show_copy_button_on_codeblocks: "إضافة زر إلى كتل الرموز البرمجية لنسخ محتويات الكتل إلى حافظة المستخدم."
    embed_any_origin: "السماح بالمحتوى القابل للتضمين بغض النظر عن المصدر. هذا الإعداد مطلوب لتطبيقات الأجهزة الجوَّالة ذات نموذج HTML ثابت."
    embed_topics_list: "تفعيل تضمين قوائم الموضوعات بتنسيق HTML. يتيح لك هذا الإعداد دمج قوائم الموضوعات من المنتدى الخاص بك في مواقع ويب أخرى بطريقة متوافقة وسهلة الاستخدام."
    embed_set_canonical_url: "تعيين عنوان URL الأساسي للموضوعات المضمَّنة على عنوان URL للمحتوى المضمَّن"
    embed_truncate: "تقصير محتويات المنشورات المضمَّنة من مصادر خارجية. يضمن هذا الإعداد عرض الجزء الأولي فقط من المحتوى عند تضمين منشور من عنوان URL خارجي على موقعك. إذا كنت تفضل عرض المحتوى الكامل من البريد الإلكتروني، يمكنك عرضه في شكل HTML."
    embed_unlisted: "سيتم إلغاء إدراج الموضوعات المضمَّنة حتى يرد المستخدم."
    import_embed_unlisted: "سيتم إلغاء إدراج الموضوعات المضمنة المستوردة حتى يرد المستخدم (حتى عندما يتم إلغاء تحديد إعداد الموقع \"تضمين غير مدرج\")."
    embed_support_markdown: "دعم تنسيق Markdown للمنشورات المضمَّنة"
    allowed_embed_selectors: "قائمة مفصولة بفاصلات لعناصر CSS المسموح بها في التضمينات"
    allowed_href_schemes: "الأنظمة المسموح بها في الروابط بالإضافة إلى http وhttps"
    embed_post_limit: "الحد الأقصى لعدد المنشورات التي سيتم تضمينها"
    embed_username_required: "اسم المستخدم مطلوب لإنشاء الموضوع"
    notify_about_reviewable_item_after: "إرسال رسالة شخصية إلى المشرفين إذا كانت هناك عناصر قابلة للمراجعة لم يتم التعامل معها بعد هذا العدد من الساعات. اضبط القيمة على 0 للإيقاف."
    delete_drafts_older_than_n_days: "حذف المسودات التي لم يتم تغييرها لأكثر من (n) يوم."
<<<<<<< HEAD
    delete_merged_stub_topics_after_days: "عدد الأيام التي يجب انتظارها قبل حذف الموضوعات الفارغة المدمجة بالكامل تلقائيًا. اضبط القيمة على 0 لعدم حذف الموضوعات الفارغة أبدًا."
    bootstrap_mode_min_users: "الحد الأدنى لعدد المستخدمين المطلوب لإيقاف وضع التمهيد وإزالة زر \"البدء\" (يتم ضبطه على 0 لإيقافه، وقد يستغرق الأمر ما يصل إلى 24 ساعة)"
=======
    delete_merged_stub_topics_after_days: "عدد الأيام التي يجب انتظارها قبل حذف الموضوعات الفارغة المدمجة بالكامل تلقائيًا. اضبط القيمة على -1 لعدم الحذف أبدًا. واضبط القيمة على 0 للحذف فورًا."
    bootstrap_mode_min_users: 'الحد الأدنى لعدد المستخدمين المطلوب لإيقاف وضع التمهيد وإزالة زر "البدء" (يتم ضبطه على 0 لإيقافه، وقد يستغرق الأمر ما يصل إلى 24 ساعة). انظر <a target="_blank" href="https://meta.discourse.org/t/-/322876">وضع تمهيد التشغيل على Meta</a> لمعرفة التفاصيل.'
>>>>>>> 76e7f12a
    prevent_anons_from_downloading_files: "منع المستخدمين المجهولين من تنزيل المرفقات"
    secure_uploads: 'يقيِّد الوصول إلى كل التحميلات (الصور ومقاطع الفيديو والمقاطع الصوتية والنصوص وملفات PDF وملفات ZIP وغير ذلك). بخلاف ذلك، سيكون الوصول مقيَّدًا فقط لتحميلات الوسائط في الرسائل الشخصية والفئات الخاصة. تحذير: هذا الإعداد معقَّد ويتطلَّب فهمًا إداريًا عميقًا. انظر <a target="_blank" href="https://meta.discourse.org/t/-/140017">موضوع التحميلات الآمنة على Meta</a> لمعرفة التفاصيل.'
    secure_uploads_allow_embed_images_in_emails: "يسمح بتضمين الصور الآمنة التي عادةً ما يتم تنقيحها في الرسائل الإلكترونية، إذا كان حجمها أصغر من الإعداد `secure uploads max email embed image size kb`."
    secure_uploads_max_email_embed_image_size_kb: "اقتطاع حجم الصور الآمنة التي سيتم تضمينها في الرسائل الإلكترونية إذا تم تفعيل الإعداد `secure uploads allow embed in emails`. سيكون هذا الإعداد بلا أي تأثير دون تفعيله."
    slug_generation_method: "اختيار طريقة إنشاء المسار. سيُنشئ الخيار \"ترميز\" سلسلة ترميز النسبة المئوية، بينما سيوقف الخيار \"لا يوجد\" المسار تمامًا."
    enable_emoji: "تفعيل عرض واستخدام الرموز التعبيرية في مثيل Discourse الخاص بك. إذا تم إيقافه، فلن يتم عرض الرموز التعبيرية ولن يتمكن المستخدمون من الوصول إليها أو استخدامها في حقول النص."
    enable_emoji_shortcuts: "سيتم تحويل نصوص الوجوه المبتسمة الشائعة مثل :) p: :( إلى رموز تعبيرية"
    emoji_set: "حدِّد النمط المفضل لديك من الرموز التعبيرية. يمكن لمجموعات الرموز التعبيرية المختلفة توفير مظاهر فريدة للرموز التعبيرية المعروضة على الموقع."
    emoji_autocomplete_min_chars: "الحد الأدنى لعدد الأحرف المطلوب لتشغيل النافذة المنبثقة الخاصة بالإكمال التلقائي للرموز التعبيرية"
    enable_inline_emoji_translation: "يسمح بتفعيل ترجمة الرموز التعبيرية المضمَّنة (بلا أي مسافات أو علامات ترقيم قبلها)"
    emoji_deny_list: "لن تكون هذه الرموز التعبيرية متاحة للاستخدام في القوائم أو الرموز القصيرة."
    approve_post_count: "عدد المنشورات التي يجب الموافقة عليها من مستخدم جديد أو أولي"
    approve_unless_trust_level: "يجب الموافقة على المنشورات التي ينشئها المستخدمون الذين تقل مستويات الثقة لديهم عن هذا المستوى"
    approve_unless_allowed_groups: "يجب الموافقة على المنشورات التي ينشئها المستخدمون الذين لا ينتمون إلى هذه المجموعات. تتم الموافقة دائمًا على المنشورات التي ينشئها المسؤولون والمشرفون."
    approve_new_topics_unless_trust_level: "يجب الموافقة على الموضوعات الجديدة التي ينشئها المستخدمون الذين تقل مستويات الثقة لديهم عن هذا المستوى"
    approve_new_topics_unless_allowed_groups: "يجب الموافقة على الموضوعات الجديدة التي ينشئها المستخدمون الذين لا ينتمون إلى هذه المجموعات. تتم الموافقة دائمًا على الموضوعات التي ينشئها المسؤولون والمشرفون."
    approve_unless_staged: "يجب الموافقة على الموضوعات والمشاركات الجديدة التي ينشئها المستخدمون المرحليون"
    notify_about_queued_posts_after: "إرسال إشعار إلى جميع المشرفين إذا كانت هناك منشورات تنتظر المراجعة لأكثر من هذا العدد من الساعات. اضبط القيمة على 0 لإيقاف هذه الإشعارات."
    reviewable_revision_reasons: "قائمة بالأسباب التي يمكن تحديدها عند رفض منشور قابل للمراجعة في قائمة الانتظار مع مراجعة. تتوفَّر أيضًا أشياء أخرى دائمًا، ما يسمح بإدخال سبب مخصَّص."
    auto_close_messages_post_count: "الحد الأقصى لعدد المنشورات المسموح بها في رسالة قبل إغلاقها تلقائيًا (0 للإيقاف)"
    auto_close_topics_post_count: "الحد الأقصى لعدد المنشورات المسموح بها في موضوع قبل إغلاقه تلقائيًا (0 للإيقاف)"
    auto_close_topics_create_linked_topic: "إنشاء موضوع مرتبط جديد عندما يكون الموضوع مغلقًا تلقائيًا بناءً على الإعداد `auto close topics post count`"
    code_formatting_style: "تعيين زر الرموز البرمجية في أداة الإنشاء بشكلٍٍ افتراضي على نمط تنسيق الرموز البرمجية هذا"
    max_allowed_message_recipients: "الحد الأقصى المسموح به من المستلمين في الرسالة"
    disable_watched_word_checking_in_user_fields: "إيقاف فحص الكلمات المراقبة في حقول المستخدم"
    watched_words_regular_expressions: "يسمح باستخدام التعبيرات العادية لتصفية الكلمات. إذا تم تفعيلها، فإن هذه الميزة تعمل على تجميع الكلمات الحساسة حسب حساسيتها لحالة الأحرف. ثم تقوم بتجميع جميع الكلمات المحددة في تعبير عادي واحد، وإضافة حدود الكلمات للكلمات المراقبة العادية. وبالتالي، تضيف طريقة التصفية القائمة على التعبيرات العادية طبقة إضافية من التحكم في تعديل المحتوى من خلال دعم أنماط الكلمات الأكثر تعقيدًا. يسمح الإعداد أيضًا باستبدال النص الأصلي بسهولة بالنص البديل الذي تختاره."
    enable_diffhtml_preview: "الميزة التجريبية التي تستخدم diffHTML لمزامنة المعاينة بدلًا من إعادة العرض بالكامل"
    enable_fast_edit: "يضيف زرًا إلى قائمة اختيار المنشور لتحرير اختيار صغير مضمنًا."
    enable_quote_copy: "يضيف زرًا إلى قائمة اختيار المنشور لنسخ الاختيار إلى الحافظة كاقتباس بتنسيق Markdown."
    old_post_notice_days: "عدد الأيام التي يعتبر بعدها إشعار المنشور قديمًا. وهذا يميزه بصريًا عن الإشعارات الأحدث على الموقع."
    new_user_notice_tl: "الحد الأدنى لمستوى الثقة المطلوب لرؤية الإشعارات بشأن منشور مستخدم جديد"
    returning_user_notice_tl: "الحد الأدنى من مستوى الثقة المطلوب لرؤية الإشعارات بشأن منشور مستخدم عائد"
    returning_users_days: "عدد الأيام التي يجب أن تمر قبل اعتبار المستخدم عائدًا"
    review_media_unless_trust_level: "سيراجع فريق العمل منشورات المستخدمين من مستويات الثقة الأقل إذا كانت تحتوي على وسائط مضمَّنة."
    skip_review_media_groups: "سيتم إرسال مشاركات المستخدمين الذين ليسوا في أي من هذه المجموعات إلى الموظفين للمراجعة إذا كان المنشور يحتوي على وسائط مضمنة. يُسمَح دائمًا بالمشاركات التي ينشئها المسؤولون والمشرفون."
    blur_tl0_flagged_posts_media: "تمويه صور المنشورات التي تم الإبلاغ عنها لإخفاء المحتوى المحتمل أن يكون غير آمن للعمل"
    enable_page_publishing: "السماح لفريق العمل بنشر الموضوعات إلى عناوين URL الجديدة بنمطهم الخاص"
    show_published_pages_login_required: "يمكن للمستخدمين المجهولين رؤية الصفحات المنشورة، حتى عندما يكون تسجيل الدخول مطلوبًا."
    skip_auto_delete_reply_likes: "تخطي حذف المنشورات التي تحتوي على هذا العدد من تسجيلات الإعجاب أو أكثر عند حذف الردود القديمة تلقائيًا"
    default_email_digest_frequency: "عدد المرات التي يتلقى فيها المستخدمون رسائل إلكترونية تلخيصية بشكلٍٍ افتراضي"
    default_include_tl0_in_digests: "تضمين المنشورات من المستخدمين الجُدد في الرسائل الإلكترونية التلخيصية بشكلٍٍ افتراضي. يمكن للمستخدمين تغيير ذلك في تفضيلاتهم."
    default_email_level: "تعيين المستوى الافتراضي لإرسال الإشعارات عبر البريد الإلكتروني للموضوعات العادية"
    default_email_messages_level: "تعيين المستوى الافتراضي لإرسال الإشعارات عبر البريد الإلكتروني عندما يراسل شخص ما المستخدم"
    default_email_mailing_list_mode: "إرسال رسالة إلكترونية لكل منشور جديد بشكلٍٍ افتراضي"
    default_email_mailing_list_mode_frequency: "سيتلقى المستخدمون الذين فعَّلوا وضع القائمة البريدية الرسائل الإلكترونية لهذا العدد من المرات بشكلٍٍ افتراضي"
    disable_mailing_list_mode: "عدم السماح للمستخدمين بتفعيل وضع القائمة البريدية (يمنع إرسال أي رسائل إلكترونية من القائمة البريدية.)"
    default_email_previous_replies: "تضمين الردود السابقة في الرسائل الإلكترونية بشكلٍٍ افتراضي"
<<<<<<< HEAD
    default_email_in_reply_to: "تضمين مقتطفات من الرد للنشر في الرسائل الإلكترونية بشكلٍٍ افتراضي"
    default_hide_profile_and_presence: "إخفاء الملف الشخصي العام للمستخدمين وميزات الظهور بشكلٍٍ افتراضي."
=======
    default_emoji_reactions: "تفاعلات الرموز التعبيرية المُفضَّلة بشكلٍ افتراضي. أضِف ما يصل إلى 5 رموز تعبيرية للتفاعل السريع."
    default_email_in_reply_to: "تضمين مقتطفات من الرد للنشر في الرسائل الإلكترونية بشكلٍٍ افتراضي"
    default_hide_profile: "إخفاء الملف الشخصي العام للمستخدم بشكلٍ افتراضي"
    default_hide_presence: "إيقاف ميزات الحضور بشكلٍ افتراضي"
>>>>>>> 76e7f12a
    default_other_new_topic_duration_minutes: "الشرط الافتراضي العام الذي يُعتبَر فيه الموضوع جديدًا"
    default_other_auto_track_topics_after_msecs: "الوقت الافتراضي العام قبل أن يتم تتبُّع الموضوع تلقائيًا"
    default_other_notification_level_when_replying: "مستوى إرسال الإشعارات الافتراضي العام عندما يرد المستخدم موضوع"
    default_other_external_links_in_new_tab: "فتح الروابط الخارجية في علامة تبويب جديدة بشكلٍٍ افتراضي"
    default_other_enable_quoting: "تفعيل الرد باقتباس للنص المميَّز بشكلٍٍ افتراضي"
<<<<<<< HEAD
=======
    default_other_enable_smart_lists: "تفعيل القوائم الذكية عند الكتابة في أداة الإنشاء بشكلٍ افتراضي"
>>>>>>> 76e7f12a
    default_other_enable_defer: "تفعيل وظيفة تأجيل الموضوع بشكلٍٍ افتراضي"
    default_other_dynamic_favicon: "إظهار عدد الموضوعات الجديدة/المحدَّثة على أيقونة المتصفح بشكلٍٍ افتراضي"
    default_other_skip_new_user_tips: "تخطي نصائح وشارات إعداد المستخدم الجديد"
    default_other_like_notification_frequency: "يحدِّد التردد الذي يتلقى فيه المستخدمون إشعارات الإعجابات بشكلٍ افتراضي. سيتبع المستخدمون الذين لم يقوموا بتخصيص إعدادات الإشعارات الخاصة بهم هذا السلوك الافتراضي."
    default_topics_automatic_unpin: "إلغاء تثبيت الموضوعات تلقائيًا عندما يصل المستخدم إلى النهاية بشكلٍٍ افتراضي"
    default_categories_watching: "قائمة الفئات المُراقَبة بشكلٍٍ افتراضي"
    default_categories_tracking: "قائمة الفئات التي يتم تتبُّعها بشكلٍٍ افتراضي"
    default_categories_muted: "قائمة الفئات التي يتم كتم صوتها بشكلٍٍ افتراضي"
    default_categories_watching_first_post: "قائمة الفئات التي سيتم فيها مراقبة أول منشور في كل موضوع جديد بشكلٍٍ افتراضي."
    default_categories_normal: "قائمة الفئات التي لا يتم كتمها بشكلٍٍ افتراضي. يكون هذا الإعداد مفيدًا عند تفعيل إعداد الموقع `mute_all_categories_by_default`."
    mute_all_categories_by_default: "تعيين مستوى الإشعارات الافتراضي لجميع الفئات على الكتم. يتطلَّب من المستخدمين الاشتراك في الفئات لتظهر في صفحات \"الأحدث\" و\"الفئات\". إذا كنت ترغب في تعديل الإعدادات الافتراضية للمستخدمين المجهولين، فاضبط إعدادات `default_categories_`."
    default_tags_watching: "قائمة الوسوم التي تتم مراقبتها بشكلٍٍ افتراضي"
    default_tags_tracking: "قائمة الوسوم التي يتم تتبُّعها بشكلٍٍ افتراضي"
    default_tags_muted: "قائمة الوسوم التي يتم كتمها بشكلٍٍ افتراضي"
    default_tags_watching_first_post: "قائمة الوسوم التي سيتم مراقبة أول منشور في كل موضوع جديد فيها بشكلٍِ افتراضي"
    default_text_size: "يحدِّد حجم الخط الافتراضي لجميع عناصر النص على الموقع. يمكن تعديل هذا الحجم لاحقًا بواسطة كل مستخدم وفقًا لتفضيلاته."
    default_title_count_mode: "تحديد الوضع الافتراضي لعدد عناوين الصفحات المعروضة على الموقع. سيتم تطبيق هذا على جميع الصفحات ما لم يتم تجاوزه بشكلٍ فردي."
    enable_offline_indicator: "عرض رسالة للمستخدمين عند اكتشاف عدم وجود اتصال بالشبكة لديهم"
    default_sidebar_link_to_filtered_list: "جعل روابط قائمة التنقل مرتبطة افتراضيًا بالقائمة قيد التصفية"
    default_sidebar_show_count_of_new_items: "جعل روابط قائمة التنقل تعرض عدد العناصر الجديدة افتراضيًا بدلًا من الشارات"
    default_sidebar_switch_panel_position: "موضع الزر على الشريط الجانبي للتبديل إلى الدردشة"
    retain_web_hook_events_period_days: "عدد أيام الاحتفاظ بسجلات أحداث خطافات الويب"
    retain_web_hook_events_aggregate_days: "عدد الأيام للاحتفاظ بسجلات تجميع أحداث ربط الويب."
    retry_web_hook_events: "إعادة المحاولة تلقائيًا 4 مرات لأحداث خطافات الويب التي فشلت. الفجوات الزمنية بين مرات إعادة المحاولة هي 1 و5 و25 و125 دقيقة."
    revoke_api_keys_unused_days: "عدد الأيام منذ آخر مرة تم فيها استخدام مفتاح API قبل أن يتم إلغاؤه تلقائيًا (0 لعدم إلغائه أبدًا)"
    revoke_api_keys_maxlife_days: "عدد الأيام قبل إلغاء مفتاح API تلقائيًا (0 لعدم الإلغاء أبدًا)"
    allow_user_api_key_scopes: "قائمة النطاقات المسموح بها لمفاتيح API للمستخدم"
    min_trust_level_for_user_api_key: |
      مستوى الثقة المطلوب لإنشاء مفاتيح واجهة برمجة تطبيقات المستخدم<br>
      <b>تحذير</b>: سيؤدي تغيير مستوى الثقة إلى منع المستخدمين في مستويات الثقة الأقل من تسجيل الدخول عبر Discourse Hub
    user_api_key_allowed_groups: |
      مطلوب عضوية المجموعة لتوليد مفاتيح واجهة برمجة التطبيقات للمستخدم.<br>
      <b>تحذير</b>: سيؤدي تغيير مستوى الثقة إلى منع المستخدمين الذين لديهم مستوى ثقة أقل من تسجيل الدخول عبر Discourse Hub..<br>
       يمكن للمسؤولين والمشرفين دائمًا إنشاء مفاتيح واجهة برمجة تطبيقات للمستخدم.
    allowed_user_api_auth_redirects: "عنوان URL المسموح به لإعادة توجيه المصادقة لمفاتيح API للمستخدم. يمكن استخدام رمز البدل * لمطابقة أي جزء منه (على سبيل المثال،www.example.com/*)."
    allowed_user_api_push_urls: "عناوين URL المسموح لها بإرسال المعلومات إلى API للمستخدم قبل طلبها من الخادم"
    revoke_user_api_keys_unused_days: "عدد الأيام منذ آخر مرة تم فيها استخدام مفتاح API لمستخدم قبل أن يتم إلغاؤه تلقائيًا (0 لعدم إلغائه أبدًا)"
    revoke_user_api_keys_maxlife_days: "عدد الأيام قبل إلغاء مفتاح API لمستخدم تلقائيًا (0 لعدم إلغائه أبدًا)"
    tagging_enabled: "تفعيل العلامات على الموضوعات؟ راجع <a href='https://meta.discourse.org/t/admin-guide-to-tags-in-discourse/121041'>دليل المسؤول للإشارات على Meta</a> للمزيد من المعلومات."
    min_trust_to_create_tag: "الحد الأدنى لمستوى الثقة المطلوب لإنشاء وسم"
    create_tag_allowed_groups: "المجموعات المسموح لها بإنشاء الوسوم. يمكن للمسؤولين والمشرفين دائمًا إنشاء الوسوم."
    max_tags_per_topic: "الحد الأقصى لعدد الوسوم التي يمكن تطبيقها على موضوع"
    enable_max_tags_per_email_subject: "استخدام max_tags_per_email_subject عند إنشاء موضوع بريد إلكتروني"
    max_tags_per_email_subject: "الحد الأقصى لعدد الوسوم التي يمكن وضعها في موضوع الرسالة الإلكترونية"
    max_tag_length: "الحد الأقصى لعدد الأحرف التي يمكن استخدامها في وسم"
    max_tag_search_results: "الحد الأقصى لعدد النتائج التي يتم عرضها عند البحث عن الوسوم"
    max_tags_in_filter_list: "الحد الأقصى لعدد الوسوم التي يتم عرضها في القائمة المنسدلة للتصفية. سيتم عرض الوسوم الأكثر استخدامًا."
    tags_sort_alphabetically: "عرض الوسوم بترتيب أبجدي. الإعداد الافتراضي هو العرض بترتيب الأكثر رواجًا."
    tags_listed_by_group: "إدراج الوسوم حسب مجموعة الوسوم الموجودة في <a href='%{base_path}/tags' target='_blank'>صفحة الوسوم</a>"
    tag_style: "تحديد المظهر المرئي لشارات الوسوم على الموقع. يتيح لك هذا الإعداد تخصيص كيفية تمثيل العلامات بصريًا عبر جميع مناطق الموقع، مما يعزز اتساق التخطيط وإمكانية وصول المستخدم."
    pm_tags_allowed_for_groups: "السماح لأعضاء المجموعات المضمنة بتوسيم أي رسالة شخصية"
    min_trust_level_to_tag_topics: "الحد الأدنى لمستوى الثقة المطلوب لوضع وسوم على الموضوعات"
    tag_topic_allowed_groups: "المجموعات المسموح لها بتوسيم الموضوعات. يمكن للمسؤولين والمشرفين دائمًا توسيم الموضوعات."
    suppress_overlapping_tags_in_list: "عدم عرض الوسم إذا كانت الوسوم تتطابق تمامًا مع الكلمات الموجودة في عناوين الموضوعات"
    remove_muted_tags_from_latest: "عدم عرض الموضوعات التي تم وضع وسم الكتم فقط عليها في قائمة الموضوعات الحديثة"
    force_lowercase_tags: "فرض استخدام الحروف الصغيرة فقط في جميع الوسوم الجديدة"
    create_post_for_category_and_tag_changes: "إنشاء منشور همس عندما تتغير فئة الموضوع أو وسومه، يتطلب تفعيل منشورات الهمس."
    automatically_clean_unused_tags: "حذف الوسوم تلقائيًا ما لم يتم استخدامها في أي موضوعات أو رسائل شخصية على أساس يومي."
    watched_precedence_over_muted: "إرسال إشعار إليَّ بشأن الفئات أو الوسوم التي أراقبها وتنتمي أيضًا إلى الفئات أو الوسوم التي كتمتها"
    company_name: "اسم شركتك أو مؤسستك. إذا تركته فارغًا، فلن يتم توفير شروط الخدمة أو إشعار الخصوصية النموذجي."
    governing_law: "تحديد الولاية القضائية التي تحكم الجوانب القانونية للموقع، بما في ذلك شروط الخدمة وسياسة الخصوصية. عادةً ما تكون هذه هي الدولة أو الولاية التي تم تسجيل الشركة التي تدير الموقع فيها أو تدير أعمالها."
    city_for_disputes: "تحديد المدينة التي سيتم استخدامها كولاية قضائية لحل أي نزاعات تتعلق باستخدام هذا المنتدى. عادةً ما يتم تضمين هذه المعلومات في المستندات القانونية مثل شروط خدمة المنتدى."
    shared_drafts_category: "تفعيل ميزة المسودات المشتركة من خلال تخصيص فئة لمسودات الموضوعات. سيتم حذف الموضوعات في هذه الفئة من قوائم الموضوعات للمستخدمين من فريق العمل."
    shared_drafts_min_trust_level: "السماح للمستخدمين برؤية المسودات المشتركة وتعديلها"
    shared_drafts_allowed_groups: "السماح للمستخدمين في هذه المجموعات برؤية المسودات المشتركة وتعديلها."
    push_notifications_prompt: "إظهار بانر موافقة المستخدم لإشعارات الدفع. يؤدي هذا الإعداد إلى تشغيل مطالبة تطلب من المستخدمين الإذن بإرسال إشعارات الدفع إليهم. تظهر فقط عندما لا تكون إشعارات الدفع مفعَّلة بالفعل، أو مدعومة من جهاز المستخدم، أو قام المستخدم بنشر منشور أو يستخدم تطبيق ويب تقدمي (PWA). لن يتم عرض المطالبة مرة أخرى إذا قام المستخدم برفضها بالفعل أو منح/رفض الإذن."
    push_notifications_icon: "رمز الشارة الذي يظهر في ركن الإشعارات. يوصى باستخدام صورة PNG أحادية اللون بمقاس 96 × 96 وخلفية شفافة."
    enable_desktop_push_notifications: "تنشيط إشعارات الدفع لواجهة سطح المكتب. تعمل هذه الميزة على تفعيل التنبيهات في الوقت الفعلي من الموقع إلى سطح المكتب مباشرةً، مما يعزز المشاركة ويضمن تحديث المستخدمين دائمًا. ومع ذلك، تعتمد فعالية هذه الميزة على دعم المتصفح لإشعارات الدفع."
    push_notification_time_window_mins: "الانتظار (n) من الدقائق قبل إرسال إشعار فوري. يساعد ذلك على منع إرسال الإشعارات الفورية إلى مستخدم متصل ونشط."
    base_font: "الخط الأساسي الذي سيتم استخدامه لمعظم النصوص على الموقع. يمكن تجاوز السمات عبر خاصية CSS المخصَّصة `--font-family`."
    heading_font: "الخط الذي سيتم استخدامه للعناوين على الموقع. يمكن تجاوز السمات عبر خاصية CSS المخصَّصة `--heading-font-family`."
    enable_sitemap: "إنشاء خريطة موقع لموقعك وتضمينها في ملف robots.txt."
    sitemap_page_size: "عدد عناوين URL المراد تضمينها في كل صفحة من خريطة الموقع. الحد الأقصى: 50.000"
    enable_user_status: "السماح للمستخدمين بتحديد رسالة حالة مخصَّصة (رمز تعبيري + وصف)"
    enable_user_tips: "تفعيل نصائح المستخدم الجديدة التي توضِّح الميزات الرئيسية للمستخدمين"
    short_title: "سيتم استخدام العنوان القصير على الشاشة الرئيسية للمستخدم، أو المشغِّل، أو الأماكن الأخرى التي قد تكون المساحة فيها محدودة. يجب أن يقتصر على 12 حرفًا."
    dashboard_hidden_reports: "السماح بإخفاء التقارير المحدَّدة من لوحة المعلومات"
    dashboard_visible_tabs: "اختيار علامات التبويب المرئية في لوحة المعلومات"
    dashboard_general_tab_activity_metrics: "اختيار التقارير التي سيتم عرضها كمقاييس للنشاط في علامة التبويب \"عام\""
    gravatar_name: "تحديد اسم مقدِّم خدمة Gravatar. يُستخدَم هذا الاسم عادةً لتحديد المصدر الذي يوفر صور Gravatar الرمزية للموقع."
    gravatar_base_url: "تحديد عنوان URL للوصول إلى واجهة برمجة تطبيقات مقدِّم خدمة Gravatar. يُعد هذا الإعداد بالغ الأهمية لتحويل عناوين البريد الإلكتروني إلى عناوين URL لـ Gravatar حيث يتم تخزين صور الرمزية."
    gravatar_login_url: "عنوان URL نسبة إلى `gravatar_base_url`، والذي يوفر للمستخدم تسجيل الدخول إلى خدمة Gravatar."
    share_quote_buttons: "تحديد العناصر التي تظهر في أداة مشاركة الاقتباسات وترتيبها"
    share_quote_visibility: "تحديد وقت إظهار أزرار مشاركة الاقتباسات: \"أبدًا\" للمستخدمين المجهولين فقط أو لجميع المستخدمين "
    create_revision_on_bulk_topic_moves: "إنشاء مراجعة للمنشورات الأولى عند نقل الموضوعات إلى فئة جديدة بشكلٍٍ مجمَّع"
    allow_changing_staged_user_tracking: "السماح بتغيير تفضيلات إشعارات الفئة والوسم لمستخدم مؤقت بواسطة مستخدم مسؤول."
    use_name_for_username_suggestions: "استخدام الاسم الكامل للمستخدم عند اقتراح أسماء المستخدمين."
    suggest_weekends_in_date_pickers: "تضمين عطلات نهاية الأسبوع (السبت والأحد) في اقتراحات منتقي التاريخ (يمكنك إيقاف هذا الإعداد إذا كنت تستخدم Discouse في أيام الأسبوع فقط؛ أي من الاثنين إلى الجمعة)."
    show_bottom_topic_map: "يظهر خريطة الموضوع أسفل الموضوع عندما يحتوي على 10 ردود أو أكثر."
    show_topic_map_in_topics_without_replies: "يظهر خريطة الموضوع حتى إذا كان الموضوع لا يحتوي على ردود."
    splash_screen: "يعرض شاشة تحميل مؤقتة أثناء تحميل أصول الموقع"
    navigation_menu: "تحديد القائمة المنسدلة للشريط الجانبي أو الرأس كقائمة التنقل الرئيسية لموقعك. يوصى بالشريط الجانبي."
    default_navigation_menu_categories: "سيتم عرض الفئات المحدَّدة ضمن قسم فئات قائمة التنقل بشكلٍٍ افتراضي."
    default_navigation_menu_tags: "سيتم عرض الفئات المحدَّدة ضمن قسم وسوم قائمة التنقل بشكلٍٍ افتراضي."
<<<<<<< HEAD
    experimental_new_new_view_groups: 'تجريبي: تفعيل قائمة موضوعات جديدة تجمع بين الموضوعات الجديدة وغير المقروءة، ووضع رابط "الكل" في رابط الشريط الجانبي إليها'
    enable_custom_sidebar_sections: "تجريبي: تفعيل أقسام الشريط الجانبي المخصَّصة"
    experimental_topics_filter: "تجريبي: تفعيل مسار تصفية الموضوعات التجريبية في /filter"
    enable_experimental_lightbox: "تجريبي: استبدال الصور المبسَّطة الافتراضية بالتصميم الذي تم تجديده"
    enable_experimental_bookmark_redesign_groups: "تجريبي: عرض قائمة وصول سريعة للإشارات المرجعية في المنشورات ونموذج جديد مُعاد تصميمه"
    glimmer_header_mode: "التحكم فيما إذا كان يتم استخدام تنفيذ الرأس الجديد 'glimmer'. يتم تعيينه افتراضيًا على \"تلقائي\"، والذي سيتم تفعيله تلقائيًا بمجرد أن تكون جميع السمات والمكوِّنات الإضافية جاهزة. https://meta.discourse.org/t/296544"
    experimental_glimmer_topic_list_groups: "تجريبي: تفعيل تنفيذ قائمة الموضوعات الجديدة 'glimmer'. هذا التنفيذ قيد التطوير النشط، وليس مخصصًا للاستخدام في الإنتاج. لا تقم بتطوير السمات/المكوِّنات الإضافية ضده حتى يتم الانتهاء من التنفيذ والإعلان عنه."
    experimental_form_templates: "تجريبي: تفعيل ميزة قوالب النماذج. <b>بعد التفعيل،</b> يمكنك إدارة القوالب من <a href='%{base_path}/admin/customize/form-templates'>التخصيص/القوالب</a>."
=======
    experimental_new_new_view_groups: 'تفعيل قائمة موضوعات جديدة تجمع بين الموضوعات الجديدة وغير المقروءة، ووضع رابط "الكل" في رابط الشريط الجانبي إليها'
    glimmer_topic_list_mode: "التحكم فيما إذا كان سيتم استخدام تنفيذ قائمة الموضوعات الجديدة 'glimmer'. يتم تفعيل 'auto' تلقائيًا بمجرد أن تكون جميع السمات والمكوِّنات الإضافية جاهزة. انظر <a href='https://meta.discourse.org/t/343404'>موضوع Meta</a> للمزيد من المعلومات."
    glimmer_post_menu_mode: "تحكَّم فيما إذا كانت عملية تنفيذ قائمة المنشورات الجديدة 'glimmer' مُستخدَمة. سيتم تفعيل وضع 'auto' تلقائيًا بمجرد أن تصبح جميع سماتك ومكوِّناتك الإضافية جاهزة. عملية التنفيذ هذه قيد التطوير النشط، وليست مخصَّصة للاستخدام في الإنتاج. لا تقم بتطوير السمات/المكوِّنات الإضافية القائمة عليها حتى يتم الانتهاء من عملية التنفيذ والإعلان عنها."
    glimmer_post_menu_groups: "تفعيل عملية تنفيذ قائمة المنشورات الجديدة 'glimmer' في وضع 'auto' لمجموعات المستخدمين المحدَّدة. عملية التنفيذ هذه قيد التطوير النشط، وليست مخصَّصة للاستخدام في الإنتاج. لا تقم بتطوير السمات/المكوِّنات الإضافية القائمة عليها حتى يتم الانتهاء من عملية التنفيذ والإعلان عنها."
    experimental_form_templates: "تفعيل ميزة قوالب النماذج. يمكنك إدارة القوالب في <a href='%{base_path}/admin/customize/form-templates'>التخصيص/القوالب</a>."
>>>>>>> 76e7f12a
    admin_sidebar_enabled_groups: "تفعيل التنقل في الشريط الجانبي لواجهة المستخدم الإدارية للمجموعات المحددة، والتي تحل محل أزرار تنقل المسؤول ذات المستوى الأعلى."
    lazy_load_categories_groups: "التحميل البطيء لمعلومات الفئة لمستخدمي هذه المجموعات فقط. يؤدي هذا إلى تحسين الأداء على المواقع ذات الفئات المتعددة."
    page_loading_indicator: "إعداد مؤشر التحميل الذي يظهر في أثناء التنقل في الصفحة داخل Discourse. يكون 'Spinner' مؤشرًا لصفحة كاملة، بينما يعرض 'Slider' شريطًا ضيقًا أعلى الشاشة."
    show_user_menu_avatars: "إظهار الصور الرمزية للمستخدم في قائمة المستخدم"
    about_page_hidden_groups: "عدم إظهار أعضاء المجموعات المحدَّدة في صفحة /about"
    adobe_analytics_tags_url: "عنوان URL لوسوم Adobe Analytics (`https://assets.adobedtm.com/...`)"
    view_raw_email_allowed_groups: "المجموعات التي يمكنها عرض محتوى البريد الإلكتروني الخام لمنشور ما إذا تم إنشاؤه بواسطة بريد إلكتروني وارد. يتضمن هذا رؤوس البريد الإلكتروني والمعلومات الفنية الأخرى."
    errors:
      invalid_css_color: "لون غير صالح. أدخِل اسم لون أو قيمة سداسية عشرية."
      invalid_email: "عنوان البريد الإلكتروني غير صالح."
      invalid_username: "لا يوجد مستخدم باسم المستخدم هذا."
      valid_username: "يوجد مستخدم باسم المستخدم هذا."
      invalid_group: "لا توجد مجموعة بهذا الاسم."
      invalid_integer_min_max: "يجب أن تكون القيمة بين %{min} و%{max}."
      invalid_integer_min: "يجب أن تكون القيمة %{min} أو أكبر."
      invalid_integer_max: "لا يمكن أن تكون القيمة أكبر من %{max}."
      invalid_integer: "يجب أن تكون القيمة عددًا صحيحًا."
      regex_mismatch: "القيمة لا تطابق التنسيق المطلوب."
      must_include_latest: "يجب أن تتضمَّن القائمة العلوية علامة التبويب \"الأحدث\"."
      invalid_string: "القيمة غير صالحة."
      invalid_string_min_max: "يجب أن يكون عدد الأحرف بين %{min} و%{max}."
      invalid_string_min:
        zero: "يجب ألا تقل عن %{count} حرف"
        one: "يجب ألا تقل عن حرف واحد (%{count})"
        two: "يجب ألا تقل عن حرفَين (%{count})"
        few: "يجب ألا تقل عن %{count} أحرف"
        many: "يجب ألا تقل عن %{count} حرفًا"
        other: "يجب ألا تقل عن %{count} حرف"
      invalid_string_max:
        zero: "يجب ألا تزيد عن %{count} حرف"
        one: "يجب ألا تزيد عن حرف واحد (%{count})"
        two: "يجب ألا تزيد عن حرفَين (%{count})"
        few: "يجب ألا تزيد عن %{count} أحرف"
        many: "يجب ألا تزيد عن %{count} حرفًا"
        other: "يجب ألا تزيد عن %{count} حرف"
      invalid_json: "ملف JSON غير صالح."
      invalid_reply_by_email_address: "يجب أن تحتوي القيمة على \"%{reply_key}\" وأن تكون مختلفة عن الرسالة الإلكترونية للإشعار."
      invalid_alternative_reply_by_email_addresses: "يجب أن تحتوي جميع القيم على \"%{reply_key}\" وأن تكون مختلفة عن الرسالة الإلكترونية للإشعار."
      invalid_domain_hostname: "يجب ألا يتضمَّن الرمز * أو ؟."
      invalid_allowed_iframes_url: "يجب أن تبدأ عناوين URL الخاصة بإطار Iframe بـ http:// أو https:// ويجب أن تحتوي على علامة '/' إضافية واحدة على الأقل"
      invalid_csp_script_src: "يجب أن تكون القيمة إما \"unsafe-eval\" أو \"wasm-unsafe-eval\"، أو في هيئة \"<hash algorithm>-<base64 value>\" حيث تكون خوارزميات التجزئة المدعومة هي sha256 أو sha384 أو sha512. تأكَّدمن وضع المدخلات بين علامتَي اقتباس فرديتَين."
      pop3_polling_host_is_empty: "يجب عليك تعيين `pop3 polling host` قبل تفعيل استقصاء POP3."
      pop3_polling_username_is_empty: "يجب عليك تعيين `pop3 polling username` قبل تفعيل استقصاء POP3."
      pop3_polling_password_is_empty: "يجب عليك تعيين `pop3 polling password` قبل تفعيل استقصاء POP3."
      pop3_polling_authentication_failed: "فشلت مصادقة POP3. يُرجى التحقُّق من بيانات اعتماد pop3 لديك."
      reply_by_email_address_is_empty: "يجب عليك تعيين `reply by email address` قبل تفعيل الرد عن طريق البريد الإلكتروني."
      email_polling_disabled: "يجب عليك تفعيل الاستقصاء اليدوي أو الاستقصاء عبر بروتوكول POP3، أو تفعيل أداة الاستقصاء عبر البريد الإلكتروني المخصَّصة قبل تفعيل الرد عبر البريد الإلكتروني."
      user_locale_not_enabled: "يجب عليك تفعيل `allow user locale` أولًا قبل تفعيل هذا الإعداد."
      at_least_one_group_required: "يجب عليك تحديد مجموعة واحدة على الأقل لهذا الإعداد."
      invalid_regex: "التعبير العادي غير صالح أو غير مسموح به."
      invalid_regex_with_message: "يحتوي التعبير العادي '%{regex}' على خطأ: %{message}"
      email_editable_enabled: "يجب إيقاف `email editable` قبل تفعيل هذا الإعداد."
      staged_users_disabled: "يجب عليك تفعيل `staged users` أولًا قبل تفعيل هذا الإعداد."
      reply_by_email_disabled: "يجب عليك تفعيل `reply by email` أولًا قبل تفعيل هذا الإعداد."
      discourse_connect_url_is_empty: "يجب عليك تعيين `discourse connect url` قبل تفعيل هذا الإعداد."
      enable_local_logins_disabled: "يجب عليك تفعيل `enable local logins` أولًا قبل تفعيل هذا الإعداد."
      min_username_length_exists: "لا يمكنك تعيين الحد الأدنى لطول اسم المستخدم على قيمة أطول من أقصر اسم مستخدم (%{username})."
      min_username_length_range: "لا يمكنك تعيين الحد الأدنى ليكون أكبر من الحد الأقصى."
      max_username_length_exists: "لا يمكنك تعيين الحد الأقصى لطول اسم المستخدم على قيمة أقصر من أطول اسم مستخدم (%{username})."
      max_username_length_range: "لا يمكنك تعيين الحد الأدنى ليكون أقل من الحد الأقصى."
      invalid_hex_value: "يجب أن تكون قيم اللون عبارة عن رموز سداسية عشرية مكوَّنة من 6 أرقام."
      empty_selectable_avatars: "يجب عليك تحميل صورتَين رمزيَّتَين قابلتَين للتحديد على الأقل قبل تفعيل هذا الإعداد."
      category_search_priority:
        low_weight_invalid: "لا يمكنك تعيين الأهمية على قيمة أكبر من أو تساوي 1."
        high_weight_invalid: "لا يمكنك تعيين الأهمية على قيمة أقل من أو تساوي 1."
      allowed_unicode_usernames:
        regex_invalid: "التعبير العادي غير صالح: %{error}"
        leading_trailing_slash: "يجب ألا يبدأ التعبير العادي بشرطة مائلة وينتهي بها."
      unicode_usernames_avatars: "لا تدعم الصور الرمزية الداخلية للنظام أسماء المستخدمين بترميز Unicode."
      list_value_count:
        zero: "يجب أن تحتوي القائمة على %{count} قيمة بالضبط."
        one: "يجب أن تحتوي القائمة على قيمة واحدة (%{count}) بالضبط."
        two: "يجب أن تحتوي القائمة على قيمتَين (%{count}) بالضبط."
        few: "يجب أن تحتوي القائمة على %{count} قيم بالضبط."
        many: "يجب أن تحتوي القائمة على %{count} قيمة بالضبط."
        other: "يجب أن تحتوي القائمة على %{count} قيمة بالضبط."
      markdown_linkify_tlds: "لا يمكنك تضمين قيمة '*'."
      google_oauth2_hd_groups: "يجب عليك تعيين جميع إعدادات 'google oauth2 hd' قبل تفعيل هذا الإعداد."
      linkedin_oidc_credentials: "يتعيَّن عليك إعداد بيانات اعتماد LinkedIn OIDC ('linkedin_oidc_client_id' و'linkedin_oidc_client_secret') قبل تقعيل هذا الإعداد."
      search_tokenize_chinese_enabled: "يجب عليك إيقاف `email editable` قبل تفعيل هذا الإعداد."
      search_tokenize_japanese_enabled: "يجب عليك إيقاف 'search_tokenize_japanese' قبل تفعيل هذا الإعداد."
      discourse_connect_cannot_be_enabled_if_second_factor_enforced: "لا يمكنك تفعيل DiscourseConnect في حال فرض المصادقة الثنائية."
      delete_rejected_email_after_days: "لا يمكن تعيين هذا الإعداد على أقل من الإعداد delete_email_logs_after_days أو أكثر من %{max}"
      invalid_uncategorized_category_setting: 'لا يمكن تحديد الفئة "غير المصنَّفة" إذا لم يتم تفعيل ''allow uncategorized topics''.'
      invalid_search_ranking_weights: "القيمة غير صالحة لإعداد الموقع search_ranking_weights. مثال: '{0.1,0.2,0.3,1.0}'. لاحظ أن الحد الأقصى لقيمة كل وزن هو 1.0."
    keywords:
      clean_up_inactive_users_after_days: "تم إلغاء تنشيطه|غير نشط|لم يتم تنشيطه"
      navigation_menu: "شريط جانبي|قائمة منسدلة للرأس"
      purge_unactivated_users_grace_period_days: "تم إلغاء تنشيطه|غير نشط|لم يتم تنشيطه"
    placeholder:
      discourse_connect_provider_secrets:
        key: "www.example.com"
        value: "الرمز السري لمقدِّم خدمة DiscourseConnect"
  search:
    extreme_load_error: "الموقع تحت ضغط شديد والبحث متوقف، حاول مرة أخرى لاحقًا"
    within_post: "#%{post_number} بواسطة %{username}"
    types:
      category: "الفئات"
      topic: "النتائج"
      user: "المستخدمون"
    results_page: "نتائج البحث عن \"%{term}\""
    audio: "[audio]"
    video: "[video]"
  discourse_connect:
    login_error: "خطأ في تسجيل الدخول"
    not_found: "تعذَّر العثور على حسابك. يُرجى التواصل مع مسؤول الموقع."
    account_not_approved: "حسابك بانتظار الموافقة. ستتلقى إشعارًا عبر البريد الإلكتروني عند الموافقة عليك."
    unknown_error: "حدثت مشكلة في حسابك. يُرجى التواصل مع مسؤول الموقع."
    timeout_expired: "انتهت مهلة تسجيل الدخول إلى الحساب، يُرجى محاولة تسجيل الدخول مرة أخرى."
    no_email: "لم يتم تقديم عنوان بريد إلكتروني. يُرجى التواصل مع مسؤول الموقع."
    blank_id_error: "`external_id` مطلوب، لكنه كان فارغًا"
    email_error: "تعذَّر تسجيل حساب بعنوان البريد الإلكتروني <b>%{email} </b>. يُرجى التواصل مع مسؤول الموقع."
    missing_secret: "فشلت المصادقة بسبب عدم توفُّر الرمز السري. تواصل مع مسؤولي الموقع لإصلاح هذه المشكلة."
    invite_redeem_failed: "فشل استرداد الدعوة. يُرجى التواصل مع مسؤول الموقع."
    invalid_parameter_value: "فشلت المصادقة بسبب قيمة غير صالحة للمعلمة `%{param}`. تواصل مع مسؤولي الموقع لإصلاح هذه المشكلة."
    payload_parse_error: "فشلت المصادقة (الحمولة غير صالحة في Base64). يُرجى التواصل مع مسؤول الموقع."
    signature_error: "فشلت المصادقة (التوقيع غير صحيح). يُرجى التواصل مع مسؤول الموقع."
  original_poster: "كاتب المنشور الأصلي"
  most_recent_poster: "أحدث كاتب منشور"
  frequent_poster: "ناشر متكرر"
  poster_description_joiner: "، "
  redirected_to_top_reasons:
    new_user: "مرحبًا بك في مجتمعنا! هذه هي الموضوعات الحديثة الأكثر رواجًا."
    not_seen_in_a_month: "مرحبًا بعودتك! لم نرك منذ فترة. هذه هي الموضوعات الأكثر رواجًا في فترة غيابك."
  merge_posts:
    edit_reason:
      zero: "تم دمج %{count} منشور بواسطة %{username}"
      one: "تم دمج منشور واحد (%{count}) بواسطة %{username}"
      two: "تم دمج منشورَين (%{count}) بواسطة %{username}"
      few: "تم دمج %{count} منشورات بواسطة %{username}"
      many: "تم دمج %{count} منشورًا بواسطة %{username}"
      other: "تم دمج %{count} منشور بواسطة %{username}"
    errors:
      different_topics: "لا يمكن دمج المنشورات التي تنتمي إلى موضوعات مختلفة."
      different_users: "لا يمكن دمج المنشورات التي تنتمي إلى مستخدمين مختلفين."
      max_post_length: "لا يمكن دمج المنشورات لأن طول المنشور المجمَّع أكبر من الطول المسموح به."
  move_posts:
    new_topic_moderator_post:
      zero: "تم تقسيم %{count} منشور إلى موضوع جديد: %{topic_link}"
      one: "تم تقسيم منشور واحد إلى موضوع جديد: %{topic_link}"
      two: "تم تقسيم منشورَين (%{count}) إلى موضوع جديد: %{topic_link}"
      few: "تم تقسيم %{count} منشورات إلى موضوع جديد: %{topic_link}"
      many: "تم تقسيم %{count} منشورًا إلى موضوع جديد: %{topic_link}"
      other: "تم تقسيم %{count} منشور إلى موضوع جديد: %{topic_link}"
    new_message_moderator_post:
      zero: "تم تقسيم %{count} منشور إلى رسالة جديدة: %{topic_link}"
      one: "تم تقسيم منشور واحد (%{count}) إلى رسالة جديدة: %{topic_link}"
      two: "تم تقسيم منشورَين (%{count}) إلى رسالة جديدة: %{topic_link}"
      few: "تم تقسيم %{count} منشورات إلى رسالة جديدة: %{topic_link}"
      many: "تم تقسيم %{count} منشورًا إلى رسالة جديدة: %{topic_link}"
      other: "تم تقسيم %{count} منشور إلى رسالة جديدة: %{topic_link}"
    existing_topic_moderator_post:
      zero: "تم دمج %{count} منشور في موضوع موجود: %{topic_link}"
      one: "تم دمج منشور واحد في موضوع موجود: %{topic_link}"
      two: "تم دمج منشورَين (%{count}) في موضوع موجود: %{topic_link}"
      few: "تم دمج %{count} منشورات في موضوع موجود: %{topic_link}"
      many: "تم دمج %{count} منشورًا في موضوع موجود: %{topic_link}"
      other: "تم دمج %{count} منشور في موضوع موجود: %{topic_link}"
    existing_message_moderator_post:
      zero: "تم دمج %{count} منشور في رسالة موجودة: %{topic_link}"
      one: "تم دمج منشور واحد (%{count}) في رسالة موجودة: %{topic_link}"
      two: "تم دمج منشورَين (%{count}) في رسالة موجودة: %{topic_link}"
      few: "تم دمج %{count} منشورات في رسالة موجودة: %{topic_link}"
      many: "تم دمج %{count} منشورًا في رسالة موجودة: %{topic_link}"
      other: "تم دمج %{count} منشور في رسالة موجودة: %{topic_link}"
  change_owner:
    post_revision_text: "تم نقل الملكية"
  publish_page:
    slug_errors:
      blank: "لا يمكن تركه خاليًا"
      unavailable: "غير متوفرة"
      invalid: "يتضمَّن حروفًا غير صالحة"
  topic_statuses:
    autoclosed_message_max_posts:
      zero: "تم إغلاق هذه الرسالة تلقائيًا بعد الوصول إلى الحد الأقصى للردود (%{count})."
      one: "تم إغلاق هذه الرسالة تلقائيًا بعد الوصول إلى الحد الأقصى للردود (%{count})."
      two: "تم إغلاق هذه الرسالة تلقائيًا بعد الوصول إلى الحد الأقصى للردود (%{count})."
      few: "تم إغلاق هذه الرسالة تلقائيًا بعد الوصول إلى الحد الأقصى للردود (%{count})."
      many: "تم إغلاق هذه الرسالة تلقائيًا بعد الوصول إلى الحد الأقصى للردود (%{count})."
      other: "تم إغلاق هذه الرسالة تلقائيًا بعد الوصول إلى الحد الأقصى للردود (%{count})."
    autoclosed_topic_max_posts:
      zero: "تم إغلاق هذا الموضوع تلقائيًا بعد بلوغ الحد الأقصى للردود (%{count})."
      one: "تم إغلاق هذا الموضوع تلقائيًا بعد بلوغ الحد الأقصى للردود (%{count})."
      two: "تم إغلاق هذا الموضوع تلقائيًا بعد بلوغ الحد الأقصى للردود (%{count})."
      few: "تم إغلاق هذا الموضوع تلقائيًا بعد بلوغ الحد الأقصى للردود (%{count})."
      many: "تم إغلاق هذا الموضوع تلقائيًا بعد بلوغ الحد الأقصى للردود (%{count})."
      other: "تم إغلاق هذا الموضوع تلقائيًا بعد بلوغ الحد الأقصى للردود (%{count})."
    autoclosed_enabled_days:
      zero: "تم إغلاق هذا الموضوع تلقائيًا بعد %{count} يوم. لم يعُد مسموحًا بالردود الجديدة بعد الآن."
      one: "تم إغلاق هذا الموضوع تلقائيًا بعد يوم واحد (%{count}). لم يعُد مسموحًا بالردود الجديدة بعد الآن."
      two: "تم إغلاق هذا الموضوع تلقائيًا بعد يومين (%{count}). لم يعُد مسموحًا بالردود الجديدة بعد الآن."
      few: "تم إغلاق هذا الموضوع تلقائيًا بعد %{count} أيام. لم يعُد مسموحًا بالردود الجديدة بعد الآن."
      many: "تم إغلاق هذا الموضوع تلقائيًا بعد %{count} يومًا. لم يعُد مسموحًا بالردود الجديدة بعد الآن."
      other: "تم إغلاق هذا الموضوع تلقائيًا بعد %{count} يوم. لم يعُد مسموحًا بالردود الجديدة بعد الآن."
    autoclosed_enabled_hours:
      zero: "تم إغلاق هذا الموضوع تلقائيًا بعد %{count} ساعة. لم يعُد مسموحًا بالردود الجديدة بعد الآن."
      one: "تم إغلاق هذا الموضوع تلقائيًا بعد ساعة واحدة (%{count}). لم يعُد مسموحًا بالردود الجديدة بعد الآن."
      two: "تم إغلاق هذا الموضوع تلقائيًا بعد ساعتين (%{count}). لم يعُد مسموحًا بالردود الجديدة بعد الآن."
      few: "تم إغلاق هذا الموضوع تلقائيًا بعد %{count} ساعات. لم يعُد مسموحًا بالردود الجديدة بعد الآن."
      many: "تم إغلاق هذا الموضوع تلقائيًا بعد %{count} ساعة. لم يعُد مسموحًا بالردود الجديدة بعد الآن."
      other: "تم إغلاق هذا الموضوع تلقائيًا بعد %{count} ساعة. لم يعُد مسموحًا بالردود الجديدة بعد الآن."
    autoclosed_enabled_minutes:
      zero: "تم إغلاق هذا الموضوع تلقائيًا بعد %{count} دقيقة. لم يعُد مسموحًا بالردود الجديدة بعد الآن."
      one: "تم إغلاق هذا الموضوع تلقائيًا بعد دقيقة واحدة (%{count}). لم يعُد مسموحًا بالردود الجديدة بعد الآن."
      two: "تم إغلاق هذا الموضوع تلقائيًا بعد دقيقتين (%{count}). لم يعُد مسموحًا بالردود الجديدة بعد الآن."
      few: "تم إغلاق هذا الموضوع تلقائيًا بعد %{count} دقائق. لم يعُد مسموحًا بالردود الجديدة بعد الآن."
      many: "تم إغلاق هذا الموضوع تلقائيًا بعد %{count} دقيقة. لم يعُد مسموحًا بالردود الجديدة بعد الآن."
      other: "تم إغلاق هذا الموضوع تلقائيًا بعد %{count} دقيقة. لم يعُد مسموحًا بالردود الجديدة بعد الآن."
    autoclosed_enabled_lastpost_days:
      zero: "تم إغلاق هذا الموضوع تلقائيًا بعد %{count} يوم من الرد الأخير. لم يعُد مسموحًا بالردود الجديدة."
      one: "تم إغلاق هذا الموضوع تلقائيًا بعد يوم واحد (%{count}) من الرد الأخير. لم يعُد مسموحًا بالردود الجديدة."
      two: "تم إغلاق هذا الموضوع تلقائيًا بعد يومين (%{count}) من الرد الأخير. لم يعُد مسموحًا بالردود الجديدة."
      few: "تم إغلاق هذا الموضوع تلقائيًا بعد %{count} أيام من الرد الأخير. لم يعُد مسموحًا بالردود الجديدة."
      many: "تم إغلاق هذا الموضوع تلقائيًا بعد %{count} يومًا من الرد الأخير. لم يعُد مسموحًا بالردود الجديدة."
      other: "تم إغلاق هذا الموضوع تلقائيًا بعد %{count} يوم من الرد الأخير. لم يعُد مسموحًا بالردود الجديدة."
    autoclosed_enabled_lastpost_hours:
      zero: "تم إغلاق هذا الموضوع تلقائيًا بعد %{count} ساعة من الرد الأخير. لم يعُد مسموحًا بالردود الجديدة."
      one: "تم إغلاق هذا الموضوع تلقائيًا بعد ساعة واحدة (%{count}) من الرد الأخير. لم يعُد مسموحًا بالردود الجديدة."
      two: "تم إغلاق هذا الموضوع تلقائيًا بعد ساعتين (%{count}) من الرد الأخير. لم يعُد مسموحًا بالردود الجديدة."
      few: "تم إغلاق هذا الموضوع تلقائيًا بعد %{count} ساعات من الرد الأخير. لم يعُد مسموحًا بالردود الجديدة."
      many: "تم إغلاق هذا الموضوع تلقائيًا بعد %{count} ساعة من الرد الأخير. لم يعُد مسموحًا بالردود الجديدة."
      other: "تم إغلاق هذا الموضوع تلقائيًا بعد %{count} ساعة من الرد الأخير. لم يعُد مسموحًا بالردود الجديدة."
    autoclosed_enabled_lastpost_minutes:
      zero: "تم إغلاق هذا الموضوع تلقائيًا بعد %{count} دقيقة من الرد الأخير. لم يعُد مسموحًا بالردود الجديدة."
      one: "تم إغلاق هذا الموضوع تلقائيًا بعد دقيقة واحدة (%{count}) من الرد الأخير. لم يعُد مسموحًا بالردود الجديدة."
      two: "تم إغلاق هذا الموضوع تلقائيًا بعد دقيقتين (%{count}) من الرد الأخير. لم يعُد مسموحًا بالردود الجديدة."
      few: "تم إغلاق هذا الموضوع تلقائيًا بعد %{count} دقائق من الرد الأخير. لم يعُد مسموحًا بالردود الجديدة."
      many: "تم إغلاق هذا الموضوع تلقائيًا بعد %{count} دقيقة من الرد الأخير. لم يعُد مسموحًا بالردود الجديدة."
      other: "تم إغلاق هذا الموضوع تلقائيًا بعد %{count} دقيقة من الرد الأخير. لم يعُد مسموحًا بالردود الجديدة."
    autoclosed_disabled_days:
      zero: "تم فتح هذا الموضوع تلقائيًا بعد %{count} يوم."
      one: "تم فتح هذا الموضوع تلقائيًا بعد يوم واحد (%{count})."
      two: "تم فتح هذا الموضوع تلقائيًا بعد يومَين (%{count})."
      few: "تم فتح هذا الموضوع تلقائيًا بعد %{count} أيام."
      many: "تم فتح هذا الموضوع تلقائيًا بعد %{count} يومًا."
      other: "تم فتح هذا الموضوع تلقائيًا بعد %{count} يوم."
    autoclosed_disabled_hours:
      zero: "تم فتح هذا الموضوع تلقائيًا بعد %{count} ساعة."
      one: "تم فتح هذا الموضوع تلقائيًا بعد ساعة واحدة (%{count})."
      two: "تم فتح هذا الموضوع تلقائيًا بعد ساعتَين (%{count})."
      few: "تم فتح هذا الموضوع تلقائيًا بعد %{count} ساعات."
      many: "تم فتح هذا الموضوع تلقائيًا بعد %{count} ساعة."
      other: "تم فتح هذا الموضوع تلقائيًا بعد %{count} ساعة."
    autoclosed_disabled_minutes:
      zero: "تم فتح هذا الموضوع تلقائيًا بعد %{count} دقيقة."
      one: "تم فتح هذا الموضوع تلقائيًا بعد دقيقة واحدة (%{count})."
      two: "تم فتح هذا الموضوع تلقائيًا بعد دقيقتَين (%{count})."
      few: "تم فتح هذا الموضوع تلقائيًا بعد %{count} دقائق."
      many: "تم فتح هذا الموضوع تلقائيًا بعد %{count} دقيقة."
      other: "تم فتح هذا الموضوع تلقائيًا بعد %{count} دقيقة."
    autoclosed_disabled_lastpost_days:
      zero: "تم فتح هذا الموضوع تلقائيًا بعد %{count} يوم من الرد الأخير."
      one: "تم فتح هذا الموضوع تلقائيًا بعد يوم واحد (%{count}) من الرد الأخير."
      two: "تم فتح هذا الموضوع تلقائيًا بعد يومَين (%{count}) من الرد الأخير."
      few: "تم فتح هذا الموضوع تلقائيًا بعد %{count} أيام من الرد الأخير."
      many: "تم فتح هذا الموضوع تلقائيًا بعد %{count} يومًا من الرد الأخير."
      other: "تم فتح هذا الموضوع تلقائيًا بعد %{count} يوم من الرد الأخير."
    autoclosed_disabled_lastpost_hours:
      zero: "تم فتح هذا الموضوع تلقائيًا بعد %{count} ساعة من الرد الأخير."
      one: "تم فتح هذا الموضوع تلقائيًا بعد ساعة واحدة (%{count}) من الرد الأخير."
      two: "تم فتح هذا الموضوع تلقائيًا بعد ساعتَين (%{count}) من الرد الأخير."
      few: "تم فتح هذا الموضوع تلقائيًا بعد %{count} ساعات من الرد الأخير."
      many: "تم فتح هذا الموضوع تلقائيًا بعد %{count} ساعة من الرد الأخير."
      other: "تم فتح هذا الموضوع تلقائيًا بعد %{count} ساعة من الرد الأخير."
    autoclosed_disabled_lastpost_minutes:
      zero: "تم فتح هذا الموضوع تلقائيًا بعد %{count} دقيقة من الرد الأخير."
      one: "تم فتح هذا الموضوع تلقائيًا بعد دقيقة واحدة (%{count}) من الرد الأخير."
      two: "تم فتح هذا الموضوع تلقائيًا بعد دقيقتَين (%{count}) من الرد الأخير."
      few: "تم فتح هذا الموضوع تلقائيًا بعد %{count} دقائق من الرد الأخير."
      many: "تم فتح هذا الموضوع تلقائيًا بعد %{count} دقيقة من الرد الأخير."
      other: "تم فتح هذا الموضوع تلقائيًا بعد %{count} دقيقة من الرد الأخير."
    autoclosed_disabled: "هذا الموضوع مفتوح الآن. مسموح بالردود الجديدة."
    autoclosed_disabled_lastpost: "هذا الموضوع مفتوح الآن. مسموح بالردود الجديدة."
    auto_deleted_by_timer: "تم حذفه تلقائيًا بواسطة المؤقِّت."
    auto_deleted_by_merge: "تم حذفه تلقائيًا بواسطة الدمج."
  login:
    invalid_second_factor_method: "طريقة المصادقة الثنائية المحدَّدة غير صالحة."
    not_enabled_second_factor_method: "طريقة المصادقة الثنائية المحدَّدة غير مفعَّلة لحسابك."
    security_key_description: "عندما يكون مفتاح الأمان المادي جاهزًا، اضغط على زر \"المصادقة باستخدام مفتاح الأمان\" أدناه."
    security_key_alternative: "جرِّب طريقة أخرى"
    security_key_authenticate: "المصادقة باستخدام مفتاح الأمان"
    security_key_not_allowed_error: "انتهت مهلة عملية المصادقة باستخدام مفتاح الأمان أو تم إلغاؤها."
    security_key_no_matching_credential_error: "تعذَّر العثور على بيانات اعتماد مطابقة في مفتاح الأمان المقدَّم."
    security_key_support_missing_error: "لا يدعم جهازك أو متصفحك الحالي استخدام مفاتيح الأمان. يُرجى استخدام طريقة مختلفة."
    security_key_invalid: "حدث خطأ في أثناء التحقُّق من مفتاح الأمان."
    not_approved: "لم تتم الموافقة على حسابك حتى الآن. سيتم إعلامك عبر البريد الإلكتروني عندما تكون مستعدًا لتسجيل الدخول."
    incorrect_username_email_or_password: "اسم المستخدم أو البريد الإلكتروني أو كلمة المرور غير صحيحة"
    incorrect_password: "كلمة المرور غير صحيحة"
    incorrect_password_or_passkey: "كلمة المرور أو مفتاح المرور غير صحيح"
    wait_approval: "نشكرك على الاشتراك. سنُرسل إليك إشعارًا عند الموافقة على حسابك."
    active: "تم تفعيل حسابك وأصبح جاهزًا للاستخدام."
    activate_email: "<p>أنت على وشك الانتهاء! لقد أرسلنا رسالة إلكترونية للتفعيل إلى <b>%{email}</b>. يُرجى اتباع التعليمات الواردة في الرسالة الإلكترونية لتفعيل حسابك.</p><p>إذا لم يصل، فتحقَّق من مجلد الرسائل غير المرغوب فيها.</p>"
    not_activated: "لا يمكنك تسجيل الدخول بعد. لقد أرسلنا إليك رسالة إلكترونية للتفعيل. يُرجى اتباع التعليمات الواردة في الرسالة الإلكترونية لتفعيل حسابك."
    not_allowed_from_ip_address: "لا يمكنك تسجيل الدخول باسم %{username} من عنوان IP هذا."
    admin_not_allowed_from_ip_address: "لا يمكنك تسجيل الدخول كمسؤول من عنوان IP هذا."
    reset_not_allowed_from_ip_address: "لا يمكنك طلب إعادة تعيين كلمة المرور من عنوان IP هذا."
    suspended: "لا يمكنك تسجيل الدخول حتى %{date}."
    suspended_with_reason: "تم تعليق الحساب حتى %{date}: %{reason}"
    suspended_with_reason_forever: "تم تعليق الحساب: %{reason}"
    errors: "%{errors}"
    not_available: "غير متاح. هل تريد تجربة %{suggestion}؟"
    something_already_taken: "حدث خطأ ما، قد يكون اسم المستخدم أو عنوان البريد الإلكتروني مسجَّلًا بالفعل. جرِّب رابط \"نسيت كلمة المرور\"."
    omniauth_error:
      generic: "عذرًا، حدث خطأ في أثناء تفويض حسابك. حاول مرة أخرى."
      csrf_detected: "انتهت مهلة التفويض، أو بدَّلت المتصفح. حاول مرة أخرى."
      request_error: "حدث خطأ عند بدء التفويض. حاول مرة أخرى."
      invalid_iat: "تعذَّر التحقُّق من رمز التفويض بسبب اختلاف ساعة الخادم. حاول مرة أخرى."
    omniauth_error_unknown: "حدث خطأ ما في أثناء عملية تسجيل الدخول، يُرجى إعادة المحاولة."
    omniauth_confirm_title: "تسجيل الدخول باستخدام %{provider}"
    omniauth_confirm_button: "متابعة"
    authenticator_error_no_valid_email: "غير مسموح بعناوين البريد الإلكتروني المرتبطة بحساب %{account}. قد تحتاج إلى إعداد حسابك بعنوان بريد إلكتروني مختلف."
    new_registrations_disabled: "عمليات تسجيل الحسابات الجديدة غير مسموح بها في الوقت الحالي."
    new_registrations_disabled_discourse_connect: "لا يُسمَح بتسجيل حسابات جديدة إلا من خلال Discourse Connect."
    password_too_long: "كلمات المرور محدَّدة بعدد 200 حرف."
    email_too_long: "عنوان البريد الإلكتروني الذي أدخلته طويل جدًا. يجب ألا تتجاوز أسماء صناديق البريد 254 حرفًا، ويجب ألا تزيد أسماء النطاقات عن 253 حرفًا."
    wrong_invite_code: "رمز الدعوة الذي أدخلته غير صحيح."
    reserved_username: "اسم المستخدم هذا غير مسموح به."
    missing_user_field: "لم تكمل جميع حقول المستخدم المطلوبة"
    auth_complete: "اكتملت المصادقة."
    click_to_continue: "اضغط هنا للمتابعة."
    already_logged_in: "عذرًا! هذه الدعوة مخصَّصة للمستخدمين الجُدد الذين ليس لديهم حساب موجود بالفعل."
    second_factor_title: "المصادقة الثنائية"
    second_factor_description: "يُرجى إدخال رمز المصادقة المطلوب من تطبيقك:"
    second_factor_backup_description: "يُرجى إدخال أحد الرموز الاحتياطية:"
    second_factor_backup_title: "الرمز الثنائي للنسخ الاحتياطي"
    invalid_second_factor_code: "رمز المصادقة غير صالح. يمكن استخدام كل رمز مرة واحدة فقط."
    invalid_security_key: "مفتاح الأمان غير صالح."
    missing_second_factor_name: "يُرجى إدخال اسم."
    missing_second_factor_code: "يُرجى إدخال رمز."
    too_many_authenticators: "عذرًا، لا يمكنك الحصول على أكثر من 50 عامل مصادقة. يُرجى إزالة واحد منها وإعادة المحاولة."
    too_many_security_keys: "عذرًا، لا يمكنك الحصول على أكثر من 50 مفتاح أمان. يُرجى إزالة واحد حالي وإعادة المحاولة."
    second_factor_toggle:
      totp: "استخدام تطبيق المصادقة أو مفتاح الأمان بدلًا من ذلك"
      backup_code: "استخدام رمز احتياطي بدلًا من ذلك"
  second_factor_auth:
    challenge_not_found: "تعذَّر العثور على اختبار المصادقة الثنائية في جلستك الحالية."
    challenge_expired: "مرَّ وقت طويل منذ تقديم اختبار المصادقة الثنائية ولم يعُد صالحًا. حاول مرة أخرى."
    challenge_not_completed: "لم تكمل اختبار المصادقة الثنائية لاتخاذ هذا الإجراء. يُرجى إكمال اختبار المصادقة الثنائية وإعادة المحاولة."
    actions:
      grant_admin:
        description: "لتدابير الأمان الإضافية، تحتاج إلى تأكيد المصادقة الثنائية قبل منح %{username} وصول المسؤول."
      discourse_connect_provider:
        description: "لقد طلب %{hostname} تأكيد المصادقة الثنائية. ستتم إعادة توجيهك مرة أخرى إلى الموقع بمجرد تأكيد المصادقة الثنائية."
  admin:
    email:
      sent_test: "تم الإرسال!"
    user:
      merge_user:
        updating_username: "جارٍ تحديث اسم المستخدم…"
        changing_post_ownership: "جارٍ تغيير ملكية المنشور…"
        merging_given_daily_likes: "جارٍ دمج تسجيلات الإعجاب اليومية الممنوحة…"
        merging_post_timings: "جارٍ دمج توقيتات النشر…"
        merging_user_visits: "جارٍ دمج زيارات المستخدمين…"
        updating_site_settings: "جارٍ تحديث إعدادات الموقع…"
        updating_user_stats: "جارٍ تحديث إحصاءات المستخدمين…"
        merging_user_attributes: "جارٍ دمج سمات المستخدمين…"
        merging_user_associated_accounts: "جارٍ دمج حسابات المستخدم المرتبطة..."
        updating_user_ids: "جارٍ تحديث معرِّفات المستخدمين…"
        deleting_source_user: "جارٍ حذف ‏‏المستخدم المصدر…"
  user:
    deactivated: "تم إلغاء التنشيط بسبب ارتداد عدد كبير جدًا من الرسائل الإلكترونية إلى \"%{email}\"."
    deactivated_by_staff: "تم إلغاء التنشيط بواسطة فريق العمل"
    deactivated_by_inactivity:
      zero: "يتم إلغاء التنشيط تلقائيًا بعد %{count} يوم من عدم النشاط"
      one: "يتم إلغاء التنشيط تلقائيًا بعد يوم واحد (%{count}) من عدم النشاط"
      two: "يتم إلغاء التنشيط تلقائيًا بعد يومَين (%{count}) من عدم النشاط"
      few: "يتم إلغاء التنشيط تلقائيًا بعد %{count} أيام من عدم النشاط"
      many: "يتم إلغاء التنشيط تلقائيًا بعد %{count} يومًا من عدم النشاط"
      other: "يتم إلغاء التنشيط تلقائيًا بعد %{count} يوم من عدم النشاط"
    activated_by_staff: "تم التفعيل بواسطة فريق العمل"
    new_user_typed_too_fast: "كتب المستخدم الجديد بسرعة كبيرة"
    content_matches_auto_silence_regex: "يتطابق المحتوى مع التعبير العادي للكتم التلقائي"
    username:
      short:
        zero: "يجب ألا يقل عن %{count} حرف"
        one: "يجب ألا يقل عن حرف واحد (%{count})"
        two: "يجب ألا يقل عن حرفَين (%{count})"
        few: "يجب ألا يقل عن %{count} أحرف"
        many: "يجب ألا يقل عن %{count} حرفًا"
        other: "يجب ألا يقل عن %{count} حرف"
      long:
        zero: "يجب ألا يزيد عن %{count} حرف"
        one: "يجب ألا يزيد عن حرف واحد (%{count})"
        two: "يجب ألا يزيد عن حرفَين (%{count})"
        few: "يجب ألا يزيد عن %{count} أحرف"
        many: "يجب ألا يزيد عن %{count} حرفًا"
        other: "يجب ألا يزيد عن %{count} حرف"
      too_long: "طويل جدًا"
      characters: "يجب ألا يتضمَّن سوى الأرقام والحروف والشرطات والنقاط والشرطات السفلية"
      unique: "يجب أن يكون فريدًا"
      blank: "يجب أن يكون موجودًا"
      must_begin_with_alphanumeric_or_underscore: "يجب أن يبدأ بحرف أو رقم أو شرطة سفلية"
      must_end_with_alphanumeric: "يجب أن ينتهي بحرف أو رقم"
      must_not_contain_two_special_chars_in_seq: "يجب ألا يحتوي على تسلسل من حرفين أو أكثر من الأحرف الخاصة (.-_)"
      must_not_end_with_confusing_suffix: "يجب ألا ينتهي بلاحقة مربكة مثل .json أو .png وما إلى ذلك."
    email:
      blank: "لا يمكن تركه خاليًا."
      invalid: "غير صالح."
      not_allowed: "غير مسموح به من مقدِّم خدمة البريد الإلكتروني هذا. يُرجى استخدام عنوان بريد إلكتروني آخر."
      blocked: "غير مسموح به."
      revoked: "لن يتم إرسال الرسائل الإلكترونية إلى \"%{email}\" حتى %{date}."
      does_not_exist: "غير موجود"
    website:
      domain_not_allowed: "الموقع الإلكتروني غير صالح. النطاقات المسموح بها هي: %{domains}"
    auto_rejected: "تم الرفض تلقائيًا بسبب العمر. راجع إعداد الموقع `auto_handle_queued_age`."
    destroy_reasons:
      unused_staged_user: "المستخدم المؤقت غير مُستخدَم"
      fixed_primary_email: "عنوان البريد الإلكتروني الأساسي ثابت لمستخدم مؤقت"
      same_ip_address: "عنوان IP نفسه (%{ip_address}) كمستخدمين آخرين"
      inactive_user: "المستخدم غير نشط"
      reviewable_reject_auto: "تم وضع العناصر القابلة للمراجعة في قائمة الانتظار بواسطة التعامل التلقائي"
      reviewable_reject: "تم رفض المستخدم القابل للمراجعة"
    email_in_spam_header: "تم الإبلاغ عن الرسالة الإلكترونية الأولى للمستخدم باعتبارها غير مرغوب فيها"
    already_silenced: "تم بالفعل كتم المستخدم بواسطة %{staff}%{time_ago}."
    already_suspended: "تم بالفعل تعليق المستخدم بواسطة %{staff}%{time_ago}."
    cannot_delete_has_posts:
      zero: "لدى المستخدم %{username} %{count} منشور في الموضوعات العامة أو الرسائل الخاصة؛ لذا لا يمكن حذفه."
      one: "لدى المستخدم %{username} منشور واحد (%{count}) في الموضوعات العامة أو الرسائل الخاصة؛ لذا لا يمكن حذفه."
      two: "لدى المستخدم %{username} منشورَين (%{count}) في الموضوعات العامة أو الرسائل الخاصة؛ لذا لا يمكن حذفه."
      few: "لدى المستخدم %{username} %{count} منشورات في الموضوعات العامة أو الرسائل الخاصة؛ لذا لا يمكن حذفه."
      many: "لدى المستخدم %{username} %{count} منشورًا في الموضوعات العامة أو الرسائل الخاصة؛ لذا لا يمكن حذفه."
      other: "لدى المستخدم %{username} %{count} منشور في الموضوعات العامة أو الرسائل الخاصة؛ لذا لا يمكن حذفه."
    cannot_bulk_delete: "لا يمكن حذف مستخدم واحد أو أكثر لأنهم مسؤولون، أو لديهم عدد كبير جدًا من المنشورات، أو لديهم منشور قديم للغاية."
  unsubscribe_mailer:
    title: "رسالة إلغاء الاشتراك"
    subject_template: "التأكيد أنك لم تعُد تريد تلقي تحديثات البريد الإلكتروني من %{site_title}"
    text_body_template: |
      طلب شخص ما (ربما أنت؟) عدم إرسال تحديثات البريد الإلكتروني مرة أخرى من %{site_domain_name} إلى هذا العنوان.
      إذا كنت ترغب في تأكيد ذلك، يُرجى النقر على هذا الرابط:

      %{confirm_unsubscribe_link}

      إذا كنت ترغب في مواصلة تلقي التحديثات عبر البريد الإلكتروني، يمكنك تجاهل هذا الرسالة الإلكترونية.
  invite_mailer:
    title: "رسالة الدعوة"
    subject_template: "دعاك %{inviter_name} إلى \"%{topic_title}\" على %{site_domain_name}"
    text_body_template: |
      دعاك %{inviter_name} إلى مناقشة

      > **%{topic_title}**
      >
      > %{topic_excerpt}

      على

      > %{site_title} -- %{site_description}

      إذا كنت مهتمًا، فانقر على الرابط أدناه:

      %{invite_link}
  custom_invite_mailer:
    title: "رسالة الدعوة المخصَّصة"
    subject_template: "دعاك %{inviter_name} إلى \"%{topic_title}\" على %{site_domain_name}"
    text_body_template: |
      دعاك %{inviter_name} إلى مناقشة

      > **%{topic_title}**
      >
      > %{topic_excerpt}

      على

      > %{site_title} -- %{site_description}

      مع هذه الملاحظة

      > %{user_custom_message}

      إذا كنت مهتمًا، فانقر على الرابط أدناه:

      %{invite_link}
  invite_forum_mailer:
    title: "رسالة الدعوة إلى منتدى"
    subject_template: "دعاك %{inviter_name} للانضمام إلى %{site_domain_name}"
    text_body_template: "دعاك %{inviter_name} للانضمام إلى\n\n> **%{site_title} ** \n> \n>%{site_description}\n\nإذا كنت مهتمًا، فانقر على الرابط أدناه:\n\n%{invite_link}\n"
  custom_invite_forum_mailer:
    title: "رسالة الدعوة المخصَّصة إلى منتدى"
    subject_template: "دعاك %{inviter_name} للانضمام إلى %{site_domain_name}"
    text_body_template: |
      دعاك %{inviter_name} للانضمام إلى

      > **%{site_title}**
      >
      > %{site_description}

      مع هذه الرسالة المخصَّصة

      > %{user_custom_message}

      إذا كنت مهتمًا، فانقر على الرابط أدناه:

      %{invite_link}
  invite_password_instructions:
    title: "تعليمات كلمة المرور للدعوة"
    subject_template: "تعيين كلمة المرور لحساب %{site_name}"
    text_body_template: |
      شكرًا على قبول دعوتك إلى %{site_name} - مرحبًا!

      انقر على هذا الرابط لاختيار كلمة مرور الآن:
      %{base_url}/u/password-reset/%{email_token}

      (إذا انتهت صلاحية الرابط أعلاه، فاختر "لقد نسيت كلمة المرور" عند تسجيل الدخول باستخدام عنوان بريدك الإلكتروني.)
  download_backup_mailer:
    title: "رسالة تنزيل النسخة الاحتياطية"
    subject_template: "[%{email_prefix}] تنزيل نسخة احتياطية للموقع"
    text_body_template: |
      إليك [رابط تنزيل النسخة الاحتياطية للموقع](%{backup_file_path}) الذي طلبته.

      لقد أرسلنا رابط التنزيل هذا إلى عنوان بريدك الإلكتروني الذي تم التحقُّق منه لأسباب أمنية.

      (إذا *لم* تطلب هذا التنزيل، يجب أن تشعر بالقلق الشديد؛ فهناك شخص ما لديه إذن وصول المسؤول إلى موقعك.)
    no_token: |
      عذرًا، تم استخدام رابط تنزيل النسخة الاحتياطية هذا بالفعل أو انتهت صلاحيته.
  admin_confirmation_mailer:
    title: "تأكيد المسؤول"
    subject_template: "[%{email_prefix}] تأكيد حساب مسؤول جديد"
    text_body_template: |
      يُرجى تأكيد رغبتك في إضافة **%{target_username} (%{target_email}) ** كمسؤول عن منتداك.

      [تأكيد حساب المسؤول](%{admin_confirm_url})
  test_mailer:
    title: "رسالة الاختبار"
    subject_template: "[%{email_prefix}] اختبار تسليم الرسالة الإلكترونية"
    text_body_template: |
      هذه رسالة بريد إلكتروني تجريبية من

      [**%{base_url}**][0]

      نأمل أن تكون قد تلقيت اختبار تسليم البريد الإلكتروني هذا!

      فيما يلي [قائمة تحقق مفيدة للتحقق من إعداد تسليم البريد الإلكتروني][1].

      حظًا سعيدًا،

      أصدقاؤك في [Discourse](https://www.discourse.org)

      [0]: %{base_url}
      [1]: https://meta.discourse.org/t/email-delivery-configuration-checklist/209839
  new_version_mailer:
    title: "رسالة الإصدار الجديد"
    subject_template: "[%{email_prefix}] إصدار جديد من Discourse، يتوفَّر تحديث"
    text_body_template: |
      مرحى، أصبح هناك إصدار جديد من‎ [Discourse](https://www.discourse.org) ‎متاحًا!

      إصدارك ‎:%{installed_version}‎
      إصدار جديد: **%{new_version}**‎

      ‎- ‎ التحديث باستخدام **[تحديث المتصفح بنقرة واحدة]‎(%{base_url}/admin/update)**‎

      ‎ - ‎راجع الجديد في [ملاحظات الإصدار]‎(https://meta.discourse.org/tag/release-notes) ‎أو راجع‎ [‎سجل التغييرات الأولي على GitHub](https://github.com/discourse/discourse/commits/main)‎

      ‎- ‎ انتقل إلى ‎ [meta.discourse.org](https://meta.discourse.org) ‎ للحصول على الأخبار والمناقشة والدعم لمنصة ‎Discourse
  new_version_mailer_with_notes:
    title: "رسالة الإصدار الجديد مع الملاحظات"
    subject_template: "يتوفَّر تحديث [%{email_prefix}]"
    text_body_template: |
      مرحى، أصبح هناك إصدار جديد من ‎[Discourse](https://www.discourse.org) ‎متاحًا متوفر!

      إصدارك‎: %{installed_version}‎
      الإصدار الجديد‎: **%{new_version}**‎

      ‎- التحديث باستخدام **[تحديث المتصفح بنقرة واحدة]‎(%{base_url}/admin/update)**‎

      ‎- راجع الجديد في [ملاحظات الإصدار]‎(https://meta.discourse.org/tag/release-notes) ‎أو اعرض‎ [‎سجل التغييرات الأولي على GitHub](https://github.com/discourse/discourse/commits/main)‎

      - انتقل إلى [meta.discourse.org](https://meta.discourse.org) للحصول على الأخبار والمناقشة والدعم لمنصة Discourse

      ‎### ملاحظات الإصدار

      %{notes}
  flag_reasons:
    off_topic: "تم الإبلاغ عن منشورك على أنه **خارج الموضوع**: يشعر المجتمع بأنه غير مناسب للموضوع، كما هو محدَّد حاليًا في العنوان وأول منشور."
    inappropriate: "تم الإبلاغ عن منشورك على أنه **غير لائق**: يشعر المجتمع بأنه هجومي أو مسيء أو يتضمَّن سلوكًا ينمُّ عن كراهية أو ينتهك [إرشادات مجتمعنا](%{base_path}/guidelines)."
    illegal: "تم وضع علامة على منشورك باعتباره **غير قانوني**: يعتقد المجتمع أنه قد يكون مخالفًا للقانون‎."
    spam: "تم الإبلاغ عن منشورك على أنه **غير مرغوب فيه**: يشعر المجتمع بأنه إعلان، أو ذو طبيعة ترويجية بشكلٍٍ زائد بدلًا من أن يكون مفيدًا أو ذا صلة بالموضوع كما هو متوقَّع."
    notify_moderators: "تم الإبلاغ عن منشورك على أنه **يستدعي انتباه المشرفين**: يشعر المجتمع بأن المنشور يتطلَّب تدخلًا يدويًا بواسطة أحد أعضاء فريق العمل."
    responder:
      off_topic: "تم الإبلاغ عن المنشور على أنه **خارج الموضوع**: يشعر المجتمع بأنه غير مناسب للموضوع، كما هو محدَّد حاليًا في العنوان وأول منشور."
      inappropriate: "تم الإبلاغ عن المنشور على أنه **غير لائق**: يشعر المجتمع بأنه هجومي أو مسيء أو يتضمَّن سلوكًا ينمُّ عن كراهية أو ينتهك [إرشادات مجتمعنا](%{base_path}/guidelines)."
      spam: "تم الإبلاغ عن المنشور على أنه **غير مرغوب فيه**: يشعر المجتمع بأنه إعلان، أو ذو طبيعة ترويجية بشكلٍٍ زائد بدلًا من أن يكون مفيدًا أو ذا صلة بالموضوع كما هو متوقَّع."
      notify_moderators: "تم الإبلاغ عن المنشور على أنه **يستدعي انتباه المشرفين**: يشعر المجتمع بأن المنشور يتطلَّب تدخلًا يدويًا بواسطة أحد أعضاء فريق العمل."
  flags_dispositions:
    agreed: "نشكرك على إعلامنا. نتفق على وجود مشكلة ونبحث في الأمر."
    agreed_and_deleted: "نشكرك على إعلامنا. نتفق على وجود مشكلة وقد أزلنا المنشور."
    disagreed: "نشكرك على إعلامنا. نحن نبحث في الأمر."
    ignored: "نشكرك على إعلامنا. نحن نبحث في الأمر."
    ignored_and_deleted: "نشكرك على إعلامنا. لقد أزلنا المنشور."
  temporarily_closed_due_to_flags:
    zero: "تم إغلاق هذا الموضوع مؤقتًا لمدة %{count} ساعة على الأقل بسبب وجود عدد كبير من بلاغات المجتمع."
    one: "تم إغلاق هذا الموضوع مؤقتًا لمدة ساعة واحدة (%{count}) على الأقل بسبب وجود عدد كبير من بلاغات المجتمع."
    two: "تم إغلاق هذا الموضوع مؤقتًا لمدة ساعتَين (%{count}) على الأقل بسبب وجود عدد كبير من بلاغات المجتمع."
    few: "تم إغلاق هذا الموضوع مؤقتًا لمدة %{count} ساعات على الأقل بسبب وجود عدد كبير من بلاغات المجتمع."
    many: "تم إغلاق هذا الموضوع مؤقتًا لمدة %{count} ساعة على الأقل بسبب وجود عدد كبير من بلاغات المجتمع."
    other: "تم إغلاق هذا الموضوع مؤقتًا لمدة %{count} ساعة على الأقل بسبب وجود عدد كبير من بلاغات المجتمع."
  system_messages:
    reviewables_reminder:
      subject_template: "هناك عناصر في قائمة انتظار المراجعة بحاجة إلى المراجعة"
      text_body_template:
        zero: "%{mentions} من العناصر تم إرسالها منذ أكثر من %{count} ساعة. [يُرجى مراجعتها](%{base_url}/review)."
        one: "%{mentions} من العناصر تم إرسالها منذ أكثر من ساعة واحدة (%{count}). [يُرجى مراجعتها](%{base_url}/review)."
        two: "%{mentions} من العناصر تم إرسالها منذ أكثر من ساعتين (%{count}). [يُرجى مراجعتها](%{base_url}/review)."
        few: "%{mentions} من العناصر تم إرسالها منذ أكثر من %{count} ساعات. [يُرجى مراجعتها](%{base_url}/review)."
        many: "%{mentions} من العناصر تم إرسالها منذ أكثر من %{count} ساعة. [يُرجى مراجعتها](%{base_url}/review)."
        other: "%{mentions} من العناصر تم إرسالها منذ أكثر من %{count} ساعة. [يُرجى مراجعتها](%{base_url}/review)."
    private_topic_title: "الموضوع #%{id}"
    contents_hidden: "يُرجى زيارة هذا المنشور لرؤية محتوياته."
    post_hidden:
      title: "تم إخفاء المنشور"
      subject_template: "تم إخفاء المنشور بسبب بلاغات المجتمع"
      text_body_template: |
        مرحبًا،

        هذه رسالة تلقائية من %{site_name} لإعلامك بأنه قد تم إخفاء منشورك.

        <%{base_url}%{url}>

        %{flag_reason}

        تم إخفاء هذه المنشور بسبب بلاغات المجتمع؛ لذا يُرجى النظر في كيفية مراجعة منشورك لتطبيق ملاحظاتهم. **يمكنك تعديل منشورك بعد %{edit_delay} دقيقة، وسيتم إخفاؤه تلقائيًا. **

        ومع ذلك، إذا تم إخفاء المنشور بواسطة المجتمع للمرة الثانية، فسيظل مخفيًا حتى يتم التعامل معه بواسطة فريق العمل.

        للحصول على إرشادات إضافية، يُرجى الرجوع إلى [إرشادات المجتمع](%{base_url}/guidelines).
    reviewable_queued_post_revise_and_reject:
      title: "الملاحظات على منشورك"
      subject_template: "الملاحظات على منشورك في %{topic_title}"
      text_body_template: |
        مرحبًا %{username}،

        لقد راجعنا منشورك في [%{topic_title}](%{topic_url}) ولدينا بعض الملاحظات لك.

        السبب: %{reason}

        الملاحظات: %{feedback}

        يمكنك تعديل منشورك الأصلي أدناه وإعادة إرساله لإجراء التغييرات المقترحة، أو الرد على هذه الرسالة إذا كانت لديك أي أسئلة.

        --------

        %{original_post}

        --------

        شكرًا،
        مشرفو %{site_name}
    reviewable_queued_post_revise_and_reject_new_topic:
      title: "الملاحظات على موضوعك"
      subject_template: 'الملاحظات على موضوع جديد بعنوان "%{topic_title}"'
      text_body_template: |
        مرحبًا %{username}،

        لقد راجعنا موضوعك الجديد بعنوان "%{topic_title}" ولدينا بعض الملاحظات لك.

        السبب: %{reason}

        الملاحظات: %{feedback}

        يمكنك تعديل المنشور الأصلي في موضوعك أدناه وإعادة إرساله لإجراء التغييرات المقترحة، أو الرد على هذه الرسالة إذا كانت لديك أي أسئلة.

        --------

        %{original_post}

        --------

        شكرًا،
        مشرفو %{site_name}
    post_hidden_again:
      title: "تم إخفاء المنشور مرة أخرى"
      subject_template: "تم إخفاء المنشور بسبب بلاغات المجتمع، وتم إرسال إشعار إلى فريق العمل"
      text_body_template: |
        مرحبًا،

        هذه رسالة تلقائية من %{site_name} لإعلامك بأنه قد تم إخفاء منشورك مرة أخرى.

        <%{base_url}%{url}>

        %{flag_reason}

        أبلغ المجتمع عن هذا المنشور وأصبح الآن مخفيًا. **نظرًا لأن هذا المنشور قد تم إخفاؤه أكثر من مرة بسبب بلاغات المجتمع، فسيظل مخفيًا حتى يتم التعامل معه بواسطة أحد أعضاء فريق العمل.**

        للحصول على إرشادات إضافية، يُرجى الرجوع إلى [إرشادات المجتمع](%{base_url}/guidelines).
    queued_by_staff:
      title: "المنشور بحاجة للموافقة"
      subject_template: "تم إخفاء المنشور بواسطة فريق العمل، وفي انتظار الموافقة"
      text_body_template: |
        مرحبًا،

        هذه رسالة تلقائية من %{site_name} لإعلامك بأنه قد تم إخفاء منشورك.

        <%{base_url}%{url}>

        سيظل منشورك مخفيًا حتى تتم مراجعته بواسطة أحد أعضاء فريق العمل.

        للحصول على إرشادات إضافية، يُرجى الرجوع إلى [إرشادات المجتمع](%{base_url}/guidelines).
    flags_disagreed:
      title: "تمت استعادة المنشور الذي تم الإبلاغ عنه بواسطة فريق العمل"
      subject_template: "تمت استعادة المنشور الذي تم الإبلاغ عنه بواسطة فريق العمل"
      text_body_template: |
        مرحبًا،

        هذه رسالة تلقائية من %{site_name} لإعلامك بأنه قد تمت استعادة [منشورك](%{base_url}%{url}).

        تم الإبلاغ عن هذا المنشور بواسطة المجتمع وقرر أحد أعضاء فريق العمل استعادته.

        [details="انقر لتوسيع المنشور الذي تمت استعادته"]
        ``` markdown
        %{flagged_post_raw_content}
        ```
        [/details]
    flags_agreed_and_post_deleted:
      title: "تمت إزالة المنشور الذي تم الإبلاغ عنه بواسطة فريق العمل"
      subject_template: "تمت إزالة المنشور الذي تم الإبلاغ عنه بواسطة فريق العمل"
      text_body_template: |
        مرحبًا،

        هذه رسالة تلقائية من %{site_name} لإعلامك بأنه قد تمت إزالة [منشورك](%{base_url}%{url}) was removed.

        %{flag_reason}

        تم الإبلاغ عن هذا المنشور بواسطة المجتمع وقرر أحد أعضاء فريق العمل إزالته.

        ``` markdown
        %{flagged_post_raw_content}
        ```

        يُرجى مراجعة [إرشادات المجتمع](%{base_url}/guidelines) لمعرفة التفاصيل.
    flags_agreed_and_post_deleted_for_responders:
      title: "تمت إزالة الرد من المنشور الذي تم الإبلاغ عنه من قِبل فريق العمل"
      subject_template: "تمت إزالة الرد من المنشور الذي تم الإبلاغ عنه من قِبل فريق العمل"
      text_body_template: |
        مرحبًا،

        هذه رسالة تلقائية من %{site_name} لإعلامك بأنه قد تمت إزالة [المنشور](%{base_url}%{url}) الذي رددت عليه.

        %{flag_reason}

        تم الإبلاغ عن هذا المنشور من قِبل المجتمع وقرَّر أحد أعضاء فريق العمل إزالته.

        ``` markdown
        %{flagged_post_raw_content}
        ```
        الذي رددت عليه

        ``` markdown
        %{flagged_post_response_raw_content}
        ```

        يُرجى مراجعة [إرشادات المجتمع](%{base_url}/guidelines) للمزيد من التفاصيل بشأن سبب الإزالة.
    usage_tips:
      text_body_template: |
        للحصول على بعض النصائح السريعة بشأن البدء كمستخدم جديد، [راجع هذه منشور المدونة](https://blog.discourse.org/2016/12/discourse-new-user-tips-and-tricks/).

        سنتعرَّف عليك في أثناء مشاركتك هنا، وسيتم رفع قيود المستخدم الجديد المؤقتة. وبمرور الوقت، ستحصل على [مستويات الثقة](https://blog.discourse.org/2018/06/understanding-discourse-trust-levels/) التي تتضمَّن قدرات خاصة لمساعدتنا في إدارة مجتمعنا معًا.
    welcome_user:
      title: "مرحبًا بالمستخدم"
      subject_template: "مرحبًا بك في %{site_name}!"
      text_body_template: |
        شكرًا على انضمامك إلى %{site_name}، ومرحبًا بك!

        %{new_user_tips}

        إننا نؤمن [بالسلوك المتحضر للمجتمع](%{base_url}/guidelines) في جميع الأوقات.

        استمتع بوجودك معنا!
    welcome_tl1_user:
      title: "مرحبًا بالمستخدم من مستوى الثقة 1"
      subject_template: "شكرًا على قضاء الوقت معنا"
      text_body_template: |
        مرحبًا بك. نرى أنك كنت مشغولًا بالقراءة، وهو أمر رائع؛ لذلك تمت ترقيتك بمقدار [مستوى ثقة واحد!](https://blog.discourse.org/2018/06/understanding-discourse-trust-levels/)

        يسعدنا حقًا أنك تقضي الوقت معنا ونود معرفة المزيد عنك. يُرجى [تعبئة ملفك الشخصي](%{base_url}/my/preferences/profile)، أو [بدء موضوع جديد](%{base_url}/categories).
    welcome_staff:
      title: "مرحبًا بعضو فريق العمل"
      subject_template: "تهانينا، لقد تم منحك حالة %{role}!"
      text_body_template: |
        لقد تم منحك حالة %{role} بواسطة زميل من فريق العمل.

        بصفتك %{role}، يمكنك الآن الوصول إلى <a href='%{base_url}/admin' target='_blank'>واجهة المسؤول</a>.

        مع القوة تأتي المسؤولية. إذا كنت حديث العهد بالإشراف، يُرجى الرجوع إلى [دليل الإشراف](https://meta.discourse.org/t/discourse-moderation-guide/63116).
    welcome_invite:
      title: "مرحبًا بالمدعو"
      subject_template: "مرحبًا بك في %{site_name}!"
      text_body_template: |
        شكرًا على قبولك الدعوة إلى %{site_name} - مرحبًا!

        - لقد أنشأنا هذا الحساب الجديد **%{username} ** لك. غيِّر اسمك أو كلمة المرور بالانتقال إلى [الملف الشخصي للمستخدم][التفضيلات].

        - عند تسجيل الدخول، يُرجى **استخدام عنوان البريد الإلكتروني نفسه من دعوتك الأصلية** - وإلا فإننا لن نتمكن من التأكد من هويتك!

        %{new_user_tips}

        إننا نؤمن [بالسلوك المتحضر للمجتمع](%{base_url}/guidelines) في جميع الأوقات.

        استمتع بوجودك معنا!

        [التفضيلات]: %{user_preferences_url}
    tl2_promotion_message:
      subject_template: "تهانينا على ترقية مستوى الثقة!"
      text_body_template: |
        تمت ترقيتك بمقدار [مستوى ثقة واحد!](https://blog.discourse.org/2018/06/understanding-discourse-trust-levels/)!

        يشير حصولك على مستوى الثقة 2 إلى أنك قد قرأت وشاركت بالدرجة الكافية ليتم اعتبارك عضوًا في هذا المجتمع.

        بصفتك مستخدمًا متمرسًا، فقد تنال إعجابك [هذه القائمة من النصائح المفيدة](https://blog.discourse.org/2016/12/discourse-new-user-tips-and-tricks/).

        ندعوك إلى الاستمرار في المشاركة - نحن نستمتع بوجودك.
    backup_succeeded:
      title: "نجح النسخ الاحتياطي"
      subject_template: "اكتمل النسخ الاحتياطي بنجاح"
      text_body_template: |
        تم عمل النسخ الاحتياطي بنجاح.

        انتقل إلى [المسؤول > قسم النسخ الاحتياطي](%{base_url}/admin/backups) لتنزيل النسخة الاحتياطية الجديدة.

        إليك السجل:

        %{logs}
    backup_failed:
      title: "فشل النسخ الاحتياطي"
      subject_template: "فشل النسخ الاحتياطي"
      text_body_template: |
        فشل النسخ الاحتياطي.

        إليك السجل:

        %{logs}
    restore_succeeded:
      title: "نجحت الاستعادة"
      subject_template: "اكتملت الاستعادة بنجاح"
      text_body_template: |
        تمت الاستعادة بنجاح.

        إليك السجل:

        %{logs}
    restore_failed:
      title: "فشلت الاستعادة"
      subject_template: "فشلت الاستعادة"
      text_body_template: |
        فشلت الاستعادة.

        إليك السجل:

        %{logs}
    bulk_invite_succeeded:
      title: "نجحت الدعوة الجماعية"
      subject_template: "تمت معالجة الدعوة الجماعية للمستخدمين بنجاح"
      text_body_template: |
        تمت معالجة ملف دعوة المستخدم بالجملة، وتم إرسال‎ %{sent} ‎دعوة، وتم تخطي‎ %{skipped} ‎وإصدار‎ %{warnings} ‎تحذير(ات).

        الدعوات التي تم تخطيها للرسائل الإلكترونية:

        ``` text
        ‏%{skipped_emails}‏‎
        ‏```‎

        ‏``` text
        ‏%{logs}
        ```
    bulk_invite_failed:
      title: "فشلت الدعوة الجماعية"
      subject_template: "تمت معالجة الدعوة الجماعية للمستخدمين مع وجود أخطاء"
      text_body_template: |
        تمت معالجة ملف دعوة المستخدم بالجملة، وتم إرسال‎ %{sent} ‎دعوة، وتم تخطي‎ %{skipped} ‎وإصدار‎ %{warnings} ‎تحذير(ات) وإصدار‎ %{failed} ‎خطأ(ات).

        الدعوات التي تم تخطيها للرسائل الإلكترونية:

        ``` text
        ‏%{skipped_emails}
        ```

        الدعوات الفاشلة للرسائل الإلكترونية:

        ``` text
        ‏%{failed_emails}
        ```

        إليك السجل:

        ``` text
        ‏%{logs}
        ```
    user_added_to_group_as_owner:
      title: "تمت إضافتك إلى المجموعة كمالك"
      subject_template: "تمت إضافتك كمالك إلى المجموعة %{group_name}"
      text_body_template: |
        تمت إضافتك كمالك إلى المجموعة [%{group_name}](%{base_url}%{group_path}).
    user_added_to_group_as_member:
      title: "تمت إضافتك إلى المجموعة كعضو"
      subject_template: "تمت إضافتك كعضو إلى المجموعة %{group_name}"
      text_body_template: |
        تمت إضافتك كعضو إلى المجموعة [%{group_name}](%{base_url}%{group_path})
    csv_export_succeeded:
      title: "نجح تصدير CSV"
      subject_template: "اكتمل تصدير البيانات [%{export_title}]"
      text_body_template: |
        تم تصدير بياناتك بنجاح! :dvd:

        %{download_link}


        رابط التنزيل أعلاه صالح لمدة 48 ساعة.

        يتم ضغط البيانات كأرشيف بامتداد zip. إذا لم يستخرج الأرشيف نفسه عند فتحه، فاستخدم الأداة الموصى بها من هنا: https://www.7-zip.org/
    csv_export_failed:
      title: "فشل تصدير CSV"
      subject_template: "فشل تصدير البيانات"
      text_body_template: "عذرًا، فشل تصدير بياناتك. يُرجى التحقُّق من السجلات أو [التواصل مع أحد أعضاء فريق العمل](%{base_url}/about)."
    email_reject_insufficient_trust_level:
      title: "تم رفض الرسالة الإلكترونية لأن مستوى الثقة غير كافٍ"
      subject_template: "مشكلة في الرسالة الإلكترونية [%{email_prefix}] - مستوى الثقة غير كافٍ"
      text_body_template: |
        عذرًا، لكن رسالتك الإلكترونية إلى %{destination} (بعنوان %{former_title}) لم تنجح.

        لا يملك حسابك مستوى الثقة المطلوب لنشر موضوعات جديدة إلى عنوان البريد الإلكتروني هذا. إذا كنت تعتقد أن هذا خطأ، يمكنك [التواصل مع أحد أعضاء فريق العمل](%{base_url}/about).
    email_reject_user_not_found:
      title: "تم رفض الرسالة الإلكترونية لأن المستخدم غير موجود"
      subject_template: "مشكلة في الرسالة الإلكترونية [%{email_prefix}] - لم يتم العثور على المستخدم"
      text_body_template: |
        عذرًا، لكن رسالتك الإلكترونية إلى %{destination} (بعنوان %{former_title}) لم تنجح.

        تم إرسال ردك من عنوان بريد إلكتروني غير معروف. جرِّب الإرسال من عنوان بريد إلكتروني آخر أو [تواصل مع أحد أعضاء فريق العمل](%{base_url}/about).
    email_reject_screened_email:
      title: "تم رفض الرسالة الإلكترونية لأن عنوان البريد الإلكتروني خاضع للمراقبة"
      subject_template: "مشكلة في الرسالة الإلكترونية [%{email_prefix}] - عنوان البريد الإلكتروني محظور"
      text_body_template: |
        عذرًا، لكن رسالتك الإلكترونية إلى %{destination} (بعنوان %{former_title}) لم تنجح.

        تم إرسال ردك من عنوان بريد إلكتروني محظور. جرِّب الإرسال من عنوان بريد إلكتروني آخر أو [تواصل مع أحد أعضاء فريق العمل](%{base_url}/about).
    email_reject_not_allowed_email:
      title: "تم رفض الرسالة الإلكترونية لأن عنوان البريد الإلكتروني غير مسموح به"
      subject_template: "مشكلة في الرسالة الإلكترونية [%{email_prefix}] - عنوان البريد الإلكتروني محظور"
      text_body_template: |
        عذرًا، لكن رسالتك الإلكترونية إلى %{destination} (بعنوان %{former_title}) لم تنجح.

        تم إرسال ردك من عنوان بريد إلكتروني محظور. جرِّب الإرسال من عنوان بريد إلكتروني آخر أو [تواصل مع أحد أعضاء فريق العمل](%{base_url}/about).
    email_reject_inactive_user:
      title: "تم رفض الرسالة الإلكترونية لأن المستخدم غير نشط"
      subject_template: "مشكلة في الرسالة الإلكترونية [%{email_prefix}] - المستخدم غير نشط"
      text_body_template: |
        عذرًا، لكن رسالتك الإلكترونية إلى %{destination} (بعنوان %{former_title}) لم تنجح.

        لم يتم تنشيط حسابك المرتبط بعنوان البريد الإلكتروني هذا. يُرجى تفعيل حسابك قبل إرسال الرسائل الإلكترونية.
    email_reject_silenced_user:
      title: "تم رفض الرسالة الإلكترونية لأن المستخدم مكتوم"
      subject_template: "مشكلة في الرسالة الإلكترونية [%{email_prefix}] - المستخدم مكتوم"
      text_body_template: |
        عذرًا، لكن رسالتك الإلكترونية إلى %{destination} (بعنوان %{former_title}) لم تنجح.

        تم كتم حسابك المرتبط بعنوان البريد الإلكتروني هذا.
    email_reject_reply_user_not_matching:
      title: "تم رفض الرسالة الإلكترونية لأن المستخدم غير متطابق"
      subject_template: "مشكلة في الرسالة الإلكترونية [%{email_prefix}] - عنوان الرد غير متوقَّع"
      text_body_template: |
        عذرًا، لكن رسالتك الإلكترونية إلى %{destination} (بعنوان %{former_title}) لم تنجح.

        تم إرسال ردك من عنوان بريد إلكتروني مختلف عن المتوقَّع؛ لذا فإننا لسنا متأكدين أنك الشخص نفسه. جرِّب الإرسال من عنوان بريد إلكتروني آخر أو [تواصل مع أحد أعضاء فريق العمل](%{base_url}/about).
    email_reject_empty:
      title: "تم رفض الرسالة الإلكترونية لأنها فارغة"
      subject_template: "مشكلة في الرسالة الإلكترونية [%{email_prefix}] - لا يوجد محتوى"
      text_body_template: |
        عذرًا، لكن رسالتك الإلكترونية إلى %{destination} (بعنوان %{former_title}) لم تنجح.

        تعذَّر علينا العثور على أي محتوى رد في رسالتك الإلكترونية.

        إذا كنت تتلقى رسالة الخطأ هذه وكنت قد ضمَّنت ردًا بالفعل، فحاول مرة أخرى باستخدام تنسيق أكثر بساطة.
    email_reject_parsing:
      title: "تم رفض الرسالة الإلكترونية لأنه قد خطأ في التحليل"
      subject_template: "مشكلة في الرسالة الإلكترونية [%{email_prefix}] - لم يتم التعرُّف على المحتوى"
      text_body_template: |
        عذرًا، لكن رسالتك الإلكترونية إلى %{destination} (بعنوان %{former_title}) لم تنجح.

        تعذَّر علينا العثور على ردك في رسالتك الإلكترونية. **تأكد من أن ردك في أعلى الرسالة** -- لا يمكننا معالجة الردود المضمَّنة.
    email_reject_invalid_access:
      title: "تم رفض الرسالة الإلكترونية لأن الوصول غير صالح"
      subject_template: "مشكلة في الرسالة الإلكترونية [%{email_prefix}] - الوصول غير صالح"
      text_body_template: |
        عذرًا، لكن رسالتك الإلكترونية إلى %{destination} (بعنوان %{former_title}) لم تنجح.

        لا يملك حسابك الامتيازات اللازمة لنشر موضوعات جديدة في تلك الفئة. إذا كنت تعتقد أن هذا خطأ، يمكنك [التواصل مع عضو في فريق العمل](%{base_url}/about).
    email_reject_strangers_not_allowed:
      title: "تم رفض الرسالة الإلكترونية لأن الغرباء غير مسموح بهم"
      subject_template: "مشكلة في الرسالة الإلكترونية [%{email_prefix}] - الوصول غير صالح"
      text_body_template: |
        عذرًا، لكن رسالتك الإلكترونية إلى %{destination} (بعنوان %{former_title}) لم تنجح.

        لا تسمح الفئة التي أرسلت إليها هذه الرسالة الإلكترونية إلا بالردود من المستخدمين الذين يملكون حسابات صالحة وعناوين بريد إلكتروني معروفة. إذا كنت تعتقد أن هذا خطأ، يمكنك [التواصل مع عضو في فريق العمل](%{base_url}/about).
    email_reject_invalid_post:
      title: "تم رفض الرسالة الإلكترونية لأن المنشور غير صالح"
      subject_template: "مشكلة في الرسالة الإلكترونية [%{email_prefix}] - خطأ في النشر"
      text_body_template: |
        عذرًا، لكن رسالتك الإلكترونية إلى %{destination} (بعنوان %{former_title}) لم تنجح.

        بعض الأسباب المحتملة هي: التنسيق المعقَّد، الرسالة كبيرة جدًا، الرسالة صغيرة جدًا. يُرجى إعادة المحاولة، أو النشر عبر الموقع إذا استمر ذلك في الحدوث.
    email_reject_invalid_post_specified:
      title: "تم رفض الرسالة الإلكترونية لأنه قد تم تحديد منشور غير صالح"
      subject_template: "مشكلة في الرسالة الإلكترونية [%{email_prefix}] - خطأ في النشر"
      text_body_template: "عذرًا، لكن رسالتك الإلكترونية إلى %{destination} (بعنوان %{former_title}) لم تنجح.\n \nالسبب:\n\n%{post_error}\n\nإذا كان بإمكانك تصحيح المشكلة، يُرجى إعادة المحاولة.\n"
      date_invalid: "لم يتم العثور على تاريخ إنشاء المنشور. هل تفتقد الرسالة الإلكترونية الرأس \"التاريخ:\"؟"
    email_reject_post_too_short:
      title: "تم رفض الرسالة الإلكترونية لأن المنشور قصير جدًا"
      subject_template: "مشكلة في الرسالة الإلكترونية [%{email_prefix}] - المنشور قصير جدًا"
      text_body_template: |
        عذرًا، لكن رسالتك الإلكترونية إلى %{destination} (بعنوان %{former_title}) لم تنجح.

        لدعم المزيد من المحادثات العميقة، فإنه غير مسموح بالردود القصيرة جدًا. هل يمكنك كتابة رد لا يقل عن %{count} حرف؟ بدلًا من ذلك، يمكنك تسجيل إعجابك بمنشور عن طريق الرد بكتابة "+1".
    email_reject_invalid_post_action:
      title: "تم رفض الرسالة الإلكترونية لأن إجراء المنشور غير صالح"
      subject_template: "مشكلة في الرسالة الإلكترونية [%{email_prefix}] - إجراء المنشور غير صالح"
      text_body_template: |
        عذرًا، لكن رسالتك الإلكترونية إلى %{destination} (بعنوان %{former_title}) لم تنجح.

        لم يتم التعرُّف على إجراء المنشور. يُرجى إعادة المحاولة، أو النشر عبر الموقع إذا استمر ذلك في الحدوث.
    email_reject_reply_key:
      title: "تم رفض الرسالة الإلكترونية لأن مفتاح الرد غير معروف"
      subject_template: "مشكلة في الرسالة الإلكترونية [%{email_prefix}] - مفتاح الرد غير معروف"
      text_body_template: |
        عذرًا، لكن رسالتك الإلكترونية إلى %{destination} (بعنوان %{former_title}) لم تنجح.

        مفتاح الرد في الرسالة الإلكترونية غير صالح أو غير معروف؛ لذلك لا يمكننا معرفة المنشور الذي تم إرسال هذه الرسالة الإلكترونية للرد عليه. [تواصل مع أحد أعضاء فريق العمل](%{base_url}/about).
    email_reject_bad_destination_address:
      title: "تم رفض الرسالة الإلكترونية لأن عنوان الوجهة غير معروف"
      subject_template: "مشكلة في الرسالة الإلكترونية [%{email_prefix}] - عنوان \"إلى:\" غير معروف"
      text_body_template: |
        عذرًا، لكن رسالتك الإلكترونية إلى %{destination} (بعنوان %{former_title}) لم تنجح.

        إليك بعض الأمور التي يجب التحقُّق منها:

         - هل تستخدم أكثر من عنوان بريد إلكتروني واحد؟ هل رددت من عنوان بريد إلكتروني مختلف عن الذي استخدمته في الأصل؟ تتطلَّب ردود البريد الإلكتروني استخدام عنوان البريد الإلكتروني نفسه عند الرد.

         - هل استخدم برنامج البريد الإلكتروني الخاص بك عنوان البريد الإلكتروني في "الرد على:" بشكلٍٍ صحيح عند الرد؟ للأسف، ترسل بعض برامج البريد الإلكتروني ردودًا بشكلٍٍ غير صحيح إلى العنوان "من:"؛ ولذلك فإنها تفشل.

         - هل تم تعديل رأس معرِّف الرسالة في الرسالة الإلكترونية؟ يجب أن يكون معرِّف الرسالة متسقًا وبلا تغيير.

        هل تحتاج إلى المزيد من المساعدة؟ تواصل معنا من خلال تفاصيل "تواصل معنا" على %{base_url}/about
    email_reject_old_destination:
      title: "تم رفض الرسالة الإلكترونية لأن عنوان الوجهة قديم"
      subject_template: "مشكلة في الرسالة الإلكترونية [%{email_prefix}] - أنت تحاول الرد على إشعار قديم"
      text_body_template: |
        عذرًا، لكن رسالتك الإلكترونية إلى %{destination} (بعنوان %{former_title}) لم تنجح.

        نحن نقبل الردود على الإشعارات الأصلية لمدة %{number_of_days} يوم. يُرجى [زيارة الموضوع](%{short_url}) لمتابعة المحادثة.
    email_reject_topic_not_found:
      title: "تم رفض الرسالة الإلكترونية لأن الموضوع غير موجود"
      subject_template: "مشكلة في الرسالة الإلكترونية [%{email_prefix}] - الموضوع غير موجود"
      text_body_template: |
        عذرًا، لكن رسالتك الإلكترونية إلى %{destination} (بعنوان %{former_title}) لم تنجح.

        لم يعُد الموضوع الذي ترد عليه موجودًا - ربما تم حذفه. إذا كنت تعتقد أن هذا خطأ، [فتواصل مع أحد أعضاء فريق العمل](%{base_url}/about).
    email_reject_topic_closed:
      title: "تم رفض الرسالة الإلكترونية لأنه قد تم إغلاق الموضوع"
      subject_template: "مشكلة في الرسالة الإلكترونية [%{email_prefix}] - تم إغلاق الموضوع"
      text_body_template: |
        عذرًا، لكن رسالتك الإلكترونية إلى %{destination} (بعنوان %{former_title}) لم تنجح.

        الموضوع الذي ترد عليه مغلق حاليًا ولم يعُد يقبل الردود. إذا كنت تعتقد أن هذا خطأ، [فتواصل مع أحد أعضاء فريق العمل](%{base_url}/about).
    email_reject_auto_generated:
      title: "تم رفض الرسالة الإلكترونية لأن الرد قد تم إنشاؤه تلقائيًا"
      subject_template: "مشكلة في الرسالة الإلكترونية [%{email_prefix}] - تم إنشاء الرد تلقائيًا"
      text_body_template: |
        عذرًا، لكن رسالتك الإلكترونية إلى %{destination} (بعنوان %{former_title}) لم تنجح.

        تم وضع علامة على رسالتك الإلكترونية على أنها "منشأة تلقائيًا"، وهذا يعني أنه قد تم إنشاؤها تلقائيًا بواسطة الكمبيوتر بدلًا من كتابتها على يد إنسان؛ إننا لا نقبل هذا النوع من الرسائل الإلكترونية. إذا كنت تعتقد أن هذا خطأ، [فتواصل مع أحد أعضاء فريق العمل](%{base_url}/about).
    email_reject_unrecognized_error:
      title: "تم رفض الرسالة الإلكترونية لأنه قد حدث خطأ غير معروف"
      subject_template: "مشكلة في الرسالة الإلكترونية [%{email_prefix}] - خطأ غير معروف"
      text_body_template: |
        عذرًا، لكن رسالتك الإلكترونية إلى %{destination} (بعنوان %{former_title}) لم تنجح.

        حدث خطأ غير معروف في أثناء معالجة رسالتك الإلكترونية ولم يتم نشرها. يمكنك إعادة المحاولة أو [التواصل مع أحد أعضاء فريق العمل](%{base_url}/about).
    email_reject_attachment:
      title: "تم رفض الرسالة الإلكترونية لأنه قد تم رفض المرفقات"
      subject_template: "مشكلة في الرسالة الإلكترونية [%{email_prefix}] - تم رفض المرفقات"
      text_body_template: |
        تم رفض بعض المرفقات في رسالتك إلى %{destination} (بعنوان %{former_title}).

        التفاصيل:
        %{rejected_errors}

        إذا كنت تعتقد أن هذا خطأ، [فتواصل مع أحد أعضاء فريق العمل](%{base_url}/about).
    email_reject_reply_not_allowed:
      title: "تم رفض الرسالة الإلكترونية لأنه غير مسموح بالرد"
      subject_template: "مشكلة في الرسالة الإلكترونية [%{email_prefix}] - غير مسموح بالرد"
      text_body_template: |
        عذرًا، لكن رسالتك الإلكترونية إلى %{destination} (بعنوان %{former_title}) لم تنجح.

        ليس لديك الأذونات اللازمة للرد على هذا الموضوع، إذا كنت تعتقد أن هذا خطأ، [فتواصل مع أحد أعضاء فريق العمل](%{base_url}/about).
    email_reject_reply_to_digest:
      title: "تم رفض الرسالة الإلكترونية لأنه قد تم الرد على ملخص"
      subject_template: "مشكلة في الرسالة الإلكترونية [%{email_prefix}] - تم الرد على ملخص"
      text_body_template: |
        عذرًا، لكن رسالتك الإلكترونية إلى %{destination} (بعنوان %{former_title}) لم تنجح.

        لقد رددت على رسالة إلكترونية تلخيصية، إذا كنت تعتقد أن هذا خطأ، [فتواصل مع أحد أعضاء فريق العمل](%{base_url}/about).
    email_reject_too_many_recipients:
      title: "تم رفض الرسالة الإلكترونية بسبب كثيرة عدد المستلمين"
      subject_template: "[%{email_prefix}] مشكلة في الرسالة الإلكترونية -- عدد المستلمين كبير جدًا"
      text_body_template: |
        عذرًا، لكن رسالتك الإلكترونية إلى %{destination} (بعنوان %{former_title}) لم تنجح.

        لقد حاولت مراسلة أكثر من %{max_recipients_count} من الأشخاص عبر البريد الإلكتروني، ووضع نظامنا علامة على رسالتك الإلكترونية على أنها بريد غير مرغوب فيه.

        إذا كنت تعتقد أن هذا خطأ، [فتواصل مع عضو في فريق العمل](%{base_url}/about).
    email_error_notification:
      title: "إشعار بخطأ في الرسالة الإلكترونية"
      subject_template: "مشكلة في الرسالة الإلكترونية [%{email_prefix}] - خطأ في مصادقة POP"
      text_body_template: |
        للأسف، حدث خطأ في المصادقة في أثناء استقصاء الرسائل الإلكترونية من خادم POP.

        يُرجى التأكد من إعداد بيانات اعتماد POP بشكلٍٍ صحيح في [إعدادات الموقع](%{base_url}/admin/site_settings/category/email).

        إذا كانت هناك واجهة مستخدم ويب لحساب البريد الإلكتروني POP، فقد تحتاج إلى تسجيل الدخول على الويب والتحقُّق من إعداداتك هناك.
    email_revoked:
      title: "تم إلغاء الرسالة الإلكترونية"
      subject_template: "هل عنوان بريدك الإلكتروني صحيح؟"
      text_body_template: |
        عذرًا، لكننا نواجه مشكلة في الوصول إليك عبر البريد الإلكتروني. ارتدت جميع الرسائل الإلكترونية القليلة التي أرسلناها إليك باعتبارها غير قابلة للتسليم.

        هل يمكنك التأكُّد من أن [عنوان بريدك الإلكتروني](%{base_url}/my/preferences/email) صالح ويعمل؟ قد ترغب أيضًا في إضافة عنوان بريدنا الإلكتروني إلى دفتر العناوين/قائمة جهات الاتصال لتحسين قابلية التسليم.
    email_bounced: |
      ارتدت الرسالة إلى %{email}.

      ### التفاصيل

      ``` text
      %{raw}
      ```
    ignored_users_summary:
      title: "تجاوز المستخدم الذي تم تجاهله الحد الأقصى"
      subject_template: "مستخدم يتم تجاهله بواسطة العديد من المستخدمين الآخرين"
      text_body_template: |
        مرحبًا،

        هذه رسالة تلقائية من %{site_name} لإبلاغك بأنه قد تم تجاهل @%{username} بواسطة %{ignores_threshold} من المستخدمين. قد يشير ذلك إلى تنامي مشكلة في مجتمعك.

        قد ترغب في [مراجعة المنشورات الحديثة](%{base_url}/u/%{username}/summary) من هذا المستخدم، وربما المستخدمين الآخرين في[تقرير المستخدمين الذين تم تجاهلهم وكتمهم](%{base_url}/admin/reports/top_ignored_users).

        للحصول على إرشادات إضافية، يُرجى الرجوع إلى [إرشادات المجتمع](%{base_url}/guidelines).
    too_many_spam_flags:
      title: "لقد تلقيت الكثير من بلاغات الرسائل غير المرغوب فيها"
      subject_template: "تم تعليق الحساب الجديد"
      text_body_template: |
        مرحبًا،

        هذه رسالة تلقائية من %{site_name} لإعلامك بأنه قد تم إخفاء منشوراتك مؤقتًا بسبب بلاغات المجتمع.

        وكإجراء وقائي، تم كتم الحساب الجديد ولن تتمكن من إنشاء ردود أو موضوعات حتى يتمكن أحد أعضاء فريق العمل من مراجعة حسابك. نأسف للإزعاج.

        للحصول على إرشادات إضافية، يُرجى الرجوع إلى [إرشادات المجتمع](%{base_url}/guidelines).
    too_many_tl3_flags:
      title: "لقد تلقيت الكثير من بلاغات مستوى الثقة 3"
      subject_template: "تم تعليق الحساب الجديد"
      text_body_template: |
        مرحبًا،

        هذه رسالة تلقائية من %{site_name} لإعلامك بأنه قد تم تعليق حسابك بسبب تلقيه عددًا كبيرًا من بلاغات المجتمع.

        وكإجراء وقائي، تم كتم حسابك الجديد من إنشاء ردود أو موضوعات جديدة حتى يتمكن أحد أعضاء فريق العمل من مراجعة حسابك. نأسف للإزعاج.

        للحصول على إرشادات إضافية، يُرجى الرجوع إلى [إرشادات المجتمع](%{base_url}/guidelines).
    silenced_by_staff:
      title: "تم كتمك بواسطة فريق العمل"
      subject_template: "تم تعليق الحساب مؤقتًا"
      text_body_template: |
        مرحبًا،

        هذه رسالة تلقائية من %{site_name} لإعلامك بأنه قد تم تعليق حسابك كإجراء وقائي بسبب تلقيه الكثير من بلاغات المجتمع.

        يُرجى متابعة التصفح، لكنك لن تتمكن من الرد أو إنشاء الموضوعات حتى يراجع [أحد أعضاء فريق العمل](%{base_url}/about) أحدث منشوراتك. نأسف للإزعاج.

        للحصول على إرشادات إضافية، يُرجى الرجوع إلى [إرشادات المجتمع](%{base_url}/guidelines).
    user_automatically_silenced:
      title: "تم كتم المستخدم تلقائيًا"
      subject_template: "تم كتم المستخدم الجديد %{username} بسبب بلاغات المجتمع"
      text_body_template: |
        هذه رسالة تلقائية.

        تم كتم المستخدم الجديد [%{username}](%{user_url}) تلقائيًا بسبب تلقي منشورات %{username} الكثير من البلاغات من المستخدمين.

        يُرجى [مراجعة البلاغات](%{base_url}/review). إذا تم كتم %{username} بشكلٍٍ غير صحيح من النشر، فانقر على زر إلغاء الكتم على [صفحة المسؤول لهذا المستخدم](%{user_url}).

        يمكن تغيير هذا الحد من خلال إعدادات الموقع `silence_new_user`.
    spam_post_blocked:
      title: "تم حظر المنشور غير المرغوب فيه"
      subject_template: "تم حظر منشورات المستخدم الجديد %{username} بسبب الروابط المتكررة"
      text_body_template: |
        هذه رسالة تلقائية.

        حاول المستخدم الجديد [%{username}](%{user_url}) إنشاء عدة منشورات تتضمَّن روابط إلى %{domains}، ولكن تم حظر هذه المنشورات لتجنُّب السلوك غير المرغوب فيه. لا يزال المستخدم قادرًا على إنشاء منشورات جديدة لا تتضمَّن روابط إلى النطاق %{domains}.

        يُرجى [مراجعة المستخدم](%{user_url}).

        يمكن تعديل ذلك من خلال إعدادات الموقع `newuser_spam_host_threshold` و`allowed_spam_host_domains`. يُرجى النظر في إضافة %{domains} إلى قائمة السماح إذا كان يجب استثناؤها.
    unsilenced:
      title: "تم إلغاء الكتم"
      subject_template: "لم يعُد الحساب معلقًا"
      text_body_template: |
        مرحبًا،

        هذه رسالة آلية من%{site_name} لإعلامك بأن حسابك لم يعُد معلقًا بعد مراجعة فريق العمل.

        يمكنك الآن إنشاء ردود وموضوعات جديدة مرة أخرى. شكرًا لك على صبرك.
    pending_users_reminder:
      title: "تذكير بالمستخدمين قيد الانتظار"
      subject_template:
        zero: "%{count} مستخدم بانتظار الموافقة"
        one: "مستخدم واحد (%{count}) بانتظار الموافقة"
        two: "مستخدمان (%{count}) بانتظار الموافقة"
        few: "%{count} مستخدمين بانتظار الموافقة"
        many: "%{count} مستخدمًا بانتظار الموافقة"
        other: "%{count} مستخدم بانتظار الموافقة"
      text_body_template: |
        هناك اشتراكات مستخدمين جُدد في انتظار الموافقة عليها (أو رفضها) قبل أن يتمكنوا من الوصول إلى هذا المنتدى.

        [يُرجى مراجعتها](%{base_url}/review).
    download_remote_images_disabled:
      title: "تم إيقاف تنزيل الصور البعيدة"
      subject_template: "تم إيقاف تنزيل الصور البعيدة"
      text_body_template: "تم إيقاف الإعداد \"download_remote_images_to_local\" بسبب الوصول إلى حد مساحة القرص في \"download_remote_images_threshold\"."
    new_user_of_the_month:
      title: "أنت المستخدم الجديد لهذا الشهر!"
      subject_template: "أنت المستخدم الجديد لهذا الشهر!"
      text_body_template: |
        تهانينا، لقد ربحت **جائزة المستخدم الجديد لهذا الشهر عن شهر %{month_year}**. :trophy:

        يتم منح هذه الجائزة لمستخدمَين جديدَين فقط كل شهر، وستكون مرئية بشكلٍٍ دائم على [صفحة الشارات](%{url}).

        لقد أصبحت سريعًا عضوًا مهمًا في مجتمعنا. شكرًا على انضمامك، وواصل العمل الرائع!
    queued_posts_reminder:
      title: "تذكير بالمنشورات في قائمة الانتظار"
      subject_template:
        zero: "%{count} منشور في انتظار المراجعة"
        one: "منشور واحد (%{count}) في انتظار المراجعة"
        two: "منشوران (%{count}) في انتظار المراجعة"
        few: "%{count} منشورات في انتظار المراجعة"
        many: "%{count} منشورًا في انتظار المراجعة"
        other: "%{count} منشور في انتظار المراجعة"
      text_body_template: |
        مرحبًا،

        تم تعليق المنشورات من المستخدمين الجُدد لتخضع للإشراف وهي في انتظار المراجعة حاليًا. [يمكنك الموافقة عليها أو رفضها من هنا](%{base_url}/review?type=ReviewableQueuedPost).
  unsubscribe_link: |
    لإلغاء الاشتراك في هذه الرسائل الإلكترونية، [انقر هنا](%{unsubscribe_url}).
  unsubscribe_link_and_mail: |
    لإلغاء الاشتراك في هذه الرسائل الإلكترونية، [انقر هنا](%{unsubscribe_url}).
  unsubscribe_mailing_list: |
    أنت تتلقى هذا لأنك فعَّلت وضع القائمة البريدية.

    لإلغاء الاشتراك من هذه الرسائل الإلكترونية، [انقر هنا](%{unsubscribe_url}).
  subject_re: "بخصوص: "
  subject_pm: "[PM] "
  email_from: "%{user_name} عبر %{site_name}"
  email_from_without_site: "%{group_name}"
  user_notifications:
    previous_discussion: "الردود السابقة"
    reached_limit:
      zero: "تنبيه: نحن نُرسل يوميًا %{count} رسالة إلكترونية كحدٍ أقصى. تحقَّق من الموقع لمعرفة الرسائل التي قد يتم احتجازها. شكرًا على كونك مشهورًا!"
      one: "تنبيه: نحن نُرسل يوميًا رسالة إلكترونية واحدة (%{count}) كحدٍ أقصى. تحقَّق من الموقع لمعرفة الرسائل التي قد يتم احتجازها. شكرًا على كونك مشهورًا!"
      two: "تنبيه: نحن نُرسل يوميًا رسالتَين إلكترونيتَين (%{count}) كحدٍ أقصى. تحقَّق من الموقع لمعرفة الرسائل التي قد يتم احتجازها. شكرًا على كونك مشهورًا!"
      few: "تنبيه: نحن نُرسل يوميًا %{count} رسائل إلكترونية كحدٍ أقصى. تحقَّق من الموقع لمعرفة الرسائل التي قد يتم احتجازها. شكرًا على كونك مشهورًا!"
      many: "تنبيه: نحن نُرسل يوميًا %{count} رسالة إلكترونية كحدٍ أقصى. تحقَّق من الموقع لمعرفة الرسائل التي قد يتم احتجازها. شكرًا على كونك مشهورًا!"
      other: "تنبيه: نحن نُرسل يوميًا %{count} رسالة إلكترونية كحدٍ أقصى. تحقَّق من الموقع لمعرفة الرسائل التي قد يتم احتجازها. شكرًا على كونك مشهورًا!"
    in_reply_to: "ردًا على"
    reply_by_email: "يمكنك [زيارة الموضوع](%{base_url}%{url}) أو الرد على هذه الرسالة الإلكترونية للرد."
    reply_by_email_pm: "[انتقل إلى الرسالة](%{base_url}%{url}) أو قم بالرد على هذه الرسالة الإلكتروني للرد على %{participants}."
    only_reply_by_email: "قم بالرد على هذه الرسالة للرد."
    only_reply_by_email_pm: "قم بالرد على هذا الرسالة الإلكترونية للرد على %{participants}."
    visit_link_to_respond: "يمكنك [زيارة الموضوع](%{base_url}%{url}) للرد."
    visit_link_to_respond_pm: "[انتقل إلى الرسالة](%{base_url}%{url}) للرد على %{participants}."
    reply_above_line: "## يُرجى كتابة ردك فوق هذا الخط. ##"
    posted_by: "تم النشر بواسطة %{username} في %{post_date}"
    pm_participants: "المشاركون: %{participants}"
    more_pm_participants:
      zero: "%{participants} و%{count} آخر"
      one: "%{participants} وواحد (%{count}) آخر"
      two: "%{participants} واثنان (%{count}) آخران"
      few: "%{participants} و%{count} آخرين"
      many: "%{participants} و%{count} آخر"
      other: "%{participants} و%{count} آخر"
    invited_group_to_private_message_body: |
      دعا المستخدم %{username} المجموعة @%{group_name} إلى رسالة

      > **[%{topic_title}](%{topic_url})**
      >
      > %{topic_excerpt}

       في

      > %{site_title} -- %{site_description}

      للانضمام إلى الرسالة، انقر على الرابط أدناه:

      %{topic_url}
    invited_to_private_message_body: |
      دعاك المستخدم %{username} إلى رسالة

      > **[%{topic_title}](%{topic_url})**
      >
      > %{topic_excerpt}

      في

      > %{site_title} -- %{site_description}

      للانضمام إلى الرسالة، انقر على الرابط أدناه:

      %{topic_url}
    invited_to_topic_body: |
      دعاك المستخدم %{username} إلى مناقشة

      > **[%{topic_title}](%{topic_url})**
      >
      > %{topic_excerpt}

      في

      > %{site_title} -- %{site_description}

      للانضمام إلى المناقشة، انقر على الرابط أدناه:

      %{topic_url}
    user_invited_to_private_message_pm_group:
      title: "دعا مستخدم المجموعة إلى رسالة خاصة"
      subject_template: "دعا المستخدم [%{email_prefix}] %{username} المجموعة @%{group_name} إلى رسالة \"%{topic_title}\""
      text_body_template: |
        %{header_instructions}

        %{message}

        %{respond_instructions}
    user_invited_to_private_message_pm:
      title: "دعاك مستخدم إلى رسالة خاصة"
      subject_template: "دعاك المستخدم [%{email_prefix}] %{username} إلى رسالة \"%{topic_title}\""
      text_body_template: |
        %{header_instructions}

        %{message}

        %{respond_instructions}
    user_invited_to_private_message_pm_staged:
      title: "دعاك مستخدم مؤقت إلى رسالة خاصة"
      subject_template: "دعاك المستخدم [%{email_prefix}] %{username} إلى رسالة \"%{topic_title}\""
      text_body_template: |
        %{header_instructions}

        %{message}

        %{respond_instructions}
    user_invited_to_topic:
      title: "دعاك مستخدم إلى موضوع"
      subject_template: "دعاك المستخدم [%{email_prefix}] %{username} إلى \"%{topic_title}\""
      text_body_template: |
        %{header_instructions}

        %{message}

        %{respond_instructions}
    user_replied:
      title: "ردَّ مستخدم عليك"
      subject_template: "[%{email_prefix}] %{topic_title}"
      text_body_template: |
        %{header_instructions}

        %{message}

        %{context}

        %{respond_instructions}
    user_replied_pm:
      title: "ردَّ مستخدم عليك في رسالة خاصة"
      subject_template: "[%{email_prefix}] [PM] %{topic_title}"
      text_body_template: |
        %{header_instructions}

        %{message}

        %{context}

        %{respond_instructions}
    user_quoted:
      title: "اقتبس مستخدم منك"
      subject_template: "[%{email_prefix}] %{topic_title}"
      text_body_template: |
        %{header_instructions}

        %{message}

        %{context}

        %{respond_instructions}
    user_linked:
      title: "وضع مستخدم رابطًا إلى موضوعك"
      subject_template: "[%{email_prefix}] %{topic_title}"
      text_body_template: |
        %{header_instructions}

        %{message}

        %{context}

        %{respond_instructions}
    user_mentioned:
      title: "أشار مستخدم إليك"
      subject_template: "[%{email_prefix}] %{topic_title}"
      text_body_template: |
        %{header_instructions}

        %{message}

        %{context}

        %{respond_instructions}
    user_mentioned_pm:
      title: "أشار مستخدم إليك في رسالة خاصة"
      subject_template: "[%{email_prefix}] [PM] %{topic_title}"
      text_body_template: |
        %{header_instructions}

        %{message}

        %{context}

        %{respond_instructions}
    user_group_mentioned:
      title: "أشار مستخدم إلى مجموعتك"
      subject_template: "[%{email_prefix}] %{topic_title}"
      text_body_template: |
        %{header_instructions}

        %{message}

        %{context}

        %{respond_instructions}
    user_group_mentioned_pm:
      title: "تمت الإشارة إلى مجموعة المستخدم في رسالة خاصة"
      subject_template: "[%{email_prefix}] [رسالة شخصية] %{topic_title}"
      text_body_template: |
        %{header_instructions}

        %{message}

        %{context}

        %{respond_instructions}
    user_group_mentioned_pm_group:
      title: "تمت الإشارة إلى مجموعة المستخدم في رسالة خاصة"
      subject_template: "[%{email_prefix}] [رسالة شخصية] %{topic_title}"
      text_body_template: |
        %{header_instructions}

        %{message}

        %{context}

        %{respond_instructions}
    user_posted:
      title: "نشر مستخدم في موضوعك"
      subject_template: "[%{email_prefix}] %{topic_title}"
      text_body_template: |
        %{header_instructions}

        %{message}

        %{context}

        %{respond_instructions}
    user_watching_category_or_tag:
      title: "فئة أو وسم مراقبة المستخدم"
      subject_template: "[%{email_prefix}] %{topic_title}"
      text_body_template: |
        %{header_instructions}

        %{message}

        %{context}

        %{respond_instructions}
    user_watching_first_post:
      title: "راقب مستخدم أول منشور لك"
      subject_template: "[%{email_prefix}] %{topic_title}"
      text_body_template: |
        %{header_instructions}

        %{message}

        %{context}

        %{respond_instructions}
    user_posted_pm:
      title: "نشر مستخدم موضوعك في رسالة خاصة"
      subject_template: "[%{email_prefix}] [PM] %{topic_title}"
      text_body_template: |
        %{header_instructions}

        %{message}

        %{context}

        %{respond_instructions}
    user_posted_pm_staged:
      title: "نشر مستخدم مؤقت موضوعك في رسالة خاصة"
      subject_template: "%{optional_re}%{topic_title}"
      text_body_template: |2

        %{message}
    account_suspended:
      title: "تم تعليق الحساب"
      subject_template: "[%{email_prefix}] تم تعليق حسابك"
      text_body_template: |
        لقد تم تعليقك من المنتدى حتى %{suspended_till}.

        السبب - %{reason}
    account_suspended_forever:
      title: "تم تعليق الحساب"
      subject_template: "[%{email_prefix}] تم تعليق حسابك"
      text_body_template: |
        تم تعليق حسابك من المنتدى.

        السبب - %{reason}
    account_silenced:
      title: "تم كتم الحساب"
      subject_template: "[%{email_prefix}] تم كتم حسابك"
      text_body_template: |
        تم كتمك من المنتدى حتى %{silenced_till}.

        السبب - %{reason}
    account_silenced_forever:
      title: "تم كتم الحساب"
      subject_template: "[%{email_prefix}] تم كتم حسابك"
      text_body_template: |
        تم كتمك من المنتدى.

        السبب - %{reason}
    account_exists:
      title: "الحساب موجود بالفعل"
      subject_template: "[%{email_prefix}] الحساب موجود بالفعل"
      text_body_template: |
        لقد حاولت للتو إنشاء حساب على %{site_name}، أو حاولت تغيير عنوان البريد الإلكتروني للحساب إلى %{email}، لكن هناك حسابًا موجودًا بالفعل بعنوان البريد الإلكتروني %{email}.

        إذا نسيت كلمة مرورك، يمكنك [إعادة تعيينها الآن](%{base_url}/password-reset).

        إذا لم تحاول إنشاء حساب بعنوان البريد الإلكتروني %{email} أو تغيير عنوان بريدك الإلكتروني، فلا تقلق - يمكنك تجاهل هذه الرسالة بأمان.

        إذا كانت لديك أي أسئلة، [فتواصل مع فريق العمل](%{base_url}/about).
    account_second_factor_disabled:
      title: "تم إيقاف المصادقة الثنائية"
      subject_template: "[%{email_prefix}] تم إيقاف المصادقة الثنائية"
      text_body_template: |
        تم إيقاف المصادقة الثنائية في حسابك على %{site_name}. يمكنك الآن تسجيل الدخول باستخدام كلمة مرورك فقط؛ لم يعُد رمز المصادقة الإضافي مطلوبًا.

        إذا لم تختر إيقاف المصادقة الثنائية، فربما يكون هناك شخص ما قد اخترق حسابك.

        إذا كانت لديك أيي أسئلة، [فتواصل مع فريق العمل](%{base_url}/about).
    digest:
      why: "ملخص موجز لـ‎ %{site_link} ‎منذ‎ %{since}"
      since_last_visit: "منذ زيارتك الأخيرة"
      new_topics: "الموضوعات الجديدة"
      unread_notifications: "الإشعارات غير المقروءة"
      unread_high_priority: "الإشعارات عالية الأولوية غير المقروءة"
      liked_received: "تسجيلات الإعجاب المتلقاة"
      new_users: "المستخدمون الجُدد"
      popular_topics: "الموضوعات الرائجة"
      join_the_discussion: "قراءة المزيد"
      popular_posts: "المنشورات الرائجة"
      more_new: "الجديد لك"
      subject_template: "[%{email_prefix}] الملخص"
      unsubscribe: "تم إرسال هذا الملخص من %{site_link} عندما لم نرك لفترة. غيِّر %{email_preferences_link}، أو%{unsubscribe_link} لإلغاء الاشتراك."
      your_email_settings: "إعدادات بريدك الإلكتروني"
      click_here: "انقر هنا"
      from: "%{site_name}"
      preheader: "ملخص موجز منذ‎ %{since}"
    forgot_password:
      title: "نسيت كلمة المرور"
      subject_template: "[%{email_prefix}] إعادة تعيين كلمة المرور"
      text_body_template: |
        طلب شخص ما إعادة تعيين كلمة مرورك على [%{site_name}](%{base_url}).

        إذا لم يكن هذا أنت، يمكنك تجاهل هذه الرسالة الإلكترونية بأمان.

        انقر على الرابط التالي لاختيار كلمة مرور جديدة:
        %{base_url}/u/password-reset/%{email_token}
    email_login:
      title: "تسجيل الدخول عبر رابط"
      subject_template: "[%{email_prefix}] تسجيل الدخول عبر رابط"
      text_body_template: |
        إليك الرابط الخاص بك لتسجيل الدخول على [%{site_name}](%{base_url}).

        إذا كنت لم تطلب هذا الرابط، يمكنك تجاهل هذه الرسالة الإلكترونية بأمان.

        انقر على الرابط التالي لتسجيل الدخول:
        %{base_url}/session/email-login/%{email_token}
    set_password:
      title: "تعيين كلمة المرور"
      subject_template: "[%{email_prefix}] تعيين كلمة المرور"
      text_body_template: |
        طلب شخص ما إضافة كلمة مرور إلى حسابك على [%{site_name}](%{base_url}). بدلًا من ذلك، يمكنك تسجيل الدخول باستخدام أي خدمة مدعومة عبر الإنترنت (Google ،Facebook، إلى آخره) مرتبطة بعنوان البريد الإلكتروني الذي تم التحقُّق منه.

        إذا كنت لم تقدِّم هذا الطلب، يمكنك تجاهل هذه الرسالة الإلكترونية بأمان.

        انقر على الرابط التالي لاختيار كلمة مرور:
        %{base_url}/u/password-reset/%{email_token}
    admin_login:
      title: "تسجيل دخول المسؤول"
      subject_template: "[%{email_prefix}] تسجيل الدخول"
      text_body_template: |
        طلب شخص ما تسجيل الدخول إلى حسابك على [%{site_name}](%{base_url}).

        إذا كنت لم تقدِّم هذا الطلب، يمكنك تجاهل هذه الرسالة الإلكترونية بأمان.

        انقر على الرابط التالي لتسجيل الدخول:
        %{base_url}/session/email-login/%{email_token}
    account_created:
      title: "تم إنشاء الحساب"
      subject_template: "[%{email_prefix}] حسابك الجديد"
      text_body_template: |
        تم إنشاء حساب جديد لك على %{site_name}

        انقر على الرابط التالي لاختيار كلمة مرور لحسابك الجديد:
        %{base_url}/u/password-reset/%{email_token}
    confirm_new_email:
      title: "تأكيد عنوان البريد الإلكتروني الجديد"
      subject_template: "[%{email_prefix}] تأكيد عنوان بريدك الإلكتروني الجديد"
      text_body_template: |
        أكِّد عنوان بريدك الإلكتروني الجديد للموقع %{site_name} من خلال النقر على الرابط التالي:

        %{base_url}/u/confirm-new-email/%{email_token}

        يُرجى التواصل مع [أحد مسؤولي الموقع](%{base_url}/about) إذا كنت لم تطلب هذا التغيير.
    confirm_new_email_via_admin:
      title: "تأكيد عنوان البريد الإلكتروني الجديد"
      subject_template: "[%{email_prefix}] تأكيد عنوان بريدك الإلكتروني الجديد"
      text_body_template: |
        أكِّد عنوان بريدك الإلكتروني الجديد للموقع %{site_name} من خلال النقر على الرابط التالي:

        %{base_url}/u/confirm-new-email/%{email_token}

        تم طلب هذا التغيير في عنوان البريد الإلكتروني بواسطة مسؤول في الموقع، يُرجى التواصل مع [أحد مسؤولي الموقع](%{base_url}/about) إذا كنت لم تطلب هذا التغيير.
    confirm_old_email:
      title: "تأكيد عنوان البريد الإلكتروني القديم"
      subject_template: "[%{email_prefix}] تأكيد عنوان بريدك الإلكتروني الحالي"
      text_body_template: "قبل أن نتمكن من تغيير عنوان بريدك الإلكتروني، نحتاج منك إلى تأكيد أنك تتحكَّم في \nحساب البريد الإلكتروني الحالي. بعد إكمال هذه الخطوة، سنطلب منك تأكيد \nعنوان البريد الإلكتروني الجديد.\n\nأكِّد عنوان بريدك الإلكتروني الحالي للموقع %{site_name} من خلال النقر على الرابط التالي:\n\n%{base_url}/u/confirm-old-email/%{email_token}\n"
    confirm_old_email_add:
      title: "تأكيد عنوان البريد الإلكتروني القديم (إضافة)"
      subject_template: "[%{email_prefix}] تأكيد عنوان بريدك الإلكتروني الحالي"
      text_body_template: |
        قبل أن نتمكن من إضافة عنوان بريد إلكتروني جديد، نحتاج منك إلى تأكيد أنك تتحكم في
        حساب البريد الإلكتروني الحالي. بعد إكمال هذه الخطوة، سنطلب منك تأكيد
        عنوان البريد الإلكتروني الجديد.

        أكِّد عنوان بريدك الإلكتروني الحالي للموقع %{site_name} من خلال النقر على الرابط التالي:

        %{base_url}/u/confirm-old-email/%{email_token}
    notify_old_email:
      title: "إرسال إشعار بشأن عنوان البريد الإلكتروني القديم"
      subject_template: "[%{email_prefix}] تم تغيير عنوان بريدك الإلكتروني"
      text_body_template: |
        هذه رسالة تلقائية لإعلامك بأنه قد تم تغيير عنوان بريدك الإلكتروني للموقع
        %{site_name}. إذا تم ذلك عن طريق الخطأ، يُرجى التواصل مع
        أحد مسؤولي الموقع.

        تم تغيير عنوان بريدك الإلكتروني إلى:

        %{new_email}
    notify_old_email_add:
      title: "إرسال إشعار بشأن عنوان البريد الإلكتروني القديم (إضافة)"
      subject_template: "[%{email_prefix}] تمت إضافة عنوان بريد إلكتروني جديد"
      text_body_template: |
        هذه رسالة تلقائية لإعلامك بأنه قد تمت إضافة عنوان بريدك الإلكتروني للموقع
        %{site_name}. إذا تم ذلك عن طريق الخطأ، يُرجى التواصل مع
        أحد مسؤولي الموقع.

        تم تغيير عنوان بريدك الإلكتروني إلى:

        %{new_email}
    signup_after_approval:
      title: "الاشتراك بعد الموافقة"
      subject_template: "لقد تمت الموافقة عليك في %{site_name}!"
      text_body_template: |
        مرحبًا بك في %{site_name}!

        وافق أحد أعضاء فريق العمل على حسابك على %{site_name}.

        يمكنك الآن الوصول إلى حسابك الجديد عن طريق تسجيل الدخول على:
        %{base_url}

        إذا كان الرابط التالي غير قابل للنقر عليه، فجرِّب نسخ الرابط التالي ولصقه في شريط العنوان لمتصفح الويب لديك:

        %{new_user_tips}

        إننا نؤمن [بالسلوك المتحضر للمجتمع](%{base_url}/guidelines) في جميع الأوقات.

        استمتع بوجودك معنا!
    signup_after_reject:
      title: "الاشتراك بعد الرفض"
      subject_template: "تم رفضك في %{site_name}"
      text_body_template: |
        رفض أحد أعضاء فريق العمل حسابك على %{site_name}.

        %{reject_reason}
    signup:
      title: "الاشتراك"
      subject_template: "[%{email_prefix}] تأكيد حسابك الجديد"
      text_body_template: |
        مرحبًا بك في %{site_name}!

        انقر على الرابط التالي لتأكيد حسابك الجديد وتنشيطه:
        %{base_url}/u/activate-account/%{email_token}

        إذا كان الرابط أعلاه غير قابل للنقر، فحاول نسخه ولصقه في شريط العنوان في متصفح الويب.
    activation_reminder:
      title: "تذكير بالتنشيط"
      subject_template: "[%{email_prefix}] تذكير بتأكيد حسابك"
      text_body_template: |
        مرحبًا بك في %{site_name}!

        هذا تذكير بتنشيط حسابك.

        انقر على الرابط التالي لتأكيد حسابك الجديد وتنشيطه:
        %{base_url}/u/activate-account/%{email_token}

        إذا كان الرابط أعلاه غير قابل للنقر، فحاول نسخه ولصقه في شريط العنوان في متصفح الويب.
    suspicious_login:
      title: "تنبيه بعملية تسجيل دخول جديدة"
      subject_template: "[%{site_name}] عملية تسجيل دخول جديدة من %{location}"
      text_body_template: "مرحبًا،\n\nلاحظنا عملية تسجيل دخول من جهاز أو موقع لا تستخدمه عادةً. هل كان هذا أنت؟\n\n - الموقع: %{location} (%{client_ip}) \n - المتصفح: %{browser}\n - الجهاز: %{device} - %{os}\n\nإذا كان هذا أنت، رائع! لا يوجد شيء آخر عليك القيام به.\n\nإذا لم يكن هذا أنت، يُرجى [مراجعة جلساتك الحالية](%{base_url}/my/preferences/security) والتفكير في تغيير كلمة مرورك.\n"
    post_approved:
      title: "تمت الموافقة على منشورك"
      subject_template: "[%{site_name}] تمت الموافقة على منشورك"
      text_body_template: |
        مرحبًا،

        هذه رسالة تلقائية من %{site_name} لإعلامك بأنه قد تمت الموافقة على [منشورك](%{base_url}%{post_url}).
  page_forbidden:
    title: "عذرًا! هذه الصفحة خاصة."
  site_setting_missing: "يجب تعيين إعداد الموقع `%{name}`."
  page_not_found:
    page_title: "الصفحة غير موجودة"
    title: "عذرًا! هذه الصفحة غير موجودة أو خاصة."
    popular_topics: "الرائجة"
    recent_topics: "الحديثة"
    see_more: "المزيد"
    search_title: "البحث في هذا الموقع"
    search_button: "البحث"
  offline:
    title: "لا يمكن تحميل التطبيق"
    offline_page_message: "يبدو أنك غير متصل! يُرجى التحقُّق من اتصال الشبكة وإعادة المحاولة."
  login_required:
    welcome_message: "# [مرحبًا بك في %{title}](#welcome)"
  upload:
    edit_reason: "تم تنزيل نسخ محلية من الصور"
    unauthorized: "عذرًا، الملف الذي تحاول تحميله غير مسموح به (الامتدادات المسموح بها: %{authorized_extensions})."
    pasted_image_filename: "الصورة الملصقة"
    store_failure: "فشل تخزين التحميل #%{upload_id} للمستخدم #%{user_id}."
    file_missing: "عذرًا، يجب عليك تقديم ملف للتحميل."
    empty: "عذرًا، لكن الملف الذي قدَّمته فارغ."
    failed: "عذرًا، لقد فشل التحميل. يُرجى إعادة المحاولة."
    png_to_jpg_conversion_failure_message: "حدث خطأ عند التحويل من PNG إلى JPG."
    optimize_failure_message: "حدث خطأ في أثناء تحسين الصورة التي تم تحميلها."
    download_failure: "فشل تنزيل الملف من الموفِّر الخارجي."
    size_mismatch_failure: "لم يتطابق حجم الملف الذي تم تحميله على S3 مع الحجم المخصَّص للتحميل الخارجي. %{additional_detail}"
    create_multipart_failure: "فشل إنشاء تحميل متعدد الأجزاء في المتجر الخارجي."
    abort_multipart_failure: "فشل إنهاء تحميل متعدد الأجزاء في المتجر الخارجي."
    complete_multipart_failure: "فشل إكمال تحميل متعدد الأجزاء في المتجر الخارجي."
    external_upload_not_found: "لم يتم العثور على التحميل في المتجر الخارجي. %{additional_detail}"
    checksum_mismatch_failure: "المجموع الاختباري للملف الذي حمَّلته غير متطابق. ربما تغيَّرت محتويات الملف عند التحميل. حاول مرة أخرى."
    cannot_promote_failure: "يتعذَّر إكمال التحميل، ربما يكون قد اكتمل بالفعل أو فشل مسبقًا."
    size_zero_failure: "عذرًا، يبدو أنه حدث خطأ ما؛ فحجم الملف الذي تحاول تحميله هو 0 بايت. حاول مرة أخرى."
    attachments:
      too_large: "عذرًا، الملف الذي تحاول تحميله كبير جدًا (الحجم الأقصى هو %{max_size_kb} ك.ب)."
      too_large_humanized: "عذرًا، الملف الذي تحاول تحميله كبير جدًا (الحجم الأقصى هو %{max_size})."
    images:
      too_large: "عذرًا، الصورة التي تحاول تحميلها كبيرة جدًا (الحجم الأقصى هو %{max_size_kb} ك.ب)، يُرجى تغيير حجمها وإعادة المحاولة."
      too_large_humanized: "عذرًا، الصورة التي تحاول تحميلها كبيرة جدًا (الحجم الأقصى هو %{max_size})، يُرجى تغيير حجمها وإعادة المحاولة."
      larger_than_x_megapixels: "عذرًا، الصورة التي تحاول تحميلها كبيرة جدًا (الحد الأقصى للأبعاد هو %{max_image_megapixels} ميغابكسل)، يُرجى تغيير حجمها وإعادة المحاولة."
      size_not_found: "عذرًا، لكننا لم نتمكَّن من تحديد حجم الصورة. قد تكون صورتك تالفة؟"
    placeholders:
      too_large: "(الصورة أكبر من %{max_size_kb} كيلوبايت)"
      too_large_humanized: "(الصورة أكبر من %{max_size})"
  avatar:
    missing: "عذرًا، لا يمكننا العثور على أي صورة رمزية مرتبطة بعنوان البريد الإلكتروني هذا. هل يمكنك محاولة تحميلها مرة أخرى؟"
  flag_reason:
    sockpuppet: "أنشأ مستخدم جديد موضوعًا، ورد عليه مستخدم جديد آخر بعنوان IP نفسه (%{ip_address}). راجع <a href='%{base_path}/admin/site_settings/category/spam'>`flag_sockpuppets`</a> إعداد الموقع."
    spam_hosts: "حاول هذا المستخدم الجديد إنشاء عدة منشورات ذات روابط إلى النطاق نفسه. يجب مراجعة جميع منشورات هذا المستخدم التي تتضمَّن روابط. راجع إعداد الموقع <a href='%{base_path}/admin/site_settings/category/spam'>`newuser_spam_host_threshold`</a>."
  skipped_email_log:
    exceeded_emails_limit: "تم تجاوز max_emails_per_day_per_user"
    exceeded_bounces_limit: "تم تجاوز bounce_score_threshold"
    mailing_list_no_echo_mode: "تم إيقاف إشعارات القائمة البريدية لمنشورات المستخدم"
    user_email_no_user: "يتعذَّر العثور على مستخدم بالمعرِّف %{user_id}"
    user_email_post_not_found: "يتعذَّر العثور على منشور بالمعرِّف %{post_id}"
    user_email_anonymous_user: "المستخدم مجهول"
    user_email_user_suspended_not_pm: "تم تعليق المستخدم، وليس الرسالة"
    user_email_seen_recently: "كان آخر ظهور للمستخدم قريبًا"
    user_email_notification_already_read: "تمت قراءة الإشعار المتعلِّق بهذا البريد الإلكتروني بالفعل"
    user_email_notification_topic_nil: "قيمة post.topic هي nil"
    user_email_post_user_deleted: "تم حذف مستخدم المنشور."
    user_email_post_deleted: "تم حذف المنشور بواسطة المؤلف"
    user_email_user_suspended: "تم تعليق المستخدم"
    user_email_already_read: "لقد قرأ المستخدم هذا المنشور بالفعل"
    user_email_access_denied: "غير مسموح للمستخدم برؤية هذا المنشور"
    user_email_no_email: "لا يوجد عنوان بريد إلكتروني مرتبط بمعرِّف المستخدم %{user_id}"
    sender_message_blank: "الرسالة خالية"
    sender_message_to_blank: "القيمة message.to خالية"
    sender_text_part_body_blank: "القيمة text_part.body خالية"
    sender_body_blank: "النص الأساسي فارغ"
    sender_post_deleted: "تم حذف المنشور"
    sender_message_to_invalid: "عنوان البريد الإلكتروني للمستلم غير صالح"
    sender_topic_deleted: "تم حذف الموضوع"
    group_smtp_post_deleted: "تم حذف المنشور"
    group_smtp_topic_deleted: "تم حذف الموضوع"
    group_smtp_disabled_for_group: "تم إيقاف SMTP للمجموعة"
  color_schemes:
    base_theme_name: "أساسي"
    light: "فاتح"
    dark: "داكن"
    neutral: "محايد"
    grey_amber: "العنبر الرمادي"
    shades_of_blue: "تدرجات الأزرق"
    latte: "اللاتيه"
    summer: "الصيف"
    dark_rose: "الوردي الداكن"
    wcag: "WCAG فاتح"
    wcag_theme_name: "WCAG فاتح"
    dracula: "دراكولا"
    dracula_theme_name: "دراكولا"
    solarized_light: "فاتح شمسي"
    solarized_light_theme_name: "فاتح شمسي"
    solarized_dark: "داكن شمسي"
    solarized_dark_theme_name: "داكن شمسي"
    wcag_dark: "WCAG داكن"
    wcag_dark_theme_name: "WCAG داكن"
    default_theme_name: "افتراضي"
    light_theme_name: "فاتح"
    dark_theme_name: "داكن"
    neutral_theme_name: "محايد"
    grey_amber_theme_name: "العنبر الرمادي"
    shades_of_blue_theme_name: "تدرجات الأزرق"
    latte_theme_name: "اللاتيه"
    summer_theme_name: "الصيف"
    dark_rose_theme_name: "الوردي الداكن"
  edit_this_page: "تعديل هذه الصفحة"
  csv_export:
    boolean_yes: "نعم"
    boolean_no: "لا"
    rate_limit_error: "يمكن تنزيل المنشورات مرة واحدة يوميًا. يُرجى إعادة المحاولة غدًا."
  static_topic_first_reply: |
    عدِّل أول منشور في هذا الموضوع لتغيير محتويات الصفحة %{page_name}.
  guidelines_topic:
    title: "الأسئلة الشائعة/الإرشادات"
    guidelines_title: "الإرشادات"
    body: |
      <a name="civilized"></a>

      ## [‎هذا مكان متحضر للمناقشة العامة‎](#civilized)‎<a

      يُرجى التعامل مع منتدى المناقشة هذا بنفس الاحترام الذي تتعامل به مع حديقة عامة. نحن أيضًا مورد مجتمعي مشترك &mdash; مكان لمشاركة المهارات والمعرفة والاهتمامات من خلال المحادثة المستمرة.

      هذه ليست قواعد صارمة وسريعة. إنها إرشادات لمساعدة الحكم البشري لمجتمعنا والحفاظ على هذا المكان لطيفًا وودودًا للحوار العام المتحضر.

      <a name="improve"></a>

      ## [تحسين المناقشة‎](#improve)

      ساعدنا في جعل هذا مكانًا رائعًا للمناقشة من خلال إضافة شيء إيجابي دائمًا إلى المناقشة، مهما كان صغيرًا. إذا لم تكن متأكدًا من أن منشورك يضيف إلى المحادثة، ففكر فيما تريد قوله وحاول مرة أخرى لاحقًا.

      إحدى طرق تحسين المناقشة هي اكتشاف المناقشات التي تحدث بالفعل. اقضِ بعض الوقت في تصفح الموضوعات هنا قبل الرد أو بدء موضوع خاص بك، وستتاح لك فرصة أفضل لمقابلة أشخاص آخرين يشاركونك اهتماماتك.

      الموضوعات التي نناقشها هنا مهمة بالنسبة لنا، ونريد منك أن تتصرف كما لو كانت مهمة بالنسبة لك أيضًا. كن محترمًا للموضوعات والأشخاص الذين يناقشونها، حتى إذا كنت لا توافق على بعض ما يقال.

      <a name="agreeable"></a>

      ## [كُن لطيفًا، حتى عندما لا توافق‎](#agreeable)

      قد ترغب في الرد بالاختلاف. هذا جيد. ولكن تذكر _انتقد الأفكار، وليس الأشخاص_. يُرجى تجنُّب:

      * إطلاق الألقاب
      * الهجوم الشخصي
      * الاستجابة لنبرة المنشور بدلًا من محتواه الفعلي
      * التناقض الانفعالي

      بدلًا من ذلك، قدم رؤى مدروسة تعمل على تحسين المحادثة.

      <a name="participate"></a>

      ## [مشاركتك مهمة‎](#participate)

      المحادثات التي نجريها هنا تحدد نبرة كل وافد جديد. ساعدنا في التأثير على مستقبل هذا المجتمع من خلال اختيار المشاركة في المناقشات التي تجعل هذا المنتدى مكانًا مثيرًا للاهتمام &mdash; وتجنب تلك التي لا تفعل ذلك.

      يوفِّر‎ Discourse ‎أدوات تمكن المجتمع من تحديد أفضل (وأسوأ) المساهمات بشكلٍ جماعي: الإشارات المرجعية والإعجابات والأعلام والردود والتعديلات والمراقبة وكتم الصوت وما إلى ذلك. استخدم هذه الأدوات لتحسين تجربتك الخاصة، وتجربة الجميع أيضًا.

      لنترك مجتمعنا أفضل مما وجدناه.

      <a name="flag-problems"></a>

      ## [إذا رأيت مشكلة، فأبلغ عنها‎](#flag-problems)‎

      يتمتع المشرفون بسلطة خاصة؛ فهم مسؤولون عن هذا المنتدى. ولكنك مسؤول أيضًا عن ذلك. بمساعدتك، يمكن للمشرفين أن يكونوا ميسرين للمجتمع، وليس مجرد عمال نظافة أو شرطة.

      عندما ترى سلوكًا سيئًا، لا ترد. الرد يشجع السلوك السيئ من خلال الاعتراف به، ويستهلك طاقتك، ويضيع وقت الجميع. _قم فقط بالإبلاغ عنه_. إذا تراكمت الأعلام الكافية، فسيتم اتخاذ إجراء، إما تلقائيًا أو من خلال تدخل المشرف.

      للحفاظ على مجتمعنا، يحتفظ المشرفون بالحق في إزالة أي محتوى وأي حساب مستخدم لأي سبب في أي وقت. لا يقوم المشرفون بمعاينة المنشورات الجديدة؛ ولا يتحمل المشرفون ومشغلو الموقع أي مسؤولية عن أي محتوى ينشره المجتمع.

      <a name="be-civil"></a>

      ## [كُن متحضرًا دائمًا‎](#be-civil)

      لا شيء يفسد محادثة صحية مثل الوقاحة:

      * كُن متحضرًا. لا تنشر أي شيء يعتبره الشخص المعقول مسيئًا أو مهينًا أو خطاب كراهية.
      * حافظ على نظافته. لا تنشر أي شيء فاحش أو صريح جنسيًا.
      * احترموا بعضكم البعض. لا تضايق أو تضايق أي شخص، أو تنتحل شخصية أشخاص، أو تكشف معلوماتهم الخاصة.
      * احترم منتدانا. لا تنشر رسائل غير مرغوب فيها أو تخرب المنتدى بأي شكل من الأشكال.

      هذه ليست مصطلحات ملموسة ذات تعريفات دقيقة &mdash; تجنَّب حتى ظهور أي من هذه الأشياء. إذا لم تكن متأكدًا، فاسأل نفسك كيف ستشعر إذا ظهرت مشاركتك على الصفحة الأولى لموقع إخباري رئيسي.

      هذا منتدى عام، ومحركات البحث تفهرس هذه المناقشات. حافظ على اللغة والروابط والصور آمنة للعائلة والأصدقاء.

      <a name="keep-tidy"></a>

      ## [حافظ عليه مرتبًا](#keep-tidy)

      ابذل الجهد لوضع الأشياء في مكانها الصحيح، حتى نتمكن من قضاء المزيد من الوقت في المناقشة وتقليل التنظيف. لذا:

      * لا تبدأ موضوعًا في الفئة الخطأ؛ يُرجى قراءة تعريفات الفئة.
      * لا تنشر نفس الشيء‎ ‎في مواضيع متعددة.
      * لا تنشر ردودًا لا تحتوي على محتوى.
      * لا تحيد عن الموضوع عن طريق تغييره في منتصفه.
      * لا توقِّع على منشوراتك &mdash; يحتوي كل منشور على معلومات ملفك الشخصي.

      بدلًا من نشر‎ "+1" ‎ أو "‎موافق‎"‎، استخدم زر الإعجاب. بدلًا من أخذ موضوع موجود في اتجاه مختلف تمامًا، استخدم الرد كموضوع مرتبط.

      <a name="stealing"></a>

      ‏## [انشر محتواك الشخصي فقط](#stealing)

      لا يجوز لك نشر أي شيء رقمي ينتمي إلى شخص آخر دون إذن. لا يجوز لك نشر أوصاف أو روابط أو طرق لسرقة الملكية الفكرية لشخص ما (البرمجيات والفيديو والصوت والصور)، أو لانتهاك أي قانون آخر.

      <a name="power"></a>

      ## [بدعمٍ منك](#power)

      يتم تشغيل هذا الموقع بواسطة [فريق المشرفين الودود]‎(%{base_path}/about) ‎ و*أنتم*، المجتمع. إذا كانت لديك أي أسئلة أخرى بشان كيفية عمل الأشياء هنا، فافتح موضوعًا جديدًا في‎ %{feedback_category} ‎ودعنا نناقش! إذا كانت هناك مشكلة حرجة أو عاجلة لا يمكن التعامل معها من خلال موضوع وصفي أو بلاغ، [اتصل بالمشرفين]‎(%{base_path}/about).
  tos_topic:
    title: "شروط الخدمة"
    body: |
      <h2 id="heading--change-me"><a href="#heading--change-me">امنحني اسمًا</a></h2>

      مسؤول المنتدى، يُرجى الاطلاع أدناه على مثال لقالب البدء لسياسة الخصوصية التي ينبغي لك تخصيصها لتلبية احتياجات موقعك.

      لا تحكم هذه المصطلحات استخدام منتدى الإنترنت على <%{base_url}>، لكنها قد تحكمه يومًا ما. في هذه الحالة، يجب عليك الاتفاق مع %{company_name}؛ أي الشركة التي تدير المنتدى، على هذه الشروط لاستخدام المنتدى.

      قد تقدِّم الشركة منتجات وخدمات أخرى، بشروط مختلفة. تنطبق هذه الشروط على استخدام المنتدى فقط.

      انتقل إلى:

      - [مصطلحات مهمة](#heading--important-terms)
      - [منحك الإذن باستخدام المنتدى](#heading--permission)
      - [شروط استخدام المنتدى](#heading--conditions)
      - [الاستخدام المقبول](#heading--acceptable-use)
      - [معايير المحتوى](#heading--content-standards)
      - [الإنفاذ](#heading--enforcement)
      - [حسابك](#heading--your-account)
      - [محتواك](#heading--your-content)
      - [مسؤوليتك](#heading--responsibility)
      - [إخلاء المسؤولية](#heading--disclaimers)
      - [حدود المسؤولية](#heading--liability)
      - [الملاحظات](#heading--feedback)
      - [الإنهاء](#heading--termination)
      - [النزاعات](#heading--disputes)
      - [الشروط العامة](#heading--general)
      - [التواصل](#heading--contact)
      - [التغييرات](#heading--changes)

      <h2 id="heading--important-terms"><a href="#heading--important-terms">مصطلحات مهمة</a></h2>

      ***تتضمن هذه الشروط عددًا من الأحكام المهمة التي تؤثر على حقوقك ومسؤولياتك، مثل إخلاء المسؤولية في [إخلاء المسؤولية](#heading--disclaimers)، وحدود مسؤولية الشركة تجاهك في [حدود المسؤولية](#heading--liability)، وموافقتك على تغطية الشركة للأضرار الناجمة عن إساءة استخدامك للمنتدى في [المسؤولية عن استخدامك](#heading--responsibility)، والاتفاق على التحكيم في النزاعات في [النزاعات](#heading--disputes).***

      <h2 id="heading--permission"><a href="#heading--permission">منحك الإذن باستخدام المنتدى</a></h2>

      مع مراعاة هذه الشروط، تمنحك الشركة الإذن باستخدام المنتدى. يجب على الجميع الموافقة على هذه الشروط لاستخدام المنتدى.

      <h2 id="heading--conditions"><a href="#heading--conditions">شروط استخدام المنتدى</a></h2>

      يخضع منحك الإذن باستخدام المنتدى للشروط التالية:

      1. يجب ألا يقل عمرك عن ثلاثة عشر عامًا.

      2. لا يجوز لك استخدام المنتدى بعد الآن إذا اتصلت بك الشركة مباشرةً لتخبرك بأنه لا يجوز لك ذلك.

      3. يجب عليك استخدام المنتدى وفقًا لشروط [الاستخدام المقبول](#heading--acceptable-use) و[معايير المحتوى](#heading--content-standards).

      <h2 id="heading--acceptable-use"><a href="#heading--acceptable-use">الاستخدام المقبول</a></h2>

      1. لا يجوز لك خرق القانون باستخدام المنتدى.

      2. لا يجوز لك استخدام أو محاولة استخدام حساب شخص آخر في المنتدى دون الحصول على إذن خاص منه.

      3. لا يجوز لك شراء أو بيع أو المتاجرة بطريقة أخرى في أسماء المستخدمين أو غيرها من المعرِّفات الفريدة في المنتدى.

      4. لا يجوز لك إرسال إعلانات أو رسائل متسلسلة أو طلبات أخرى من خلال المنتدى، أو استخدام المنتدى لجمع عناوين أو بيانات شخصية أخرى لقوائم بريدية أو قواعد بيانات تجارية.

      5. لا يجوز لك أتمتة الوصول إلى المنتدى أو مراقبة المنتدى، مثل استخدام متتبع ارتباطات الويب أو استخدام إضافة أو مكوِّن إضافي أو برنامج كمبيوتر آخر ليس متصفح ويب. يمكنك تسجيل المنتدى في الفهرس من أجل محرك بحث متاح للجمهور، إذا كنت تدير واحدًا.

      6. لا يجوز لك استخدام المنتدى لإرسال رسالة إلكترونية إلى قوائم التوزيع أو مجموعات الأخبار أو الأسماء المستعارة للبريد الجماعي.

      7. لا يجوز لك الإيحاء بشكلٍٍ خاطئ بأنك تابع للشركة أو معتمد من قِبلها.

      8. لا يجوز لك إنشاء رابط تشعبي لصور أو محتوى آخر غير نص تشعبي في المنتدى على صفحات ويب أخرى.

      9. لا يجوز لك إزالة أي علامات تظهر ملكية خاصة من المواد التي تقوم بتنزيلها من المنتدى.

      10. لا يجوز لك إظهار أي جزء من المنتدى على المواقع الإلكترونية الأخرى باستخدام `<iframe>`.

      11. لا يجوز لك إيقاف أو تجنب أو التحايل على أي قيود أمنية أو قيود وصول خاصة بالمنتدى.

      12. لا يجوز لك إرهاق البنية التحتية للمنتدى بكمية غير معقولة من الطلبات، أو الطلبات المصمَّمة لفرض عبء غير معقول على أنظمة المعلومات التي يقوم عليها المنتدى.

      13. لا يجوز لك انتحال شخصية الآخرين من خلال المنتدى.

      14. لا يجوز لك تشجيع أو مساعدة أي شخص ينتهك هذه الشروط.

      <h2 id="heading--content-standards"><a href="#heading--content-standards">معايير المحتوى</a></h2>

      1. لا يجوز لك إرسال محتوى غير قانوني أو مسيئ أو ضار بالآخرين إلى المنتدى. يتضمن ذلك المحتوى الذي يمثِّل سلوكًا مزعجًا أو غير لائق أو مسيئًا أو بغيضًا.

      2. لا يجوز لك إرسال محتوى إلى المنتدى ينتهك القانون أو ينتهك حقوق الملكية الفكرية لأي شخص أو ينتهك خصوصية أي شخص أو ينتهك الاتفاقيات التي أبرمتها مع الآخرين.

      3. لا يجوز لك إرسال محتوى إلى المنتدى يحتوي على تعليمات برمجية خبيثة للكمبيوتر، مثل فيروسات الكمبيوتر أو برامج التجسس.

      4. لا يجوز لك إرسال محتوى إلى المنتدى كمجرد عنصر نائب، أو للاحتفاظ بعنوان معيَّن أو اسم مستخدم أو معرِّف فريد آخر.

      5. لا يجوز لك استخدام المنتدى للكشف عن معلومات لا يحق لك الكشف عنها، مثل المعلومات السرية أو الشخصية للآخرين.

      <h2 id="heading--enforcement"><a href="#heading--enforcement">الإنفاذ</a></h2>

      يجوز للشركة التحقيق وملاحقة انتهاكات هذه الشروط إلى أقصى حد يسمح به القانون. يجوز للشركة إخطار سلطات إنفاذ القانون والتعاون معها في مقاضاة انتهاكات القانون وهذه الشروط.

      تحتفظ الشركة بالحق في تغيير وتنقيح وحذف المحتوى في المنتدى لأي سبب من الأسباب. إذا كنت تعتقد أن شخصًا ما قد أرسل محتوى إلى المنتدى بما ينتهك هذه الشروط، [فتواصل معنا على الفور](#heading--contact).

      <h2 id="heading--your-account"><a href="#heading--your-account">حسابك</a></h2>

      يجب عليك إنشاء حساب وتسجيل الدخول إليه لاستخدام بعض ميزات المنتدى.

      لإنشاء حساب، يجب عليك تقديم بعض المعلومات عن نفسك. بإنشاء حساب، فإنك توافق على تقديم عنوان بريد إلكتروني صالح على الأقل، وإبقاء ذلك العنوان محدثًا. يمكنك إغلاق حسابك في أي وقت عن طريق البريد الإلكتروني <%{contact_email}>.

      أنت توافق على أن تكون مسؤولًا عن جميع الإجراءات التي يتم اتخاذها باستخدام حسابك، سواءً أكانت مصرحًا بها أم لا، وذلك حتى إغلاق حسابك أو إخطار الشركة بأن حسابك قد تعرَّض للاختراق. أنت توافق على إخطار الشركة على الفور إذا كنت تشك في تعرُّض حسابك للاختراق. أنت توافق على تحديد كلمة مرور آمنة لحسابك، والحفاظ على سريتها.

      يجوز للشركة تقييد حسابك في المنتدى أو تعليقه أو إغلاقه وفقًا لسياستها في التعامل مع طلبات الإزالة المتعلقة بحقوق الطبع والنشر، أو إذا اعتقدت الشركة بشكلٍٍ معقول أنك انتهكت أي قاعدة في هذه الشروط.

      <h2 id="heading--your-content"><a href="#heading--your-content">محتواك</a></h2>

      لا شيء في هذه الشروط يمنح الشركة أي حقوق ملكية في الملكية الفكرية التي تشاركها مع المنتدى، مثل معلومات حسابك أو منشوراتك أو أي محتوى آخر ترسله إلى المنتدى. لا شيء في هذه الشروط يمنحك أي حقوق ملكية في الملكية الفكرية للشركة أيضًا.

      بينك وبين الشركة، تظل أنت المسؤول الوحيد عن المحتوى الذي ترسله إلى المنتدى. أنت توافق على عدم الإيحاء خطًا بأن المحتوى الذي ترسله إلى المنتدى ترعاه الشركة أو توافق عليه. لا تلزم هذه الشروط الشركة بتخزين أو الاحتفاظ أو توفير نسخ من المحتوى الذي ترسله، وتغييره، وفقًا لهذه الشروط.

      المحتوى الذي ترسله إلى المنتدى ملك لك، وأنت تقرر أي إذن تمنحه للآخرين. لكنك على الأقل ترخِّص للشركة تقديم المحتوى الذي ترسله إلى المنتدى للمستخدمين الآخرين في المنتدى. يسمح هذا الترخيص الخاص للشركة بنسخ ونشر وتحليل المحتوى الذي ترسله إلى المنتدى.

      عند إزالة المحتوى الذي ترسله من المنتدى، سواءً بواسطتك أو بواسطة الشركة، ينتهي الترخيص الخاص للشركة عندما تختفي النسخة الأخيرة من النسخ الاحتياطية للشركة، وذاكرة التخزين المؤقت، والأنظمة الأخرى. قد تستمر التراخيص الأخرى التي تطبقها على المحتوى الذي ترسله، مثل تراخيص [Creative Commons](https://creativecommons.org)، بعد إزالة محتواك. قد تمنح هذه التراخيص للآخرين، أو للشركة نفسها، الحق في مشاركة محتواك عبر المنتدى مرة أخرى.

      قد ينتهك الآخرون الذين يتلقون المحتوى الذي ترسله إلى المنتدى الشروط التي تقوم بموجبها بترخيص محتواك. أنت توافق على أن الشركة لن تكون مسؤولة تجاهك عن تلك الانتهاكات أو عواقبها.

      <h2 id="heading--responsibility"><a href="#heading--responsibility">مسؤوليتك</a></h2>

      أنت توافق على تعويض الشركة عن المطالبات القانونية من قِبل الآخرين فيما يتعلق بخرقك لهذه الشروط، أو خرق هذه الشروط من قِبل الآخرين الذين يستخدمون حسابك في المنتدى. توافق أنت والشركة على إخطار الجانب الآخر بأي مطالبات قانونية قد يتعيَّن عليك تعويض الشركة عنها في أقرب وقتٍ ممكن. إذا فشلت الشركة في إخطارك بالدعوى القانونية على الفور، فلن تضطر إلى تعويض الشركة عن الأضرار التي كان بإمكانك الدفاع عن نفسك ضدها أو تخفيفها بإشعارٍ فوري. أنت توافق على السماح للشركة بالتحكم في التحقيق والدفاع وتسوية الدعاوى القانونية التي يتعيَّن عليك تعويض الشركة عنها، والتعاون مع هذه الجهود. توافق الشركة على عدم الموافقة على أي تسوية تعترف بخطأك أو تفرض عليك التزامات دون موافقتك المسبقة.

      <h2 id="heading--disclaimers"><a href="#heading--disclaimers">إخلاء المسؤولية</a></h2>

      ***أنت تقبل جميع مخاطر استخدام المنتدى والمحتوى الموجود في المنتدى. توفر الشركة ومورِّدوها المنتدى كما هو بالقدر الذي يسمح به القانون، دون أي ضمان على الإطلاق.***

      قد يرتبط المنتدى ارتباطًا تشعبيًا بالمنتديات والخدمات التي يديرها الآخرون ويدمجها. لا تقدِّم الشركة أي ضمانات بشأن الخدمات التي يديرها الآخرون، أو المحتوى الذي قد يقدِّمونه. قد يخضع استخدام الخدمات التي يديرها الآخرون لشروط أخرى بينك وبين الخدمة قيد التشغيل.

      <h2 id="heading--liability"><a href="#heading--liability">حدود المسؤولية</a></h2>

      ***لن تكون الشركة أو مورِّدوها مسؤولين تجاهك عن الأضرار التي تلحق بسبب خرق العقد والتي لم يكن بإمكان موظفيها توقُّعها بشكلٍٍ معقول عند موافقتك على هذه الشروط.***

      ***بالقدر الذي يسمح به القانون، ستقتصر المسؤولية الكاملة تجاهك عن المطالبات من أي نوع، والتي تتعلق بالمنتدى أو المحتوى في المنتدى، على 50 دولارًا أمريكيًا.***

      <h2 id="heading--feedback"><a href="#heading--feedback">الملاحظات</a></h2>

      ترحِّب الشركة بآرائك واقتراحاتك للمنتدى. راجع قسم [التواصل](#heading--contact) أدناه للتعرف على طرق التواصل معنا.

      أنت توافق على أن الشركة ستكون حرة في التصرف بناءً على الملاحظات والاقتراحات التي تقدِّمِّها، وأن الشركة لن تضطر إلى إخطارك باستخدامها لملاحظاتك أو الحصول على إذن منك لاستخدامها أو الدفع لك. أنت توافق على عدم إرسال ملاحظات أو اقتراحات تعتقد أنها قد تكون سرية أو مملوكة لك أو للآخرين.

      <h2 id="heading--termination"><a href="#heading--termination">الإنهاء</a></h2>

      يجوز لك أو للشركة إنهاء الاتفاقية المكتوبة في هذه الشروط في أي وقت. عندما تنتهي اتفاقيتنا، ينتهي إذنك باستخدام المنتدى.

      تظل البنود التالية سارية حتى نهاية الاتفاقية: [محتواك](#heading--your-content)، [الملاحظات](#heading--feedback)، [مسؤوليتك](#heading--responsibility)، [إخلاء المسؤولية](#heading--disclaimers)، [حدود المسؤولية](#heading--liability)، و[الشروط العامة](#heading--general).

      <h2 id="heading--disputes"><a href="#heading--disputes">النزاعات</a></h2>

      سيحكم %{governing_law} أي نزاع يتعلق بهذه الشروط أو استخدامك للمنتدى.

      توافق أنت والشركة على طلب الإنذارات القضائية المتعلقة بهذه البنود في محكمة الولاية أو المحكمة الفيدرالية في %{city_for_disputes} فقط. لن تعترض أنت أو الشركة على الاختصاص القضائي أو الميدان أو المكان لتلك المحاكم.

      ***بخلاف السعي للحصول على أمر قضائي أو المطالبات بموجب قانون الاحتيال وإساءة استخدام الكمبيوتر، ستقوم أنت والشركة بحل أي نزاع عن طريق التحكيم الملزم لجمعية التحكيم الأمريكية. سيتبع التحكيم قواعد التحكيم التجاري والإجراءات التكميلية الخاصة بجمعية التحكيم الأمريكية بشأن المنازعات المتعلقة بالمستهلكين. سيُجرى التحكيم في %{city_for_disputes}. ستقوم بتسوية أي نزاع كفرد، وليس كجزء من دعوى جماعية أو إجراءات تمثيلية أخرى، سواءً أكنت مدعيًا أو عضوًا في مجموعة. لن يقوم أي محكِّم بدمج أي نزاع مع أي تحكيم آخر دون إذن الشركة.***

      سيتضمن أي قرار تحكيم تكاليف التحكيم وأتعاب المحاماة المعقولة والتكاليف المعقولة للشهود. يجوز لك وللشركة الدخول في قرارات التحكيم في أي محكمة ذات اختصاص.

      <h2 id="heading--general"><a href="#heading--general">الشروط العامة</a></h2>

      إذا كان أحد أحكام هذه الشروط غير قابل للتنفيذ كما هو مكتوب، ولكن يمكن تغييره لجعله قابلًا للتنفيذ، يجب تعديل هذا الحكم إلى الحد الأدنى الضروري لجعله قابلًا للتنفيذ. وبخلاف ذلك، ينبغي إزالة هذا الحكم.

      لا يجوز لك التنازل عن اتفاقيتك مع الشركة. يجوز للشركة التنازل عن موافقتك إلى أي شركة تابعة للشركة، أو أي شركة أخرى تسيطر على الشركة، أو أي شركة أخرى تشتري أصول الشركة المتعلقة بالمنتدى. أي محاولة للتنازل مقابل هذه الشروط ليس لها أي أثر قانوني.

      لا تؤدي ممارسة أي حق بموجب هذه الاتفاقية أو التنازل عن أي خرق لهذه الاتفاقية إلى التنازل عن أي خرق آخر لهذه الاتفاقية.

      تجسد هذه الشروط جميع شروط الاتفاق بينك وبين الشركة حول استخدام المنتدى. تحل هذه الشروط بالكامل محل أي اتفاقيات أخرى حول استخدامك للمنتدى، سواء كانت مكتوبة أم لا.

      <h2 id="heading--contact"><a href="#heading--contact">التواصل</a></h2>

      يمكنك إخطار الشركة بموجب هذه الشروط، وإرسال أسئلة إلى الشركة على <%{contact_email}>.

      قد تقوم الشركة بإخطارك بموجب هذه الشروط باستخدام عنوان البريد الإلكتروني الذي تقدِّمه لحسابك في المنتدى، أو عن طريق إرسال رسالة إلى الصفحة الرئيسية للمنتدى أو صفحة حسابك.

      <h2 id="heading--changes"><a href="#heading--changes">التغييرات</a></h2>

      قامت الشركة بآخر تحديث لهذه الشروط في [INSERT LAST UPDATE DATE HERE]، وقد تقوم بتحديث هذه الشروط مرة أخرى. ستقوم الشركة بنشر جميع التحديثات في المنتدى. بالنسبة إلى التحديثات التي تحتوي على تغييرات جوهرية، توافق الشركة على إرسال رسالة إلكترونية إليك، إذا كنت قد أنشأت حسابًا وأدخلت عنوان بريد إلكتروني صالحًا. قد تعلن الشركة أيضًا عن التحديثات من خلال الرسائل أو التنبيهات الخاصة في المنتدى.

      بمجرد أن تتلقى إشعارًا بتحديث هذه الشروط، يجب أن توافق على الشروط الجديدة من أجل الاستمرار في استخدام المنتدى.
  privacy_topic:
    title: "سياسة الخصوصية"
    body: |
      ## [مسؤول المنتدى، يُرجى الاطلاع أدناه على مثال لقالب البدء لسياسة الخصوصية التي ينبغي لك تخصيصها لموقعك.]

      <a name="collect"></a>

      ## [ما المعلومات التي نجمعها؟](#collect)

      إننا نجمع معلومات منك عند تسجيلك على موقعنا، ونجمع البيانات عند مشاركتك في المنتدى من خلال قراءة المحتوى الذي تمت مشاركته هنا وكتابته وتقييمه.

      عند التسجيل على موقعنا، قد يُطلَب منك إدخال اسمك وعنوان بريدك الإلكتروني. ومع ذلك، يمكنك زيارة موقعنا دون تسجيل. سيتم التحقق من عنوان البريد الإلكتروني الخاص بك عن طريق رسالة إلكترونية تحتوي على رابط فريد. إذا تمت زيارة هذا الرابط، فسنعلم أنك المتحكم في عنوان البريد الإلكتروني.

      عند التسجيل والنشر، فإننا نسجِّل عنوان IP الذي نشأ المنشور منه. قد نحتفظ أيضًا بسجلات الخادم التي تتضمن عنوان IP لكل طلب يتم إرساله إلى خادمنا.

      <a name="use"></a>

      ## [لماذا نستخدم معلوماتك؟](#use)

      يمكن استخدام أيٍّ من المعلومات التي نجمعها منك بإحدى الطرق التالية:

      * لتخصيص تجربتك &mdash; تساعدنا معلوماتك على الاستجابة بشكلٍٍ أفضل لاحتياجاتك الفردية.
      * لتحسين موقعنا &mdash; نحن نسعى باستمرار لتحسين عروض موقعنا بناءً على المعلومات والملاحظات التي نتلقاها منك.
      * لتحسين خدمة العملاء &mdash; تساعدنا معلوماتك على الاستجابة بشكلٍٍ أكثر فعالية لطلبات خدمة العملاء واحتياجات الدعم.
      * لإرسال الرسائل الإلكترونية الدورية &mdash; يمكن استخدام عنوان البريد الإلكتروني الذي تقدِّمه لإرسال المعلومات والإشعارات التي تطلبها بشأن التغييرات التي تطرأ على الموضوعات أو ردًا على اسم المستخدم الخاص بك، أو للرد على الاستفسارات أو الطلبات أو الأسئلة الأخرى.

      <a name="protect"></a>

      ## [كيف نحمي معلوماتك؟](#protect)

      إننا نتبع مجموعة متنوعة من الإجراءات الأمنية للحفاظ على سلامة معلوماتك الشخصية عند إدخال معلوماتك الشخصية أو إرسالها أو الوصول إليها.

      <a name="data-retention"></a>

      ## [ما سياسة الاحتفاظ بالبيانات الخاصة بك؟](#data-retention)

      سنبذل جهدًا حسن النية من أجل:

      * الاحتفاظ بسجلات الخادم التي تحتوي على عنوان IP لجميع الطلبات إلى هذا الخادم بما لا يزيد عن [عدد الأيام] من الأيام.

      <a name="cookies"></a>

      ## [هل نستخدم ملفات تعريف الارتباط؟](#cookies)

      نعم. ملفات تعريف الارتباط هي ملفات صغيرة ينقلها الموقع أو مقدِّم الخدمة إلى محرك الأقراص الثابتة بجهاز الكمبيوتر الخاص بك من خلال متصفح الويب لديك (إذا سمحت بذلك). تمكِّن ملفات تعريف الارتباط هذه الموقع من التعرف على متصفحك، وربطه بحسابك المسجَّل إذا كان لديك واحد.

      إننا نستخدم ملفات تعريف الارتباط لفهم تفضيلاتك وحفظها للزيارات المستقبلية وتجميع البيانات المجمَّعة بشأن زيارات الموقع والتفاعل معه؛ حتى نتمكن من تقديم تجارب وأدوات أفضل على الموقع في المستقبل. يجوز لنا التعاقد مع مقدِّمي خدمات من الأطراف الخارجية لمساعدتنا في فهم زوار موقعنا بشكلٍٍ أفضل. لا يُسمَح لمقدِّمي الخدمات هؤلاء باستخدام المعلومات التي تم جمعها نيابةً عنَّا إلا لمساعدتنا في إدارة أعمالنا وتحسينها.

      <a name="disclose"></a>

      ## [هل نفصح عن أي معلومات لأطراف خارجية؟](#disclose)

      إننا لا نبيع أو نتاجر أو ننقل معلومات تعريف الشخصية الخاصة بك إلى أطراف خارجية. لا يشمل هذا الجهات الخارجية الموثوقة التي تساعدنا في تشغيل موقعنا أو إدارة أعمالنا أو تقديم الخدمات لك، ما دامت هذه الأطراف توافق على الحفاظ على سرية تلك المعلومات. يجوز لنا أيضًا الإفصاح عن معلوماتك عندما نعتقد أن الإفراج عنها مناسب للامتثال للقانون، أو فرض سياسات موقعنا؛ أو حماية حقوقنا أو حقوق الآخرين، أو ممتلكاتنا، أو سلامتنا. ومع ذلك، قد يتم تقديم معلومات الزائر غير الشخصية إلى أطراف أخرى لأغراض التسويق أو الإعلان أو استخدامات أخرى.

      <a name="third-party"></a>

      ## [روابط الجهات الخارجية](#third-party)

      قد نقوم من حينٍ لآخر، وفقًا لتقديرنا، بتضمين أو عرض منتجات أو خدمات تابعة لجهات خارجية على موقعنا. تملك تلك المواقع التابعة لأطراف خارجية سياسات خصوصية منفصلة ومستقلة. لذلك، فإننا لا نتحمل أي مسؤولية عن محتوى وأنشطة هذه المواقع. ومع ذلك، فإننا نسعى لحماية سلامة موقعنا ونرحِّب بأي ملاحظات بشأن تلك المواقع.

      <a name="coppa"></a>

      ## [الامتثال لقانون حماية خصوصية الأطفال على الإنترنت](#coppa)

      موقعنا ومنتجاتنا وخدماتنا كلها موجَّهة إلى الأشخاص الذين لا تقل أعمارهم عن 13 عامًا أو أكبر. إذا كان هذا الخادم في الولايات المتحدة، وكان عمرك أقل من 13 عامًا، وفقًا لمتطلبات COPPA ([قانون حماية خصوصية الأطفال عبر الإنترنت](https://en.wikipedia.org/wiki/Children%27s_Online_Privacy_Protection_Act))، فلا تستخدم هذا الموقع.

      <a name="online"></a>

      ## [سياسة الخصوصية عبر الإنترنت فقط](#online)

      تنطبق سياسة الخصوصية عبر الإنترنت هذه على المعلومات التي يتم جمعها من خلال موقعنا فقط، وليس على المعلومات التي يتم جمعها في وضع عدم الاتصال.

      <a name="consent"></a>

      ## [موافقتك](#consent)

      باستخدام موقعنا، فإنك توافق على سياسة الخصوصية لموقعنا الإلكتروني.

      <a name="changes"></a>

      ## [التغييرات في سياسة الخصوصية](#changes)

      إذا قرَّرنا تغيير سياسة الخصوصية الخاصة بنا، فسننشر تلك التغييرات على هذه الصفحة.

      رمز هذه الوثيقة هو CC-BY-SA. وتاريخ آخر تحديث لها هو [أدخل تاريخ آخر تحديث هنا].
  badges:
    mass_award:
      errors:
        invalid_csv: حدث عُطل في السطر %{line_number}. يُرجى التأكد من وجود عنوان بريد إلكتروني واحد في كل سطر من ملف CSV.
        too_many_csv_entries:
          zero: عدد كبير جدًا من الإدخالات في ملف‎ CSV. ‎يُرجى تقديم ملف‎ CSV ‎لا يحتوي على أكثر من‎ %{count} ‎إدخال‎.
          one: عدد كبير جدًا من الإدخالات في ملف‎ CSV. ‎يُرجى تقديم ملف‎ CSV ‎لا يحتوي على أكثر من إدخال واحد ‎(%{count}).
          two: عدد كبير جدًا من الإدخالات في ملف‎ CSV. ‎يُرجى تقديم ملف‎ CSV ‎لا يحتوي على أكثر من إدخالَين ‎(%{count}).
          few: عدد كبير جدًا من الإدخالات في ملف‎ CSV. ‎يُرجى تقديم ملف‎ CSV ‎لا يحتوي على أكثر من‎ %{count} ‎إدخالات‎.
          many: عدد كبير جدًا من الإدخالات في ملف‎ CSV. ‎يُرجى تقديم ملف‎ CSV ‎لا يحتوي على أكثر من‎ %{count} ‎إدخالًا‎.
          other: عدد كبير جدًا من الإدخالات في ملف‎ CSV. ‎يُرجى تقديم ملف‎ CSV ‎لا يحتوي على أكثر من‎ %{count} ‎إدخال‎.
        badge_disabled: يُرجى تفعيل شارة %{badge_name} أولًا.
        cant_grant_multiple_times: لا يمكن منح الشارة %{badge_name} عدة مرات لمستخدم واحد.
    editor:
      name: محرِّر
      description: تعديل أول منشور
      long_description: |
        تُمنح هذه الشارة متى ما عدّلت إحدى مشاركاتك أوّل مرة. صحيح أنّك لن تقدر على تعديل مشاركاتك إلى الأبد، نحن نحثّك على التعديل، من تحسين للتنسيق وإصلاح المشاكل الصغيرة أو إضافة ما نسيته حين نشرت المشاركة أوّل مرة. مشاركاتك مميّزة، فعدّلها لتكون أكثر تميزًا!
    wiki_editor:
      name: محرِّر Wiki
      description: أول تعديل wiki
      long_description: |
        يتم منحك هذه الشارة عند تعديل أحد منشورات wiki لأول مرة.
    basic_user:
      name: أولي
      description: <a href="https://blog.discourse.org/2018/06/understanding-discourse-trust-levels/">تم منحك</a> جميع الوظائف الأساسية في المجتمع
      long_description: |
        يتم منحك هذه الشارة عندما تصل إلى مستوى الثقة 1. نشكرك على متابعة بعض الموضوعات وقراءتها لمعرفة ما يدور حوله مجتمعنا. تم رفع قيود المستخدم الجديد؛ لقد تم منحك جميع الوظائف الأساسية في المجتمع، مثل الرسائل الخاصة، والبلاغات، وتعديل Wiki، والقدرة على نشر صور وروابط متعددة.
    member:
      name: عضو
      description: <a href="https://blog.discourse.org/2018/06/understanding-discourse-trust-levels/">تم منحك</a> الدعوات والمراسلات الجماعية والمزيد من تسجيلات الإعجاب
      long_description: |
        يتم منح هذه الشارة عندما تصل إلى مستوى الثقة 2. نشكرك على المشاركة على مدار أسابيع للانضمام حقًا إلى مجتمعنا. يمكنك الآن إرسال دعوات من صفحة المستخدم الخاصة بك أو من الموضوعات الفردية، وإنشاء رسائل خاصة جماعية، والحصول على المزيد من تسجيلات الإعجاب كل يوم.
    regular:
      name: منتظم
      description: <a href="https://blog.discourse.org/2018/06/understanding-discourse-trust-levels/"> تم منحك</a> إعادة التصنيف وإعادة التسمية والروابط التي تتم متابعتها، وWiki، والمزيد من تسجيلات الإعجاب
      long_description: |
        يتم منح هذه الشارة عندما تصل إلى مستوى الثقة 3. نشكرك على كونك جزءًا منتظمًا من مجتمعنا على مدار أشهر. أنت الآن أحد القراء الأكثر نشاطًا ومساهمًا موثوقًا يجعل مجتمعنا رائعًا. يمكنك الآن إعادة تصنيف الموضوعات وإعادة تسميتها، والاستفادة ببلاغات أكثر قوة عن السلوك غير المرغوب فيه، وستحصل أيضًا على المزيد من تسجيلات الإعجاب كل يوم.
    leader:
      name: قائد
      description: <a href="https://blog.discourse.org/2018/06/understanding-discourse-trust-levels/">تم منحك</a> التعديل الشامل والتثبيت والإغلاق والأرشفة والتقسيم والدمج والمزيد من تسجيلات الإعجاب
      long_description: |
        يتم منح هذه الشارة عندما تصل إلى مستوى الثقة 4. أنت قائد في هذا المجتمع كما حدَّد فريق العمل، وتقدِّم مثالًا إيجابيًا لبقية المجتمع في أفعالك وأقوالك هنا. لديك القدرة على تعديل جميع المنشورات، واتخاذ الإجراءات الشائعة التي يتخذها مشرف الموضوع، مثل التثبيت والإغلاق وإلغاء الإدراج والأرشفة والتقسيم والدمج.
    welcome:
      name: مرحبًا
      description: تلقى إعجابًا
      long_description: |
        يتم منح هذه الشارة عندما تتلقى أول إعجاب لك في المنشور. تهانينا، لقد نشرت شيئًا وجده زملاؤك من أعضاء المنتدى ممتعًا أو رائعًا أو مفيدًا!
    autobiographer:
      name: كاتب سيرته بنفسه
      description: ملأت معلومات <a href="%{base_uri}/my/preferences/profile">الملف الشخصي</a>
      long_description: |
        يتم منح هذه الشارة عند ملء <a href="%{base_uri}/my/preferences/profile">الملف الشخصي للمستخدم</a> وتحديد صورة الملف الشخصي. يؤدي السماح للمجتمع بمعرفة المزيد عن هويتك واهتماماتك إلى خلق مجتمع أفضل وأكثر ارتباطًا. انضم إلينا!
    anniversary:
      name: الذكرى السنوية
      description: عضو نشط لعام كامل، ونشر شيئًا لمرة واحدة على الأقل
      long_description: |
        يتم منح هذه الشارة عندما تكون عضوًا لمدة عام مع منشور واحد على الأقل في ذلك العام. شكرًا لك على البقاء والمساهمة في مجتمعنا. لم نكن لننجح من دونك.
    nice_post:
      name: رد لطيف
      description: حصلت على 10 مرات إعجاب على أحد ردودك
      long_description: |
        يتم منح هذه الشارة عندما يحصل ردك على 10 إعجابات. ترك ردك انطباعًا لدى المجتمع وساعد في دفع المحادثة إلى الأمام.
    good_post:
      name: رد جيد
      description: حصلت على 25 مرة إعجاب على أحد ردودك
      long_description: |
        يتم منح هذه الشارة عندما يحصل ردك على 25 إعجابًا. ترك ردك انطباعًا لدى المجتمع وجعل المحادثة أكثر تشويقًا بكثير.
    great_post:
      name: رد رائع
      description: حصلت على 50 مرة إعجاب على أحد ردودك
      long_description: |
        يتم منح هذه الشارة عندما يحصل ردك على 50 إعجابًا. مذهل! كان ردك ملهمًا أو مبهرًا أو مرحًا أو متبصرًا، ونال إعجاب المجتمع!
    nice_topic:
      name: موضوع لطيف
      description: حصلت على 10 مرات إعجاب على أحد موضوعاتك
      long_description: |
        يتم منح هذه الشارة عندما يحصل موضوعك على 10 إعجابات. لقد بدأت محادثة مثيرة للاهتمام واستمتع بها المجتمع.
    good_topic:
      name: موضوع جيد
      description: حصلت على 25 مرة إعجاب على أحد موضوعاتك
      long_description: |
        يتم منح هذه الشارة عندما يحصل موضوعك على 25 إعجابًا. لقد بدأت محادثة رائعة التلف المجتمع حولها.
    great_topic:
      name: موضوع رائع
      description: حصلت على 50 مرة إعجاب على أحد موضوعاتك
      long_description: |
        يتم منح هذه الشارة عندما يحصل موضوعك على 50 إعجابًا. لقد بدأت محادثة مذهلة وأحب المجتمع المحادثة القوية التي نتجت عنها.
    nice_share:
      name: مشاركة لطيفة
      description: شارك منشورًا مع 25 زائرًا فريدًا
      long_description: |
        يتم منح هذه الشارة عند مشاركة رابط ينقر عليه 25 زائرًا خارجيًا. نشكرك على مشاركة المعلومات عن مناقشاتنا وهذا المجتمع.
    good_share:
      name: مشاركة جيدة
      description: نشرت منشورًا مع 300 زائر فريد
      long_description: |
        يتم منح هذه الشارة عند مشاركة رابط ينقر عليه 300 زائر خارجي. أحسنت! لقد عرضت مناقشة رائعة لمجموعة من الأشخاص الجُدد وساعدت هذا المنتدى على النمو.
    great_share:
      name: مشاركة رائعة
      description: نشرت منشورًا مع 1000 زائر فريد
      long_description: |
        يتم منح هذه الشارة عند مشاركة رابط ينقر عليه 1000 زائر خارجي. رائع! لقد روَّجت مناقشة ممتعة لجمهور ضخم وجديد وساعدت هذا المنتدى على النمو بشكلٍٍ كبير.
    first_like:
      name: أول مرة إعجاب
      description: سجَّلت إعجابك بمشاركة
      long_description: |
        يتم منح هذه الشارة في المرة الأولى التي تسجِّل فيها إعجابك بمنشور باستخدام الزر :heart:. يُعد تسجيل الإعجاب بالمنشورات طريقة رائعة لإرسال إشعار إلى زملائك من أعضاء المجتمع بأن ما نشروه كان مثيرًا للاهتمام أو مفيدًا أو رائعًا أو ممتعًا. شارك الحب!
    first_flag:
      name: أول بلاغ
      description: أبلغت عن منشور
      long_description: |
        يتم منح هذه الشارة في المرة الأولى التي تُبلِغ فيها عن منشور. الإبلاغ هو الطريقة التي نساعد بها جميعًا في الحفاظ على هذا المكان لطيفًا للجميع. إذا لاحظت أي منشورات تتطلَّب اهتمام المشرف لأي سبب من الأسباب، فلا تتردد في الإبلاغ عنها. إذا رأيت مشكلة، :flag_black: فأبلغ عنها!
    promoter:
      name: مروِّج
      description: دعوت مستخدمًا
      long_description: |
        يتم منح هذه الشارة عندما تدعو شخصًا ما للانضمام إلى المجتمع عبر زر الدعوة في صفحة المستخدم الخاصة بك، أو في الجزء السفلي من الموضوع. تُعد دعوة الأصدقاء الذين قد يكونون مهتمين بمناقشات محدَّدة طريقة رائعة لتقديم الأشخاص الجُدد إلى مجتمعنا؛ لذا شكرًا لك!
    campaigner:
      name: مناضل
      description: دعوت 3 مستخدمين أوليين
      long_description: |
        يتم منح هذه الشارة عندما تدعو 3 أشخاص أمضوا وقتًا كافيًا على الموقع ليصبحوا مستخدمين أوليين. يحتاج المجتمع النابض بالحياة إلى تدفق منتظم من الوافدين الجُدد الذين يشاركون بانتظام ويضيفون أصواتًا جديدة إلى المحادثات.
    champion:
      name: بطل
      description: دعوت 5 أعضاء
      long_description: |
        يتم منح هذه الشارة عندما تدعو 5 أشخاص أمضوا وقتًا كافيًا على الموقع ليصبحوا أعضاءً كاملي العضوية. رائع! شكرًا على تعزيز تنوُّع مجتمعنا بأعضاء جُدد!
    first_share:
      name: أول مشاركة
      description: شاركت منشورًا
      long_description: |
        يتم منح هذه الشارة في المرة الأولى التي تشارك فيها رابطًا لرد أو موضوع باستخدام زر المشاركة. تُعد مشاركة الروابط طريقة رائعة لعرض المناقشات الشيقة مع باقي العالم وتنمية مجتمعك.
    first_link:
      name: أول رابط
      description: أضفت رابطًا إلى موضوع آخر
      long_description: |
        يتم منح هذه الشارة في المرة الأولى التي تضيف فيها رابطًا إلى موضوع آخر. يساعد ربط الموضوعات زملائك القراء في العثور على محادثات شيقة ذات صلة من خلال إظهار الروابط بين الموضوعات في كلا الاتجاهين. أضف الروابط بحرية!
    first_quote:
      name: أول اقتباس
      description: اقتبست منشورًا
      long_description: |
        يتم منح هذه الشارة في المرة الأولى التي تقتبس فيها منشورًا في ردك. يساعد اقتباس الأجزاء ذات الصلة من المنشورات السابقة في ردك على إبقاء المناقشات متصلة ببعضها البعض وحول الموضوع. أسهل طريقة للاقتباس هي تحديد جزء من منشور، ثم الضغط على أي زر رد. اقتبس بسخاء!
    read_guidelines:
      name: قراءة الإرشادات
      description: اقرأ <a href="%{base_uri}/guidelines">إرشادات المجتمع</a>
      long_description: |
        يتم منح هذه الشارة عند <a href="%{base_uri}/guidelines">قراءة إرشادات المجتمع</a>. يساعد اتباع هذه الإرشادات البسيطة ومشاركتها في بناء مجتمع آمن وممتع ومستدام للجميع. تذكَّر دائمًا أن هناك شخص آخر يشبهك كثيرًا على الجانب الآخر من تلك الشاشة. كُن لطيفًا!
    reader:
      name: قارئ
      description: قرأت كل رد في موضوع يحتوي على أكثر من 100 رد
      long_description: |
        يتم منح هذه الشارة في المرة الأولى التي تقرأ فيها موضوعًا طويلًا بأكثر من 100 رد. تساعدك قراءة المحادثة عن كثب في متابعة المناقشة وفهم وجهات النظر المختلفة وتؤدي إلى محادثات أكثر إثارة للاهتمام. وكلما قرأت أكثر، كانت المحادثة أفضل. وكما نحب أن نقول، لا غنى عن القراءة! :slight_smile:
    popular_link:
      name: رابط رائج
      description: نشرت رابطًا خارجيًا تم النقر عليه 50 مرة
      long_description: |
        يتم منح هذة الشارة عندما يتم النقر على رابط نشرته 50 مرة. نشكرك على نشر رابط مفيد أضاف قيمة كبيرة إلى المناقشة!
    hot_link:
      name: رابط مثير
      description: نشرت رابطًا خارجيًا تم النقر عليه 300 مرة
      long_description: |
        يتم منح هذة الشارة عندما يتم النقر على رابط نشرته 300 مرة. نشكرك على نشر رابط مذهل دفع المناقشة إلى الأمام وأضفى عليها طابعًا مشوقًا!
    famous_link:
      name: رابط مشهور
      description: نشرت رابطًا خارجيًا تم النقر عليه 1000 مرة
      long_description: |
        يتم منح هذة الشارة عندما يتم النقر على رابط نشرته 300 مرة. نشكرك على نشر رابط مذهل دفع المناقشة إلى الأمام وأضفى عليها طابعًا مشوقًا!
    appreciated:
      name: حائز على التقدير
      description: تلقيت إعجابًا واحدًا على 20 مشاركة
      long_description: |
        يتم منح هذه الشارة عندما تتلقى إعجابًا واحدًا على الأقل على 20 منشورًا مختلفًا. يستمتع المجتمع بمساهماتك في المحادثات هنا!
    respected:
      name: حائز على الاحترام
      description: تلقيت إعجابَين في 100 مشاركة
      long_description: |
        يتم منح هذه الشارة عندما تتلقى إعجابَين على الأقل على 100 منشور مختلف. يزداد احترام المجتمع لمساهماتك العديدة في المحادثات هنا.
    admired:
      name: حائز على الإعجاب
      description: حصلت على 5 إعجابات على 300 منشور
      long_description: |
        يتم منح هذه الشارة عندما تتلقى 5 إعجابات على الأقل على 300 منشور مختلف. رائع! المجتمع معجب بمساهماتك المتكررة عالية الجودة في المحادثات هنا.
    out_of_love:
      name: بدافع الحب
      description: استخدام %{max_likes_per_day} إعجاب في اليوم
      long_description: |
        يتم منح هذه الشارة عند استخدام إعجاباتك اليومية البالغ عددها %{max_likes_per_day} كلها. عندنا تتذكر تخصيص بعض الوقت وتسجيل إعجابك بالمنشورات التي تستمتع بها وتقدِّرها، فإن ذلك يشجِّع زملاءك أعضاء المجتمع على إنشاء المزيد من المناقشات الرائعة في المستقبل.
    higher_love:
      name: المزيد من الحب
      description: استخدام %{max_likes_per_day} إعجاب في اليوم 5 مرات
      long_description: |
        يتم منح هذه الشارة عند استخدام إعجاباتك اليومية البالغ عددها %{max_likes_per_day} كلها لمدة 5 أيام. نشكرك على الوقت الذي أمضيته في تشجيع أفضل المحادثات كل يوم!
    crazy_in_love:
      name: جنون الحب
      description: استخدام %{max_likes_per_day} إعجاب في اليوم 20 مرة
      long_description: |
        يتم منح هذه الشارة عند استخدام إعجاباتك اليومية البالغ عددها %{max_likes_per_day} كلها لمدة 20 يومًا. رائع! أنت نموذج يُحتذى به في تشجيع زملائك من أعضاء المجتمع!
    thank_you:
      name: شكرًا لك
      description: لديك 20 منشورًا حاز على الإعجاب ومنحت 10 إعجابات
      long_description: |
        يتم منح هذه الشارة عندما يكون لديك 20 منشورًا حاز على الإعجاب وتمنح 10 إعجابات أو أكثر في المقابل. عندما يسجِّل شخص ما إعجابه بمنشوراتك، فستعثر على الوقت لتسجيل إعجابك بما ينشره الآخرون أيضًا.
    gives_back:
      name: الإعجاب المتبادل
      description: لديك 100 منشور حاز على الإعجاب ومنحت 100 إعجاب
      long_description: |
        يتم منح هذه الشارة عندما يكون لديك 100 منشور حاز على الإعجاب وتمنح 100 إعجاب أو أكثر في المقابل. نشكرك على رد المعروف!
    empathetic:
      name: متعاطف
      description: لديك 500 منشور حاز على الإعجاب ومنحت 1000 إعجاب
      long_description: |
        يتم منح هذه الشارة عندما يكون لديك 500 منشور حاز على الإعجاب وتمنح 1000 إعجاب أو أكثر في المقابل. رائع! أنت نموذج للكرم والتقدير المتبادل :two_hearts:.
    first_emoji:
      name: أول رمز تعبيري
      description: استخدمت رمزًا تعبيريًا في منشور
      long_description: |
        يتم منح هذه الشارة في المرة الأولى التي تضيف فيها رمزًا تعبيريًا إلى منشورك :thumbsup:. تتيح لك الرموز التعبيرية نقل المشاعر في منشوراتك، من السعادة :smiley: إلى الحزن :anguished: والغضب :angry: وكل شيء بينهما :sunglasses:. ما عليك سوى كتابة : (نقطتان) أو الضغط على زر شريط أدوات الرموز التعبيرية في المحرِّر للاختيار من بين مئات الخيارات :ok_hand:
    first_mention:
      name: أول إشارة
      description: أشرت إلى عضو آخر في المنشور
      long_description: |
        يتم منح هذه الشارة في المرة الأولى التي تشير فيها إلى مستخدم @اسم المستخدم في منشورك. تنشئ كل إشارة إشعارًا يتم إرساله إلى ذلك الشخص؛ حتى يعرف بمنشورك. ما عليك سوى البدء في كتابة الرمز @ للإشارة إلى أي مستخدم أو، إذا كان مسموحًا بذلك، مجموعة - إنها الطريقة المناسبة لجذب انتباهه إلى شيء ما.
    first_onebox:
      name: أول لوحة معاينة
      description: نشرت رابطًا تم عرضه في لوحة المعاينة
      long_description: |
        يتم منح هذه الشارة في المرة الأولى التي تنشر فيها رابطًا على سطر بمفرده، والذي يتم توسيعه تلقائيًا إلى لوحة معاينة مع ملخص وعنوان وصورة (عند توفُّرها).
    first_reply_by_email:
      name: أول رد عن طريق البريد الإلكتروني
      description: رددت على منشور عبر البريد الإلكتروني
      long_description: |
        يتم منح هذه الشارة في المرة الأولى التي ترد فيها على منشور عبر البريد الإلكتروني :e-mail:.
    new_user_of_the_month:
      name: "المستخدم الجديد لهذا الشهر"
      description: مساهمات متميزة في الشهر الأول
      long_description: |
        يتم منح هذه الشارة لتهنئة مستخدمَين جديدين كل شهر على إجمالي مساهماتهما الممتازة، وفقًا لعدد تسجيلات الإعجاب على منشوراتهما ومن سجَّلوها.
    enthusiast:
      name: متحمس
      description: الزيارة لمدة 10 أيام متتالية
      long_description: |
        يتم منح هذه الشارة عند الزيارة 10 أيام متتالية. شكرًا على بقائك معنا لأكثر من أسبوع!
    aficionado:
      name: هاوٍ
      description: الزيارة لمدة 100 يوم متتالٍ
      long_description: |
        يتم منح هذه الشارة عند الزيارة 100 يوم متتالٍ. هذا أكثر من ثلاثة أشهر!
    devotee:
      name: مناصر
      description: الزيارة لمدة 365 يومًا متتاليًا
      long_description: |
        يتم منح هذه الشارة عند الزيارة 365 يومًا متتاليًا. هذا أكثر من عام كامل!
    badge_title_metadata: "الشارة %{display_name} على %{site_title}"
  admin_login:
    success: "تم إرسال الرسالة الإلكترونية"
    errors:
      unknown_email_address: "عنوان البريد الإلكتروني غير معروف."
      invalid_token: "الرمز غير صالح."
    email_input: "البريد الإلكتروني للمسؤول"
    submit_button: "إرسال رسالة إلكترونية"
    safe_mode: "الوضع الآمن: إيقاف كل السمات المكوِّنات الإضافية عند تسجيل الدخول"
  performance_report:
    initial_post_raw: يتضمَّن هذا الموضوع تقارير الأداء اليومية لموقعك.
    initial_topic_title: تقارير أداء الموقع
  tags:
    title: "الوسوم"
    restricted_tag_disallowed: 'لا يمكنك تطبيق الوسم "%{tag}".'
    restricted_tag_remove_disallowed: 'لا يمكنك إزالة الوسم "%{tag}".'
    minimum_required_tags:
      zero: "يجب تحديد %{count} وسم على الأقل."
      one: "يجب تحديد وسم واحد (%{count}) على الأقل."
      two: "يجب تحديد وسمَين (%{count}) على الأقل."
      few: "يجب تحديد %{count} وسوم على الأقل."
      many: "يجب تحديد %{count} وسمًا على الأقل."
      other: "يجب تحديد %{count} وسم على الأقل."
    upload_row_too_long: "يجب أن يحتوي ملف CSV على وسم واحد في كل سطر. واختياريًا، يمكن اتباع الوسم بفاصلة، ثم اسم مجموعة الوسوم."
    forbidden:
      invalid:
        zero: "لا يمكن استخدام أي من الوسوم التي حدَّدتها"
        one: "لا يمكن استخدام الوسم الذي حدَّدته"
        two: "لا يمكن استخدام أي من الوسمَين الذين حدَّدتهما"
        few: "لا يمكن استخدام أي من الوسوم التي حدَّدتها"
        many: "لا يمكن استخدام أي من الوسوم التي حدَّدتها"
        other: "لا يمكن استخدام أي من الوسوم التي حدَّدتها"
      in_this_category: 'لا يمكن استخدام "%{tag_name}" في هذه الفئة'
      restricted_to:
        zero: '"%{tag_name}" مقصور على الفئة التالية: %{category_names}'
        one: '"%{tag_name}" مقصور على الفئة "%{category_names}"'
        two: '"%{tag_name}" مقصور على الفئتَين التاليتَين: %{category_names}'
        few: '"%{tag_name}" مقصور على الفئات التالية: %{category_names}'
        many: '"%{tag_name}" مقصور على الفئات التالية: %{category_names}'
        other: '"%{tag_name}" مقصور على الفئات التالية: %{category_names}'
      synonym: 'غير مسموح باستخدام المرادفات. استخدم "%{tag_name}" بدلًا منها.'
      has_synonyms: 'لا يمكن استخدام "%{tag_name}" لأنه يحتوي على مرادفات.'
      restricted_tags_cannot_be_used_in_category:
        zero: 'لا يمكن استخدام الوسم "%{tags}" في فئة "%{category}". يُرجى إزالته.'
        one: 'لا يمكن استخدام الوسم "%{tags}" في فئة "%{category}". يُرجى إزالته.'
        two: 'لا يمكن استخدام الوسمين "%{tags}" في فئة "%{category}". يُرجى إزالتهما.'
        few: 'لا يمكن استخدام الوسوم "%{tags}" في الفئة "%{category}". يُرجى إزالتها.'
        many: 'لا يمكن استخدام الوسوم "%{tags}" في الفئة "%{category}". يُرجى إزالتها.'
        other: 'لا يمكن استخدام الوسوم "%{tags}" في الفئة "%{category}". يُرجى إزالتها.'
      category_does_not_allow_tags:
        zero: 'لا تسمح الفئة "%{category}" بالوسم "%{tags}". يُرجى إزالته.'
        one: 'لا تسمح الفئة "%{category}" بالوسم "%{tags}". يُرجى إزالته.'
        two: 'لا تسمح الفئة "%{category}" بالوسمين "%{tags}". يُرجى إزالتهما.'
        few: 'لا تسمح الفئة "%{category}" بالوسوم "%{tags}". يُرجى إزالتها.'
        many: 'لا تسمح الفئة "%{category}" بالوسوم "%{tags}". يُرجى إزالتها.'
        other: 'لا تسمح الفئة "%{category}" بالوسوم "%{tags}". يُرجى إزالتها.'
    required_tags_from_group:
      zero: "يجب عليك تضمين %{count}% وسم من %{tag_group_name} على الأقل. الوسوم في هذه المجموعة هي: %{tags}."
      one: "يجب عليك تضمين وسم واحد (%{count}%) من %{tag_group_name} على الأقل. الوسوم في هذه المجموعة هي: %{tags}."
      two: "يجب عليك تضمين وسمَين (%{count}%) من %{tag_group_name} على الأقل. الوسوم في هذه المجموعة هي: %{tags}."
      few: "يجب عليك تضمين %{count}% وسوم من %{tag_group_name} على الأقل. الوسوم في هذه المجموعة هي: %{tags}."
      many: "يجب عليك تضمين %{count}% وسمًا من %{tag_group_name} على الأقل. الوسوم في هذه المجموعة هي: %{tags}."
      other: "يجب عليك تضمين %{count}% وسم من %{tag_group_name} على الأقل. الوسوم في هذه المجموعة هي: %{tags}."
    limited_to_one_tag_from_group: "لا يمكن استخدام الوسوم %{tags} في الوقت نفسه. يُرجى تضمين واحد منهم فقط."
    invalid_target_tag: "لا يمكن أن يكون مرادفًا لمرادف"
    synonyms_exist: "غير مسموح به في حال وجود مرادفات"
    user_not_permitted: "غير مسموح لك بوضع علامات على الموضوعات"
  rss_by_tag: "الموضوعات التي تم وضع وسم عليها %{tag}"
  finish_installation:
    congratulations: "تهانينا، لقد ثبَّت Discourse!"
    register:
      button: "التسجيل"
      title: "تسجيل حساب المسؤول"
      help: "أنشئ حسابًا جديدًا للبدء."
      no_emails: "للأسف، لم يتم تحديد أي رسائل إلكترونية للمسؤول في أثناء الإعداد؛ لذا قد يكون إنهاء الإعداد أمرًا صعبًا. يُرجى إضافة عنوان بريد إلكتروني للمطوِّر في ملف الإعداد أو <a href='https://meta.discourse.org/t/create-admin-account-from-console/17274'>إنشاء حساب مسؤول من وحدة التحكم</a> ."
    confirm_email:
      title: "تأكيد عنوان بريدك الإلكتروني"
      message: "<p>لقد أرسلنا رسالة إلكترونية للتنشيط إلى <b>%{email}</b>. يُرجى اتباع التعليمات الواردة في الرسالة الإلكتروني لتنشيط حسابك.</p><p>إذا لم تصلك، فتحقَّق من مجلد الرسائل غير المرغوب فيها و<a href='https://meta.discourse.org/t/troubleshooting-email-on-a-new-discourse-install/16326'>تأكَّد من إعداد البريد الإلكتروني بشكلٍٍ صحيح</a>.</p>"
    resend_email:
      title: "إعادة إرسال الرسالة الإلكترونية للتفعيل"
      message: "<p> لقد أعدنا إرسال الرسالة الإلكترونية للتنشيط إلى <b>%{email}</b>"
  safe_mode:
    title: "الدخول إلى الوضع الآمن"
    description: "يسمح لك الوضع الآمن باختبار موقعك دون تحميل السمات أو تخصيصات المكوِّنات الإضافية من جانب العميل. تظل تخصيصات المكوِّنات الإضافية من جانب الخادم مفعَّلة."
    no_themes: "إيقاف السمات ومكوِّنات السمات"
    no_unofficial_plugins: "إيقاف تخصيصات المكوِّنات الإضافية غير الرسمية من جانب العميل"
    no_plugins: "إيقاف كل تخصيصات المكوِّنات الإضافية من جانب العميل"
    deprecation_error_description: "للتحقق من التوافق مع تحديثات Discourse القادمة، يمكنك جعل عمليات إيقاف استخدام Javascript تؤدي إلى ظهور خطأ:"
    deprecation_error_label: جعل عمليات إيقاف استخدام Javascript تؤدي إلى ظهور خطأ
    enter: "الدخول إلى الوضع الآمن"
    must_select: "يجب عليك تحديد خيار واحد على الأقل للدخول إلى الوضع الآمن."
  wizard:
    title: "إعداد Discourse"
    step:
      introduction:
        title: "نبذة عن موقعك"
        description: "سيتم عرض هذه في صفحة تسجيل الدخول الخاصة بك وفي أي صفحات عامة. يمكنك دائمًا تغييرها لاحقًا."
        fields:
          title:
            label: "اسم المجتمع"
            placeholder: "استراحة جين"
          site_description:
            label: "صِف مجتمعك في جملة واحدة"
            placeholder: "مكان لجين وأصدقائها لمناقشة أشياء رائعة"
          default_locale:
            label: "اللغة"
      privacy:
        title: "وصول الأعضاء"
        fields:
          login_required:
            label: "الرؤية"
            description: "هل مجتمعك عام أم خاص؟"
            choices:
              public:
                label: "عامة"
              private:
                label: "خاصة"
          invite_only:
            label: "التسجيل"
            description: "كيف يمكن للأعضاء الانضمام إلى هذا المجتمع؟"
            choices:
              sign_up:
                label: "الاشتراك"
              invite_only:
                label: "بدعوة فقط"
          must_approve_users:
            description: "هل تريد الموافقة على حسابات الأعضاء؟"
            choices:
              "no":
                label: "لا، يمكن للأعضاء الجُدد الانضمام على الفور"
              "yes":
                label: "نعم، يجب موافقة المشرفين على الأعضاء الجُدد"
          chat_enabled:
            placeholder: "تفعيل الدردشة"
            extra_description: "تفاعل مع أعضائك في الوقت الفعلي"
      ready:
        title: "موقعك جاهز!"
        description: "هذا كل شيء! لقد انتهيت من الخطوات الأساسية لإعداد مجتمعك. يمكنك البدء الآن وإلقاء نظرة، وكتابة موضوع ترحيبي، وإرسال الدعوات!<br><br>استمتع بوقتك!"
      styling:
        title: "الشكل والمظهر"
        fields:
          color_scheme:
            label: "لوحة الألوان"
          body_font:
            label: "خط النص الأساسي"
          site_font:
            label: "الخط"
          heading_font:
            label: "خط العنوان"
          styling_preview:
            label: "معاينة"
          homepage_style:
            label: "نمط الصفحة الرئيسية"
            choices:
              latest:
                label: "الحديثة"
                description: "يعرض أحدث الموضوعات النشطة في جميع الفئات، ممّا يساعد الأعضاء على البقاء مُطَّلعين دائمًا على المناقشات التي يهتمون بها"
              hot:
                label: "ساخن"
                description: "يُبرز الموضوعات الرائجة من خلال الجمع بين الموضوعات الرائجة مؤخرًا والرائجة بشكلٍ عام، ويستعرض ما يتحدث عنه الأعضاء في مجتمعك حاليًا"
              categories_and_latest_topics:
                label: "الفئات التي تتضمَّن آخر الموضوعات"
                description: "يجمع الموضوعات النشطة مؤخرًا عبر جميع الفئات مع قائمة بالفئات ووصفها وإجمالي الموضوعات"
              categories_boxes:
                label: "مربعات الفئات"
                description: "يعرض الفئات ووصفها في شبكة، وهو أمر مثالي ليتمكن الأعضاء من رؤية نظرة عامة على المجتمعات الفرعية لموقعك"
      branding:
        title: "شعار الموقع"
        fields:
          logo:
            label: "الشعار الرئيسي"
            description: "الحجم الموصى به: 600 × 200"
          logo_small:
            label: "شعار مربع"
            description: "الحجم الموصى به: 512 × 512. يُستخدم أيضًا كرمزٍ مفضَّل (رمز الموقع في علامة التبويب) وفي أيقونة التطبيق على الشاشة الرئيسية للجوَّال."
      corporate:
        title: "مؤسستك"
        description: "سيتم استخدام المعلومات التالية في صفحتَي \"شروط الخدمة\" و\"نبذة\". لا تتردد في التخطي إذا لم تكن هناك شركة."
        fields:
          company_name:
            label: "اسم الشركة"
            placeholder: "مؤسسة أكمي"
          governing_law:
            label: "القانون الحاكم"
            placeholder: "قانون ولاية كاليفورنيا"
          contact_url:
            label: "صفحة ويب"
            placeholder: "https://www.example.com/contact-us"
          city_for_disputes:
            label: "مدينة النزاعات"
            placeholder: "سان فرانسيسكو، كاليفورنيا"
          site_contact:
            label: "رسائل آلية"
            description: "سيتم إرسال جميع رسائل Discourse التلقائية الخاصة من هذا المستخدم، مثل التحذيرات بشأن البلاغات وإشعارات إكمال النسخ الاحتياطي."
          contact_email:
            label: "نقطة الاتصال"
            placeholder: "example@user.com"
            description: "عنوان البريد الإلكتروني لجهة الاتصال الرئيسية المسؤولة عن هذا الموقع. يتم استخدامه للإشعارات المهمة ويتم إدراجه أيضًا في صفحة <a href='%{base_path}/about' target='_blank'>نبذة عنك</a> للمسائل العاجلة."
      invites:
        title: "دعوة فريق العمل"
        description: "أنت على وشك الانتهاء! لندعو بعض الأشخاص للمساعدة في <a href='https://blog.discourse.org/2014/08/building-a-discourse-community/' target='blank'>تغذية مناقشاتك</a> بموضوعات وردود شيقة لبدء مجتمعك."
        disabled: "نظرًا لإيقاف عمليات تسجيل الدخول المحلية، لا يمكن إرسال الدعوات إلى أي شخص. يُرجى المتابعة إلى الخطوة التالية."
      finished:
        title: "تم إعداد Discourse!"
        description: |
          <p>إذا كنت ترغب في أي وقت في تغيير هذه الإعدادات، <b>فأعِد تشغيل هذا المعالج في أي وقت</b>، أو انتقل إلى <a href='%{base_path}/admin' target='_blank'>قسم المسؤول</a>؛ يمكنك العثور عليه بجوار أيقونة مفتاح الربط في قائمة الموقع.</p>
          <p>من السهل تخصيص Discourse بشكلٍٍ أكبر باستخدام نظام السمات القوي لدينا. للحصول على أمثلة، راجع <a href="https://meta.discourse.org/c/theme/61/l/top" target="_blank">أهم السمات والمكوِّنات</a> في <a href="https://meta.discourse.org/" target="_blank">meta.discourse.org</a>.</p>
          <p>استمتع، وحظًا سعيدًا في <a href='https://blog.discourse.org/2014/08/building-a-discourse-community/' target='_blank'>بناء مجتمعك الجديد!</a></p>
  search_logs:
    graph_title: "عدد مرات البحث"
  onebox:
    discourse:
      user_joined_community: "تاريخ الانضمام: %{date}"
    gitlab:
      truncated_file: "تم اقتطاع هذا الملف‎."
      show_original: "إظهار الأصل"
    github:
      binary_file: "هذا الملف ثنائي‎."
      truncated_file: "تم اقتطاع هذا الملف‎."
      show_original: "إظهار الأصل"
      requires_iframe: "يتطلَّب العارض iframe."
      committed: "ساهم"
      more_than_three_files: "هناك أكثر من ثلاثة ملفات‎."
      opened: "مفتوحة"
      closed: "مغلقة"
      commit_by: "الالتزام من خلال"
      comment_by: "تعليق بواسطة"
      review_by: "روجع من قِبل"
      pr_summary: "أدت %{commits} من عمليات التضمين إلى ‎تغيير ‎ %{changed_files}‎ من الملفات بإجراء %{additions} من الإضافات و%{deletions} من الحذوفات"
      no_description: "المساهمة في تطوير‎ %{repo} ‎من خلال إنشاء حساب على‎ GitHub."
  discourse_push_notifications:
    popup:
      mentioned: 'أشار %{username} إليك في "%{topic}" - %{site_title}'
      group_mentioned: 'أشار %{username} إليك في "%{topic}" - %{site_title}'
      quoted: 'اقتبس %{username} منك في "%{topic}" - %{site_title}'
      replied: 'ردَّ %{username} عليك في "%{topic}" - %{site_title}'
      posted: 'نشر %{username} في "%{topic}" - %{site_title}'
      private_message: 'أرسل %{username} إليك رسالة خاصة في "%{topic}" -‏ %{site_title}'
      linked: 'وضع %{username} رابطًا إلى منشورك في "%{topic}" - %{site_title}'
      watching_first_post: 'أنشأ %{username} موضوعًا جديدًا: "%{topic}" -‏ %{site_title}'
      confirm_title: "تم تفعيل الإشعارات - %{site_title}"
      confirm_body: "تم بنجاح! تم تفعيل الإشعارات."
      custom: "إشعار من %{username} على %{site_title}"
  staff_action_logs:
    json_too_long: "القيم غير مسجَّلة لأنها تتجاوز حدود طول العمود"
    not_found: "غير موجود"
    unknown: "غير معروف"
    user_merged: "تم دمج %{username} في هذا الحساب"
    user_delete_self: "تم الحذف بواسطتي من %{url}"
    webhook_deactivation_reason: "تم إلغاء تنشيط خطاف الويب الخاص بك تلقائيًا. لقد تلقينا عدة استجابات لفشل حالة HTTP \"%{status}\"."
    api_key:
      automatic_revoked:
        zero: "تم إلغاؤه تلقائيًا، مضى أكثر من %{count} يوم على آخر نشاط"
        one: "تم إلغاؤه تلقائيًا، مضى أكثر من يوم واحد (%{count}) على آخر نشاط"
        two: "تم إلغاؤه تلقائيًا، مضى أكثر من يومين (%{count}) على آخر نشاط"
        few: "تم إلغاؤه تلقائيًا، مضى أكثر من %{count} أيام على آخر نشاط"
        many: "تم إلغاؤه تلقائيًا، مضى أكثر من %{count} يومًا على آخر نشاط"
        other: "تم إلغاؤه تلقائيًا، مضى أكثر من %{count} يوم على آخر نشاط"
      automatic_revoked_max_life:
        zero: "تم إلغاؤه تلقائيًا؛ إذ تم إنشاؤه منذ أكثر من %{count} يوم"
        one: "تم إلغاؤه تلقائيًا؛ إذ تم إنشاؤه منذ أكثر من يوم واحد (%{count})"
        two: "تم إلغاؤه تلقائيًا؛ إذ تم إنشاؤه منذ أكثر من يومين (%{count})"
        few: "تم إلغاؤه تلقائيًا؛ إذ تم إنشاؤه منذ أكثر من %{count} أيام"
        many: "تم إلغاؤه تلقائيًا؛ إذ تم إنشاؤه منذ أكثر من %{count} يومًا"
        other: "تم إلغاؤه تلقائيًا؛ إذ تم إنشاؤه منذ أكثر من %{count} يوم"
      revoked: تم الإلغاء
      restored: تمت الاستعادة
    bulk_user_delete: "تم الحذف في عملية حذف جماعي"
  reviewables:
    already_handled: "شكرًا، لكننا راجعنا هذا المنشور بالفعل وقررنا أنه لا يلزم الإبلاغ عنه مرة أخرى."
    already_handled_and_user_not_exist: "شكرًا، لكن شخصًا ما راجعه بالفعل ولم يعُد هذا المستخدم موجودًا."
    priorities:
      low: "منخفضة"
      medium: "متوسطة"
      high: "عالية"
    sensitivity:
      disabled: "متوقفة"
      low: "منخفضة"
      medium: "متوسطة"
      high: "عالية"
    must_claim: "يجب عليك المطالبة بالعناصر قبل اتخاذ إجراء بشأنها."
    user_claimed: "تمت المطالبة بهذا العنصر بواسطة مستخدم آخر."
    missing_version: "يجب عليك توفير معلمة للإصدار"
    conflict: "حدث تعارض في التحديث منعك من إجراء ذلك."
    reasons:
      post_count: "يجب الموافقة على أول بضعة منشورات من كل مستخدم من قِبل فريق العمل. راجع %{link}."
      trust_level: "يجب أن تتم الموافقة على ردود المستخدمين من مستويات الثقة المنخفضة من قِبل فريق العمل. راجع %{link}."
      group: "يجب أن يكون لدى المستخدمين في المجموعات المحدَّدة ردود تمت الموافقة عليها من قِبل فريق العمل. راجع %{link}."
      new_topics_unless_trust_level: "يجب أن تتم الموافقة على موضوعات المستخدمين من مستويات الثقة المنخفضة من قِبل فريق العمل. راجع %{link}."
      fast_typer: "كتب مستخدم جديد أول منشور له بسرعة كبيرة بشكلٍٍ مريب، ويُشتبَه في أن يكون روبوتًا أو صاحب سلوك غير مرغوب فيه. راجع %{link}."
      auto_silence_regex: "مستخدم جديد يتطابق منشوره الأول مع الإعداد %{link}."
      watched_word: "تضمَّن هذا المنشور كلمة مراقبة. راجع %{link}."
      staged: "يجب الموافقة على الموضوعات والمنشورات الجديدة من المستخدمين المؤقتين من قِبل فريق العمل. راجع %{link}."
      category: "تتطلَّب المنشورات في هذه الفئة موافقة يدوية بواسطة فريق العمل. راجع %{link}."
      must_approve_users: "يجب الموافقة على جميع المستخدمين الجُدد من قِبل فريق العمل. راجع %{link}."
      invite_only: "يجب دعوة جميع المستخدمين الجُدد. راجع %{link}."
      email_auth_res_enqueue: "فشلت هذه الرسالة الإلكترونية في اجتياز تحقُّق DMARC، وعلى الأرجح أنه ليس من الشخص الذي يبدو أنه منه. تحقَّق من رؤوس الرسائل الإلكترونية البسيطة لمزيد من المعلومات."
      email_spam: "تم الإبلاغ عن هذه الرسالة الإلكترونية كرسالة غير مرغوب فيها من خلال الرأس المحدَّد في %{link}."
      suspect_user: "أدخل هذا المستخدم الجديد معلومات الملف الشخصي دون قراءة أي موضوعات أو منشورات، مما يشير بشدة إلى أنه قد يكون من أصحاب السلوك غير المرغوب فيه. راجع %{link}."
      contains_media: "يحتوي هذا المنشور على وسائط مضمَّنة. راجع %{link}."
      queued_by_staff: "يعتقد أحد أعضاء فريق العمل أن هذا المنشور يحتاج إلى مراجعة. سيظل مخفيًا حتى تتم مراجعته."
      links:
        watched_word: قائمة الكلمات المراقبة
        category: إعدادات الفئة
    actions:
      agree:
        title: "نعم"
      agree_and_keep:
        title: "إبقاء المنشور"
        description: "الموافقة على البلاغ مع إبقاء هذا المنشور دون تغيير."
      agree_and_keep_hidden:
        title: "إبقاء المنشور مخفيًا"
        description: "الموافقة على البلاغ وإبقاء المنشور مخفيًا"
      agree_and_suspend:
        title: "تعليق المستخدم"
        description: "الموافقة على البلاغ وتعليق المستخدم"
      agree_and_silence:
        title: "كتم المستخدم"
        description: "الموافقة على البلاغ وكتم المستخدم"
      agree_and_restore:
        title: "استعادة المنشور"
        description: "استعادة المنشور حتى يتمكن جميع المستخدمين من رؤيته"
      agree_and_hide:
        title: "إخفاء المنشور"
        description: "الموافقة على البلاغ وإخفاء هذا المنشور + إرسال رسالة إلى المستخدم تلقائيًا تحثه فيها على تعديله."
      agree_and_edit:
        title: "الموافقة وتعديل المنشور"
        description: "الموافقة مع البلاغ وفتح نافذة أداة الإنشاء لتعديل المنشور‎."
      delete_single:
        title: "حذف"
      delete:
        title: "حذف…"
      delete_and_ignore:
        title: "تجاهل البلاغ وحذف المنشور"
        description: "تجاهل البلاغ بإزالته من قائمة الانتظار واحذف المنشور. إذا كان هذا هو المنشور الأول، فاحذف الموضوع أيضًا. "
      delete_and_ignore_replies:
        title: "تجاهل البلاغ وحذف المنشور والردود"
        description: "تجاهل البلاغ بإزالته من قائمة الانتظار واحذف المنشور وكل الردود عليه؛ إذا كان هذا هو المنشور الأول، فاحذف الموضوع أيضًا"
        confirm: "هل تريد بالتأكيد حذف الردود على المنشور أيضًا؟"
      delete_and_agree:
        title: "حذف المنشور"
        description: "وافق على البلاغ واحذف هذا المنشور. إذا كان هذا هو المنشور الأول، فاحذف الموضوع أيضًا."
      delete_and_agree_replies:
        title: "حذف المنشور والردود"
        description: "وافق على البلاغ واحذف هذا المنشور وكل الردود عليه. إذا كان هذا هو المنشور الأول، فاحذف الموضوع أيضًا."
        confirm: "هل تريد بالتأكيد حذف الردود على المنشور أيضًا؟"
      disagree_and_restore:
        title: "لا، استعادة المنشور"
        description: "استعادة المنشور حتى يتمكن جميع المستخدمين من رؤيته"
      disagree:
        title: "لا"
      discard_post:
        title: "تجاهل المنشور"
      revise_and_reject_post:
        title: "مراجعة المنشور..."
      ignore:
        title: "تجاهل"
      ignore_and_do_nothing:
        title: "عدم اتخاذ أي إجراء"
        description: "تجاهل البلاغ بإزالته من قائمة الانتظار دون اتخاذ أي إجراء. ستظل المنشورات المخفية مخفية كما هي، وسيتم التعامل معها بواسطة الأدوات التلقائية."
      approve:
        title: "الموافقة"
      approve_post:
        title: "الموافقة على المنشور"
        confirm_closed: "تم إغلاق هذا الموضوع. هل ترغب في إنشاء المنشور على أي حال؟"
      reject_post:
        title: "رفض المنشور"
      approve_user:
        title: "الموافقة على المستخدم"
      reject_user:
        title: "حذف المستخدم…"
        delete:
          title: "حذف المستخدم"
          description: "سيتم حذف المستخدم من المنتدى."
        block:
          title: "الحذف وحظر المستخدم"
          description: "سيتم حذف المستخدم، وحظر عنوان IP وعنوان البريد الإلكتروني الخاصَين به."
      reject:
        title: "رفض"
        bundle_title: "رفض…"
      reject_and_suspend:
        title: "الرفض وتعليق المستخدم"
      reject_and_silence:
        title: "الرفض وكتم المستخدم"
      reject_and_delete:
        title: "الرفض وحذف المنشور"
      reject_and_keep_deleted:
        title: "إبقاء المنشور محذوفًا"
      approve_and_restore:
        title: "الموافقة واستعادة المنشور"
      delete_user:
        reason: "تم الحذف من خلال قائمة انتظار المراجعة"
  email_style:
    html_missing_placeholder: "يجب أن يشتمل قالب html على %{placeholder}"
  notification_level:
    ignore_error: "عذرًا، لا يمكنك تجاهل هذا المستخدم."
    mute_error: "عذرًا، لا يمكنك كتم هذا المستخدم."
    error: "عذرًا، لا يمكنك تغيير مستوى الإشعارات لهذا المستخدم."
    invalid_value: 'القيمة "%{value}" ليست مستوى إشعارات صالحًا.'
  discord:
    not_in_allowed_guild: "فشلت المصادقة. أنت لست عضوًا في خادم Discord مسموح به."
  old_keys_reminder:
    title: "التذكير بشأن بيانات الاعتماد القديمة"
    body: |
      مرحبًا! هذا تذكير أمني روتيني سنوي من مثيل Discourse الخاص بك.

      تقديرًا لك، أردنا إخبارك بأنه لم يتم تحديث بيانات الاعتماد التالية المُستخدَمة في مثيل Discourse الخاص بك منذ أكثر من عامَين:

      %{keys}

      لا يلزم اتخاذ أي إجراء في الوقت الحالي، ومع ذلك، يُعد تغيير جميع بيانات الاعتماد المهمة الخاصة بك كل بضع سنوات من الممارسات الأمنية الجيدة.
  create_linked_topic:
    topic_title_with_sequence:
      zero: "%{topic_title} (الجزء %{count})"
      one: "%{topic_title} (الجزء %{count})"
      two: "%{topic_title} (الجزء %{count})"
      few: "%{topic_title} (الجزء %{count})"
      many: "%{topic_title} (الجزء %{count})"
      other: "%{topic_title} (الجزء %{count})"
    post_raw: "متابعة المناقشة من %{parent_url}.\n\nالمناقشات السابقة:\n\n%{previous_topics}"
    small_action_post_raw: "تابع المناقشة في %{new_title}."
  fallback_username: "مستخدم"
  user_status:
    errors:
      ends_at_should_be_greater_than_set_at: "يجب أن تكون end_at أكبر من set_at"
  webhooks:
    payload_url:
      blocked_or_internal: "لا يمكن استخدام عنوان URL للحمولة لأنه يتحوَّل إلى عنوان IP داخلي أو محظور"
      unsafe: "لا يمكن استخدام عنوان URL للحمولة لأنه غير آمن"
  form_templates:
    errors:
      invalid_yaml: "ليست سلسلة YAML صالحة"
      invalid_type: "تحتوي على نوع قالب غير صالح: %{type} (الأنواع الصالحة هي: %{valid_types})"
      missing_type: "تفتقد نوع الحقل"
      missing_id: "معرِّف الحقل مفقود"
      duplicate_ids: "يحتوي على معرِّفات مكررة"
      reserved_id: "يحتوي على كلمة مفتاحية محجوزة كمعرف: %{id}"
      unsafe_description: "يحتوي على وصف HTML غير آمن"
  activemodel:
    errors:
      <<: *errors<|MERGE_RESOLUTION|>--- conflicted
+++ resolved
@@ -1695,20 +1695,12 @@
       title: "إرسال إشعار إلى المشرفين"
       xaxis: "اليوم"
       yaxis: "عدد الرسائل"
-<<<<<<< HEAD
-      description: "عدد المرات التي تم فيها إرسال إشعار إلى المشرفين بشكلٍٍ خاص بواسطة بلاغ."
-=======
       description: "عدد المرات التي تلقَّى فيها المشرفون رسائل شخصية تحتوي على تفاصيل إضافية عن البلاغ."
->>>>>>> 76e7f12a
     notify_user_private_messages:
       title: "إرسال إشعار إلى المستخدم"
       xaxis: "اليوم"
       yaxis: "عدد الرسائل"
-<<<<<<< HEAD
-      description: "عدد المرات التي تم فيها إرسال إشعار إلى المستخدمين بشكلٍٍ خاص بواسطة بلاغ."
-=======
       description: "عدد المرات التي تم فيها إرسال رسائل شخصية إلى المستخدمين باستخدام مربع حوار الإبلاغ."
->>>>>>> 76e7f12a
     top_referrers:
       title: "أفضل المُحيلين"
       xaxis: "المستخدم"
@@ -2010,10 +2002,7 @@
     block_onebox_on_redirect: "منع مربع واحد لعناوين URL التي تؤدي إلى صفحة إعادة التوجيه. يوقف هذا الإعداد إنشاء لوحة المعاينة لأي عنوان URL يعيد التوجيه إلى وجهة مختلفة، مما يضمن إعطاء الأولوية لعناوين URL المباشرة غير المُعاد توجيهها لعرضها في لوحة المعاينة."
     allowed_inline_onebox_domains: "قائمة بالنطاقات التي سيتم وضعها في لوحة المعاينة في شكلٍ مصغَّر إذا تم ربطها دون عنوان"
     enable_inline_onebox_on_all_domains: "تجاهل إعداد الموقع allowed_inline_onebox_domains والسماح بلوحة المعاينة المضمَّنة على جميع النطاقات."
-<<<<<<< HEAD
-=======
     onebox_locale: "اللغة المُستخدَمة في الإرسال إلى مقدِّمي لوحات المعاينة. إذا تُركت فارغة، فسيتم استخدام اللغة الافتراضية"
->>>>>>> 76e7f12a
     force_custom_user_agent_hosts: "المضيفات التي سيتم استخدام وكيل المستخدم للوحة المعاينة المخصَّصة في جميع طلباتها. (هذا الإعداد مفيد بشكلٍٍ خاص للمضيفات الذين تقيِّد الوصول حسب وكيل المستخدم)."
     max_oneboxes_per_post: "تعيين الحد الأقصى لعدد لوحات المعاينة التي يمكن تضمينها في منشور واحد. توفِّر لوحات المعاينة للمحتوى المرتبط داخل المنشور."
     facebook_app_access_token: "رمز يتم إنشاؤه من معرِّف تطبيق Facebook أو الرمز السري لديك. ويتم استخدامه لإنشاء لوحات معاينة لموقع Instagram."
@@ -2104,11 +2093,7 @@
     blocked_ip_blocks: "قائمة وحدات عناوين IP الخاصة التي لا ينبغي لمنصة Discourse الزحف إليها مطلقًا"
     allowed_internal_hosts: "قائمة المضيفات الداخلية التي يمكن لمنصة Discourse الزحف إليها بأمان من أجل لوحة المعاينة والأغراض الأخرى"
     allowed_onebox_iframes: "قائمة نطاقات iframe src المسموح بها عبر تضمينات Onebox. سيسمح `*` بجميع محركات Onebox الافتراضية."
-<<<<<<< HEAD
-    allowed_iframes: "قائمة بادئات نطاقات iframe src التي يمكن أن يسمح بها Discourse بأمان في المنشورات"
-=======
     allowed_iframes: "قائمة ببادئات URL لسمة iframe src التي يمكن أن يسمح بها Discourse في المنشورات بأمان"
->>>>>>> 76e7f12a
     allowed_crawler_user_agents: "وكلاء المستخدمين لزاحفات الويب التي يجب السماح لها بالوصول إلى الموقع. تحذير! سيؤدي تعيين هذا الإعداد إلى عدم السماح بجميع متتبعات ارتباطات الويب غير المُدرَجة هنا!"
     blocked_crawler_user_agents: "الكلمة الفريدة غير حساسة لحالة الأحرف في سلسلة وكيل المستخدم والتي تحدِّد متتبعات ارتباطات الويب التي لا ينبغي السماح لها بالوصول إلى الموقع. لا تنطبق إذا تم تعريف قائمة السماح."
     slow_down_crawler_user_agents: 'وكلاء المستخدم لبرامج زحف الويب التي يجب أن يكون معدَّلها محدودًا كما تم إعداده في "slow down crawler rate". يجب أن تتكون كل قيمة من 3 أحرف على الأقل.'
@@ -2123,13 +2108,8 @@
     include_secure_categories_in_tag_counts: "عند التفعيل، سيتضمن عدد الموضوعات تحت وسمٍ ما الموضوعات الموجودة في الفئات المقيدة القراءة لجميع المستخدمين. وعند الإيقاف، لن يظهر للمستخدمين العاديين سوى عدد الموضوعات تحت وسمٍ ما حيث تكون جميع الموضوعات في الفئات العامة."
     display_personal_messages_tag_counts: "عند التفعيل، سيتم عرض عدد الرسائل الشخصية تحت وسمٍ معيَّن."
     top_menu: "تحديد العناصر التي تظهر في لوحة تنقُّل الصفحة الرئيسية وترتيبها."
-<<<<<<< HEAD
-    post_menu: "تحديد العناصر التي تظهر في قائمة المنشورات وترتيبها."
-    post_menu_hidden_items: "عناصر القائمة التي سيتم إخفاؤها بشكلٍٍ افتراضي في قائمة المنشور ما لم يتم النقر على رمز الثلاث نقاط لتوسيع القائمة"
-=======
     post_menu: "قم بتكوين إمكانية رؤية عناصر قائمة المنشورات الافتراضية وترتيبها. تتم إدارة العناصر الإضافية التي تضيفها المكوِّنات الإضافية أو السمات بشكلٍ منفصل ولن تظهر في هذه القائمة."
     post_menu_hidden_items: "عناصر القائمة التي سيتم إخفاؤها بشكلٍ افتراضي في قائمة المنشورات ما لم يتم النقر على النقاط الثلاثة للتوسيع. تتم إدارة العناصر الإضافية التي تضيفها المكوِّنات الإضافية أو السمات بشكلٍ منفصل ولن تظهر في هذه القائمة."
->>>>>>> 76e7f12a
     share_links: "تحديد العناصر التي تظهر في مربع حوار المشاركة وترتيبها"
     allow_username_in_share_links: "السماح بتضمين أسماء المستخدمين في روابط المشاركة. هذا مفيد لمنح الشارات بناءً على الزوار المميَّزين."
     site_contact_username: "اسم مستخدم صالح لفريق العمل لإرسال جميع الرسائل الآلية منه. سيتم استخدام حساب النظام الافتراضي في حال تركها خالية."
@@ -2156,11 +2136,7 @@
     max_favorite_badges: "الحد الأقصى لعدد الشارات التي يمكن للمستخدم تحديدها"
     whispers_allowed_groups: "السماح بالاتصالات الخاصة داخل الموضوعات لأعضاء المجموعات المحدَّدة."
     hidden_post_visible_groups: "السماح لأعضاء تلك المجموعات بعرض المنشورات المخفية. يمكن دائمًا للمستخدمين من فريق العمل عرض المنشورات المخفية."
-<<<<<<< HEAD
-    allow_index_in_robots_txt: "حدِّد في ملف robots.txt أن هذا الموقع يسمح لمحركات بحث الويب بفهرسته. وفي حالات استثنائية، يمكنك <a href='%{base_path}/admin/customize/robots'>تجاوز ملف robots.txt</a> بشكلٍٍ دائم."
-=======
     allow_index_in_robots_txt: "حدِّد في robots.txt أن هذا الموقع مسموح بفهرسته في محركات بحث الويب. يمكنك <a href='%{base_path}/admin/customize/robots'>تجاوز robots.txt الخاص بك هنا.</a> <b>تحذير</b>: يمكن أن تحول القواعد التي لم يتم تكوينها بشكلٍ صحيح دون تتبع ارتباطات موقعك كما هو متوقَّع."
->>>>>>> 76e7f12a
     blocked_email_domains: "قائمة مفصولة بشرائط عمودية لنطاقات البريد الإلكتروني التي لا يُسمَح للمستخدمين باستخدامها في تسجيل الحسابات. رمزا حرف البدل * و؟ غير مدعومَين. مثال: mailinator.com|trashmail.net"
     allowed_email_domains: "قائمة مفصولة بشرائط عمودية لنطاقات البريد الإلكتروني التي يجب على المستخدمين استخدامها في تسجيل الحسابات. تتم معالجة النطاقات الفرعية للنطاقات المحدَّدة تلقائيًا. رمزا حرف البدل * و؟ غير مدعومَين. تحذير: لن يُسمَح بالمستخدمين ذوي نطاقات البريد الإلكتروني غير المُدرَجة!"
     normalize_emails: "تحقَّق مما إذا كان البريد الإلكتروني الذي تم تطبيعه فريدًا. يزيل البريد الإلكتروني الذي تم تطبيعه جميع النقاط من اسم المستخدم وكل شيء بين الرمزين + و@."
@@ -2486,11 +2462,7 @@
     reset_bounce_score_after_days: "إعادة تعيين نقاط الارتداد تلقائيًا بعد X يوم"
     blocked_attachment_content_types: "قائمة الكلمات الرئيسية المُستخدَمة في حظر المرفقات بناءً على نوع المحتوى"
     blocked_attachment_filenames: "قائمة الكلمات الرئيسية المُستخدَمة في حظر المرفقات بناءً على اسم الملف"
-<<<<<<< HEAD
-    forwarded_emails_behaviour: "كيفية التعامل مع البريد الإلكتروني المُعاد توجيهه إلى Discourse"
-=======
     forwarded_emails_behaviour: "طريقة التعامل مع رسالة بريد إلكتروني تمت إعادة توجيهها إلى Discourse. <a href='https://meta.discourse.org/t/-/62977' target='_blank'>معرفة المزيد</a>"
->>>>>>> 76e7f12a
     always_show_trimmed_content: "عرض جزء مقتطع من الرسائل الإلكترونية الواردة بشكلٍٍ دائم. تحذير: قد يكشف هذا الجزء عناوين البريد الإلكتروني."
     trim_incoming_emails: "اقتطاع جزء من الرسائل الإلكترونية الواردة غير ذات الصلة"
     private_email: "عدم تضمين محتوى من منشورات أو موضوعات في عنوان الرسالة الإلكترونية أو نص الرسالة الإلكترونية. ملاحظة: يؤدي أيضًا إلى إيقاف ملخصات البريد الإلكتروني."
@@ -2559,11 +2531,7 @@
     enable_group_directory: "توفير دليل بالمجموعات للتصفُّح"
     enable_category_group_moderation: "السماح للمجموعات بالإشراف على المحتوى في فئات معيَّنة"
     group_in_subject: "لتعيين %%{optional_pm} في موضوع الرسالة الإلكترونية على اسم المجموعة الأولى في رسالة خاصة، راجع: <a href='https://meta.discourse.org/t/customize-specific-email-templates/88323' target='_blank'>تخصيص تنسيق الموضوع للرسائل الإلكترونية القياسية</a>"
-<<<<<<< HEAD
-    allow_anonymous_posting: "قم بتفعيل الخيار للمستخدمين للتبديل إلى الوضع المجهول للنشر. عند تفعيله، يمكن للمستخدمين اختيار إخفاء هوياتهم عند إنشاء مشاركات أو موضوعات في جميع أنحاء الموقع. انظر أيضًا \"allow_anonymous_likes\"."
-=======
     allow_anonymous_posting: "تفعيل الخيار للمستخدمين للتبديل إلى الوضع المجهول للنشر. عند تفعيله، يمكن للمستخدمين اختيار إخفاء هوياتهم عند إنشاء مشاركات أو موضوعات في جميع أنحاء الموقع. انظر أيضًا `allow anonymous likes`."
->>>>>>> 76e7f12a
     allow_anonymous_likes: "قم بتفعيل هذا الإعداد للسماح للمستخدمين الذين يتصفحون موقعك بشكلٍ مجهول بالإعجاب بالمشاركات. عند تفعيله، يمكن للمستخدمين اختيار إخفاء هوياتهم عند الإعجاب بالمشاركات أو الموضوعات في جميع أنحاء الموقع. انظر أيضًا \"allow_anonymous_posting\"."
     anonymous_posting_min_trust_level: "الحد الأدنى لمستوى الثقة المطلوب لتفعيل النشر المجهول"
     anonymous_posting_allowed_groups: "المجموعات المسموح لها بتفعيل النشر المجهول"
@@ -2639,13 +2607,8 @@
     embed_username_required: "اسم المستخدم مطلوب لإنشاء الموضوع"
     notify_about_reviewable_item_after: "إرسال رسالة شخصية إلى المشرفين إذا كانت هناك عناصر قابلة للمراجعة لم يتم التعامل معها بعد هذا العدد من الساعات. اضبط القيمة على 0 للإيقاف."
     delete_drafts_older_than_n_days: "حذف المسودات التي لم يتم تغييرها لأكثر من (n) يوم."
-<<<<<<< HEAD
-    delete_merged_stub_topics_after_days: "عدد الأيام التي يجب انتظارها قبل حذف الموضوعات الفارغة المدمجة بالكامل تلقائيًا. اضبط القيمة على 0 لعدم حذف الموضوعات الفارغة أبدًا."
-    bootstrap_mode_min_users: "الحد الأدنى لعدد المستخدمين المطلوب لإيقاف وضع التمهيد وإزالة زر \"البدء\" (يتم ضبطه على 0 لإيقافه، وقد يستغرق الأمر ما يصل إلى 24 ساعة)"
-=======
     delete_merged_stub_topics_after_days: "عدد الأيام التي يجب انتظارها قبل حذف الموضوعات الفارغة المدمجة بالكامل تلقائيًا. اضبط القيمة على -1 لعدم الحذف أبدًا. واضبط القيمة على 0 للحذف فورًا."
     bootstrap_mode_min_users: 'الحد الأدنى لعدد المستخدمين المطلوب لإيقاف وضع التمهيد وإزالة زر "البدء" (يتم ضبطه على 0 لإيقافه، وقد يستغرق الأمر ما يصل إلى 24 ساعة). انظر <a target="_blank" href="https://meta.discourse.org/t/-/322876">وضع تمهيد التشغيل على Meta</a> لمعرفة التفاصيل.'
->>>>>>> 76e7f12a
     prevent_anons_from_downloading_files: "منع المستخدمين المجهولين من تنزيل المرفقات"
     secure_uploads: 'يقيِّد الوصول إلى كل التحميلات (الصور ومقاطع الفيديو والمقاطع الصوتية والنصوص وملفات PDF وملفات ZIP وغير ذلك). بخلاف ذلك، سيكون الوصول مقيَّدًا فقط لتحميلات الوسائط في الرسائل الشخصية والفئات الخاصة. تحذير: هذا الإعداد معقَّد ويتطلَّب فهمًا إداريًا عميقًا. انظر <a target="_blank" href="https://meta.discourse.org/t/-/140017">موضوع التحميلات الآمنة على Meta</a> لمعرفة التفاصيل.'
     secure_uploads_allow_embed_images_in_emails: "يسمح بتضمين الصور الآمنة التي عادةً ما يتم تنقيحها في الرسائل الإلكترونية، إذا كان حجمها أصغر من الإعداد `secure uploads max email embed image size kb`."
@@ -2693,24 +2656,16 @@
     default_email_mailing_list_mode_frequency: "سيتلقى المستخدمون الذين فعَّلوا وضع القائمة البريدية الرسائل الإلكترونية لهذا العدد من المرات بشكلٍٍ افتراضي"
     disable_mailing_list_mode: "عدم السماح للمستخدمين بتفعيل وضع القائمة البريدية (يمنع إرسال أي رسائل إلكترونية من القائمة البريدية.)"
     default_email_previous_replies: "تضمين الردود السابقة في الرسائل الإلكترونية بشكلٍٍ افتراضي"
-<<<<<<< HEAD
-    default_email_in_reply_to: "تضمين مقتطفات من الرد للنشر في الرسائل الإلكترونية بشكلٍٍ افتراضي"
-    default_hide_profile_and_presence: "إخفاء الملف الشخصي العام للمستخدمين وميزات الظهور بشكلٍٍ افتراضي."
-=======
     default_emoji_reactions: "تفاعلات الرموز التعبيرية المُفضَّلة بشكلٍ افتراضي. أضِف ما يصل إلى 5 رموز تعبيرية للتفاعل السريع."
     default_email_in_reply_to: "تضمين مقتطفات من الرد للنشر في الرسائل الإلكترونية بشكلٍٍ افتراضي"
     default_hide_profile: "إخفاء الملف الشخصي العام للمستخدم بشكلٍ افتراضي"
     default_hide_presence: "إيقاف ميزات الحضور بشكلٍ افتراضي"
->>>>>>> 76e7f12a
     default_other_new_topic_duration_minutes: "الشرط الافتراضي العام الذي يُعتبَر فيه الموضوع جديدًا"
     default_other_auto_track_topics_after_msecs: "الوقت الافتراضي العام قبل أن يتم تتبُّع الموضوع تلقائيًا"
     default_other_notification_level_when_replying: "مستوى إرسال الإشعارات الافتراضي العام عندما يرد المستخدم موضوع"
     default_other_external_links_in_new_tab: "فتح الروابط الخارجية في علامة تبويب جديدة بشكلٍٍ افتراضي"
     default_other_enable_quoting: "تفعيل الرد باقتباس للنص المميَّز بشكلٍٍ افتراضي"
-<<<<<<< HEAD
-=======
     default_other_enable_smart_lists: "تفعيل القوائم الذكية عند الكتابة في أداة الإنشاء بشكلٍ افتراضي"
->>>>>>> 76e7f12a
     default_other_enable_defer: "تفعيل وظيفة تأجيل الموضوع بشكلٍٍ افتراضي"
     default_other_dynamic_favicon: "إظهار عدد الموضوعات الجديدة/المحدَّثة على أيقونة المتصفح بشكلٍٍ افتراضي"
     default_other_skip_new_user_tips: "تخطي نصائح وشارات إعداد المستخدم الجديد"
@@ -2805,22 +2760,11 @@
     navigation_menu: "تحديد القائمة المنسدلة للشريط الجانبي أو الرأس كقائمة التنقل الرئيسية لموقعك. يوصى بالشريط الجانبي."
     default_navigation_menu_categories: "سيتم عرض الفئات المحدَّدة ضمن قسم فئات قائمة التنقل بشكلٍٍ افتراضي."
     default_navigation_menu_tags: "سيتم عرض الفئات المحدَّدة ضمن قسم وسوم قائمة التنقل بشكلٍٍ افتراضي."
-<<<<<<< HEAD
-    experimental_new_new_view_groups: 'تجريبي: تفعيل قائمة موضوعات جديدة تجمع بين الموضوعات الجديدة وغير المقروءة، ووضع رابط "الكل" في رابط الشريط الجانبي إليها'
-    enable_custom_sidebar_sections: "تجريبي: تفعيل أقسام الشريط الجانبي المخصَّصة"
-    experimental_topics_filter: "تجريبي: تفعيل مسار تصفية الموضوعات التجريبية في /filter"
-    enable_experimental_lightbox: "تجريبي: استبدال الصور المبسَّطة الافتراضية بالتصميم الذي تم تجديده"
-    enable_experimental_bookmark_redesign_groups: "تجريبي: عرض قائمة وصول سريعة للإشارات المرجعية في المنشورات ونموذج جديد مُعاد تصميمه"
-    glimmer_header_mode: "التحكم فيما إذا كان يتم استخدام تنفيذ الرأس الجديد 'glimmer'. يتم تعيينه افتراضيًا على \"تلقائي\"، والذي سيتم تفعيله تلقائيًا بمجرد أن تكون جميع السمات والمكوِّنات الإضافية جاهزة. https://meta.discourse.org/t/296544"
-    experimental_glimmer_topic_list_groups: "تجريبي: تفعيل تنفيذ قائمة الموضوعات الجديدة 'glimmer'. هذا التنفيذ قيد التطوير النشط، وليس مخصصًا للاستخدام في الإنتاج. لا تقم بتطوير السمات/المكوِّنات الإضافية ضده حتى يتم الانتهاء من التنفيذ والإعلان عنه."
-    experimental_form_templates: "تجريبي: تفعيل ميزة قوالب النماذج. <b>بعد التفعيل،</b> يمكنك إدارة القوالب من <a href='%{base_path}/admin/customize/form-templates'>التخصيص/القوالب</a>."
-=======
     experimental_new_new_view_groups: 'تفعيل قائمة موضوعات جديدة تجمع بين الموضوعات الجديدة وغير المقروءة، ووضع رابط "الكل" في رابط الشريط الجانبي إليها'
     glimmer_topic_list_mode: "التحكم فيما إذا كان سيتم استخدام تنفيذ قائمة الموضوعات الجديدة 'glimmer'. يتم تفعيل 'auto' تلقائيًا بمجرد أن تكون جميع السمات والمكوِّنات الإضافية جاهزة. انظر <a href='https://meta.discourse.org/t/343404'>موضوع Meta</a> للمزيد من المعلومات."
     glimmer_post_menu_mode: "تحكَّم فيما إذا كانت عملية تنفيذ قائمة المنشورات الجديدة 'glimmer' مُستخدَمة. سيتم تفعيل وضع 'auto' تلقائيًا بمجرد أن تصبح جميع سماتك ومكوِّناتك الإضافية جاهزة. عملية التنفيذ هذه قيد التطوير النشط، وليست مخصَّصة للاستخدام في الإنتاج. لا تقم بتطوير السمات/المكوِّنات الإضافية القائمة عليها حتى يتم الانتهاء من عملية التنفيذ والإعلان عنها."
     glimmer_post_menu_groups: "تفعيل عملية تنفيذ قائمة المنشورات الجديدة 'glimmer' في وضع 'auto' لمجموعات المستخدمين المحدَّدة. عملية التنفيذ هذه قيد التطوير النشط، وليست مخصَّصة للاستخدام في الإنتاج. لا تقم بتطوير السمات/المكوِّنات الإضافية القائمة عليها حتى يتم الانتهاء من عملية التنفيذ والإعلان عنها."
     experimental_form_templates: "تفعيل ميزة قوالب النماذج. يمكنك إدارة القوالب في <a href='%{base_path}/admin/customize/form-templates'>التخصيص/القوالب</a>."
->>>>>>> 76e7f12a
     admin_sidebar_enabled_groups: "تفعيل التنقل في الشريط الجانبي لواجهة المستخدم الإدارية للمجموعات المحددة، والتي تحل محل أزرار تنقل المسؤول ذات المستوى الأعلى."
     lazy_load_categories_groups: "التحميل البطيء لمعلومات الفئة لمستخدمي هذه المجموعات فقط. يؤدي هذا إلى تحسين الأداء على المواقع ذات الفئات المتعددة."
     page_loading_indicator: "إعداد مؤشر التحميل الذي يظهر في أثناء التنقل في الصفحة داخل Discourse. يكون 'Spinner' مؤشرًا لصفحة كاملة، بينما يعرض 'Slider' شريطًا ضيقًا أعلى الشاشة."
