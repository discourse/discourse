# encoding: utf-8
#
# Never edit this file. It will be overwritten when translations are pulled from Transifex.
#
# To work with us on translations, join this project:
# https://www.transifex.com/projects/p/discourse-org/

ar:
  dates:
    short_date_no_year: "D MMM"
    short_date: "D MMM YYYY"
    long_date: "D MMMM YYYY h:mma"
  datetime_formats: &datetime_formats
    formats:
      short: "%d-%m-%Y"
      short_no_year: "%-d %B"
      date_only: "%-d %B %Y"
      long: "%-d %B %Y، %l:%M%P"
  date:
    month_names: [~, يناير, فبراير, مارس, أبريل, مايو, يونيو, يوليو, أغسطس, سبتمبر, أكتوبر, نوفمبر, ديسمبر]
    <<: *datetime_formats
  time:
    <<: *datetime_formats
    am: "ص"
    pm: "م"
  title: "دسكورس"
  topics: "الموضوعات "
  posts: "المنشورات"
  loading: "يحمّل"
  powered_by_html: 'مدعومة من <a href="http://www.discourse.org">دسكورس </a>، يفضّل عرضه و جافاسكربت مفعّل'
  log_in: "لِج"
  purge_reason: "حُذف آليًّا باعتباره حسابًا إمّا مهجورًا أو غير مفعّل"
  disable_remote_images_download_reason: "عُطّل تنزيل الصور عن بعد بسبب نفاذ مساحة القرص الحرّة."
  anonymous: "متخفي"
  remove_posts_deleted_by_author: "حذفها الكاتب"
  themes:
    bad_color_scheme: "لا يمكن تحديث الواجهة ، مخطط ألوان غير صحيح"
    other_error: "حصل خطأ عند تحديث الواجهة"
  emails:
    incoming:
      default_subject: "يحتاج هذا الموضوع عنوانًا"
      show_trimmed_content: "اظهر محتوى أقل"
      maximum_staged_user_per_email_reached: "أقصى عدد للدعوات التي يمكن للعضو إرسالها باليوم بالبريد الالكتروني."
      errors:
        empty_email_error: "يحدث عندما يكون البريد المستَلم فارغ"
        no_message_id_error: "يحدث عندما لا يحتوي البريد ترويسة ’Message-Id‘."
        no_body_detected_error: "يحدث عندما يتعذّر استخراج المتن وعدم وجود مرفقات."
        inactive_user_error: "يحدث عندما يكون المرسل خاملًا."
        bad_destination_address: "يحدث عندما لا تتطابق عناوين البريد في حقول ”إلى/ن‌ك/ن‌ك‌م“ أحد عناوين البريد الوارد المضبوطة."
        strangers_not_allowed_error: "يحدث عندما يحاول العضو إنشاء موضوع جديد في قسم و هو ليس عضوًا به."
        insufficient_trust_level_error: "يحدث عندما يحاول العضو إنشاء موضوع جديد في قسم و هو لا يملك مستوى الثّقة المطلوب لذلك."
        reply_user_not_matching_error: "يحدث عندما يأتي الرّدّ من بريد إلكترونيّ مختلف عن الذي أُرسل إليه الإشعار."
        topic_not_found_error: "يحدث عندما يصل ردّ لموضوع قد حُذف."
        topic_closed_error: "يحدث عندما يصل ردّ لموضوع قد أُغلق."
        bounced_email_error: "هذا البريد الالكتروني هو تقرير ترويجي بالبريد الالكتروني"
        screened_email_error: "وحدث هذا عندما تم حجب عنوان البريد الالكتروني للمرسل"
      unrecognized_error: "خطا غير محدد السبب"
  errors: &errors
    format: "%{attribute} %{message}"
    messages:
      too_long_validation: "إنها محددة بعدد حروف %{max} حرف; لقد أدخلت %{length}."
      invalid_boolean: "قيمة منطقية غير صالحة."
      taken: "أُخذ بالفعل"
      accepted: يجب أن تُقبل.
      blank: لا يمكن جعله فارغا.
      present: يجب أن يكون فارغ.
      confirmation: "ليست مطابقة ل %{attribute}."
      empty: لا يمكن جعله فارغا.
      equal_to: "يجب أن تكون مساوي لـ %{count}"
      even: يجب أن يكون العدد زوجي.
      exclusion: محجوز.
      greater_than: "يجب أن تكون أكبر من %{count}"
      greater_than_or_equal_to: "يجب أن تكون أكبر من أو تساوي %{count}"
      has_already_been_used: "مستخدم بالفعل "
      inclusion: غير متضمن في القائمة
      invalid: غير صالح
      is_invalid: "تبدو غير واضحة، هل هذه الجملة كاملة؟"
      contains_censored_words: "تحتوي الكلمات الآتية الخاضعة للرّقابة: %{censored_words}"
      less_than: "يجب أن يكون أقل من %{count}"
      less_than_or_equal_to: "يجب أن تكون أقل من أو تساوي %{count}"
      not_a_number: ليس عدد
      not_an_integer: يجب أن يكون عدد صحيح
      odd: يجب أن يكون مفرد
      record_invalid: "التأكد من الصلاحية غير ممكن : %{errors}"
      restrict_dependent_destroy:
        one: "لا يمكن حذف السجل لإعتماد سجل آخر عليه %{record} "
        many: "لا يمكن حذف السجل لاعتماده %{record} موجود"
      too_long:
        zero: طويل جدا (الحد الأقصى بدون الحروف)
        one: طويل جدا (الحد الأقصى حرف واحد)
        two: طويل جدا (الحد الأقصى حرفين)
        few: طويل جدا (الحد الأقصى حروف قليلة)
        many: طويل جدا (الحد الأقصى %{count} حرفا)
        other: طويل جدا (الحد الأقصى %{count} حرفا)
      too_short:
        zero: قصير جدا (الحد الأدنى بدون حروف)
        one: قصير جدا (الحد الأدنى حرف واحد)
        two: قصير جدا (الحد الأدنى حرفين)
        few: قصير جدا (الحد الأدنى حروف قليلة)
        many: قصير جدا (الحد الأدنى حروف كثيرة)
        other: قصير جدا (الحد الأدنى %{count} حروف)
      wrong_length:
        zero: طول خاطئ (يجب أن يكون بدون حروف)
        one: طول خاطئ (يجب أن يكون حرف واحد)
        two: طول خاطئ (يجب أن يكون حرفين)
        few: طول خاطئ (يجب أن يكون حروف قليلة)
        many: طول خاطئ (يجب أن يكون حروف كثيرة)
        other: طول خاطئ (يجب أن يكون %{count} حروف)
      other_than: "يجب أن تكون غير %{count}"
    template:
      body: "حدثت مشاكل بالحقول الآتية:"
      header:
<<<<<<< HEAD
        zero: 'لا أخطاء تمنع هذا %{model} من الحفظ'
        one: خطأ واحد منع هذا %{model} من الحفظ
        two: 'خطأن منعا هذا %{model} من الحفظ'
        few: 'أخطاء قليل تمنع هذا %{model} من الحفظ'
        many: 'أخطاء كثيرة تمنع هذا %{model} من الحفظ'
        other: '%{count} أخطاء منعت هذا %{model} من الحفظ'
    embed:
      load_from_remote: "حدث عطل أثناء تحميل هذا المنشور."
    site_settings:
      min_username_length_exists: "لا  يمكنك تعيين الحد الأدنى لطول اسم المستخدم أعلى من أقصر اسم المستخدم."
      min_username_length_range: "لا يمكن أن تكون القيمة الدنيا أكبر من العليا."
      max_username_length_exists: "لا يمكنك تعيين الحد الأقصى لطول اسم المستخدم أدنى من أطول اسم المستخدم."
      max_username_length_range: "لا يمكن أن تكون القيمة العليا أصغر من الدنيا."
=======
        zero: "لا أخطاء تمنع هذا %{model} من الحفظ"
        one: خطأ واحد منع هذا %{model} من الحفظ
        two: "خطأن منعا هذا %{model} من الحفظ"
        few: "أخطاء قليل تمنع هذا %{model} من الحفظ"
        many: "أخطاء كثيرة تمنع هذا %{model} من الحفظ"
        other: "%{count} أخطاء منعت هذا %{model} من الحفظ"
    embed:
      load_from_remote: "حدث عطل أثناء تحميل هذا المنشور."
    site_settings:
>>>>>>> c10941bb
      default_categories_already_selected: "لا يمكنك اختيار قسم يستخدم في قائمة أخرى."
      s3_upload_bucket_is_required: "لا يمكنك تفعيل الرفع إلى S3 حتّى توفّر 's3_upload_bucket'."
  activemodel:
    errors:
      <<: *errors
  invite:
    not_found: "نموذج الدعوة الخاص بك ليس صالحاً. رجاء اتصل بمدير الموقع."
  bulk_invite:
    file_should_be_csv: "الملف المرفوع يجب أن يكون بنسق csv . "
    error: "حدث عطل أثناء رفع الملفّ. رجاء أعد المحاولة لاحقًا."
  topic_invite:
    user_exists: "آسف، ذلك المستخدم قد تمت دعوته من قبل. تستطيع فقط أن تدعوا عضواً لموضوعِ مرة واحدة."
  backup:
    operation_already_running: "ثمّة عملية تجري حاليا. لا يمكنك بدء مهمة جديدة الآن."
    backup_file_should_be_tar_gz: "على الملفّ الاحتياطيّ أن يكون أرشيف ”‎.tar.gz“."
    not_enough_space_on_disk: "لا مساحة كافية على القرص لرفع النّسخة الاحتياطيّة هذه."
    invalid_filename: "اسم ملف النسخة الاحتياطية يحتوي على حروف غير صالحة. الحروف الصالحة هي a-z 0-9 .-_."
  not_logged_in: "عليك الولوج لفعل ذلك."
  not_found: "تعذّر العثور على الرّابط أو المورد المطلوب."
  invalid_access: "ليس مسموحًا لك عرض المورد المطلوب."
  read_only_mode_enabled: "الموقع في وضع القراءة فقط. عُطّلت التفاعلات."
  reading_time: "وقت القراءة"
  likes: "الإعجابات"
  too_many_replies:
    zero: "يمكن للأعضاء الجدد الرد كما يحلو لهم في كل موضوع."
    one: "آسفون، فلا يمكن للأعضاء الجدد سوى الرد مرة واحدة في نفس الموضوع."
    two: "آسفون، فلا يمكن للأعضاء الجدد سوى الرد مرتين في نفس الموضوع."
    few: "آسفون، فلا يمكن للأعضاء الجدد سوى الرد %{count} مرات في نفس الموضوع."
    many: "آسفون، فلا يمكن للأعضاء الجدد سوى الرد %{count} مرة في نفس الموضوع."
    other: "آسفون، فلا يمكن للأعضاء الجدد سوى الرد %{count} مرة في نفس الموضوع."
  embed:
    start_discussion: "ابدأ النّقاش"
    continue: "تابع النّقاش"
    error: "خطأ في التضمين"
    referer: "المرجع:"
    more_replies:
      zero: "لا ردود أخرى"
      one: "رد واحد آخر"
      two: "ردّان آخران"
      few: "%{count} ردود أخرى"
      many: "%{count} ردا آخر"
      other: "%{count} رد آخر"
    loading: "يحمّل النّقاش..."
    permalink: "الرابط الثابت"
    imported_from: "هذا موضوع نقاش مصاحب للمدخل الأصلي على %{link}"
    in_reply_to: "◀ %{username}"
  no_mentions_allowed: "نأسف، لا يمكنك الإشارة إلى الغير."
  too_many_mentions:
    zero: "عذرا، لا يمكنك الإشارة إلى أحد في كلّ مشاركة."
    one: "عذرا، يمكنك الإشارة إلى عضو واحد فقط في كل منشور."
    two: "نأسف، يمكنك الإشارة إلى مستخدمين فقط في كلّ مشاركة."
    few: "نأسف، يمكنك الإشارة إلى %{count} مستخدمين فقط في كلّ مشاركة."
    many: "نأسف، يمكنك الإشارة إلى %{count} مستخدمًا فقط في كلّ مشاركة."
    other: "عذرا، يمكنك الإشارة إلى %{count} عضو فقط في كل منشور."
  no_mentions_allowed_newuser: "نأسف، لا يمكن للمستخدمين الجدد الإشارة إلى الغير."
  too_many_mentions_newuser:
    zero: "عذرا ، المستخدمون الجدد بامكانهم فقط تنبيه %{count} عضو في المشاركة ."
    one: "عذرا ، الاعضاء الجدد بامكانهم فقط الإشارة إلي عضو واحد فقط في المنشور."
    two: "عذرا ، المستخدمون الجدد بامكانهم فقط تنبيه %{count} عضوين فقط في المشاركة ."
    few: "عذرا ، المستخدمون الجدد بامكانهم فقط تنبيه %{count} أعضاء في المشاركة ."
    many: "عذرا ، المستخدمون الجدد بامكانهم فقط تنبيه %{count} عضو في المشاركة ."
    other: "عذرا ، الاعضاء الجدد بامكانهم فقط الإشارة إلي %{count} عضو في المنشور."
  no_images_allowed: "عذرا، لا يمكن للأعضاء الجدد وضع صور في المنشور."
  too_many_images:
    zero: "يمكن للمستخدمين الجدد وضع أيّ عدد من الصور في أي منشور."
    one: "عذرا، يمكن للأعضاء الجدد وضع صورة واحدة فقط في كل منشور."
    two: "آسفون، يمكن للمستخدمين الجدد وضع صورتين فقط في كل منشور."
    few: "آسفون، يمكن للمستخدمين الجدد وضع %{count} صور فقط في كل منشور."
    many: "آسفون، يمكن للمستخدمين الجدد وضع %{count} صورة فقط في كل منشور."
    other: "عذرا، يمكن للأعضاء الجدد وضع %{count} صورة فقط في كل منشور."
  no_attachments_allowed: "عذرا، لا يمكن للأعضاء الجدد إرفاق ملفات في المنشورات."
  too_many_attachments:
    zero: "عذرا، يمكن للأعضاء الجدد إرفاق %{count} ملف فقط إلى كل منشور."
    one: "عذرا، يمكن للأعضاء الجدد إرفاق ملف واحد فقط في كل منشور."
    two: "آسفون، يمكن للمستخدمين الجدد إرفاق ملفين فقط إلى كل منشور."
    few: "آسفون، يمكن للمستخدمين الجدد إرفاق %{count} ملفات فقط إلى كل منشور."
    many: "آسفون، يمكن للمستخدمين الجدد إرفاق %{count} ملفا فقط إلى كل منشور."
    other: "عذرا، يمكن للأعضاء الجدد إرفاق %{count} ملف فقط في كل منشور."
  no_links_allowed: "عذرا، لا يمكن للأعضاء الجدد وضع روابط في المنشورات."
  too_many_links:
    zero: "يمكن للمستخدمين الجدد وضع أيّ عدد من الروابط في أي منشور."
    one: "عذرا، يمكن الأعضاء الجدد وضع رابطا واحدا فقط في كل منشور."
    two: "آسفون، يمكن للمستخدمين الجدد وضع رابطين فقط في كل منشور."
    few: "آسفون، يمكن للمستخدمين الجدد وضع %{count} روابط فقط في كل منشور."
    many: "آسفون، يمكن للمستخدمين الجدد وضع %{count} رابطا فقط في كل منشور."
    other: "عذرا، يمكن للأعضاء الجدد وضع %{count} رابط فقط في كل منشور."
  spamming_host: "عذرا، لا يمكنك نشر رابط لهذا العنوان."
  user_is_suspended: "غير مسموح للأعضاء المعلّقة عضويتهم النشر."
  topic_not_found: "حدث خطب ما. قد يكون الموضوع أُغلق أو حُذف وأنت تشاهده؟"
  not_accepting_pms: "نأسف، لا يقبل %{username} الرّسائل حاليًّا."
  just_posted_that: "هذا مشابة جدا لما نشرتة مؤخراً"
  invalid_characters: "يحتوي احرف غير صالحة "
  is_invalid: "تبدو غير واضحة، هل هذه عبارة كاملة؟"
  next_page: "الصفحة التالية ←"
  prev_page: "→ الصفحة السابقة "
  page_num: "صفحة %{num}"
  home_title: "الصفحة الرئيسية "
  topics_in_category: "المواضيع في قسم '%{category}'"
  rss_posts_in_topic: "مغذي RSS لـ'%{topic}'"
  rss_topics_in_category: "تغذية RSS للموضوعات من قسم'%{category}'"
  author_wrote: "كتب %{author}:"
  num_posts: "المنشورات:"
  num_participants: "المشاركون:"
  read_full_topic: "اقرأ كامل الموضوع"
  private_message_abbrev: "رسالة"
  rss_description:
    latest: "آخر المواضيع"
    hot: "مواضيع نَشطة"
    top: "مواضيع مميزة"
    posts: "اخر المنشورات"
    group_posts: "احدث المنشورات من %{group_name} "
    group_mentions: "احدث التذكيرات من %{group_name} "
    user_posts: "احدث المنشورات من %{username} "
    user_topics: "  آخر الموضوعات بواسطة @%{username}"
    tag: "موضوعات موسومة"
  too_late_to_edit: "هذا المنشور أُنشأ منذ فترة طويلة جدًّا، لم يعد ممكناً تعديلة او حذفة."
  revert_version_same: "ألاصدار الحالي يتطابق مع نفس ألاصدار الذي تحاول استرجاعه ."
  excerpt_image: "صورة"
  groups:
    errors:
      can_not_modify_automatic: "لا يمكنك تعديل مجموعة تم انشائها تلقائيا"
      invalid_domain: "'%{domain}' ليس نطاقا صالحا."
      invalid_incoming_email: "'%{email_in}' ليس عنوان بريد الكتروني صالح ."
      email_already_used_in_group: "'%{email}' مستخدم من قبل المجموعه '%{group_name}'. "
      email_already_used_in_category: "'%{email}' مستخدم من قبل القسم '%{category_name}'."
    default_names:
      everyone: "الجميع"
      admins: "المديرون"
      moderators: "مشرفين"
      staff: "العاملين"
      trust_level_0: "مستوى_الثقة_0"
      trust_level_1: "مستوى_الثقة_1"
      trust_level_2: "مستوى_الثقة_2"
      trust_level_3: "مستوى_الثقة_3"
      trust_level_4: "مستوى_الثقة_4"
  education:
    until_posts:
      zero: "لا مشاركات"
      one: "منشور واحد"
      two: "مشاركتان"
      few: "%{count} مشاركات"
      many: "%{count} مشاركة"
      other: "%{count} منشور"
<<<<<<< HEAD
    'new-topic': |
=======
    "new-topic": |
>>>>>>> c10941bb
      مرحبا بك في %{site_name} &mdash; **شكرا لك لأجل بدء محادثه جديدة!**

      هل يبدو عنوان الموضوع مثيرا للإهتمام إذا قراتة بصوت عال؟ العنوان ملخص هام جدا؟

      - من هو الشخص الذي سيكون مهتما بهذا؟ لماذا يهتم؟ أي نوع من ردود تريد؟

      -  استخدم أكثر الكلمات الشائعة في موضوعك بحيث يمكن للآخرين أن * يجدوها*  لاضافة موضوعك مع المواضيع ذات الصلة، حدد قسم الموضوع.

<<<<<<< HEAD
      لمعلومات أكثر ، [انظر مبادئ المجتمع](/guidelines). هذا الاعلان سيظهر لك لأول مرة %{education_posts_text}.
    'new-reply': |
=======
      لمعلومات أكثر ، [انظر مبادئ المجتمع](%{base_path}/guidelines). هذا الاعلان سيظهر لك لأول مرة %{education_posts_text}.
    "new-reply": |
>>>>>>> c10941bb
      مرحباً بك في %{site_name} &mdash; **شكراً لمشاركتك**!

      -هل يُحسن ردّك المحادثة في جانب معين؟

      -كن لطيفا مع أصدقاءك أعضاء المجتمع.

      -نرحب بالنقد البناء، ولكن انتقد الأفكار ولا تنتقد الأشخاص!

<<<<<<< HEAD
      للمزيد, [انظر مبادئ المجتمع](/guidelines). هذا الاعلان سيظهر فقط لأول %{education_posts_text} لك.
=======
      للمزيد, [انظر مبادئ المجتمع](%{base_path}/guidelines). هذا الاعلان سيظهر فقط لأول %{education_posts_text} لك.
>>>>>>> c10941bb
    avatar: |
      ### هل صورة حسابك الشخصي مميزة

      من الاسهل ملاحظة اطراف النقاش في اي موضوع من صور حساباتهم

      لقد قمت بنشر عدد من الموضوعات و الردود, لكن صورة حسابك ليست مميزة مثلك.

      حاول الدخول علي **[ملفك الشخصي](%{profile_path})** و ارفع صورة تعبر عنك
    sequential_replies: |
      ### الرد على عدة منشورات مرةً واحدة

      بدلاً من عدة ردود متتابعة على موضوع ما, قم بكتابه رد واحد يتضمن اقتباسات من منشورات سابقة أو اشارة الي @اعضاء.

      تستطيع التعديل على ردك السابق لإضافة اقتباس بتظليلك النص و اختيارك زر <b>quote reply</b> الظاهر.

      يسهل على الكل قراءة المواضيع التي لها بعض الردود المتعمقة بدلاً من الكثير من الردود الفردية الصغيرة
    dominating_topic: |
      ### دع الآخرون ينضمون للمحادثة

      من الواضح ان هذا الموضوع مهم بالنسبة لك &ndash; قمت بنشر أكثر من %{percent}% من الردود هنا.

      هل أنت متأكد من أنك أعطيت وقت كافٍ للآخرين لمشاركة وجهة نظرهم أيضاً ؟
    too_many_replies: |
      ### لقد وصلت إلى حدود الرد في هذا الموضوع

      عذرا، ولكن الأعضاء الجدد محدودين مؤقتا بعدد %{newuser_max_replies_per_topic} من الردود على نفس الموضوع.

      بدلا من إضافة رد آخر، يرجى النظر في تعديل الردود السابقة، أو زيارة مواضيع أخرى.
  activerecord:
    attributes:
      category:
        name: "اسم القسم"
      topic:
<<<<<<< HEAD
        title: 'عنوان'
        featured_link: 'رابط مشهور'
=======
        title: "عنوان"
        featured_link: "رابط مشهور"
>>>>>>> c10941bb
      post:
        raw: "متن النص"
      user_profile:
        bio_raw: "معلومات عنّي"
    errors:
      <<: *errors
      models:
        topic:
          attributes:
            base:
              too_many_users: "يمكنك إرسال التحذيرات إلى مستخدم واحد كل مرة."
              no_user_selected: "عليك تحديد مستخدم صالح."
            featured_link:
              invalid_category: "لا يمكن التعديل في هذا القسم"
        user:
          attributes:
            password:
              common: "هي واحدة من أكثر 10000 كلمة مرور شائعة. من فضلك استخدم كلمة مرور آمنة أكثر."
              same_as_username: "هي نفس اسم المستخدم. من فضلك استخدم كلمة مرور آمنة أكثر."
              same_as_email: "هي نفس بريدك الإلكتروني. من فضلك استخدم كلمة مرور آمنة أكثر."
              same_as_current: "هي نفس كلمة السر الحاليةالخاصة بك"
            ip_address:
              signup_not_allowed: "التسجيل غير مسموح من هذا الحساب."
        color_scheme_color:
          attributes:
            hex:
              invalid: "ليس لونا صالحا"
        post_reply:
          base:
            different_topic: "المنشور و الرد لابد ان يكونا في نفس الموضوع"
        web_hook:
          attributes:
            payload_url:
              invalid: "رابط غير صالح. يجب أن يحتوي الرابط على http://  او https://. المساحة الفارغة غير مسموح بها."
<<<<<<< HEAD
  user_profile:
    no_info_other: "<div class='missing-profile'>%{name} لم يدخلوا أي شيء في مجال المعلومات عني لملفهم بعد</div>"
=======
>>>>>>> c10941bb
  vip_category_name: "استراحة"
  vip_category_description: "قسم خاص للمستخدمين ذوي مستوى الثقة 3 فأعلى."
  meta_category_name: "موقع التغذية الإرتجاعية"
  meta_category_description: "النقاش حول هذا الموقع، وتنظيمه، وكيفية عمله وطرق تطويره."
  staff_category_name: "الطاقم"
  staff_category_description: "قسم مخصص للنقاش في موضوعات الإدارة. الموضوعات مرئية فقط للمديرين وللمشرفين."
<<<<<<< HEAD
  assets_topic_body: "هذا الموضوع مرئي فقط لطاقم العمل. يستخدم لحفظ الصور و الملفات المستخدمه في واجهة الموقع. لا تقم بحذفة\n\n\n\nإليك كيف يستخدم.\n\n1. قم بالرد علي الموضوع\n2. قم برفع الشعار و الصور و الايقونات التي تريد استخدامها في الموقع. ( عبر استخدام زر الرفع في لوحة الادوات لمحرر نصوص الموقع او سحب الملفات الي المحرر او بالضغط علي زر الفأرة الايمن و اختيار \"paste\" )\n3. قم بالضغط علي زر \"رد\"\n4. بعد نشر الصور و الملفات قم بالضغط عليها بزر الماوس الايمن و اختر \"Copy link address\"\n5. قم بوضع مسار الملفات في لوحة التحكم في صفحة [المعلومات الاساسية](/admin/site_settings/category/required).\n\nإذا كنت تريد رفع ملفات بامتدادات ممنوعة يمكنك تعديل الامتدادات المسموح بها في [اعدادات الملفات](/admin/site_settings/category/files)."
=======
>>>>>>> c10941bb
  discourse_welcome_topic:
    title: "مرحبًا بك في دسكورس"
  lounge_welcome:
    title: "مرحبا بك في الاستراحة"
  category:
    topic_prefix: "عن القسم %{category}."
<<<<<<< HEAD
    replace_paragraph: "(قم بإستبدال هذة الفقرة بوصف مختصر للقسم الجديد. هذا الوصف سوف يظهر في منطقة إختيار القسم, لذا حاول ان يكون اقل من 200 حرف. ** حتي تقوم بتعديل هذا الوصف أو تقوم بإضافة موضوعات, هذا القسم لن يظهر في صفحة الأقسام**)"
=======
>>>>>>> c10941bb
    post_template: "%{replace_paragraph}\n\nإستخدم الأسئلة الآتية لوضع وصف أطول ، أو لإنشاء تعليمات او قوانين للقسم الجديد:\n\n- لماذا يجب على الأعضاء والزوار استخدام هذا القسم؟ ولم اُنشئ؟\n\n- ما هو الاختلاف بين هذا القسم و الأقسام الأخرى التي لدينا؟\n\n- ما هي انواع الموضوعات التي تصنف تحت هذا القسم؟\n\n- هل نحتاج حقا إلى هذا القسم؟ وهل نستطيع دمجة مع قسم رئيسي أو فرعية أخر؟\n"
    errors:
      uncategorized_parent: "قسم \"غير مصنف\" لا يمكن أن يكون له قسم رئيسي"
      self_parent: "لا يمكن أن يكون القسم الرئيسي للقسم هو نفسة"
      depth: "لا يمكنك وضع قسم فرعي تحت قسم فرعي اخر"
      invalid_email_in: "ليس '%{email}' عنوان بريد إلكترونيّ صالح."
      email_already_used_in_group: "'%{email}' مستخدم من قبل المجموعه '%{group_name}'. "
      email_already_used_in_category: "'%{email}' مستخدم من قبل القسم '%{category_name}'."
      description_incomplete: "منشور وصف القسم يجب علي الاقل ان يحتوي علي فقرة واحدة."
    cannot_delete:
      uncategorized: "لا يمكن حذف قسم  \"غير مصنف\""
      has_subcategories: "لا يمكن حذف هذا القسم لأن له أقسام فرعيّة."
      topic_exists_no_oldest: "لا يمكن حذف هذا القسم لأن عدد الموضوعات به هو %{count}."
    uncategorized_description: "الموضوعات التي لا تحتاج الي ان تصنف تحت قسم معين, او لا تندرج تحت الأقسام الأخري."
  trust_levels:
    newuser:
      title: "مستخدم جديد "
    basic:
      title: "مستخدم أساسي"
    member:
      title: "عضو"
    regular:
      title: "منتظم"
    leader:
      title: "قائد"
    change_failed_explanation: "حاولت تخفيض رتبة %{user_name} إلى '%{new_trust_level}'. أيضا مستوى الثقة لهم حاليا '%{current_trust_level}'. %{user_name} سيبقى في '%{current_trust_level}' - إذا رغبت في تخفيض رتبة عضو أنظر لمستوى الثقة أولاً."
  rate_limiter:
    hours:
      zero: "أقلّ من ساعة"
      one: "ساعة واحدة"
      two: "ساعتان"
      few: "%{count} ساعات"
      many: "%{count} ساعة"
      other: "%{count} ساعة"
    minutes:
      zero: "أقلّ من دقيقة"
      one: "دقيقة واحدة"
      two: "دقيقتان"
      few: "%{count} دقائق"
      many: "%{count} دقيقة"
      other: "%{count} دقيقة"
    seconds:
      zero: "أقلّ من ثانية"
      one: "ثانية واحدة"
      two: "ثانيتان"
      few: "%{count} ثوان"
      many: "%{count} ثانية"
      other: "%{count} ثانية"
  datetime:
    distance_in_words:
      half_a_minute: "< 1دق"
      less_than_x_seconds:
        zero: "< %{count}ثا"
        one: "< %{count}ثا"
        two: "< %{count}ثا"
        few: "< %{count}ثا"
        many: "< %{count}ثا"
        other: "< %{count}ثا"
      x_seconds:
        zero: "%{count}ثا"
        one: "%{count}ثا"
        two: "%{count}ثا"
        few: "%{count}ثا"
        many: "%{count}ثا"
        other: "%{count}ثا"
      less_than_x_minutes:
        zero: "< %{count}دق"
        one: "< %{count}دق"
        two: "< %{count}دق"
        few: "< %{count}دق"
        many: "< %{count}دق"
        other: "< %{count}دق"
      x_minutes:
        zero: "%{count}دق"
        one: "%{count}دق"
        two: "%{count}دق"
        few: "%{count}دق"
        many: "%{count}دق"
        other: "%{count}دق"
      about_x_hours:
        zero: "%{count}سا"
        one: "%{count}سا"
        two: "%{count}سا"
        few: "%{count}سا"
        many: "%{count}سا"
        other: "%{count}سا"
      x_days:
        zero: "%{count}يوم"
        one: "%{count}يوم"
        two: "%{count}يوم"
        few: "%{count}يوم"
        many: "%{count}يوم"
        other: "%{count}يوم"
      about_x_months:
        zero: "%{count}شهر"
        one: "%{count}شهر"
        two: "%{count}شهر"
        few: "%{count}شهر"
        many: "%{count}شهر"
        other: "%{count}شهر"
      x_months:
        zero: "%{count}شهر"
        one: "%{count}شهر"
        two: "%{count}شهر"
        few: "%{count}شهر"
        many: "%{count}شهر"
        other: "%{count}شهر"
      about_x_years:
        zero: "%{count}عام"
        one: "%{count}عام"
        two: "%{count}عام"
        few: "%{count}عام"
        many: "%{count}عام"
        other: "%{count}عام"
      over_x_years:
        zero: "> %{count}عام"
        one: "> %{count}عام"
        two: "> %{count}عام"
        few: "> %{count}عام"
        many: "> %{count}عام"
        other: "> %{count}عام"
      almost_x_years:
        zero: "%{count}عام"
        one: "%{count}عام"
        two: "%{count}عام"
        few: "%{count}عام"
        many: "%{count}عام"
        other: "%{count}عام"
    distance_in_words_verbose:
      half_a_minute: "منذ لحظات"
      less_than_x_seconds:
        zero: "منذ لحظات"
        one: "منذ لحظات"
        two: "منذ لحظات"
        few: "منذ لحظات"
        many: "منذ لحظات"
        other: "منذ لحظات"
      x_seconds:
        zero: "قبل لحظات"
        one: "قبل ثانية واحدة"
        two: "قبل ثانيتين"
        few: "قبل %{count} ثوان"
        many: "قبل %{count} ثانية"
        other: "قبل %{count} ثانية"
      less_than_x_minutes:
        zero: "قبل لحظات"
        one: "قبل أقل من دقيقة"
        two: "قبل أقل من دقيقتين"
        few: "قبل أقل من %{count} دقائق"
        many: "قبل أقل من %{count} دقيقة"
        other: "قبل أقل من %{count} دقيقة"
      x_minutes:
        zero: "قبل أقل من دقيقة"
        one: "قبل دقيقة واحدة"
        two: "قبل دقيقتين"
        few: "قبل %{count} دقائق"
        many: "قبل %{count} دقيقة"
        other: "قبل %{count} دقيقة"
      about_x_hours:
        zero: "قبل أقل من ساعة"
        one: "قبل ساعة واحدة"
        two: "قبل ساعتين"
        few: "قبل %{count} ساعات"
        many: "قبل %{count} ساعة"
        other: "قبل %{count} ساعة"
      x_days:
        zero: "قبل أقل من يوم"
        one: "قبل يوم واحد"
        two: "قبل يومين"
        few: "قبل %{count} أيام"
        many: "قبل %{count} يوما"
        other: "قبل %{count} يوم"
      about_x_months:
        zero: "قبل حوالي أقل من شهر"
        one: "قبل حوالي شهر واحد"
        two: "قبل حوالي شهرين"
        few: "قبل حوالي %{count} أشهر"
        many: "قبل حوالي %{count} شهرا"
        other: "قبل حوالي %{count} شهر"
      x_months:
        zero: "قبل أقل من شهر"
        one: "قبل شهر واحد"
        two: "قبل شهرين"
        few: "قبل %{count} أشهر"
        many: "قبل %{count} شهرا"
        other: "قبل %{count} شهر"
      about_x_years:
        zero: "قبل حوالي أقل من سنة"
        one: "قبل حوالي سنة واحدة"
        two: "قبل حوالي سنتين"
        few: "قبل حوالي %{count} سنوات"
        many: "قبل حوالي %{count} سنة"
        other: "قبل حوالي %{count} سنة"
      over_x_years:
        zero: "قبل أكثر من أقل من سنة"
        one: "قبل أكثر من سنة واحد"
        two: "قبل أكثر من سنتين"
        few: "قبل أكثر من %{count} سنوات"
        many: "قبل أكثر من %{count} سنة"
        other: "قبل أكثر من %{count} سنة"
      almost_x_years:
        zero: "قبل حوالي أقل من سنة"
        one: "قبل حوالي سنة واحدة"
        two: "قبل حوالي سنتين"
        few: "قبل حوالي %{count} سنوات"
        many: "قبل حوالي %{count} سنة"
        other: "قبل حوالي %{count} سنة"
  password_reset:
    no_token: "نأسف، رابط تغيير كلمة السّرّ قديم جدًّا. انقر زرّ ”لِج“ واختر ”نسيت كلمة السّرّ“ لنرسل لك رابطًا آخر."
    choose_new: "اختر كلمة المرور الجديدة"
    choose: "اختر كلمة المرور"
<<<<<<< HEAD
    update: 'حدّث كلمة السّرّ'
    save: 'تعين كلمة المرور'
    title: 'إعادة تعين كلمة المرور'
=======
    update: "حدّث كلمة السّرّ"
    save: "تعين كلمة المرور"
    title: "إعادة تعين كلمة المرور"
>>>>>>> c10941bb
    success: "غُيّرت كلمة السّرّ بنجاح وقد ولجت الآن."
    success_unapproved: "غُيّرت كلمة السّرّ بنجاح."
  change_email:
    confirmed: "حُدّث بريدك الإلكتروني."
    please_continue: "تابع إلى %{site_name}"
    error: "حدث خطأ في تغيير عنوان بريدك الإلكتروني. لربما يكون العنوان مستخدما بالفعل."
    error_staged: "حدث خطأ في تغيير عنوان بريدك الإلكتروني. العنوان الذى ادخلته مستخدم من قبل مشترك عبر البريد الالكترونى."
    already_done: "نأسف عنوان التاكيد هدا لم يعد صالحا بعد الان. ربما تم تغيير بريدك بالفعل؟"
    authorizing_old:
      title: "شكرا لك لتاكيدك عنوان بريدك الحالي."
      description: "نحن الان نقوم بمراسله عنوانك الجديد للتأكيد."
  activation:
    action: "انقر هنا لتنشيط حسابك."
    already_done: "آسفون، لم يعد رابط تأكيد الحساب صالحا. لربما يكون الحساب نشطا بالفعل."
    please_continue: "أُكّد حسابك الجديد، سيُعاد توجيهك إلى الصفحة الرئيسية."
    continue_button: "تابع إلى %{site_name}"
    welcome_to: "مرحبا بك في %{site_name}!"
    approval_required: "يجب على المشرف أن يقبل حسابك الجديد قبل أن تستطيع الدخول لهذا المنتدى. سوف تتلقى بريد إلكتروني عندما يتم قبول حسابك."
    missing_session: "لا نستظيع تحديد اذا كان حسابك قد أنشئ. رجاء التأكد من أن (الكوكيز) بالمتصفح  الذى تستخدمة منشطة."
    admin_confirm:
      title: "تاكيد حساب المدير"
      description: "أمتأكّد من جعل <b>%{target_username}</b> مديرًا؟"
      grant: "اجعلة مُديراً"
      complete: "المستخدم <b>%{target_username}</b> مدير الآن."
      back_to: "العودة إلي %{title}"
  post_action_types:
    off_topic:
<<<<<<< HEAD
      title: 'خارج الموضوع'
      description: 'لا صلة للمنشور بالنقاش الحالي على النحو المحدد بواسطة العنوان و المنشور الاول، وربما ينبغي نقلها لمكان أخر.'
      long_form: 'أبلغ أن هذا خارج الموضوع.'
    spam:
      title: 'مزعج'
      description: 'هذا المنشور هو اعلان او منشور تخريبي. لا صلة له بالموضوع الحالي.'
      long_form: 'علّم هذا على أنّه غير لائق'
      email_title: '"%{title}" عُلّم على أنّه موضوع غير لائق'
      email_body: "%{link}\n\n%{message}"
    inappropriate:
      title: 'غير مناسب'
      description: 'محتوي هذا المنشور أي شخص عاقل سيعتبره عدواني، أو مسيئ، أو انتهاك لـ<a href="/guidelines">مبادئ مجتمعنا التوجيهية</a>.'
      short_description: 'انتهاك <a href="/guidelines">للقواعد العامة للمجتمع</a>'
      long_form: 'ترفع علم هذا عن صورة غير ملائمة'
    notify_user:
      title: 'أرسل رسالة إلى @{{username}}'
      long_form: 'العضو أرسل'
=======
      title: "خارج الموضوع"
      description: "لا صلة للمنشور بالنقاش الحالي على النحو المحدد بواسطة العنوان و المنشور الاول، وربما ينبغي نقلها لمكان أخر."
      long_form: "أبلغ أن هذا خارج الموضوع."
    spam:
      title: "مزعج"
      description: "هذا المنشور هو اعلان او منشور تخريبي. لا صلة له بالموضوع الحالي."
      long_form: "علّم هذا على أنّه غير لائق"
      email_title: '"%{title}" عُلّم على أنّه موضوع غير لائق'
      email_body: "%{link}\n\n%{message}"
    inappropriate:
      title: "غير مناسب"
      long_form: "ترفع علم هذا عن صورة غير ملائمة"
    notify_user:
      title: "أرسل رسالة إلى @{{username}}"
      long_form: "العضو أرسل"
>>>>>>> c10941bb
      email_title: 'منشورك في "%{title}"'
      email_body: "%{link}\n\n%{message}"
    notify_moderators:
      title: "شيء آخر "
<<<<<<< HEAD
      description: 'يحتاج هذا المنشور إجراء من الطاقم لسبب آخر لم يُذكر أعلاه.'
      long_form: ' بَلِّغ عن هذا لتنبيه الطاقم '
      email_title: 'النشر في "%{title}" تتطلب تنبيه الطاقم.'
      email_body: "%{link}\n\n%{message}"
    bookmark:
      title: 'علامة مرجعية'
      description: 'فضل هذا المنشور'
      short_description: 'فضل هذا المنشور'
      long_form: 'فضلت هذا المنشور'
    like:
      title: 'إعجاب'
      description: 'أُعجَب بهذا المنشور'
      short_description: 'أُعجَب بهذا المنشور'
      long_form: 'أعجبت بهذه'
=======
      description: "يحتاج هذا المنشور إجراء من الطاقم لسبب آخر لم يُذكر أعلاه."
      long_form: " بَلِّغ عن هذا لتنبيه الطاقم "
      email_title: 'النشر في "%{title}" تتطلب تنبيه الطاقم.'
      email_body: "%{link}\n\n%{message}"
    bookmark:
      title: "علامة مرجعية"
      description: "فضل هذا المنشور"
      short_description: "فضل هذا المنشور"
      long_form: "فضلت هذا المنشور"
    like:
      title: "إعجاب"
      description: "أُعجَب بهذا المنشور"
      short_description: "أُعجَب بهذا المنشور"
      long_form: "أعجبت بهذه"
>>>>>>> c10941bb
  user_activity:
    no_bookmarks:
      others: "لا علامات."
    no_likes_given:
      self: "لم تعجبك أيّة منشور."
      others: "لا يوجد منشورات اعجبت بها."
    no_replies:
      self: "لم تقم بالرد علي اي منشور."
      others: "لا يوجد ردود ."
  topic_flag_types:
    spam:
      title: "مزعج"
      description: "هذا الموضوع يُعتبر إعلانًا. ليس مفيدًا أو ذا علاقة بالموقع هذا، بل ترويجيّ فحسب."
      long_form: "ترفع علم هذا كدعاية"
    inappropriate:
      title: "غير مناسب"
      long_form: "ترفع علم هذا عن صورة غير ملائمة"
    notify_moderators:
      title: "شيء آخر "
      long_form: "علم هذا لتنبيه المراقب"
      email_title: 'الموضوع "%{title}" يتطلب موافقة المشرف'
      email_body: "%{link}\n\n%{message}"
  flagging:
<<<<<<< HEAD
    user_must_edit: '<p>هذا المنشور كان مبلغ عنه بواسطة المجتمع وهو مخفي مؤقتاً.</p>'
=======
    user_must_edit: "<p>هذا المنشور كان مبلغ عنه بواسطة المجتمع وهو مخفي مؤقتاً.</p>"
>>>>>>> c10941bb
  archetypes:
    regular:
      title: "موضوع عادي"
    banner:
      title: "موضوع إعلاني"
      message:
        make: "هذا الموضوع معلّم الآن. سوف يظهر في أعلى كل صفحة حتى يرفض من قبل المستخدم."
        remove: "هذا الموضوع لم يعد معلّم. لن يظهر في أعلى كل صفحة."
  unsubscribed:
    title: "غير مشترك!"
    description: "<b>%{email}><b/> أصبح غير مشترك . لتغيّر بريدك الإلكتروني <a/>  زُر خصائص المستخدم الخاصة بك <'a href=%{url}"
    topic_description: "لإعادة الاشتراك لل %{link}، استخدم ادارة التنبيهات في أسفل او يمين الموضوع."
  unsubscribe:
    title: "إلغاء الإشتراك"
    stop_watching_topic: "ألغِ مراقبة هذا الموضوع، %{link}"
    mute_topic: "اكتم كلّ إشعارات هذا الموضوع، %{link}"
    unwatch_category: "ألغِ مراقبة كلّ الموضوعات في %{category}"
    mailing_list_mode: "الغاء وضعية قائمة المراسلات"
    disable_digest_emails: "توقف عن ارسال الملخصات بالبريد الالكترونى"
    all: "لا ترسل إليّ أيّ بريد من %{sitename}"
    different_user_description: "أنت حالياً سجلت دخولك كمستخدم مختلف عن الذي كان يُرسله له الملخص. الرجاء تسجيل الخروج  ثم  الدخول مرة أخرى  والمحاولة مجدداً."
    not_found_description: "نأسف ، لم نستطيع أن نلغي اشتراكك . من الممكن أن الرابط المرسل إليك قد انتهت مدته . "
    log_out: "تسجيل خروج"
  user_api_key:
    title: "منح الصلاحية لدخول التطبيق"
    authorize: "منح الصلاحية"
    read: "قراءة"
    read_write: "قراءة/كتابة"
    description: '"%{application_name}": يطلب الصلاحيات التالية لحسابك'
    no_trust_level: "نأسف، لست بمستوى الثّقة الكافي للوصول إلى واجهة برمجة التّطبيقات (API) للمستخدمين"
    generic_error: "نأسف، لا نستطيع إصدار مفاتيح API للمستخدمين؛ عطّل مدير الموقع هذه الميزة"
    scopes:
      message_bus: "تحديثات فورية"
      notifications: "قراءة الإشعارات ومسحها"
      session_info: "قراءة معلومات جلسة المستخدم"
      read: "قراءة الكلّ"
      write: "كتابة الكلّ"
  reports:
    visits:
      title: "زيارات المستخدم"
      xaxis: "اليوم"
      yaxis: "مرّات الزّيارة"
    signups:
      xaxis: "اليوم"
    profile_views:
      title: "مشاهدات الحساب الشخصي للعضو"
      xaxis: "اليوم"
      yaxis: "عدد مشاهدات الحساب الشخصي العضو"
    topics:
      title: "المواضيع"
      xaxis: "اليوم"
      yaxis: "عدد المواضيع الجديدة"
    posts:
      title: "المنشورات"
      xaxis: "اليوم"
      yaxis: "عدد المنشورات الجديدة الجديدة"
    likes:
      title: "اﻹعجابات"
      xaxis: "اليوم"
      yaxis: "عدد اﻹعجابات الجديدة"
    flags:
      title: "الأبلاغ"
      xaxis: "يوم"
      yaxis: "عدد الإبلاغات"
    bookmarks:
      title: "العلامات"
      xaxis: "اليوم"
      yaxis: "عدد العلامات الجديدة"
    users_by_trust_level:
      title: "الأعضاء في مستوى الثقة"
      xaxis: "مستوى الثقة"
      yaxis: "عدد المستخدمين"
    emails:
      title: "رسائل البريد المرسلَة"
      xaxis: "يوم"
      yaxis: "عدد رسائل البريد الإلكتروني"
    user_to_user_private_messages:
      xaxis: "يوم"
      yaxis: "عدد الرسائل"
    system_private_messages:
      title: "النظام"
      xaxis: "اليوم"
      yaxis: "عدد الرسائل"
    moderator_warning_private_messages:
      title: "تحذير مشرف "
      xaxis: "يوم"
      yaxis: "عدد الرسائل"
    notify_moderators_private_messages:
      title: "أبلغ المراقبين"
      xaxis: "اليوم"
      yaxis: "عدد الرسائل"
    notify_user_private_messages:
      title: "أبلاغ عضو"
      xaxis: "اليوم"
      yaxis: "عدد الرسائل"
    top_referrers:
      title: "أفضل الصفحات المرجعية"
      xaxis: "مستخدم"
      num_clicks: "نقرات"
      num_topics: "المواضيع"
    top_traffic_sources:
      title: "أعلى مصادر مرور"
      xaxis: "مجال"
      num_clicks: "نقرات"
      num_topics: "المواضيع"
      num_users: "اﻷعضاء"
    top_referred_topics:
      title: "أعلى مواضيع مشارة"
    page_view_anon_reqs:
      title: "مجهولون"
      xaxis: "يوم"
      yaxis: "عدد قراءات الصفحات للمجهولين"
    page_view_logged_in_reqs:
      title: "مسجل دخول"
      xaxis: "يوم"
      yaxis: "عدد قراءات الصفحات للمسجلين دخول"
    page_view_crawler_reqs:
      xaxis: "يوم"
      yaxis: "عدد قراءات الصفحات لزواحف الانترنت"
    page_view_total_reqs:
      xaxis: "يوم"
      yaxis: "عدد قراءات الصفحات الكلى"
    page_view_logged_in_mobile_reqs:
      title: "عدد قراءات الصفحات للمسجلين دخول"
      xaxis: "يوم"
      yaxis: "عدد قراءات الصفحات للمسجلين دخول عن طريق المحمول"
    page_view_anon_mobile_reqs:
      title: "عدد قراءات الصفحات للمجهولين"
      xaxis: "اليوم"
      yaxis: "عدد قراءات الصفحات للمجهولين عن طريق المحمول"
    http_background_reqs:
      title: "خلفية"
      xaxis: "اليوم"
      yaxis: "طلبات تستخدم اﻷن وتتبع"
    http_2xx_reqs:
      title: " "
      xaxis: "يوم"
      yaxis: "طلبات ناجحة (Status 2xx)"
    http_3xx_reqs:
      title: "HTTP 3xx (إعادة توجيه)"
      xaxis: "يوم"
      yaxis: "إعادة توجيه الطلبات (الحالة 3xx)"
    http_4xx_reqs:
      title: "HTTP 4xx (خطأ العميل)"
      xaxis: "يوم"
      yaxis: "خطأ العميل (الحالة 4xx)"
    http_5xx_reqs:
      title: "HTTP 5xx (خطأ الخادم)"
      xaxis: "يوم"
      yaxis: "خطأ الخادم (الحالة 5xx)"
    http_total_reqs:
      title: "مجموع"
      xaxis: "يوم"
      yaxis: "إجمالي طلبات"
    time_to_first_response:
      title: "وقت أول استجابة"
      xaxis: "اليوم"
      yaxis: "متوسط الوقت (ساعات)"
    topics_with_no_response:
      title: "مواضيع بدون استجابة"
      xaxis: "اليوم"
      yaxis: "مجموع"
    mobile_visits:
      xaxis: "اليوم"
      yaxis: "عدد الزيارات"
  dashboard:
    rails_env_warning: "يعمل الخادوم في وضع %{env}."
    host_names_warning: "يستخدم ملفّ config/database.yml اسم المضيف الافتراضيّ localhost. حدّثه ليستخدم اسم مضيف الموقع."
    sidekiq_warning: "\"Sidekiq\" لا يعمل! \nالعديد من المهام, كإرسال البريدوغيرها, يتم تنفيذها بشكل غير متزامن من قبل \"sidekiq\". الرجاء التحقيق من عمل احدى وضائف الـ\"Sidekiq\".  <a href=\"https://github.com/mperham/sidekiq\" target=\"_blank\">Learn about Sidekiq here</a>."
    queue_size_warning: "عدد المهام في الطّابور هو %{queue_size}، وهذا رقم كبير. قد يكون هذا مؤشّرًا لوجود مشكلة بعمليّات Sidekiq، أو قد تحتاج إضافة عاملي Sidekiq أخرى."
    memory_warning: "خادمك يعمل بأقل من 1 جيجا بايت من الذاكرة الإجمالية. يتطلب على الأقل 1 جيجا بايت من الذاكرة."
    subfolder_ends_in_slash: "إعدادات المجلدات الداخلية خاطئ;ال DISCOURSE_RELATIVE_URL_ROOT يجب ان تنتهي ب سلاش."
  site_settings:
    censored_words: "الكلمات التي ستُستبدل آليًّا ب‍ &#9632;&#9632;&#9632;&#9632;"
    delete_old_hidden_posts: "سيتم حذف المنشورات المخفية تلقائيًا إذا زادت مدة الإخفاء أكثر من 30 يومًا"
    allow_user_locale: "اسمح للمستخدمين باختيار لغة الواجهة التي تناسبهم"
    set_locale_from_accept_language_header: "اختيار لغة الواجة للمستخدمين المتخفون طبقا للغة المختارة بمتصفح الشبكة. ( إعداد تجريبى، لا يعمل مع ذاكرة المتصفح )"
    min_post_length: "الحد الأدنى المسموح به لطول المنشور بالأحرف"
    min_first_post_length: "الحد الأدنى المسموح به لطول أول منشور (المنشور الاول بالموضوع) بالأحرف"
    max_post_length: "الحد الأقصي المسموح به لطول المنشور بالأحرف"
    topic_featured_link_enabled: "السماح بنشر روابط في الموضوعات"
    min_topic_title_length: "الحد الأدنى المسموح به موضوع طول اللقب في الأحرف"
    max_topic_title_length: "الحد الأعلى المسموح به لطول عنوان موضوع في الأحرف"
    min_search_term_length: "الحد الأدنى الصالح لطول مصطلح  في الأحرف"
    search_tokenize_chinese_japanese_korean: "ارغام الباحث على تجميع احرف اللغات الصينية واليابانية والكورية حتى على المواقع الغير معدة لتلك اللغات."
    search_prefer_recent_posts: "اذا كان البحث في المنتدي بطئ, هذا الخيار سوف يحاول فهرسة اخر المنشورات اولاً"
    search_recent_posts_size: "كل عدد المنشورات الحديثة التي تريد الابقاء عليها بالفهرس"
    allow_uncategorized_topics: "اسمح بنشر الموضوعات بدون تحديد القسم.  تحذير: اذا كان هناك نقاشات غير مصنفه، يجب عليك تصنيفها قبل تعطيل هذة الخاصية."
    allow_duplicate_topic_titles: "اسمح بالمواضيع المماثلة والعناوين المكررة."
    unique_posts_mins: "عدد الدقائق التي يمكن للعضو بعدها عمل منشور به نفس المحتوى ثانيةً"
    educate_until_posts: "عندما يبدا العضو كتابه منشورة الاول، اظهر لوحه تعليمات الاعضاء الجدد في المحرر"
    title: "اسم هذا الموقع، يُستخدم في وسم title."
    site_description: "صِف هذا الموقع بجملة واحدة، يُستخدم في وسم meta description."
<<<<<<< HEAD
    contact_email: "عنوان البريد الإلكتروني الرئيسي للاتصال بالمسؤل عن هذا الموقع. تستخدم للإشعارات الحرجة كالتبليغات الغير معالجة، وكذلك في نموذج الاتصال للأمور المستعجلة."
    contact_url: "اتصل بـ URL لهذا الموقع. استخدم في / حول نموذج الاتصال للأمور المستعجلة."
=======
>>>>>>> c10941bb
    crawl_images: "جلب الصور من الروابط لادراج الأبعاد الصحيحة."
    download_remote_images_to_local: "تحويل الصور البعيدة إلى صور محلية بواسطة تحميلها؛ بإستثناء الصور التالفة"
    download_remote_images_threshold: "ادني مساحه للقرص ضروربه لتحميل الصور البعيده محليا ( في المئه) "
    download_remote_images_max_days_old: "لا تقم بتحميل الصور من مواقع اخرى للمنشورات اﻷقدم من هذا عدد من اﻷيام."
    disabled_image_download_domains: "الصور البعيدة لن يتم تنزيلها من هذا المجال. قائمة Pipe-delimited."
    editing_grace_period: "خلال هذا العدد من الثواني بعد نشر المنشور، تعديل المنشور لن يقوم بانشاء نسخة جديدة في السجل الخاص بالتعديل ."
<<<<<<< HEAD
    post_edit_time_limit: "يمكن للكاتب تحرير مشاركته أو حذفها لمدّة (n) دقيقة بعد نشرها. اضبطه إلى 0 ليكون للأبد."
=======
>>>>>>> c10941bb
    edit_history_visible_to_public: "اسمح لاي شخص ان يرى النسخ السابقه للمنشورات المعدله.  عندما يتم تعطيلها.،فقط اعضاء فريق العمل يمكنهم رؤيتها "
    delete_removed_posts_after: "المشاركات التي تم إزالتها عن طريق الكتاب سيتم مسحها  اوتوماتيكياً بعد(n)  ساعات ة.  اذا تم ضبطها علي 0،  سيتم مسح المشاركه فوراً"
    max_image_width: "أقصى عرض للصور المصغرة في مشاركة"
    max_image_height: "أقصى ارتفاع للصور المصغرة في مشاركة"
    fixed_category_positions: "اذا قمت بتفعيل الخاصية فستتمكن من ترتيب الأقسام ترتيبا ثابتا. و إذا لم تُفعلها فستُرتب الفئات بترتيب نشاطها."
    fixed_category_positions_on_create: "إذا قمت بتفعيل الخاصية فستُرتب الاقسام بترتيب إنشائها (تحتاج تفعيل خاصية fixed category positions)"
<<<<<<< HEAD
    add_rel_nofollow_to_user_content: "أضف rel nofollow لجميع محتوى المستخدم المتقدم، باستثناء الروابط الداخلية (بما في ذلك المجالات الأصل). إذا غيرت هذا، يجب عليك عمل rebake لكل المشاركات بـ: \"rake posts:rebake\""
=======
    add_rel_nofollow_to_user_content: 'أضف rel nofollow لجميع محتوى المستخدم المتقدم، باستثناء الروابط الداخلية (بما في ذلك المجالات الأصل). إذا غيرت هذا، يجب عليك عمل rebake لكل المشاركات بـ: "rake posts:rebake"'
>>>>>>> c10941bb
    exclude_rel_nofollow_domains: "قائمه النطاقات التي يُسمح لمحركات البحث بتتبع الروابط المشيره اليها و ارشفه محتواها. اذا اضيف نطاق سيمتد التاثير الي جميع النطاقات الفرعية الخاصه به, علي الاقل يجب عليك اضافه نطاق هذا الموقع لتسمح لمحركات البحث ايجاد كل المحتوي و ارشفته. اذا كان بعض من اجزاء موقعك علي نطاقات اخرى , اضفهم ايضا."
    post_excerpt_maxlength: "الحد الأقصى لطول وظيفة مقتطف / ملخص."
    show_pinned_excerpt_mobile: "اظهر مقتطفات من المواضيع المثبتة فى منظر المحمول."
    show_pinned_excerpt_desktop: "اظهر مقتطفات من المواضيع المثبتة فى منظر سطح المكتب."
    post_onebox_maxlength: "الحد الأقصى بالاحرف لطول منشور هذا الموقع عندما يتم وضعة بلوحة مُعاينة."
    onebox_domains_blacklist: "قائمة بعناوين المواقع التي يمنع وضع روابطها بلوحة مُعاينة."
<<<<<<< HEAD
    logo_url: "صورة الشعار في الجزء العلوي الأيمن من موقع الويب الخاص بك، يجب أن تكون على شكل مستطيل عريض. إذا تُرك الحقل فارغا فسيتم استخدام اسم الموقع."
    digest_logo_url: "صورة الشعار البديل المستخدمة في الجزء العلوي للرسائل الالكترونية التي تحتوي علي ملخص الاحداث، يجب أن تكون على شكل مستطيل عريض. لا يجب أن تكون الصورة من نوع SVG.  إذا ترك الحقل فارغا فسيتم استخدام `logo_url`."
    logo_small_url: "صورة الشعار صغيرة في الجزء العلوي الأيمن من موقع الويب الخاص بك، يجب أن تكون على شكل مربع، يظهر عند تمرير الصفحة لأسفل. وإذا ترك الحقل فارغا سوف يتم استخدام صورة النظام الاساسية."
    favicon_url: "الأيقونة الخاصة بموقعك,  شاهد http://en.wikipedia.org/wiki/Favicon,  لتعمل بشكل صحيح ضمن CDN يجب ان تكون بصيغة png."
    apple_touch_icon_url: "الأيقونة المستخدمة لأجهزة آبل باللمس. المقاس المستحسن هو 144×144 بكسل."
=======
>>>>>>> c10941bb
    notification_email: "عنوان البريد الالكتروني المُرسِل للرسائل الصادرة من الموقع, العنوان المحدد يجب ان يكون له SPF و DKIM و  reverse PTR في سجلات الDNS"
    email_custom_headers: "قائمة قناة محددة لرؤوس بريد إلكتروني مخصص."
    force_https: "ارغام الموقع على استخدام HTTPS فقط. تحذير: لا تفعل هذا الاختيار الا بعد التأكد أن HTTPS مفعلة وتعمل بالكامل فى جميع أنحاء الموقع! هل اختبرت جميع الخوادم  CDN، جميع تسجيلات الدخول من شبكات التواصل الاجتماعى، أية صور أو تبعيات خارجية للتأكد من أنها كلها متوافقه مع HTTPS؟"
    summary_score_threshold: "الحد الأدنى للنقاط المطلوبة لتضمين مشاركة في \"تلخيص هذا الموضوع\""
    summary_posts_required: "الحد الأدنى للمشاركات في الموضوع قبل \"تلخيص هذا الموضوع\" مفعل."
    summary_likes_required: "الحد الأدنى للإعجابات في الموضوع قبل \"تلخيص هذا الموضوع\" مفعل."
    summary_percent_filter: "عندما يضغط المستخدم على \"تلخيص هذا الموضوع\"، يظهر أعلى % o المشاركات."
    summary_max_results: "الحد الأقصى للمشاركات العائدة بـ 'ملخص هذا الموضوع'"
    enable_long_polling: "ناقل الرسالة المستخدم للاشعارات يمكن أن يستخدم التصويت الطويل."
    long_polling_base_url: "قاعدة URL تستخدم للتصويت الطويل (عندما CDN يخدم المحتوى الديناميكي, تأكد لتعيين هذا لسحب الأصل) eg: http://origin.site.com"
    long_polling_interval: "المدة الزمنية التي سينتظرها الخادم قبل الرد على العملاء في حالة عدم وجود أية بيانات لارسالها (للأعضاء المسجلين فقط)"
    polling_interval: "عندما لا يكون التصويت طويلا، عدد المرات التي يجب تسجيل عملاء التصويت فيها بالملي ثانية."
    anon_polling_interval: "المرات التي يجب الاستعلام فيها عن العملاء المجهولين بالملي ثانية."
    background_polling_interval: "كم ينبغي أن يكون عدد مرات الاستعلام عن العملاء في المللي ثانية ( عندما يكون الاطار في الخلفية )"
    flags_required_to_hide_post: "عدد العلامات التى تؤدى الى خفى مشاركة تلقائيا وارسال رسالة الى المستخدم ( 0 تعنى عدم الخفى أو الارسال)"
    cooldown_minutes_after_hiding_posts: "عدد الدقائق يجب على المستخدم الانتظار قبل أن يتمكنوا من تعديل موضوع مخفي عن طريق رفع الأعلام المجتمع"
    max_topics_in_first_day: "أقصى عدد للمواضيع المسموح للمستخدم بانشائها خلال 24 ساعة من نشر أول مشاركة."
    max_replies_in_first_day: "أقصى عدد للردود المسموح للمستخدم بنشرها حتى مرور 24 ساعة على نشر أول مشاركة"
    tl2_additional_likes_per_day_multiplier: "زيادة حد الإعجابات باليوم لـ  لـمستوى الثقة 2 (عضو) بالضرب بهذا الرقم"
    tl3_additional_likes_per_day_multiplier: "زيادة حد الإعجابات باليوم لـ  لـمستوى الثقة 3 (منتظم) بالضرب بهذا الرقم"
    tl4_additional_likes_per_day_multiplier: "زيادة حد الإعجابات باليوم لـمستوى الثقة 4 (قائد) بالضرب بهذا الرقم"
<<<<<<< HEAD
    flag_sockpuppets: "إذا رد أحد المستخدمين جديد إلى موضوع من عنوان IP نفسه باسم المستخدم الجديد الذي بدأ هذا الموضوع، علم كل من مناصبهم كدعاية المحتملين."
=======
>>>>>>> c10941bb
    traditional_markdown_linebreaks: "استعمل السطور التالفه التقليديه في Markdown, التي تتطلب مساحتين بيضاوين للسطور التالفه"
    post_undo_action_window_mins: "عدد الدقائق التي يسمح فيها للأعضاء بالتراجع عن آخر إجراءاتهم على المنشور (إعجاب، اشارة، إلخ...)"
    must_approve_users: "يجب علي طاقم العمل الموافقة على جميع الحسابات الجديدة قبل أن يتم السماح لها بالوصول إلى الموقع. تحذير: تفعيل هذة الخاصية علي موقع نشط سوف يمنع وصول كل الاعضاء ماعدا طاقم العمل."
    pending_users_reminder_delay: "نبه المشرفين إذا وجد اعضاء ينتظرون الموافقة لمدة اطول من الساعات ، قم بوضع الخيار -1 لايقاف التنبيهات ."
    maximum_session_age: "سيظل المستخدم مسجل دخول لهذا العدد من الساعات منذ زيارته اﻷخيرة."
<<<<<<< HEAD
    ga_universal_tracking_code: "رمز التتبع الخاص بخدمة جوجل لتحليل نشاط زوار الموقع (analytics.js)، مثال: UA-12345678-9; انظر http://google.com/analytics"
    ga_universal_domain_name: "المجال المسموح لخدمة جوجل لتحليل نشاط زوار الموقع (analytics.js) تحليله، مثال: mysite.com; انظر http://google.com/analytics"
    ga_universal_auto_link_domains: "تفعيل خدمة جوجل لتحليل نشاط الزوار (analytics.js) عبر المواقع. (الروابط المشيرة الي هذة النطاقات سوف تحمل رقم تعريف الزائر)؛ انظر Google's Cross-Domain Tracking guide."
    gtm_container_id: "الرمز التعريفي لحاوية مدير للوسوم الخاصة بجوجل. على سبيل المثال: GTM-ABCDEF"
    enable_escaped_fragments: "اللجوء الى استخدام Ajax-Crawling API حالة اكتشاف تواجد زاحف الشبكة. للمزيد: https://developers.google.com/webmasters/ajax-crawling/docs/learn-more"
=======
>>>>>>> c10941bb
    allow_moderators_to_create_categories: "السماح للمشرفين بإنشاء اقسام جديدة"
    cors_origins: "اسمح بالأصول للطلبات عبر المنشأ (CORS). كل أصل يجب أن يتضمن http:// أو https://. متغير env لـ DISCOURSE_ENABLE_CORS يجب أن يعين إلى true ليعمل CORS."
    use_admin_ip_whitelist: "المدير فقط يمكنه تسجيل الدخول إذا كانت عناوين IP لهم معرفة في قائمة IP المحجوبة. (المدير > السجلات > IP المحجوبة)"
    top_menu: "حدد العناصر التي تظهر في قائمة ملاحة الصفحة الرئيسية، و ترتيبها."
    post_menu: "تحديد العناصر التي تظهر في القائمة المختصرة للمنشور، و ترتيبها. مثل ( اعجاب | تحرير | تبليغ | حذف | مشاركة | علّم | رد )"
    post_menu_hidden_items: "العناصر المخفية بشكل افتراضي في القائمة المختصره للمنشور  مالم يتم الضغط علي زر الاظهار"
    share_links: "تحدد اي العناصر تظهر في قائمة مشاركة المنشور و ترتيبها."
    site_contact_username: "اسم العضو المُستخدَم لارسال جميع الرسائل الالية, اذا ترك الحقل فارغا سيتم استخدام اسم الحساب الافتراضي للنظام."
    send_welcome_message: "أرسل لكل الأعضاء الجدد رسالة ترحيب مع دليل البدء السريع."
    suppress_reply_directly_below: "لا تظهر العد الرد توسيع على وظيفة عندما يكون هناك سوى رد واحد مباشرة تحت هذا المنصب."
    suppress_reply_directly_above: "لا تظهر للتوسع في الرد لعلى وظيفة عندما يكون هناك سوى رد واحد مباشرة فوق هذا المنصب."
    suppress_reply_when_quoting: "لا تظهر للتوسع في الرد لعلى وظيفة عندما يكون هناك سوى رد واحد مباشرة فوق هذا المنصب."
    max_reply_history: "الحد الأقصى لعدد الردود على توسيع عند توسيع في الرد ل"
    topics_per_period_in_top_summary: "عدد افضل الموضوعات الظاهرة في ملخص افضل الموضوعات."
    topics_per_period_in_top_page: "عدد افضل الموضوعات التي تظهر عند الضغط علي زر \"المزيد من\" افضل الموضوعات."
    redirect_users_to_top_page: "إعادة توجيه تلقائيا للمستخدمين الجدد وغائبة لمدة طويلة إلى أعلى الصفحة."
    top_page_default_timeframe: "المدي الزمني الافتراضي لصفحة الموضوعات الاكثر مشاهدة."
<<<<<<< HEAD
    show_email_on_profile: "أظهر بريد المستخدمين الإلكترونيّ في لاحاتهم (يكون معروضًا لهم وللطّاقم)"
=======
>>>>>>> c10941bb
    email_token_valid_hours: "أمارات نسيان كلمة السّرّ/تنشيط الحساب صالحة لمدّة (n) ساعة."
    enable_badges: "تفعيل نظام الأوسمة."
    enable_whispers: "السماح للطاقم بعمل نقاشات سرية داخل الموضوعات."
    allow_index_in_robots_txt: "حدّد في robots.txt إمكانيّة فهرسة محرّكات البحث في الوبّ هذا الموقع."
    email_domains_blacklist: "قائمة pipe-delimited المجالات البريد الإلكتروني الذي لا يسمح للمستخدمين تسجيل حسابات مع. مثال: mailinator.com | trashmail.net"
    email_domains_whitelist: "قائمة pipe-delimited من مجالات البريد الإلكتروني التي يجب على المستخدمين تسجيل حسابات مع. تحذير: لن يسمح للمستخدمين مع مجالات البريد الإلكتروني الأخرى غير المذكورة هنا!"
    log_out_strict: "عند الخروج، اخرج من كلّ جلسات المستخدم في كلّ الأجهزة"
    new_version_emails: "إرسال بريد إلكتروني إلى عنوان contact_email عندما نسخة جديدة من ديسكورس هو متاح."
    invite_expiry_days: "مدة صلاحية مفاتيح دعوة عضو، بالأيام."
<<<<<<< HEAD
    invite_only: "غير مسموح للعامة بانشاء حساب, كل الحسابات الجديدة يجب ان تكون دعوات مرسلة من قبل طاقم العمل."
=======
>>>>>>> c10941bb
    login_required: "اطلب تسجيل دخول لقرائة محتوي هذا الموقع."
    min_username_length: "أدنى طول لاسم المستخدم (بالمحارف). تحذير: إن كان هناك أيّة مستخدمين أو مجموعات تملك أسماء أقصر من هذه، فسيعطب الموقع!"
    min_password_length: "أدنى طول لكلمة السّرّ."
    min_admin_password_length: "أدنى طول لكلمة سرّ الإداريّ."
    block_common_passwords: "لا تسمح لكلمات المرور المسجلة في قائمة كلمات المرور الشائعةز"
    enable_sso: " اسمح تسجيل دخول واحد عبر موقع خارجي(تحذير :عنوان بريد المستخدم *يجب* ان يتم التحقق من صحته عبر الموقع الخارجي)"
    sso_secret: "السلسلة السرية استخدمت لتشفير مصادقة معلومات SSO, كن متأكداً أنها 10 حروف أو أكثر"
    sso_overrides_bio: "تخطى التعريف المبسط بالعضو، ولا تسمح له بتغييره."
    sso_overrides_email: "يتجاوز البريد الاكتوني المحلي مع بريد موقع خارجي من حمولة SSO عند كل تسجيل دخول, ويمنع   التتغيرات المحلية. (تحذير: ممكن يحدث تعارض بسبب الاختلاف طول اسم المستخدم/المتطلبات)"
    sso_overrides_username: "يتجاوز \"اسم المستخدم المحلي\" مع \"اسم مستخدم موقع خارجي\" من حمولة SSO عند كل تسجيل دخول, ويمنع التغيرات المحلية. (تحذير: ممكن يحدث تعارض بسبب الاختلاف طول اسم المستخدم/المتطلبات)"
    sso_overrides_name: "يتجاوز الاسم المحلي مع اسم موقع خارجي من حمولة SSO عند كل تسجيل دخول, ويمنع التغيرات المحلية. "
    sso_not_approved_url: "إعادة التوجيه لم توافق على حسابات SSO لهذا URL"
    allow_new_registrations: "السماح بتسجيل حسابات جديدة. عطل هذه الخاصية إذا كنت تريد منع الكل من عمل حساب جديد علي الموقع."
    enable_signup_cta: "اعرض تنبية للزوار المجهولين المترددين يحثهم علي تسجيل حساب جديد."
    enable_yahoo_logins: "تفعيل تسجيل الدخول بميل YAHOO"
<<<<<<< HEAD
    enable_google_oauth2_logins: "تفيعل خاصية تسجيل الدخول بحساب الGmail بخاصية تسمي Oauth2."
    google_oauth2_client_id: "رقم التعريف لتطبيق جوجل الخاص بك"
    google_oauth2_client_secret: "الرقم السري لتطبيق جوجل الخاص بك."
    enable_twitter_logins: "تفعيل تسجيل الدخول بحساب تويتر."
    enable_instagram_logins: "تفعيل تسجيل الدخول عن طريق حساب انستغرام."
    instagram_consumer_key: "مفتاح المستهلك لنظام تسجيل الدخول بحساب انستجرام."
    instagram_consumer_secret: "رقم المستهلك السري لنظام تسجيل الدخول بحساب انستجرام."
    enable_facebook_logins: "تفعيل تسجيل الدخول عن طريق حساب الفيسبوك."
    facebook_app_id: "رقم تعريف تطبيق الفيسبوك المستخدم لنظام تسجيل الدخول، يمكنك الحصور علية من هنا https://developers.facebook.com/apps"
    facebook_app_secret: "الرقم السري لتطبيق الفيسبوك المستخدم لنظام تسجيل الدخول، يمكنك الحصور علية من هنا https://developers.facebook.com/apps"
    enable_github_logins: "فعّل استيثاق غِت‌هَب، يتطلّب github_client_id وgithub_client_secret"
    github_client_id: "هوية العميل للمصادقة جيثب، مسجلة في https://github.com/settings/applications"
    github_client_secret: "هوية العميل للمصادقة جيثب، مسجلة في https://github.com/settings/applications"
=======
    google_oauth2_client_id: "رقم التعريف لتطبيق جوجل الخاص بك"
    google_oauth2_client_secret: "الرقم السري لتطبيق جوجل الخاص بك."
    enable_instagram_logins: "تفعيل تسجيل الدخول عن طريق حساب انستغرام."
    instagram_consumer_key: "مفتاح المستهلك لنظام تسجيل الدخول بحساب انستجرام."
    instagram_consumer_secret: "رقم المستهلك السري لنظام تسجيل الدخول بحساب انستجرام."
>>>>>>> c10941bb
    readonly_mode_during_backup: "فعّل وضع القراءة فقط أثناء أخذ نسخة احتياطيّة"
    allow_restore: "تسمح استعادة، والتي يمكن أن تحل محل ALL بيانات الموقع! ترك كاذبة إلا إذا كنت تخطط لاستعادة نسخة احتياطية"
    maximum_backups: "أكبر قدر ممكن من النسخ الاحتياطي للحفاظ على القرص. يتم حذف النسخ الاحتياطية القديمة تلقائيا"
    automatic_backups_enabled: "فعل النسخ الإحتياطي التلقائي بشكل متكرر كما هو محدد."
<<<<<<< HEAD
    enable_s3_backups: "تحميل النسخ الاحتياطي لS3 عند اكتماله. هام: يتطلب اعتماد S3 صالحة دخلت في إعدادات الملفات."
=======
>>>>>>> c10941bb
    s3_backup_bucket: "الرفع عن بعد لإجراء نسخ إحتياطية. تحذير : تأكد من أنه رفع خاص."
    s3_disable_cleanup: "عطل النسخ الاحتياطيه المحذوفه من S3 عندما يتم حذفها محلياً"
    backup_time_of_day: "الوقت الذي يجب ان تأخد النسخ الاحتياطية فيه."
    backup_with_uploads: "إضافة التحميلات ل النسخ الإحتياطية. إلغاء هذة الخاصية سوف تؤدي إلى أخذ نسخ إحتياطية من قاعدة البيانات فقط."
    active_user_rate_limit_secs: "كيف في كثير من الأحيان نقوم بتحديث حقل 'last_seen_at، في ثوان"
    verbose_localization: "شاهد تلميحات الترجمة الممتدة في واجهة المستخدم."
    previous_visit_timeout_hours: "متى زيارة تستمر قبل أن تنظر فيه الزيارة \"السابقة، في ساعات"
    rate_limit_create_topic: "بعد إنشاء الموضوع، على المستخدمين الانتظار (n) ثانية قبل إنشاء موضوع آخر."
    rate_limit_create_post: "بعد النّشر، على المستخدمين الانتظار (n) ثانية قبل إنشاء مشاركة أخرى."
    rate_limit_new_user_create_topic: "بعد إنشاء الموضوع، على المستخدمين الجدد الانتظار (n) ثانية قبل إنشاء موضوع آخر."
    rate_limit_new_user_create_post: "بعد النّشر، على المستخدمين الجدد الانتظار (n) ثانية قبل إنشاء مشاركة أخرى."
    max_likes_per_day: "أقصى عدد من الإعجابات لكلّ مستخدم يوميًّا."
    max_flags_per_day: "أقصى عدد للإعلامات لكل عضو باليوم."
    max_bookmarks_per_day: "أقصى عدد من العلامات لكلّ مستخدم يوميًّا."
    max_edits_per_day: "أقصى عدد من عمليّات التّحرير لكلّ مستخدم يوميًّا."
    max_topics_per_day: "أقصى عدد للمواضيع التي يمكن للعضو إنشائها باليوم."
    max_invites_per_day: "أقصى عدد للدعوات التي يمكن للعضو إرسالها باليوم."
    max_topic_invitations_per_day: "أقصى عدد لدعوات الموضوع التي يمكن للعضو إرسالها باليوم."
    alert_admins_if_errors_per_minute: "عدد الأخطاء في الدقيقة الواحدة لكى يرسل تنبيه للمدير. قيمة 0 تعطل هذه الميزة. ملاحظة: تتطلب إعادة تشغيل."
    categories_topics: "عدد الموضوعات التي تظهر في صفحة الأقسام."
    suggested_topics: "عدد الموضوعات المقترحة التي تظهر في أسفل الموضوع."
    limit_suggested_to_category: "أظهر فقط الموضوعات من القسم الحالي في الموضوعات المقترحة."
    suggested_topics_max_days_old: "الموضوعات المقترحة لا يجب ان تكون اقدم من هذا العدد من الايام."
    clean_up_uploads: " يتيم أزالة تحديث غير مرجعية لمنع استضافة غير المشروعة. تحذير: قد تحتاج لعمل نسخة احتياطية من الدليل / تحميل قبل تمكين هذا الإعداد."
    clean_orphan_uploads_grace_period_hours: "فترة الراحة (بالساعات) قبل الرفع الوحيد تمت إزالته."
    purge_deleted_uploads_grace_period_days: "يتم مسح فترة سماح (بالأيام) قبل تحميل حذفه."
    enable_s3_uploads: "وضع الإضافات على تخزين الأمازون S3. هام: يتطلب اعتماد S3 صالحة (على حد سواء الوصول معرف مفتاح ومفتاح الوصول السري)."
    s3_upload_bucket: "اسم حزمة Amazon S3 التي سيتم تحميل الملفات إليها. تحذير : يجب أن تكون أحرف صغيرة، لا تحوي مسافات، ولا _."
    s3_access_key_id: "معرف مفتاح دخول امازون S3 سيستخدم لرفع الصور."
    s3_secret_access_key: "مفتاح دخول أمازون السري S3 سيستخدم لرفع الصور."
    s3_region: "اسم منطقة أمازون S3 سيستخدم لرفع الصور."
    s3_cdn_url: "URL لـCDN يستخدم لكل أصول s3 (مثال: https://cdn.somewhere.com). تحذير : بعد تغيير هذا الإعداد يجب عمل rebake لكل المشاركات القديمة."
    avatar_sizes: "قائمة أحجام الرمزية إنشاؤه تلقائيا."
    external_system_avatars_enabled: "استخدم خدمات الهه النظام الخارجي "
<<<<<<< HEAD
    default_opengraph_image_url: "عنوان رابط صورة ال اوبن جراف الثابتة"
    twitter_summary_large_image_url: "عنوان الURL للصورة الافتراضية لكارت الملخص علي تويتر ( يجب ان تكون علي الاقل بعرض 280 بكسل و ارتفاع 150 بكسل )"
=======
>>>>>>> c10941bb
    allow_all_attachments_for_group_messages: "اسمح بجميع ملحقات البريد  للرسائل الجماعيه "
    enable_flash_video_onebox: "فعّل تضمين روابط swf وflv (أدوبي فلاش) في لوحات المعاينة. تحذير: قد يتسبّب بمخاطر أمنيّة."
    default_invitee_trust_level: "مستوى الثقة الإفتراضي (0-4) للأعضاء المدعوين."
    default_trust_level: "مستوى الثقة الإفتراضي (0-4) للأعضاء المدعوين.تحذير! التغيرات ستضعك تحت خطر البريد الغير هام."
    tl1_requires_topics_entered: "عدد المواضيع التي على المستخدم الجديد دخولها قبل ترقيته إلى مستوى الثّقة الأوّل."
    tl1_requires_read_posts: "عدد المشاركات التي على المستخدم الجديد قراءتها قبل ترقيته إلى مستوى الثّقة الأوّل."
    tl1_requires_time_spent_mins: "عدد الدّقائق التي على المستخدم الجديد إمضائها في قراءة المشاركات قبل ترقيته إلى مستوى الثّقة الأوّل."
    tl2_requires_topics_entered: "عدد المواضيع التي على المستخدم دخولها قبل ترقيته إلى مستوى الثّقة الثّاني."
    tl2_requires_read_posts: "عدد المشاركات التي على المستخدم قراءتها قبل ترقيته إلى مستوى الثّقة الثّاني."
    tl2_requires_time_spent_mins: "عدد الدّقائق التي على المستخدم إمضائها في قراءة المشاركات قبل ترقيته إلى مستوى الثّقة الثّاني."
    tl2_requires_likes_received: "عدد الإعجابات التي على المستخدم استقبالها قبل ترقيته إلى مستوى الثّقة الثّاني."
    tl2_requires_likes_given: "عدد الإعجابات التي على المستخدم إعطائها قبل ترقيته إلى مستوى الثّقة الثّاني."
    tl2_requires_topic_reply_count: "عدد المواضيع التي على المستخدم الرّد فيها قبل ترقيته إلى مستوى الثّقة الثّاني."
    tl3_requires_topics_viewed_all_time: "أقل عدد من المواضيع التي يجب  على المستخدم مشاهدتها  للتأهل لمستوى الثقة 3."
    tl3_requires_posts_read_all_time: "أقل عدد من المشاركات يجب على المستحدم قرائتها للتأهل لمستوى الثقة 3 ."
    tl3_promotion_min_duration: "أقل عدد من الأيام التي تكون الترقية إلى مستوى الثقة 3 قد أنتهت قبل عودة المستخدم لمستوى الثقة 2."
    tl3_links_no_follow: "لا تحذف rel=nofollow من روابط المشاركة بواسطة أعضاء مستوى الثقة 3."
    min_trust_to_create_topic: "أدنى مستوى ثقة مطلوب لإنشاء موضوع جديد."
    min_trust_to_edit_wiki_post: "أدنى مستوى ثقة مطلوب لتحرير مشاركة ويكي."
    min_trust_to_edit_post: "أدنى مستوى ثقة مطلوب لتحرير المشاركات."
    min_trust_to_allow_self_wiki: "أدنى مستوى ثقة مطلوب ليستطيع المستخدم جعل مشاركاته ويكي."
    newuser_max_links: "عدد الروابط التي يمكن للمستخدم الجديد إضافتها للمشاركة."
    newuser_max_images: "عدد الصّور التي يمكن للمستخدم الجديد إضافتها للمشاركة."
    newuser_max_attachments: "عدد المرفقات التي يمكن للمستخدم الجديد إضافتها للمشاركة."
    newuser_max_mentions_per_post: "أقصى عدد لاشعارات @name العضو الجديد يمكنه استخدامها في المشاركة."
    newuser_max_replies_per_topic: "أقصى عدد من الردود التي يمكن للمستخدم الجديد الرد بها على موضوع واحد حتى يتم الرد من شخص آخر عليه."
    max_mentions_per_post: "أقصى عدد لاشعارات @name أي شخص يمكنه استخدامها في المشاركة."
    create_thumbnails: "أنشئ الصور المصغرة وصندوق الصور المضيء الكبيرة جدا لتناسب المشاركة."
    email_time_window_mins: "انتظر (n) من الدّقائق قبل إرسال أيّة رسائل إشعار إلكترونيّة، لتعطي المستخدمين إمكانيّة تحرير مشاركاتهم وإتمامها."
    email_posts_context: "كمية الردود السابقة التي ضمنت كسياق في إشعارات البريد الإلكتروني."
    flush_timings_secs: "عدد تكرارات التي نقوم بدفع وقت البيانات للخادم، بالثانية."
    title_max_word_length: "الحد الأقصى المسموح لطول كلمة، بالأحرف، في عنوان الموضوع."
    title_min_entropy: "أدنى إنتروبي (حروف فريدة، عدد غير إنجليزي للكثير) مطلوب لعنوان الموضوع."
    body_min_entropy: "أدنى إنتروبي (حروف فريدة، عدد غير إنجليزي للكثير) مطلوب لصلب المشاركة."
    allow_uppercase_posts: "السماح بكتابة الاحرف الانجليزية الكبيرة في عنوان الموضوع او نص المشاركة ."
    min_title_similar_length: "الحد الأدنى لطول العنوان قبل أن يتم البحث عن مواضيع مشابهة."
<<<<<<< HEAD
    min_body_similar_length: "الحد الادنى لطول المشاركة قبل أن يتم البحث عن مواضيع مشابه."
=======
>>>>>>> c10941bb
    desktop_category_page_style: "أسلوب العرض لصفحة الأقسام."
    category_colors: "قائمة الألوان المسموحة لتمييز الأقسام بترميز الhexadecimal."
    category_style: "أسلوب العرض لشارة القسم."
    max_image_size_kb: "الحجم الاقص لتحميل صوره بالكيلو بايت.هذا يجب ضبطه في nginx (client_max_body_size) /اباتشي او البروكسي"
    max_attachment_size_kb: "أقصى حجم لتحميل المرفقات الملفات بالكيلوبايت. وهذا يجب أن يتم تكوينه في nginx (client_max_body_size) / أباتشي أو الوكيل. "
    authorized_extensions: "قائمة بالملفات المسموح رفعها (أستخدم '*' للسماح لجميع الأنواع)"
    max_similar_results: "عدد المواضيع المشابهة لتُعرض فوق المحرّر عند إنشاء موضوع جديد. المقارنة تعتمد عنوان الموضوع ومتنه."
    title_prettify: "امنع العنوين المشتركه الاخطاء المطبعيه و الاخطاء, و يتضمن كل الحروف الكبيره, الحروف الصغيره الفراغ الاول , اكثر من ! و ؟ , زئده . في النهايه الخ"
    topic_views_heat_low: "بعد هذه المشاهدات العديدة، مجال هذه المشاهدات بارزة قليلا."
    topic_views_heat_medium: "بعد هذه المشاهدات العديدة، مجال هذه المشاهدات بارزة باعتدال."
    topic_views_heat_high: "بعد هذه المشاهدات العديدة، مجال هذه المشاهدات بارزة بقوة."
    cold_age_days_low: "بعد هذه الأيام الكثيرة من المحادثة, تاريخ النشاط الأخير ضعيف قليلا."
    cold_age_days_medium: "بعد هذه الأيام الكثيرة من المحادثة, تاريخ النشاط الأخير ضعيف نسبياً."
    cold_age_days_high: "بعد هذه الأيام الكثيرة من المحادثة, تاريخ النشاط الأخير ضعيف جداً."
    history_hours_low: "تعديل المشاركة مع العديد من الساعات له مؤشر تحرير بارز قليلا."
    history_hours_medium: "تعديل المشاركة مع العديد من الساعات له مؤشر تحرير بارز باعتدال."
    history_hours_high: "تعديل المشاركة مع العديد من الساعات له مؤشر تحرير بارز بقوة."
    topic_post_like_heat_low: "بعد الاعجابات: نسبه تفوق هذه النسبه,سلط الضوء قليلا علي حقل المنشور"
    topic_post_like_heat_medium: "بعد الاعجابات: نسبه تفوق هذه النسبه,سلط الضوء باعتدال علي حقل المنشور"
    topic_post_like_heat_high: "بعد likes:post تفوق هذه النسبه,سلط الضوء بقوه علي حقل المنشور"
    faq_url: "إذا كانت لديك معلومات حول إضافة أخرى تريد استخدامها, فضلًا قم بتوفير العنوان كاملاً هنا."
    tos_url: "اذا كان لديك وثيقه شروط خدمه مستضيفها في مكان اخر و تريد استخدمها, وفر url الكامل هنا"
    privacy_policy_url: "اذا كان لديك وثيقه سياسه خصوصيه مستضيفها في مكان ما و نريد استخدمها. وفر url  الكامل هنا"
    white_listed_spam_host_domains: "قائمة النطاقات المستثناة من اختبار مضيف البريد المزعج. لن يتم تقييد المستخدمين الجدد من إنشاء المشاركات مع الروابط إلى هذه النطاقات."
    staff_like_weight: "كم عدد مرات الترجيح الاضافيه لمنح اعجابات الطاقم "
    topic_view_duration_hours: "احسب عدد المواضيع التي تمت مشاهدتها مره واحده عبر ip/مستخدم كل N ساعات"
    user_profile_view_duration_hours: "احسب عدد ملفات التعريف للعضو التي تمت مشاهدتها مرة لكل IP/عضو في N ساعات."
    levenshtein_distance_spammer_emails: "عند ربط رسائل البريد الإلكتروني spammer، الأرقام والحروف تختلف التي ستبقى تسمح بربط غامض."
    max_new_accounts_per_registration_ip: "اذا كان هناك بالفعل (N) مستوي ثقه الحسابات 0 من هذا IP ( و لم يكن عضو في الطاقم او TL2 او اعلى), توقف عن قبول تسجيلات الدخول الجديده من هذا  IP"
    min_ban_entries_for_roll_up: "When clicking the Roll up button, will create a new subnet ban entry if there are at least (N) entries."
    max_age_unmatched_emails: "احذف عرض عدد مرات ادخال البريد الالكتروني الغير متطابق بعد (N) ايام."
    max_age_unmatched_ips: "احذف عرض عدد مرات ادخال IP الغير متطابق بعد (N)ايام."
    num_flaggers_to_close_topic: "ادني عدد من تبليغات  المميزه المطلوبه ليتم ايقاف  الموضوع تلفائيا ليدخل"
    num_flags_to_close_topic: "ادني عدد من التبليغات النشطه المطلوبه ليتم توقيف الموضوع تلقائيا ليدخل"
    auto_respond_to_flag_actions: "تمكين الرد التلقائي عند التخلص من التبليغ."
    min_first_post_typing_time: "الحد الأدنى من الوقت بالمللي ثانية يجب على المستخدم كتابته خلال المشاركة الأولى، إذا لم تتم الاستجابة للحد الأدنى للمشاركة ستدخل تلقائيا في قائمة انتظار الموافقة على الاحتياجات. تعيين إلى 0 للتعطيل (غير مستحسن)"
    reply_by_email_enabled: "تفعيل الرد على الموضوع بواسطة البريد الالكتروني"
<<<<<<< HEAD
    reply_by_email_address: "قالب للرد على عنوان البريد الإلكتروني الوارد بواسطة البريد الإلكتروني، مثال: %{reply_key}@reply.example.com أو الردود+%{reply_key}@example.com"
=======
    reply_by_email_address: "قالب للرد على عنوان البريد الإلكتروني الوارد بواسطة البريد الإلكتروني، مثال: %%{reply_key}@reply.example.com أو الردود+%%{reply_key}@example.com"
>>>>>>> c10941bb
    strip_images_from_short_emails: "شريط الصور من البريد الإلكتروني لها حجم أقل من 2800 بايت"
    short_email_length: "طول أقصر بريد الكتروني بـ Bytes."
    display_name_on_email_from: "أعرض الاسماء كاملة في البريد الالكتروني من المجال."
    unsubscribe_via_email: "أسمح للمستخدمين بالغاء الاشتراك لرسائل البريد الالكتروني عن طريق أرسال بريد الكتروني يحتوي على 'unsubscribe' في العنوان او محتوى البريد"
    delete_email_logs_after_days: "حذف سجل البريد بعد (ن) يوم. 0 لحفظ السجل للابد"
    max_emails_per_day_per_user: "العدد الأقصى لعدد الرسائل التي يتم إرسالها للأعضاء في اليوم. ضع 0 لإلغاء الحد."
    block_auto_generated_emails: "منع رسائل البريد الإلكتروني الواردة التي تم تحديدها على أنها يتم إنشاؤها تلقائيا."
    ignore_by_title: "تجاهل رسائل البريد الإلكتروني الواردة على أساس اللقب."
    manual_polling_enabled: "دفع رسائل البريد الإلكتروني باستخدام API لردود البريد الإلكتروني."
    pop3_polling_enabled: "تصويت عبرPOP3 لردود البريد الإلكتروني."
    pop3_polling_ssl: "أستخدم SSL عند الأتصال بمخدم POP3.(مُستحسن)"
    pop3_polling_period_mins: "الفترة دقائق بين التحقق من حساب POP3 للبريد الإلكتروني. ملاحظة : تتطلب إعادة تشغيل."
    pop3_polling_port: "المنفذ للتصويت عن طريق حساب  POP3."
    pop3_polling_host: "المضيف للتصويت عن طريق البريد الإلكتروني عبر  POP3."
    pop3_polling_username: "اسم العضو لحساب POP3 للتصويت بالبريد الإلكتروني."
    pop3_polling_password: "كلمة المرور لحساب POP3 للتصويت بالبريد الإلكتروني."
<<<<<<< HEAD
    log_mail_processing_failures: " سجل كل فشل عمليات البريد الإلكتروني  الي http://yourtsitename.com/logs"
    email_in: "اسمح للأعضاء بنشر موضوعات جديدة باستخدام البريد الإلكتروني ( requires manual or pop3 polling ). قم بضبط عنوان البريد الإلكتروني في تبويب \"الإعدادات\" لكل قسم."
=======
    email_in: 'اسمح للأعضاء بنشر موضوعات جديدة باستخدام البريد الإلكتروني ( requires manual or pop3 polling ). قم بضبط عنوان البريد الإلكتروني في تبويب "الإعدادات" لكل قسم.'
>>>>>>> c10941bb
    email_in_min_trust: "أدنى مستوى ثقة يحتاجه العضو للسماح له بنشر موضوع جديد عبر البريد الألكتروني."
    email_prefix: "[الوسم] يُستخدم في عنون رسالة البريد الألكتروني. سيكون إفتراضياً 'العنوان' في حال عدم تعيينه."
    email_site_title: "عنوان الموقع يستعمل كمرسل للرسائل الإلكترونية من ااموقع. افترضيا 'العنوان'  اذا لم يتم ضبطه.  اذا كان، العنوان يحتوي علي رموز غير مسموح به في خانات البريد اامرسل، استعمل هذا الضبط. "
    minimum_topics_similar: "عدد المواضيع التي يجب أن تكون موجودة قبل عرض المواضيع المشابهة عند إنشاء موضوع جديد."
    relative_date_duration: "عدد الايام من بداية نشر المنشور التي يتم بعدها كتابه تاريخ النشر بشكل نسبي ( منذ 7 ايام ) و ليس تاريخ مجرد ( 20 أيلول سبتمبر )"
    delete_user_max_post_age: "لا تسمح بحذف المستخدمين الذين منشورهم الاول اقدم من (x) ايام"
    delete_all_posts_max: "العدد الاقص للمشاركات التي يمكن مسحها مره واحده بزر مسح كل المشاركات.اذا المستخدم لديه اكثر من هذا العدد من المشاركات, المشاركات لا يمكن مسح جميعها مره واحدهو المستخدم لا يمكن حذفه"
    email_editable: "يُسمح للأعضاء بتغيير بريدهم الألكتروني بعد التسجيل."
    allow_uploaded_avatars: "اسمح للمستخدمين برفع صور لاحة مخصّصة."
    allow_animated_avatars: "يُسمح للمستخدمين باستخدام صور متحركة GIF كصورة شخصية.\nتحذير:يُمنع استخدام صور رمزية خليعة:سيتم تحديث الصورة فور تغييرها."
    allow_animated_thumbnails: "يولد الصور المصغرة المتحركة للرسوم المتحركة. "
    default_avatars: "سيتم استخدام عناوين URL للصور الرمزية بشكل افتراضيًا للأعضاء الجدد حتى يغيروا صورهم."
    automatically_download_gravatars: "تحميل Gravatars للأعضاء عند تغيرهم البريد الإلكتروني الخاص بهم أو عند إنشائهم لحساب آخر."
    digest_topics: "أقصى عدد للمواضيع المشهورة لتعرض في موجز البريد الإلكتروني . "
    digest_other_topics: "اقصي عدد من الموضوعات المعروضة برساله الملخص الإلكترونية في قسم \"الجديد في الموضوعات و الأقسام التي تتابعها\"."
    digest_suppress_categories: "إستثني هذا القسم من رسالة الملخص الإلكترونية."
    disable_digest_emails: "تعطيل رسائل الملخص لجميع الأعضاء."
    detect_custom_avatars: "سواء او لا تفقد اذا كان المستخدم قام بتحميل صور شخصيه مخصصه"
    max_daily_gravatar_crawls: "العدد الاقصي من مرات Dicourse  سوف يتفقد Gravatar  لصور رمزيه مخصصه في اليوم"
    enable_user_directory: "وفر دليل المستخدمين للتصفح"
    allow_anonymous_posting: "اسمح للمستخدمين ان يغيروا لوضع المخفي"
    anonymous_posting_min_trust_level: "أدنى مستوى ثقة للسماح بنشر مشاركات مجهولة."
    anonymous_account_duration_minutes: "للحمايه الهويه اصنع حساب مجهول كل n دقائق لكل مستخدم.\nمثال:اذا ضبط 600 , بعد انقضي 600 دقيقه من اخر منشور و غير المستخدم  للمجهول.تم انشاء حساب مجهول."
    hide_user_profiles_from_public: "قم بإلغاء الصفحة الشخصية و حقيبة المستخدم و بطاقة المستخدم للمستخدمين المجهولين"
    allow_profile_backgrounds: "اسمح للمستخدمين برفع خلفيّات للّاحة."
    sequential_replies_threshold: "عدد المشاركات التي يجب على المستخدم انشاءها في عمود في الموضوع الواحد قبل ان يتم تنبيه بكثره الردود المتتاليه ."
    enable_mobile_theme: "استخدام واجة مخصصة للهواتف مع امكانية التحول الي واجة الموقع الاساسية. قم بتعطيل هذا الاعداد اذا اردت استخدام واجهة تستطيع التكيف مع حجم الشاشة."
    dominating_topic_minimum_percent: "ما هي النسبه المئويه للمشاركات التي يجب علي المستخدم عملها في الموضوع قبل تلقيه لتنبيه عن خروجه لنطاق الموضوع"
    disable_avatar_education_message: "عطل الرسالة التعليمية لتغيير الصورة الرمزية."
    suppress_uncategorized_badge: "لا تظهر الشارة للموضوعات غير المصنفة في قائمة الموضوعات."
<<<<<<< HEAD
    global_notice: "اعرض تنبيه, شعار عام طارئ ملاحظه لكل الزوار, غير الفراغ لاخفاء(HTML مسموح)"
=======
>>>>>>> c10941bb
    disable_edit_notifications: "لتعطيل تحرير الاشعارات بواسطة العضو النظام عندما يكون نشطاً 'download_remote_images_to_local'."
    automatically_unpin_topics: "تلقائياً قم بنزع الدبوس عندا يصل المستخدم إلي نهاية الصفحه"
    read_time_word_count: "عداد الكلمات  للدقيقه لحساب الوقت المقدر للقراءه "
    topic_page_title_includes_category: "عنوان صفحة الموضوع يحتوي علي اسم القسم."
    full_name_required: "الإسم الكامل مطلوب وهو ضروري لإكمال الحساب "
    enable_names: "عرض الاسم الكامل للعضو , بطاقة العضو , ورسائل البريد الالكتروني , تعطيل عرض الاسم في اي مكان "
    display_name_on_posts: "عرض الاسم الكامل للعضو على التعليقات بالاضافة الى @username."
    show_time_gap_days: "إذا تم إجراء وظيفتين في حد كثير من الأيام، عرض الفجوة الزمنية في الموضوع."
    short_progress_text_threshold: "بعد نعدي عدد المشاركات في الموضوع اكثر من هذا الرقم, شريط المهام فقط سوف يعرض رقم المشاركه الحاليه.اذا غيرت عرض شريط المهام, ربما تحتاج لتغير هذه  القيمه"
    default_code_lang: "تسليط الضوء علي تركيب جمله اللغه البرمجيه يطبق الي مكعبات اكواد GitHub (lang-auto, ruby, python etc.)"
    warn_reviving_old_topic_age: "عندما يبدا احدهم بالرد علي الموضوع و اخر كان اقدم من هذه الايام, سوف يظهر تحذير, عطل عن طريق الضبط الي 0"
    autohighlight_all_code: "تطبيق تسليط الضوء الاجباري علي الاكواد  لكل مكعبات الاكواد لمهياه مسبقا . عندما لا تحدد اللغه بشكل صريح"
    embed_truncate: "اقتطاع الوظائف المدمجة."
    embed_post_limit: "أقصى عدد للمشاركات المضمنة."
    embed_username_required: "إسم المستخدم مطلوب لإضافة مقالة"
    show_create_topics_notice: "إذا كان الموقع يحتوي على أقل من 5 مواضيع عامة , إظهار إشعار مطالبة المسؤولين إنشاء بعض المواضيع."
    delete_drafts_older_than_n_days: حذف المسودات مضى عليها أكثر من (ن) يوما.
    prevent_anons_from_downloading_files: "امنع  المستخدمين المجهولين من تحميل المرفقات. تحذير:سوف تمنع اي شخص ليس لديه صوره موقع  اصول نشره كمرفقات من العمل."
    slug_generation_method: "اختر طريقه توليد سبيكه . 'مشفره' سوف تقوم بتوليد سلسله مئويه مشفره.'لاشي' سوف يعطل السبيكه"
    enable_emoji: "فعّل الإيموجي"
    emoji_set: "كيف تريد أن تبدو الإيموجي؟"
    approve_post_count: "عدد المنشورات للمستخدم الجديد او الاساسي يجب ان تتم الموافقه عليه "
    approve_unless_trust_level: "مشاركات للأعضاء أدنى من مستوى الثقة هذا يجب أن تتم الموافقة عليها."
    default_email_direct: "ارسل بريد الكتروني عندما يقوم احدهم بالرد/الاقتباس الي/ذكر او دعوه مستخدم افتراضيا"
    default_email_mailing_list_mode: "ارسل بريد إلكتروني لكل مشاركة جديدة افتراضيا."
    disable_mailing_list_mode: "عدم السماح للمستخدمين بتفعيل خيار  المراسله الجماعيه"
    default_email_always: "أرسل إشعار بريد إلكتروني حتى عندما يكون العضو متاح إفتراضيا."
    default_email_previous_replies: "ارفق الردود السابقه في رسائل البريد افتراضياً"
    default_email_in_reply_to: "ارفق مقتبسات الرد على المنشور في رسائل البريد افتراضياً"
    default_other_new_topic_duration_minutes: "الشروط العالمية الافتراضية لموضوع يعتبر جديد."
    default_other_auto_track_topics_after_msecs: "الوقت العالمي الافتراضي قبل الموضوع متعقب آليا."
    default_other_external_links_in_new_tab: "افتح الرّوابط الخارجيّة في ألسنة جديدة افتراضيًّا."
    default_other_enable_quoting: "فعل إقتباس الردود لتحديد النص إفتراضيا."
    default_other_dynamic_favicon: "إعرض عدد المواضيع الجديدة/الحديثة في أيقونة المتصفح إفتراضيا."
    default_other_disable_jump_reply: "لاتتجاوز الردود الى رد العضو مباشرة بعد اضافته رد جديد. "
    default_other_like_notification_frequency: "اجعل تنبيه الأعضاء بالإعجابات الجديدة افتراضي. "
    default_topics_automatic_unpin: "تلقائياً قم إزالة تثبيت المواضيع عندما يصل العضو إلى الأسفل \"إفتراضيا\"."
    default_categories_watching: "قائمة الأقسام المضبوطة إفتراضيا علي الوضع \"مُراقب\"."
    default_categories_tracking: "قائمة الأقسام المضبوطة إفتراضيا علي الوضع \"مُتابع\"."
    default_categories_muted: "قائمة الأقسام المضبوطة إفتراضيا علي الوضع \"مكتوم\"."
    default_categories_watching_first_post: "قائمة الأقسام حيث أول منشور من كل موضوع جديد سوف يكون مضبوط افتراضياً علي الوضع  \"مُراقب\"."
    tagging_enabled: "فعّل الأوسمة على المواضيع."
    remove_muted_tags_from_latest: "لا تظهر الموضوعات الموسومة بأوسمة مكتومة في قائمة أخر الموضوعات."
<<<<<<< HEAD
    company_short_name: "اسم الشّركة (قصير)"
    company_full_name: "اسم الشّركة (الكامل)"
    company_domain: "نطاق الشّركة"
=======
>>>>>>> c10941bb
    errors:
      invalid_email: "عنوان البريد غير صالح."
      invalid_username: "لا مستخدم بهذا الاسم."
      invalid_integer_min_max: "يجب أن تكون القيمة بين %{min} و%{max}."
      invalid_integer_min: "يجب أن تكون القيمة %{min} فأعلى."
      invalid_integer_max: "لا يمكن أن تكون القيمة أعلى من %{max}."
      invalid_integer: "يجب أن تكون القيمة عددًا صحيحًا."
      regex_mismatch: "لا تطابق القيمة التّنسيق المطلوب."
      must_include_latest: "ويجب أن تتضمن القائمة العلوية علامة التبويب 'أحدث'."
      invalid_string: "قيمة غير صحيحة"
      invalid_string_min_max: "يجب أن تكون الأحرف بين %{min} و %{max}."
      invalid_string_min: "يجب أن تكون على الأقل %{min} أحرف"
      invalid_string_max: "يجب ان لا تكون الاحرف اكثر من %{max} "
      invalid_reply_by_email_address: "القيمة يجب أن تحتوي '%%{reply_key}' وتختلف عن إشعار البريد الإلكتروني."
  search:
    within_post: "#%{post_number} بواسطة %{username}"
    types:
      category: "الأقسام"
      topic: "نتائج "
      user: "مستخدمين "
  sso:
    not_found: "تعذّر العثور على الحساب. رجاء تواصل مع مدير الموقع."
    unknown_error: "ثمّة مشكلة بالحساب. رجاء تواصل مع مدير الموقع."
    timeout_expired: "انتهت مهلة جلسة الولوج، رجاء جرّب الولوج ثانيةً."
  original_poster: "المشاركات الأصلية "
  most_posts: "معظم المشاركات"
  most_recent_poster: "معظم المشاركات الاخيرة "
  frequent_poster: "تكرار المشاركات "
  redirected_to_top_reasons:
    new_user: "مرحبا بكم في مجتمعنا! هذه هي المواضيع الأكثر شعبية الأخيرة."
    not_seen_in_a_month: "مرحبا بعودتك! لم نرك منذ مدة. هذه أكثر المواضيع النشطة منذ آخر زيارة لك. "
  merge_posts:
    errors:
      different_topics: "المشاركات من موضوعين مختلفين لايُمكن دمجهم"
      different_users: "المشاركات من اعضاء مختلفين لايُمكن دمجهم"
<<<<<<< HEAD
  move_posts:
    new_topic_moderator_post:
      zero: "المشاركه التي انقسمت الي موضوع جديد: %{topic_link}"
      one: "المشاركه التي انقسمت الي موضوع جديد : %{topic_link}"
      two: "%{count} المشاركات التي انقسمت الي موضوع جديد: %{topic_link] "
      few: "%{count} المشاركات التي انقسمت الي موضوع جديد: %{topic_link] "
      many: "%{count} المشاركات التي انقسمت الي موضوع جديد: %{topic_link] "
      other: "%{count} المشاركات التي انقسمت الي موضوع جديد: %{topic_link] "
    existing_topic_moderator_post:
      zero: "المشاركه التي اندمجت الي موضوع واحد %{topic_link}"
      one: "المشاركه التي اندمجت الي موضوع واحد %{topic_link}"
      two: "%{count} المشاركات التي اندمجت الي مشاركه واحده %{topic_link}"
      few: "%{count} المشاركات التي اندمجت الي مشاركه واحده %{topic_link}"
      many: "%{count} المشاركات التي اندمجت الي مشاركه واحده %{topic_link}"
      other: "%{count} المشاركات التي اندمجت الي مشاركه واحده %{topic_link}"
=======
>>>>>>> c10941bb
  topic_statuses:
    autoclosed_enabled_days:
      zero: "هذا الموضوع تم اغلاقه تلقائيا بعد 1 يوم .الردود الجديده غير متوفره بعد الان."
      one: "هذا الموضوع تم اغلاقه تلقائيا بعد 1 يوم .الردود الجديده غير متوفره بعد الان."
      two: "هذا الموضوع تم اغلاقه تلقائيا بعد %{count} ايام . الردود الجديده غير مسموحه بعد الان."
      few: "هذا الموضوع تم اغلاقه تلقائيا بعد %{count} ايام . الردود الجديده غير مسموحه بعد الان."
      many: "هذا الموضوع تم اغلاقه تلقائيا بعد %{count} ايام . الردود الجديده غير مسموحه بعد الان."
      other: "هذا الموضوع تم اغلاقه تلقائيا بعد %{count} ايام . الردود الجديده غير مسموحه بعد الان."
    autoclosed_enabled_hours:
      zero: "هذا الموضوع تم اغلاقه تلقائيا بعد 1 ساعه. الردود الجديده غير مسموحه بعد الان."
      one: "هذا الموضوع تم اغلاقه تلقائيا بعد 1 ساعه. الردود الجديده غير مسموحه بعد الان."
      two: "هذا الموضوع تم اغلاقه تلقائيا بعد %{count} ساعات. الردود الجديده غير مسموحه"
      few: "هذا الموضوع تم اغلاقه تلقائيا بعد %{count} ساعات. الردود الجديده غير مسموحه"
      many: "هذا الموضوع تم اغلاقه تلقائيا بعد %{count} ساعات. الردود الجديده غير مسموحه"
      other: "هذا الموضوع تم اغلاقه تلقائيا بعد %{count} ساعات. الردود الجديده غير مسموحه"
    autoclosed_enabled_minutes:
      zero: "هذا الموضوع تم غلاقه تلقائيا بعد 1 دقيقه . الردود الجديده غير مسموحه بعد الان."
      one: "هذا الموضوع تم غلاقه تلقائيا بعد 1 دقيقه . الردود الجديده غير مسموحه بعد الان."
      two: "هذا الموضوع تم تم اغلاقه تلقائيا بعد %{count} دقائق . الردود الجديده غير مسموحه بعد الان."
      few: "هذا الموضوع تم اغلاقه تلقائيا بعد %{count} دقائق. الردود الجديده غير مسموحه بعد الان."
      many: "هذا الموضوع  تم اغلاقه تلقائيا بعد %{count} دقائق. الردود الجديده غير مسموحه بعد الان "
      other: "هذا الموضوع تم اغلاقه تلقائيا بعد %{count} دقائق. الردود الجديده غير مسموحه بعد الان"
    autoclosed_enabled_lastpost_days:
      zero: "هذا الموضوع تم اغلاقه تلقائيا 1 يوم بعد اخر رد . الردود الجديده غير مسموحه بعد الان."
      one: "هذا الموضوع تم اغلاقه تلقائيا 1 يوم بعد اخر رد . الردود الجديده غير مسموحه بعد الان."
      two: "هذا الموضوع تم اغلاقه تلقائيا %{count} ايام بعد اخر رد. الردود الجديده غير مسموحه."
      few: "هذا الموضوع تم اغلاقه تلقائيا %{count} ايام بعد اخر رد. الردود الجديده غير مسموحه."
      many: "هذا الموضوع تم اغلاقه تلقائيا %{count} ايام بعد اخر رد. الردود الجديده غير مسموحه."
      other: "هذا الموضوع تم اغلاقه تلقائيا %{count} ايام بعد اخر رد. الردود الجديده غير مسموحه."
    autoclosed_enabled_lastpost_hours:
      zero: "أُغلق هذا الموضوع آليًّا بعد أقلّ من ساعة من آخر ردّ. لم يعد ممكنًا وضع ردود جديدة."
      one: "أُغلق هذا الموضوع آليًّا بعد ساعة واحدة من آخر ردّ. لم يعد ممكنًا وضع ردود جديدة."
      two: "أُغلق هذا الموضوع آليًّا بعد ساعتين من آخر ردّ. لم يعد ممكنًا وضع ردود جديدة."
      few: "أُغلق هذا الموضوع آليًّا بعد %{count} ساعات من آخر ردّ. لم يعد ممكنًا وضع ردود جديدة."
      many: "أُغلق هذا الموضوع آليًّا بعد %{count} ساعة من آخر ردّ. لم يعد ممكنًا وضع ردود جديدة."
      other: "أُغلق هذا الموضوع آليًّا بعد %{count} ساعة من آخر ردّ. لم يعد ممكنًا وضع ردود جديدة."
    autoclosed_enabled_lastpost_minutes:
      zero: "أُغلق هذا الموضوع آليًّا بعد أقلّ من دقيقة من آخر ردّ. لم يعد ممكنًا وضع ردود جديدة."
      one: "أُغلق هذا الموضوع آليًّا بعد دقيقة واحدة من آخر ردّ. لم يعد ممكنًا وضع ردود جديدة."
      two: "أُغلق هذا الموضوع آليًّا بعد دقيقتين من آخر ردّ. لم يعد ممكنًا وضع ردود جديدة."
      few: "أُغلق هذا الموضوع آليًّا بعد %{count} دقائق من آخر ردّ. لم يعد ممكنًا وضع ردود جديدة."
      many: "أُغلق هذا الموضوع آليًّا بعد %{count} دقيقة من آخر ردّ. لم يعد ممكنًا وضع ردود جديدة."
      other: "أُغلق هذا الموضوع آليًّا بعد %{count} دقيقة من آخر ردّ. لم يعد ممكنًا وضع ردود جديدة."
    autoclosed_disabled: "تم فتح هذا الموضوع الان ويسمح باضافة ردود جديدة "
    autoclosed_disabled_lastpost: "تم فتح هذا الموضوع الان ويسمح باضافة ردود جديدة "
<<<<<<< HEAD
    pinned_enabled: "هذا الموضوع مثبت الأن. سوف يظهر في اعلي القسم الخاص به حتي يتم إزالة التثبيت لكل الاعضاء بواسطة احد افراد طاقم العمل او كل عضو لنفسة ."
    pinned_disabled: "هذا الموضوع غير مثبت الأن. لن يظهر اعلي القسم الخاص بة."
    pinned_globally_enabled: "هذا الموضوع مثبت الآن بشكل عام. سوف يظهر في اعلي القسم الخاص بة و كل قوائم الموضوعات حتي يتم إزالة التثبيت لكل الأعضاء بواسطة احد افراد طاقم العمل او كل عضو لنفسة."
    pinned_globally_disabled: "هذا الموضوع غير مثبت الأن. لن يظهر اعلي القسم الخاص بة."
    visible_enabled: "هذا الموضوع مدرج الأن. سيظهر في قائمة المواضيع."
    visible_disabled: "غير مدرج الآن هذا الموضوع. لن يتم عرضها في اي قوائم الموضوع. الطريقة الوحيدة للوصول إلى هذا الموضوع هو عن طريق الرابط المباشر."
=======
>>>>>>> c10941bb
  login:
    not_approved: "لم تتم عملية الموافقة على حسابك حتى الآن. سيتم إعلامك عبر البريد الإلكتروني الخاص بك عندما يكون حسابك جاهزًا لتسجيل الدخول."
    incorrect_username_email_or_password: "اسم المستخدم او كلمة المرور او البريد الالكتروني غير صحيح"
    wait_approval: "شكرًا على التسجيل. سيتم إبلاغك عندما تتم عملية الموافقة على حسابك."
    active: "حسابك مفعل وجاهز للاستخدام."
    not_activated: "لا يمكنك تسجيل الدخول حتى الان. أرسلنا رسالة تنشيط لك. يرجى اتباع التعليمات الواردة في البريد الإلكتروني لتفعيل حسابك"
    not_allowed_from_ip_address: "ﻻ يمكنك تسجيل الدخول كـ %{username} من هذا الـIP"
    admin_not_allowed_from_ip_address: "لا يمكنك تسجيل الدخول كمدير من خلال هذا العنوان الرقمي - IP."
    suspended: "لا يمكنك الولوج حتّى %{date}."
    suspended_with_reason: "الحساب موقوف حتى %{date}: %{reason}"
    errors: "%{errors}"
    not_available: "غير متاح. جرّب %{suggestion} ؟"
    something_already_taken: "حدث خطأ ما, ربما اسم المستخدم و البريد الالكتروني مسجل مسبقا, جرب رابط نسيان كلمة المرور."
    omniauth_error: "نأسف، حدث خطأ في استيثاق حسابك. لربمّا لم تقبل الاستيثاق؟"
    omniauth_error_unknown: "حدث خطأ ما في معالجة دخولك، الرجاء إعادة المحاولة."
    new_registrations_disabled: "لا يُسمح بتسجيل حساب جديد بهذا الوقت "
    password_too_long: "كلمة السّرّ مقصورة على 200 محرف."
    email_too_long: "عنوان البريد الإلكترونيّ الذي قدّمته طويل جدًّا. لا يجب أن يزيد طول أسماء صناديق البريد على 254 محرفًا، ولا يجب أن يزيد طول أسماء النّطاقات على 253 محرفًا."
    reserved_username: "اسم المستخدم ذلك غير مسموح."
    missing_user_field: "لم تُكمل كافة الحقول المطلوبة "
  user:
    username:
      short: "يجب أن تكون على الأقل %{min} أحرف"
      long: "يجب ان تكون الاحرف اكثر من %{max} "
      unique: "يجب أن يكون فريدا"
      blank: "يجب أن يكون موجود"
      must_end_with_alphanumeric: "يجب أن ينتهي برقم أو حرف "
      must_not_contain_two_special_chars_in_seq: "يجب أن لا يحتوي على تسلسل من 2 أو رموز خاصة (.-_)"
      must_not_end_with_confusing_suffix: "يجب أن لا ينتهي ب صيغ معقده كــ .json  أو .png"
    email:
      not_allowed: "بريد الكتروني غير مسموح . يرجى استخدام بريد الكتروني آخر "
      blocked: "غير مسموح"
    ip_address:
      blocked: "لا يُسمح بتسجيل جديد من عنوان ip الخاص بك "
      max_new_accounts_per_registration_ip: "وفقًا لعنوان IP الخاص بك فقد تم حظر التسجيل (لقد وصلت للحد الأقصى المسموح به) تواصل مع أحد المشرفين."
    website:
      domain_not_allowed: "موقع الوبّ غير صالح. النّطاقات الممكنة هي: %{domains}"
  flags_reminder:
    subject_template:
      zero: "لا يوجد تبليغات تنتظر التعامل معها"
      one: "بلاغ واحد ينتظر التعامل معه"
      two: "بلاغان ينتظران التعامل معهما"
      few: "%{count} بلاغات تنتظر التعامل معها"
      many: "%{count} بلاغات تنتظر التعامل معها"
      other: "%{count} بلاغات تنتظر التعامل معها"
  unsubscribe_mailer:
    subject_template: "أكّد عدم رغبتك بعد الآن باستقبال تحديثات %{site_title} على البريد"
  invite_password_instructions:
    subject_template: "اضبط كلمة سرّ لحسابك على %{site_name}"
  admin_confirmation_mailer:
    text_body_template: |
      رجاء أكّد رغبتك بإضافة **%{target_username}** كمدير لمنتداك.

      [أكّد حساب المدير](%{admin_confirm_url})
  new_version_mailer:
    subject_template: "[%{email_prefix}] إصدارة دسكورس جديدة، ثمّة تحديث متوفّر"
  flag_reasons:
    off_topic: "تم تاشير مشاركتك **خارج الموضوع**:  المجتمع يشعر بانها لا تلائم الموضوع , حاليا كتعريف  بالعنوان و المشاركه الاولى"
    inappropriate: " مشاركتك **غير ملائم**: المجتمع يشعر بانها لا تلائم الموضوع . [our community guidelines](%{base_path}/guidelines)."
    spam: "تم تثبيت منشورك ك **منشور مزعج**: المجتمع يشعر بانه إعلان، شيئ ما هو مروج بشكل مفرط في الطبيعة بدلاً من أن يكون مفيد للإستعمال أو أن يكون ذو صلة بالموضوع كما هو متوقع."
    notify_moderators: "مشاركتك بلغ عليها **لتنبيه المشرف**: المجتمع يشعر بعض الشيء حول المشاركة تتطلب تدخل يدوي من الموظف."
  flags_dispositions:
    agreed: "نشكرك لإعلامنا بذلك. نوافقك الرّأي بوجود مشكلة وسننظر فيها."
    agreed_and_deleted: "نشكرك لإعلامنا بذلك. نوافقك الرّأي بوجود مشكلة وقد أزلنا المشاركة."
    disagreed: "نشكرك لإعلامنا بذلك. نحن ننظر في الأمر."
    deferred: "نشكرك لإعلامنا بذلك. نحن ننظر في الأمر."
    deferred_and_deleted: "نشكرك لإعلامنا بذلك. لقد أزلنا المشاركة."
  system_messages:
    contents_hidden: "يُرجى زيارة المشاركة لرؤية محتوياتها"
    post_hidden:
      title: "المشاركة مخفية"
      subject_template: "المشاركة مخفية بتصويت الاعضاء"
    welcome_user:
      title: "ترحيب المستخدم"
      subject_template: "مرحبا بك في %{site_name}!"
    welcome_invite:
      title: "ترحيب دعوة"
      subject_template: "مرحبا بك في %{site_name}!"
    backup_succeeded:
      subject_template: "اكتملت عملية النسخ الإحتياطي بنجاح"
    backup_failed:
      title: "النسخة إحتياطية فشلت"
      subject_template: "فشل النسخ الإحتياطي"
    restore_succeeded:
      subject_template: "أكتملت الإستعادة بنجاح"
    restore_failed:
      subject_template: "فشل استعادة"
    bulk_invite_succeeded:
      subject_template: "دعوة العضو الجماعية تمت بنجاح"
      text_body_template: "ملف دعوة العضو الجماعية الخاص بك تمت معالجته، %{sent} دعوات مرسلة."
    bulk_invite_failed:
      subject_template: "دعوة العضو الجماعية تمت مع وجود أخطاء"
    csv_export_failed:
      subject_template: "فشل تصدير البيانات"
    email_reject_empty:
      text_body_template: |
        آسفون، لكن رسالة البريد الالكتروني إلى %{destination} (titled %{former_title}) لم تنجح .

        لم نعثر على محتوى الرد في رسالتك.

        إذا  حصل أنك لم تُشمِل الرد، حاول مرة أخرى مع التنسيق البسيط.
    email_reject_parsing:
      text_body_template: |
        نحن آسفون ، ولكن رسالة البريد الإلكتروني إلى %{destination} (titled %{former_title})  لا تعمل.

        لم نتمكن من العثور على أي محتوى في البريد الإلكتروني الخاص بك. **تأكد من الرد الخاص بك هو في الجزء العلوي من البريد الإلكتروني -- نحن لا يمكننا معالجة الردود في سطر .
    email_reject_invalid_access:
      text_body_template: |
        عذرا, لكن رسالتك الإلكترونية إلي %{destination} ( بعنوان %{former_title}) مرفوضة.

        حسابك الخاص ليس لدية الصلاحية لنشر موضوع جديد بهذا القسم. اذا كنت تعتقد ان هذا خطا [تواصل مع طاقم العمل](%{base_url}/about).
    email_reject_strangers_not_allowed:
      text_body_template: |
        عذرا, لكن رسالتك الإلكترونية إلي %{destination} ( بعنوان %{former_title}) مرفوضة.

        القسم الذي ارسلت له يسمح فقط لعناوين البريد الإلكتروني المعروفة و الاعضاء الحاصلين علي صلاحية مناسبة بعمل رد. إذا كنت تعتقد ان هذا خطا [تواصل مع طاقم العمل](%{base_url}/about).
    pending_users_reminder:
      subject_template:
        zero: "لا يوجد أعضاء تنتظر الموافقة."
        one: "عضوا واحد ينتظر الموافقة."
        two: "عضوان ينتظران الموافقة."
        few: "%{count} أعضاء تنتظر الموافقة."
        many: "%{count} أعضاء تنتظر الموافقة."
        other: "%{count} أعضاء تنتظر الموافقة."
      text_body_template: |
        هناك تسجيلات مستخدمين جديده تنظر لكي يتم قبولها (او رفضها) قبل ان يمكنهم الوصول لهذه المدونه.
        [الرجاء مراجعنهم في قسم المدراء](%{base_url}/admin/users/list/pending).
    download_remote_images_disabled:
      subject_template: "الغاء تفعيل تحميل الصور عن بعد "
      text_body_template: "تم تعطيل الإعداد 'download_remote_images_to_local' لأنه تم الوصول إلى حد مساحة القرص في 'download_remote_images_threshold'."
  unsubscribe_link: |
    لإلغاء الإشتراك من هذه الرسائل الإلكترونية [أنقر هنا](%{unsubscribe_url}).
  unsubscribe_link_and_mail: |
    لإلغاء الإشتراك من هذه الرسائل الإلكترونية [أنقر هنا](%{unsubscribe_url}).
  unsubscribe_mailing_list: |
    استلمت هذا بسبب أنك قمت بتفعيل وضع القائمة البريدية.

    لإلغاء الاشتراك من البريد الالكتروني ، [ انقر هنا](%{unsubscribe_url}).
  subject_re: "اعادة "
  user_notifications:
    previous_discussion: "الردود السابقة "
    in_reply_to: "في رد لـ "
    unsubscribe:
      title: "إلغاء الاشتراك"
      description: "لست مهتما في تلقي هذه الرسائل الالكترونيه؟ لا مشكله! اضغط تحت ليتم الغاء اشتركك فورا:"
    reply_by_email: "[زيارة الموضوع](%{base_url}%{url}) أو بالرد على هذا البريد للإجابه."
    visit_link_to_respond: "[زيارة الموضوع](%{base_url}%{url}) للرد."
    posted_by: "مشاركة بواسطة %{username} على %{post_date}"
    user_posted_pm_staged:
      subject_template: "%{optional_re}%{topic_title}"
    digest:
      why: "ملخص المؤجز من %{site_link} منذ زيارتك الاخيره في  %{last_seen_at}"
      since_last_visit: "منذ زيارتك الأخيرة"
      new_topics: "المواضيع الجديدة"
      liked_received: "الإعجابات المستلمة"
      new_posts: "المشاركات الجديدة"
      popular_topics: "أشهر المواضيع"
      join_the_discussion: "إقرأ المزيد"
      more_new: "الجديد لك أنت"
      click_here: "أنقر هنا"
      preheader: "ملخص منذ زيارتك الأخيرة على %{last_seen_at}"
    account_created:
      title: "الحساب أُنشئ"
      subject_template: "حسابك الجديد [%{email_prefix}]"
    confirm_new_email:
      subject_template: "أكّد عنوان بريد الإلكتروني الجديد %{email_prefix}"
      text_body_template: |
        أكد عنوان بريدك الإلكتروني لـ %{site_name} بالضغط على الرابط التالي :

        %{email_token}/u/authorize-email/%{base_url}
    confirm_old_email:
      subject_template: "أكّد عنوان بريد الإلكتروني الحالي %{email_prefix}"
      text_body_template: |
        قبل أن نُغيّر عنوان بريد الإلكتروني ، نحتاجك إلى تأكيد تحكمك
        بالبريد الالكتروني الحالي للحساب ، بعد إكمال هذه الخطوة ، سوف نؤكد لك
        عنوان البريد الإلكتروني الجديد .

        أكّد عنوان بريدك الإلكتروني الحالي لـ %{site_name} بالضغط على الرابط التالي :

        %{email_token}/u/authorize-email/%{base_url}
    notify_old_email:
      subject_template: "عنوان بريد الإلكتروني تم تغييرة %{email_prefix}"
    signup_after_approval:
      subject_template: "قد وافقت على %{site_name}!"
  page_not_found:
    popular_topics: "نَشط"
    recent_topics: "الأحدث"
    see_more: "المزيد"
    search_title: "البحث في الموقع"
  login_required:
    welcome_message: |
      ## اهلا بك في %{title}
      من فضلك قم بتسجيل الدخول او انشاء حساب جديد للمتابعة.
  terms_of_service:
    title: "شروط الخدمة"
  deleted: "حذف"
  upload:
    edit_reason: "تحميل نسخ محلية للصور"
    unauthorized: "المعذرة، الملف الذي تحاول رفعه غير مسموح به (الامتدادات المسموح بها هي : %{authorized_extensions})."
    pasted_image_filename: "لصق الصورة "
    store_failure: "فشل حفظ التحميل #%{upload_id} للعضو  #%{user_id}."
    file_missing: "عذرا، يجب عليك توفير ملف للرفع."
    attachments:
      too_large: "نأسف، الملفّ الذي تحاول رفعه كبير جدًّا (أقصى حجم هو %{max_size_kb} ك.بايت)."
    images:
      too_large: "نأسف، الصّورة التي تحاول رفعها كبير جدًّا (أقصى حجم هو %{max_size_kb} ك.بايت)، رجاء غيّر حجمها وحاول مرّة أخرى."
      size_not_found: "نأسف، لم نتمكّن من تحديد مقاس الصّورة. لربّما هي تالفة؟"
  avatar:
    missing: "نأسف، لم نعثر على أيّ صورة رمزيّة مرتبطة بعنوان البريد هذا. هلّا أعدت رفعها  ثانيةً؟"
  flag_reason:
<<<<<<< HEAD
    sockpuppet: "عضو جديد نشر موضوع جديد ثم قام عضو جديد اخر له نفس الIP (%{ip_address}) بالرد علية. انظر إعدادات<a href='/admin/site_settings/category/spam'>`flag_sockpuppets`</a>."
    spam_hosts: "عضو جديد حاول إنشاء عدة منشورات تحتوي علي روابط لنفس العنوان (%{domain}). انظر إعدادات <a href='/admin/site_settings/category/spam'>`newuser_spam_host_threshold`</a>."
=======
    sockpuppet: "عضو جديد نشر موضوع جديد ثم قام عضو جديد اخر له نفس الIP (%{ip_address}) بالرد علية. انظر إعدادات<a href='%{base_path}/admin/site_settings/category/spam'>`flag_sockpuppets`</a>."
    spam_hosts: "عضو جديد حاول إنشاء عدة منشورات تحتوي علي روابط لنفس العنوان (%{domain}). انظر إعدادات <a href='%{base_path}/admin/site_settings/category/spam'>`newuser_spam_host_threshold`</a>."
>>>>>>> c10941bb
  color_schemes:
    base_theme_name: "قاعدة"
  about: "حول "
  guidelines: "ارشادات"
  privacy: "خصوصية"
  edit_this_page: "تعديل هذه الصفحة"
  csv_export:
    boolean_yes: "نعم"
    boolean_no: "لا"
  static_topic_first_reply: |
    تعديل محتويات المنشور الاول في هذا الموضوع  %{page_name} page.
  guidelines_topic:
    title: "الأسئلة الشائعة/القواعد العامة"
  tos_topic:
    title: "شروط الخدمة"
  privacy_topic:
    title: "سياسة الخصوصيّة"
    body: |
      <a name="collect"></a>

      ## [ما هي البيانات التي نقوم بجمعها؟](#جمع)

      نحن نجمع معلومات عنك عندما تسجل في موقعنا، وعندما تشارك في المنتدى عن طريق القراءة أو الكتابة، ونقوم بتقييم ما تم مشاركته هنا .

      يمكنك زيارة موقعنا بدون تسجيل، ولكن عند التسجيل في موقعنا، سيطلب منك ادخال اسمك وعنوان بريدك الالكتروني، وسيتم التحقق من بريدك الالكتروني بإرسال رسالة الى بريدك الالكتروني تحتوي على رابط خاص، عند الضغط على هذا الرابط، نحن سنعرف أنك مالك البريد الالكتروني المتحكم فيه.

      عندما تقوم بالتسجيل في موقعنا والنشر، سنقوم بتسجيل عنوان IP الذي نشرت منه، أيضا قد تحتفظ سجلات الخادم عناوين IP جميع الطلبات من الخادم.

      <a name="use"></a>

      ## [في ماذا نستخدم المعلومات الخاصة بك؟](#استخدام)

      يمكننا استخدام المعلومات التي نجمعها عنك بإحدى الطرق التالية:

      *  لتخصيص تجربتك و mdahs؛ المعلومات الخاصة بك تساعدنا على الاستجابة بشكل أفضل لاحتياجاتك الفردية.
      * لتحسين موقعنا و mdash ؛ نسعى باستمرار لتحسين ما يعرضه الموقع استنادًا الى المعلومات والتغذية الراجعة - الملاحظات - التي نتلقاها منك.
      * لتحسين خدمة العملاء و mdash ؛ المعلومات الخاصة بك تساعدنا على الاستجابة بشكل أكثر فعالية لطلبات الدعم وخدمة العملاء.
      * لإرسال رسائل البريد الالكتروني الدورية و mdash ؛ سنستخدم عنوان البريد الالكتروني الذي وفرته لنا لإرسال معلومات إليك، الاشعارات التي تطلبها حول التحديثات في المواضيع، أو الاستجابة لاسم المستخدم الخاص بك، كالرد على الاستفسارات، او الطلبات أو اسئلة اخرى.

      <a name="protect"></a>

      ## [كيف نقوم بحماية معلوماتك ؟](#حماية)

      نقوم بتطبيق مجموعة من الإجراءات الأمنية للمحافظة على أمن وسلامة معلوماتك الشخصية، عندما تقوم بإرسال أو إدخال أو الدخول لمعلوماتك الشخصية.

      <a name="data-retention"></a>

      ## [ما هي سياسة الاحتفاظ بالبيانات الخاصة بك ؟](#الاحتفاظ-بالبيانات)

      سوف نبذل جهونا بإخلاص للتالي :

      * الاحتفاظ بسجلات عناوين IP لجميع الطلبات لهذا الخادم لمدة لا تزيد عن 90 يومًا.
      * الاحتفاظ بعناوين IP الخاصة بالمستخدمين المسجلين ومنشوراتهم لمدة لا تزيد عن 5 سنوات.

      <a name="cookies"></a>

      ## [هل نستخدم الكعكات - cookies - ملفات تعريف الارتباط ؟ ](#كعكات)

      نعم، الكعكات هي عبارة عن ملفات صغيرة يقوم الموقع أو مزود الخدمة بنقلها الى القرص الصلب لحاسبك من خلال متصفحك (اذا سمحتم بذلك)، هذه الكعكات تعرف الموقع على متصفحك، فن كان لديك حساب مسجل، سيتم ربطه مع حسابك.

      نحن نستخدم ملفات تعريف الارتباط - cookies - لفهم وحفظ التفضيلات الخاصة بك للزيارات في المستقبل، وجمع البيانات العامة حول حركة المرور والتفاعل في الموقع حتى نتمكن من تقديم تجربة وأدوات افضل في المستقبل، نحن قد نتعاقد مع مقدمي خدمات من الطرف الثالث لمساعدتنا في تحسين فهمنا لزوار الموقع، مقدمي الخدمات لا يسمح لهم بإستخدام المعلومات التي تم جمعها نيابة عنا، إلّا لمساعدتنا في سلوكنا وتحسين أعمالنا.

      <a name="disclose"></a>

      ## [هل نقوم بالإفصاح عن أي معلومات لأطراف خارجية؟](#إفصاح)

      نحن لا نبيع، ولا نتاجر أو ننقل المعلومات الشخصية الى أطراف خارجية. وهذا لا يشمل الطرف الخاجية الموثوق بها والتي تساعد في تشغيل موقعنا، واجراء أعمالنا، أو تقديم الخدمات لكم، طالما أن تلك الأطراف موافقة للحفاظ على سرية المعلومات، يجوز لنا الافراج عن معوماتك الشخصية عندما نرى أنه هو المناسب للإمتثال للقانون، مع فرض سياسة موقعنا، أو حماية حقوقنا أو حقوق الآخرين، أو حقوق الملكية، أو السلامة. ومع ذلك، يمكننا تقديم معلومات الزائرين دون تحديد الهوية، الى أطراف أخرى للتسويق والاعلان، أو غيرها من الاستخدامات.

      <a name="third-party"></a>

      ## [روابط الطرف الثالث](#الطرف-الثالث)

      أحيانًا، نفترض، أنه عند وجود مواقع طرف ثالث تقجم خدمات أو منتجات على موقعنا، كان لدى مواقع الطرف الثالث هذه، سياسات خصوصية منفصلة ومستقلة، لن يكون لدينا أية مسؤولية عن محتوى وأنشطة هذه المواقع المرتبطة، ومع ذلك، نحن نسعى إلى حماية موقعنا وسلامته، ونرحب بأي ملاحظات حول هذه المواقع.

      <a name="coppa"></a>

      ## [الالتزام بقانون حماية خصوصية الأطفال على الانترنت ](#coppa)

      موقعنا والمنتجات والخدمات موجهه للأشخاص اللذين لا تقل أعمارهم عن 13 سنة، إذا كان هذا الخادم في الولايات المتحدة الأمريكية، من شروط COPPA
      ([Children's Online Privacy Protection Act](https://en.wikipedia.org/wiki/Children%27s_Online_Privacy_Protection_Act))
      عدم استخدم هذا الموقع.

      <a name="online"></a>

      ## [سياسة الخصوصية على الانترنت](#متصل)

      تنطبق سياسة الخصوصية على الانترنت فقط على المعلومات التي يتم جمعها من خلال موقعنا، ولاتنطبق على المعلومات التي يتم جمعها أثناء عدم الاتصال.

      <a name="consent"></a>

      ## [الموافقة](#الموافقة)

      بإستخدام موقعنا، أنت توافق على سياسة الخصوصية لموقعنا.

      <a name="changes"></a>

      ## [تغييرات على سياسة الخصوصية](#تغييرات)

      إذا قمنا بتغيير سياسة الخصوصية، سوف نقوم بنشر هذه التغييرات في هذه الصفحة.

      هذه الوثيقة هي نسخة من CC-BY-SA تم تحديثها في 31 مايو عام 2013م .
  badges:
    editor:
      name: مُصحح
      description: لقد قمت بأول تصحيح لمنشور
    basic_user:
      name: عضو اساسي
    member:
      name: عضو متوسط
    regular:
      name: عضو مُتقدم
    leader:
      name: عضو مُحترف
    welcome:
      name: مرحبًا
      description: تلقيت اعجابا
    autobiographer:
      name: كاتب سيرة ذاتية
    anniversary:
      name: الذكرى السنوية
      description: انت الأن عضو بالمجتمع من سنة كاملة و نشرت علي الاقل مرة واحدة.
    nice_post:
      name: رد رائع
      description: تلقيت 10 أعجابات على الرد
    good_post:
      name: رد ممتاز
      description: تلقيت 25 إعجابا على الرد
    great_post:
      name: رد عظيم
      description: تلقيت 50 إعجابا على الرد
    nice_topic:
      name: موضوع رائع
      description: تلقيت 10 إعجابات على الموضوع
    good_topic:
      name: موضوع ممتاز
      description: تلقيت 25 اعجابا على الموضوع
    great_topic:
      name: موضوع عظيم
      description: تلقيت 50 إعجابا على الموضوع
    nice_share:
      name: مشاركة رائعة
      description: لقد شاركت المنشور مع 25 زائر مختلف
      long_description: |
        تُمنح هذة الشارة عندما تشارك رابط لمنشور قام 25 زائر من خارج المجتمع فتحة. شكرا لمساعدة مجتمعنا لكي ينتشر.
    good_share:
      name: مشاركة ممتازة
      description: لقد شاركت المنشور مع 300 زائر مختلف
    great_share:
      name: مشاركة عظيمة
      description: لقد شاركت المنشور مع 1000 زائر مختلف
    first_like:
      name: أول إعجاب
      description: لقد اعجبت بمنشور
      long_description: |
        تُمنح هذة الشارة عند اول مرة تعجب بمنشور :heart: . الاعجاب بالمنشورات هو اسلوب ممتاز لكي تخبر رفاقك اعضاء المجتمع ان ما نشروة شئ مفيد او مثير او مرح. انشر الحب بالمجتمع!
    first_flag:
      name: أول بلاغ
      description: لقد ابلغت عن منشور
    promoter:
      name: مُروج
      description: لقد دعوت شخص للمجتمع
    campaigner:
      name: مُبادر
      description: لقد دعوت ثلاث اشخاص للمجتمع
    champion:
      name: بطل
      description: لقد دعوت 5 اشخاص للمجتمع
    first_share:
      name: أول مشاركة
      description: لقد شاركت منشور
      long_description: |
        تُمنح هذة الشارة عند اول مره تقوم بمشاركة منشور باستخدام زر المشاركة. من الرائع مشاركة نقاشات المجتمع مع العالم.
    first_link:
      name: أول رابط
      description: اضفت إلي الموضوع رابط إلي موضوع اخر
      long_description: |
        تُمنح هذة الشارة عند اول مرة تقوم بها عمل رابط في موضوع إلي موضوع اخر له علاقة بنقطة النقاش. ربط الموضوعات يساعد رفاقك القراء في ايجاد الموضوعات المثيرة التي تدور حول نفس النقطة عن طريق ابراز العلاقه بين الموضوعات في كلا الاتجاهين.
    first_quote:
      name: أول إقتباس
      description: لقد اقتبست منشورا
    read_guidelines:
      name: قراءة القواعد العامة
    reader:
      name: قارئ
      description: قرأ كل الردود في موضوع فيه أكثر من 100 رد
      long_description: |
        تُمنح هذة الشارة عند اول مرة تقرا موضوع طويل به اكثر من 100 رد. قراءة المحادثة بدقة يساعدك علي متابعة النقاش, و فهم وجهات النظر المختلفة و تؤدي إلي نقاشات اكثر تشويقا. فكلما قرات اكثر, كلما فهمت الموضوع بشكل افضل.
    popular_link:
      name: رابط محبوب
      description: قمت بنشر في منشور رابط خارجي تم فتحة 50 مرة
      long_description: |
        تُمنح هذة الشارة عندما يتم زيارة رابط خارجي قمت بنشرة في منشور اكثر من 50 مرة. شكرا لمشاركة هذا الرابط الهام الذي اضاف قيمة كبيرة للنقاش.
    hot_link:
      name: رابط نشط
      description: قمت بنشر في منشور رابط خارجي تم فتحة 300 مرة
      long_description: |
        تُمنح هذة الشارة عندما يتم زيارة رابط خارجي قمت بنشرة في منشور اكثر من 300 مرة. شكرا لمشاركة هذا الرابط الرائع الذي جعل النقاش مشوقا.
    famous_link:
      name: رابط مشهور
      description: قمت بنشر في منشور رابط خارجي تم فتحة 1000 مرة
      long_description: |
        تُمنح هذة الشارة عندما يتم زيارة رابط خارجي قمت بنشرة في منشور اكثر من 1000 مرة. شكرا لمشاركة هذا الرابط المذهل الذي اضاف الي النقاش العديد من التفاصيل. عملٌ عظيم.
    appreciated:
      name: محل تقدير
      description: تلقيت اعجاب واحد علي 20 منشور
      long_description: |
        تُمنح هذة الشارة عندما تتلقي علي الأقل اعجاب واحد علي 20 منشور مختلف. المجتمع يشكرك علي مشاركتك في المناقشات.
    respected:
      name: مُحترم
      description: تلقيت اعجابين على 100 منشور
      long_description: |
        تُمنح هذة الشارة عندما تتلقي علي الأقل اعجابين علي 100 منشور مختلف. المجتمع يحترم حقا منشوراتك البناءة في المناقشات.
    admired:
      name: محبوب
      description: تلقيت 5 إعجابات على 300 منشور
      long_description: |
        تُمنح هذة الشارة عندما تتلقي علي الأقل 5 اعجابات علي 300 منشور مختلف. المجتمع يعشق منشوراتك البناءة في المناقشات.
    out_of_love:
      name: مُحب
      description: نشرت 50 اعجابا في يوم
      long_description: |
        تُمنح هذة الشارة عندما تقوم بعمل 50 اعجاب في يوم واحد. تذكر ان الإعجاب بالمنشورات المفيدة يشجع رفاقك بالمجتمع علي الاستمرار في اثراء المجتمع بالنقاشات البناءة.
    higher_love:
      name: مُحب كبير
      description: نشرت 50 اعجابا يوميا لمده خمس ايام
      long_description: |
        تُمنح هذة الشارة عندما تقوم بعمل 50 اعجاب يوميا لمدة خمس ايام. شكرا لاستثمارك بعض الوقت في تشجيع رفاقك بالمجتمع.
    crazy_in_love:
      name: مُحب مجنون
      description: نشرت 50 اعجابا يوميا لمدة 20 يوم
    thank_you:
      name: شكرًا لك
      description: تم الاعجاب ب(20) منشورا لك و اعجبت ب(10) منشورات
      long_description: |
        تُمنح هذة الشارة عندما يُعجب المجتمع بـ(20) منشورا لك و تقوم بالاعجاب بـ(10) منشورات. رائع! انت عضو بناء بالمجتمع.
    gives_back:
      name: مُعيد
      description: تم الاعجاب ب(100) منشورا لك و اعجبت ب(100) منشور
      long_description: |
        تُمنح هذة الشارة عندما يُعجب المجتمع بـ(100) منشورا لك و تقوم بالاعجاب بـ(100) منشور. شكرا لدفعك المجتمع للامام.
    empathetic:
      name: متعاطف
      description: تم الاعجاب ب(500) منشورا لك و اعجبت ب(1000) منشور
    first_emoji:
      name: أول رمز تعبيري
      description: استخدمت رمز تعبيري في منشور
    first_mention:
      name: أول إشارة
      description: اشرت إلي عضو اخر في منشوراتك
    first_onebox:
      name: اول لوحة مُعاينة.
      description: قمت بنشر رابط تحول إلي لوحة مُعاينة.
    first_reply_by_email:
      name: أوّل ردّ عبر البريد
      description: قمت بالرد عبر البريد الالكتروني
      long_description: |
        تُمنح هذة الشارة عند اول مرة تقوم فيها بالرد علي موضوع عبر البريد الإلكتروني.
    new_user_of_the_month:
      name: "عضو الشهر"
      description: لك نشاط متميز بأول شهر لك في المجتمع
      long_description: |
        تُمنح هذة الشارة لشكر عضوين جديدين كل شهر كان لهما نشاط متميز في اول شهر لهما في المجتمع, يتم حساب هذا التميز بعدد المنشورات التي تم الاعجاب بها و من اُعجب بها.
    enthusiast:
      name: مُتحمس
      description: زرت الموقع 10 ايام
    aficionado:
      name: هاوي
      description: زرت الموقع 100 يوم
    devotee:
      name: متعصب
      description: زرت الموقع 365 يوم
    badge_title_metadata: "%{display_name} شاره على %{site_title}"
  admin_login:
    success: "البريد أُرسل"
    email_input: "مدير البريد الإيكتروني"
    submit_button: "أرسل البريد الإلكتروني"
  performance_report:
    initial_post_raw: "هذا الموضوع يحتوي على معلومات الاداء اليومي للموقع "
    initial_topic_title: التبليغ عن اداء الموقع
  tags:
    title: "الأوسمة"
  finish_installation:
    congratulations: "تهانينا على تثبيت دسكورس!"
  wizard:
    step:
      privacy:
        title: "صلاحية"
      corporate:
        title: "منظمات"
      icons:
        title: "أيقونة"
      homepage:
        description: "نحن نوصي بإظهار اخر الموضوعات بالصفحة الرئيسية للموقع, لكن ايضاً يمكنك عرض الأقسام إذا اردت."
        title: "الرّئيسيّة"
        fields:
          homepage_style:
            choices:
              latest:
                label: "أحدث المواضيع"
      emoji:
        title: "الرموز التعبيرية"
      invites:
        title: "ادعو للانظمام الى الطاقم"
      finished:
        title: "نسخة دسكورس جاهزة!"<|MERGE_RESOLUTION|>--- conflicted
+++ resolved
@@ -110,21 +110,6 @@
     template:
       body: "حدثت مشاكل بالحقول الآتية:"
       header:
-<<<<<<< HEAD
-        zero: 'لا أخطاء تمنع هذا %{model} من الحفظ'
-        one: خطأ واحد منع هذا %{model} من الحفظ
-        two: 'خطأن منعا هذا %{model} من الحفظ'
-        few: 'أخطاء قليل تمنع هذا %{model} من الحفظ'
-        many: 'أخطاء كثيرة تمنع هذا %{model} من الحفظ'
-        other: '%{count} أخطاء منعت هذا %{model} من الحفظ'
-    embed:
-      load_from_remote: "حدث عطل أثناء تحميل هذا المنشور."
-    site_settings:
-      min_username_length_exists: "لا  يمكنك تعيين الحد الأدنى لطول اسم المستخدم أعلى من أقصر اسم المستخدم."
-      min_username_length_range: "لا يمكن أن تكون القيمة الدنيا أكبر من العليا."
-      max_username_length_exists: "لا يمكنك تعيين الحد الأقصى لطول اسم المستخدم أدنى من أطول اسم المستخدم."
-      max_username_length_range: "لا يمكن أن تكون القيمة العليا أصغر من الدنيا."
-=======
         zero: "لا أخطاء تمنع هذا %{model} من الحفظ"
         one: خطأ واحد منع هذا %{model} من الحفظ
         two: "خطأن منعا هذا %{model} من الحفظ"
@@ -134,7 +119,6 @@
     embed:
       load_from_remote: "حدث عطل أثناء تحميل هذا المنشور."
     site_settings:
->>>>>>> c10941bb
       default_categories_already_selected: "لا يمكنك اختيار قسم يستخدم في قائمة أخرى."
       s3_upload_bucket_is_required: "لا يمكنك تفعيل الرفع إلى S3 حتّى توفّر 's3_upload_bucket'."
   activemodel:
@@ -278,11 +262,7 @@
       few: "%{count} مشاركات"
       many: "%{count} مشاركة"
       other: "%{count} منشور"
-<<<<<<< HEAD
-    'new-topic': |
-=======
     "new-topic": |
->>>>>>> c10941bb
       مرحبا بك في %{site_name} &mdash; **شكرا لك لأجل بدء محادثه جديدة!**
 
       هل يبدو عنوان الموضوع مثيرا للإهتمام إذا قراتة بصوت عال؟ العنوان ملخص هام جدا؟
@@ -291,13 +271,8 @@
 
       -  استخدم أكثر الكلمات الشائعة في موضوعك بحيث يمكن للآخرين أن * يجدوها*  لاضافة موضوعك مع المواضيع ذات الصلة، حدد قسم الموضوع.
 
-<<<<<<< HEAD
-      لمعلومات أكثر ، [انظر مبادئ المجتمع](/guidelines). هذا الاعلان سيظهر لك لأول مرة %{education_posts_text}.
-    'new-reply': |
-=======
       لمعلومات أكثر ، [انظر مبادئ المجتمع](%{base_path}/guidelines). هذا الاعلان سيظهر لك لأول مرة %{education_posts_text}.
     "new-reply": |
->>>>>>> c10941bb
       مرحباً بك في %{site_name} &mdash; **شكراً لمشاركتك**!
 
       -هل يُحسن ردّك المحادثة في جانب معين؟
@@ -306,11 +281,7 @@
 
       -نرحب بالنقد البناء، ولكن انتقد الأفكار ولا تنتقد الأشخاص!
 
-<<<<<<< HEAD
-      للمزيد, [انظر مبادئ المجتمع](/guidelines). هذا الاعلان سيظهر فقط لأول %{education_posts_text} لك.
-=======
       للمزيد, [انظر مبادئ المجتمع](%{base_path}/guidelines). هذا الاعلان سيظهر فقط لأول %{education_posts_text} لك.
->>>>>>> c10941bb
     avatar: |
       ### هل صورة حسابك الشخصي مميزة
 
@@ -344,13 +315,8 @@
       category:
         name: "اسم القسم"
       topic:
-<<<<<<< HEAD
-        title: 'عنوان'
-        featured_link: 'رابط مشهور'
-=======
         title: "عنوان"
         featured_link: "رابط مشهور"
->>>>>>> c10941bb
       post:
         raw: "متن النص"
       user_profile:
@@ -385,31 +351,18 @@
           attributes:
             payload_url:
               invalid: "رابط غير صالح. يجب أن يحتوي الرابط على http://  او https://. المساحة الفارغة غير مسموح بها."
-<<<<<<< HEAD
-  user_profile:
-    no_info_other: "<div class='missing-profile'>%{name} لم يدخلوا أي شيء في مجال المعلومات عني لملفهم بعد</div>"
-=======
->>>>>>> c10941bb
   vip_category_name: "استراحة"
   vip_category_description: "قسم خاص للمستخدمين ذوي مستوى الثقة 3 فأعلى."
   meta_category_name: "موقع التغذية الإرتجاعية"
   meta_category_description: "النقاش حول هذا الموقع، وتنظيمه، وكيفية عمله وطرق تطويره."
   staff_category_name: "الطاقم"
   staff_category_description: "قسم مخصص للنقاش في موضوعات الإدارة. الموضوعات مرئية فقط للمديرين وللمشرفين."
-<<<<<<< HEAD
-  assets_topic_body: "هذا الموضوع مرئي فقط لطاقم العمل. يستخدم لحفظ الصور و الملفات المستخدمه في واجهة الموقع. لا تقم بحذفة\n\n\n\nإليك كيف يستخدم.\n\n1. قم بالرد علي الموضوع\n2. قم برفع الشعار و الصور و الايقونات التي تريد استخدامها في الموقع. ( عبر استخدام زر الرفع في لوحة الادوات لمحرر نصوص الموقع او سحب الملفات الي المحرر او بالضغط علي زر الفأرة الايمن و اختيار \"paste\" )\n3. قم بالضغط علي زر \"رد\"\n4. بعد نشر الصور و الملفات قم بالضغط عليها بزر الماوس الايمن و اختر \"Copy link address\"\n5. قم بوضع مسار الملفات في لوحة التحكم في صفحة [المعلومات الاساسية](/admin/site_settings/category/required).\n\nإذا كنت تريد رفع ملفات بامتدادات ممنوعة يمكنك تعديل الامتدادات المسموح بها في [اعدادات الملفات](/admin/site_settings/category/files)."
-=======
->>>>>>> c10941bb
   discourse_welcome_topic:
     title: "مرحبًا بك في دسكورس"
   lounge_welcome:
     title: "مرحبا بك في الاستراحة"
   category:
     topic_prefix: "عن القسم %{category}."
-<<<<<<< HEAD
-    replace_paragraph: "(قم بإستبدال هذة الفقرة بوصف مختصر للقسم الجديد. هذا الوصف سوف يظهر في منطقة إختيار القسم, لذا حاول ان يكون اقل من 200 حرف. ** حتي تقوم بتعديل هذا الوصف أو تقوم بإضافة موضوعات, هذا القسم لن يظهر في صفحة الأقسام**)"
-=======
->>>>>>> c10941bb
     post_template: "%{replace_paragraph}\n\nإستخدم الأسئلة الآتية لوضع وصف أطول ، أو لإنشاء تعليمات او قوانين للقسم الجديد:\n\n- لماذا يجب على الأعضاء والزوار استخدام هذا القسم؟ ولم اُنشئ؟\n\n- ما هو الاختلاف بين هذا القسم و الأقسام الأخرى التي لدينا؟\n\n- ما هي انواع الموضوعات التي تصنف تحت هذا القسم؟\n\n- هل نحتاج حقا إلى هذا القسم؟ وهل نستطيع دمجة مع قسم رئيسي أو فرعية أخر؟\n"
     errors:
       uncategorized_parent: "قسم \"غير مصنف\" لا يمكن أن يكون له قسم رئيسي"
@@ -621,15 +574,9 @@
     no_token: "نأسف، رابط تغيير كلمة السّرّ قديم جدًّا. انقر زرّ ”لِج“ واختر ”نسيت كلمة السّرّ“ لنرسل لك رابطًا آخر."
     choose_new: "اختر كلمة المرور الجديدة"
     choose: "اختر كلمة المرور"
-<<<<<<< HEAD
-    update: 'حدّث كلمة السّرّ'
-    save: 'تعين كلمة المرور'
-    title: 'إعادة تعين كلمة المرور'
-=======
     update: "حدّث كلمة السّرّ"
     save: "تعين كلمة المرور"
     title: "إعادة تعين كلمة المرور"
->>>>>>> c10941bb
     success: "غُيّرت كلمة السّرّ بنجاح وقد ولجت الآن."
     success_unapproved: "غُيّرت كلمة السّرّ بنجاح."
   change_email:
@@ -657,25 +604,6 @@
       back_to: "العودة إلي %{title}"
   post_action_types:
     off_topic:
-<<<<<<< HEAD
-      title: 'خارج الموضوع'
-      description: 'لا صلة للمنشور بالنقاش الحالي على النحو المحدد بواسطة العنوان و المنشور الاول، وربما ينبغي نقلها لمكان أخر.'
-      long_form: 'أبلغ أن هذا خارج الموضوع.'
-    spam:
-      title: 'مزعج'
-      description: 'هذا المنشور هو اعلان او منشور تخريبي. لا صلة له بالموضوع الحالي.'
-      long_form: 'علّم هذا على أنّه غير لائق'
-      email_title: '"%{title}" عُلّم على أنّه موضوع غير لائق'
-      email_body: "%{link}\n\n%{message}"
-    inappropriate:
-      title: 'غير مناسب'
-      description: 'محتوي هذا المنشور أي شخص عاقل سيعتبره عدواني، أو مسيئ، أو انتهاك لـ<a href="/guidelines">مبادئ مجتمعنا التوجيهية</a>.'
-      short_description: 'انتهاك <a href="/guidelines">للقواعد العامة للمجتمع</a>'
-      long_form: 'ترفع علم هذا عن صورة غير ملائمة'
-    notify_user:
-      title: 'أرسل رسالة إلى @{{username}}'
-      long_form: 'العضو أرسل'
-=======
       title: "خارج الموضوع"
       description: "لا صلة للمنشور بالنقاش الحالي على النحو المحدد بواسطة العنوان و المنشور الاول، وربما ينبغي نقلها لمكان أخر."
       long_form: "أبلغ أن هذا خارج الموضوع."
@@ -691,27 +619,10 @@
     notify_user:
       title: "أرسل رسالة إلى @{{username}}"
       long_form: "العضو أرسل"
->>>>>>> c10941bb
       email_title: 'منشورك في "%{title}"'
       email_body: "%{link}\n\n%{message}"
     notify_moderators:
       title: "شيء آخر "
-<<<<<<< HEAD
-      description: 'يحتاج هذا المنشور إجراء من الطاقم لسبب آخر لم يُذكر أعلاه.'
-      long_form: ' بَلِّغ عن هذا لتنبيه الطاقم '
-      email_title: 'النشر في "%{title}" تتطلب تنبيه الطاقم.'
-      email_body: "%{link}\n\n%{message}"
-    bookmark:
-      title: 'علامة مرجعية'
-      description: 'فضل هذا المنشور'
-      short_description: 'فضل هذا المنشور'
-      long_form: 'فضلت هذا المنشور'
-    like:
-      title: 'إعجاب'
-      description: 'أُعجَب بهذا المنشور'
-      short_description: 'أُعجَب بهذا المنشور'
-      long_form: 'أعجبت بهذه'
-=======
       description: "يحتاج هذا المنشور إجراء من الطاقم لسبب آخر لم يُذكر أعلاه."
       long_form: " بَلِّغ عن هذا لتنبيه الطاقم "
       email_title: 'النشر في "%{title}" تتطلب تنبيه الطاقم.'
@@ -726,7 +637,6 @@
       description: "أُعجَب بهذا المنشور"
       short_description: "أُعجَب بهذا المنشور"
       long_form: "أعجبت بهذه"
->>>>>>> c10941bb
   user_activity:
     no_bookmarks:
       others: "لا علامات."
@@ -750,11 +660,7 @@
       email_title: 'الموضوع "%{title}" يتطلب موافقة المشرف'
       email_body: "%{link}\n\n%{message}"
   flagging:
-<<<<<<< HEAD
-    user_must_edit: '<p>هذا المنشور كان مبلغ عنه بواسطة المجتمع وهو مخفي مؤقتاً.</p>'
-=======
     user_must_edit: "<p>هذا المنشور كان مبلغ عنه بواسطة المجتمع وهو مخفي مؤقتاً.</p>"
->>>>>>> c10941bb
   archetypes:
     regular:
       title: "موضوع عادي"
@@ -948,46 +854,25 @@
     educate_until_posts: "عندما يبدا العضو كتابه منشورة الاول، اظهر لوحه تعليمات الاعضاء الجدد في المحرر"
     title: "اسم هذا الموقع، يُستخدم في وسم title."
     site_description: "صِف هذا الموقع بجملة واحدة، يُستخدم في وسم meta description."
-<<<<<<< HEAD
-    contact_email: "عنوان البريد الإلكتروني الرئيسي للاتصال بالمسؤل عن هذا الموقع. تستخدم للإشعارات الحرجة كالتبليغات الغير معالجة، وكذلك في نموذج الاتصال للأمور المستعجلة."
-    contact_url: "اتصل بـ URL لهذا الموقع. استخدم في / حول نموذج الاتصال للأمور المستعجلة."
-=======
->>>>>>> c10941bb
     crawl_images: "جلب الصور من الروابط لادراج الأبعاد الصحيحة."
     download_remote_images_to_local: "تحويل الصور البعيدة إلى صور محلية بواسطة تحميلها؛ بإستثناء الصور التالفة"
     download_remote_images_threshold: "ادني مساحه للقرص ضروربه لتحميل الصور البعيده محليا ( في المئه) "
     download_remote_images_max_days_old: "لا تقم بتحميل الصور من مواقع اخرى للمنشورات اﻷقدم من هذا عدد من اﻷيام."
     disabled_image_download_domains: "الصور البعيدة لن يتم تنزيلها من هذا المجال. قائمة Pipe-delimited."
     editing_grace_period: "خلال هذا العدد من الثواني بعد نشر المنشور، تعديل المنشور لن يقوم بانشاء نسخة جديدة في السجل الخاص بالتعديل ."
-<<<<<<< HEAD
-    post_edit_time_limit: "يمكن للكاتب تحرير مشاركته أو حذفها لمدّة (n) دقيقة بعد نشرها. اضبطه إلى 0 ليكون للأبد."
-=======
->>>>>>> c10941bb
     edit_history_visible_to_public: "اسمح لاي شخص ان يرى النسخ السابقه للمنشورات المعدله.  عندما يتم تعطيلها.،فقط اعضاء فريق العمل يمكنهم رؤيتها "
     delete_removed_posts_after: "المشاركات التي تم إزالتها عن طريق الكتاب سيتم مسحها  اوتوماتيكياً بعد(n)  ساعات ة.  اذا تم ضبطها علي 0،  سيتم مسح المشاركه فوراً"
     max_image_width: "أقصى عرض للصور المصغرة في مشاركة"
     max_image_height: "أقصى ارتفاع للصور المصغرة في مشاركة"
     fixed_category_positions: "اذا قمت بتفعيل الخاصية فستتمكن من ترتيب الأقسام ترتيبا ثابتا. و إذا لم تُفعلها فستُرتب الفئات بترتيب نشاطها."
     fixed_category_positions_on_create: "إذا قمت بتفعيل الخاصية فستُرتب الاقسام بترتيب إنشائها (تحتاج تفعيل خاصية fixed category positions)"
-<<<<<<< HEAD
-    add_rel_nofollow_to_user_content: "أضف rel nofollow لجميع محتوى المستخدم المتقدم، باستثناء الروابط الداخلية (بما في ذلك المجالات الأصل). إذا غيرت هذا، يجب عليك عمل rebake لكل المشاركات بـ: \"rake posts:rebake\""
-=======
     add_rel_nofollow_to_user_content: 'أضف rel nofollow لجميع محتوى المستخدم المتقدم، باستثناء الروابط الداخلية (بما في ذلك المجالات الأصل). إذا غيرت هذا، يجب عليك عمل rebake لكل المشاركات بـ: "rake posts:rebake"'
->>>>>>> c10941bb
     exclude_rel_nofollow_domains: "قائمه النطاقات التي يُسمح لمحركات البحث بتتبع الروابط المشيره اليها و ارشفه محتواها. اذا اضيف نطاق سيمتد التاثير الي جميع النطاقات الفرعية الخاصه به, علي الاقل يجب عليك اضافه نطاق هذا الموقع لتسمح لمحركات البحث ايجاد كل المحتوي و ارشفته. اذا كان بعض من اجزاء موقعك علي نطاقات اخرى , اضفهم ايضا."
     post_excerpt_maxlength: "الحد الأقصى لطول وظيفة مقتطف / ملخص."
     show_pinned_excerpt_mobile: "اظهر مقتطفات من المواضيع المثبتة فى منظر المحمول."
     show_pinned_excerpt_desktop: "اظهر مقتطفات من المواضيع المثبتة فى منظر سطح المكتب."
     post_onebox_maxlength: "الحد الأقصى بالاحرف لطول منشور هذا الموقع عندما يتم وضعة بلوحة مُعاينة."
     onebox_domains_blacklist: "قائمة بعناوين المواقع التي يمنع وضع روابطها بلوحة مُعاينة."
-<<<<<<< HEAD
-    logo_url: "صورة الشعار في الجزء العلوي الأيمن من موقع الويب الخاص بك، يجب أن تكون على شكل مستطيل عريض. إذا تُرك الحقل فارغا فسيتم استخدام اسم الموقع."
-    digest_logo_url: "صورة الشعار البديل المستخدمة في الجزء العلوي للرسائل الالكترونية التي تحتوي علي ملخص الاحداث، يجب أن تكون على شكل مستطيل عريض. لا يجب أن تكون الصورة من نوع SVG.  إذا ترك الحقل فارغا فسيتم استخدام `logo_url`."
-    logo_small_url: "صورة الشعار صغيرة في الجزء العلوي الأيمن من موقع الويب الخاص بك، يجب أن تكون على شكل مربع، يظهر عند تمرير الصفحة لأسفل. وإذا ترك الحقل فارغا سوف يتم استخدام صورة النظام الاساسية."
-    favicon_url: "الأيقونة الخاصة بموقعك,  شاهد http://en.wikipedia.org/wiki/Favicon,  لتعمل بشكل صحيح ضمن CDN يجب ان تكون بصيغة png."
-    apple_touch_icon_url: "الأيقونة المستخدمة لأجهزة آبل باللمس. المقاس المستحسن هو 144×144 بكسل."
-=======
->>>>>>> c10941bb
     notification_email: "عنوان البريد الالكتروني المُرسِل للرسائل الصادرة من الموقع, العنوان المحدد يجب ان يكون له SPF و DKIM و  reverse PTR في سجلات الDNS"
     email_custom_headers: "قائمة قناة محددة لرؤوس بريد إلكتروني مخصص."
     force_https: "ارغام الموقع على استخدام HTTPS فقط. تحذير: لا تفعل هذا الاختيار الا بعد التأكد أن HTTPS مفعلة وتعمل بالكامل فى جميع أنحاء الموقع! هل اختبرت جميع الخوادم  CDN، جميع تسجيلات الدخول من شبكات التواصل الاجتماعى، أية صور أو تبعيات خارجية للتأكد من أنها كلها متوافقه مع HTTPS؟"
@@ -1009,23 +894,11 @@
     tl2_additional_likes_per_day_multiplier: "زيادة حد الإعجابات باليوم لـ  لـمستوى الثقة 2 (عضو) بالضرب بهذا الرقم"
     tl3_additional_likes_per_day_multiplier: "زيادة حد الإعجابات باليوم لـ  لـمستوى الثقة 3 (منتظم) بالضرب بهذا الرقم"
     tl4_additional_likes_per_day_multiplier: "زيادة حد الإعجابات باليوم لـمستوى الثقة 4 (قائد) بالضرب بهذا الرقم"
-<<<<<<< HEAD
-    flag_sockpuppets: "إذا رد أحد المستخدمين جديد إلى موضوع من عنوان IP نفسه باسم المستخدم الجديد الذي بدأ هذا الموضوع، علم كل من مناصبهم كدعاية المحتملين."
-=======
->>>>>>> c10941bb
     traditional_markdown_linebreaks: "استعمل السطور التالفه التقليديه في Markdown, التي تتطلب مساحتين بيضاوين للسطور التالفه"
     post_undo_action_window_mins: "عدد الدقائق التي يسمح فيها للأعضاء بالتراجع عن آخر إجراءاتهم على المنشور (إعجاب، اشارة، إلخ...)"
     must_approve_users: "يجب علي طاقم العمل الموافقة على جميع الحسابات الجديدة قبل أن يتم السماح لها بالوصول إلى الموقع. تحذير: تفعيل هذة الخاصية علي موقع نشط سوف يمنع وصول كل الاعضاء ماعدا طاقم العمل."
     pending_users_reminder_delay: "نبه المشرفين إذا وجد اعضاء ينتظرون الموافقة لمدة اطول من الساعات ، قم بوضع الخيار -1 لايقاف التنبيهات ."
     maximum_session_age: "سيظل المستخدم مسجل دخول لهذا العدد من الساعات منذ زيارته اﻷخيرة."
-<<<<<<< HEAD
-    ga_universal_tracking_code: "رمز التتبع الخاص بخدمة جوجل لتحليل نشاط زوار الموقع (analytics.js)، مثال: UA-12345678-9; انظر http://google.com/analytics"
-    ga_universal_domain_name: "المجال المسموح لخدمة جوجل لتحليل نشاط زوار الموقع (analytics.js) تحليله، مثال: mysite.com; انظر http://google.com/analytics"
-    ga_universal_auto_link_domains: "تفعيل خدمة جوجل لتحليل نشاط الزوار (analytics.js) عبر المواقع. (الروابط المشيرة الي هذة النطاقات سوف تحمل رقم تعريف الزائر)؛ انظر Google's Cross-Domain Tracking guide."
-    gtm_container_id: "الرمز التعريفي لحاوية مدير للوسوم الخاصة بجوجل. على سبيل المثال: GTM-ABCDEF"
-    enable_escaped_fragments: "اللجوء الى استخدام Ajax-Crawling API حالة اكتشاف تواجد زاحف الشبكة. للمزيد: https://developers.google.com/webmasters/ajax-crawling/docs/learn-more"
-=======
->>>>>>> c10941bb
     allow_moderators_to_create_categories: "السماح للمشرفين بإنشاء اقسام جديدة"
     cors_origins: "اسمح بالأصول للطلبات عبر المنشأ (CORS). كل أصل يجب أن يتضمن http:// أو https://. متغير env لـ DISCOURSE_ENABLE_CORS يجب أن يعين إلى true ليعمل CORS."
     use_admin_ip_whitelist: "المدير فقط يمكنه تسجيل الدخول إذا كانت عناوين IP لهم معرفة في قائمة IP المحجوبة. (المدير > السجلات > IP المحجوبة)"
@@ -1043,10 +916,6 @@
     topics_per_period_in_top_page: "عدد افضل الموضوعات التي تظهر عند الضغط علي زر \"المزيد من\" افضل الموضوعات."
     redirect_users_to_top_page: "إعادة توجيه تلقائيا للمستخدمين الجدد وغائبة لمدة طويلة إلى أعلى الصفحة."
     top_page_default_timeframe: "المدي الزمني الافتراضي لصفحة الموضوعات الاكثر مشاهدة."
-<<<<<<< HEAD
-    show_email_on_profile: "أظهر بريد المستخدمين الإلكترونيّ في لاحاتهم (يكون معروضًا لهم وللطّاقم)"
-=======
->>>>>>> c10941bb
     email_token_valid_hours: "أمارات نسيان كلمة السّرّ/تنشيط الحساب صالحة لمدّة (n) ساعة."
     enable_badges: "تفعيل نظام الأوسمة."
     enable_whispers: "السماح للطاقم بعمل نقاشات سرية داخل الموضوعات."
@@ -1056,10 +925,6 @@
     log_out_strict: "عند الخروج، اخرج من كلّ جلسات المستخدم في كلّ الأجهزة"
     new_version_emails: "إرسال بريد إلكتروني إلى عنوان contact_email عندما نسخة جديدة من ديسكورس هو متاح."
     invite_expiry_days: "مدة صلاحية مفاتيح دعوة عضو، بالأيام."
-<<<<<<< HEAD
-    invite_only: "غير مسموح للعامة بانشاء حساب, كل الحسابات الجديدة يجب ان تكون دعوات مرسلة من قبل طاقم العمل."
-=======
->>>>>>> c10941bb
     login_required: "اطلب تسجيل دخول لقرائة محتوي هذا الموقع."
     min_username_length: "أدنى طول لاسم المستخدم (بالمحارف). تحذير: إن كان هناك أيّة مستخدمين أو مجموعات تملك أسماء أقصر من هذه، فسيعطب الموقع!"
     min_password_length: "أدنى طول لكلمة السّرّ."
@@ -1075,35 +940,15 @@
     allow_new_registrations: "السماح بتسجيل حسابات جديدة. عطل هذه الخاصية إذا كنت تريد منع الكل من عمل حساب جديد علي الموقع."
     enable_signup_cta: "اعرض تنبية للزوار المجهولين المترددين يحثهم علي تسجيل حساب جديد."
     enable_yahoo_logins: "تفعيل تسجيل الدخول بميل YAHOO"
-<<<<<<< HEAD
-    enable_google_oauth2_logins: "تفيعل خاصية تسجيل الدخول بحساب الGmail بخاصية تسمي Oauth2."
-    google_oauth2_client_id: "رقم التعريف لتطبيق جوجل الخاص بك"
-    google_oauth2_client_secret: "الرقم السري لتطبيق جوجل الخاص بك."
-    enable_twitter_logins: "تفعيل تسجيل الدخول بحساب تويتر."
-    enable_instagram_logins: "تفعيل تسجيل الدخول عن طريق حساب انستغرام."
-    instagram_consumer_key: "مفتاح المستهلك لنظام تسجيل الدخول بحساب انستجرام."
-    instagram_consumer_secret: "رقم المستهلك السري لنظام تسجيل الدخول بحساب انستجرام."
-    enable_facebook_logins: "تفعيل تسجيل الدخول عن طريق حساب الفيسبوك."
-    facebook_app_id: "رقم تعريف تطبيق الفيسبوك المستخدم لنظام تسجيل الدخول، يمكنك الحصور علية من هنا https://developers.facebook.com/apps"
-    facebook_app_secret: "الرقم السري لتطبيق الفيسبوك المستخدم لنظام تسجيل الدخول، يمكنك الحصور علية من هنا https://developers.facebook.com/apps"
-    enable_github_logins: "فعّل استيثاق غِت‌هَب، يتطلّب github_client_id وgithub_client_secret"
-    github_client_id: "هوية العميل للمصادقة جيثب، مسجلة في https://github.com/settings/applications"
-    github_client_secret: "هوية العميل للمصادقة جيثب، مسجلة في https://github.com/settings/applications"
-=======
     google_oauth2_client_id: "رقم التعريف لتطبيق جوجل الخاص بك"
     google_oauth2_client_secret: "الرقم السري لتطبيق جوجل الخاص بك."
     enable_instagram_logins: "تفعيل تسجيل الدخول عن طريق حساب انستغرام."
     instagram_consumer_key: "مفتاح المستهلك لنظام تسجيل الدخول بحساب انستجرام."
     instagram_consumer_secret: "رقم المستهلك السري لنظام تسجيل الدخول بحساب انستجرام."
->>>>>>> c10941bb
     readonly_mode_during_backup: "فعّل وضع القراءة فقط أثناء أخذ نسخة احتياطيّة"
     allow_restore: "تسمح استعادة، والتي يمكن أن تحل محل ALL بيانات الموقع! ترك كاذبة إلا إذا كنت تخطط لاستعادة نسخة احتياطية"
     maximum_backups: "أكبر قدر ممكن من النسخ الاحتياطي للحفاظ على القرص. يتم حذف النسخ الاحتياطية القديمة تلقائيا"
     automatic_backups_enabled: "فعل النسخ الإحتياطي التلقائي بشكل متكرر كما هو محدد."
-<<<<<<< HEAD
-    enable_s3_backups: "تحميل النسخ الاحتياطي لS3 عند اكتماله. هام: يتطلب اعتماد S3 صالحة دخلت في إعدادات الملفات."
-=======
->>>>>>> c10941bb
     s3_backup_bucket: "الرفع عن بعد لإجراء نسخ إحتياطية. تحذير : تأكد من أنه رفع خاص."
     s3_disable_cleanup: "عطل النسخ الاحتياطيه المحذوفه من S3 عندما يتم حذفها محلياً"
     backup_time_of_day: "الوقت الذي يجب ان تأخد النسخ الاحتياطية فيه."
@@ -1138,11 +983,6 @@
     s3_cdn_url: "URL لـCDN يستخدم لكل أصول s3 (مثال: https://cdn.somewhere.com). تحذير : بعد تغيير هذا الإعداد يجب عمل rebake لكل المشاركات القديمة."
     avatar_sizes: "قائمة أحجام الرمزية إنشاؤه تلقائيا."
     external_system_avatars_enabled: "استخدم خدمات الهه النظام الخارجي "
-<<<<<<< HEAD
-    default_opengraph_image_url: "عنوان رابط صورة ال اوبن جراف الثابتة"
-    twitter_summary_large_image_url: "عنوان الURL للصورة الافتراضية لكارت الملخص علي تويتر ( يجب ان تكون علي الاقل بعرض 280 بكسل و ارتفاع 150 بكسل )"
-=======
->>>>>>> c10941bb
     allow_all_attachments_for_group_messages: "اسمح بجميع ملحقات البريد  للرسائل الجماعيه "
     enable_flash_video_onebox: "فعّل تضمين روابط swf وflv (أدوبي فلاش) في لوحات المعاينة. تحذير: قد يتسبّب بمخاطر أمنيّة."
     default_invitee_trust_level: "مستوى الثقة الإفتراضي (0-4) للأعضاء المدعوين."
@@ -1179,10 +1019,6 @@
     body_min_entropy: "أدنى إنتروبي (حروف فريدة، عدد غير إنجليزي للكثير) مطلوب لصلب المشاركة."
     allow_uppercase_posts: "السماح بكتابة الاحرف الانجليزية الكبيرة في عنوان الموضوع او نص المشاركة ."
     min_title_similar_length: "الحد الأدنى لطول العنوان قبل أن يتم البحث عن مواضيع مشابهة."
-<<<<<<< HEAD
-    min_body_similar_length: "الحد الادنى لطول المشاركة قبل أن يتم البحث عن مواضيع مشابه."
-=======
->>>>>>> c10941bb
     desktop_category_page_style: "أسلوب العرض لصفحة الأقسام."
     category_colors: "قائمة الألوان المسموحة لتمييز الأقسام بترميز الhexadecimal."
     category_style: "أسلوب العرض لشارة القسم."
@@ -1220,11 +1056,7 @@
     auto_respond_to_flag_actions: "تمكين الرد التلقائي عند التخلص من التبليغ."
     min_first_post_typing_time: "الحد الأدنى من الوقت بالمللي ثانية يجب على المستخدم كتابته خلال المشاركة الأولى، إذا لم تتم الاستجابة للحد الأدنى للمشاركة ستدخل تلقائيا في قائمة انتظار الموافقة على الاحتياجات. تعيين إلى 0 للتعطيل (غير مستحسن)"
     reply_by_email_enabled: "تفعيل الرد على الموضوع بواسطة البريد الالكتروني"
-<<<<<<< HEAD
-    reply_by_email_address: "قالب للرد على عنوان البريد الإلكتروني الوارد بواسطة البريد الإلكتروني، مثال: %{reply_key}@reply.example.com أو الردود+%{reply_key}@example.com"
-=======
     reply_by_email_address: "قالب للرد على عنوان البريد الإلكتروني الوارد بواسطة البريد الإلكتروني، مثال: %%{reply_key}@reply.example.com أو الردود+%%{reply_key}@example.com"
->>>>>>> c10941bb
     strip_images_from_short_emails: "شريط الصور من البريد الإلكتروني لها حجم أقل من 2800 بايت"
     short_email_length: "طول أقصر بريد الكتروني بـ Bytes."
     display_name_on_email_from: "أعرض الاسماء كاملة في البريد الالكتروني من المجال."
@@ -1241,12 +1073,7 @@
     pop3_polling_host: "المضيف للتصويت عن طريق البريد الإلكتروني عبر  POP3."
     pop3_polling_username: "اسم العضو لحساب POP3 للتصويت بالبريد الإلكتروني."
     pop3_polling_password: "كلمة المرور لحساب POP3 للتصويت بالبريد الإلكتروني."
-<<<<<<< HEAD
-    log_mail_processing_failures: " سجل كل فشل عمليات البريد الإلكتروني  الي http://yourtsitename.com/logs"
-    email_in: "اسمح للأعضاء بنشر موضوعات جديدة باستخدام البريد الإلكتروني ( requires manual or pop3 polling ). قم بضبط عنوان البريد الإلكتروني في تبويب \"الإعدادات\" لكل قسم."
-=======
     email_in: 'اسمح للأعضاء بنشر موضوعات جديدة باستخدام البريد الإلكتروني ( requires manual or pop3 polling ). قم بضبط عنوان البريد الإلكتروني في تبويب "الإعدادات" لكل قسم.'
->>>>>>> c10941bb
     email_in_min_trust: "أدنى مستوى ثقة يحتاجه العضو للسماح له بنشر موضوع جديد عبر البريد الألكتروني."
     email_prefix: "[الوسم] يُستخدم في عنون رسالة البريد الألكتروني. سيكون إفتراضياً 'العنوان' في حال عدم تعيينه."
     email_site_title: "عنوان الموقع يستعمل كمرسل للرسائل الإلكترونية من ااموقع. افترضيا 'العنوان'  اذا لم يتم ضبطه.  اذا كان، العنوان يحتوي علي رموز غير مسموح به في خانات البريد اامرسل، استعمل هذا الضبط. "
@@ -1277,10 +1104,6 @@
     dominating_topic_minimum_percent: "ما هي النسبه المئويه للمشاركات التي يجب علي المستخدم عملها في الموضوع قبل تلقيه لتنبيه عن خروجه لنطاق الموضوع"
     disable_avatar_education_message: "عطل الرسالة التعليمية لتغيير الصورة الرمزية."
     suppress_uncategorized_badge: "لا تظهر الشارة للموضوعات غير المصنفة في قائمة الموضوعات."
-<<<<<<< HEAD
-    global_notice: "اعرض تنبيه, شعار عام طارئ ملاحظه لكل الزوار, غير الفراغ لاخفاء(HTML مسموح)"
-=======
->>>>>>> c10941bb
     disable_edit_notifications: "لتعطيل تحرير الاشعارات بواسطة العضو النظام عندما يكون نشطاً 'download_remote_images_to_local'."
     automatically_unpin_topics: "تلقائياً قم بنزع الدبوس عندا يصل المستخدم إلي نهاية الصفحه"
     read_time_word_count: "عداد الكلمات  للدقيقه لحساب الوقت المقدر للقراءه "
@@ -1324,12 +1147,6 @@
     default_categories_watching_first_post: "قائمة الأقسام حيث أول منشور من كل موضوع جديد سوف يكون مضبوط افتراضياً علي الوضع  \"مُراقب\"."
     tagging_enabled: "فعّل الأوسمة على المواضيع."
     remove_muted_tags_from_latest: "لا تظهر الموضوعات الموسومة بأوسمة مكتومة في قائمة أخر الموضوعات."
-<<<<<<< HEAD
-    company_short_name: "اسم الشّركة (قصير)"
-    company_full_name: "اسم الشّركة (الكامل)"
-    company_domain: "نطاق الشّركة"
-=======
->>>>>>> c10941bb
     errors:
       invalid_email: "عنوان البريد غير صالح."
       invalid_username: "لا مستخدم بهذا الاسم."
@@ -1365,24 +1182,6 @@
     errors:
       different_topics: "المشاركات من موضوعين مختلفين لايُمكن دمجهم"
       different_users: "المشاركات من اعضاء مختلفين لايُمكن دمجهم"
-<<<<<<< HEAD
-  move_posts:
-    new_topic_moderator_post:
-      zero: "المشاركه التي انقسمت الي موضوع جديد: %{topic_link}"
-      one: "المشاركه التي انقسمت الي موضوع جديد : %{topic_link}"
-      two: "%{count} المشاركات التي انقسمت الي موضوع جديد: %{topic_link] "
-      few: "%{count} المشاركات التي انقسمت الي موضوع جديد: %{topic_link] "
-      many: "%{count} المشاركات التي انقسمت الي موضوع جديد: %{topic_link] "
-      other: "%{count} المشاركات التي انقسمت الي موضوع جديد: %{topic_link] "
-    existing_topic_moderator_post:
-      zero: "المشاركه التي اندمجت الي موضوع واحد %{topic_link}"
-      one: "المشاركه التي اندمجت الي موضوع واحد %{topic_link}"
-      two: "%{count} المشاركات التي اندمجت الي مشاركه واحده %{topic_link}"
-      few: "%{count} المشاركات التي اندمجت الي مشاركه واحده %{topic_link}"
-      many: "%{count} المشاركات التي اندمجت الي مشاركه واحده %{topic_link}"
-      other: "%{count} المشاركات التي اندمجت الي مشاركه واحده %{topic_link}"
-=======
->>>>>>> c10941bb
   topic_statuses:
     autoclosed_enabled_days:
       zero: "هذا الموضوع تم اغلاقه تلقائيا بعد 1 يوم .الردود الجديده غير متوفره بعد الان."
@@ -1428,15 +1227,6 @@
       other: "أُغلق هذا الموضوع آليًّا بعد %{count} دقيقة من آخر ردّ. لم يعد ممكنًا وضع ردود جديدة."
     autoclosed_disabled: "تم فتح هذا الموضوع الان ويسمح باضافة ردود جديدة "
     autoclosed_disabled_lastpost: "تم فتح هذا الموضوع الان ويسمح باضافة ردود جديدة "
-<<<<<<< HEAD
-    pinned_enabled: "هذا الموضوع مثبت الأن. سوف يظهر في اعلي القسم الخاص به حتي يتم إزالة التثبيت لكل الاعضاء بواسطة احد افراد طاقم العمل او كل عضو لنفسة ."
-    pinned_disabled: "هذا الموضوع غير مثبت الأن. لن يظهر اعلي القسم الخاص بة."
-    pinned_globally_enabled: "هذا الموضوع مثبت الآن بشكل عام. سوف يظهر في اعلي القسم الخاص بة و كل قوائم الموضوعات حتي يتم إزالة التثبيت لكل الأعضاء بواسطة احد افراد طاقم العمل او كل عضو لنفسة."
-    pinned_globally_disabled: "هذا الموضوع غير مثبت الأن. لن يظهر اعلي القسم الخاص بة."
-    visible_enabled: "هذا الموضوع مدرج الأن. سيظهر في قائمة المواضيع."
-    visible_disabled: "غير مدرج الآن هذا الموضوع. لن يتم عرضها في اي قوائم الموضوع. الطريقة الوحيدة للوصول إلى هذا الموضوع هو عن طريق الرابط المباشر."
-=======
->>>>>>> c10941bb
   login:
     not_approved: "لم تتم عملية الموافقة على حسابك حتى الآن. سيتم إعلامك عبر البريد الإلكتروني الخاص بك عندما يكون حسابك جاهزًا لتسجيل الدخول."
     incorrect_username_email_or_password: "اسم المستخدم او كلمة المرور او البريد الالكتروني غير صحيح"
@@ -1647,13 +1437,8 @@
   avatar:
     missing: "نأسف، لم نعثر على أيّ صورة رمزيّة مرتبطة بعنوان البريد هذا. هلّا أعدت رفعها  ثانيةً؟"
   flag_reason:
-<<<<<<< HEAD
-    sockpuppet: "عضو جديد نشر موضوع جديد ثم قام عضو جديد اخر له نفس الIP (%{ip_address}) بالرد علية. انظر إعدادات<a href='/admin/site_settings/category/spam'>`flag_sockpuppets`</a>."
-    spam_hosts: "عضو جديد حاول إنشاء عدة منشورات تحتوي علي روابط لنفس العنوان (%{domain}). انظر إعدادات <a href='/admin/site_settings/category/spam'>`newuser_spam_host_threshold`</a>."
-=======
     sockpuppet: "عضو جديد نشر موضوع جديد ثم قام عضو جديد اخر له نفس الIP (%{ip_address}) بالرد علية. انظر إعدادات<a href='%{base_path}/admin/site_settings/category/spam'>`flag_sockpuppets`</a>."
     spam_hosts: "عضو جديد حاول إنشاء عدة منشورات تحتوي علي روابط لنفس العنوان (%{domain}). انظر إعدادات <a href='%{base_path}/admin/site_settings/category/spam'>`newuser_spam_host_threshold`</a>."
->>>>>>> c10941bb
   color_schemes:
     base_theme_name: "قاعدة"
   about: "حول "
