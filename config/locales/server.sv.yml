# WARNING: Never edit this file.
# It will be overwritten when translations are pulled from Crowdin.
#
# To work with us on translations, join this project:
# https://translate.discourse.org/

sv:
  dates:
    short_date_no_year: "D MMM"
    short_date: "D MMM, YYYY"
    long_date: "D MMMM YYYY LT"
  datetime_formats: &datetime_formats
    formats:
      short: "%d-%m-%Y"
      short_no_year: "%-d %B"
      date_only: "%-d %B %Y"
      long: "%-d %B %Y %H:%M"
      no_day: "%B %Y"
      calendar_ics: "%Y%m%dT%H%M%SZ"
  date:
    month_names:
    - null
    - Januari
    - Februari
    - Mars
    - April
    - Maj
    - Juni
    - Juli
    - Augusti
    - September
    - Oktober
    - November
    - December
    <<: *datetime_formats
  time:
    am: "förmiddag"
    pm: "eftermiddag"
    <<: *datetime_formats
  title: "Discourse"
  topics: "Ämnen"
  posts: "inlägg"
  views: "visningar"
  loading: "Laddar"
  powered_by_html: 'Drivs av <a href="https://www.discourse.org">Discourse</a>, visas bäst med JavaScript aktiverat'
  sign_up: "Registrera dig"
  log_in: "Logga in"
  submit: "Skicka"
  purge_reason: "Automatiskt borttaget som övergivet, inaktiverat konto"
  disable_remote_images_download_reason: "Nedladdning av externa bilder har inaktiverats eftersom det inte fanns tillräckligt mycket lagringsutrymme tillgängligt."
  anonymous: "Anonym"
  remove_posts_deleted_by_author: "Borttaget av författaren"
  redirect_warning: "Vi kunde inte verifiera att länken som du valt faktiskt har lagts upp i forumet. Välj länken nedan om du vill fortsätta ändå."
  on_another_topic: "I ett annat ämne"
  topic_category_changed: "Från %{from} till %{to}"
  topic_tag_changed:
    added_and_removed: "Lade till %{added} och tog bort %{removed}"
    added: "Lade till %{added}"
    removed: "Tog bort %{removed}"
  inline_oneboxer:
    topic_page_title_post_number: "Nr %{post_number}"
    topic_page_title_post_number_by_user: "Nr %{post_number} av %{username}"
  themes:
    bad_color_scheme: "Kan inte uppdatera tema, ogiltig färgpalett"
    other_error: "Något blev fel när temat uppdaterades"
    ember_selector_error: "Tyvärr — det är inte tillåtet att använda CSS-selektorerna #ember eller .ember-view, eftersom dessa namn genereras dynamiskt under körning och kommer att ändras över tid, vilket resulterar i trasig CSS. Prova en annan selektor."
    import_error:
      generic: Det uppstod ett fel vid import av det temat
      upload: "Det uppstod ett fel under skapandet av uppladdningstillgång: %{name}. %{errors}"
      about_json: "Importfel: about.json finns inte eller är ogiltig. Är du säker på att detta är ett Discourse-tema?"
      about_json_values: "about.json innehåller ogiltiga värden: %{errors}"
      modifier_values: "about.json-modifierare innehåller ogiltiga värden: %{errors}"
      git: "Fel vid kloning av git-lagringsplats, åtkomst nekas eller lagringsplatsen finns inte"
      git_ref_not_found: "Det gick inte att ta ut git-referens: %{ref}"
      git_unsupported_scheme: "Det går inte att klona git repo: schemat stöds inte"
      unpack_failed: "Det gick inte att packa upp filen"
      file_too_big: "Den okomprimerade filen är för stor."
      unknown_file_type: "Filen som du laddade upp verkar inte vara ett giltigt Discourse-tema."
      not_allowed_theme: "`%{repo}` finns inte i listan över tillåtna teman (bocka för den globala inställningen `allowed_theme_repos`)."
      ssh_key_gone: "Du väntade för länge med att installera temat så SSH-nyckeln har löpt ut. Vi ber dig försöka igen."
    errors:
      component_no_user_selectable: "Temakomponenter kan inte väljas av användaren"
      component_no_default: "Temakomponenter kan inte vara standardtema"
      component_no_color_scheme: "Temakomponenter kan inte ha färgpaletter"
      no_multilevels_components: "Teman med underordnade teman kan inte själva vara underordnade teman"
      optimized_link: Optimerade bildlänkar är flyktiga och bör inte inkluderas i temakällkoden.
    settings_errors:
      invalid_yaml: "Angivet YAML är ogiltigt."
      data_type_not_a_number: "Det går inte att ställa in typen `%{name}`. Typer som stöds är `integer`, `bool`, `list` , `enum` och `upload`"
      name_too_long: "En inställning har ett namn som är för långt. Maximal längd är 255"
      default_value_missing: "Inställningen `%{name}` har inget standardvärde"
      default_not_match_type: "Standardvärdestypen i inställningen `%{name}` överensstämmer inte med inställningstypen."
      default_out_range: "Standardvärdet för inställningen `%{name}` ligger inte inom angivet intervall."
      enum_value_not_valid: "Valt värde är inte ett av enum-valen."
      number_value_not_valid: "Nytt värde ligger inte inom tillåtet intervall."
      number_value_not_valid_min_max: "Det måste vara mellan %{min} och %{max}."
      number_value_not_valid_min: "Det måste vara större än eller lika med %{min}."
      number_value_not_valid_max: "Det måste vara mindre än eller lika med %{max}."
      string_value_not_valid: "Den nya värdelängden ligger inte inom tillåtet intervall."
      string_value_not_valid_min_max: "Den måste vara mellan %{min} och %{max} tecken lång."
      string_value_not_valid_min: "Den måste vara minst %{min} tecken lång."
      string_value_not_valid_max: "Den måste vara högst %{max} tecken lång."
    locale_errors:
      top_level_locale: "Den övre nivån i en språkfil måste matcha språkets namn"
      invalid_yaml: "Översättning av YAML är ogiltig"
  emails:
    incoming:
      default_subject: "Detta ämne behöver en titel"
      show_trimmed_content: "Visa trimmat innehåll"
      maximum_staged_user_per_email_reached: "Uppnått maximalt antal arrangerade användare skapade per e-post."
      no_subject: "(inget ämne)"
      no_body: "(ingen meddelandetext)"
      missing_attachment: "(Bilagan %{filename} saknas)"
      continuing_old_discussion:
        one: "Fortsätter diskussionen från [%{title}](%{url}), eftersom den skapades för mer än %{count} dag sedan."
        other: "Fortsätter diskussionen från [%{title}](%{url}), eftersom den skapades för mer än %{count} dagar sedan."
      errors:
        empty_email_error: "Händer när rådata vi mottagit är tom."
        no_message_id_error: "Händer när e-post saknar 'Message-Id'-rubrik."
        auto_generated_email_error: "Händer när 'precedence'-rubriken är satt till: lista, skräp, mass eller auto-svar (list, junk, bulk eller auto_reply), eller när någon annan rubrik innehåller: auto-skickad, auto-svarad eller auto-genererad (auto-submitted, auto-replied eller auto-generated)."
        no_body_detected_error: "Händer när vi inte kunde extrahera någon huvuddel och det inte fanns några bilagor."
        no_sender_detected_error: "Det händer när vi inte kunde hitta en giltig e-postadress i Från-rubriken."
        from_reply_by_address_error: "Det händer när Från-rubriken matchar Svara via e-post-adressen."
        inactive_user_error: "Händer när sändaren inte är aktiv."
        silenced_user_error: "Det händer när avsändaren har tystats."
        bad_destination_address: "Det händer när ingen av e-postadresserna i Till/Kopia-fälten matchade en konfigurerad inkommande e-postadress."
        strangers_not_allowed_error: "Händer när en användare försöker skapa ett nytt ämne i en kategori som användare inte är en medlem av."
        insufficient_trust_level_error: "Händer när en användare försöker skapa ett nytt ämne i en kategori som användare saknar förtroendenivå för."
        reply_user_not_matching_error: "Händer när ett svar kommer in från en annan e-postadress än den aviseringen skickades till."
        topic_not_found_error: "Händer när ett svar kommer in, men ämnet har raderats."
        topic_closed_error: "Händer när ett svar kommer in, men ämnet har stängts."
        bounced_email_error: "E-post är en rapport om studsad e-post."
        screened_email_error: "Händer när sändarens e-postadress redan har kontrollerats."
        unsubscribe_not_allowed: "Det händer när avprenumeration via e-post inte tillåts för den här användaren."
        email_not_allowed: "Händer när e-postadressen inte står på vitlistan eller om den står på svartlistan."
      unrecognized_error: "Okänt fel"
    secure_uploads_placeholder: "Redigerad: Denna webbplats har säkerhet för uppladdningar aktiverad, gå till ämnet eller klicka på \"Visa media\" för att se bifogade uppladdningar."
    view_redacted_media: "Visa media"
  errors: &errors
    format: ! "%{attribute} %{message}"
    format_with_full_message: "<b>%{attribute}</b>: %{message}"
    messages:
      too_long_validation: "är begränsad till %{max} tecken; du skrev in %{length}. "
      invalid_boolean: "Ogiltig booleansk."
      taken: "används redan"
      accepted: måste godkännas
      blank: kan inte vara tomt
      present: måste vara tomt
      confirmation: ! "matchar inte %{attribute}"
      empty: kan inte vara tomt
      equal_to: måste vara lika med %{count}
      even: måste vara jämnt
      exclusion: är reserverad
      greater_than: måste vara större än %{count}
      greater_than_or_equal_to: måste vara större eller lika med %{count}
      has_already_been_used: "har redan använts"
      inclusion: ingår inte i listan
      invalid: är ogiltig
      is_invalid: "Verkar oklart, är det en fullständig mening?"
      is_invalid_meaningful: "verkar oklart, de flesta orden innehåller samma bokstäver om och om igen?"
      is_invalid_unpretentious: "verkar oklart, ett eller flera ord är mycket långa?"
      is_invalid_quiet: "verkar oklart, var det din avsikt att skriva med STORA BOKSTÄVER?"
      invalid_timezone: "'%{tz}' är inte en giltig tidszon"
      contains_censored_words: "innehåller följande censurerade ord: %{censored_words}"
      less_than: måste vara mindre än %{count}
      less_than_or_equal_to: måste vara mindre eller lika med %{count}
      not_a_number: är inte ett nummer
      not_an_integer: måste vara ett tal
      odd: måste vara udda
      record_invalid: ! "Validering misslyckades: %{errors}"
      max_emojis: "kan inte ha mer än %{max_emojis_count} emojier"
      emojis_disabled: "kan inte ha emoji(er)"
      ip_address_already_screened: "ingår redan i en befintlig regel"
      restrict_dependent_destroy:
        one: "Kan inte radera post på grund av att det finns en beroende %{record}"
        other: "Kan inte radera post på grund av att det finns beroende %{record}"
      too_long:
        one: är för långt (högsta tillåtna är %{count} tecken)
        other: är för långt (högsta tillåtna är %{count} tecken)
      too_short:
        one: är för kort (minsta tillåtna är %{count} tecken)
        other: är för kort (minsta tillåtna är %{count} tecken)
      wrong_length:
        one: har fel längd (borde vara %{count} tecken)
        other: har fel längd (borde vara %{count} tecken)
      other_than: "måste vara skilt från %{count}"
      auth_overrides_username: "Användarnamnet måste uppdateras hos autentiseringsleverantören, eftersom inställningen `auth_overrides_username` är aktiverad."
    template:
      body: ! "Det uppstod problem med följande fält:"
      header:
        one: "%{count} fel hindrade %{model} från att sparas"
        other: ! "%{count} fel hindrade %{model} från att sparas"
    embed:
      load_from_remote: "Det uppstod ett fel vid laddning av inlägget."
    site_settings:
      invalid_site_setting: "Det finns ingen inställning med namnet '%{name}'"
      invalid_category_id: "Du angav en kategori som inte finns"
      invalid_choice:
        one: "'%{name}' är ett ogiltigt val."
        other: "'%{name}' är ogiltiga val."
      default_categories_already_selected: "Du kan inte välja en kategori som används i en annan lista."
      default_tags_already_selected: "Du kan inte välja en etikett som används i en annan lista."
      s3_upload_bucket_is_required: "Du kan inte aktivera uppladdning till S3 innan du har angivit 's3_upload_bucket'."
      enable_s3_uploads_is_required: "Du kan inte aktivera lagret till S3 innan du har aktiverat s3-uppladdningarna."
      page_publishing_requirements: "Sidpublicering kan inte aktiveras om säkra medier är aktiverade."
      s3_backup_requires_s3_settings: "Du kan inte använda S3 som säkerhetskopieringsplats innan du har angivit '%{setting_name}'."
      s3_bucket_reused: "Du kan inte använda samma behållare för 's3_upload_bucket' och 's3_backup_bucket'. Välj en annan behållare eller använd en annan sökväg för varje behållare."
      secure_uploads_requirements: "S3-uppladdningar och S3 ACL:er måste ha aktiverats innan säkra uppladdningar aktiveras."
      s3_use_acls_requirements: "Du måste ha S3 ACL:er aktiverade när säkra uppladdningar är aktiverade."
      share_quote_facebook_requirements: "Du måste ange ett Facebook-app-id för att möjliggöra delning av citat på Facebook."
      second_factor_cannot_enforce_with_socials: "Du kan inte tvinga 2FA med sociala inloggningar aktiverade. Du måste först inaktivera inloggning via: %{auth_provider_names}"
      second_factor_cannot_be_enforced_with_disabled_local_login: "Du kan inte genomdriva 2FA om lokala inloggningar är inaktiverade."
      second_factor_cannot_be_enforced_with_discourse_connect_enabled: "Du kan inte genomdriva 2FA om DiscourseConnect har aktiverats."
      local_login_cannot_be_disabled_if_second_factor_enforced: "Du kan inte inaktivera lokal inloggning om 2FA har genomdrivits. Inaktivera genomdriven 2FA innan du inaktiverar lokala inloggningar."
      cannot_enable_s3_uploads_when_s3_enabled_globally: "Du kan inte aktivera S3-uppladdningar eftersom S3-uppladdningar redan är aktiverade globalt, och aktivering av denna webbplatsnivå kan orsaka kritiska problem med uppladdningar"
      cors_origins_should_not_have_trailing_slash: "Du bör inte lägga till det avslutande snedstrecket (/) till CORS-ursprung."
      slow_down_crawler_user_agent_must_be_at_least_3_characters: "Användaragenter måste vara minst 3 tecken långt för att undvika felaktiga hastighetsbegränsning för mänskliga användare."
      slow_down_crawler_user_agent_cannot_be_popular_browsers: "Du kan inte lägga till något av följande värden till inställningen: %{values}."
      strip_image_metadata_cannot_be_disabled_if_composer_media_optimization_image_enabled: "Du kan inte inaktivera Radera metadata för bild om 'composer media optimization image enabled' är aktiverat. Inaktivera 'composer media optimization image enabled' innan du inaktiverar Radera metadata för bild."
      twitter_summary_large_image_no_svg: "Twitter, sammanfattningsbilder som används för twitter: bildens metadata kan inte vara .svg"
    conflicting_google_user_id: 'Google-konto-ID:et för det här kontot har ändrats och av säkerhetsskäl krävs personalens ingripande. Kontakta personalen och hänvisa dem till <br><a href="https://meta.discourse.org/t/76575">https://meta.discourse.org/t/76575</a>'
    onebox:
      invalid_address: "Tyvärr kunde vi inte generera en förhandsvisning av den här webbsidan eftersom servern '%{hostname}' inte kunde hittas. I stället för en förhandsvisning visas enbart en länk i ditt inlägg. :cry:"
      error_response: "Tyvärr kunde vi inte generera en förhandsvisning för den här webbsidan eftersom webbservern returnerade felkoden %{status_code}. I stället för en förhandsvisning visas enbart en länk i ditt inlägg. :cry:"
      missing_data:
        one: "Tyvärr kunde vi inte skapa en förhandsvisning för den här webbsidan eftersom följande oEmbed / OpenGraph-tagg inte kunde hittas: %{missing_attributes}"
        other: "Tyvärr kunde vi inte skapa en förhandsvisning för den här webbsidan eftersom följande oEmbed / OpenGraph-taggar inte kunde hittas: %{missing_attributes}"
  word_connector:
    comma: ", "
  custom_fields:
    validations:
      max_items: "Maximalt antal anpassade fält för denna enhet har uppnåtts (%{max_items_number})"
      max_value_length: "Maximal längd för ett anpassat fältvärde har uppnåtts (%{max_value_length})"
  invite:
    expired: "Din inbjudningskod har löpt ut. <a href='%{base_url}/about'>Kontakta personalen</a>."
    not_found: "Din inbjudningskod är ogiltig. <a href='%{base_url}/about'>Kontakta personalen</a>."
    not_found_json: "Din inbjudningskod är ogiltig. Kontakta personalen."
    not_matching_email: "Din e-postadress och den e-postadress som är kopplad till inbjudningskoden stämmer inte överens. Kontakta personalen."
    not_found_template: |
      <p>Din inbjudan till <a href="%{base_url}">%{site_name}</a> har redan lösts in.</p>

      <p>Om du kommer ihåg ditt lösenord kan du <a href="%{base_url}/login">logga in</a>.</p>

      <p>Annars ber vi dig att <a href="%{base_url}/password-reset">återställa lösenordet</a>.</p>
    not_found_template_link: |
      <p>Denna inbjudan till <a href="%{base_url}">%{site_name}</a> kan inte längre lösas in. Be personen som bjöd in dig att skicka en ny inbjudan till dig.</p>
    existing_user_cannot_redeem: "Denna inbjudan kan inte lösas in. Be personen som bjöd in dig att skicka en ny inbjudan till dig."
    existing_user_already_redemeed: "Du har redan löst in den här inbjudningslänken."
    user_exists: "Det finns ingen anledning att bjuda in <b>%{email}</b>, de har redan ett konto!"
    invite_exists: "Du har redan bjudit in <b>%{email}</b>."
    invalid_email: "%{email} är inte en giltig e-postadress."
    generic_error_response: "Det uppstod ett problem med din förfrågan."
    rate_limit:
      one: "Du har redan skickat %{count} inbjudan den senaste dagen, vänta %{time_left} innan du försöker igen."
      other: "Du har redan skickat %{count} inbjudningar den senaste dagen, vänta %{time_left} innan du försöker igen."
    confirm_email: "<p>Du är nästan klar! Vi skickade ett aktiveringsmeddelande till din e-postadress. Följ instruktionerna i e-postmeddelandet för att aktivera ditt konto.</p><p>Om du inte ser det kan du kolla i din skräppostmapp.</p>"
    cant_invite_to_group: "Du är inte behörig att bjuda in användare till specificerade grupper. Kontrollera att du är ägare för de grupper som du försöker bjuda in till."
    disabled_errors:
      discourse_connect_enabled: "Inbjudningar är inaktiverade eftersom DiscourseConnect har aktiverats."
      invalid_access: "Du har inte behörighet att visa den efterfrågade resursen."
    requires_groups: "Inbjudan sparades inte eftersom det angivna ämnet är otillgängligt. Lägg till en av följande grupper: %{groups}."
    domain_not_allowed: "Din e-post kan inte användas för att lösa in denna inbjudan."
    max_redemptions_allowed_one: "för e-postinbjudningar ska vara 1."
    redemption_count_less_than_max: "bör vara mindre än %{max_redemptions_allowed}."
    email_xor_domain: "E-post- och domänfält är inte tillåtna samtidigt"
    existing_user_success: "Inbjudan har lösts in"
  bulk_invite:
    file_should_be_csv: "De uppladdade filerna skall vara i csv-format."
    max_rows: "De första %{max_bulk_invites} inbjudningarna har skickats ut. Prova att dela upp filen i mindre delar."
    error: "Det uppstod ett problem när filerna skulle laddas upp. Vi ber dig försöka igen senare."
  invite_link:
    email_taken: "Den här e-postadressen används redan. Om du redan har ett konto ber vi dig logga in eller återställa lösenordet."
    max_redemptions_limit: "bör vara mellan 2 och %{max_limit}."
  topic_invite:
    failed_to_invite: "Användaren kan inte bjudas in till detta ämne utan gruppmedlemskap i någon av de följande grupperna: %{group_names}."
    not_pm: "Du kan bara bjuda in till privata meddelanden."
    user_exists: "Tyvärr har den användaren redan bjudits in. Du kan endast bjuda in en användare till ett ämne en gång."
    muted_topic: "Tyvärr tystade den användaren detta ämne."
    receiver_does_not_allow_pm: "Tyvärr tillåter inte den användaren att du skickar privata meddelanden till dem."
    sender_does_not_allow_pm: "Tyvärr tillåter du inte den användaren att skicka privata meddelanden till dig."
    user_cannot_see_topic: "%{username} kan inte se ämnet."
  backup:
    operation_already_running: "En operation är redan igång och därför kan inte ett nytt jobb snartas just nu."
    backup_file_should_be_tar_gz: "Säkerhetskopiefilen ska vara ett .tar.gz-arkiv."
    not_enough_space_on_disk: "Det finns inte tillräckligt mycket utrymme på disken för att ladda upp denna säkerhetskopia."
    invalid_filename: "Säkerhetskopiefilens namn innehåller ogiltiga tecken. Giltiga tecken är a-z 0-9 . - _."
    file_exists: "Filen som du försöker ladda upp finns redan."
  invalid_params: "Du levererade ogiltiga parametrar till begäran: %{message}"
  not_logged_in: "Du måste vara inloggad för att göra detta."
  not_found: "Den efterfrågade URL:en eller resursen kan inte hittas."
  invalid_access: "Du har inte behörighet att visa den efterfrågade resursen."
  authenticator_not_found: "Autentiseringsmetod finns inte eller har inaktiverats."
  authenticator_no_connect: "Denna autentiseringsleverantör tillåter inte anslutning till ett befintligt forumkonto."
  invalid_api_credentials: "Du har inte behörighet att se den begärda resursen. API-användarnamnet eller -nyckeln är ogiltig(t)."
  provider_not_enabled: "Du har inte behörighet att se den begärda resursen. Autentiseringsleverantören är inte aktiverad."
  provider_not_found: "Du har inte behörighet att se den begärda resursen. Autentiseringsleverantören finns inte."
  read_only_mode_enabled: "Webbplatsen är i skrivskyddat läge. Interaktioner är inaktiverade."
  invalid_grant_badge_reason_link: "Extern eller ogiltig Discourse-länk tillåts inte av utmärkelseskäl"
  email_template_cant_be_modified: "Den här e-postmallen kan inte ändras"
  invalid_whisper_access: "Antingen är viskningar inte aktiverade eller så har du inte behörighet för att skapa viskningsinlägg"
  not_in_group:
    title_topic: "Du måste begära medlemskap i gruppen '%{group}' för att se detta ämne."
    title_category: "Du måste begära medlemskap i gruppen '%{group}' för att se den här kategorin."
    request_membership: "Begär medlemskap"
    join_group: "Gå med i grupp"
  deleted_topic: "Hoppsan! Detta ämne har tagits bort och är inte längre tillgängligt."
  delete_topic_failed: "Det uppstod ett fel när det ämnet skulle tas bort. Kontakta webbplatsens administratör."
  reading_time: "Lästid"
  likes: "Gillningar"
  too_many_replies:
    one: "Tyvärr är nya användare tillfälligt begränsade till %{count} svar i samma ämne."
    other: "Tyvärr är nya användare tillfälligt begränsade till %{count} svar i samma ämne."
  max_consecutive_replies:
    one: "Inga på varandra följande svar är tillåtna. Redigera ditt tidigare svar, eller vänta tills någon svarar dig."
    other: "Det tillåts högst %{count} på varandra följande svar. Redigera ditt tidigare svar, eller vänta tills någon svarar dig."
  embed:
    start_discussion: "Starta diskussion"
    continue: "Fortsätt diskussion"
    error: "Fel vid inbäddningen"
    referer: "Hänvisning:"
    error_topics: "Webbplatsinställningen `embed topics list` var inte aktiverad"
    mismatch: "Hänvisningen skickades antingen inte eller matchade inte någon av följande värdar:"
    no_hosts: "Inga värdar var inställda för inbäddning."
    configure: "konfigurera inbäddningen"
    more_replies:
      one: "Ytterligare %{count} svar"
      other: "Ytterligare %{count} svar"
    loading: "Laddar diskussion..."
    permalink: "Permalänk"
    imported_from: "Detta är ett kopplat diskussionsämne till det ursprungliga inlägget på %{link}"
    in_reply_to: "▶ %{username}"
    replies:
      one: "%{count} svar"
      other: "%{count} svar"
    likes:
      one: "%{count} gillning"
      other: "%{count} gillningar"
    last_reply: "Sista svaret"
    created: "Skapad"
    new_topic: "Skapa nytt ämne"
  no_mentions_allowed: "Tyvärr kan du inte nämna andra användare."
  too_many_mentions:
    one: "Tyvärr kan du bara nämna en annan användare i ett inlägg."
    other: "Tyvärr kan du bara nämna %{count} användare i ett inlägg."
  no_mentions_allowed_newuser: "Tyvärr kan nya användare inte nämna andra användare."
  too_many_mentions_newuser:
    one: "Tyvärr kan besökare bara nämna en annan användare i ett inlägg."
    other: "Tyvärr kan besökare bara nämna %{count} användare i ett inlägg."
  no_embedded_media_allowed_trust: "Tyvärr kan du inte bädda in media i ett inlägg."
  no_embedded_media_allowed: "Tyvärr kan nya användare inte bädda in media i inlägg."
  too_many_embedded_media:
    one: "Tyvärr kan nya användare bara lägga in ett enda inbäddat medieobjekt i ett inlägg."
    other: "Tyvärr kan nya användare bara lägga in %{count} inbäddade medieobjekt i ett inlägg."
  no_attachments_allowed: "Tyvärr kan nya användare inte bifoga filer till inlägg."
  too_many_attachments:
    one: "Tyvärr kan nya användare bara bifoga en fil till ett inlägg."
    other: "Tyvärr kan nya användare bara bifoga %{count} filer till ett inlägg."
  no_links_allowed: "Tyvärr kan nya användare inte ha länkar i inlägg."
  links_require_trust: "Tyvärr kan du inte omfatta länkar i dina inlägg."
  too_many_links:
    one: "Tyvärr kan nya användare bara ha en länk i ett inlägg."
    other: "Tyvärr kan nya användare bara ha %{count} länkar i ett inlägg."
  contains_blocked_word: "Tyvärr, du kan inte använda ordet '%{word}'; det är inte tillåtet."
  contains_blocked_words: "Tyvärr, du kan inte skriva det. Ej tillåtet: %{words}."
  spamming_host: "Tyvärr kan du inte publicera en länk till den värden."
  user_is_suspended: "Avstängda användare har inte tillåtelse att göra inlägg"
  topic_not_found: "Något har gått fel. Kanske har ämnet stängts eller raderats medan du tittade på det?"
  not_accepting_pms: "Tyvärr tar %{username} inte emot meddelanden för tillfället."
  max_pm_recipients: "Tyvärr kan du maximalt skicka ett meddelande till %{recipients_limit} mottagare."
  pm_reached_recipients_limit: "Tyvärr kan du inte ha fler än %{recipients_limit} mottagare för ett meddelande."
  removed_direct_reply_full_quotes: "Automatiskt borttaget citat av hela det föregående inlägget."
  watched_words_auto_tag: "Automatiskt taggat ämne"
  secure_upload_not_allowed_in_public_topic: "Tyvärr kan följande säkra uppladdning(ar) inte användas i ett offentligt ämne: %{upload_filenames}."
  create_pm_on_existing_topic: "Tyvärr kan du inte skapa ett PM för ett befintligt ämne."
  slow_mode_enabled: "Detta ämne är i långsamt läge."
  just_posted_that: "är för likt det du nyligen publicerade"
  invalid_characters: "innehåller otillåtna tecken"
  is_invalid: "verkar oklart, är det en fullständig mening?"
  next_page: "nästa sida →"
  prev_page: "← föregående sida"
  page_num: "Sida %{num}"
  home_title: "Hem"
  topics_in_category: "Ämnen i kategorin '%{category}'"
  rss_posts_in_topic: "RSS-flöde för '%{topic}'"
  rss_topics_in_category: "RSS-flöde för ämnen i kategorin '%{category}'"
  rss_num_posts:
    one: "%{count} inlägg"
    other: "%{count} inlägg"
  rss_num_participants:
    one: "%{count} deltagare"
    other: "%{count} deltagare"
  read_full_topic: "Läs hela ämnet"
  private_message_abbrev: "Medd."
  rss_description:
    latest: "Aktuella ämnen"
    top: "Toppämnen"
    top_all: "Toppämnen sedan början"
    top_yearly: "Toppämnen per år"
    top_quarterly: "Toppämnen per kvartal"
    top_monthly: "Toppämnen per månad"
    top_weekly: "Toppämnen per vecka"
    top_daily: "Toppämnen per dag"
    posts: "Senaste inläggen"
    private_posts: "Senaste personliga meddelanden"
    group_posts: "Senaste inläggen från %{group_name}"
    group_mentions: "Senaste omnämnandena från %{group_name}"
    user_posts: "Senaste inläggen av @%{username}"
    user_topics: "Senaste ämnena av @%{username}"
    tag: "Taggade ämnen"
    badge: "%{display_name}-utmärkelse på %{site_title}"
  too_late_to_edit: "Inlägget skapades för långt tillbaka i tiden. Det kan inte längre redigeras eller tas bort."
  edit_conflict: "Det inlägget redigerades av en annan användare och dina ändringar kan inte längre sparas."
  revert_version_same: "Nuvarande version är den samma som du försöker återgå till."
  reverted_to_version: "återställd till version nr %{version}"
  cannot_edit_on_slow_mode: "Detta ämne är i långsamt läge. För att uppmuntra eftertänksam och övervägd diskussion är det för närvarande inte tillåtet att redigera gamla inlägg i långsamt läge."
  excerpt_image: "bild"
  bookmarks:
    errors:
      already_bookmarked_post: "Du kan inte bokmärka samma inlägg två gånger."
      already_bookmarked: "Du kan inte bokmärka samma %{type} två gånger."
      too_many: "Tyvärr kan du inte lägga till fler än %{limit} bokmärken, gå till <a href='%{user_bookmarks_url}'>%{user_bookmarks_url}</a> för att ta bort några."
      cannot_set_past_reminder: "Du kan inte sätta en påminnelse för bokmärke i det förflutna."
      cannot_set_reminder_in_distant_future: "Du kan inte sätta en påminnelse för bokmärke mer än 10 år framåt i tiden."
      time_must_be_provided: "Tid måste anges för alla påminnelser"
      for_topic_must_use_first_post: "Du kan bara använda det första inlägget för att bokmärka ämnet."
      bookmarkable_id_type_required: "Namnet och typen av post som ska bokmärkas krävs."
      invalid_bookmarkable: "En %{type} kan inte bokmärkas."
    reminders:
      at_desktop: "Nästa gång jag är vid datorn"
      later_today: "Senare idag"
      next_business_day: "Nästa vardag"
      tomorrow: "Imorgon"
      next_week: "Nästa vecka"
      next_month: "Nästa månad"
      custom: "Anpassa datum och tid"
  groups:
    success:
      bulk_add:
        one: "%{count} användare har lagts till i gruppen."
        other: "%{count} användare har lagts till i gruppen."
    errors:
      grant_trust_level_not_valid: "'%{trust_level}' är inte en giltig förtroendenivå."
      can_not_modify_automatic: "Du kan inte modifiera en automatisk grupp"
      member_already_exist:
        one: "'%{username}' är redan medlem i denna grupp."
        other: "Följande användare är redan medlemmar i denna grupp: %{username}"
      invalid_domain: "'%{domain}' är inte en giltig domän."
      invalid_incoming_email: "'%{email}' är inte en giltig e-postadress."
      email_already_used_in_group: "'%{email}' används redan av gruppen '%{group_name}'."
      email_already_used_in_category: "'%{email}' används redan av kategorin '%{category_name}'."
      cant_allow_membership_requests: "Du kan inte tillåta begäran om medlemskap för en grupp utan ägare."
      already_requested_membership: "Du har redan begärt medlemskap i denna grupp."
      adding_too_many_users:
        one: "Maximalt %{count} användare kan läggas till samtidigt"
        other: "Maximalt %{count} användare kan läggas till samtidigt"
      usernames_or_emails_required: "Användarnamn eller e-postadresser måste finnas"
      no_invites_with_discourse_connect: "Du kan bara bjuda in registrerade användare när DiscourseConnect har aktiverats"
      no_invites_without_local_logins: "Du kan bara bjuda in registrerade användare när lokala inloggningar har inaktiverats"
    default_names:
      everyone: "alla"
      admins: "administratörer"
      moderators: "moderatorer"
      staff: "personal"
      trust_level_0: "trust_level_0"
      trust_level_1: "trust_level_1"
      trust_level_2: "trust_level_2"
      trust_level_3: "trust_level_3"
      trust_level_4: "trust_level_4"
    request_membership_pm:
      title: "Begäran om medlemskap i @%{group_name}"
    request_accepted_pm:
      title: "Du har blivit antagen i @%{group_name}"
      body: |
        Din begäran om tillträde i @%{group_name} har godkänts och du är nu medlem.
  education:
    until_posts:
      one: "%{count} inlägg"
      other: "%{count} inlägg"
    "new-topic": |
      Välkommen till %{site_name} &mdash; **tack för att du startade en ny konversation**

      - Låter rubriken intressant om du läser den högt? Ger det en bra sammanfattning?

      - Vem skulle kunna vara intresserad av detta? Varför är det viktigt? Vad för typ av svar förväntar du dig?

      - Inkludera vanliga förekommande ord i ditt ämne så att andra kan *hitta* det. För att gruppera ditt ämne med relaterade ämnen, välj en kategori (eller tagg).

      För mer information kan du läsa [riktlinjerna](%{base_path}/guidelines). Detta meddelande visas enbart vid ditt första %{education_posts_text}.
    "new-reply": |
      Välkommen till %{site_name} &mdash; **tack för att du bidrar!**

      - Var snäll mot andra medlemmar.

      - Bidrar ditt svar till samtalet på något sätt?

      - Konstruktiv kritik välkomnas, men kritisera då *idéer* och inte personer.

      För mer information kan du läsa [forumets riktlinjer](%{base_path}/guidelines). Detta meddelande visas enbart vid ditt första %{education_posts_text}.
    avatar: |
      ### Hur vore det med en bild för ditt konto?

      Du har gjort inlägg i ett par ämnen och svarat, men din profilbild är inte lika unik som dig – den är bara en bokstav.

      Har du övervägt att **[gå till din användarprofil](%{profile_path})** och ladda upp en bild som representerar dig?

      Det är enklare att följa diskussioner och hitta intressanta människor i samtal när alla har en unik profilbild!
    sequential_replies: |
      ### Överväg att svara på flera inlägg på en och samma gång

      Istället för flera svar i följd till ett ämne, kan du överväga ett enda svar som innehåller citat från tidigare inlägg eller @namn-referenser.

      Du kan redigera ditt tidigare svar och lägga till ett citat genom att markera text och välja knappen <b>citera</b> som dyker upp.

      Det blir lättare för alla att läsa ämnen som har färre in-på-djupet-svar istället för flera små, individuella svar.
    dominating_topic: Du har skrivit mycket i det här ämnet! Tänk på att ge andra en möjlighet att svara här och diskutera med andra också.
    get_a_room: Du har svarat @%{reply_username} %{count} gånger. Visste du att du istället kunde skicka ett personligt meddelande till henne/honom?
    dont_feed_the_trolls: Det här inlägget har redan flaggats för moderatorns uppmärksamhet. Är du säker på att du vill svara på det? Svar på negativt innehåll tenderar att uppmuntra till mer negativt beteende.
    too_many_replies: |
      ### Du har nått svarsgränsen för detta ämne

      Tyvärr är nya användare tillfälligt begränsade till %{newuser_max_replies_per_topic} svar i samma ämne.

      Istället för att lägga till ytterligare ett svar, ber vi dig överväga att redigera dina tidigare svar, eller besök andra ämnen.
    reviving_old_topic: |
      ### Återuppliva detta ämne?

      Senaste svaret i detta ämne skedde **%{time_ago}**. Ditt svar kommer att lyfta upp ämnet till toppen av listan och avisera alla tidigare involverade i ämnet.

      Är du säker på att du vill fortsätta detta gamla samtal?
  activerecord:
    attributes:
      category:
        name: "Kategorinamn"
      topic:
        title: "Rubrik"
        featured_link: "Visad länk"
        category_id: "Kategori"
      post:
        raw: "Inlägg"
      user_profile:
        bio_raw: "Om mig"
    errors:
      models:
        topic:
          attributes:
            base:
              warning_requires_pm: "Du kan endast bifoga varningar till privata meddelanden."
              too_many_users: "Du kan endast skicka varningar till en användare åt gången."
              cant_send_pm: "Tyvärr kan du inte skicka ett privat meddelande till den användaren."
              no_user_selected: "Du måste välja en giltig användare."
              reply_by_email_disabled: "Svar via e-post har inaktiverats."
              send_to_email_disabled: "Tyvärr kan du inte skicka privata meddelanden som e-post."
              target_user_not_found: "En av användarna som du skickar detta meddelande till kunde inte hittas."
              unable_to_update: "Det uppstod ett fel vid uppdatering av detta ämnet."
              unable_to_tag: "Det uppstod ett fel vid taggning av ämnet."
              unable_to_unlist: "Tyvärr kan du inte skapa ett olistat ämne."
            featured_link:
              invalid: "är ogiltig. URL måste innehålla http:// eller http://."
        user:
          attributes:
            password:
              common: "är ett av de 10 000 vanligaste lösenorden. Använd ett säkrare lösenord."
              same_as_username: "är samma som ditt användarnamn. Använd ett säkrare lösenord."
              same_as_email: "är samma som din e-postadress. Använd ett säkrare lösenord."
              same_as_current: "är samma som ert nuvarande lösenord"
              same_as_name: "är samma som ditt namn."
              unique_characters: "har för många upprepade tecken. Använd ett säkrare lösenord."
            username:
              same_as_password: "är samma som ditt lösenord."
            name:
              same_as_password: "är samma som ditt lösenord."
            ip_address:
              signup_not_allowed: "Registrering är inte tillåtet från detta konto."
        user_profile:
          attributes:
            featured_topic_id:
              invalid: "Detta ämne kan inte presenteras på din profil."
        user_email:
          attributes:
            user_id:
              reassigning_primary_email: "Det är inte tillåtet att tilldela om en primär e-postadress till en annan användare."
        color_scheme_color:
          attributes:
            hex:
              invalid: "är inte en giltig färg"
        post_reply:
          base:
            different_topic: "Inlägg och svar måste höra till samma ämne."
        web_hook:
          attributes:
            payload_url:
              invalid: "Webbadressen är ogiltig. Webbadressen ska omfatta :// eller https://. Det tillåts inga blanktecken."
        custom_emoji:
          attributes:
            name:
              taken: används redan av en annan emoji
        topic_timer:
          attributes:
            execute_at:
              in_the_past: "måste vara i framtiden."
            duration_minutes:
              cannot_be_zero: "måste vara mer än 0."
              exceeds_maximum: "får inte vara mer än 20 år."
        translation_overrides:
          attributes:
            value:
              invalid_interpolation_keys:
                one: "Följande interpolationsnyckel är ogiltig: %{keys}"
                other: "Följande interpolationsnycklar är ogiltiga: %{keys}"
        watched_word:
          attributes:
            word:
              too_many: "För många ord för den funktionen"
            base:
              invalid_url: "Ersättnings-URL är ogiltig"
              invalid_tag_list: "Listan över ersättningstaggar är ogiltig"
        sidebar_section_link:
          attributes:
            linkable_type:
              invalid: "är inte giltig"
      <<: *errors
  uncategorized_category_name: "Ej kategoriserad"
  general_category_name: "Allmänt"
  general_category_description: "Skapa ämnen här som inte passar in i någon annan befintlig kategori."
  meta_category_name: "Feedback om webbplatsen"
  meta_category_description: "Diskussion om den här webbplatsen, dess organisation, hur den fungerar och hur vi kan förbättra den."
  staff_category_name: "Personal"
  staff_category_description: "Privat kategori för personaldiskussioner. Ämnen är bara synliga för administratörer och moderatorer."
  discourse_welcome_topic:
    title: "Välkommen till %{site_title}! :wave:"
    body: |
      Vi är så glada över att du kom till oss.

      %{site_info_quote}

      Här är några saker du kan göra för att komma igång:

      :speaking_head: **Presentera dig** genom att lägga till en bild och information om dig själv och dina intressen i [din profil](%{base_path}/my/preferences/account). Vad skulle du vilja få frågor om?

      :open_book: **Lär känna forumet** genom att [bläddra i diskussioner](%{base_path}/top) som redan pågår här. När du tycker att ett inlägg är intressant, informativt eller underhållande, använd :heart: för att visa din uppskattning eller ditt stöd!

      :handshake: **Bidra** genom att kommentera, dela med dig av ditt perspektiv, ställa frågor eller ge feedback i diskussionen. Innan du svarar eller startar nya ämnen bör du läsa igenom [forumets riktlinjer](%{base_path}/faq).

      > Om du behöver hjälp eller har ett förslag, fråga gärna i [#feedback](%{base_path}/c/site-feedback) eller [kontakta administratörerna](%{base_path}/about).
  admin_quick_start_title: "Administratörsguide: Komma igång"
  category:
    topic_prefix: "Om kategorin %{category}"
    replace_paragraph: "(Byt ut det här första stycket mot en sammanfattad beskrivning av din nya kategori. Den här vägledningen kommer att dyka upp i kategorins urvalsområde, så försök att hålla det kortare än 200 tecken.)"
    post_template: "%{replace_paragraph}\n\nAnvänd följande paragrafer för en längre beskrivning, eller för att etablera regler eller riktlinjer för kategorin:\n\n- Varför ska medlemmar använda den här kategorin? Vad är den till för?\n\n- Exakt hur är den olik befintliga kategorier?\n\n- Vad borde ämnen i den här kategorin generellt innehålla?\n\n- Behövs den här kategorin? Kan vi sammanfoga den med en annan kategori, eller underkategori?\n"
    errors:
      not_found: "Kategorin hittades inte!"
      uncategorized_parent: "Okategoriserat kan inte ha en överordnad kategori"
      self_parent: "En underkategori kan inte vara överordnad sig själv."
      depth: "Du kan inte skapa underkategorier till underkategorier"
      invalid_email_in: "'%{email}' är inte en giltig e-postadress."
      email_already_used_in_group: "'%{email}' används redan av gruppen '%{group_name}'."
      email_already_used_in_category: "'%{email}' används redan av kategorin '%{category_name}'."
      description_incomplete: "Kategorins beskrivning måste innehålla minst ett stycke."
      permission_conflict: "En grupp som tillåts behörighet till en underkategori måste också ha behörighet till huvudkategorin. Följande grupper har behörighet till en underkategori, men saknar behörighet till huvudkategorin: %{group_names}."
      disallowed_topic_tags: "Detta ämne har taggar som inte tillåts för kategorin: '%{tags}'"
      disallowed_tags_generic: "Detta ämne har otillåtna taggar."
      slug_contains_non_ascii_chars: "innehåller icke-ascii tecken"
      is_already_in_use: "används redan"
      move_topic_to_category_disallowed: "Du kan inte flytta detta ämne till en kategori där du inte har behörighet att skapa nya ämnen."
    cannot_delete:
      uncategorized: "Denna kategori är speciell. Den är avsedd för att innehålla ämnen som inte har en kategori; den kan inte raderas."
      has_subcategories: "Du kan inte ta bort den här kategorin eftersom den har underkategorier."
      topic_exists:
        one: "Du kan inte ta bort den här kategorin eftersom den innehåller %{count} ämne. Äldsta ämnet är %{topic_link}."
        other: "Du kan inte ta bort den här kategorin eftersom den innehåller %{count} ämnen. Äldsta ämnet är %{topic_link}."
      topic_exists_no_oldest: "Du kan inte ta bort den här kategorin eftersom antalet ämnen är %{count}."
    uncategorized_description: "Ämnen som inte behöver en kategori, eller som inte passar in i någon annan befintlig kategori."
  trust_levels:
    admin: "Admin"
    staff: "Medarbetare"
    change_failed_explanation: "Du försökte degradera %{user_name} till '%{new_trust_level}'. Användarens förtroendenivå är redan '%{current_trust_level}'. %{user_name} kommer behålla '%{current_trust_level}'. Om du vill degradera användaren, lås förtroendenivån först"
  post:
    image_placeholder:
      broken: "Den här bilden är trasig"
      blocked_hotlinked_title: "Bilden finns på en annan webbplats. Klicka för att öppna i en ny flik."
      blocked_hotlinked: "Extern bild"
    media_placeholder:
      blocked_hotlinked_title: "Media finns på en annan webbplats. Klicka för att öppna i en ny flik."
      blocked_hotlinked: "Extern media"
    hidden_bidi_character: "Dubbelriktade tecken kan ändra ordningen som text renderas. Detta kan användas för att dölja skadlig kod."
    has_likes:
      one: "%{count} gillning"
      other: "%{count} gillningar"
    cannot_permanently_delete:
      many_posts: "Det här ämnet har återskapade inlägg. Radera dem permanent innan du raderar ämnet permanent."
      wait_or_different_admin: "Du måste vänta %{time_left} innan du tar bort detta inlägg permanent eller så måste en annan administratör göra det."
  rate_limiter:
    slow_down: "Du har utfört den här åtgärden för många gånger, försök igen senare."
    too_many_requests: "Du har utfört den här åtgärden för många gånger. Vänta %{time_left} innan du försöker igen."
    by_type:
      first_day_replies_per_day: "Vi uppskattar din entusiasm, fortsätt så! Med detta sagt, för säkerheten för vårt forum har du nått det maximala antalet svar som en ny användare kan skapa den första dagen. Vänta %{time_left}, så kan du skapa fler svar."
      first_day_topics_per_day: "Vi uppskattar din entusiasm! Med detta sagt, för säkerheten för vårt forum har du nått det maximala antalet ämnen som en ny användare kan skapa den första dagen. Vänta %{time_left}, så kan du skapa fler ämnen."
      create_topic: "Du skapar nya ämnen lite för snabbt. Vi ber dig vänta %{time_left} innan du försöker igen."
      create_post: "Du svarar lite för snabbt. Vi ber dig vänta %{time_left} innan du försöker igen."
      delete_post: "Du raderar inlägg lite för snabbt. Vi ber dig vänta %{time_left} innan du försöker igen."
      public_group_membership: "Du går med i/lämnar grupper lite för ofta. Vi ber dig vänta %{time_left} innan du försöker igen."
      topics_per_day: "Du har uppnått det högsta tillåtna antalet nya ämnen per dag. Du kan skapa fler nya ämnen om %{time_left}."
      pms_per_day: "Du har uppnått det maximala antalet meddelanden per dag. Du kan skapa fler nya meddelanden om %{time_left}."
      create_like: "Wow! Du har delat med dig av mycket kärlek! Du har nått det maximala antalet gilla-markeringar inom en 24-timmarsperiod, men när du får ökat förtroende kommer du att få fler gilla-markeringar per dag. Du kommer att kunna gilla inlägg igen om %{time_left}."
      create_bookmark: "Du har uppnått det maximala antalet dagliga bokmärken. Du kan skapa fler bokmärken om %{time_left}."
      edit_post: "Du har uppnått det maximala antalet dagliga redigeringar. Du kan göra fler redigeringar om %{time_left}."
      live_post_counts: "Du ber om beräkning av live-inlägg för ofta. Var god vänta %{time_left} innan du försöker igen."
      unsubscribe_via_email: "Du har uppnått maximalt antal avregistreringar via e-post. Var god vänta %{time_left} innan du försöker igen."
      topic_invitations_per_day: "Du har uppnått det maximala antalet ämnesinbjudningar. Du kan skicka fler inbjudningar om %{time_left}."
    hours:
      one: "%{count} timme"
      other: "%{count} timmar"
    minutes:
      one: "%{count} minut"
      other: "%{count} minuter"
    seconds:
      one: "%{count} sekund"
      other: "%{count} sekunder"
    short_time: "ett par sekunder"
  datetime:
    distance_in_words:
      half_a_minute: "< 1 min"
      less_than_x_seconds:
        one: "< %{count} s"
        other: "< %{count} s"
      x_seconds:
        one: "%{count} s"
        other: "%{count} s"
      less_than_x_minutes:
        one: "< %{count} min"
        other: "< %{count} min"
      x_minutes:
        one: "%{count} min"
        other: "%{count} min"
      about_x_hours:
        one: "%{count} h"
        other: "%{count} h"
      x_days:
        one: "%{count} dag"
        other: "%{count} dagar"
      about_x_months:
        one: "%{count} mån"
        other: "%{count} mån"
      x_months:
        one: "%{count} mån"
        other: "%{count} mån"
      about_x_years:
        one: "%{count} år"
        other: "%{count} år"
      over_x_years:
        one: "> %{count} år"
        other: "> %{count} år"
      almost_x_years:
        one: "%{count} år"
        other: "%{count} år"
    distance_in_words_verbose:
      half_a_minute: "nyss"
      less_than_x_seconds: "nyss"
      x_seconds:
        one: "%{count} sekund sedan"
        other: "%{count} sekunder sedan"
      less_than_x_minutes:
        one: "mindre än %{count} minut sedan"
        other: "mindre än %{count} minuter sedan"
      x_minutes:
        one: "%{count} minut sedan"
        other: "%{count} minuter sedan"
      about_x_hours:
        one: "%{count} timme sedan"
        other: "%{count} timmar sedan"
      x_days:
        one: "%{count} dag sedan"
        other: "%{count} dagar sedan"
      about_x_months:
        one: "ungefär %{count} månad sedan"
        other: "ungefär %{count} månader sedan"
      x_months:
        one: "%{count} månad sedan"
        other: "%{count} månader sedan"
      about_x_years:
        one: "ungefär %{count} år sedan"
        other: "ungefär %{count} år sedan"
      over_x_years:
        one: "över %{count} år sedan"
        other: "över %{count} år sedan"
      almost_x_years:
        one: "nästan %{count} år sedan"
        other: "nästan %{count} år sedan"
  password_reset:
    no_token: 'Hoppsan! Länken du använde fungerar inte längre. Du kan <a href="%{base_url}/login">logga in</a> nu. Om du har glömt ditt lösenord kan du <a href="%{base_url}/password-reset">begära en länk</a> för att återställa det.'
    title: "Återställ lösenord"
    success: "Du har lyckats med att byta ditt lösenord och är nu inloggad."
    success_unapproved: "Du lyckades med att byta ditt lösenord."
  email_login:
    invalid_token: 'Hoppsan! Länken du använde fungerar inte längre. Du kan <a href="%{base_url}/login">logga in</a> nu. Om du har glömt ditt lösenord kan du <a href="%{base_url}/password-reset">begära en länk</a> för att återställa det.'
    title: "E-postinloggning"
  user_auth_tokens:
    browser:
      chrome: "Google Chrome"
      discoursehub: "DiscourseHub-appen"
      edge: "Microsoft Edge"
      firefox: "Firefox"
      ie: "Internet Explorer"
      opera: "Opera"
      safari: "Safari"
      unknown: "okänd webbläsare"
    device:
      android: "Android-enhet"
      chromebook: "Chrome OS"
      ipad: "iPad"
      iphone: "iPhone"
      ipod: "iPod"
      linux: "GNU/Linux-dator"
      mac: "Mac"
      mobile: "Mobil enhet"
      windows: "Windows-dator"
      unknown: "okänd enhet"
    os:
      android: "Android"
      chromeos: "Chrome OS"
      ios: "iOS"
      linux: "Linux"
      macos: "macOS"
      windows: "Microsoft Windows"
      unknown: "okänt operativsystem"
  change_email:
    wrong_account_error: "Du är inloggad i fel konto, vi ber dig logga ut och försöka igen."
    confirmed: "Din e-postadress har uppdaterats."
    please_continue: "Fortsätt till %{site_name}"
    error: "Det uppstod ett fel vid ändringen av din e-postadress. Kanske används adressen redan?"
    doesnt_exist: "Den e-postadressen är inte kopplad till ditt konto."
    error_staged: "Ett problem uppstod vid ändring av din e-postadress. Adressen används redan av en arrangerad användare."
    already_done: "Tyvärr har den här aktiveringslänken löpt ut. Kanske har din e-postadress ändrats redan?"
    confirm: "Bekräfta"
    max_secondary_emails_error: "Du har nått gränsen för maximalt antal sekundära e-postmeddelanden."
    authorizing_new:
      title: "Bekräfta din nya e-postadress"
      description: "Bekräfta att du önskar ändra din e-postadress till:"
      description_add: "Bekräfta att du önskar lägga till en alternativ e-postadress:"
    authorizing_old:
      title: "Ändra din e-postadress"
      description: "Bekräfta din e-postadressändring"
      description_add: "Bekräfta att du önskar lägga till en alternativ e-postadress:"
      old_email: "Gammal e-postadress: %{email}"
      new_email: "Ny e-postadress: %{email}"
      almost_done_title: "Bekräftar ny e-postadress"
      almost_done_description: "Vi har skickat e-post till din nya e-postadress för att bekräfta ändringen!"
  associated_accounts:
    revoke_failed: "Misslyckades att återkalla ditt konto hos %{provider_name}."
    connected: "(kopplad)"
  activation:
    action: "Klicka här för att aktivera ditt konto"
    already_done: "Tyvärr är denna kontoaktiveringslänk inte längre giltig. Kanske har ditt konto redan aktiverats?"
    please_continue: "Ditt nya konto har bekräftats; du kommer att skickas till startsidan."
    continue_button: "Fortsätt till %{site_name}"
    welcome_to: "Välkommen till %{site_name}!"
    approval_required: "En moderator måste manuellt godkänna ditt nya konto innan du kan komma åt detta forum. Du kommer få e-post när ditt konto har godkänts!"
    missing_session: "Vi kan inte se om ditt konto har skapats, se till att du har aktiverat cookies."
    activated: "Detta konto har redan aktiverats."
    admin_confirm:
      title: "Bekräfta administratörskonto"
      description: "Är du säker på att du vill att <b>%{target_username} (%{target_email})</b> ska bli en administratör?"
      grant: "Bevilja administratörsbehörighet"
      complete: "<b>%{target_username}</b> är nu en administratör."
      back_to: "Återgå till %{title}"
  reviewable_score_types:
    needs_approval:
      title: "Behöver godkännande"
  post_action_types:
    off_topic:
      title: "Irrelevant"
      description: "Det här inlägget är inte relevant för det nuvarande ämnet, sett till ämnets rubrik och det första inlägget, och borde förmodligen flyttas någon annanstans."
      short_description: "Inte relevant för diskussionen"
    spam:
      title: "Skräppost"
      description: "Det här inlägget är en annons eller vandalism. Det är inte lämpligt eller relevant med avseende på det aktuella ämnet."
      short_description: "Detta är reklam eller vandalism"
      email_title: '"%{title}" flaggades som spam'
      email_body: "%{link}\n\n%{message}"
    inappropriate:
      title: "Olämpligt"
      description: 'Detta inlägg innehåller saker som en förnuftig person skulle anse vara stötande, kränkande, hatiskt uppförande eller en överträdelse av <a href="%{base_path}/guidelines">vårt forums riktlinjer</a>.'
      short_description: 'En överträdelse av <a href="%{base_path}/guidelines">vårt forums riktlinjer</a>'
    notify_user:
      title: "Skicka ett meddelande till @%{username}"
      description: "Jag vill prata med den här personen direkt och privat om inlägget."
      short_description: "Jag vill prata med den här personen direkt och privat om inlägget."
      email_title: 'Du skrev i "%{title}"'
      email_body: "%{link}\n\n%{message}"
    notify_moderators:
      title: "Övrigt"
      description: "Det här inlägget kräver en moderators uppmärksamhet av ett annat skäl än de som nämns ovan."
      short_description: "Kräver personals uppmärksamhet av annan orsak"
      email_title: 'Ett inlägg i "%{title}" kräver uppmärksamhet från personalen'
      email_body: "%{link}\n\n%{message}"
    bookmark:
      title: "Bokmärk"
      description: "Bokmärk detta inlägg"
      short_description: "Bokmärk detta inlägg"
    like:
      title: "Gilla"
      description: "Gilla detta inlägg"
      short_description: "Gilla detta inlägg"
  draft:
    sequence_conflict_error:
      title: "fel på utkast"
      description: "Utkast ändras i ett annat fönster. Ladda om denna sida."
  draft_backup:
    pm_title: "Säkerhetskopiera utkast från pågående ämnen"
    pm_body: "Ämne som innehåller säkerhetskopierade utkast"
  user_activity:
    no_log_search_queries: "Sökloggsfrågor är för närvarande inaktiverade (en administratör kan aktivera dem i webbplatsinställningarna)."
  email_settings:
    pop3_authentication_error: "Det uppstod ett problem med de angivna POP3-autentiseringsuppgifterna. Kontrollera användarnamn och lösenord och försök igen."
    imap_authentication_error: "Det uppstod ett problem med de angivna IMAP-autentiseringsuppgifterna. Kontrollera användarnamn och lösenord och försök igen."
    imap_no_response_error: "Det uppstod ett fel vid kommunikation med IMAP-servern. %{message}"
    smtp_authentication_error: "Det uppstod ett problem med de angivna SMTP-autentiseringsuppgifterna. Kontrollera användarnamn och lösenord och försök igen."
    authentication_error_gmail_app_password: 'Programspecifikt lösenord krävs. Läs mer i <a target="_blank" href="https://support.google.com/accounts/answer/185833">den här Google Hjälp-artikeln</a>'
    smtp_server_busy_error: "SMTP-servern är för närvarande upptagen. Försök igen senare."
    smtp_unhandled_error: "Det uppstod ett ohanterat fel vid kommunikation med SMTP-servern. %{message}"
    imap_unhandled_error: "Det uppstod ett ohanterat fel vid kommunikation med IMAP-servern. %{message}"
    connection_error: "Det uppstod ett problem vid anslutning till servern. Kontrollera serverns namn och port och försök igen."
    timeout_error: "Tidsgränsen för anslutning till servern uppnåddes. Kontrollera serverns namn och port och försök igen."
    unhandled_error: "Ohanterat fel vid testning av e-postinställningar. %{message}"
  webauthn:
    validation:
      invalid_type_error: "webauthn-typen som angavs var ogiltig. Giltiga typer är webauthn.get eller webauthn.create."
      challenge_mismatch_error: "Den angivna utmaningen matchar inte den utmaning som genereras av autentiseringsservern."
      invalid_origin_error: "Ursprunget för autentiseringsbegäran stämmer inte med serverns ursprung."
      malformed_attestation_error: "Det uppstod ett fel vid avkodning av attesteringsdata."
      invalid_relying_party_id_error: "Betrodd parts-ID för autentiseringsbegäran matchar inte serverns betrodda parts-ID."
      user_verification_error: "Användarverifiering krävs."
      unsupported_public_key_algorithm_error: "Den tillhandahållna offentliga nyckelalgoritmen stöds inte av servern."
      unsupported_attestation_format_error: "Intygets format stöds inte av servern."
      credential_id_in_use_error: "Den angivna ID-uppgiften används redan."
      public_key_error: "Verifieringen av den offentliga nyckeln för behörigheten misslyckades."
      ownership_error: "Säkerhetsnyckeln ägs inte av användaren."
      not_found_error: "En säkerhetsnyckel med de angivna ID-uppgifterna kunde inte hittas."
      unknown_cose_algorithm_error: "Den algoritm som används för säkerhetsnyckeln känns inte igen."
  topic_flag_types:
    spam:
      title: "Skräppost"
      description: "Det här ämnet är en annons. Det är inte användbart eller relevant för den här webbplatsen."
      long_form: "flaggade detta som skräppost"
      short_description: "Detta är en annons"
    inappropriate:
      title: "Olämpligt"
      description: 'Detta ämne innehåller saker som en förnuftig person skulle anse vara stötande, kränkande, hatiskt uppförande eller en överträdelse av <a href="%{base_path}/guidelines">vårt forums riktlinjer</a>.'
      long_form: "flaggade detta som olämpligt"
      short_description: 'En överträdelse av <a href="%{base_path}/guidelines">vårt forums riktlinjer</a>'
    notify_moderators:
      title: "Annat"
      description: 'Det här inlägget kräver generell uppmärksamhet från personalen baserat på <a href="%{base_path}/guidelines">riktlinjerna</a>, <a href="%{tos_url}">användarvillkoren</a> eller på grund av en annan anledning som inte finns med ovan.'
      long_form: "flaggade det här för granskning av moderator"
      short_description: "Kräver personals uppmärksamhet av annan orsak"
      email_title: 'Ämnet "%{title}" kräver moderators uppmärksamhet'
      email_body: "%{link}\n\n%{message}"
  flagging:
    you_must_edit: '<p>Ditt inlägg blev flaggat av andra medlemmar i forumet. <a href="%{path}">Se över dina meddelanden</a>.</p>'
    user_must_edit: "<p>Detta inlägg blev flaggat av andra medlemmar i forumet och är dolt för tillfället.</p>"
  ignored:
    hidden_content: "<p>Ignorerat innehåll</p>"
  archetypes:
    regular:
      title: "Vanligt ämne"
    banner:
      title: "Banderollämne"
      message:
        make: "Detta ämne är nu en banderoll. Den visas överst på alla sidor tills den blir avfärdad av användaren."
        remove: "Detta ämne är inte längre en banderoll. Den kommer inte att visas överst på varje sida."
  unsubscribed:
    title: "E-postinställningar uppdaterade!"
    description: "E-postinställningar för <b>%{email}</b> uppdaterades. Du kan ändra dina e-postinställningar <a href='%{url}'>i dina användarinställningar</a>."
    topic_description: "För att prenumerera på %{link} igen använder du aviseringsreglaget nederst i, eller till höger om, ämnet."
    private_topic_description: "För att prenumerera igen använder du aviseringsreglaget nederst i, eller till höger om, ämnet."
  uploads:
    marked_insecure_from_theme_component_reason: "uppladdning används för temakomponent"
  unsubscribe:
    title: "Avprenumerera"
    stop_watching_topic: "Sluta bevaka det här ämnet, %{link}"
    mute_topic: "Tysta alla aviseringar för det här ämnet, %{link}"
    unwatch_category: "Sluta bevaka alla ämnen i %{category}"
    mailing_list_mode: "Stäng av utskicksläge"
    all: "Skicka mig inga fler e-postmeddelanden från %{sitename}"
    different_user_description: "Du är för tillfället inloggad som en annan användare än den som vi skickade e-post till. Logga ut, eller aktivera anonymt läge, och försök igen."
    not_found_description: "Tyvärr kunde vi inte hitta den avprenumerationen. Kan länken i din e-post vara för gammal och ha löpt ut?"
    user_not_found_description: "Tyvärr kunde vi inte hitta någon användare för den här prenumerationen. Du försöker troligen avprenumerera ett konto som inte längre finns."
    log_out: "Logga ut"
    submit: "Spara inställningar"
    digest_frequency:
      title: "Du får sammanfattningar via e-post %{frequency}"
      never_title: "Du får inte sammanfattningar via e-post"
      select_title: "Ställ in frekvensen för sammanfattning som skickas via e-post till:"
      never: "aldrig"
      every_30_minutes: "varje halvtimme"
      every_hour: "varje timme"
      daily: "dagligen"
      weekly: "varje vecka"
      every_month: "varje månad"
      every_six_months: "varje halvår"
  user_api_key:
    title: "Godkänn programåtkomst"
    authorize: "Godkänn"
    read: "läs"
    read_write: "läs/skriv"
    description: '"%{application_name}" begär följande tillträde till ditt konto.'
    instructions: 'Vi genererade precis en ny API-nyckel som du kan använda med "%{application_name}". Klistra in följande nyckel i din applikation:'
    otp_description: 'Vill du tillåta att "%{application_name}" får tillträde till din sida?'
    otp_confirmation:
      confirm_title: Fortsätt till %{site_name}
      logging_in_as: Loggar in som %{username}
      confirm_button: Avsluta inloggning
    no_trust_level: "Tyvärr har du inte den nödvändiga förtroendenivån för att få tillgång till användar-API:n"
    generic_error: "Tyvärr kan vi inte utfärda API-nycklar, denna funktion har kanske inaktiverats av administratören"
    scopes:
      message_bus: "Live-uppdateringar"
      notifications: "Läs och förtydliga aviseringar"
      push: "Flytta aviseringar till externa tjänster"
      session_info: "Läs användarsessionens information"
      read: "Läs alla"
      write: "Skriv alla"
      one_time_password: "Skapa ett engångsinloggningsbevis"
      bookmarks_calendar: "Läs påminnelser om bokmärken"
      user_status: "Läs och uppdatera användarstatus"
    invalid_public_key: "Tyvärr är den offentliga nyckeln ogiltig."
    invalid_auth_redirect: "Tyvärr är denna auth_redirect-värd inte tillåten."
    invalid_token: "Saknat, ogiltigt eller utgånget bevis."
  flags:
    errors:
      already_handled: "Flagga har redan hanterats"
  reports:
    default:
      labels:
        count: Antal
        percent: Procent
        day: Dag
    post_edits:
      title: "Inläggsändringar"
      labels:
        edited_at: Datum
        post: Publicera
        editor: Redigerare
        author: Författare
        edit_reason: Anledning
      description: "Antal nya inläggsändringar."
    user_flagging_ratio:
      title: "Användarens flaggningsgrad"
      labels:
        user: Användare
        agreed_flags: Håller med flaggor
        disagreed_flags: Håller inte med flaggor
        ignored_flags: Ignorerade flaggor
        score: Poäng
      description: "Lista över användare som sorteras efter förhållandet mellan personalens svar på deras flaggor (\"håller inte med\" till \"håller med\")."
    moderators_activity:
      title: "Moderatoraktivitet"
      labels:
        moderator: Moderator
        flag_count: Flaggor granskade
        time_read: Lästid
        topic_count: Ämnen skapade
        post_count: Inlägg skapade
        pm_count: PM skapade
        revision_count: Versioner
      description: Lista över moderatoraktivitet inkluderande granskade flaggor, lästid, skapade ämnen, skapade inlägg, skapade personliga meddelanden och revideringar.
    flags_status:
      title: "Status på flaggor"
      values:
        agreed: Överensstämda
        disagreed: Oeniga
        deferred: Uppskjutna
        no_action: Ingen åtgärd
      labels:
        flag: Typ
        assigned: Tilldelad
        poster: Avsändare
        flagger: Varnare
        time_to_resolution: Upplösningstid
      description: "Lista över flaggornas status, med typ av flagga, skribent, flaggare och tid för lösning."
    visits:
      title: "Användarbesök"
      xaxis: "Dag"
      yaxis: "Antal besök"
      description: "Totalt antal användarbesök."
    signups:
      title: "Registreringar"
      xaxis: "Dag"
      yaxis: "Antal registreringar"
      description: "Nya kontoregistreringar för denna period."
    new_contributors:
      title: "Nya deltagare"
      xaxis: "Dag"
      yaxis: "Antal nya deltagare"
      description: "Antal användare som genomförde sitt första inlägg under denna period."
    trust_level_growth:
      title: "Tillväxt av förtroendenivå"
      xaxis:
        tl1_reached: "Blivit FN1"
        tl2_reached: "Blivit FN2"
        tl3_reached: "Blivit FN3"
        tl4_reached: "Blivit FN4"
      yaxis: "Dag"
      description: "Antalet användare som ökade sin förtroendenivå under denna period."
    consolidated_page_views:
      title: "Konsoliderade sidvisningar"
      xaxis:
        page_view_crawler: "Sökrobotar"
        page_view_anon: "Anonyma användare"
        page_view_logged_in: "Inloggade användare"
      yaxis: "Dag"
      description: "Sidvisningar för inloggade användare, anonyma användare och sökrobotar."
      labels:
        post: Inlägg
        editor: Redigerare
        author: Författare
        edit_reason: Anledning
    consolidated_api_requests:
      title: "Konsoliderade API-förfrågningar"
      xaxis:
        api: "API"
        user_api: "Användar-API"
      yaxis: "Dag"
      description: "API-förfrågningar för vanliga API-nycklar och användar-API-nycklar."
    dau_by_mau:
      title: "DAA/MAA"
      xaxis: "Dag"
      yaxis: "DAA/MAA"
      description: "Antal medlemmar som loggade in den senaste dagen dividerat med antalet medlemmar som loggade in den senaste månaden - returnerar ett procenttal som indikerar forumets 'dragningskraft'. Sikta på > 20 %."
    daily_engaged_users:
      title: "Dagligen engagerade användare"
      xaxis: "Dag"
      yaxis: "Engagerade användare"
      description: "Antal användare som gillat eller publicerat inlägg den senaste dagen."
    profile_views:
      title: "Användarprofilvisningar"
      xaxis: "Dag"
      yaxis: "Antal sedda användarprofiler"
      description: "Totalt antal nya visningar av användarprofiler."
    topics:
      title: "Ämnen"
      xaxis: "Dag"
      yaxis: "Antal nya ämnen"
      description: "Nya ämnen skapade under denna period."
    posts:
      title: "Inlägg"
      xaxis: "Dag"
      yaxis: "Antal nya inlägg"
      description: "Nya inlägg skapade under denna period."
    likes:
      title: "Gillningar"
      xaxis: "Dag"
      yaxis: "Antal nya gillningar"
      description: "Antal nya gillningar."
    flags:
      title: "Flaggor"
      xaxis: "Dag"
      yaxis: "Antal flaggor"
      description: "Antal nya flaggor."
    bookmarks:
      title: "Bokmärken"
      xaxis: "Dag"
      yaxis: "Antal nya bokmärken"
      description: "Antal nya ämnen och inlägg som bokmärkts."
    users_by_trust_level:
      title: "Användare per förtroendenivå"
      xaxis: "Förtroendenivå"
      yaxis: "Antal användare"
      labels:
        level: Nivå
      description: "Antalet användare fördelat på förtroendenivå."
      description_link: "https://blog.discourse.org/2018/06/understanding-discourse-trust-levels/"
    users_by_type:
      title: "Användare per typ"
      xaxis: "Typ"
      yaxis: "Antal användare"
      labels:
        type: Typ
      xaxis_labels:
        admin: Admin
        moderator: Moderator
        suspended: Avstängd
        silenced: Tystad
      description: "Antalet användare fördelat på administratörer, moderatorer, avstängda eller tystade."
    trending_search:
      title: Populära söktermer
      labels:
        term: Term
        searches: Sökningar
        click_through: CTR
      description: "Mest populära söktermer med antalet genomförda klickningar."
    emails:
      title: "E-postmedd. skickade"
      xaxis: "Dag"
      yaxis: "Antal e-postmedd."
      description: "Antal nya e-postmeddelanden skickade."
    user_to_user_private_messages:
      title: "Användare till användare (exkluderar svar)"
      xaxis: "Dag"
      yaxis: "Antal meddelanden"
      description: "Antal nystartade personliga meddelanden."
    user_to_user_private_messages_with_replies:
      title: "Användare till användare (med svar)"
      xaxis: "Dag"
      yaxis: "Antal meddelanden"
      description: "Totalt antal nya personliga meddelanden och svar."
    system_private_messages:
      title: "System"
      xaxis: "Dag"
      yaxis: "Antal meddelanden"
      description: "Antal personliga meddelanden som skickats automatiskt av systemet."
    moderator_warning_private_messages:
      title: "Varning från moderator"
      xaxis: "Dag"
      yaxis: "Antal meddelanden"
      description: "Antal varningar som skickas via personliga meddelanden från moderatorer."
    notify_moderators_private_messages:
      title: "Avisera moderatorer"
      xaxis: "Dag"
      yaxis: "Antal meddelanden"
      description: "Antal gånger moderatorer har aviserats privat med en flagga."
    notify_user_private_messages:
      title: "Avisera användare"
      xaxis: "Dag"
      yaxis: "Antal meddelanden"
      description: "Antal gånger användare har aviserats privat med en flagga."
    top_referrers:
      title: "Toppreferenter"
      xaxis: "Användare"
      num_clicks: "Klickningar"
      num_topics: "Ämnen"
      labels:
        user: "Användare"
        num_clicks: "Klickningar"
        num_topics: "Ämnen"
      description: "Användare listade efter antal klickningar på länkar de har delat."
    top_traffic_sources:
      title: "Vanligaste trafikkällor"
      xaxis: "Domän"
      num_clicks: "Klickningar"
      num_topics: "Ämnen"
      num_users: "Användare"
      labels:
        domain: Domän
        num_clicks: Klickningar
        num_topics: Ämnen
      description: "Externa källor som har flest länkar till den här webbplatsen."
    top_referred_topics:
      title: "Mest refererade ämnen"
      labels:
        num_clicks: "Klickningar"
        topic: "Ämne"
      description: "Ämnen som har fått flest klickningar från externa källor."
    page_view_anon_reqs:
      title: "Anonym"
      xaxis: "Dag"
      yaxis: "Anonyma sidvisningar"
      description: "Antal nya sidvisningar av besökare som inte är inloggade på ett konto."
    page_view_logged_in_reqs:
      title: "Inloggad"
      xaxis: "Dag"
      yaxis: "Inloggade sidvisningar"
      description: "Antal nya sidvisningar från inloggade användare."
    page_view_crawler_reqs:
      title: "Sökrobotars sidvisningar"
      xaxis: "Dag"
      yaxis: "Sökrobotars sidvisningar"
      description: "Totalt antal sidvisningar från sökrobotar över tid."
    page_view_total_reqs:
      title: "Sidvisningar"
      xaxis: "Dag"
      yaxis: "Totalt antal sidvisningar"
      description: "Antal nya sidvisningar från alla besökare."
    page_view_logged_in_mobile_reqs:
      title: "Inloggade sidvisningar"
      xaxis: "Dag"
      yaxis: "Mobilinloggade sidvisningar"
      description: "Antal nya sidvisningar från användare på mobila enheter samt inloggade på ett konto."
    page_view_anon_mobile_reqs:
      title: "Anon. sidvisningar"
      xaxis: "Dag"
      yaxis: "Mobila anon. sidvisningar"
      description: "Antal nya sidvisningar från besökare på en mobil enhet som inte är inloggade."
    http_background_reqs:
      title: "Bakgrund"
      xaxis: "Dag"
      yaxis: "Anrop använda för liveuppdatering och spårning"
    http_2xx_reqs:
      title: "Status 2xx (OK)"
      xaxis: "Dag"
      yaxis: "Lyckade anrop (Status 2xx)"
    http_3xx_reqs:
      title: "HTTP 3xx (Omdirigera)"
      xaxis: "Dag"
      yaxis: "Omdirigerade anrop (Status 3xx)"
    http_4xx_reqs:
      title: "HTTP 4xx (Klientfel)"
      xaxis: "Dag"
      yaxis: "Klientfel (Status 4xx)"
    http_5xx_reqs:
      title: "HTTP 5xx (Serverfel)"
      xaxis: "Dag"
      yaxis: "Serverfel (Status 5xx)"
    http_total_reqs:
      title: "Totalt"
      xaxis: "Dag"
      yaxis: "Totalt antal efterfrågningar"
    time_to_first_response:
      title: "Tid till första respons"
      xaxis: "Dag"
      yaxis: "Genomsnittstid (timmar)"
      description: "Genomsnittlig tid (i timmar) för det första svaret på nya ämnen."
    topics_with_no_response:
      title: "Ämnen utan respons"
      xaxis: "Dag"
      yaxis: "Totalt"
      description: "Antal nya ämnen skapade som inte fick svar."
    mobile_visits:
      title: "Användarbesök (mobil)"
      xaxis: "Dag"
      yaxis: "Antal besök"
      description: "Antal unika användare som kom via en mobil enhet."
    web_crawlers:
      title: "Användaragenter för sökrobotar"
      labels:
        user_agent: "Användaragenter"
        page_views: "Sidvisningar"
      description: "Lista över användaragenter för sökrobotar, sorterad efter sidvisningar."
    suspicious_logins:
      title: "Misstänkta inloggningar"
      labels:
        user: Användare
        client_ip: Klient IP
        location: Plats
        browser: Webbläsare
        device: Enhet
        os: Operativsystem
        login_time: Inloggningstid
      description: "Detaljer om nya inloggningar som skiljer sig misstänksamt från tidigare inloggningar."
    staff_logins:
      title: "Administratörsinloggningar"
      labels:
        user: Användare
        location: Plats
        login_at: Inloggad vid
      description: "Lista över administratörers inloggningstillfällen med platsangivelse."
    top_uploads:
      title: "Toppuppladdningar"
      labels:
        filename: Filnamn
        extension: Filnamnstillägg
        author: Författare
        filesize: Filstorlek
      description: "Lista alla uppladdningar efter filnamnstillägg, filstorlek och författare."
    top_ignored_users:
      title: "Mest ignorerade/tystade användare"
      labels:
        ignored_user: Ignorerade användare
        ignores_count: Räknade ignoreringar
        mutes_count: Räknade tystningar
      description: "Användare som har tystats och/eller ignorerats av många andra användare."
    top_users_by_likes_received:
      title: "Toppanvändare efter mottagna gillningar"
      labels:
        user: Användare
        qtt_like: Mottagna gillningar
      description: "Topp 10-användare som har fått gillningar."
    top_users_by_likes_received_from_inferior_trust_level:
      title: "Toppanvändare efter gillningar givna av en användare med lägre förtroendenivå"
      labels:
        user: Användare
        trust_level: Förtroendenivå
        qtt_like: Mottagna gillningar
      description: "Topp 10 användare i en högre förtroendenivå som gillas av personer med en lägre förtroendenivå."
    top_users_by_likes_received_from_a_variety_of_people:
      title: "Toppanvändare efter gillningar utifrån en mängd olika personer"
      labels:
        user: Användare
        qtt_like: Mottagna gillningar
      description: "Topp 10-användare som har fått gillningar från ett brett spektrum av personer."
  dashboard:
    group_email_credentials_warning: 'Det uppstod ett problem med autentiseringsuppgifterna för gruppen <a href="%{base_path}/g/%{group_name}/manage/email">%{group_full_name}</a>. Inga e-postmeddelanden skickas från gruppinkorgen förrän problemet är åtgärdat. %{error}'
    rails_env_warning: "Din server kör i %{env}-läge."
    host_names_warning: "Din config/database.yml-fil använder lokalvärdens standard-värdnamn. Uppdatera den till att använda din webbplats värdnamn."
    sidekiq_warning: 'Sidekiq körs inte. Många uppgifter, som att skicka e-post, utförs asynkront av sidekiq. Se till att minst en sidekiq-process körs. <a href="https://github.com/mperham/sidekiq">Läs mer om Sidekiq här</a>.'
    queue_size_warning: "Antal köade jobb är %{queue_size}, vilket är ganska högt. Det kan indikera ett problem med Sidekiq-processen/-processerna, eller så kanske du behöver lägga till fler Sidekiq-arbetare."
    memory_warning: "Din server körs med mindre än 1 GB minne. Det rekommenderas minst 1 GB minne."
    google_oauth2_config_warning: 'Servern är konfigurerad till att tillåta registrering och inloggning med Google OAuth2 (enable_google_oauth2_logins), men klient-id och klienthemlighetsvärden har inte ställts in. Gå till <a href="%{base_path}/admin/site_settings">webbplatsinställningarna</a> och uppdatera inställningarna. <a href="https://meta.discourse.org/t/configuring-google-login-for-discourse/15858" target="_blank">Läs den här guiden för att lära dig mer</a>.'
    facebook_config_warning: 'Servern är konfigurerad till att tillåta registrering och inloggning med Facebook (enable_facebook_logins), men app-id och appens hemlighetsvärden har inte ställts in. Gå till <a href="%{base_path}/admin/site_settings">webbplatsinställningarna</a> och uppdatera inställningarna. <a href="https://meta.discourse.org/t/configuring-facebook-login-for-discourse/13394" target="_blank">Läs den här guiden för att lära dig mer</a>.'
    twitter_config_warning: 'Servern är konfigurerad till att tillåta registrering och inloggning med Twitter (enable_twitter_logins), men nyckel och hemlighetsvärden har inte ställts in. Gå till <a href="%{base_path}/admin/site_settings">webbplatsinställningarna</a> och uppdatera inställningarna. <a href="https://meta.discourse.org/t/configuring-twitter-login-for-discourse/13395" target="_blank">Läs den här guiden för att lära dig mer</a>.'
    github_config_warning: 'Servern är konfigurerad till att tillåta registrering och inloggning med GitHub (enable_github_logins), men klient-id och hemlighetsvärden har inte ställts in. Gå till <a href="%{base_path}/admin/site_settings">webbplatsinställningarna</a> och uppdatera inställningarna. <a href="https://meta.discourse.org/t/configuring-github-login-for-discourse/13745" target="_blank">Läs den här guiden för att lära dig mer</a>.'
    s3_config_warning: 'Servern är konfigurerad till att ladda upp filer till S3, men minst en av följande inställningar har inte ställts in: s3_access_key_id, s3_secret_access_key, s3_use_iam_profile, eller s3_upload_bucket. Gå till <a href="%{base_path}/admin/site_settings">webbplatsinställningarna</a> och uppdatera dem. <a href="https://meta.discourse.org/t/how-to-set-up-image-uploads-to-s3/7229" target="_blank">Se "How to set up image uploads to S3?" för att lära dig mer</a>.'
    s3_backup_config_warning: 'Servern är konfigurerad till att ladda upp reservfiler till S3, men minst en av följande inställningar har inte ställts in: s3_access_key_id, s3_secret_access_key, s3_use_iam_profile, eller s3_backup_bucket. Gå till <a href="%{base_path}/admin/site_settings">webbplatsinställningarna</a> och uppdatera dem. <a href="https://meta.discourse.org/t/how-to-set-up-image-uploads-to-s3/7229" target="_blank">Se "How to set up image uploads to S3?" för att lära dig mer</a>.'
    s3_cdn_warning: 'Servern är konfigurerad att ladda upp filer till S3, men det finns ingen konfigurerad S3 CDN. Detta kan leda till dyra S3-kostnader och långsammare prestanda. <a href="https://meta.discourse.org/t/-/148916" target="_blank">Läs mer i "Använda objektlagring för uppladdningar"</a>.'
    image_magick_warning: 'Servern är konfigurerad att skapa ikoner av stora bilder, men ImageMagick är inte installerad. Installera ImageMagick med din föredragna pakethanterare eller <a href="https://www.imagemagick.org/script/download.php" target="_blank">hämta den senaste utgåvan</a>.'
    failing_emails_warning: 'Det finns %{num_failed_jobs} e-postutskick som har misslyckats. Kontrollera din app.yml för att säkerställa att serverinställningarna för e-post är korrekta. <a href="%{base_path}/sidekiq/retries" target="_blank">Se alla misslyckade utskick i Sidekiq</a>.'
    subfolder_ends_in_slash: "Inställningarna för dina undermappar är inte korrekt; DISCOURSE_RELATIV_URL_ROOT slutar med ett snedstreck."
    outdated_translations_warning: "Vissa av dina översättningsåsidosättningar är inaktuella. Kontrollera dina <a href='%{base_path}/admin/customize/site_texts?outdated=true'>textanpassningar</a>."
    email_polling_errored_recently:
      one: "E-postpolling har genererat ett fel de senaste 24 timmarna. Se <a href='%{base_path}/logs' target='_blank'>loggarna</a> för mer detaljer."
      other: "E-postpolling har genererat %{count} fel de senaste 24 timmarna. Se <a href='%{base_path}/logs' target='_blank'>loggarna</a> för mer detaljer."
    missing_mailgun_api_key: "Servern är konfigurerad att skicka e-post via Mailgun, men du har inte tillhandahållit en API-nyckel som ska användas för att verifiera webhook-meddelandena."
    bad_favicon_url: "Favoritikonen kan inte laddas. Kontrollera dina inställningar för favoritikonen i <a href='%{base_path}/admin/site_settings'>webbplatsinställningarna</a>."
    poll_pop3_timeout: "Anslutningen till POP3-servern har nått tidsgränsen. Inkommande e-postmeddelanden kunde inte mottas. Kontrollera dina <a href='%{base_path}/admin/site_settings/category/email'>POP3-inställningar</a> och tjänsteleverantör."
    poll_pop3_auth_error: "Anslutning till POP3-servern misslyckas med ett autentiseringsfel. Kontrollera dina <a href='%{base_path}/admin/site_settings/category/email'>POP3-inställningar</a>."
    force_https_warning: "Din webbplats använder SSL, men `<a href='%{base_path}/admin/site_settings/category/all_results?filter=force_https'>force_https</a>` har inte aktiverats i inställningarna för din webbplats."
    out_of_date_themes: "Uppdateringar finns tillgängliga för följande teman:"
    unreachable_themes: "Vi kunde inte kontrollera uppdateringar för följande teman:"
    watched_word_regexp_error: "Det reguljära uttrycket för '%{action}'-bevakade ord är ogiltigt. Kontrollera dina <a href='%{base_path}/admin/customize/watched_words'>inställningar för bevakade ord</a> eller inaktivera webbplatsinställningen 'Reguljära uttryck för bevakade ord'."
    v3_analytics_deprecated: "Din Discourse använder för närvarande Google Analytics 3, som inte längre kommer att stödjas efter juli 2023. <a href='https://meta.discourse.org/t/260498'>Uppgradera till Google Analytics 4</a> nu för att fortsätta att få värdefulla insikter i, och analyser av, din webbplats prestanda."
  site_settings:
    allow_bulk_invite: "Tillåt massinbjudningar genom att ladda upp en CSV-fil"
    disabled: "inaktiverade"
    display_local_time_in_user_card: "Visa den lokala tiden baserat på en användares tidszon när deras användarkort öppnas."
    censored_words: "Ord som automatiskt ersätts med &#9632;&#9632;&#9632;&#9632;"
    delete_old_hidden_posts: "Auto-radera alla dolda inlägg som varit dolda i mer än 30 dagar."
    default_locale: "Standardspråket för denna Discource-instans. Du kan ersätta texten för systemgenererade kategorier och ämnen via <a href='%{base_path}/admin/customize/site_texts' target='_blank'>Anpassa / Text</a>."
    allow_user_locale: "Tillåt användare att själva välja gränssnittsspråk"
    set_locale_from_accept_language_header: "basera anonyma användares gränssnittsspråk på deras webbläsares språkinställning"
    support_mixed_text_direction: "Stöd blandade vänster till höger- och höger till vänster-textriktningar."
    min_post_length: "Lägsta tillåtna inläggslängd uttryckt i tecken"
    min_first_post_length: "Lägsta antal tillåtna tecken i första inlägget (ämnestext)"
    min_personal_message_post_length: "Lägsta antal tillåtna tecken i inlägg för meddelanden"
    max_post_length: "Högsta tillåtna längd på inlägg uttryckt i tecken"
    topic_featured_link_enabled: "Tillåt att lägga upp en länk med ämnen."
    show_topic_featured_link_in_digest: "Visa den aktuella länken i det sammanfattade e-postmeddelandet."
    min_topic_views_for_delete_confirm: "Minsta antal visningar som ett ämne måste ha för att ett bekräftelsefönster ska visas när det tas bort"
    min_topic_title_length: "Lägsta tillåtna längd på ämnesrubrik uttryckt i tecken"
    max_topic_title_length: "Högsta tillåtna längd på ämnesrubrik uttryckt i tecken"
    min_personal_message_title_length: "Lägst tillåtna längd på rubrik för ett meddelande uttryckt i tecken"
    max_emojis_in_title: "Maximalt antal tillåtna emojier i ämnesrubriken"
    min_search_term_length: "Lägsta giltiga teckenlängd på sökterm"
    search_tokenize_chinese: "Tvinga sökning att tokenisera kinesiska även på icke-kinesiska webbplatser"
    search_tokenize_japanese: "Tvinga sökning att tokenisera japanska även på icke-japanska webbplatser"
    search_prefer_recent_posts: "Om sökningar på ditt stora forum går långsamt, försök detta alternativ som är ett index av de senaste inläggen först."
    search_recent_posts_size: "Hur många nya inlägg som ska behållas i index"
    log_search_queries: "Logga sökfrågor utförda av användare"
    search_query_log_max_size: "Maximal mängd sökfrågor att behålla"
    search_query_log_max_retention_days: "Maximal tidsperiod att spara sökfrågor, i dagar."
    search_ignore_accents: "Ignorera accenttecken när du söker efter text."
    category_search_priority_low_weight: "Vikt tillämpad på rangordning vid låg sökprioritet för kategori"
    category_search_priority_high_weight: "Vikt tillämpad på rangordning vid hög sökprioritet för kategori"
    default_composer_category: "Kategorin som används för att fylla i rullgardinsmenyn för kategori när du skapar ett nytt ämne."
    allow_uncategorized_topics: "Tillåt att ämnen skapas utan en kategori. VARNING: Om det finns några okategoriserade ämnen så måste dessa omkategoriseras innan den här inställningen stängs av."
    allow_duplicate_topic_titles: "Tillåt ämnen med identiska rubriker."
    allow_duplicate_topic_titles_category: "Tillåt ämnen med identiska dubblettitlar om kategorin skiljer sig åt. allow_duplicate_topic_titles måste inaktiveras."
    unique_posts_mins: "Hur många minuter innan en användare kan göra ett inlägg med precis samma innehåll igen"
    educate_until_posts: "Visa hjälppanelen för nya användare tills användaren har gjort (n) nya inlägg."
    title: "Namnet på denna webbplats. Synligt för alla besökare, även anonyma användare."
    site_description: "Beskriv denna webbplats med en mening. Synligt för alla besökare, även anonyma användare."
    short_site_description: "Kort beskrivning med några få ord. Synlig för alla besökare, även anonyma användare."
    contact_email: "E-postadress till nyckelkontakt som är ansvarig för denna webbplats. Används för kritiska aviseringar, och visas även på <a href='%{base_path}/about' target='_blank'>/about</a>. Synliga för anonyma användare på offentliga webbplatser."
    contact_url: "Kontakt-URL för denna webbplats. När den finns ersätter den e-postadressen på <a href='%{base_path}/about' target='_blank'>/about</a> och är synlig för anonyma användare på offentliga webbplatser."
    crawl_images: "Hämta bilder från tredjepartskällor för att infoga korrekta bredd- och höjddimensioner."
    download_remote_images_to_local: "Konvertera fjärrbilder (med aktiva länkar) till lokala bilder genom att ladda ner dem. Detta bevarar innehållet även om bilderna tas bort från den fjärranslutna webbplatsen i framtiden."
    download_remote_images_threshold: "Minimalt diskutrymme nödvändigt för att hämta hem externa bilder lokalt (i procent)"
    disabled_image_download_domains: "Externa bilder kommer aldrig att hämtas hem från dessa domän. Pipe-avgränsad lista."
    block_hotlinked_media: "Förhindra att användare infogar fjärransluten media (med aktiva länkar) i sina inlägg. Fjärranslutna media som inte hämtas via 'download_remote_images_to_local' kommer att ersättas med en platshållarlänk."
    block_hotlinked_media_exceptions: "En lista över baswebbadresser som undantas från inställningen block_hotlinked_media (Blockera media med aktiva länkar). Inkludera protokollet (t.ex. https://example.com)."
    editing_grace_period: "I (n) sekunder efter inlägg kommer redigeringar inte att skapa nya versioner i inläggshistoriken."
    editing_grace_period_max_diff: "Uppnått maximalt antal teckenförändringar som tillåts för redigering under prövotid, om fler ändras spara dessa i en annan inläggsversion (förtroendenivå 0 och 1)"
    editing_grace_period_max_diff_high_trust: "Uppnått maximalt antal teckenförändringar som tillåts för redigering under prövotid, om fler ändras spara dessa i en annan inläggsversion (förtroendenivå 2 och upp)"
    staff_edit_locks_post: "Inlägg kommer att låsas mot redigering om de redigeras av personal"
    post_edit_time_limit: "En fn0- eller fn1-författare kan redigera eller radera sitt inlägg i (n) minuter efter att ha lagt upp ett inlägg. Ange 0 för att alltid tillåta."
    tl2_post_edit_time_limit: "En författare på fn2+ kan redigera eller radera sitt inlägg i (n) minuter efter att ha lagt upp ett inlägg. Ange 0 för att alltid tillåta."
    edit_history_visible_to_public: "Tillåt att alla ser tidigare versioner av ett redigerat inlägg. Om detta inaktiveras kan endast personal se detta."
    delete_removed_posts_after: "Inlägg som tagits bort av författaren kommer automatiskt att raderas efter (n) timmar. Ange 0 för att omedelbart ta bort inlägg."
    notify_users_after_responses_deleted_on_flagged_post: "När ett inlägg flaggas och sedan tas bort kommer alla användare som har svarat på inlägget och fått sina svar borttagna att meddelas."
    max_image_width: "Maximal miniatyrbildsbredd för bilder i ett inlägg. Bilder med större bredd kommer att ändras i storlek och \"lightboxas\"."
    max_image_height: "Maximal miniatyrbildshöjd för bilder i ett inlägg. Bilder med högre höjd kommer att ändras i storlek och \"lightboxas\"."
    responsive_post_image_sizes: "Ändra storlek på förhandsgranskningsbilder i Lightbox för att möjliggöra höga DPI-skärmar med följande pixelkvot. Ta bort alla värden för att inaktivera responsiva bilder."
    fixed_category_positions: "Om detta aktiveras kommer du att kunna ordna kategorier i en bestämd ordning. Om detta inaktiveras sorteras kategorierna baserat på aktivitet."
    fixed_category_positions_on_create: "Kategoriordningen kommer att upprätthållas vid dialogrutan för skapandet av ämnen om den här bockas för (kräver fixed_category_positions)."
    add_rel_nofollow_to_user_content: 'Lägg till rel nofollow på allt användargenererat innehåll, förutom interna länkar (inklusive förälderdomän). Om du ändrar det här så måste du uppdatera alla inlägg med "rake posts:rebake"'
    exclude_rel_nofollow_domains: "En lista av alla domän där nofollow inte bör läggas till länkarna. exempel.se kommer automatiskt tillåta underdomän.exempel.se också. Du bör lägga till top-level-domänen för den här webbplatsen för att hjälpa sökrobotar hitta allt innehåll. Om andra delar av din webbplats finns på andra domäner så bör du lägga till dem också."
    max_form_template_title_length: "Maximal tillåten längd för formulärmallstitlar."
    max_form_template_content_length: "Maximal tillåten längd för formulärmallsinnehåll."
    post_excerpt_maxlength: "Maxlängd på ett inläggs utdrag/sammanfattning."
    topic_excerpt_maxlength: "Maxlängd på ett inläggs utdrag/sammanfattning, genererat från det första inlägget i ett ämne."
    default_subcategory_on_read_only_category: "Aktiverar knappen \"Nytt ämne\" och väljer en standardunderkategori för att göra inlägg i kategorier där användaren inte får skapa ett nytt ämne."
    show_pinned_excerpt_mobile: "Visa utdrag för fästa ämnen i mobilen."
    show_pinned_excerpt_desktop: "Visa utdrag för fästa ämnen på datorn."
    post_onebox_maxlength: "Maximal teckenlängd för ett Discourse-inlägg i onebox."
    blocked_onebox_domains: "En lista över domäner som aldrig kommer att oneboxas t.ex. wikipedia.org\n(Jokertecken * ? stöds inte)"
    block_onebox_on_redirect: "Blockera onebox för webbadresser som omdirigerar."
    allowed_inline_onebox_domains: "En lista över domäner som placeras i onebox i miniatyrform om de länkas utan en rubrik"
    enable_inline_onebox_on_all_domains: "Ignorera webbplatsinställningen inline_onebox_domain_allowlist och tillåt infogad onebox på alla domäner."
    force_custom_user_agent_hosts: "Värdar för vilka anpassad användaragent för onebox ska användas vid alla förfrågningar. (särskilt användbart för värdar som begränsar åtkomst av användaragent)."
    max_oneboxes_per_post: "Maximalt antal oneboxar i ett inlägg."
    facebook_app_access_token: "En token genererad från ditt Facebook-app-ID och hemlighet. Används för att skapa Instagram oneboxes."
    logo: "Logotypen i övre vänstra hörnet av hemsidan. Använd en bred rektangulär bild med en höjd på 120 och storleksförhållande större än 3:1. Om detta lämnas tomt kommer sidans titeltext att visas."
    logo_small: "Den lilla logotypen som visas i övre vänstra hörnet av hemsidan när man rullar ned. Använd en fyrkantig bild 120 x 120. Om detta lämnas tomt kommer hemsidans teckenbild visas."
    digest_logo: "Den alternativa logotypen som används överst i din webbplats sammanfattning som skickas via e-post. Den bör ha en bred rektangulär form. Använd inte en SVG-bild. Om detta lämnas tomt kommer bilden från inställningen `logo` att användas."
    mobile_logo: "Logotypen som används för mobila enheter på din webbplats. Använd en bred rektangulär bild med en höjd på 120 och storleksförhållande större än 3:1. Om detta lämnas tomt kommer bilden från inställningen `logo` att användas."
    logo_dark: "Mörkt schemaalternativ för webbplatsinställningen 'logotyp'."
    logo_small_dark: "Mörkt schemaalternativ för webbplatsinställningen 'logotyp liten'."
    mobile_logo_dark: "Mörkt schemaalternativ för webbplatsinställningen 'logotyp mobil'."
    large_icon: "Bild som används som bas för andra metadata-ikoner. Bör helst vara större än 512 x 512. Om detta lämnas tomt kommer logo_small att användas."
    manifest_icon: "Bild som används som logotyp/startbild på Android. Storleken ändras automatiskt till 512 × 512. Om detta lämnas tomt används large_icon."
    manifest_screenshots: "Skärmdumpar som visar dina instansfunktioner och funktionaliteten på dess installationsfrågesida. Alla bilder ska vara lokala uppladdningar, med samma dimensioner."
    favicon: "En favoritikon för din webbplats, se <a href='https://en.wikipedia.org/wiki/Favicon' target='_blank'>http://en.wikipedia.org/wiki/Favicon</a>. För att fungera korrekt över en CDN måste det vara en png. Storleken ändras automatiskt till 32 x 32. Om detta lämnas tomt används large_icon."
    apple_touch_icon: "Ikon som används för Apple-pekskärmsenheter. En transparent bakgrund rekommenderas inte. Storleken ändras automatiskt till 180 x 180. Om detta lämnas tomt används large_icon."
    opengraph_image: "Standard Open Graph bild, används när sidan inte har någon annan lämplig bild. Om detta lämnas tomt används large_icon."
    twitter_summary_large_image: "Twitter-kortets 'summary large image' (bör vara minst 280 i bredd och minst 150 i höjd, kan inte vara .svg). Om den lämnas tom skapas istället vanlig metadata för kort med hjälp av opengraph_image, så länge den inte också är en .svg"
    notification_email: "Avsändaradressen som används vid utskick av system e-post. Domänen som specificeras här måste ha en SPF-, DKIM- och reverse PTR-post korrekt inställd för att e-post ska levereras."
    email_custom_headers: "En lista över anpassade e-postrubriker, avgränsad med vertikalstreck"
    email_subject: "Anpassningsbart ämnesformat för vanliga e-postmeddelanden. Se <a href='https://meta.discourse.org/t/customize-subject-format-for-standard-emails/20801' target='_blank'>https://meta.discourse.org/t/customize-subject-format-for-standard-emails/20801</a>"
    detailed_404: "Ger mer information till användarna om varför de inte kan komma åt ett visst ämne. Notera: Det här är mindre säkert eftersom användare vet om att en URL länkar till ett giltigt ämne."
    enforce_second_factor: "Tvingar användare att aktivera tvåfaktorsautentisering. Välj 'alla' för att kräva det för alla användare. Välj 'personal' för att bara kräva det av personal."
    force_https: "Tvinga din webbplats att endast använda HTTPS. VARNING: bocka INTE i det här innan du kan verifiera att HTTPS verkligen fungerar överallt! Har du kontrollerat din CDN, alla sociala inloggningar och alla externa logotyper/beroenden för att säkerställa att de alla också är HTTPS-kompatibla?"
    same_site_cookies: "Använd samma webbplatskakor, detta eliminerar alla vektorer för Cross Site Request Forgery på webbläsare som stöds (Löst eller Strikt). Varning: Strikt fungerar bara på webbplatser som tvingar inloggning och använder en extern autentiseringsmetod."
    summary_score_threshold: "Minsta poäng för att ett inlägg ska inkluderas i 'Sammanfatta det här ämnet'"
    summary_posts_required: "Minsta antal inlägg i ett ämne innan 'Sammanfatta det här ämnet' möjliggörs. Ändringar i denna inställning kommer att genomföras retroaktivt inom en vecka."
    summary_likes_required: "Minsta antal gillningar i ett ämne innan 'Sammanfatta det här ämnet' möjliggörs. Ändringar i denna inställning kommer att genomföras retroaktivt inom en vecka."
    summary_percent_filter: "Visa högsta % av inläggen när en användare bockar i 'Sammanfatta det här ämnet'"
    summary_max_results: "Maximalt antal inlägg som returneras av 'Sammanfatta detta ämne'"
    summary_timeline_button: "Visa en \"Sammanfatta\"-knapp på tidslinjen"
    summarization_strategy: "Ytterligare sätt att sammanfatta innehåll som registrerats av plugins"
    custom_summarization_allowed_groups: "Grupper som tillåts att sammanfatta innehåll med hjälp av `summarization_strategy`."
    enable_personal_messages: "UTFASAT, använd inställningen \"personal message enabled groups\" istället. Tillåt användare med förtroendenivå 1 (konfigurera genom minsta förtroendenivå för att skicka meddelanden) att skapa meddelanden och svara på meddelanden. Notera att personalen alltid kan skicka meddelanden oavsett."
    personal_message_enabled_groups: "Tillåt användare inom dessa grupper att skapa meddelanden och svara på meddelanden. Förtroendenivågrupper omfattar alla förtroendenivåer över det numret, om till exempel förtroendenivå_1 väljs tillåts också användare på förtroendenivå_2, 3, 4 att skicka PM. Observera att personal alltid kan skicka meddelanden oavsett vad."
    enable_system_message_replies: "Tillåter användare att svara på systemmeddelanden, även om personliga meddelanden har inaktiverats"
    enable_chunked_encoding: "Aktivera packade kodningssvar (chunked) från servern. Den här funktionen fungerar på de flesta inställningar, men vissa proxyservrar kan buffra, vilket gör att svaren fördröjs"
    long_polling_base_url: "URL som används för long polling (när en CDN levererar dynamiskt innehåll, kontrollera att det här är inställt till origin pull) se: http://origin.site.com"
    polling_interval: "När long polling inte har aktiverats, hur ofta bör inloggade klienter polla i millisekunder"
    anon_polling_interval: "Hur ofta bör anonyma klienter polla i millisekunder"
    background_polling_interval: "Hur ofta bör klienter polla i millisekunder (när fönstret är i bakgrunden)"
    hide_post_sensitivity: "Sannolikheten för att ett flaggat inlägg döljs"
    silence_new_user_sensitivity: "Sannolikheten för att en ny användare kommer att tystas baserat på skräppost-flaggor"
    auto_close_topic_sensitivity: "Sannolikheten för att ett flaggat ämne stängs automatiskt"
    cooldown_minutes_after_hiding_posts: "Antal minuter en användare måste vänta innan de kan redigera ett inlägg som dolts på grund av flaggningar från forumets användare"
    max_topics_in_first_day: "Högsta antal ämnen en användare får skapa under de första 24 timmarna efter att ha skapat sitt första inlägg"
    max_replies_in_first_day: "Högsta antal svar en användare får skapa under de första 24 timmarna efter att ha skapat sitt första inlägg"
    tl2_additional_likes_per_day_multiplier: "Höj gränsen för antal gillningar per dag för användare med förtroendenivå 2 (medlem) genom att multiplicera med det här numret"
    tl3_additional_likes_per_day_multiplier: "Höj gränsen för antal gillningar per dag för användare med förtroendenivå 3 (regelbundna) genom att multiplicera med det här numret"
    tl4_additional_likes_per_day_multiplier: "Höj gränsen för antal gillningar per dag för användare med förtroendenivå 4 (ledare) genom att multiplicera med det här numret"
    tl2_additional_edits_per_day_multiplier: "Öka gränsen för ändringar per dag för tl2 (medlem) genom att multiplicera med detta tal"
    tl3_additional_edits_per_day_multiplier: "Öka gränsen för ändringar per dag för tl3 (regelbundna) genom att multiplicera med detta tal"
    tl4_additional_edits_per_day_multiplier: "Öka gränsen för ändringar per dag för tl4 (ledare) genom att multiplicera med detta tal"
    tl2_additional_flags_per_day_multiplier: "Öka gränsen för flaggningar per dag för tl2 (medlem) genom att multiplicera med detta nummer"
    tl3_additional_flags_per_day_multiplier: "Öka gränsen för flaggningar per dag för tl3 (vanlig) genom att multiplicera med detta nummer"
    tl4_additional_flags_per_day_multiplier: "Öka gränsen för flaggningar per dag för tl4 (ledare) genom att multiplicera med detta nummer"
    num_users_to_silence_new_user: "Om en ny användares inlägg får num_spam_flags_to_silence_new_user skräppost-flaggor från detta antalet olika användare, dölj alla deras inlägg och förhindra framtida inlägg. 0 för att inaktivera."
    num_tl3_flags_to_silence_new_user: "Om en ny användares inlägg får så här många flaggningar från num_tl3_users_to_silence_new_user olika användare med förtroendenivå 3, dölj alla deras inlägg och förhindra framtida inlägg. Ange 0 för att inaktivera."
    num_tl3_users_to_silence_new_user: "Om en ny användares inlägg får num_tl3_flags_to_silence_new_user flaggningar från så här många olika användare med förtroendenivå 3, dölj alla deras inlägg och förhindra framtida inlägg. 0 för att inaktivera."
    notify_mods_when_user_silenced: "Om en användare tystas automatiskt, skicka ett meddelande till alla moderatorer."
    flag_sockpuppets: "Om en ny användare svarar på ett ämne från samma IP-adress som användaren som startade ämnet, flagga båda deras inlägg som potentiell skräppost."
    traditional_markdown_linebreaks: "Använd vanliga radmatningar i Markdown, vilka kräver 2 avslutande mellanslag för en radmatning."
    enable_markdown_typographer: "Använd typografiregler för att förbättra textens läsbarhet: ersätt raka citat 'med lockiga citat', (c) (tm) med symboler, -- med tankestreck –, etc."
    enable_markdown_linkify: "Behandla automatiskt text som liknar en länk som en länk: www.exempel.se och https://exempel.se kommer automatiskt att länkas"
    markdown_linkify_tlds: "Lista över toppdomäner som automatiskt behandlas som länkar"
    markdown_typographer_quotation_marks: "Lista med ersättningspar för dubbla och enkla citat"
    post_undo_action_window_mins: "Antal minuter som en användare tillåts att upphäva åtgärder på ett inlägg som gjorts nyligen (gillning, flaggning osv)."
    must_approve_users: "Personal måste godkänna alla nya användarkonton innan de tillåts använda webbplatsen."
    invite_code: "Användare måste ange denna kod för att ha tillåtelse att registrera ett konto, ignoreras om det lämnas tomt (ej skiftlägeskänslig)"
    approve_suspect_users: "Lägg till misstänkta användare i kön för granskning. Misstänkta användare har angett en bio/webbsida men har ingen läsaktivitet."
    review_every_post: "Alla inlägg måste granskas. VARNING! REKOMMENDERAS INTE FÖR MYCKET AKTIVA WEBBPLATSER."
    pending_users_reminder_delay_minutes: "Avisera moderatorer om nya användare har väntat på godkännande längre än så här många minuter. Ange -1 för att inaktivera aviseringar."
    persistent_sessions: "Användarna förblir inloggade när webbläsaren stängs"
    maximum_session_age: "Användaren kommer fortsättningsvis att vara inloggad i n timmar sedan senaste besöket"
    ga_version: "Version av Google Universal Analytics att använda: v3 (analytics.js), v4 (gtag)"
    ga_universal_tracking_code: "Google Universal Analytics spårningskods-ID, t.ex.: UA-12345678-9; se <a href='https://google.com/analytics' target='_blank'>https://google.com/analytics</a>"
    ga_universal_domain_name: "Google Universal Analytics domännamn, t.ex.: minsida.se; se <a href='https://google.com/analytics' target='_blank'>https://google.com/analytics</a>"
    ga_universal_auto_link_domains: "Aktivera Google Universal Analytics spårning över flera domäner. Utgående länkar till dessa domäner kommer att få klient-id tillagt till dem. Se <a href='https://support.google.com/analytics/answer/1034342?hl=sv' target='_blank'>Googles guide över domänspårning.</a>"
    gtm_container_id: "Innehålls-ID för Google Tag Manager. t.ex. GTM-ABCDEF. <br/>Notera: Skript från tredje part som laddats av GTM kan behöva vitlistas i 'content security policy script src'."
    enable_escaped_fragments: "Återgå till Googles Ajax-Crawling API om ingen sökrobot upptäcks. Se <a href='https://developers.google.com/webmasters/ajax-crawling/docs/learn-more' target='_blank'>https://developers.google.com/webmasters/ajax-crawling/docs/learn-more</a>"
    moderators_manage_categories_and_groups: "Tillåt moderatorer att skapa och hantera kategorier och grupper"
    moderators_change_post_ownership: "Tillåt att moderatorer ändrar inläggsägarskap"
    cors_origins: "Tillåtna ursprung för cross-ursprungsbegäran (CORS). Varje ursprung måste inkludera http:// eller https://. Variabeln DISCOURSE_ENABLE_CORS env måste ställas in till true för att aktivera CORS."
    use_admin_ip_allowlist: "Administratörer kan bara logga in om de är på en IP-adress som definierats i listan över granskade IP-adresser (Admin > Loggar > Granskade IP-adresser)."
    blocked_ip_blocks: "En lista över privata IP-block som aldrig bör genomsökas av Discourse"
    allowed_internal_hosts: "En lista över interna värdar som discourse säkert kan söka igenom för oneboxar och andra syften"
    allowed_onebox_iframes: "En lista över källdomäner för iframe som är tillåtna via Onebox-inbäddningar. `*` kommer tillåta alla standardmotorer för Onebox."
    allowed_iframes: "En lista med iframekällors domänprefix som Discourse säkert kan tillåta i inlägg"
    allowed_crawler_user_agents: "Användaragenter för sökrobotar som ska få åtkomst till webbplatsen. VARNING! INSTÄLLNING AV DETTA FÖRBJUDER ALLA SÖKMOTORER SOM INTE LISTAS HÄR!"
    blocked_crawler_user_agents: "Unikt fall av känsligt ord i användaragent-strängen som identifierar webbsökare som inte bör få åtkomst till webbplatsen. Gäller inte om vitlista har definierats."
    slow_down_crawler_user_agents: 'Användaragenter för sökrobotar som ska vara hastighetsbegränsade vilket konfigurerats i inställningen "sakta ned sökrobots hastighet". Varje värde måste vara minst 3 tecken långt.'
    slow_down_crawler_rate: "Om slow_down_crawler_user_agents anges kommer denna hastighet att gälla för alla sökrobotar (fördröjning mellan förfrågningarna uttryckt i sekunder)"
    content_security_policy: "Aktivera säkerhetspolicy för innehåll"
    content_security_policy_report_only: "Aktivera enbart säkerhetspolicy för innehåll"
    content_security_policy_collect_reports: "Aktivera insamling av CSP-överträdelserapporter på /csp_reports"
    content_security_policy_frame_ancestors: "Begränsa vem som kan bädda in denna webbplats i iframes via CSP. Kontrollera tillåtna värdar på <a href='%{base_path}/admin/customize/embedding'>Inbäddning</a>"
    content_security_policy_script_src: "Ytterligare vitlistade skriptkällor. Den aktuella värden och CDN ingår som standard. Se <a href='https://meta.discourse.org/t/mitigate-xss-attacks-with-content-security-policy/104243' target='_blank'>Minska XSS-attacker genom policy för innehållssäkerhet.</a>"
    invalidate_inactive_admin_email_after_days: "Administratörskonton som inte har besökt webbplatsen under detta antal dagar kommer att behöva validera sin e-postadress innan de loggar in. Ställ in till 0 för att inaktivera."
    include_secure_categories_in_tag_counts: "När detta är aktiverat kommer antalet ämnen för en tagg att omfatta ämnen som finns i läsbegränsade kategorier för alla användare. När detta är inaktiverat visas normala användare endast ett antal ämnen för en tagg där alla ämnen är i offentliga kategorier."
    display_personal_messages_tag_counts: "När detta är aktiverat kommer antalet personliga meddelanden som taggats med en angiven tagg att visas."
    top_menu: "Bestäm vilka objekt som visas i hemsidans navigation, och i vilken ordning. Exempel: latest|new|unread|categories|top|read|posted|bookmarks"
    post_menu: "Bestäm vilka objekt som visas i inläggsmenyn och i vilken ordning. Exempel: like|edit|flag|delete|share|bookmark|reply"
    post_menu_hidden_items: "Standardinställning för vilka menyobjekt som döljs i inläggsmenyn om inte utvidgnings-ellipsen har klickats på."
    share_links: "Bestäm vilka objekt som syns i den delade dialogen, och i vilken ordning."
    allow_username_in_share_links: "Tillåt att användarnamn omfattas i delningslänkar. Detta är användbart för att tilldela utmärkelser baserat på unika besökare."
    site_contact_username: "Ett giltigt personalanvändarnamn att skicka alla automatiserade meddelanden ifrån. Om det lämnas tomt används standard-System-kontot."
    site_contact_group_name: "Ett giltigt gruppnamn som ska bjudas in för alla automatiserade meddelanden."
    send_welcome_message: "Skicka ett välkomstmeddelande till alla nya användare tillsammans med en snabbstartsguide."
    send_tl1_welcome_message: "Skicka nya användare på förtroendenivå 1 ett välkomstmeddelande."
    send_tl2_promotion_message: "Skicka ett meddelande om uppgradering till nya Förtroendenivå 2-användare."
    suppress_reply_directly_below: "Visa inte den utvidgade inläggsräknaren på ett inlägg när det bara finns ett svar direkt nedanför det här inlägget."
    suppress_reply_directly_above: "Visa inte den utvidgade som-svar-till på ett inlägg när det endast finns ett svar direkt ovanför det här inlägget."
    remove_full_quote: "Ta automatiskt bort citatet om (a) det visas i början av ett inlägg, (b) det är ett helt inlägg och (c) det är från det omedelbart föregående inlägget. För detaljer, se <a href='https://meta.discourse.org/t/removal-of-full-quotes-from-direct-replies/106857' target='_blank'>Borttagning av fullständiga citat från direkta svar</a>"
    suppress_reply_when_quoting: "Visa inte den utvidgade som-svar-till på ett inlägg när inlägget citerar ett svar."
    max_reply_history: "Högsta antal svar för att utvidga vid utvidgning av som-svar-till"
    topics_per_period_in_top_summary: "Standardinställning för antal toppämnen som visas i toppämnessammanfattningen."
    topics_per_period_in_top_page: "Antal toppämnen som visas i den utvidgade 'Visa mer'-toppämnen."
    redirect_users_to_top_page: "Omdirigera automatiskt nya och långtidsfrånvarande användare till början av sidan."
    top_page_default_timeframe: "Standardtidsram för mest sedda-sidan"
    moderators_view_emails: "Tillåt moderatorer att se användares e-post"
    prioritize_username_in_ux: "Använd användarnamn först på användarsidan, användarkortet och inlägg (om detta inaktiverats så visas namnet först)"
    enable_rich_text_paste: "Aktivera automatisk HTML vid Markdown-konvertering när du klistrar in text i redigeraren. (Experimentell)"
    send_old_credential_reminder_days: "Påminn om gamla behörigheter efter dag"
    email_token_valid_hours: "Länkarna Glömt lösenord/aktivera konto är giltiga i (n) timmar."
    enable_badges: "Aktivera utmärkelsesystemet"
    max_favorite_badges: "Maximalt antal utmärkelser som användaren kan välja"
    whispers_allowed_groups: "Tillåt privat kommunikation inom ämnen för medlemmar i specificerade grupper."
    hidden_post_visible_groups: "Tillåt medlemmar i dessa grupper att se dolda inlägg. Personalanvändare kan alltid se dolda inlägg."
    allow_index_in_robots_txt: "Ange i robots.txt att den här webbplatsen får indexeras av webbsökmotorer. I undantagsfall kan du permanent <a href='%{base_path}/admin/customize/robots'>åsidosätta robots.txt</a>."
    blocked_email_domains: "En lista över e-postdomäner, avgränsade med vertikalstreck, som användare inte får registrera konton med. Underdomäner hanteras automatiskt för de angivna domänerna. Jokertecknen * och ? stöds inte. Exempel: mailinator.com|trashmail.net"
    allowed_email_domains: "En lista över e-postdomäner, avgränsade med vertikalstreck, som användare MÅSTE registrera konton med. Underdomäner hanteras automatiskt för de angivna domänerna. Jokertecknen * och ? stöds inte. VARNING: Användare med andra e-postdomäner än de som anges kommer inte att tillåtas!"
    normalize_emails: "Kontrollera om normaliserad e-post är unik. Normaliserad e-post tar bort alla punkter från användarnamnet och allt mellan symbolerna + och @."
    auto_approve_email_domains: "Användare med e-postadresser från den här listan över domäner kommer automatiskt att godkännas. Underdomäner hanteras automatiskt för de angivna domänerna. Jokertecknen * och ? stöds inte."
    hide_email_address_taken: "Informera inte användarna om att det finns ett konto med en given e-postadress under registreringen eller under flödet för glömda lösenord. Kräv fullständig e-post vid begäran om \"glömt lösenord\"."
    log_out_strict: "Vid utloggning, logga ut ALLA sessioner för den användaren på alla apparater"
    version_checks: "Pinga Discourse Hub för versionuppdateringar och visa nya versionsmeddelanden på instrumentpanelen <a href='%{base_path}/admin' target='_blank'>/admin</a>"
    new_version_emails: "Skicka e-post till contact_email när en ny version av Discourse finns tillgängligt."
    invite_expiry_days: "Hur länge användarinbjudningsnycklar är giltiga, i dagar"
    invite_only: "Alla nya användare måste uttryckligen bjudas in av betrodda användare eller personal. Allmän registrering är inaktiverad."
    login_required: "Kräv autentisering för att läsa innehåll på den här webbplatsen, avvisa anonym tillgång."
    min_username_length: "Minsta längd på användarnamnet. Varning: om någon befintlig användare eller grupp har namn kortare än detta, er sida kommer att gå sönder!"
    max_username_length: "Längsta användarnamn. Varning: om någon befintlig användare eller grupp har ett namn som är längre än detta kommer er sida att gå sönder."
    unicode_usernames: "Låt användarnamn och gruppnamn innehålla Unicode-bokstäver eller siffror."
    allowed_unicode_username_characters: "Reguljärt uttryck för att endast tillåta några Unicode-tecken i användarnamn. ASCII-bokstäver och siffror kommer alltid att tillåtas och behöver inte inkluderas i den tillåtna listan."
    reserved_usernames: "Användarnamn för vilka registrering inte är tillåten. Jokersymbol * kan användas för att matcha valfritt tecken, noll eller flera gånger."
    min_password_length: "Minsta lösenordslängd."
    min_admin_password_length: "Minsta lösenordslängd för administratör."
    password_unique_characters: "Minsta antalet unika tecken som ett lösenord måste ha."
    block_common_passwords: "Tillåt inte lösenord som är bland de 10 000 vanligaste lösenorden."
    auth_skip_create_confirm: När du registrerar dig via extern auth, hoppa över skapa konto-popup. Används med fördel tillsammans med auth_overrides_email, auth_overrides_username och auth_overrides_name.
    auth_immediately: "Omdirigera automatiskt till det externa inloggningssystemet utan användarinteraktion. Detta träder endast i kraft när login_required är sant, och det bara finns en extern autentiseringsmetod"
    enable_discourse_connect: "Aktivera inloggning via DiscourseConnect (tidigare 'Discourse SSO') (VARNING: ANVÄNDARES E-POSTADRESSER *MÅSTE* VALIDERAS AV DEN EXTERNA WEBBPLATSEN!)"
    verbose_discourse_connect_logging: "Logga detaljerad DiscourseConnect-relaterad diagnostik i <a href='%{base_path}/logs' target='_blank'>/loggar</a>"
    enable_discourse_connect_provider: "Implementera leverantörsprotokoll för DiscourseConnect (tidigare 'Discourse SSO') vid slutpunkten /session/sso_provider, kräver att discourse_connect_provider_secrets är inställd"
    discourse_connect_url: "DiscourseConnect-slutpunktens URL (måste innehålla http:// eller https:// och får inte innehålla ett avslutande snedstreck)."
    discourse_connect_secret: "Hemlig sträng som används för att kryptografiskt autentisera DiscourseConnect-information, se till att den är 10 tecken eller längre"
    discourse_connect_provider_secrets: "En lista med domänhemliga par som använder DiscourseConnect. Se till att DiscourseConnect-hemligheten är 10 tecken eller längre. Jokertecknet * kan användas för att matcha valfri domän eller bara en del av den (t.ex. * .exempel.com)."
    discourse_connect_overrides_bio: "Åsidosätter användarbiografi i användarprofilen och hindrar användare från att ändra den"
    discourse_connect_overrides_groups: "Synkronisera alla manuella gruppmedlemskap med grupper som anges i attributet för grupper (VARNING: om du inte anger grupper kommer alla manuella gruppmedlemskap att rensas för användare)"
    auth_overrides_email: "Åsidosätter lokal e-post med externa webbplatsers e-post vid varje inloggning samt förhindrar lokala ändringar. (VARNING: diskrepanser kan inträffa på grund av normalisering av lokala e-postadresser)"
    auth_overrides_username: "Åsidosätter lokala användarnamn med externa webbplatsers användarnamn vid varje inloggning samt förhindrar lokala ändringar. (VARNING: diskrepanser kan inträffa på grund av skillnader i användarnamnets längd/krav)"
    auth_overrides_name: "Åsidosätter lokala fullständiga namn med externa webbplatsers fullständiga namn vid varje inloggning samt förhindrar lokala ändringar. Gäller för alla tjänster för auktorisering."
    discourse_connect_overrides_avatar: "Åsidosätter användaravatar med värde från DiscourseConnect-nyttolast. Om detta är aktiverat får användare inte ladda upp avatarer på Discourse."
    discourse_connect_overrides_location: "Åsidosätter användarens plats med värde från DiscourseConnect-nyttolast och förhindrar sedan lokala ändringar."
    discourse_connect_overrides_website: "Åsidosätter användarens webbplats med värde från DiscourseConnect-nyttolast och förhindrar sedan lokala ändringar."
    discourse_connect_overrides_profile_background: "Åsidosätter användarprofilbakgrund med värde från DiscourseConnect-nyttolast."
    discourse_connect_overrides_card_background: "Åsidosätter användarkortsbakgrund med värde från DiscourseConnect-nyttolast."
    discourse_connect_not_approved_url: "Omdirigera icke-godkända DiscourseConnect-konton till den här URL:en"
    discourse_connect_allowed_redirect_domains: "Begränsa till dessa domäner för return_paths som tillhandahålls av DiscourseConnect (som standard måste retursökvägen finnas på den aktuella webbplatsen). Använd * för att tillåta valfri domän för returvägen. Jokertecken för underdomän (`*.foobar.com`) tillåts inte."
    enable_local_logins: "Aktivera konton baserade på lokala användarnamn och lösenordsinloggning. VARNING: om detta har inaktiverats kan du kanske inte logga in om du inte tidigare har konfigurerat minst en alternativ inloggningsmetod."
    enable_local_logins_via_email: "Tillåt användare att begära en engångsinloggningslänk som skickas till dem via e-post."
    allow_new_registrations: "Tillåt nya användarregistreringar. Avbocka detta för att förhindra vem som helst från att skapa ett nytt konto."
    enable_signup_cta: "Visa en notis för återvändande anonyma användare för att förmå dem att registrera ett nytt konto."
    enable_google_oauth2_logins: "Aktivera Google Oauth2-autentisering. Detta är den autentiseringsmetod som Google för närvarande stöder. Kräver nyckel och hemlighet. Se <a href='https://meta.discourse.org/t/15858' target='_blank'>Konfigurera Google-inloggning för Discourse</a>."
    google_oauth2_client_id: "Klient-ID för din Google-applikation."
    google_oauth2_client_secret: "Klienthemlighet för din Google-applikation."
    google_oauth2_prompt: "En valfri mellanrumsavgränsad lista över strängvärden som anger huruvida auktoriseringsservern ber användaren om omautentisering och samtycke. Se möjliga värden i <a href='https://developers.google.com/identity/protocols/OpenIDConnect#prompt' target='_blank'>https://developers.google.com/identity/protocols/OpenIDConnect#prompt</a>."
    google_oauth2_hd: "En valfri Google Apps Hosted-domän som inloggningen kommer att begränsas till. Se mer information på <a href='https://developers.google.com/identity/protocols/OpenIDConnect#hd-param' target='_blank'>https://developers.google.com/identity/protocols/OpenIDConnect#hd-param</a>."
    google_oauth2_hd_groups: "(experimentell) Hämta användarnas Google-grupper på värddomänen vid autentisering. Hämtade Google-grupper kan användas för att bevilja automatiskt medlemskap i grupper inom Discourse (se gruppinställningar). Mer information finns på https://meta.discourse.org/t/226850"
    google_oauth2_hd_groups_service_account_admin_email: "En e-postadress som tillhör ett Google Workspace-administratörskonto. Kommer att användas med tjänstkontouppgifterna för att hämta gruppinformation."
    google_oauth2_hd_groups_service_account_json: "JSON-formaterad nyckelinformation för tjänstkontot. Kommer att användas för att hämta gruppinformation."
    enable_twitter_logins: "Aktivera Twitter-autentisering, kräver twitter_consumer_key och twitter_consumer_secret. Se <a href='https://meta.discourse.org/t/13395' target='_blank'>Konfigurera Twitter-inloggning (och formaterade inbäddningar) för Discourse</a>."
    twitter_consumer_key: "Konsumentnyckel för Twitter-autentisering, registrerad på <a href='https://developer.twitter.com/apps' target='_blank'>https://developer.twitter.com/apps</a>"
    twitter_consumer_secret: "Konsumenthemlighet för Twitter-autentisering, registrerad på <a href='https://developer.twitter.com/apps' target='_blank'>https://developer.twitter.com/apps</a>"
    enable_facebook_logins: "Aktivera Facebook-autentisering, kräver facebook_app_id och facebook_app_secret. Se <a href='https://meta.discourse.org/t/13394' target='_blank'>Konfigurera Facebook-inloggning för Discourse</a>."
    facebook_app_id: "App-id för Facebook-autentisering och delning, registrerat i <a href='https://developers.facebook.com/apps/' target='_blank'>https://developers.facebook.com/apps</a>"
    facebook_app_secret: "App-hemlighet för Facebook-autentisering, registrerat i <a href='https://developers.facebook.com/apps/' target='_blank'>https://developers.facebook.com/apps</a>"
    enable_github_logins: "Aktivera GitHub-autentisering, kräver github_client_id och github_client_secret. Se <a href='https://meta.discourse.org/t/13745' target='_blank'>Konfigurera GitHub-inloggning för Discourse</a>."
    github_client_id: "Klient-ID för GitHub-autentisering, registrerat i <a href='https://github.com/settings/developers/' target='_blank'>https://github.com/settings/applications</a>"
    github_client_secret: "Klienthemlighet för GitHub-autentisering, registrerad på <a href='https://github.com/settings/developers/' target='_blank'>https://github.com/settings/applications</a>"
    enable_discord_logins: "Tillåta användare att autentisera genom Discord?"
    discord_client_id: 'Discord Klient-ID (behöver du ett? Gå till <a href="https://discordapp.com/developers/applications/me">utvecklarportalen för Discord</a>)'
    discord_secret: "Discord hemlig nyckel"
    discord_trusted_guilds: 'Tillåt bara medlemmar i dessa Discord-sällskap att logga in via Discord. Använd numeriskt ID för sällskapet. För mer information, se instruktionerna <a href="https://meta.discourse.org/t/configuring-discord-login-for-discourse/127129">här</a>. Lämna tomt för att tilllåta alla sällskap.'
    enable_backups: "Tillåt att administratörer skapar säkerhetskopior av forumet"
    allow_restore: "Tillåt återställning, som kan ersätta ALL data på webbplatsen! Lämna detta inaktiverat om du inte planerar att återställa en säkerhetskopia"
    maximum_backups: "Högsta antal säkerhetskopior att spara. Äldre säkerhetskopior raderas automatiskt"
    automatic_backups_enabled: "Kör automatiska säkerhetskopior som definierats i säkerhetskopieringsfrekvens"
    backup_frequency: "Antalet dagar mellan säkerhetskopieringar."
    s3_backup_bucket: "Den externa behållaren för säkerhetskopieringar. VARNING: Se till att det är en privat behållare."
    s3_endpoint: "Ändpunkten kan ändras för att säkerhetskopiera till en S3-kompatibel tjänst som DigitalOcean Spaces eller Minio. VARNING: Lämna tomt om du använder AWS S3."
    s3_configure_tombstone_policy: "Aktivera automatisk raderingspolicy för Tombstone uppladdningar. VIKTIGT: Om det är inaktiverat kommer inget utrymme att återtas efter att överföringar har tagits bort."
    s3_disable_cleanup: "Förhindra borttagning av äldre säkerhetskopior från S3 när det finns fler säkerhetskopior än högsta tillåtna."
    enable_s3_inventory: "Generera rapporter och verifiera uppladdningar med Amazon S3 inventering. VIKTIGT: kräver giltiga S3-referenser (både åtkomstnyckel-ID och hemlig åtkomstnyckel)."
    s3_use_acls: "AWS rekommenderar att inte använda ACL:er på S3-behållare. Om du följer detta råd ska det här alternativet avmarkeras. Det måste vara aktiverat om du använder säkra uppladdningar."
    backup_time_of_day: "UTC-tid på dygnet då säkerhetskopieringen sker."
    backup_with_uploads: "Inkludera uppladdning i schemalagda säkerhetskopieringar. Inaktivering av det här kommer endast att säkerhetskopiera databasen."
    backup_location: "Plats där säkerhetskopior lagras. VIKTIGT: S3 kräver giltiga S3-referenser som anges i Fil-inställningarna."
    backup_gzip_compression_level_for_uploads: "Nivå av Gzip-komprimering som används för att komprimera överföringar."
    include_thumbnails_in_backups: "Inkludera genererade miniatyrbilder i säkerhetskopior. Inaktivering av detta kommer att göra säkerhetskopior mindre, men kräver en ny omläggning av alla inlägg efter en återställning."
    active_user_rate_limit_secs: "Hur frekvent vi uppdaterar 'last_seen_at'-fältet, i sekunder"
    verbose_localization: "Visa utvidgade lokaliseringstips i gränssnittet"
    previous_visit_timeout_hours: "Hur länge ett besök varar innan vi betraktar det som ett 'tidigare' besök, i timmar"
    top_topics_formula_log_views_multiplier: "värde av loggvisningsmultiplikatorn (n) i formeln för toppämnen: `log(views_count) * (n) + op_likes_count * 0.5 + LEAST(likes_count / posts_count, 3) + 10 + log(posts_count)`"
    top_topics_formula_first_post_likes_multiplier: "värde av första inläggsgillningsmultiplikatorn (n) i formeln för toppämnen: `log(views_count) * 2 + op_likes_count * (n) + LEAST(likes_count / posts_count, 3) + 10 + log(posts_count)`"
    top_topics_formula_least_likes_per_post_multiplier: "värde av minsta inläggsgillningsmultiplikatorn (n) i formeln för toppämnen: `log(views_count) * 2 + op_likes_count * 0.5 + LEAST(likes_count / posts_count, (n)) + 10 + log(posts_count)`"
    enable_safe_mode: "Tillåt användare att gå in i säkert läge för att felsöka tillägg."
    rate_limit_create_topic: "Efter att ha skapat ett ämne, måste användare vänta (n) sekunder innan de kan skapa ett nytt."
    rate_limit_create_post: "Efter att ha skrivit ett inlägg, måste användare vänta (n) sekunder innan de skriver ett nytt."
    rate_limit_new_user_create_topic: "Efter att ha skapat ett ämne, måste nya användare vänta (n) sekunder innan de kan skapa ett nytt."
    rate_limit_new_user_create_post: "Efter att ha skrivit ett inlägg, måste nya användare vänta (n) sekunder innan de kan skriva ett nytt."
    max_likes_per_day: "Max antal gillningar per användare och dag."
    max_flags_per_day: "Max antal flaggningar per användare och dag."
    max_bookmarks_per_day: "Max antal bokmärken per användare och dag."
    max_edits_per_day: "Max antal redigeringar per användare och dag."
    max_topics_per_day: "Max antal ämnen en användare kan skapa per dag."
    max_personal_messages_per_day: "Max antal nya privatmeddelandeämnen en användare kan skapa per dag."
    max_invites_per_day: "Max antal inbjudningar en användare kan skicka per dag."
    max_topic_invitations_per_day: "Max antal ämnesinbjudningar en användare kan skicka per dag."
    max_topic_invitations_per_minute: "Max. antal ämnesinbjudningar en användare kan skicka per minut."
    max_logins_per_ip_per_hour: "Maximalt antal inloggningar tillåtna per IP-adress per timme"
    max_logins_per_ip_per_minute: "Maximalt antal inloggningar tillåtna per IP-adress per minut"
    max_post_deletions_per_minute: "Maximalt antal inlägg som en användare kan radera per minut. Ställ in till 0 för att inaktivera inläggsraderingar."
    max_post_deletions_per_day: "Maximalt antal inlägg som en användare kan radera per dag. Ställ in till 0 för att inaktivera inläggsraderingar."
    invite_link_max_redemptions_limit: "Maximalt antal återinbjudningar tillåtna för inbjudningslänkar kan inte vara större än detta värde."
    invite_link_max_redemptions_limit_users: "Maximalt antal inlösningar som tillåts för inbjudningslänkar som genererats av vanliga användare kan inte vara större än detta värde."
    alert_admins_if_errors_per_minute: "Antal felindikeringar per minut för att utlösa ett administratörslarm. Ange 0 för att inaktivera den här funktionen. OBS: kräver omstart."
    alert_admins_if_errors_per_hour: "Antal felindikeringar per timme för att utlösa ett administratörslarm. Ange 0 för att inaktivera den här funktionen. OBS: kräver omstart."
    categories_topics: "Antal ämnen som ska visas i /kategorisida. Om detta ställs in till 0 kommer systemet automatiskt att försöka hitta ett värde så att de två kolumnerna hålls symmetriskt (kategorier och ämnen.)"
    suggested_topics: "Antal föreslagna ämnen som visas nederst i ett ämne."
    limit_suggested_to_category: "Visa bara ämnen från den aktuella kategorin bland föreslagna ämnen."
    suggested_topics_max_days_old: "Föreslagna ämnen bör inte vara mer än n dagar gamla."
    suggested_topics_unread_max_days_old: "Föreslagna olästa ämnen bör inte vara mer än n dagar gamla."
    clean_up_uploads: "Ta bort föräldralösa uppladdningar utan referens för att förhindra illegal hosting. VARNING: det kan vara värt att säkerhetskopiera din /uploads-mapp innan du aktiverar den här inställningen."
    clean_orphan_uploads_grace_period_hours: "Nådefrist (i timmar) innan en föräldralös uppladdning raderas."
    purge_deleted_uploads_grace_period_days: "Nådefrist (i dagar) innan en borttagen uppladdning raderas."
    purge_unactivated_users_grace_period_days: "Väntetid (i dagar) innan en användare som inte har aktiverat sitt konto raderas. Ställ in till 0 för att aldrig rensa bort ej aktiverade användare."
    enable_s3_uploads: "Lägg uppladdningar i Amazon S3-lagringsplatsen. VIKTIGT: kräver giltiga S3-kreditiv (både åtkomstnyckelns ID och den hemliga åtkomstnyckeln)."
    s3_use_iam_profile: 'Använd en <a href="https://docs.aws.amazon.com/IAM/latest/UserGuide/id_roles_use_switch-role-ec2_instance-profiles.html">AWS EC2-instansprofil</a> för att ge åtkomst till S3-hinken. NOTERA: för att aktivera detta krävs att Discourse körs i en lämpligt konfigurerad EC2-instans och åsidosätter inställningarna "s3 access key id" och "s3 secret access key".'
    s3_upload_bucket: "Namnet på Amazon S3-behållaren som filerna kommer att laddas upp i. VARNING: måste vara gemener, inga punkter och inga understreck."
    s3_access_key_id: "Amazons S3-åtkomstnyckel-ID som kommer att användas för att ladda upp bilder, bilagor och säkerhetskopior."
    s3_secret_access_key: "Amazons hemliga S3-åtkomstnyckel-ID som kommer att användas för att ladda upp bilder, bilagor och säkerhetskopior."
    s3_region: "Regionsnamn för Amazon S3 som kommer att användas för att ladda upp bilder och säkerhetskopior."
    s3_cdn_url: "CDN URL som används för alla S3-tillgångar (till exempel: https://cdn.somewhere.com). VARNING: efter ändring av den här inställningen så måste du uppdatera alla gamla inlägg med rake posts: rebake."
    avatar_sizes: "Lista över automatiskt genererade avatar-storlekar."
    external_system_avatars_enabled: "Använd externt system för avatar-tjänster."
    external_system_avatars_url: "URL till externt system för avatar-tjänster. Tillåtna ersättningar är {username} {first_letter} {color} {size}"
    external_emoji_url: "URL till den externa tjänsten för emoji-bilder. Lämna tomt om du vill inaktivera den."
    use_site_small_logo_as_system_avatar: "Använd webbplatsens lilla logotyp istället för systemanvändarens avatar. Kräver att logotypen är närvarande."
    restrict_letter_avatar_colors: "En lista med sexsiffriga hexadecimala färgvärden som ska användas för bakgrund av avatarer i brev."
    enable_listing_suspended_users_on_search: "Tillåt att vanliga användare hittar avstängda användare."
    selectable_avatars_mode: "Tillåt att användare väljer en avatar från selectable_avatars-listan och begränsar uppladdningar av anpassade avatarer till vald förtroendenivå."
    selectable_avatars: "Lista på avatarer som användare kan välja från"
    allow_all_attachments_for_group_messages: "Tillåt alla e-postbilagor för gruppmeddelanden."
    png_to_jpg_quality: "Den konverterade JPG-filens kvalitet (1 för den lägsta kvaliten, 99 för den bästa kvaliten, 100 för att inaktivera)."
    recompress_original_jpg_quality: "Kvaliten på uppladdade bildfiler (1 är lägsta kvalitet, 99 är bästa kvalitet, 100 för att inaktivera)."
    image_preview_jpg_quality: "Kvaliteten på storleksändrade bildfiler (1 är lägsta kvalitet, 99 är bästa kvalitet, 100 för att inaktivera)."
    allow_staff_to_upload_any_file_in_pm: "Låt personalen ladda upp alla filer i PM."
    strip_image_metadata: "Radera metadata för bild."
    composer_media_optimization_image_enabled: "Möjliggör medieoptimering på klientsidan av uppladdade bildfiler."
    composer_media_optimization_image_bytes_optimization_threshold: "Minsta bildfilstorlek för att utlösa optimering på klientsidan"
    composer_media_optimization_image_resize_dimensions_threshold: "Minsta bildbredd för att utlösa storleksändring på klientsidan"
    composer_media_optimization_image_resize_width_target: "Bilder med större bredd än `composer_media_optimization_image_dimensions_resize_threshold` kommer att ändras till denna bredd. Måste vara >= än `composer_media_optimization_image_dimensions_resize_threshold`."
    composer_media_optimization_image_encode_quality: "JPG-kodningskvalitet som används i omkodningsprocessen."
    min_ratio_to_crop: "Förhållandet används för att beskära höga bilder. Ange resultatet av bredd/höjd."
    simultaneous_uploads: "Maximalt antal filer som kan dras och släppas in i redigeraren"
    default_invitee_trust_level: "Förvald förtroendenivå (0-4) för inbjudna användare."
    default_trust_level: "Förvald förtroendenivå (0-4) för alla nya användare. VARNING! En ändring av detta sätter dig i stor risk för skräppost."
    tl1_requires_topics_entered: "Antal ämnen en användare måste öppna innan en befordran till förtroendenivå 1."
    tl1_requires_read_posts: "Antal inlägg en ny användare måste läsa innan en befordran till förtroendenivå 1."
    tl1_requires_time_spent_mins: "Antal minuter en ny användare måste läsa inlägg innan en befordran till förtroendenivå 1."
    tl2_requires_topics_entered: "Antal ämnen en användare måste besöka innan en befordran till förtroendenivå 2."
    tl2_requires_read_posts: "Antal inlägg en användare måste läsa innan en befordran till förtroendenivå 2."
    tl2_requires_time_spent_mins: "Antalet minuter en användare måste läsa inlägg innan en befordran till förtroendenivå 2."
    tl2_requires_days_visited: "Antalet dagar en användare måste besöka webbplatsen innan en befordran till förtroendenivå 2."
    tl2_requires_likes_received: "Antalet gillningar en användare måste få innan en befordran till förtroendenivå 2."
    tl2_requires_likes_given: "Antalet gillningar en användare måste ge innan en befordran till förtroendenivå 2."
    tl2_requires_topic_reply_count: "Antalet ämnen en användare måste svara på innan en befordran till förtroendenivå 2."
    tl3_time_period: "Kravperiod för förtroendenivå 3 (i dagar)"
    tl3_requires_days_visited: "Minsta antal dagar som en användare behöver ha besökt webbplatsen de senaste (tl3 time period) dagarna för att kvalificeras för en befordran till förtroendenivå 3. Ange högre än tl3 time period för att inaktivera befordringar till förtroendenivå 3. (0 eller högre)."
    tl3_requires_topics_replied_to: "Minsta antal ämnen en användare behöver ha svarat på de senaste (tl3 time period) dagarna för att kvalificeras för en befordran till förtroendenivå 3. (0 eller högre)"
    tl3_requires_topics_viewed: "Procent av antalet ämnen som skapats de senaste (tl3 time period) dagarna som en användare behöver ha granskat för att kvalificeras till en befordran till förtroendenivå 3. (0 till 100)"
    tl3_requires_topics_viewed_cap: "Högsta antal erfordrade ämnen som setts de senaste (tl3 time period) dagarna."
    tl3_requires_posts_read: "Procentandel av antalet inlägg som skapats de senaste (tl3 time period) dagarna som en användare behöver ha sett för att kvalificeras för en befordran till förtroendenivå 3. (0 till 100)"
    tl3_requires_posts_read_cap: "Högsta antal erfordrade inlägg granskade de senaste (tl3 time period) dagarna."
    tl3_requires_topics_viewed_all_time: "Minsta antalet ämnen en användare måste ha sett för att kvalificeras för förtroendenivå 3."
    tl3_requires_posts_read_all_time: "Minsta antalet inlägg en användare måste ha läst för att kvalificeras för förtroendenivå 3."
    tl3_requires_max_flagged: "Användare måste ha mindre än x inlägg flaggade av x olika användare de senaste (tl3 time period) dagarna för att kvalificeras för befordran till förtroendenivå 3, där x är den här inställningens värde. (0 eller högre)"
    tl3_promotion_min_duration: "Minsta antalet dagar som en befordran till förtroendenivå 3 gäller innan en användare kan bli degraderad till förtroendenivå 2."
    tl3_requires_likes_given: "Minsta antalet gillningar som måste ha delats ut de senaste (tl3 time period) dagarna för att kvalificeras för en befordran till förtroendenivå 3."
    tl3_requires_likes_received: "Minsta antalet gillningar som måste ha mottagits de senaste (tl3 time period) dagarna för att kvalificeras för en befordran till förtroendenivå 3."
    tl3_links_no_follow: "Radera ej rel=nofollow från länkarna som lagts upp av användare med förtroendenivå 3."
    tl4_delete_posts_and_topics: "Tillåt TL4-användare att ta bort inlägg och ämnen som skapats av andra användare. TL4-användare kommer också att kunna se raderade ämnen och inlägg."
    edit_all_topic_groups: "Tillåt användare i den här gruppen att redigera andra användares ämnestitlar, taggar och kategorier"
    edit_all_post_groups: "Tillåt användare i den här gruppen att redigera andra användares inlägg"
    min_trust_to_create_topic: "Lägsta förtroendenivå som krävs för att skapa ett nytt ämne."
    allow_flagging_staff: "Om aktiverat kan användare flagga inlägg från personalkonton."
    min_trust_to_edit_wiki_post: "Lägsta förtroendenivå som krävs för att redigera inlägg markerade som wiki."
    min_trust_to_edit_post: "Lägsta förtroendenivå som krävs för att skapa ett inlägg."
    min_trust_to_allow_self_wiki: "Lägsta förtroendenivå som krävs för att göra användares egna inlägg wiki."
    min_trust_to_send_messages: "UTFASAT, använd inställningen \"personal message enabled group\" istället. Den lägsta förtroendenivån som krävs för att skapa nya personliga meddelanden."
    min_trust_to_send_email_messages: "Lägsta förtroendenivå som krävs för att skicka privata meddelanden via e-post."
    min_trust_to_flag_posts: "Lägsta förtroendenivå som krävs för att flagga ett inlägg."
    min_trust_to_post_links: "Lägsta förtroendenivå som krävs för att inkludera länkar i ett inlägg."
    min_trust_to_post_embedded_media: "Lägsta förtroendenivå som krävs för att bädda in medieobjekt i ett inlägg"
    min_trust_level_to_allow_profile_background: "Lägsta förtroendenivå som krävs för att ladda upp en profilbakgrund"
    min_trust_level_to_allow_user_card_background: "Lägsta förtroendenivå som krävs för att ladda upp en bakgrund på användarkort"
    min_trust_level_to_allow_invite: "Lägsta förtroendenivå som krävs för att bjuda in användare"
    min_trust_level_to_allow_ignore: "Lägsta förtroendenivå som krävs för att ignorera användare"
    allowed_link_domains: "Domäner som användare kan länka till även om de inte har tillräcklig förtroendenivå för att kunna publicera länkar"
    newuser_max_links: "Antalet länkar en ny användare kan lägga till i ett inlägg."
    newuser_max_embedded_media: "Hur många inbäddade media objekt en ny användare kan lägga till i ett inlägg."
    newuser_max_attachments: "Antalet bilagor en ny användare kan lägga till i ett inlägg."
    newuser_max_mentions_per_post: "Max antal @namn-omnämningar en ny användare kan göra i ett inlägg."
    newuser_max_replies_per_topic: "Max antal svar en ny användare kan göra i ett enda ämne innan någon svarar dem."
    max_mentions_per_post: "Max antal @namn-aviseringar vem som helst kan göra i ett inlägg."
    max_users_notified_per_group_mention: "Maximalt antal användare som kan få ett meddelande om en grupp anges (om tröskeln har uppfyllts kommer inga aviseringar att skickas)"
    enable_mentions: "Tillåt användare att nämna andra användare."
    here_mention: "Namn som används för ett @omnämnande för att tillåta privilegierade användare att meddela upp till 'max_here_mentioned' personer som deltar i ämnet. Får inte vara ett befintligt användarnamn."
    max_here_mentioned: "Maximalt antal omnämnda personer genom @namn."
    min_trust_level_for_here_mention: "Lägsta förtroendenivå som krävs för att omnämna genom @namn."
    create_thumbnails: "Skapa miniatyrer och \"lightboxa\" bilder som är för stora för att passa in i ett inlägg."
    email_time_window_mins: "Vänta (n) minuter innan e-postaviseringar skickas ut, för att ge användare chansen att redigera och slutföra deras inlägg."
    personal_email_time_window_seconds: "Vänta (n) sekunder innan en privat e-postavisering skickas ut för att ge användare chansen att redigera och slutföra deras meddelande."
    email_posts_context: "Hur många tidigare svar som ska inkluderas som kontext i e-postaviseringar."
    flush_timings_secs: "Hur frekvent vi spolar tidsdata till servern, i sekunder."
    title_max_word_length: "Maximalt tillåten ordlängd, uttryckt i tecken, i ett ämnes rubrik."
    title_min_entropy: "Minsta tillåtna entropi (unika tecken) som krävs för en ämnesrubrik."
    body_min_entropy: "Minsta tillåtna entropi (unika tecken) som krävs för ett inläggs innehåll."
    allow_uppercase_posts: "Tillåt enbart versaler i ämnets rubrik eller innehåll."
    max_consecutive_replies: "Antal inlägg som en användare måste göra i rad inom ett ämne innan användaren hindras lägga till ytterligare ett svar."
    enable_filtered_replies_view: '(n)-svarsknappen förminskar alla andra inlägg och visar bara det aktuella inlägget och dess svar.'
    title_fancy_entities: "Konvertera vanliga ASCII-tecken till häftiga HTML-enheter i ämnesrubriker, à la SmartyPants <a href='https://daringfireball.net/projects/smartypants/' target='_blank'>http://daringfireball.net/projects/smartypants/</a>"
    min_title_similar_length: "Minsta längd för en rubrik innan den kommer att kontrolleras för liknande ämnen."
    desktop_category_page_style: "Visuell stil för /kategorier-sidan."
    category_colors: "En lista över tillåtna hexadecimala färgvärden för kategorier."
    category_style: "Visuell stil för kategori-utmärkelser."
    default_dark_mode_color_scheme_id: "Färgschemat som används i mörkt läge."
    dark_mode_none: "Inga"
    max_image_size_kb: "Högsta bilduppladdningsstorlek i kB. Konfiguration krävs också i nginx (client_max_body_size) / apache eller proxy. Bilder större än detta eller mindre än client_max_body_size kommer vid uppladdning att ändras i storlek för att passa."
    max_attachment_size_kb: "Högsta storlek på uppladdad bilaga i kB. Konfiguration krävs i nginx (client_max_body_size) / apace eller proxy också."
    authorized_extensions: "En lista av alla filändelser som är tillåtna för uppladdning (använd '*' för att aktivera alla filtyper)"
    authorized_extensions_for_staff: "En lista av alla filändelser som är tillåtna vid uppladning från personal utöver listan som definierats i webbplatsens inställningar för `authorized_extensions`. (använd '*' för att aktivera alla filtyper)"
    theme_authorized_extensions: "En lista av alla filändelser som är tillåtna för temauppladdningar (använd '*' för att aktivera alla filtyper)"
    max_similar_results: "Hur många liknande ämnen som visas ovanför redigeraren vid författandet av ett nytt ämne. Jämförelsen är baserad på ämnesrubrik och innehåll."
    max_image_megapixels: "Maximalt antal megapixlar tillåtet för en bild. Bilder med ett högre värde av megapixlar kommer att avvisas."
    title_prettify: "Förhindra vanliga felskrivningar och misstag, inklusive endast versaler, inledande gemen, flera ! och ?, extra . i slutet osv."
    title_remove_extraneous_space: "Ta bort blanksteg framför slutpunkt."
    automatic_topic_heat_values: 'Uppdatera automatiskt inställningarna för "heta ämnesvyer " och "heta ämnesinlägg" baserat på webbplatsaktivitet.'
    topic_views_heat_low: "Efter så här många visningar framhävs visningsfältet något."
    topic_views_heat_medium: "Efter så här många visningar framhävs visningsfältet måttligt."
    topic_views_heat_high: "Efter så här många visningar framhävs visningsfältet starkt."
    cold_age_days_low: "Efter så här många dagars samtal nedtonas senaste aktivitetsdatumet något."
    cold_age_days_medium: "Efter så här många dagars samtal nedtonas senaste aktivitetsdatumet måttligt."
    cold_age_days_high: "Efter så här många dagars samtal nedtonas senaste aktivitetsdatumet starkt."
    history_hours_low: "Ett inlägg som redigerats inom så här många timmar har en något framhävd redigeringsindikator"
    history_hours_medium: "Ett inlägg som redigerats inom så här många timmar har en måttligt framhävd redigeringsindikator."
    history_hours_high: "Ett inlägg som redigerats inom så här många timmar har en starkt framhävd redigeringsindikator."
    topic_post_like_heat_low: "Efter att likes:post-förhållandet överstiger den här kvoten så kommer fältet för antalet inlägg att vara något framhävt."
    topic_post_like_heat_medium: "Efter att likes:post-förhållandet överstiger den här kvoten så kommer fältet för antalet inlägg att vara måttligt framhävt."
    topic_post_like_heat_high: "Efter att likes:post-förhållandet överstiger den här kvoten så kommer fältet för antalet inlägg att vara starkt framhävt."
    faq_url: "Om du har en FAQ någon annanstans som du vill använda, skriv den fullständiga URL:en här."
    tos_url: "Om du har ett eget dokument med användarvillkor någon annanstans som du vill använda, skriv den fullständiga URL:en här."
    privacy_policy_url: "Om du har ett dokument med en integritetspolicy någon annanstans som du vill använda, skriv den fullständiga URL:en här."
    log_anonymizer_details: "Huruvida en användares uppgifter ska behållas i loggen efter att ha anonymiserats."
    newuser_spam_host_threshold: "Hur många gånger en ny användare kan lägga upp en länk till samma värd inom deras `newuser_spam_host_threshold`-inlägg innan det anses vara skräppost."
    allowed_spam_host_domains: "En lista över alla domäner som undantas från skräpposttest. Nya användare kommer aldrig att begränsas från att skapa inlägg med länkar till dessa domäner."
    staff_like_weight: "Hur stor vikt som personalgillningar ska få (icke-personalgillningar har vikten 1.)"
    topic_view_duration_hours: "Räkna en ny ämnesgranskning en gång per IP/Användare per N timmar"
    user_profile_view_duration_hours: "Räkna en ny användarprofilgranskning en gång per IP/Användare per N timmar"
    levenshtein_distance_spammer_emails: "Skillnad i antal tecken vid matchning av e-postadresser som används för skräppostutskick som fortfarande tillåter en suddig matchning."
    max_new_accounts_per_registration_ip: "Sluta acceptera nya registreringar från en IP-adress om det redan finns (n) användare med förtroendenivå 0 från den här IP-adressen (och ingen av dem är en medlem i personalen eller en användare med förtroendenivå 2 eller högre). Ange värde 0 för att inaktivera begränsningen."
    min_ban_entries_for_roll_up: "När upprullningsknappen klickas skapas en ny delnätspost om det finns minst (N) poster."
    max_age_unmatched_emails: "Ta bort omatchade undersökta e-postinlägg efter (N) dagar."
    max_age_unmatched_ips: "Ta bort omatchade undersökta IP-poster efter (N) dagar."
    num_flaggers_to_close_topic: "Minsta antal unika flaggare som krävs för att automatiskt pausa ett ämne för ingripande"
    num_hours_to_close_topic: "Antal timmar ett ämne ska pausas för ingripande."
    auto_respond_to_flag_actions: "Aktivera automatiskt svar vid hantering av en flagga."
    min_first_post_typing_time: "Minsta tid i millisekunder en användare måste skriva vid redigeringen av sitt första inlägg. Om gränsen inte är uppnådd så kommer inlägget automatiskt att hamna i kön av saker som behöver granskas. Ange 0 för att inaktivera (rekommenderas ej)"
    auto_silence_fast_typers_on_first_post: "Tysta automatiskt användare som inte når upp till min_first_post_typing_time"
    auto_silence_fast_typers_max_trust_level: "Högsta förtroendenivå för att automatiskt tysta snabba författare"
    auto_silence_first_post_regex: "Skiftlägesokänsligt reguljärt uttryck som, om det godkänns, leder till att användarens första inlägg tystas och skickas till godkännandekön. Till exempel kommer rasande|a[bc]a att tysta alla inlägg som innehåller rasande eller aba eller aca i första inlägget. Gäller bara första inlägget. UTFASAT: Använd Tystnad bevakade ord istället."
    reviewable_claiming: "Måste det göras anspråk på granskningsbart innehåll innan det kan ageras?"
    reviewable_default_topics: "Visa granskningsbart innehåll grupperat efter ämne som standard"
    reviewable_default_visibility: "Visa inte artiklar som kan granskas om de inte uppfyller denna prioritering"
    reviewable_low_priority_threshold: "Prioritetsfiltret döljer granskningsbara objekt som inte uppfyller den här poängen om inte filtret '(valfritt)' används."
    high_trust_flaggers_auto_hide_posts: "Ny användares inlägg döljs automatiskt efter att de har flaggats som skräppost av en användare med minst FN3"
    cooldown_hours_until_reflag: "Hur lång tid användare måste avvakta tills de kan flagga ett inlägg igen"
    slow_mode_prevents_editing: "Förhindrar 'Långsamt läge' redigering, efter editing_grace_period?"
    reply_by_email_enabled: "Aktivera möjlighet att svara på ämnen via e-post."
    reply_by_email_address: "Mall för inkommande e-postadress för svar via e-post, till exempel: %%{reply_key}@svar.exempel.se eller svar+%%{reply_key}@exempel.se"
    alternative_reply_by_email_addresses: "Lista på alternativa mallar för svar genom inkommen e-post. Exempelvis: %%{reply_key}@svar.exempel.se|replies+%% {reply_key}@exempel.se"
    incoming_email_prefer_html: "Använd HTML istället för text för inkommande e-post."
    strip_incoming_email_lines: "Ta bort ledande och efterföljande blanksteg från varje rad för inkommande e-post."
    disable_emails: "Förhindra att Discourse skickar några e-postmeddelanden alls. Välj 'ja' för att inaktivera e-postmeddelanden för alla användare. Välj 'icke-personliga' för att inaktivera e-postmeddelanden endast för användare som inte är personal."
    strip_images_from_short_emails: "Rensa bilder från e-post som har mindre storlek än 2 800 bytes."
    short_email_length: "Kort e-postlängd i bytes."
    display_name_on_email_from: "Visa fullständiga namn på e-postmeddelandens Från-fält."
    unsubscribe_via_email: "Tillåt att användare avprenumererar från e-post genom att skicka ett e-postmeddelande med 'unsubscribe' i ämnesrubriken eller innehållet."
    unsubscribe_via_email_footer: "Lägg till en mailto:-länk för att avprenumerera via e-post i sidfoten i e-postutskick."
    delete_email_logs_after_days: "Radera e-postloggar efter (N) dagar. Ange 0 för att spara obegränsat"
    disallow_reply_by_email_after_days: "Avvisa svar via e-post efter (N) dagar. 0 för att tillåta på obestämd tid"
    max_emails_per_day_per_user: "Högsta antal e-postmeddelanden att skicka till användare per dag. Ange 0 för att inaktivera gränsen"
    enable_staged_users: "Skapa automatiskt arrangerade användare vid bearbetning av inkommande e-post."
    maximum_staged_users_per_email: "Högsta antal arrangerade användare skapade vid bearbetning av inkommande e-post."
    maximum_recipients_per_new_group_email: "Blockera inkommande e-postmeddelanden med för många mottagare."
    auto_generated_allowlist: "Lista över e-postadresser som inte undersöks för autogenererat innehåll. Exempel: foo@bar.com|discourse@bar.com"
    block_auto_generated_emails: "Blockera inkommande e-post som identifieras som autogenererat."
    ignore_by_title: "Ignorera inkommande e-post baserat på dess rubrik."
    mailgun_api_key: "Mailgun Secret API-nyckel att använda för att verifiera webhook-meddelanden."
    sendgrid_verification_key: "Verifieringsnyckel för Sendgrid som används för att verifiera webhook-meddelanden."
    mailjet_webhook_token: "Token som används för att verifiera webhook-nyttolasten. Den måste skickas som frågeparametern \"t\" för webhook, till exempel: https://example.com/webhook/mailjet?t=supersecret"
    mandrill_authentication_key: "Mandrill-autentiseringsnyckel som används för att verifiera webhook-meddelanden."
    postmark_webhook_token: "Token som används för att verifiera webhook-nyttolasten. Den måste skickas som frågeparametern \"t\" för webhook, till exempel: https://example.com/webhook/postmark?t=supersecret"
    sparkpost_webhook_token: "Token som används för att verifiera webhook-nyttolasten. Den måste skickas som frågeparametern \"t\" för webhook, till exempel: https://example.com/webhook/sparkpost?t=supersecret"
    soft_bounce_score: "Studspoäng har lagt till hos användaren när en tillfällig studs händer."
    hard_bounce_score: "Studspoäng har lagts till på användarens profil när en permanent studs sker."
    bounce_score_threshold: "Max antal studsar innan vi upphör att skicka e-post till en användare"
    reset_bounce_score_after_days: "Nollställ studspoäng automatiskt efter X dagar."
    blocked_attachment_content_types: "Lista med nyckelord som används för att blockera bilagor baserat på innehållstyp."
    blocked_attachment_filenames: "Lista med nyckelord som används för att blockera bilagor baserat på filnamn."
    forwarded_emails_behaviour: "Hur man behandlar ett vidarebefordrat e-postmeddelande till Discourse"
    always_show_trimmed_content: "Visa alltid trimmade delar av inkommande e-post. VARNING: kan avslöja e-postadresser."
    trim_incoming_emails: "Trimma en del av de inkommande e-postmeddelandena som inte är relevant."
    private_email: "Inkludera inte innehåll från inlägg eller ämnen i e-posttitel eller e-postinnehåll. NOTERA: inaktiverar även sammanfogade e-postmeddelanden."
    email_total_attachment_size_limit_kb: "Maximal storlek på filer som bifogas till utgående e-post, i kB. Ställ in till 0 för att inaktivera sändningar av bilagor."
    post_excerpts_in_emails: "Skicka alltid utdrag istället för fullständiga inlägg i e-postmeddelanden"
    raw_email_max_length: "Hur många tecken ska lagras för inkommande e-post."
    raw_rejected_email_max_length: "Hur många tecken ska lagras för avvisad inkommande e-post."
    delete_rejected_email_after_days: "Ta bort avvisade e-postmeddelanden som är äldre än (n) dagar."
    require_change_email_confirmation: "Kräv att användare som inte är anställda bekräftar sin gamla e-postadress innan de ändrar den. Gäller inte personalanvändare, de behöver alltid bekräfta sin gamla e-postadress."
    manual_polling_enabled: "Flytta e-post med hjälp av API för e-postsvar."
    pop3_polling_enabled: "Poll via POP3 för e-postsvar."
    pop3_polling_ssl: "Använd SSL vid anslutning till POP3-servern. (Rekommenderat)"
    pop3_polling_openssl_verify: "Verifiera TLS-servercertifikat (Standard: aktiverat)"
    pop3_polling_period_mins: "Tidsintervall i minuter mellan varje kontroll av POP3-kontot för e-post. OBS: kräver omstart."
    pop3_polling_port: "Port där POP3-kontot ska sökas."
    pop3_polling_host: "Värd där e-post ska sökas via POP3."
    pop3_polling_username: "Användarnamn för POP3-kontot där e-post ska sökas."
    pop3_polling_password: "Lösenord för POP3-kontot där e-post ska sökas."
    pop3_polling_delete_from_server: "Ta bort e-postmeddelanden från servern. NOTERA! Om du inaktiverar detta bör du rensa din inkorg manuellt"
    log_mail_processing_failures: "Logga alla behandlingsfel för e-post till <a href='%{base_path}/logs' target='_blank'>/logs</a>"
    email_in: "Tillåt användare att lägga upp nya ämnen via e-post. När du har aktiverat den här inställningen kan du konfigurera inkommande e-postadresser för grupper och kategorier."
    email_in_min_trust: "Minsta förtroendenivå en användare behöver för att tillåtas skapa nya ämnen via e-post."
    email_in_authserv_id: "Identifieraren för tjänsten som utför autentiseringskontroller av inkommande e-postmeddelanden. Se <a href='https://meta.discourse.org/t/134358'>https://meta.discourse.org/t/134358</a> för instruktioner om hur du konfigurerar detta."
    email_in_spam_header: "E-postrubrik för att upptäcka skräppost."
    enable_imap: "Aktivera IMAP för synkroniserade gruppmeddelanden."
    enable_imap_write: "Aktivera två-stegs IMAP-synkronisering. Om avstängd kommer alla skriv-operationer för IMAP-konton inte att genomföras."
    enable_imap_idle: "Använd IMAP IDLE-funktionen för att invänta ny e-post."
    enable_smtp: "Aktivera SMTP för att skicka aviseringar för gruppmeddelanden."
    imap_polling_period_mins: "Tidsintervall i minuter mellan varje kontroll av IMAP-konton för e-post."
    imap_polling_old_emails: "Maximalt antal äldre e-post (behandlad) som uppdateras varje gång IMAP-boxen anropas (0 för alla)."
    imap_polling_new_emails: "Maximalt antal ny e-post (obehandlad) som uppdateras varje gång IMAP-boxen anropas."
    imap_batch_import_email: "Lägsta antalet ny e-post som kommer att trigga importläge (stänger av inläggsvarningar)."
    email_prefix: "[label] används i ämnesraden för e-post. Om ej ifylld sätts standardrubriken 'title'."
    email_site_title: "Webbplatsens titel som används som avsändare för e-post från webbplatsen. Om ej ifylld sätts standardtiteln 'title'. Använd det alternativet om din titel innehåller tecken som inte tillåts i e-posts avsändarsträngar."
    find_related_post_with_key: "Använd bara 'svarsnyckeln' för att hitta svaret på inlägget. VARNING: om du inaktiverar detta tillåts användarimitationer baserat på e-postadress."
    minimum_topics_similar: "Hur många ämnen som måste finnas innan liknande ämnen presenteras vid författandet av nya ämnen."
    relative_date_duration: "Antal dagar efter att ett inlägg skrivits som datummarkeringen visas för inlägget som relativt (7d) istället för absolut (20 feb)."
    delete_user_max_post_age: "Tillåt inte raderande av användare vars äldsta inlägg är äldre än (x) dagar."
    delete_all_posts_max: "Högsta antal inlägg som kan raderas på samma gång med Radera alla inlägg-knappen. Om en användare har fler inlägg än så, kan inläggen inte raderas på samma gång och användaren kan inte raderas."
    delete_user_self_max_post_count: "Maximalt antal inlägg som en användare kan ha medan kontoradering genom självbetjäning tillåts. Ställ in detta till -1 för att stänga av kontoradering genom självbetjäning."
    username_change_period: "Det maximala antalet dagar efter registrering som konton kan ändra användarnamn (0 för att inte tillåta någon sådan ändring)."
    email_editable: "Tillåt att användare ändrar sin e-postadress efter registrering."
    logout_redirect: "Adress som webbläsaren ska omdirigeras till efter utloggning (t.ex.: https://exempel.se/utloggning)"
    allow_uploaded_avatars: "Tillåt att användare laddar upp egna profilbilder."
    default_avatars: "URL:er till de avatarer som används som standard för nya användare tills de ändrar dem."
    automatically_download_gravatars: "Hämta Gravatars för användare vid kontoregistrering eller e-postadressbyte."
    digest_topics: "Maximalt antal populära ämnen som visas i e-postsammanfattningen."
    digest_posts: "Maximalt antal populära inlägg som visas i e-postsammanfattningen."
    digest_other_topics: "Maximalt antal ämnen som visas i e-postsammanfattningens sektion \"Nya ämnen och kategorier som du följer\"."
    digest_min_excerpt_length: "Minsta antal inläggsutdrag i e-postsammanfattningen, uttryckt i tecken."
    suppress_digest_email_after_days: "Skicka inte sammanfattning via e-post om användaren inte har besökt sidan på (x) dagar."
    digest_suppress_categories: "Undanta dessa kategorier från sammanfattningar som skickas via e-post."
    disable_digest_emails: "Inaktivera sammanfattning via e-post för alla användare."
    apply_custom_styles_to_digest: "Anpassad e-postmall och css tillämpas på sammanfattningar som skickas via e-post."
    email_accent_bg_color: "Accentfärgen som ska användas som bakgrund för vissa element i HTML-e-postmeddelanden. Ange ett färgnamn ('rött') eller hexvärde ('#FF0000')."
    email_accent_fg_color: "Färgen på text som visas på e-postens bakgrundsfärg i HTML-e-postmeddelanden. Ange ett färgnamn ('vitt') eller hexvärde ('#FFFFFF')."
    email_link_color: "Färgen på länkar i HTML-e-postmeddelanden. Ange ett färgnamn ('blått') eller hexvärde ('#0000FF')."
    detect_custom_avatars: "Huruvida det ska kontrolleras att användare har laddat upp anpassade profilbilder."
    max_daily_gravatar_crawls: "Högsta antal gånger per dag som Discourse kommer att kolla efter anpassade avatarer hos Gravatar."
    public_user_custom_fields: "En lista med användaranpassade fält som kan hämtas genom API."
    staff_user_custom_fields: "En lista med användaranpassade fält som kan hämtas för personal genom API."
    enable_user_directory: "Tillhandahåll en bläddringsbar användarkatalog"
    enable_group_directory: "Tillhandahåll en bläddringsbar gruppkatalog"
    enable_category_group_moderation: "Tillåt att grupper modererar innehåll i specifika kategorier"
    group_in_subject: "Ställ in %%{optional_pm} i e-postämnet till namnet på den första gruppen i PM, se: <a href='https://meta.discourse.org/t/customize-specific-email-templates/88323' target='_blank'>Anpassa ämnesformat för standardmeddelanden</a>"
    allow_anonymous_posting: "Tillåt att användare växlar till anonymt läge"
    anonymous_posting_min_trust_level: "Lägsta förtroendenivå som krävs för att aktivera anonyma inlägg"
    anonymous_account_duration_minutes: "Skapa ett nytt anonymt konto var N:e minut för varje användare för att skydda anonymiteten. Exempel: om detta ställs in till 600, så skapas ett nytt anonymt konto så snart som 600 minuter har gått sedan senaste inlägget OCH användaren väljer anon."
    hide_user_profiles_from_public: "Inaktivera användarkort, användarprofiler och användarkataloger för anonyma användare."
    allow_users_to_hide_profile: "Tillåt att användare döljer sin profil och närvaro"
    allow_featured_topic_on_user_profiles: "Tillåt att användarna visar en länk till ett ämne från sitt användarkort och profil."
    show_inactive_accounts: "Tillåt att inloggade användare bläddrar bland profiler av inaktiva konton."
    hide_suspension_reasons: "Visa inte avstängningsskäl offentligt i användarprofiler."
    log_personal_messages_views: "Logga personliga meddelandevisningar av administratörer för andra användare/grupper."
    ignored_users_count_message_threshold: "Meddela moderatorer om en viss användare ignoreras av många andra användare."
    ignored_users_message_gap_days: "Hur lång tid att vänta innan moderatorer meddelas igen om en användare som ignorerats av många andra."
    clean_up_inactive_users_after_days: "Antal dagar innan en inaktiv användare (förtroendenivå 0 utan några inlägg) tas bort. Ställ in till 0 för att inaktivera rensning."
    clean_up_unused_staged_users_after_days: "Antal dagar innan en oanvänd arrangerad användare (utan några inlägg) tas bort. Ställ in till 0 för att inaktivera rensning."
    user_selected_primary_groups: "Tillåt att användare ställer in sin egna primära grupp"
    max_notifications_per_user: "Maximalt antal aviseringar per användare. Om detta värde överskrids kommer äldre aviseringar att raderas. Verkställs veckovis. Sätt till 0 för att inaktivera."
    allowed_user_website_domains: "Användarens webbplats kommer att verifieras mot dessa domäner. Avgränsad textfil."
    allow_profile_backgrounds: "Tillåt användare att ladda upp profilbakgrunder."
    sequential_replies_threshold: "Antal inlägg en användare måste ha skrivit i rad i ett ämne innan användaren blir påmind om för många svar i sekvens."
    get_a_room_threshold: "Antalet inlägg en användare kan göra till samma person inom samma ämne innan det ges en varning."
    dont_feed_the_trolls_threshold: "Antal flaggor från andra användare innan du varnas."
    enable_mobile_theme: "Mobila enheter använder ett mobilvänligt tema, med möjligheten att byta till standardsidan. Inaktivera detta om du vill använda en anpassad stilmall som är helt responsiv."
    dominating_topic_minimum_percent: "Procentandel av antalet inlägg som en användare måste skriva i ett ämne innan de påminns om att de är för dominerande."
    disable_avatar_education_message: "Inaktivera hjälpmeddelande för byte av avatar."
    pm_warn_user_last_seen_months_ago: "När du skapar ett nytt PM varnas användare om det är mer än n månader sedan målmottagaren sågs till."
    suppress_uncategorized_badge: "Visa inte utmärkelsen för okategoriserade ämnen i ämneslistan."
    header_dropdown_category_count: "Hur många kategorier kan visas i rubrikens rullgardinsmeny."
    permalink_normalizations: "Tillämpa följande regex innan matchning av permalänkar, till exempel: /(topic.*)\\?.*/\\1 kommer att rensa bort söksträngar från ämnesvägen. Formatet är regex+sträng, använd \\1 osv. för att komma åt grupperingar."
    global_notice: "Visa ett BRÅDSKANDE, icke-stängningsbart globalt banderollmeddelande för alla besökare, ändra till blankt för att dölja det (HTML tillåts)."
    disable_system_edit_notifications: "Inaktivera redigering av aviseringar av systemanvändaren när 'download_remote_images_to_local' har aktiverats."
    disable_category_edit_notifications: "Inaktivera aviseringar för redigeringar av ämneskategorier."
    disable_tags_edit_notifications: "Inaktivera aviseringar för redigeringar av ämnestaggar."
    notification_consolidation_threshold: "Antal meddelanden om gillad eller medlemskapsbegäran innan meddelandena konsolideras till en enda. Ställ in till 0 för att inaktivera."
    likes_notification_consolidation_window_mins: "Varaktighet i minuter efter vilken gillad-aviseringar konsolideras till en enda avisering då tröskeln har uppnåtts. Tröskeln kan konfigureras via `SiteSetting.notification_consolidation_threshold`."
    automatically_unpin_topics: "Ta automatiskt ned ämnen när användaren når botten."
    read_time_word_count: "Ordräknare per minut för att beräkna uppskattad lästid."
    topic_page_title_includes_category: "Ämnessidans <a href='https://developer.mozilla.org/en-US/docs/Web/HTML/Element/title' target='_blank'>rubriktagg</a> inkluderar kategorins namn."
    native_app_install_banner_ios: "Visar DiscourseHub-appbanderollen på iOS-enheter för grundläggande användare (förtroendenivå 1) och högre."
    native_app_install_banner_android: "Visar DiscourseHub-appbanderollen på Android-enheter för grundläggande användare (förtroendenivå 1) och högre."
    app_association_android: "Innehåll i slutpunkten <a href='%{base_path}/.well-known/assetlinks.json'>.well-known/assetlinks.json</a>, används för Google's Digital Asset Links-API."
    app_association_ios: "Innehållet i slutpunkten <a href='%{base_path}/apple-app-site-association'>apple-app-site-association</a>, används för att skapa universella länkar mellan denna webbplats och iOS-appar."
    share_anonymized_statistics: "Dela anonymiserad användningsstatistik."
    auto_handle_queued_age: "Hantera automatiskt inlägg som väntar på att granskas efter detta antal dagar. Flaggor ignoreras. Inlägg och användare i kö avvisas. Ställ in till 0 för att inaktivera den här funktionen."
    penalty_step_hours: "Standardtid, uttryckt i timmar, under vilken användare bestraffas genom att tystas eller stängas av. Det första värdet är standard för deras första överträdelse, det andra värdet är standard för deras andra överträdelse etc."
    svg_icon_subset: "Lägg till ytterligare FontAwesome 5-ikoner som du vill inkludera i dina tillgångar. Använd prefixet 'fa-' för solida ikoner, 'far-' för vanliga ikoner och 'fab-' för märkesikoner."
    max_prints_per_hour_per_user: "Maximalt antal /print page-utskrifter (ställ in till 0 för att inaktivera utskrifter)"
    full_name_required: "Fullständigt namn är ett obligatoriskt fält i en användares profil."
    enable_names: "Visa användarens fullständiga namn på dess profil, användarkort och e-post. Inaktivera för att dölja det fullständiga namnet överallt."
    display_name_on_posts: "Visa en användares fullständiga namn på deras inlägg som tillägg till deras @användarnamn."
    show_time_gap_days: "Om två inlägg är gjorda med så här många dagar emellan, visa tidsskillnaden i ämnet."
    short_progress_text_threshold: "Efter att antalet inlägg i ett ämne överstiger den här siffran kommer förloppsmätaren endast att visa nuvarande antal inlägg. Om du ändrar förloppsmätarens bredd så kanske du behöver ändra det här värdet."
    default_code_lang: "Standardprogrammeringsspråkets syntaxmarkering tillämpas på kodblock (auto, text, ruby, python etc). Detta värde måste också finnas i webbplatsinställningen `highlighted languages`."
    warn_reviving_old_topic_age: "En varning visas när någon börjar skriva ett svar på ett ämne och senaste inlägget är äldre än så här många dagar. Ange 0 för att inaktivera."
    autohighlight_all_code: "Tvångstillämpa syntaxmarkering på alla förformatterade kodblock även när de inte uttryckligt har specificerat språket."
    highlighted_languages: "Inkluderade syntax-markeringsregler (Varning: att inkludera för många språk kan påverka prestanda). Demonstration: <a href='https://highlightjs.org/static/demo/' target='_blank'>https://highlightjs.org/static/demo</a>"
    show_copy_button_on_codeblocks: "Lägg till en knapp till kodblock för att kopiera blockinnehållet till användarens urklipp."
    embed_any_origin: "Tillåt inbäddbart innehåll oavsett ursprung. Detta krävs för mobilappar med statisk HTML."
    embed_topics_list: "Stöd HTML-inbäddning av ämneslistor"
    embed_set_canonical_url: "Ställ in den kanoniska URL:n för inbäddade ämnen till det inbäddade innehållets URL."
    embed_truncate: "Trunkera de inbäddade inläggen."
    embed_unlisted: "Importerade ämnen kommer att vara olistade tills en användare svarar."
    embed_support_markdown: "Stöd Markdown-formatering för inbäddade inlägg."
    allowed_embed_selectors: "En kommaavgränsad lista över CSS-element som tillåts i inbäddningar."
    allowed_href_schemes: "Scheman tillåtna i länkar förutom http och https."
    embed_post_limit: "Högsta antal inlägg att bädda in."
    embed_username_required: "Användarnamn krävs för skapade av ämne."
<<<<<<< HEAD
    notify_about_flags_after: "Om det finns flaggor som inte har hanterats efter detta antal timmar skickas ett personligt meddelande till moderatorerna. Inaktivera genom att ställa in till 0."
    show_create_topics_notice: "Visa ett meddelande som ber administratörerna att skapa några ämnen om webbplatsen har färre än 5 offentliga ämnen."
=======
    notify_about_reviewable_item_after: "Om det finns granskningsbara objekt som inte har hanterats efter så många timmar, skicka ett personligt meddelande till moderatorer. Ställ in på 0 för att inaktivera."
>>>>>>> 3d554aa1
    delete_drafts_older_than_n_days: "Ta bort utkast som är äldre än (n) dagar."
    delete_merged_stub_topics_after_days: "Antal dagar att vänta innan helt sammanslagna stub-ämnen raderas automatiskt. Ställ in till 0 för att aldrig radera stub-ämnen."
    bootstrap_mode_min_users: "Minsta antal användare som krävs för att inaktivera bootstrap-läget (ställ in på 0 för att inaktivera, kan ta upp till 24 timmar)"
    prevent_anons_from_downloading_files: "Förhindra att anonyma användare hämtar bilagor."
    secure_uploads: 'Begränsar åtkomst för ALLA uppladdningar (bilder, video, ljud, text, pdf, zip med flera). Om "login required" har aktiverats kan endast inloggade användare komma åt uppladdningar. Annars begränsas åtkomst endast till uppladdning av media i privata meddelanden samt privata kategorier. VARNING: Den här inställningen är komplex och kräver djupa administrativa kunskaper. Se detaljer i <a target="_blank" href="https://meta.discourse.org/t/-/140017">ämnet för säkra uppladdningar i Meta</a>.'
    secure_uploads_allow_embed_images_in_emails: "Gör det möjligt att bädda in säkra bilder som normalt skulle begränsas i e-postmeddelanden, under förutsättning att deras storlek är mindre än inställningen för säkra medias maxstorlek för inbäddning av bild, 'secure uploads max email embed image size kb'."
    secure_uploads_max_email_embed_image_size_kb: "Storleksbegränsningen för säkra bilder som kommer att bäddas in i e-postmeddelanden om inställningen för att tillåta inbäddningar för säkra uppladdningar i e-post är aktiverad, 'secure uploads allow embed in emails' . Om inställningen inte är aktiverad har den här inställningen ingen effekt."
    slug_generation_method: "Välj en genereringsmetod för etiketter. Ange 'none' för att inaktivera generering av etiketter. "
    enable_emoji: "Aktivera emoji"
    enable_emoji_shortcuts: "Vanlig smileytext som :): p :( kommer att konverteras till emojier"
    emoji_set: "Hur skulle du vilja ha din emoji?"
    emoji_autocomplete_min_chars: "Minsta antal tecken som krävs för att utlösa popupfönstret för emoji-autoifyllning"
    enable_inline_emoji_translation: "Aktiverar översättning för infogade emojier (utan mellanslag eller skiljetecken framför)"
    emoji_deny_list: "Dessa emojier kommer inte att vara tillgängliga för användning i menyer eller kortkoder."
    approve_post_count: "Antalet inlägg från en ny användare eller basanvändare som måste godkännas"
    approve_unless_trust_level: "Inlägg för användare under den här förtroendenivån måste godkännas"
    approve_new_topics_unless_trust_level: "Nya ämnen för användare under denna förtroendenivå måste godkännas"
    approve_unless_staged: "Nya ämnen och inlägg för arrangerade användare måste godkännas"
    notify_about_queued_posts_after: "Om det finns inlägg som har väntat på att granskas i mer än detta antal timmar skickas en avisering till alla moderatorer. Inaktivera dessa aviseringar genom att ställa in till 0."
    auto_close_messages_post_count: "Högsta antal inlägg som tillåts i ett meddelande innan det automatiskt stängs (ange 0 för att inaktivera)"
    auto_close_topics_post_count: "Högsta antal inlägg som tillåts i ett ämne innan det automatiskt stängs (ange 0 för att inaktivera)"
    auto_close_topics_create_linked_topic: "Skapa ett nytt länkat ämne när ett ämne stängs automatiskt baserat på inställningen 'auto close topics post count' (automatisk stängning av ämnen efter antal)"
    code_formatting_style: "Kodknappen i redigeraren kommer att använda den här kodformateringsstilen som standard"
    max_allowed_message_recipients: "Maximalt antal mottagare som tillåts i ett meddelande."
    watched_words_regular_expressions: "Bevakade ord är reguljära uttryck."
    enable_diffhtml_preview: "Experimentell funktion som använder diffHTML för att synkronisera förhandsgranskning istället för fullständig omrendering"
    enable_fast_edit: "Gör det möjligt att redigera ett litet urval av en inläggstext på plats."
    old_post_notice_days: "Dagar innan inläggsmeddelandet blir gammalt"
    new_user_notice_tl: "Lägsta förtroendenivå som krävs för se nya användares inläggsnoteringar."
    returning_user_notice_tl: "Lägsta förtroendenivå som krävs för att se återkommande användares inläggsnoteringar."
    returning_users_days: "Hur många dagar som går innan en användare anses återkomma."
    review_media_unless_trust_level: "Personalen kommer att granska inlägg från användare med lägre förtroendenivåer om de innehåller inbäddade medier."
    blur_tl0_flagged_posts_media: "Diffusera flaggade inläggsbilder för att dölja innehåll som kanske är bäst att inte visa på arbetet."
    enable_page_publishing: "Tillåt personal att publicera ämnen för nya URL:er med deras egna utformning."
    show_published_pages_login_required: "Anonyma användare kan se publicerade sidor även när inloggning krävs."
    skip_auto_delete_reply_likes: "När gamla svar tas bort automatiskt, hoppa över att radera inlägg med det här antalet gillningar eller mer."
    default_email_digest_frequency: "Standardinställning för hur ofta användare mottar sammanfattningen som skickas via e-post."
    default_include_tl0_in_digests: "Omfatta som standard inlägg från nya användare i sammanfattningar som skickas via e-post. Användare kan ändra detta i sina inställningar."
    default_email_level: "Ställ in standardnivå för e-postmeddelanden för vanliga ämnen."
    default_email_messages_level: "Som standard skickas e-postavisering när någon skickar meddelande till användaren."
    default_email_mailing_list_mode: "Som standard skickas ett e-postmeddelande för varje nytt inlägg."
    default_email_mailing_list_mode_frequency: "Användare som aktiverar utskicksläge kommer att motta e-post så här ofta som standard."
    disable_mailing_list_mode: "Tillåt inte att användare aktiverar utskicksläget för e-postlistor (förhindrar att meddelanden till e-postlistan skickas.)"
    default_email_previous_replies: "Som standard omfattas tidigare svar i e-postmeddelanden."
    default_email_in_reply_to: "Omfatta ett utdrag av svar på inlägg i e-post som standard."
    default_hide_profile_and_presence: "Dölj användarens offentliga profil och närvarofunktioner som standard."
    default_other_new_topic_duration_minutes: "Generellt standardvillkor för när ett ämne anses nytt."
    default_other_auto_track_topics_after_msecs: "Generell standardtid innan ett ämne följs automatiskt."
    default_other_notification_level_when_replying: "Generell standardiserad bevakningssnivå när en användare svarar i ett ämne."
    default_other_external_links_in_new_tab: "Öppna externa länkar i en ny flik som standard."
    default_other_enable_quoting: "Aktivera svar med citat för markerad text som standard."
    default_other_enable_defer: "Aktivera uppskjutande ämnesfunktioner som standard."
    default_other_dynamic_favicon: "Visa räknaren för nya/uppdaterade ämnen i webbläsaren som standard."
    default_other_skip_new_user_tips: "Hoppa över nybörjartips och utmärkelser för ny användare."
    default_other_like_notification_frequency: "Avisera användare vid gillning som standard."
    default_topics_automatic_unpin: "Ta automatiskt ned ämnen när användaren når botten som standard."
    default_categories_watching: "Lista över kategorier som bevakas som standard."
    default_categories_tracking: "Lista över kategorier som följs som standard."
    default_categories_muted: "Lista över kategorier som tystas som standard."
    default_categories_watching_first_post: "Förteckning över kategorier i vilket första inlägget i varje nytt ämne kommer att bevakas som standard."
    default_categories_normal: "Lista över kategorier som inte tystas som standard. Användbart när webbplatsinställningen för att tysta alla kategorier som standard, `mute_all_categories_by_default`, har aktiverats."
    mute_all_categories_by_default: "Ställ in alla kategoriers standardaviseringsnivå till tystad. Kräv att användare väljer kategorier för att de ska visas på sidorna 'senaste' och 'kategorier'. Om du vill ändra standardvärdena för anonyma användare ställer du in inställningarna i 'default_category_'."
    default_tags_watching: "Lista med taggar som bevakas som standard."
    default_tags_tracking: "Lista med taggar som följs som standard."
    default_tags_muted: "Lista med taggar som tystas som standard."
    default_tags_watching_first_post: "Förteckning över taggar i vilket första inlägget i varje nytt ämne kommer att bevakas som standard."
    default_text_size: "Textstorlek som är vald som standard"
    default_title_count_mode: "Standardläge för räknaren i sidtiteln"
    enable_offline_indicator: "Visa ett meddelande för användare när det upptäcks att de inte har någon nätverksanslutning"
    default_sidebar_link_to_filtered_list: "Låt länkar i navigeringsmenyn länka till filtrerad lista som standard."
    default_sidebar_show_count_of_new_items: "Låt länkar i navigeringsmenyn visa antalet nya objekt istället för utmärkelser som standard."
    retain_web_hook_events_period_days: "Antal dagar för att behålla register över webhook-händelsedata."
    retry_web_hook_events: "Försök automatiskt igen för misslyckade händelser för webhooken 4 gånger. Tidsspannet mellan försöken är 1, 5, 25 och 125 minuter."
    revoke_api_keys_days: "Antal dagar innan en oanvänd API-nyckel automatiskt återkallas (0 för aldrig)"
    allow_user_api_keys: "Tillåt generering av API-nycklar för användare"
    allow_user_api_key_scopes: "Lista över samtliga tillåtna användar-API-nycklar"
    min_trust_level_for_user_api_key: |
      Förtroendenivå som krävs för generering av användar-API-nycklar.<br>
      <b>VARNING</b>: Ändring av förtroendenivån kommer att förhindra användare med en lägre förtroendenivå från att logga in via Discourse Hub
    allowed_user_api_auth_redirects: "Tillåten URL för omdirigering efter verifiering av användares API-nycklar. Jokersymbol * kan användas för att matcha vilken del som helst av denna (t.ex. www.exempel.se/*)."
    allowed_user_api_push_urls: "Tillåtna URL:er för serverframstötning till användar-API"
    expire_user_api_keys_days: "Antal dagar innan en användares API-nyckel automatiskt upphör (0 för aldrig)"
    tagging_enabled: "Vill du aktivera taggar på ämnen?"
    min_trust_to_create_tag: "Lägsta förtroendenivå som krävs för att skapa en tagg."
    max_tags_per_topic: "Högsta antal taggar som kan tillskrivas ett ämne."
    enable_max_tags_per_email_subject: "Använd max_tags_per_email_subject när du skapar ämnet för ett e-postmeddelande"
    max_tags_per_email_subject: "Det maximala antalet taggar som kan finnas i ett e-postmeddelandes ämne"
    max_tag_length: "Högsta antal tecken som kan användas i en tagg."
    max_tag_search_results: "Maximalt antal resultat som visas vid sökning efter taggar"
    max_tags_in_filter_list: "Högsta antal taggar att visa i filtreringsrullgardinmenyn. De taggar som används mest kommer att visas."
    tags_sort_alphabetically: "Visa taggar i alfabetisk ordning. Standard är att visa i popularitetsordning."
    tags_listed_by_group: "Lista taggar per tagg-grupp från <a href='%{base_path}/tags' target='_blank'>tagg-sidan</a>."
    tag_style: "Visuell stil för tagg-utmärkelser."
    pm_tags_allowed_for_groups: "Tillåt medlemmar i inkluderad(e) grupp(er) att tagga alla personliga meddelanden"
    min_trust_level_to_tag_topics: "Lägsta förtroendenivå som krävs för att tagga ämnen"
    suppress_overlapping_tags_in_list: "Om taggen matchar orden i ämnets titel exakt visas inte taggen"
    remove_muted_tags_from_latest: "Visa inte ämnen som taggats med tystade taggar i listan med senaste ämnen."
    force_lowercase_tags: "Tvinga alla nya taggar att vara helt i små bokstäver."
    create_post_for_category_and_tag_changes: "Skapa ett litet åtgärdsinlägg när ett ämnes kategori eller taggar ändras"
    company_name: "Företagsnamn"
    governing_law: "Gällande lag"
    city_for_disputes: "Domstol vid tvist"
    shared_drafts_category: "Aktivera funktionen Delade utkast genom att ange en kategori för ämnesutkast. Ämnen i den här kategorin undantas från ämneslistor för personalanvändare."
    shared_drafts_min_trust_level: "Tillåt användare att se och redigera delade utkast."
    push_notifications_prompt: "Visa användarens samtycke genast."
    push_notifications_icon: "Utmärkelseikonen som visas i aviseringshörnet. En svartvit 96 x 96 stor PNG med genomskinlighet rekommenderas."
    enable_desktop_push_notifications: "Aktivera push-aviseringar på skrivbordet"
    push_notification_time_window_mins: "Vänta (n) minuter innan du skickar en push-avisering. Bidrar till att förhindra att push-aviseringar skickas till en aktiv onlineanvändare."
    base_font: "Bastypsnitt att använda för de flesta texter på webbplatsen. Teman kan åsidosätta via CSS-anpassade egenskapen `--font-family`."
    heading_font: "Typsnitt som används för rubriker på webbplatsen. Teman kan åsidosätta via CSS-anpassade egenskapen `--heading-font-family`."
    enable_sitemap: "Skapa en webbplatskarta för din webbplats och inkludera den i filen robots.txt."
    sitemap_page_size: "Antal webbadresser som ska inkluderas på varje webbplatskartsida. Max 50.000"
    enable_user_status: "(experimentell) Tillåt användare att ställa in anpassat statusmeddelande (emoji + beskrivning)."
    enable_user_tips: "Aktivera tips för nya användare som beskriver viktiga funktioner för användare"
    short_title: "Den korta titeln kommer att användas på användarens startskärm, startapparat eller andra platser där utrymmet kan vara begränsat. Den bör begränsas till 12 tecken."
    dashboard_hidden_reports: "Tillåt att de specificerade rapporterna döljs från översiktspanelen."
    dashboard_visible_tabs: "Välj vilka flikar på översiktspanelen som ska vara synliga."
    dashboard_general_tab_activity_metrics: "Välj rapporter som ska visas som aktivitetsmätningar på fliken Allmänt."
    gravatar_name: "Namn på Gravatar-leverantören"
    gravatar_base_url: "Url till Gravatar-leverantörens API-mål"
    gravatar_login_url: "Url relaterad till gravatar_base_url, som tillhandahåller inloggning för användaren hos Gravatar-tjänsten"
    share_quote_buttons: "Bestäm vilka objekt som visas i citatdelningswidgeten, samt i vilken ordning."
    share_quote_visibility: "Avgör när du ska visa citatdelningsknappar: aldrig, endast till anonyma användare eller för alla användare. "
    create_revision_on_bulk_topic_moves: "Skapa ny version av första inlägg när ämnen flyttas till en ny kategori i bulk."
    allow_changing_staged_user_tracking: "Tillåt att aviseringsinställningar för en arrangerad användares kategori och tagg kan ändras av en administratörsanvändare."
    use_email_for_username_and_name_suggestions: "Använd den första delen av e-postadresser för användarnamn och namnförslag. Observera att detta gör det lättare för allmänheten att gissa användares fullständiga e-postadresser (eftersom en stor del av människor delar gemensamma tjänster som `gmail.com`)."
    use_name_for_username_suggestions: "Använd en användares fullständiga namn när det föreslås användarnamn."
    suggest_weekends_in_date_pickers: "Inkludera helger (lördag och söndag) i förslagen till datumval (inaktivera detta om du endast använder Discourse på vardagar, måndag till fredag)."
    splash_screen: "Visar en tillfällig laddningsskärm medan webbplatsens tillgångar laddas"
    navigation_menu: "Bestäm vilken navigeringsmeny som ska användas. Sidofälts- och rubriknavigering kan anpassas av användare. Det äldre alternativet är tillgängligt för bakåtkompatibilitet."
    default_navigation_menu_categories: "Valda kategorier visas som standard under navigeringsmenyns sektion Kategorier."
    default_navigation_menu_tags: "Valda taggar visas som standard under navigeringsmenyns sektion Taggar."
    enable_experimental_hashtag_autocomplete: "EXPERIMENTELLT: Använd det nya #hashtag-autokompletteringssystemet för kategorier och taggar som renderar det valda objektet annorlunda och har förbättrad sökning"
    experimental_new_new_view_groups: 'EXPERIMENTELLT: Aktivera en ny ämneslista som kombinerar olästa och nya ämnen och gör att länken "Allt" i sidofältet länkar till den.'
    enable_custom_sidebar_sections: "EXPERIMENTELLT: Aktivera anpassade sidofältssektioner"
    experimental_topics_filter: "EXPERIMENTELLT: Aktiverar den experimentella ämnesfiltervägen vid /filter"
    experimental_search_menu_groups: "EXPERIMENTELLT: Aktiverar den nya sökmenyn som har uppgraderats för att använda glimmer"
    page_loading_indicator: "Konfigurera laddningsindikatorn som visas under sidnavigeringar i Discourse. 'Spinnare' är en indikator som tar upp hela sidan. 'Skjutreglage' visar ett smalt fält högst upp på skärmen."
    errors:
      invalid_css_color: "Ogiltig färg. Ange ett färgnamn eller ett hexvärde."
      invalid_email: "Felaktig e-postadress."
      invalid_username: "Det finns ingen användare med detta användarnamn."
      valid_username: "Det finns redan en användare med det användarnamnet."
      invalid_group: "Det finns ingen grupp med det namnet."
      invalid_integer_min_max: "Värdet måste vara mellan %{min} och %{max}."
      invalid_integer_min: "Värdet måste vara %{min} eller större."
      invalid_integer_max: "Värdet får inte vara större än %{max}."
      invalid_integer: "Värdet måste vara ett heltal."
      regex_mismatch: "Värdet stämmer inte överens med begärt format."
      must_include_latest: "Toppmenyn måste omfatta 'senaste'-fliken."
      invalid_string: "Ogiltigt värde."
      invalid_string_min_max: "Måste vara mellan %{min} och %{max} tecken."
      invalid_string_min: "Måste vara minst %{min} tecken."
      invalid_string_max: "Måste vara högst %{max} tecken."
      invalid_json: "Ogiltig JSON."
      invalid_reply_by_email_address: "Värdet måste innehålla '%{reply_key}' och vara annorlunda från e-postaviseringen."
      invalid_alternative_reply_by_email_addresses: "Alla värden måste innehålla '%{reply_key}' och vara annorlunda från e-postaviseringen."
      invalid_domain_hostname: "Får inte innehålla * eller ? tecken."
      pop3_polling_host_is_empty: "Du måste ställa in en 'pop3 polling host' innan du aktiverar POP3-polling."
      pop3_polling_username_is_empty: "Du måste ställa in ett 'pop3 polling username' innan du aktiverar POP3-polling."
      pop3_polling_password_is_empty: "Du måste ställa in ett 'pop3 polling password' innan du aktiverar POP3-polling."
      pop3_polling_authentication_failed: "POP3-autentisering misslyckades. Verifiera dina pop3-certifikat."
      reply_by_email_address_is_empty: "Du måste ställa in en 'reply by email address' innan du aktiverar svar via e-post."
      email_polling_disabled: "Du måste aktivera antingen manuell POP3-pollning eller ha en anpassad e-postpollare aktiverad innan du kan aktivera svar via e-post."
      user_locale_not_enabled: "Du måste först aktivera 'allow user locale' innan du aktiverar den här inställningen."
      personal_message_enabled_groups_invalid: "Du måste ange minst en grupp för den här inställningen. Om du inte vill att någon förutom personal ska skicka PM, välj personalgrupp."
      invalid_regex: "Vanligt uttryck är ogiltigt eller inte tillåtet."
      invalid_regex_with_message: "Det har uppstått ett fel i regex '%{regex}': %{message}"
      email_editable_enabled: "Du måste inaktivera 'e-post kan redigeras' innan du aktiverar den här inställningen."
      staged_users_disabled: "Du måste först aktivera \"arrangerade användare\" innan du aktiverar denna inställning."
      reply_by_email_disabled: "Du måste först aktivera 'svara med e-post' innan du aktiverar denna inställning."
      discourse_connect_url_is_empty: "Du måste ange en 'discourse connect url' innan du aktiverar denna inställning."
      enable_local_logins_disabled: "Du måste först 'aktivera lokala inloggningar' innan du aktiverar denna inställning."
      min_username_length_exists: "Du kan inte ställa in kortast tillåtna längd på användarnamn till att vara längre än det kortaste användarnamnet (%{username})."
      min_username_length_range: "Du kan inte ställa in minimum till att vara högre än maximum"
      max_username_length_exists: "Du kan inte ställa in högsta tillåtna längd på användarnamn till att vara kortare än det längsta användarnamnet (%{username})."
      max_username_length_range: "Du kan inte ställa in maximum till att vara mindre än minimum."
      invalid_hex_value: "Färgvärden måste vara sexsiffriga hexadecimala koder."
      empty_selectable_avatars: "Du måste först ladda upp åtminstone två valbara avatarer innan du aktiverar denna inställning."
      category_search_priority:
        low_weight_invalid: "Du kan inte ställa in vikten till större eller lika med 1."
        high_weight_invalid: "Du kan inte ställa in vikten till mindre eller lika med 1."
      allowed_unicode_usernames:
        regex_invalid: "Det reguljära uttrycket är ogiltigt: %{error}"
        leading_trailing_slash: "Det reguljära uttrycket får inte börja och sluta med ett snedstreck."
      unicode_usernames_avatars: "De interna systemavatarerna stöder inte Unicode-användarnamn."
      list_value_count: "Listan måste innehålla exakt %{count} värden."
      markdown_linkify_tlds: "Du kan inte inkludera ett värde av '*'."
      google_oauth2_hd_groups: "Du måste konfigurera alla 'google oauth2 hd'-inställningar innan du aktiverar den här inställningen."
      search_tokenize_chinese_enabled: "Du måste inaktivera 'search_tokenize_chinese' innan du aktiverar den här inställningen."
      search_tokenize_japanese_enabled: "Du måste inaktivera 'search_tokenize_japanese' innan du aktiverar den här inställningen."
      discourse_connect_cannot_be_enabled_if_second_factor_enforced: "Du kan inte aktivera DiscourseConnect om 2FA är obligatoriskt."
      delete_rejected_email_after_days: "Den här inställningen kan inte vara lägre än inställningen delete_email_logs_after_days eller större än %{max}"
      invalid_uncategorized_category_setting: 'Kategorin "Okategoriserade" kan inte väljas om inte "tillåt okategoriserade ämnen" har aktiverats.'
      invalid_search_ranking_weights: "Värdet är ogiltigt för webbplatsinställningen search_ranking_weights. Exempel: '{0.1,0.2,0.3,1.0}'. Observera att maximalt värde för varje vikt är 1,0."
    placeholder:
      discourse_connect_provider_secrets:
        key: "www.exempel.se"
        value: "DiscourseConnect-hemlighet"
  search:
    extreme_load_error: "Webbplatsen är högt belastad, sökning är inaktiverad, försök igen senare"
    within_post: "#%{post_number} av %{username}"
    types:
      category: "Kategorier"
      topic: "Resultat"
      user: "Användare"
    results_page: "Sökresultat för '%{term}'"
    audio: "[audio]"
    video: "[video]"
  discourse_connect:
    login_error: "Inloggningsfel"
    not_found: "Ditt konto kunde inte hittas. Vi ber dig kontakta forumets administratör."
    account_not_approved: "Ditt konto inväntar godkännande. Du får en e-postavisering när ditt konto har godkänts."
    unknown_error: "Det har uppstått ett problem med ditt konto. Vi ber dig kontakta forumets administratör."
    timeout_expired: "Kontoinloggningen har gått ut, försök att logga in igen."
    no_email: "Ingen e-postadress angavs. Vi ber dig kontakta webbplatsens administratör."
    blank_id_error: "`external_id` krävs, men var tomt"
    email_error: "Ett konto kunde inte registreras med e-postadressen <b>%{email}</b>. Vi ber dig kontakta webbplatsens administratör."
    missing_secret: "Autentisering misslyckades på grund av saknad hemlighet. Kontakta webbplatsens administratör för att åtgärda problemet."
    invite_redeem_failed: "Inbjudan kunde inte lösas in. Kontakta webbplatsens administratör."
  original_poster: "Ursprunglig skribent"
  most_recent_poster: "Senaste skribent"
  frequent_poster: "Flitig skribent"
  poster_description_joiner: ", "
  redirected_to_top_reasons:
    new_user: "Välkommen till vårt forum! De här är våra mest populära nya ämnen."
    not_seen_in_a_month: "Välkommen tillbaka! Vi har inte sett dig på ett tag. Dessa ämnen var mest aktiva medan du var borta."
  merge_posts:
    edit_reason:
      one: "Ett inlägg sammanfogades av %{username}"
      other: "%{count} inlägg sammanfogades av %{username}"
    errors:
      different_topics: "Inlägg som härrör sig till olika ämnen kan inte läggas ihop."
      different_users: "Inlägg som tillhör olika användare kan inte läggas ihop."
      max_post_length: "Inlägg kan inte slås samman eftersom kombinerad inläggslängd är längre än den tillåtna."
  move_posts:
    new_topic_moderator_post:
      one: "Ett inlägg delades upp till ett nytt ämne: %{topic_link}"
      other: "%{count} inlägg delades upp till ett nytt ämne: %{topic_link}"
    new_message_moderator_post:
      one: "Ett inlägg delades upp till ett nytt meddelande: %{topic_link}"
      other: "%{count} inlägg delades upp till ett nytt meddelande: %{topic_link}"
    existing_topic_moderator_post:
      one: "Ett inlägg har sammanfogats med ett befintligt ämne: %{topic_link}"
      other: "%{count} inlägg har sammanfogats med ett befintligt ämne: %{topic_link}"
    existing_message_moderator_post:
      one: "Ett inlägg har sammanfogats med ett befintligt meddelande: %{topic_link}"
      other: "%{count} inlägg har sammanfogats med ett befintligt meddelande: %{topic_link}"
  change_owner:
    post_revision_text: "Ägarskap överfört"
  publish_page:
    slug_errors:
      blank: "kan inte vara tomt"
      unavailable: "är inte tillgänglig"
      invalid: "innehåller otillåtna tecken"
  topic_statuses:
    autoclosed_message_max_posts:
      one: "Det här ämnet stängdes automatiskt efter att ha uppnått den övre gränsen av %{count} inlägg."
      other: "Det här ämnet stängdes automatiskt efter att ha uppnått den övre gränsen av %{count} inlägg."
    autoclosed_topic_max_posts:
      one: "Det här ämnet stängdes automatiskt efter att ha uppnått den övre gränsen av %{count} inlägg."
      other: "Det här ämnet stängdes automatiskt efter att ha uppnått den övre gränsen av %{count} inlägg."
    autoclosed_enabled_days:
      one: "Detta ämne stängdes automatiskt efter %{count} dag. Nya svar är ej längre tillåtet."
      other: "Detta ämne stängdes automatiskt efter %{count} dagar. Nya svar är ej längre tillåtna."
    autoclosed_enabled_hours:
      one: "Detta ämne stängdes automatiskt efter %{count} timme. Nya svar är ej längre tillåtna."
      other: "Detta ämne stängdes automatiskt efter %{count} timmar. Nya svar är ej längre tillåtna."
    autoclosed_enabled_minutes:
      one: "Detta ämne stängdes automatiskt efter %{count} minut. Nya svar är ej längre tillåtna."
      other: "Detta ämne stängdes automatiskt efter %{count} minuter. Nya svar är ej längre tillåtna."
    autoclosed_enabled_lastpost_days:
      one: "Detta ämne stängdes automatiskt %{count} dag efter det senaste svaret. Nya svar är ej längre tillåtna."
      other: "Detta ämne stängdes automatiskt %{count} dagar efter det senaste svaret. Nya svar är ej längre tillåtna."
    autoclosed_enabled_lastpost_hours:
      one: "Detta ämne stängdes automatiskt %{count} timme efter det senaste svaret. Nya svar är ej längre tillåtna."
      other: "Detta ämne stängdes automatiskt %{count} timmar efter det senaste svaret. Nya svar är ej längre tillåtna."
    autoclosed_enabled_lastpost_minutes:
      one: "Detta ämne stängdes automatiskt %{count} minut efter det senaste svaret. Nya svar är ej längre tillåtna."
      other: "Detta ämne stängdes automatiskt %{count} minuter efter det senaste svaret. Nya svar är ej längre tillåtna."
    autoclosed_disabled_days:
      one: "Detta ämne öppnades automatiskt efter %{count} dag."
      other: "Detta ämne öppnades automatiskt efter %{count} dagar."
    autoclosed_disabled_hours:
      one: "Detta ämne öppnades automatiskt efter %{count} timme."
      other: "Detta ämne öppnades automatiskt efter %{count} timmar."
    autoclosed_disabled_minutes:
      one: "Detta ämne öppnades automatiskt efter %{count} minut."
      other: "Detta ämne öppnades automatiskt efter %{count} minuter."
    autoclosed_disabled_lastpost_days:
      one: "Detta ämne öppnades automatiskt %{count} dag efter senaste svaret. ."
      other: "Detta ämne öppnades automatiskt %{count} dagar efter senaste svaret."
    autoclosed_disabled_lastpost_hours:
      one: "Detta ämne öppnades automatiskt %{count} timme efter senaste svaret."
      other: "Detta ämne öppnades automatiskt %{count} timmar efter senaste svaret."
    autoclosed_disabled_lastpost_minutes:
      one: "Detta ämne öppnades automatiskt %{count} minut efter senaste svaret."
      other: "Detta ämne öppnades automatiskt %{count} minuter efter senaste svaret."
    autoclosed_disabled: "Detta ämne är nu öppnat. Nya svar tillåts."
    autoclosed_disabled_lastpost: "Detta ämne är nu öppnat. Nya svar tillåts."
    auto_deleted_by_timer: "Automatiskt borttagen enligt timer."
  login:
    invalid_second_factor_method: "Den valda tvåfaktorsmetoden är ogiltig."
    not_enabled_second_factor_method: "Den valda tvåfaktorsmetoden är inte aktiverad för ditt konto."
    security_key_description: "När du har din fysiska säkerhetsnyckel beredd, tryck på knappen Autentisera med knappen Säkerhetsnyckel nedanför."
    security_key_alternative: "Prova ett annat sätt"
    security_key_authenticate: "Autentisera med säkerhetsnyckel"
    security_key_not_allowed_error: "Processen för autentiseringssäkerhetsnyckel dröjde antingen för länge eller avbröts."
    security_key_no_matching_credential_error: "Ingen matchande behörighet kunde hittas i den medföljande säkerhetsnyckeln."
    security_key_support_missing_error: "Din nuvarande enhet eller webbläsare stöder inte användning av säkerhetsnycklar. Använd en annan metod."
    security_key_invalid: "Det uppstod ett fel vid validering av säkerhetsnyckeln."
    not_approved: "Ditt konto har inte blivit godkänt ännu. Du kommer att meddelas via e-post när du kan logga in."
    incorrect_username_email_or_password: "Felaktigt användarnamn, e-post eller lösenord"
    incorrect_password: "Felaktigt lösenord"
    wait_approval: "Tack för din registrering. Vi meddelar dig när ditt konto blivit godkänt."
    active: "Ditt konto är aktiverat och redo att användas."
    activate_email: "<p>Du är nästan där! Vi har skickat ett aktiveringsmeddelande per e-post till <b>%{email}</b>. Följ instruktionerna i e-postmeddelandet och aktivera ditt konto.</p><p>Får du inget med e-post, kolla skräpposten.</p>"
    not_activated: "Du kan inte logga in ännu. Vi har skickat ett aktiveringsmeddelande per e-post till dig. Följ instruktionerna i meddelandet för att aktivera ditt konto."
    not_allowed_from_ip_address: "Du kan inte logga in som %{username} från den IP-adressen."
    admin_not_allowed_from_ip_address: "Du kan inte logga in som admin från den IP-adressen."
    reset_not_allowed_from_ip_address: "Du kan inte begära en återställning av lösenord från den IP-adressen."
    suspended: "Du kan inte logga in förrän %{date}."
    suspended_with_reason: "Konto avstängt t.o.m. %{date}: %{reason}"
    suspended_with_reason_forever: "Konto avstängt: %{reason}"
    errors: "%{errors}"
    not_available: "Inte tillgänglig. Testa %{suggestion}?"
    something_already_taken: "Något gick fel. Kanske har användarnamnet eller e-postadressen redan registrerats. Testa Glömt lösenord-länken."
    omniauth_error:
      generic: "Tyvärr uppstod det ett fel när ditt konto skulle auktoriseras. Vi ber dig försöka igen."
      csrf_detected: "Auktoriseringen dröjde för länge, eller så har du bytt webbläsare. Vi ber dig försöka igen."
      request_error: "Ett fel uppstod vid start av auktorisering. Vi ber dig försöka igen."
      invalid_iat: "Kunde inte verifiera behörighetsbevis på grund av skillnader mellan klockorna i servrarna. Vi ber dig försöka igen."
    omniauth_error_unknown: "Något gick fel med din inloggning, vi ber dig försöka igen."
    omniauth_confirm_title: "Logga in genom %{provider}"
    omniauth_confirm_button: "Fortsätt"
    authenticator_error_no_valid_email: "Det tillåts inga e-postadresser som är kopplade till %{account}. Du kan behöva konfigurera ditt konto med en annan e-postadress."
    new_registrations_disabled: "Nya kontoregistreringar är för närvarande inte tillåtna."
    password_too_long: "Lösenord har en gräns på 200 tecken."
    email_too_long: "E-postadressen du tillhandahöll är för lång. E-postadresser kan på sin höjd vara 254 tecken och domännamn 253 tecken."
    wrong_invite_code: "Inbjudningskoden som du har angett var felaktig."
    reserved_username: "Användarnamnet är inte tillåtet."
    missing_user_field: "Du har inte fyllt i alla användarfält"
    auth_complete: "Autentisering är färdig."
    click_to_continue: "Klicka här för att fortsätta."
    already_logged_in: "Tyvärr är denna inbjudan avsedd för nya användare, som inte redan har ett befintligt konto."
    second_factor_title: "Tvåfaktorsautentisering"
    second_factor_description: "Ange den obligatoriska autentiseringskoden från din app:"
    second_factor_backup_description: "Ange en av dina reservkoder:"
    second_factor_backup_title: "Tvåfaktorsreservkod"
    invalid_second_factor_code: "Ogiltig autentiseringskod. Varje kod kan bara användas en gång."
    invalid_security_key: "Ogiltig säkerhetsnyckel."
    missing_second_factor_name: "Ange ett namn."
    missing_second_factor_code: "Ange en kod."
    second_factor_toggle:
      totp: "Använd en autentiseringsapp eller säkerhetsnyckel istället"
      backup_code: "Använd en reservkod istället"
  second_factor_auth:
    challenge_not_found: "Det gick inte att hitta en 2FA-utmaning i din nuvarande session."
    challenge_expired: "Det har gått för lång tid sedan 2FA-utmaningen arrangerades och den är inte längre giltig. Var god försök igen."
    challenge_not_completed: "Du har inte slutfört 2FA-utmaningen för att utföra den här åtgärden. Vänligen slutför 2FA-utmaningen och försök igen."
    actions:
      grant_admin:
        description: "För ytterligare säkerhetsåtgärder måste du bekräfta din 2FA innan %{username} beviljas administratörsåtkomst."
      discourse_connect_provider:
        description: "%{hostname} har begärt att du ska bekräfta ditt 2FA. Du kommer att omdirigeras tillbaka till webbplatsen när du har bekräftat ditt 2FA."
  admin:
    email:
      sent_test: "skickat!"
    user:
      merge_user:
        updating_username: "Uppdaterar användarnamn..."
        changing_post_ownership: "Ändrar äganderätt till inlägget..."
        merging_given_daily_likes: "Sammanslagning av dagliga gillanden..."
        merging_post_timings: "Sammanslagning av tidpunkter för inlägg..."
        merging_user_visits: "Sammanslagning av användarbesök..."
        updating_site_settings: "Uppdaterar webbplatsinställningar..."
        updating_user_stats: "Uppdaterar användarstatistik..."
        merging_user_attributes: "Sammanslagning av användarattribut..."
        updating_user_ids: "Uppdaterar användar-id..."
        deleting_source_user: "Tar bort källanvändare..."
  user:
    deactivated: "Inaktiverades på grund av för många studsade e-postmeddelanden till '%{email}'."
    deactivated_by_staff: "Avaktiverades av personalen"
    deactivated_by_inactivity:
      one: "Automatiskt inaktiverad efter %{count} dag av inaktivitet"
      other: "Automatiskt inaktiverad efter %{count} dagar av inaktivitet"
    activated_by_staff: "Aktiverades av personalen"
    new_user_typed_too_fast: "Ny användare skrev för fort"
    content_matches_auto_silence_regex: "Innehållet matchar regelbundet uttryck för automatiskt tystande"
    username:
      short: "måste vara minst %{min} tecken"
      long: "får högst vara %{max} tecken"
      too_long: "är för långt"
      characters: "får enbart omfatta nummer, bokstäver, streck, punkter eller understreck"
      unique: "måste vara unikt"
      blank: "måste finnas"
      must_begin_with_alphanumeric_or_underscore: "måste börja med en bokstav, en siffra eller ett understreck"
      must_end_with_alphanumeric: "måste avslutas med en bokstav eller en siffra"
      must_not_contain_two_special_chars_in_seq: "får inte innehålla en sekvens av 2 eller fler specialtecken (.-_)"
      must_not_end_with_confusing_suffix: "får inte avslutas med ett förvirrande suffix som .json eller .png etc."
    email:
      blank: "kan inte vara tomt."
      invalid: "är ogiltig."
      not_allowed: "är inte en tillåten e-postleverantör. Använd en annan e-postadress."
      blocked: "är inte tillåtet."
      revoked: "Kommer inte att skicka e-post till '%{email}' förrän %{date}."
      does_not_exist: "---"
    ip_address:
      blocked: "Nya registreringar är inte tillåtna från din IP-adress."
      max_new_accounts_per_registration_ip: "Nya registreringar är inte tillåtna från din IP-adress (maxgräns uppnådd). Kontakta personal."
    website:
      domain_not_allowed: "Webbsida är ogiltig. Tillåtna domäner är: %{domains}"
    auto_rejected: "Avvisas automatiskt på grund av ålder. Se webbplatsinställning auto_handle_queued_age ."
    destroy_reasons:
      unused_staged_user: "Oanvänd arrangerad användare"
      fixed_primary_email: "Fast primär e-postadress för arrangerad användare"
      same_ip_address: "Samma IP-adress (%{ip_address}) som andra användare"
      inactive_user: "Inaktiv användare"
      reviewable_reject_auto: "Automatisk hantering av köade granskningsbara"
      reviewable_reject: "Granskningsbar användare avvisades"
    email_in_spam_header: "Användarens första e-post flaggades som skräppost"
    already_silenced: "Användaren har redan tystats av %{staff} %{time_ago}."
    already_suspended: "Användaren har redan avstängts av %{staff} %{time_ago}."
    cannot_delete_has_posts:
      one: "Användaren %{username} har %{count} inlägg i ett offentligt ämne eller personligt meddelande, så den kan inte tas bort."
      other: "Användaren %{username} har %{count} inlägg i ett offentligt ämne eller personligt meddelande, så de kan inte tas bort."
  unsubscribe_mailer:
    title: "Avprenumeration per e-post"
    subject_template: "Bekräfta att du inte längre vill motta e-postuppdateringar från %{site_title}"
    text_body_template: |
      Någon (kanske du?) begärde att inte längre motta e-postuppdateringar från %{site_domain_name} till den här adressen.
      Om du vill bekräfta det, klickar du på länken nedanför:

      %{confirm_unsubscribe_link}

      Om du vill fortsätta att motta e-postuppdateringar så kan du bortse från det här meddelandet.
  invite_mailer:
    title: "Inbjudan per e-post"
    subject_template: "%{inviter_name} har bjudit in dig till '%{topic_title}' på %{site_domain_name}"
    text_body_template: |
      %{inviter_name} har bjudit in dig till en diskussion

      > **%{topic_title}**
      >
      > %{topic_excerpt}

      på

      > %{site_title} -- %{site_description}

      Om du är intresserad, klick på länken nedan:

      %{invite_link}
  custom_invite_mailer:
    title: "Anpassad inbjudan per e-post"
    subject_template: "%{inviter_name} har bjudit in dig till '%{topic_title}' på %{site_domain_name}"
    text_body_template: |
      %{inviter_name} har bjudit in dig till en diskussion

      > **%{topic_title}**
      >
      > %{topic_excerpt}

      på

      > %{site_title} -- %{site_description}

      Med denna notering

      > %{user_custom_message}

      Om du är intresserad, klick på länken nedan:

      %{invite_link}
  invite_forum_mailer:
    title: "Inbjudan till forum per e-post"
    subject_template: "%{inviter_name} har bjudit in dig till %{site_domain_name}"
    text_body_template: |
      %{inviter_name} har bjudit in dig till

      > **%{site_title}**
      >
      > %{site_description}

      Om du är intresserad, klicka på länken nedan:

      %{invite_link}
  custom_invite_forum_mailer:
    title: "Anpassad inbjudan till forum per e-post"
    subject_template: "%{inviter_name} har bjudit in dig till %{site_domain_name}"
    text_body_template: "%{inviter_name} har bjudit in dig till \n\n> **%{site_title}**\n>\n> %{site_description}\n\nMed denna notering\n\n> %{user_custom_message}\n\nOm du är intresserad, klicka på länken nedan:\n\n%{invite_link}\n"
  invite_password_instructions:
    title: "Inbjudan med lösenordsinstruktioner"
    subject_template: "Ange lösenord för ditt konto på %{site_name}"
    text_body_template: |
      Tack för att du har tackat ja till inbjudan till %{site_name} -- välkommen!

      Klicka på länken nedanför för att välja ett nytt lösenord nu:
      %{base_url}/u/password-reset/%{email_token}

      (Om länken ovanför har löpt ut, klicka på "Jag har glömt mitt lösenord" när du loggar in med din e-postadress).
  download_backup_mailer:
    title: "E-post om att hämta säkerhetskopia"
    subject_template: "[%{email_prefix}] Ladda ner en säkerhetskopia av webbplatsen"
    text_body_template: |
      Här är [nedladdningen av webbplatsens säkerhetskopia](%{backup_file_path}) som du begärde.

      Av säkerhetsskäl skickade vi nedladdningslänken till din validerade e-postadress.

      (Om du *inte* begärde den här nedladdningen, borde du vara allvarligt bekymrad - någon har administratörstillträde till din webbplats.)
    no_token: |
      Den här länken för säkerhetskopiehämtning har redan använts eller har gått ut.
  admin_confirmation_mailer:
    title: "Administratörsbekräftelse"
    subject_template: "[%{email_prefix}] Bekräfta nytt administratörskonto"
    text_body_template: |
      Vi ber dig bekräfta att du vill lägga till **%{target_username} (%{target_email})** som en administratör för ditt forum.

      [Bekräfta administratörskonto](%{admin_confirm_url})
  test_mailer:
    title: "Test per e-post"
    subject_template: "[%{email_prefix}] Leveranstest för e-post"
    text_body_template: |
      Det här är ett testmeddelande från

      [**%{base_url}**][0]

      Vi hoppas att du har fått detta leveranstest av e-post OK!

      Här är en [händig checklista för att verifiera konfigurationen av e-postleverans][1].

      Lycka till,

      Dina vänner på [Discourse](https://www.discourse.org)

      [0]: %{base_url}
      [1]: https://meta.discourse.org/t/email-delivery-configuration-checklist/209839
  new_version_mailer:
    title: "E-post om ny version"
    subject_template: "[%{email_prefix}] Ny version av Discourse, uppdatering tillgänglig"
    text_body_template: "Hurra, det finns en ny version av [Discourse](http://www.discourse.org) tillgänglig!\n\nDin version: %{installed_version}\nNy version: **%{new_version}**\n\n- Uppgradera genom att använda den enkla **[uppgraderingsknappen](%{base_url}/admin/upgrade)** \n\n- Se vad som är nytt i [uppdateringsnoteringarna](https://meta.discourse.org/tag/release-notes) eller läs i [GitHubs obearbetade ändringslogg](https://github.com/discourse/discourse/commits/main)\n\n- Besök [meta.discourse.org](http://meta.discourse.org) för att läsa de senaste nyheterna, diskutera eller få hjälp angående Discourse\n"
  new_version_mailer_with_notes:
    title: "E-post om ny version med anteckningar"
    subject_template: "[%{email_prefix}] Uppdatering tillgänglig"
    text_body_template: |
      Hurra, det finns en ny version av [Discourse](http://www.discourse.org) tillgänglig!

      Din version: %{installed_version}
      Ny version: **%{new_version}**

      - Uppgradera genom att använda den enkla **[uppgraderingsknappen](%{base_url}/admin/upgrade)**

      - Se vad som är nytt i [uppdateringsnoteringarna](https://meta.discourse.org/tag/release-notes) eller läs i [GitHubs obearbetade ändringslogg](https://github.com/discourse/discourse/commits/main)

      - Besök [meta.discourse.org](http://meta.discourse.org) för att läsa de senaste nyheterna, diskutera eller få hjälp angående Discourse

      ### Uppdateringsnoteringar

      %{notes}
  flag_reasons:
    off_topic: "Ditt inlägg blev flaggat som **irrelevant**. Medlemmarna i forumet kände att det inte är passande för ämnet, som definieras av rubriken och det första inlägget."
    inappropriate: "Ditt inlägg blev flaggat som **olämpligt**. Medlemmarna i forumet kände att det är störande, kränkande, hatiskt uppförande eller att det strider mot [våra riktlinjer](%{base_path}/guidelines)."
    spam: "Ditt inlägg blev flaggat som **skräppost**. Medlemmarna i forumet kände att det är reklam, något som är överdrivet säljande istället för att vara nyttigt eller relevant för ämnet."
    notify_moderators: "Ditt inlägg blev flaggat **för moderators uppmärksamhet**. Medlemmarna i forumet kände att något i inlägget kräver manuellt ingripande av personal."
    responder:
      off_topic: "Inlägget flaggades som **off-topic**: gemenskapen tycker inte att det passar in i ämnet, vilket för närvarande definieras av titeln samt det första inlägget."
      inappropriate: "Inlägget blev flaggat som **olämpligt**. Medlemmarna i forumet kände att det är störande, kränkande, hatiskt uppförande eller att det strider mot [våra riktlinjer](%{base_path}/guidelines)."
      spam: "Inlägget flaggades som **skräppost**: gemenskapen tycker att det är en reklam, något som är överdrivet marknadsföringsmässigt i stället för att vara användbart eller relevant för ämnet vilket förväntas."
      notify_moderators: "Inlägget flaggades **för moderators uppmärksamhet**: gemenskapen anser att något med inlägget kräver manuellt ingripande av en medarbetare."
  flags_dispositions:
    agreed: "Tack för att du meddelade oss. Vi håller med om att det finns ett problem och vi undersöker det."
    agreed_and_deleted: "Tack för att du meddelade oss. Vi håller med om att det finns ett problem och vi har raderat inlägget."
    disagreed: "Tack för att du meddelade oss. Vi undersöker det."
    ignored: "Tack för att du meddelade oss. Vi undersöker det."
    ignored_and_deleted: "Tack för att du meddelade oss. Vi har raderat inlägget."
  temporarily_closed_due_to_flags:
    one: "Detta ämne är tillfälligt stängt i minst %{count} timme på grund av ett stort antal forumflaggor."
    other: "Detta ämne är tillfälligt stängt i minst %{count} timmar på grund av ett stort antal flaggor."
  system_messages:
    reviewables_reminder:
      subject_template: "Det finns saker i granskningskön som behöver granskas"
      text_body_template:
        one: "%{mentions} Artiklar skickades in över %{count} timme sedan. [Vi ber dig granska dem] (%{base_url}/review)."
        other: "%{mentions} Artiklar skickades in över %{count} timmar sedan. [Vi ber dig granska dem] (%{base_url}/review)."
    private_topic_title: "Ämne #%{id}"
    contents_hidden: "Gå till inlägget för att se dess innehåll."
    post_hidden:
      title: "Inlägget dolt"
      subject_template: "Inlägg dolt på grund av att det flaggats av forumets medlemmar"
      text_body_template: |
        Hej!

        Det här är ett automatiskt meddelande från %{site_name} för att informera dig om att ditt meddelande har dolts.

        <%{base_url}%{url}>

        %{flag_reason}

        Ett flertal forummedlemmar flaggade det här meddelandet innan det doldes. Tänk på hur du kan ändra ditt meddelande för att reflektera deras respons. **Du kan redigera ditt meddelande efter %{edit_delay} minuter, då kommer det automatiskt att visas igen.**

        Däremot, om meddelandet flaggas av medlemmarna och döljs en andra gång så kommer det fortsatt att döljas tills det har hanterats av personal.

        För ytterligare information, se våra [forumriktlinjer](%{base_url}/guidelines).
    post_hidden_again:
      title: "Inlägget dolt igen"
      subject_template: "Inlägget döljdes på grund av att det flaggats av forumets medlemmar, personal har aviserats"
      text_body_template: |
        Hej!

        Det här är ett automatiskt meddelande från %{site_name} för att informera dig om att ditt meddelande har dolts på nytt.

        <%{base_url}%{url}>

        %{flag_reason}

        Ett flertal forummedlemmar flaggade det här meddelandet innan det doldes. **Eftersom ditt inlägg har dolts mer än en gång kommer det att förbli dolt tills ärendet har hanterats av personalen.**

        För ytterligare information, se våra [gemensamma riktlinjer](%{base_url}/guidelines).
    queued_by_staff:
      title: "Inlägget måste godkännas"
      subject_template: "Inlägg dolt av personalen i väntan på godkännande"
      text_body_template: |
        Hej,

        Detta är ett automatiserat meddelande från %{site_name} för att informera dig om att ditt inlägg är dolt.

        <%{base_url}%{url}>

        Ditt inlägg förblir dolt tills personalen kan granska det.

        För mer information, se våra [forumriktlinjer](%{base_url}/guidelines).
    flags_disagreed:
      title: "Flaggat inlägg återställt av personal"
      subject_template: "Flaggat inlägg återställt av personal"
      text_body_template: |
        Hejsan,

        Detta är ett automatiskt meddelande från %{site_name} för att informera dig om att [ditt inlägg](%{base_url}%{url}) återställdes.
         
        Detta inlägg flaggades av forumet och personalen valde att återställa det.

        [details="Klicka för att expandera det återställda inlägget
         "]
        ``` markdown
        %{flagged_post_raw_content}
        ```
        [/details]
    flags_agreed_and_post_deleted:
      title: "Flaggat inlägg raderat av personal"
      subject_template: "Flaggat inlägg raderat av personal"
      text_body_template: |
        Hej,

        Det här är ett automatiskt meddelande från %{site_name} för att informera dig om att [ditt inlägg](%{base_url}%{url}) har tagits bort.

        %{flag_reason}

        Det här inlägget flaggades av forumet och personalen valde att ta bort det.

        ``` markdown
        %{flagged_post_raw_content}
        ```

        Läs mer ingående information i våra [forumriktlinjer](%{base_url}/guidelines).
    flags_agreed_and_post_deleted_for_responders:
      title: "Svar borttaget från flaggat inlägg av personal"
      subject_template: "Svar borttaget från flaggat inlägg av personal"
      text_body_template: |
        Hej,

        Detta är ett automatiskt meddelande från %{site_name} att låta dig veta att en [post](%{base_url}%{url}) du svarade på togs bort.

        %{flag_reason}

        Det här inlägget flaggades av gemenskapen och personalen valde att ta bort det.

        ``` markdown
        %{flagged_post_raw_content}
        ```

        där du svarade följande

        ``` markdown
        %{flagged_post_response_raw_content}
        ```

        För mer information om orsaken till borttagningen, läs våra [riktlinjer för communityn](%{base_url}/riktlinjer).
    usage_tips:
      text_body_template: |
        För att få ett par tips och förslag hur du kommer igång som ny användare, [gå till detta blogginlägg](https://blog.discourse.org/2016/12/discourse-new-user-tips-and-tricks/).

        I takt med att du deltar här, lär vi känna dig, och därmed kommer tillfälliga begränsningar för nya medlemmar att tas bort. Med tiden når du [förtroendenivåer](https://blog.discourse.org/2018/06/understanding-discourse-trust-levels/) som omfattar särskilda funktioner för att hantera vårt forum tillsammans.
    welcome_user:
      title: "Välkommen Användare!"
      subject_template: "Välkommen till %{site_name}!"
      text_body_template: |
        Tack för att du går med i %{site_name}, och välkommen!

        %{new_user_tips}

        Vi tror på [ett civiliserat beteende i forumet](%{base_url}/guidelines) vid alla tillfällen.

        Hoppas du kommer att trivas!
    welcome_tl1_user:
      title: "Välkommen TN1-användare!"
      subject_template: "Tack för att du delat din tid med oss"
      text_body_template: |
        Hallå där. Vi ser att du har varit flitig med att läsa, vilket är fantastiskt, så vi har flyttat upp dig en [förtroendenivå!](https://blog.discourse.org/2018/06/understanding-discourse-trust-levels/)

        Vi är verkligen glada över att du tillbringar tid hos oss ​​och vi skulle gärna vilja veta mer om dig. Ta en stund till att [fylla i din profil](%{base_url}/my/preferences/profile), eller känn dig fri att [starta ett nytt ämne](%{base_url}/categories).
    welcome_staff:
      title: "Välkommen Personal!"
      subject_template: "Gratulerar, du har tilldelats status som %{role}!"
      text_body_template: |
        Du har tilldelats status %{role} av en annan medarbetare.

        Som en %{role} har du nu tillträde till <a href='%{base_url}/admin' target='_blank'>administratörspanelen</a>.

        Med stor makt kommer stort ansvar. Om du är ny på det här att moderera, se [Moderationsguiden](https://meta.discourse.org/t/discourse-moderation-guide/63116).
    welcome_invite:
      title: "Välkomstinbjudan"
      subject_template: "Välkommen till %{site_name}!"
      text_body_template: "Tack för att du tackade ja till din inbjudan till %{site_name} -- välkommen!\n\nVi har skapat ett nytt konto **%{username}** till dig. Du kan byta namn eller lösenord genom att besöka [din användarprofil][prefs].\n\n- När du loggar in ber vi dig **använda samma e-postadress som i din ursprungliga inbjudan** — annars kan vi inte bekräfta att det är du! \n\n%{new_user_tips}\n\nVi tror på ett [civiliserat beteende i forumet](%{base_url}/guidelines) vid alla tillfällen.\n\nNjut av din vistelse!\n\n[prefs]: %{user_preferences_url}\n"
    tl2_promotion_message:
      subject_template: "Grattis till din högre förtroendenivå!"
      text_body_template: |
        Vi har uppgraderat dig till en högre [förtroendenivå] (https://blog.discourse.org/2018/06/understanding-discourse-trust-levels/)!

        Att uppnå förtroendenivå 2 betyder att du har läst och aktivt deltagit tillräckligt för att anses vara medlem i denna grupp.

        Som erfaren användare kanske du uppskattar [denna lista med praktiska tips och tricks] (https://blog.discourse.org/2016/12/discourse-new-user-tips-and-tricks/).

        Vi hoppas verkligen att du fortsätter engagera dig — allt blir med bättre med dig här.
    backup_succeeded:
      title: "Säkerhetskopieringen var framgångsrik"
      subject_template: "Säkerhetskopia skapades utan problem"
      text_body_template: |
        Säkerhetskopieringen lyckades.

        Gå till [avsnittet admin > säkerhetskopia](%{base_url}/admin/backups) för att hämta din nya säkerhetskopia.

        Här är loggen:

        %{logs}
    backup_failed:
      title: "Säkerhetskopieringen misslyckades"
      subject_template: "Säkerhetskopiering misslyckades"
      text_body_template: |
        Säkerhetskopieringen misslyckades.

        Här är loggen:

        %{logs}
    restore_succeeded:
      title: "Återställningen lyckades"
      subject_template: "Återställningen lyckades!"
      text_body_template: |
        Återställningen lyckades.

        Här är loggen:

        %{logs}
    restore_failed:
      title: "Återställningen misslyckades"
      subject_template: "Återställningen misslyckades"
      text_body_template: |
        Återställningen misslyckades.

        Här är loggen:

        %{logs}
    bulk_invite_succeeded:
      title: "Massinbjudan lyckades"
      subject_template: "Massinbjudan av användare behandlades utan fel"
      text_body_template: |
        Din fil för massinbjudan av användare behandlades, %{sent} inbjudningar skickades, %{skipped} hoppades över, med %{warnings} varning(ar).

        `` text
        %{logs}
        ```
    bulk_invite_failed:
      title: "Massinbjudan misslyckades"
      subject_template: "Massinbjudan av användare genererade fel"
      text_body_template: |
        Din fil för massinbjudan av användare behandlades, %{sent} inbjudningar skickades, %{skipped} hoppades över, med %{warnings} varning(ar) och %{failed} fel.

        Här är loggen:

        `` text
        %{logs}
        ```
    user_added_to_group_as_owner:
      title: "Tillagd i gruppen som ägare"
      subject_template: "Du har lagts till som ägare av gruppen %{group_name}"
      text_body_template: |
        Du har lagts till som ägare av gruppen [%{group_name}](%{base_url}%{group_path})
    user_added_to_group_as_member:
      title: "Tillagd i gruppen som medlem"
      subject_template: "Du har lagts till som medlem i gruppen %{group_name}"
      text_body_template: |
        Du har lagts till som medlem i gruppen [%{group_name}](%{base_url}%{group_path})
    csv_export_succeeded:
      title: "CSV-exporten lyckades"
      subject_template: "[%{export_title}] Dataexport färdig"
      text_body_template: |
        Din dataexport gick bra! :dvd:

        %{download_link}

        Ovanstående nedladdningslänk kommer att vara giltig i 48 timmar.

        Uppgifterna komprimeras som ett zip-arkiv. Om arkivet inte extraherar sig själv när du öppnar det, använd verktyget som rekommenderas här: https://www.7-zip.org/
    csv_export_failed:
      title: "CSV-exporten misslyckades"
      subject_template: "Dataexport misslyckades"
      text_body_template: "Tyvärr har din dataexport misslyckats. Vi ber dig kontrollera loggarna eller [kontakta personal](%{base_url}/about)."
    email_reject_insufficient_trust_level:
      title: "E-posten avslås, otillräcklig förtroendenivå"
      subject_template: "[%{email_prefix}] E-postfel -- Otillräcklig förtroendenivå"
      text_body_template: |
        Tyvärr har ditt e-postmeddelande till %{destination} (med ämnet %{former_title}) inte kunnat skickas.

        Ditt konto har inte tillräckligt hög förtroendenivå för att skriva nya inlägg till den e-postadressen. Kontakta [personal](%{base_url}/about) om du tror att det här är ett misstag.
    email_reject_user_not_found:
      title: "E-posten avslås, användaren kunde inte hittas"
      subject_template: "[%{email_prefix}] E-postfel --  Användaren hittas inte"
      text_body_template: "Tyvärr har ditt e-postmeddelande till %{destination} (med ämnet %{former_title}) inte kunnat skickas. \n\nDitt svarsmeddelande skickades från en okänd e-postadress. Försök skicka meddelandet från en annan e-postadress, eller [kontakta personal](%{base_url}/about). \n"
    email_reject_screened_email:
      title: "E-posten avslås, screenad e-post"
      subject_template: "[%{email_prefix}] E-postfel -- Blockerad e-post"
      text_body_template: "Tyvärr har ditt e-postmeddelande till %{destination} (med ämnet %{former_title}) inte kunnat skickas. \n\nDitt svarsmeddelande skickades från en blockerad e-postadress. Försök skicka meddelandet från en annan e-postadress, eller [kontakta personal](%{base_url}/about).\n"
    email_reject_not_allowed_email:
      title: "E-posten avslås, ej tillåten e-post"
      subject_template: "[%{email_prefix}] E-postfel -- Blockerad e-post"
      text_body_template: "Tyvärr har ditt e-postmeddelande till %{destination} (med ämnet %{former_title}) inte kunnat skickas. \n\nDitt svarsmeddelande skickades från en blockerad e-postadress. Försök skicka meddelandet från en annan e-postadress, eller [kontakta personal](%{base_url}/about). \n"
    email_reject_inactive_user:
      title: "E-posten avslås, inaktiverad användare"
      subject_template: "[%{email_prefix}] E-postfel -- Inaktiv användare"
      text_body_template: |
        Tyvärr har ditt e-postmeddelande till %{destination} (med ämnet %{former_title}) inte kunnat skickas.

        Kontot som är kopplat till den här e-postadressen är inte aktiverat. Vi ber dig se till att ditt konto är aktiverat innan du skickar e-post.
    email_reject_silenced_user:
      title: "E-posten avslås, tystad användare"
      subject_template: "[%{email_prefix}] E-postfel -- Tystad användare"
      text_body_template: |
        Tyvärr har ditt e-postmeddelande till %{destination} (med ämnet %{former_title}) inte kunnat skickas.

        Kontot kopplat till den här e-postadressen har tystats.
    email_reject_reply_user_not_matching:
      title: "E-posten avslås, användare hittas ej"
      subject_template: "[%{email_prefix}] E-postfel -- Oväntad svarsadress"
      text_body_template: "Tyvärr har ditt e-postmeddelande till %{destination} (med ämnet %{former_title}) inte kunnat skickas. \n\nDitt svarsmeddelande skickades från en annan e-postadress än den vi förväntade oss, så vi är inte säkra på att det är från samma person. Försök skicka svaret från en annan e-postadress eller [kontakta personal](%{base_url}/about).\n"
    email_reject_empty:
      title: "E-posten avslås, tomt"
      subject_template: "[%{email_prefix}] E-postfel -- Innehåll saknas"
      text_body_template: |
        Tyvärr har ditt e-postmeddelande till %{destination} (med ämnet %{former_title}) inte kunnat skickas.

        Vi kunde inte hitta något innehåll i ditt e-postmeddelande.

        Om du har fått det här meddelandet och vet att du _har_ skrivit ett svar, försök igen med enklare formatering.
    email_reject_parsing:
      title: "E-posten avslås, språklig analys"
      subject_template: "[%{email_prefix}] E-postfel -- Innehåll okänt"
      text_body_template: |
        Tyvärr har ditt e-postmeddelande till %{destination} (med ämnet %{former_title}) inte kunnat skickas.

        Vi kunde inte hitta något svar i ditt e-postmeddelande. **Se till att ditt svar är högst upp i e-postmeddelandet** -- vi kan inte hantera inbäddad text.
    email_reject_invalid_access:
      title: "E-posten avslås, ogiltig åtkomst"
      subject_template: "[%{email_prefix}] E-postfel -- Ogiltig åtkomst"
      text_body_template: |
        Tyvärr har ditt e-postmeddelande till %{destination} (med ämnet %{former_title}) inte kunnat skickas.

        Ditt konto har inte rättighet att skriva nya inlägg i den kategorin. Om du tror att det här är ett misstag, [kontakta personal](%{base_url}/about).
    email_reject_strangers_not_allowed:
      title: "E-posten avslås, främlingar är ej tillåtna"
      subject_template: "[%{email_prefix}] E-postfel -- Ogiltig åtkomst"
      text_body_template: "Tyvärr har ditt e-postmeddelande till %{destination} (med ämnet %{former_title}) inte kunnat skickas. \n\nKategorin som du skickat e-postmeddelandet till godkänner endast svar från användare med giltiga konton och kända e-postadresser. Om du tror att det här är ett misstag, [kontakta personal](%{base_url}/about).\n"
    email_reject_invalid_post:
      title: "E-posten avslås, ogiltigt inlägg"
      subject_template: "[%{email_prefix}] E-postfel -- Inläggsfel"
      text_body_template: |
        Tyvärr har ditt e-postmeddelande till %{destination} (med ämnet %{former_title}) inte kunnat skickas.

        Några möjliga anledningar är: för komplex formatering, meddelandet är för stort, meddelandet är för litet. Vi ber dig försöka igen, eller göra ett inlägg via hemsidan om problemet fortsätter.
    email_reject_invalid_post_specified:
      title: "E-posten avslås, ogiltigt inlägg specificerat"
      subject_template: "[%{email_prefix}] E-postfel -- Inläggsfel"
      text_body_template: |
        Tyvärr har ditt e-postmeddelande till %{destination} (med ämnet %{former_title}) inte kunnat skickas.

        Orsak:

        %{post_error}

        Om du kan åtgärda problemet, försök igen.
      date_invalid: "Inget datum för skapandet av inlägg hittades. Saknar e-postmeddelandet en Datum:-rubrik?"
    email_reject_post_too_short:
      title: "E-posten avslås, inlägg är för kort"
      subject_template: "[%{email_prefix}] E-postfel -- Inlägg för kort"
      text_body_template: |
        Tyvärr har ditt e-postmeddelande till %{destination} (med ämnet %{former_title}) inte kunnat skickas.

        För att främja djupare samtal är mycket korta svar inte tillåtna. Kan du svara med minst %{count} tecken? Alternativt kan du gilla ett inlägg via e-post genom att svara med "+1".
    email_reject_invalid_post_action:
      title: "E-posten avslås, ogiltigt inlägg"
      subject_template: "[%{email_prefix}] E-postfel -- Ogiltig inläggsåtgärd"
      text_body_template: |
        Tyvärr har ditt e-postmeddelande till %{destination} (med ämnet %{former_title}) inte kunnat skickas.

        Inläggsåtgärden kändes inte igen. Försök igen, eller gör ett inlägg via hemsidan om problemet fortsätter.
    email_reject_reply_key:
      title: "E-posten avslås, svarsnyckel"
      subject_template: "[%{email_prefix}] E-postfel -- Okänd svarsnyckel"
      text_body_template: |
        Tyvärr har ditt e-postmeddelande till %{destination} (med ämnet %{former_title}) inte kunnat skickas.

        Svarsnyckeln i e-postmeddelandet är ogiltig eller okänd, så vi vet inte vilket inlägg som e-postmeddelandet är ett svar till. [Kontakta personalen](%{base_url}/about).
    email_reject_bad_destination_address:
      title: "E-posten avslås, dålig mottagaradress"
      subject_template: "[%{email_prefix}] E-postfel -- Okänd mottagaradress"
      text_body_template: |
        Tyvärr fungerade inte ditt e-postmeddelande till %{destination} (med titeln %{former_title}).

        Här är några saker att kontrollera:

          - Använder du mer än en e-postadress? Svarade du från en annan e-postadress än den du använde ursprungligen? Svar per e-post kräver att du använder samma e-postadress när du svarar.

          - Använde din e-postprogramvara korrekt Svar till-e-postadress när du svarade? Tyvärr skickar vissa e-postprogram felaktigt svar till Från-adressen vilket inte fungerar.

          - Modifierades rubriken Meddelande-ID i e-postmeddelandet? Meddelande-ID måste vara konsekvent och oförändrat.

        Behöver du mer hjälp? Nå oss via Kontakta oss på %{base_url}/about
    email_reject_old_destination:
      title: "E-posten avslås, gammal destination"
      subject_template: "[%{email_prefix}] E-postfel -- Du försöker svara på ett gammalt meddelande"
      text_body_template: |
        Tyvärr har ditt e-postmeddelande till %{destination} (med ämnet %{former_title}) inte kunnat skickas.

        Vi godkänner bara svar på originalmeddelanden inom %{number_of_days} dagar. [Gå till ämnet] (%{short_url}) för att fortsätta samtalet.
    email_reject_topic_not_found:
      title: "E-posten avslås, ämnet fanns ej"
      subject_template: "[%{email_prefix}] E-postfel --  Ämne hittas inte"
      text_body_template: |
        Tyvärr har ditt e-postmeddelande till %{destination} (med ämnet %{former_title}) inte kunnat skickas.

        Ämnet du försöker svara i finns inte längre, kanske har det raderats? [Kontakta personal](%{base_url}/about) om du tror att det här är ett misstag.
    email_reject_topic_closed:
      title: "E-posten avslås, ämnet är stängt"
      subject_template: "[%{email_prefix}] E-postfel -- Ämne stängt"
      text_body_template: |
        Tyvärr har ditt e-postmeddelande till %{destination} (med ämnet %{former_title}) inte kunnat skickas.

        Ämnet som du svarar i är för närvarande avstängt och tar inte emot svarsmeddelanden. [Kontakta personal](%{base_url}/about) om du tror att det här är ett misstag.
    email_reject_auto_generated:
      title: "E-posten avslås, autogenererad"
      subject_template: "[%{email_prefix}] E-postfel -- Autogenererat svar"
      text_body_template: |
        Tyvärr har ditt e-postmeddelande till %{destination} (med ämnet %{former_title}) inte kunnat skickas.

        Ditt e-postmeddelande har flaggats som "autogenererat", vilket betyder att e-postmeddelandet är skapat av en dator och inte skrivet av en människa. Vi kan tyvärr inte godkänna den typen av e-post. [Kontakta personal](%{base_url}/about) om du tror att det här är ett misstag.
    email_reject_unrecognized_error:
      title: "E-posten avslås, okänt fel"
      subject_template: "[%{email_prefix}] E-postfel -- Okänt fel"
      text_body_template: "Tyvärr har ditt e-postmeddelande till %{destination} (med ämnet %{former_title}) inte kunnat skickas. \n\nDet uppstod ett okänt fel vid bearbetning av ditt e-postmeddelande och det kunde inte skickas. Försök skicka meddelandet igen, eller [kontakta personal](%{base_url}/about).\n"
    email_reject_attachment:
      title: "E-postbilaga nekas"
      subject_template: "[%{email_prefix}] E-postfel -- Bilaga nekas"
      text_body_template: |
        Tyvärr har vissa bilagor i ditt e-postmeddelande till %{destination} (titel %{former_title}) nekats.

        Detaljer:
        %{rejected_errors}

        Om du tror att detta är fel, [kontakta personalen](%{base_url}/about).
    email_reject_reply_not_allowed:
      title: "E-posten avslås, svar inte tillåtet"
      subject_template: "[%{email_prefix}] E-postfel -- Svar inte tillåtet"
      text_body_template: |
        Tyvärr har ditt e-postmeddelande till %{destination} (med ämnet %{former_title}) inte kunnat skickas.

        Ditt konto har inte rättigheter att svara på ämnet. Om du tror att det här är ett misstag, [kontakta personal](%{base_url}/about).
    email_reject_reply_to_digest:
      title: "E-posten avslås; svar på sammanfattning"
      subject_template: "[%{email_prefix}] E-postfel -- Svar på sammanfattning"
      text_body_template: |
        Tyvärr har ditt e-postmeddelande till %{destination} (med ämnet %{former_title}) inte kunnat skickas.

        Du svarade på en sammanfattning som skickades via e-post, vilket inte är tillåtet.

        Om du tror att det här är ett misstag, [kontakta personal](%{base_url}/about).
    email_reject_too_many_recipients:
      title: "Avvisa E-post För många mottagare"
      subject_template: "[%{email_prefix}] E-postfel -- För många mottagare"
      text_body_template: |
        Vi beklagar, men ditt e-postmeddelande till %{destination} (titeln %{former_title}) fungerade inte.

        Du försökte maila mer än %{max_recipients_count} personer och vårt system har automatiskt taggat din e-post som skräppost.

        Om du anser att detta är ett fel, [kontakta en medarbetare](%{base_url}/about).
    email_error_notification:
      title: "E-postfelsavisering"
      subject_template: "[%{email_prefix}] E-postfel -- POP-autentiseringsfel"
      text_body_template: |
        Tyvärr uppstod det ett autentiseringsproblem vid sökningen efter e-post från POP-servern.

        Se till att du har konfigurerat POP-certifikaten på ett korrekt sätt i [webbplatsinställningarna](%{base_url}/admin/site_settings/category/email).

        Om det finns ett gränssnitt för e-postkontot till POP så kan du behöva logga in och kontrollera dina inställningar där.
    email_revoked:
      title: "E-post återkallad"
      subject_template: "Är din e-postadress korrekt?"
      text_body_template: |
        Vi ber om ursäkt, men det är svårt att nå dig via e-post. Våra senaste par e-postmeddelanden till dig har alla studsat tillbaka som olevererbara.

        Kan du se till att [din e-postadress] (%{base_url}/my/preferences/email) är giltig och fungerar? Du kanske också vill lägga till vår e-postadress i din adressbok/kontaktlista för att förbättra leveransen.
    email_bounced: |
      Meddelandet till %{email} studsade.

      ### Detaljer

      ``` text
      %{raw}
      ```
    ignored_users_summary:
      title: "Ignorerad användare passerade gränsvärde"
      subject_template: "En användare ignoreras av många andra användare"
      text_body_template: "Hej! \n\nDet här är ett automatiskt meddelande från %{site_name} för att informera dig om att @%{username} har ignorerats av %{ignores_threshold}. Detta kan indikera att ett problem håller på att uppstå i ditt forum. \n\nDu kanske vill [granska senaste inlägg](%{base_url}/u/%{username}/summary) för denna användare, och eventuellt andra användare i [rapporten över ignorerade och tystade](%{base_url}/admin/reports/top_ignored_users).\n\nFör ytterligare vägledning, se våra [forumriktlinjer](%{base_url}/guidelines).\n"
    too_many_spam_flags:
      title: "För många skräppostsflaggningar"
      subject_template: "Nytt konto pausat"
      text_body_template: "Hej!\n\nDet här är ett automatiskt meddelande från %{site_name} för att informera dig om att dina inlägg har dolts tillfälligt på grund av att de flaggades av medlemmar. \n\nSom en förebyggande åtgärd har ditt nya konto tystats och kommer inte kunna skapa svar eller ämnen tills det har granskats av personal. Vi ber om ursäkt för besväret. \n\nFör ytterligare information, se våra [forumriktlinjer](%{base_url}/guidelines).\n"
    too_many_tl3_flags:
      title: "För många FN3-flaggningar"
      subject_template: "Nytt konto pausat"
      text_body_template: "Hej! \n\nDet här är ett automatiskt meddelande från %{site_name} för att informera dig om att dina inlägg har pausats tillfälligt på grund av att de flaggades av ett stort antal medlemmar. \n\nSom en förebyggande åtgärd har ditt nya konto tystats från att skapa nya inlägg eller ämnen tills det har granskats av personal. Vi ber om ursäkt för besväret. \n\nFör ytterligare information, se våra [forumriktlinjer](%{base_url}/guidelines).\n"
    silenced_by_staff:
      title: "Tystat av personal"
      subject_template: "Konto tillfälligt pausat"
      text_body_template: "Hej!\n\nDet här är ett automatiskt meddelande från %{site_name} för att informera dig om att ditt konto har pausats tillfälligt som en försiktighetsåtgärd. \n\nDet går bra att fortsätta besöka sidan men du kommer inte att kunna skriva inlägg eller skapa nya ämnen förrän [personalen](%{base_url}/about) granskar dina senaste inlägg. Vi ber om ursäkt för besväret. \n\nFör mer information, se våra [forumriktlinjer](%{base_url}/guidelines).\n"
    user_automatically_silenced:
      title: "Användare automatiskt tystad"
      subject_template: "Ny användare  %{username} tystad på grund av flaggningar från forumet"
      text_body_template: |
        Det här är ett automatiskt meddelande.

        Den nya användaren [%{username}](%{user_url}) tystades automatiskt på grund av att ett flertal medlemmar flaggat användaren %{username}s inlägg.

        [Granska inläggen](%{base_url}/review). Om %{username} har tystats på felaktig grund, ber vi dig klicka på otysta-knappen [på administrationssidan för den här användaren](%{user_url}).

        Detta gränsvärde kan ändras genom webbplatsens inställning av `silence_new_user`.
    spam_post_blocked:
      title: "Skräppost är blockerat"
      subject_template: "Ny användare %{username} har fått meddelanden blockerade p.g.a. upprepade länkar"
      text_body_template: "Det här är ett automatiskt meddelande. \n\nDen nya användaren [%{username}](%{user_url}) försökte skriva flera inlägg med länkar till %{domains}, men inläggen blockerades för att undvika skräppost. Användaren kan fortfarande skriva nya inlägg som inte länkar till %{domains}.\n\n[Granska användaren](%{user_url}).\n\nDu kan också modifiera webbplatsinställningarna `newuser_spam_host_threshold` och `white_listed_spam_host_domains`. Överväg att lägga till %{domains} på vitlistan om de ska undantas.\n"
    unsilenced:
      title: "Otystad"
      subject_template: "Konto ej längre pausat"
      text_body_template: "Hej!\n\nDet här är ett automatiskt meddelande från %{site_name} för att informera dig om att ditt konto inte längre är pausat efter att personal har granskat ärendet. \n\nDu kan nu skriva inlägg och skapa nya ämnen igen. Tack för ditt tålamod.\n"
    pending_users_reminder:
      title: "Påminnelse om väntande användare"
      subject_template:
        one: "%{count} användare väntar på godkännande"
        other: "%{count} användare väntar på godkännande"
      text_body_template: "Det finns nya användarregistreringar att godkänna (eller avvisa) innan de kan få tillträde till forumet. \n\n[Granska dem](%{base_url}/review).\n"
    download_remote_images_disabled:
      title: "Hämtning av externa bilder är inaktiverad"
      subject_template: "Hämtning av externa bilder har inaktiverats"
      text_body_template: "Inställningen `download_remote_images_to_local` har inaktiverats eftersom diskutrymmet har nått sin övre gräns."
    new_user_of_the_month:
      title: "Du är Månadens nya användare!"
      subject_template: "Grattis, du har tilldelats utmärkelsen ** Månadens nya användare för %{month_year}**. : Trofén:\n\nDenna utmärkelse beviljas endast till två nya användare per månad och den kommer att visas permanent på [sidan för utmärkelser] (%{url}).\n\nDu har snabbt blivit en värdefull medlem i vår gemenskap. Tack för att du gick med och fortsätt med det fantastiska arbetet!"
      text_body_template: |
        Grattis, du har tilldelats utmärkelsen ** Månadens nya användare för %{month_year}**. :trophy:

        Denna utmärkelse beviljas endast till två nya användare per månad och den kommer att visas permanent på [sidan för utmärkelser] (%{url}).

        Du har snabbt blivit en värdefull medlem i vårt forum. Tack för att du gick med och fortsätt med det fantastiska arbetet!
    queued_posts_reminder:
      title: "Påminnelse om köande inlägg"
      subject_template:
        one: "%{count} inlägg väntar på att granskas"
        other: "%{count} inlägg väntar på att granskas"
      text_body_template: |
        Hej!

        Meddelanden från nya användare väntar för närvarande på att granskas. [Godkänn eller avvisa dem här](%{base_url}/review?type=ReviewableQueuedPost).
  unsubscribe_link: |
    [Klicka här](%{unsubscribe_url}) för att avprenumerera från de här e-postmeddelandena.
  unsubscribe_link_and_mail: |
    [Klicka här](%{unsubscribe_url}) för att avprenumerera från de här e-postmeddelandena.
  unsubscribe_mailing_list: "Du mottar de här e-postmeddelandena för att du har aktiverat utskicksläge för e-postlistor. \n\n[Klicka här](%{unsubscribe_url}) för att avprenumerera från de här e-postmeddelandena.\n"
  subject_re: "Sv: "
  subject_pm: "[PM] "
  email_from: "%{user_name} via %{site_name}"
  email_from_without_site: "%{group_name}"
  user_notifications:
    previous_discussion: "Föregående svar"
    reached_limit:
      one: "Se upp: Vi skickar maximalt %{count} e-postmedd. per dag. Kontrollera webbplatsen för att se vilka andra som eventuellt hålls tillbaka."
      other: "Se upp: Vi skickar maximalt %{count} e-postmedd. per dag. Kontrollera webbplatsen för att se vilka andra som eventuellt hålls tillbaka. PS. Tack för att du är populär!"
    in_reply_to: "Som svar till"
    reply_by_email: "[Gå till ämnet](%{base_url}%{url}) eller svara på det här e-postmeddelandet för att ge ditt svar."
    reply_by_email_pm: "[Gå till meddelandet](%{base_url}%{url}) eller svara på det här e-postmeddelandet för att svara %{participants}."
    only_reply_by_email: "Besvara det här e-postmeddelandet för att ge ditt svar."
    only_reply_by_email_pm: "Besvara det här e-postmeddelandet för att svara %{participants}."
    visit_link_to_respond: "[Gå till ämnet](%{base_url}%{url}) för att ge ditt svar."
    visit_link_to_respond_pm: "[Gå till meddelandet](%{base_url}%{url}) för att svara till %{participants}."
    reply_above_line: "## Vi ber dig skriva ditt svar ovanför denna rad. ##"
    posted_by: "Publicerat av %{username} den %{post_date}"
    pm_participants: "Deltagare: %{participants}"
    more_pm_participants:
      one: "%{participants} och %{count} andra"
      other: "%{participants} och %{count} andra"
    invited_group_to_private_message_body: "%{username} bjöd in @%{group_name} till ett meddelande\n\n> **[%{topic_title}](%{topic_url})**\n>\n> %{topic_excerpt}\n\nvid \n\n> %{site_title} -- %{site_description}\n\nOm du är intresserad, klicka på länken nedan:\n\n%{topic_url}\n"
    invited_to_private_message_body: "%{username} bjöd in dig till ett meddelande\n\n> **[%{topic_title}](%{topic_url})**\n>\n> %{topic_excerpt}\n\nvid \n\n> %{site_title} -- %{site_description}\n\nOm du är intresserad, klicka på länken nedan:\n\n%{topic_url}\n"
    invited_to_topic_body: "%{username} bjöd in dig till en diskussion\n\n> **[%{topic_title}](%{topic_url})**\n>\n> %{topic_excerpt}\n\nvid \n\n> %{site_title} -- %{site_description}\n\nOm du är intresserad, klicka på länken nedan:\n\n%{topic_url}\n"
    user_invited_to_private_message_pm_group:
      title: "Användare bjöd in grupp till PM"
      subject_template: "[%{email_prefix}] %{username} har bjudit in @%{group_name} till ett meddelande '%{topic_title}'"
      text_body_template: |
        %{header_instructions}

        %{message}

        %{respond_instructions}
    user_invited_to_private_message_pm:
      title: "Användare inbjuden till PM"
      subject_template: "[%{email_prefix}] %{username} har bjudit in dig till ett meddelande '%{topic_title}'"
      text_body_template: |
        %{header_instructions}

        %{message}

        %{respond_instructions}
    user_invited_to_private_message_pm_staged:
      title: "Användare inbjuden till PM är arrangerad"
      subject_template: "[%{email_prefix}] %{username} har bjudit in dig till ett meddelande '%{topic_title}'"
      text_body_template: |
        %{header_instructions}

        %{message}

        %{respond_instructions}
    user_invited_to_topic:
      title: "Användare inbjuden till ämnet"
      subject_template: "[%{email_prefix}] %{username} har bjudit in dig till '%{topic_title}'"
      text_body_template: |
        %{header_instructions}

        %{message}

        %{respond_instructions}
    user_replied:
      title: "Användare svarade"
      subject_template: "[%{email_prefix}] %{topic_title}"
      text_body_template: |
        %{header_instructions}

        %{message}

        %{context}

        %{respond_instructions}
    user_replied_pm:
      title: "Användare svarade på PM"
      subject_template: "[%{email_prefix}] [PM] %{topic_title}"
      text_body_template: |
        %{header_instructions}

        %{message}

        %{context}

        %{respond_instructions}
    user_quoted:
      title: "Användare citerade"
      subject_template: "[%{email_prefix}] %{topic_title}"
      text_body_template: |
        %{header_instructions}

        %{message}

        %{context}

        %{respond_instructions}
    user_linked:
      title: "Användare länkade"
      subject_template: "[%{email_prefix}] %{topic_title}"
      text_body_template: |
        %{header_instructions}

        %{message}

        %{context}

        %{respond_instructions}
    user_mentioned:
      title: "Användare nämnde"
      subject_template: "[%{email_prefix}] %{topic_title}"
      text_body_template: |
        %{header_instructions}

        %{message}

        %{context}

        %{respond_instructions}
    user_mentioned_pm:
      title: "Användare nämnde PM"
      subject_template: "[%{email_prefix}] [PM] %{topic_title}"
      text_body_template: |
        %{header_instructions}

        %{message}

        %{context}

        %{respond_instructions}
    user_group_mentioned:
      title: "Användargrupp nämnde"
      subject_template: "[%{email_prefix}] %{topic_title}"
      text_body_template: |
        %{header_instructions}

        %{message}

        %{context}

        %{respond_instructions}
    user_group_mentioned_pm:
      title: "Användargrupp nämnd i PM"
      subject_template: "[%{email_prefix}] [PM] %{topic_title}"
      text_body_template: |
        %{header_instructions}

        %{message}

        %{context}

        %{respond_instructions}
    user_group_mentioned_pm_group:
      title: "Användargrupp nämnd i PM"
      subject_template: "[%{email_prefix}] [PM] %{topic_title}"
      text_body_template: |
        %{header_instructions}

        %{message}

        %{context}

        %{respond_instructions}
    user_posted:
      title: "Användare publicerade"
      subject_template: "[%{email_prefix}] %{topic_title}"
      text_body_template: |
        %{header_instructions}

        %{message}

        %{context}

        %{respond_instructions}
    user_watching_category_or_tag:
      title: "Användaren bevakar kategori eller tagg"
      subject_template: "[%{email_prefix}] %{topic_title}"
      text_body_template: |
        %{header_instructions}

        %{message}

        %{context}

        %{respond_instructions}
    user_watching_first_post:
      title: "Användare bevakar första inlägget"
      subject_template: "[%{email_prefix}] %{topic_title}"
      text_body_template: |
        %{header_instructions}

        %{message}

        %{context}

        %{respond_instructions}
    user_posted_pm:
      title: "Användare publicerade PM"
      subject_template: "[%{email_prefix}] [PM] %{topic_title}"
      text_body_template: |
        %{header_instructions}

        %{message}

        %{context}

        %{respond_instructions}
    user_posted_pm_staged:
      title: "Användare publicerade PM som arrangerad"
      subject_template: "%{optional_re}%{topic_title}"
      text_body_template: |2

        %{message}
    account_suspended:
      title: "Konto avstängt"
      subject_template: "[%{email_prefix}] Ditt konto har stängts av"
      text_body_template: |
        Du har blivit avstängd från forumet till och med %{suspended_till}.

        Orsak - %{reason}
    account_suspended_forever:
      title: "Konto avstängt"
      subject_template: "[%{email_prefix}] Ditt konto har stängts av"
      text_body_template: |
        Du har blivit avstängd från forumet.

        Orsak - %{reason}
    account_silenced:
      title: "Konto tystat"
      subject_template: "[%{email_prefix}] Ditt konto har tystats"
      text_body_template: |
        Du har tystats i forumet till och med %{silenced_till}.

        Orsak - %{reason}
    account_silenced_forever:
      title: "Konto tystat"
      subject_template: "[%{email_prefix}] Ditt konto har tystats"
      text_body_template: |
        Du har tystats i forumet.

        Orsak - %{reason}
    account_exists:
      title: "Konto finns redan"
      subject_template: "[%{email_prefix}] Konto finns redan"
      text_body_template: |
        Du försökte precis skapa ett konto hos %{site_name} eller försökte ändra e-postmeddelandet till ett konto för %{email}. Det finns dock redan ett konto för %{email}.

        Om du har glömt bort ditt lösenord, [återställ det nu](%{base_url}/password-reset).

        Om du inte försökte skapa ett konto för %{email} eller ändra din e-postadress, ingen fara – du kan säkert ignorera detta meddelande.

        Om du har några frågor, [kontakta vår trevliga personal](%{base_url}/about).
    account_second_factor_disabled:
      title: "Tvåfaktorsautentisering inaktiverad"
      subject_template: "[%{email_prefix}] Tvåfaktorsautentisering inaktiverad"
      text_body_template: "Tvåfaktorsautentisering har stängts av för ditt konto hos %{site_name}. Du kan nu enbart logga in genom ditt lösenord; en ytterligare autentiseringskod behövs inte längre.\n\nOm du inte valde att stänga av tvåfaktorsautentisering kan någon ha äventyrat ditt konto. \n\nOm du har några frågor, [kontakta din trevliga personal](%{base_url}/about).\n"
    digest:
      why: "En kortfattad sammanfattning av %{site_link} sedan ditt senaste besök den %{last_seen_at}"
      since_last_visit: "Sedan ditt senaste besök"
      new_topics: "Nya ämnen"
      unread_notifications: "Olästa aviseringar"
      unread_high_priority: "Olästa aviseringar med hög prioritet"
      liked_received: "Gillanden mottagna"
      new_users: "Nya användare"
      popular_topics: "Populära ämnen"
      join_the_discussion: "Läs mer"
      popular_posts: "Populära inlägg"
      more_new: "Nytt för er"
      subject_template: "[%{email_prefix}] Sammanfattning"
      unsubscribe: "Den här sammanfattningen skickas från %{site_link} när vi inte har sett dig på ett tag. Ändra %{email_preferences_link}, eller %{unsubscribe_link} för att avprenumerera."
      your_email_settings: "dina e-postinställningar"
      click_here: "klicka här"
      from: "%{site_name}"
      preheader: "En kort sammanfattning sedan ditt senaste besök %{last_seen_at}"
    forgot_password:
      title: "Glömt lösenord"
      subject_template: "[%{email_prefix}] Återställning av lösenord"
      text_body_template: |
        Någon bad om att få återställa ditt lösenord på [%{site_name}](%{base_url}).

        Om detta inte var du, kan du utan vidare ignorera detta e-postmeddelande.

        Klicka på följande länk för att välja ett nytt lösenord:
        %{base_url}/u/password-reset/%{email_token}
    email_login:
      title: "Logga in via länk"
      subject_template: "[%{email_prefix}] Logga in via länk"
      text_body_template: "Här är din länk för att logga in hos [%{site_name}](%{base_url}). \n\nOm du inte begärde denna länk kan du utan vidare ignorera detta e-postmeddelande. \n\nKlicka på följande länk för att logga in: \n%{base_url}/session/email-login/%{email_token}\n"
    set_password:
      title: "Välj lösenord"
      subject_template: "[%{email_prefix}] Ange lösenord"
      text_body_template: "Någon har begärt att lägga till ett lösenord för ditt konto hos [%{site_name}](%{base_url}). Du kan också logga in genom att använda någon av våra alternativa onlinetjänster (Google eller Facebook, etc) som är kopplat till din validerade e-postadress. \n\nOm du inte gjorde denna begäran så kan du utan vidare ignorera det här e-postmeddelandet.\n\nFölj nedanstående länk för att välja ett nytt lösenord:\n%{base_url}/u/password-reset/%{email_token}\n"
    admin_login:
      title: "Administratörsinloggning"
      subject_template: "[%{email_prefix}] Logga in"
      text_body_template: "Någon bad om att få logga in på ditt konto hos [%{site_name}](%{base_url}). \n\nOm det inte var på din begäran kan du utan vidare ignorera detta e-postmeddelande. \n\nKlicka på följande länk för att logga in: \n%{base_url}/session/email-login/%{email_token}\n"
    account_created:
      title: "Konto skapat"
      subject_template: "[%{email_prefix}] Ditt nya konto"
      text_body_template: "Ett nytt konto har skapats för dig på %{site_name}\n\nKlicka på följande länk för att välja ett nytt lösenord för ditt nya konto: \n%{base_url}/u/password-reset/%{email_token}\n"
    confirm_new_email:
      title: "Bekräfta den nya e-postadressen"
      subject_template: "[%{email_prefix}] Bekräfta din nya e-postadress"
      text_body_template: |
        Bekräfta din nya e-postadress för %{site_name} genom att klicka på följande länk:

        %{base_url}/u/confirm-new-email/%{email_token}

        Om du inte har begärt denna ändring ber vi dig kontakta en [webbplatsadministratör] (%{base_url}/about).
    confirm_new_email_via_admin:
      title: "Bekräfta den nya e-postadressen"
      subject_template: "[%{email_prefix}] Bekräfta din nya e-postadress"
      text_body_template: |
        Bekräfta din nya e-postadress för %{site_name} genom att klicka på följande länk:

        %{base_url}/u/confirm-new-email/%{email_token}

        Denna e-poständring begärdes av en webbplatsadministratör. Om du inte har begärt denna ändring ber vi dig kontakta en [webbplatsadministratör](%{base_url}/about).
    confirm_old_email:
      title: "Bekräfta den gamla e-postadressen"
      subject_template: "[%{email_prefix}] Bekräfta din nuvarande e-postadress"
      text_body_template: |
        Innan vi kan ändra din e-postadress, behöver du bekräfta att du kontrollerar
        den här e-postadressen. Efter att du har genomfört detta steg, behöver du bekräfta
        den nya e-postadressen.

        Du kan bekräfta e-postadressen för %{site_name} genom att följa länken nedan:

        %{base_url}/u/confirm-old-email/%{email_token}
    confirm_old_email_add:
      title: "Bekräfta tidigare e-postadress (Lägg till)"
      subject_template: "[%{email_prefix}] Bekräfta din nuvarande e-postadress"
      text_body_template: |
        Innan vi kan lägga till en e-postadress måste du bekräfta att du kontrollerar
        den nuvarande e-postadressen. Efter att du har genomfört detta steg måste du bekräfta
        den nya e-postadressen.

        Du kan bekräfta e-postadressen för %{site_name} genom att klicka på följande länk:

        %{base_url}/u/confirm-old-email/%{email_token}
    notify_old_email:
      title: "Underrätta gammal e-postadress"
      subject_template: "[%{email_prefix}] Din e-postadress har ändrats"
      text_body_template: |
        Det här är ett automatiskt meddelande för att informera dig om att din e-postadress för %{site_name} har ändrats. Om det inte var din avsikt ber vi dig kontakta en administratör.

        Din e-postadress har ändrats till:

        %{new_email}
    notify_old_email_add:
      title: "Underrätta gammal e-postadress (Lägg till)"
      subject_template: "[%{email_prefix}] En ny e-postadress har lagts till"
      text_body_template: |
        Det här är ett automatiskt meddelande för att informera dig om att en e-postadress för
        %{site_name} har lagts till. Om detta har gjorts felaktigt ber vi dig kontakta
        en administratör.

        Din tillagda e-postadress är:

        %{new_email}
    signup_after_approval:
      title: "Ny medlem efter godkännande"
      subject_template: "Du har blivit godkänd på %{site_name}!"
      text_body_template: "Välkommen till %{site_name}! \n\nEn administratör har godkänt ditt konto hos %{site_name}.\n\nDu har nu tillgång till ditt nya konto genom att logga in från:\n%{base_url}\n\nOm länken ovan inte går att klicka på kan du kopiera och klistra in länken i adressfältet i din webbläsare.\n\n%{new_user_tips}\n\nVi tror på ett [civiliserat beteende i forumet](%{base_url}/guidelines) vid alla tillfällen.\n\nNjut av din vistelse!\n"
    signup_after_reject:
      title: "Registrering efter avslag"
      subject_template: "Du har avvisats på %{site_name}"
      text_body_template: |
        Personal avvisade ditt konto på %{site_name}.

        %{reject_reason}
    signup:
      title: "Bli medlem"
      subject_template: "%{email_prefix} Bekräfta ditt nya konto"
      text_body_template: |
        Välkommen till %{site_name}!

        Klicka på följande länk för att bekräfta och aktivera ditt nya konto:
        %{base_url}/u/activate-account/%{email_token}

        Om länken ovan inte är klickbar, försök kopiera och klistra in den i adressfältet i din webbläsare.
    activation_reminder:
      title: "Aktiveringspåminnelse"
      subject_template: "[%{email_prefix}] Påminnelse om att bekräfta ditt konto"
      text_body_template: |
        Välkommen till %{site_name}!

        Detta är en vänlig påminnelse om att aktivera ditt konto.

        Klicka på följande länk för att bekräfta och aktivera ditt nya konto:
        %{base_url}/u/activate-account/%{email_token}

        Om länken ovan inte är klickbar, försök kopiera och klistra in den i adressfältet i din webbläsare.
    suspicious_login:
      title: "Ny inloggningsvarning"
      subject_template: "[%{site_name}] Ny inloggning från %{location}"
      text_body_template: "Hej, \n\nVi noterade en inloggning från en enhet eller plats som du vanligtvis inte använder. Var det du?\n\n - Plats: %{location} (%{client_ip})\n - Webbläsare: %{browser}\n - Enhet: %{device} – %{os}\n\nOm det var du, toppen! Du behöver inte göra något mer. \n\nOm det inte var du, ber vi dig [granska dina befintliga sessioner](%{base_url}/my/preferences/security) samt överväga att ändra ditt lösenord.\n"
    post_approved:
      title: "Ditt inlägg godkändes"
      subject_template: "[%{site_name}] Ditt inlägg godkändes"
      text_body_template: |
        Hej,

        Detta är ett automatiserat meddelande från %{site_name} för att meddela dig om att [ditt inlägg](%{base_url}%{post_url}) godkändes.
  page_forbidden:
    title: "Hoppsan! Den sidan är privat."
  site_setting_missing: "Webbplatsinställningen `%{name}` måste ställas in."
  page_not_found:
    page_title: "Sidan hittades inte"
    title: "Hoppsan! Den sidan finns inte eller så är den privat."
    popular_topics: "Populära"
    recent_topics: "Senaste"
    see_more: "Mer"
    search_title: "Sök i webbplatsen"
    search_button: "Sök"
  offline:
    title: "Det går inte att ladda appen"
    offline_page_message: "Det ser ut som om du är offline! Kontrollera din nätverksanslutning och försök igen."
  login_required:
    welcome_message: "# [Välkommen till %{title}](#välkommen)"
  upload:
    edit_reason: "hämtade lokala kopior av bilder"
    unauthorized: "Tyvärr är filen som du försöker ladda upp inte tillåten (tillåtna filtyper: %{authorized_extensions})."
    pasted_image_filename: "Inklistrad bild"
    store_failure: "Lagringen av den uppladdade filen #%{upload_id} som användaren #%{user_id} gjort misslyckades."
    file_missing: "Tyvärr måste du tillhandahålla en fil för uppladdning."
    empty: "Tyvärr är filen du angav tom."
    failed: "Tyvärr misslyckades din uppladdning. Försök igen."
    png_to_jpg_conversion_failure_message: "Ett fel uppstod vid konvertering från PNG till JPG."
    optimize_failure_message: "Det uppstod ett fel vid optimering av den uppladdade bilden."
    download_failure: "Det gick inte att hämta filen från den externa leverantören."
    size_mismatch_failure: "Storleken på filen som uppladdats till S3 matchade inte avsedd storlek på den externa uppladdningen. %{additional_detail}"
    create_multipart_failure: "Det gick inte att skapa flerdelad uppladdning i den externa butiken."
    abort_multipart_failure: "Det gick inte att avbryta flerdelad uppladdning i den externa butiken."
    complete_multipart_failure: "Det gick inte att slutföra flerdelad uppladdning i den externa butiken."
    external_upload_not_found: "Uppladdningen hittades inte i den externa butiken. %{additional_detail}"
    checksum_mismatch_failure: "Kontrollsumman för den uppladdade filen stämmer inte. Filens innehåll kan ha ändrats under uppladdning. Försök igen."
    cannot_promote_failure: "Uppladdningen kan inte slutföras. Kanske har den redan slutförts eller misslyckats tidigare."
    size_zero_failure: "Tyvärr verkar det som om något har gått fel. Filen du försöker ladda upp är 0 bytes. Försök igen."
    attachments:
      too_large: "Tyvärr är filen som du försöker ladda upp för stor (maxstorlek är %{max_size_kb} kB)."
      too_large_humanized: "Tyvärr är filen som du försöker ladda upp för stor (maximal storlek är %{max_size})."
    images:
      too_large: "Tyvärr är bilden som du försöker ladda upp för stor (maxstorlek är %{max_size_kb} kB). Ändra storleken och försök igen."
      too_large_humanized: "Tyvärr är bilden som du försöker ladda upp för stor (maximal storlek är %{max_size}). Ändra storlek på den och försök igen."
      larger_than_x_megapixels: "Tyvärr är bilden som du försöker ladda upp för stor (maximal dimension är %{max_image_megapixels} megapixlar). Ändra storleken och försök igen."
      size_not_found: "Tyvärr kunde vi inte avgöra bildens storlek. Kanske är din bildfil skadad?"
    placeholders:
      too_large: "(bild större än %{max_size_kb} kB)"
      too_large_humanized: "(bild större än %{max_size})"
  avatar:
    missing: "Tyvärr kunde vi inte hitta någon avatar kopplad till den e-postadressen. Kan du försöka ladda upp den igen?"
  flag_reason:
    sockpuppet: "En ny användare skapade ett ämne, och en annan ny användare på samma IP-adress (%{ip_address}) svarade. Granska webbplatsinställningen <a href='%{base_path}/admin/site_settings/category/spam'>`flag_sockpuppets`</a>."
    spam_hosts: "Den här nya användaren försökte skapa flera inlägg med länkar till samma domän. Alla inlägg från denna användaren som innehåller länkar bör granskas. Se webbplatsinställningen <a href='%{base_path}/admin/site_settings/category/spam'>`newuser_spam_host_threshold`</a>."
  skipped_email_log:
    exceeded_emails_limit: "Översteg max_emails_per_day_per_user"
    exceeded_bounces_limit: "Översteg bounce_score_threshold"
    mailing_list_no_echo_mode: "E-postutskick av listaviseringar har inaktiverats för användarens egna inlägg"
    user_email_no_user: "Kan inte hitta användare med id %{user_id}"
    user_email_post_not_found: "Kan inte hitta ett inlägg med id %{post_id}"
    user_email_anonymous_user: "Användare är anonym"
    user_email_user_suspended_not_pm: "Användaren är avstängd, inte ett meddelande"
    user_email_seen_recently: "Användaren sågs senast"
    user_email_notification_already_read: "Meddelandet som detta e-postmeddelande handlar om har redan lästs"
    user_email_notification_topic_nil: "post.topic är nil"
    user_email_post_user_deleted: "Användaren som skrivit inlägget har raderats."
    user_email_post_deleted: "inlägg raderades av författaren"
    user_email_user_suspended: "användaren blev avstängd"
    user_email_already_read: "användaren har redan läst det här inlägget"
    user_email_access_denied: "användaren är inte tillåten att se detta inlägg"
    user_email_no_email: "Ingen e-postadress har kopplats till användar-id %{user_id}"
    sender_message_blank: "meddelandet är tomt"
    sender_message_to_blank: "message.to är tomt"
    sender_text_part_body_blank: "text_part.body är tomt"
    sender_body_blank: "innehållet är tomt"
    sender_post_deleted: "inlägget har raderats"
    sender_message_to_invalid: "mottagaren har en ogiltig e-postadress"
    sender_topic_deleted: "ämnet har raderats"
    group_smtp_post_deleted: "inlägget har raderats"
    group_smtp_topic_deleted: "ämnet har raderats"
    group_smtp_disabled_for_group: "smtp har inaktiverats för gruppen"
  color_schemes:
    base_theme_name: "Bas"
    light: "Ljust"
    dark: "Mörkt"
    neutral: "Neutralt"
    grey_amber: "Grå bärnsten"
    shades_of_blue: "Nyanser av blått"
    latte: "Latte"
    summer: "Sommar"
    dark_rose: "Mörk ros"
    wcag: "WCAG ljus"
    wcag_theme_name: "WCAG ljus"
    dracula: "Dracula"
    dracula_theme_name: "Dracula"
    solarized_light: "Solariserat ljust"
    solarized_light_theme_name: "Solariserat ljust"
    solarized_dark: "Solariserat mörkt"
    solarized_dark_theme_name: "Solariserat mörkt"
    wcag_dark: "WCAG mörk"
    wcag_dark_theme_name: "WCAG mörk"
    default_theme_name: "Standard"
    light_theme_name: "Ljust"
    dark_theme_name: "Mörkt"
    neutral_theme_name: "Neutralt"
    grey_amber_theme_name: "Grå bärnsten"
    shades_of_blue_theme_name: "Nyanser av blått"
    latte_theme_name: "Latte"
    summer_theme_name: "Sommar"
    dark_rose_theme_name: "Mörk ros"
  edit_this_page: "Redigera denna sida"
  csv_export:
    boolean_yes: "Ja"
    boolean_no: "Nej"
    rate_limit_error: "Inlägg kan hämtas en gång per dag, försök igen imorgon."
  static_topic_first_reply: |
    Redigera det första inlägget i det här ämnet för att ändra innehållet på sidan %{page_name}.
  guidelines_topic:
    title: "Vanliga frågor/riktlinjer"
    body: |
      <a name="civilized"></a>

      ## [Detta är en civiliserad plats för offentlig diskussion](#civilized)

      Vi ber dig behandla detta diskussionsforum med samma respekt som en offentlig park. Vi är också en delad gemensam resurs &ndash; en plats där du kan dela färdigheter, kunskap och intressen genom pågående konversation.

      Det här är inte strikt bindande regler. De är riktlinjer som hjälper den mänskliga bedömningen av vårt forum och bevarar detta som en hjälpsam, vänlig plats för civiliserad offentlig dialog.

      <a name="improve"></a>

      ## [Förbättra diskussionen](#improve)

      Hjälp oss att göra detta till ett bra ställe för dialog genom att alltid lägga till något till diskussionen, hur litet det än må vara. Om du inte är säker på att ditt inlägg bidrar till diskussionen, tänk över vad du vill säga och försök igen senare.

      Ett sätt att förbättra diskussionen är genom att utforska det som redan händer. Lägg lite tid på att bläddra i ämnena här innan du svarar eller startar ditt eget, så har du bättre chans att träffa andra som delar dina intressen.

      Ämnen som diskuteras här är viktiga för oss, och vi vill att du ska agera som om de också är betydelsefulla för dig. Ha respekt för ämnena och personerna som diskuterar dem, även om du inte håller med om något av det som sägs.

      <a name="agreeable"></a>

      ## [Var öppen, även om du inte håller med](#agreeable)

      Du kanske vill svara genom att inte vara av samma åsikt. Det är okej. Men kom ihåg att _kritisera idéer, inte människor_. Vi ber dig att undvika:

      * Skällsord
      * Personliga påhopp
      * Svara på inläggets ton istället för dess faktiska innehåll
      * Impulsiva motsägelser

      Ange istället tankeväckande insikter som förbättrar samtalet.

      <a name="participate"></a>

      Ditt deltagande är betydelsefullt](#participate)

      De samtal vi har här sätter tonen för varje ny medlem. Hjälp oss att påverka forumets framtid genom att välja att delta i diskussioner som gör forumet till en intressant plats att vara &ndash; och undvika de som inte gör det.

      Discourse tillhandahåller verktyg som gör det möjligt för gemenskapen att kollektivt identifiera de bästa (och värsta) bidragen: bokmärken, gillningar, flaggor, svar, redigeringar och så vidare. Använd dessa verktyg för att förbättra din egen upplevelse, och alla andras också.

      Låt oss lämna vårt forum bättre än vi hittade det.

      <a name="flag-problems"></a>

      ## [Om du ser ett problem, flagga det](#flag-problems)

      Moderatorer har särskild auktoritet; de ansvarar för detta forum. Men det gör du också. Med din hjälp kan moderatorer vara gemenskapens hjälpare, inte bara agera vaktmästare eller polis.

      När du ser dåligt beteende ska du inte svara. Det uppmuntrar till dåligt beteende genom att det bekräftas, det kommer förbruka din energi och slösa bort allas tid. _Bara flagga det istället_. Om tillräckligt med flaggor sätts kommer åtgärder vidtas antingen automatiskt eller genom att moderatorer ingriper.

      För att upprätthålla vår gemenskap förbehåller sig moderatorer rätten att ta bort allt innehåll och alla användarkonton på grund av valfri anledning, när som helst. Moderatorer förhandsgranskar inte nya inlägg; moderatorerna och webbplatsoperatörerna tar inget ansvar för något innehåll som publiceras av forumets medlemmar.

      <a name="be-civil"></a>

      ## [Var alltid artig](#be-civil)

      Ingenting saboterar ett hälsosamt samtal så effektivt som oförskämdheter:

      * Var artig. Publicera inte något som en rimlig person skulle anse vara stötande, oförskämt eller hatfullt.
      * Håll det rent. Publicera inte in något som är obscent eller sexuellt stötande.
      * Respektera varandra. Trakassera inte eller gör narr av någon, imitera inte personligheter eller avslöja andras privata information.
      * Respektera vårt forum. Skicka inte skräppost eller skada forumet på annat sätt.

      Detta är inte konkreta begrepp med exakta definitioner &ndash; se till att du undviker allt som ens _liknar_ dessa punkter. Om du är osäker, fråga dig själv hur det skulle kännas om ditt inlägg hade presenterats på en större nyhetswebbplats startsida.

      Detta är ett offentligt forum, och sökmotorer indexerar dessa diskussioner. Håll språk, länkar och bilder anpassade för familj och vänner.

      <a name="keep-tidy"></a>

      ## [Håll det städat](#keep-tidy)

      Ansträng dig för att sätta saker på rätt plats så att vi kan spendera mer tid på att diskutera och mindre på att städa upp. Alltså:

      * Starta inte ett ämne i fel kategori.
      * Skriv inte samma sak i flera ämnen.
      * Skicka inga svar utan innehåll.
      * Ändra inte ett samtalsämne genom att byta ämne mitt i.
      * Skriv inte under dina inlägg &ndash; din profilinformation har redan bifogats varje inlägg.

      Istället för att posta “+1” eller “Instämmer”, använd knappen Gilla. Istället för att ta ett befintligt ämne i en radikalt annorlunda riktning, använd Svara som ett länkat ämne.

      <a name="stealing"></a>

      ## [Lägg bara in dina egna saker](#stealing)

      Du får inte publicera något digitalt som tillhör någon annan utan tillstånd. Du får inte publicera beskrivningar av, länkar till eller metoder för att stjäla någons immateriella rättigheter (programvara, video, ljud, bilder) eller för att bryta någon annan lag.

      <a name="power"></a>

      ## [Drivs av dig](#power)

      Denna webbplats drivs av din [vänliga lokala personal](%{base_path}/about) och *dig*, som tillsammans utgör forumet. Om du har ytterligare frågor om hur saker och ting ska fungera här, öppna ett nytt ämne i [webbplatsens kategori för synpunkter](%{base_path}/c/site-feedback) och låt oss diskutera! Om det finns en kritisk eller brådskande fråga, som inte kan hanteras av ett metaämne eller en flaggning, kontaktar du oss via [personalsidan](%{base_path}/about).

      <a name="tos"></a>

      ## [Användarvillkor](#tos)

      Ja, regler är tråkiga, men vi måste skydda oss själva &ndash; och i förlängningen dig och dina data &ndash; mot ovänliga människor. Vi har [Användarvillkor](%{base_path}/tos) som beskriver ditt (och vårt) beteende och rättigheter relaterade till innehåll, integritet och lagar. För att använda denna tjänst måste du gå med på att följa våra [Användarvillkor](%{base_path}/tos).
  tos_topic:
    title: "Villkor"
    body: |
      <h2 id="heading--change-me"><a href="#heading--change-me">Ändra mig</a></h2>

      Forumadministratör, nedan finns ett exempel på en mall för en integritetspolicy som du bör anpassa till din webbplats.

      Dessa villkor gäller inte än, men kan en dag komma att styra, användningen av Internetforumet på <%{base_url}>. Om du vill använda forumet måste du i så fall komma överens om dessa villkor med %{company_name}, det företag som driver forumet.

      Företaget kan erbjuda andra produkter och tjänster på andra villkor. Dessa villkor gäller endast för användning av forumet.

      Hoppa till:

      - [Viktiga villkor](#heading--important-terms)
      - [Din tillåtelse att använda forumet](#heading--permission)
      - [Villkor för användning av forumet](#heading--conditions)
      - [Acceptabel användning](#heading--acceptable-use)
      - [Innehållsstandarder](#heading--content-standards)
      - [Verkställandet](#heading--enforcement)
      - [Ditt konto](#heading--your-account)
      - [Ditt innehåll](#heading--your-content)
      - [Ditt ansvar](#heading--responsibility)
      - [Ansvarsfriskrivning](#heading--disclaimers)
      - [Ansvarsbegränsning](#heading--liability)
      - [Återkoppling](#heading--feedback)
      - [Uppsägning](#heading--termination)
      - [Tvister](#heading--disputes)
      - [Allmänna villkor](#heading--general)
      - [Kontakt](#heading--contact)
      - [Ändringar](#heading--changes)

      <h2 id="heading--important-terms"><a href="#heading--important-terms">Viktiga villkor</a></h2>

      ***Dessa villkor innehåller ett antal viktiga bestämmelser som påverkar dina rättigheter och skyldigheter, såsom ansvarsfriskrivningar i [Ansvarsfriskrivningar](#heading--disclaimers), begränsningar av företagets ansvar gentemot dig i [Ansvarsbegränsningar] (#heading--liability), ditt samtycke till att hålla företaget skadeslöst för skador som orsakats av ditt missbruk av forumet i [Ditt ansvar] (#heading--responsibility) och ett avtal om skiljedom i [Tvister](#heading--disputes).***

      <h2 id="heading--permission"><a href="#heading--permission">Ditt tillstånd att använda forumet</a></h2>

      Med förbehåll för dessa villkor ger företaget dig tillstånd att använda forumet. Alla måste godkänna dessa villkor för att få använda forumet.

      <h2 id="heading--conditions"><a href="#heading--conditions">Villkor för användning av forumet</a></h2>

      Ditt tillstånd att använda forumet omfattas av följande villkor:

      1. Du måste vara minst tretton år gammal.

      2. Du får inte längre använda forumet om företaget kontaktar dig direkt för att säga att du inte får det.

      3. Du måste använda forumet i enlighet med [Acceptabel användning](#heading--acceptable-use) och [Innehållsstandarder](#heading--content-standards).

      <h2 id="heading--acceptable-use"><a href="#heading--acceptable-use">Acceptabel användning</a></h2>

      1. Du får inte bryta mot lagen genom att använda forumet.

      2. Du får inte använda eller försöka använda någon annans konto på forumet utan dennes uttryckliga tillstånd.

      3. Du får inte köpa, sälja eller på annat sätt handla med användarnamn eller andra unika identifierare på forumet.

      4. Du får inte skicka reklam, kedjebrev eller andra uppmaningar via forumet eller använda forumet för att samla in adresser eller andra personuppgifter för kommersiella sändlistor eller databaser.

      5. Du får inte automatisera åtkomsten till forumet eller övervaka forumet, till exempel med en webcrawler, en plug-in eller ett tillägg till webbläsaren eller ett annat datorprogram som inte är en webbläsare. Du får crawla forumet för att indexera det för en offentligt tillgänglig sökmotor, om du driver en sådan.

      6. Du får inte använda forumet för att skicka e-post till distributionslistor, nyhetsgrupper eller gruppmailalias.

      7. Du får inte falskeligen antyda att du är ansluten till eller stöds av företaget.

      8. Du får inte hyperlänka till bilder eller annat innehåll som inte är hypertext på forumet på andra webbsidor.

      9. Du får inte ta bort några märken som visar på äganderätt från material som du laddar ner från forumet.

      10. Du får inte visa någon del av forumet på andra webbplatser med `<iframe>`.

      11. Du får inte inaktivera, undvika eller kringgå några säkerhets- eller åtkomstbegränsningar i forumet.

      12. Du får inte belasta forumets infrastruktur med en orimlig mängd anrop, eller anrop som har utformats för att utsätta informationssystemen som ligger till grund för forumet för orimlig belastning.

      13. Du får inte utge dig för att vara någon annan via forumet.

      14. Du får inte uppmuntra eller hjälpa någon som bryter mot dessa villkor.

      <h2 id="heading--content-standards"><a href="#heading--content-standards">Innehållsstandarder</a></h2>

      1. Du får inte skicka innehåll till forumet som är olagligt, stötande eller på annat sätt skadligt för andra. Detta inkluderar innehåll som är trakasserande, olämpligt, kränkande eller hatiskt beteende.

      2. Du får inte skicka innehåll till forumet som bryter mot lagen, kränker någons immateriella rättigheter, kränker någons privatliv eller bryter mot avtal som du har med andra.

      3. Du får inte skicka in innehåll till forumet som innehåller skadlig datorkod, till exempel datavirus eller spionprogram.

      4. Du får inte skicka innehåll till forumet som en ren platshållare, för att innehålla en viss adress, ett användarnamn eller annan unik identifierare.

      5. Du får inte använda forumet för att avslöja information som du inte har rätt att avslöja, t.ex. andras konfidentiella eller personliga information.

      <h2 id="heading--enforcement"><a href="#heading--enforcement">Verkställande</a></h2>

      Företaget kan utreda och åtala överträdelser av dessa villkor i hela den lagliga omfattningen. Företaget kan meddela och samarbeta med brottsbekämpande myndigheter för att beivra brott mot lagen och dessa villkor.

      Företaget förbehåller sig rätten att ändra, redigera och radera innehåll på forumet av vilken anledning som helst. Om du tror att någon har skickat in innehåll till forumet i strid med dessa villkor, [kontakta oss omedelbart](#heading--contact).

      <h2 id="heading--your-account"><a href="#heading--your-account">Ditt konto</a></h2>

      Du måste skapa och logga in på ett konto för att kunna använda vissa funktioner i forumet.

      För att skapa ett konto måste du lämna viss information om dig själv. Om du skapar ett konto samtycker du till att åtminstone ange en giltig e-postadress och att hålla den adressen uppdaterad. Du kan när som helst avsluta ditt konto genom att skicka ett e-postmeddelande till <%{contact_email}>.

      Du samtycker till att vara ansvarig för alla åtgärder som vidtas med hjälp av ditt konto, oavsett om de är godkända av dig eller inte, tills du antingen stänger ditt konto eller meddelar företaget att ditt konto har äventyrats. Du samtycker till att omedelbart meddela företaget om du misstänker att ditt konto har äventyrats. Du samtycker till att välja ett säkert lösenord för ditt konto och hålla det hemligt.

      Företaget kan begränsa, avbryta eller stänga ditt konto på forumet i enlighet med sin policy för hantering av upphovsrättsrelaterade nedtagningsförfrågningar, eller om företaget rimligen anser att du har brutit mot någon regel i dessa villkor.

      <h2 id="heading--your-content"><a href="#heading--your-content">Ditt innehåll</a></h2>

      Ingenting i dessa villkor ger företaget några äganderätter till immateriella rättigheter som du delar med forumet, t.ex. din kontoinformation, dina inlägg eller annat innehåll som du skickar till forumet. Ingenting i dessa villkor ger dig heller någon äganderätt till företagets immateriella egendom.

      Mellan dig och företaget förblir du ensam ansvarig för det innehåll du skickar till forumet. Du samtycker till att inte felaktigt antyda att det innehåll du skickar till forumet är sponsrat eller godkänt av företaget. Dessa villkor förpliktar inte företaget att lagra, underhålla eller tillhandahålla kopior av det innehåll du skickar in och att ändra det i enlighet med dessa villkor.

      Innehåll som du skickar in till forumet tillhör dig, och du bestämmer själv vilket tillstånd du vill ge andra för det. Men som ett minimum ger du företaget tillstånd att tillhandahålla innehåll som du skickar till forumet till andra användare av forumet. Denna särskilda licens tillåter företaget att kopiera, publicera och analysera innehåll som du skickar in till forumet.

      När innehåll som du skickar in tas bort från forumet, antingen av dig eller av företaget, upphör företagets särskilda licens när den sista kopian försvinner från företagets säkerhetskopior, cacheminnen och andra system. Andra licenser som du tillämpar på innehåll som du skickar in, t.ex. [Creative Commons]-licenser (https://creativecommons.org), kan fortsätta att gälla efter det att ditt innehåll har tagits bort. Dessa licenser kan ge andra, eller företaget självt, rätt att dela ditt innehåll via forumet igen.

      Andra som tar emot innehåll som du skickar in till forumet kan bryta mot de villkor som du licensierar ditt innehåll enligt. Du samtycker till att företaget inte är ansvarigt gentemot dig för dessa överträdelser eller deras konsekvenser.

      <h2 id="heading--responsibility"><a href="#heading--responsibility">Ditt ansvar</a></h2>

      Du samtycker till att hålla företaget skadeslöst från rättsliga anspråk från andra i samband med att du bryter mot dessa villkor, eller att andra som använder ditt konto på forumet bryter mot dessa villkor. Både du och företaget är överens om att så snart som möjligt meddela den andra sidan om eventuella rättsliga anspråk för vilka ni kan behöva ersätta företaget. Om företaget misslyckas med att snabbt meddela dig om ett rättsligt anspråk behöver du inte ersätta företaget för skador som du hade kunnat försvara dig mot eller mildra med ett snabbt meddelande. Du samtycker till att låta företaget kontrollera utredning, försvar och reglering av rättsliga anspråk för vilka du skulle behöva ersätta företaget, och att samarbeta med dessa ansträngningar. Företaget samtycker till att inte gå med på någon förlikning som erkänner ditt fel eller ålägger dig skyldigheter utan ditt förhandsgodkännande.

      <h2 id="heading--disclaimers"><a href="#heading--disclaimers">Ansvarsfriskrivning</a></h2>

      ***Du samtycker till alla risker med att använda forumet och innehållet på forumet. I den mån lagen tillåter tillhandahåller företaget och dess leverantörer forumet i befintligt skick, utan någon som helst garanti.***

      Forumet kan hyperlänka till och integrera forum och tjänster som drivs av andra. Företaget lämnar inga garantier för tjänster som drivs av andra eller för innehåll som de kan tillhandahålla. Användning av tjänster som drivs av andra kan regleras av andra villkor mellan dig och den som driver tjänsten.

      <h2 id="heading--liability"><a href="#heading--liability">Ansvarsbegränsningar</a></h2>

      ***Varken företaget eller dess leverantörer kommer att vara ansvariga gentemot dig för skador på grund av avtalsbrott som deras personal inte rimligen kunde ha förutsett när du godkände dessa villkor.***

      ***Så långt lagen tillåter kommer det totala ansvaret gentemot dig för anspråk av alla slag som har samband med forumet eller innehållet i forumet att begränsas till 50 amerikanska dollar.***

      <h2 id="heading--feedback"><a href="#heading--feedback">Återkoppling</a></h2>

      Företaget välkomnar din återkoppling och dina förslag till forumet. Se avsnittet [Kontakt](#heading--contact) nedan om hur du kan komma i kontakt med oss.

      Du samtycker till att företaget är fritt att agera på återkoppling och förslag som du lämnar och att företaget inte behöver meddela dig att din återkoppling har använts, få ditt tillstånd att använda den eller betala dig. Du samtycker till att inte lämna återkoppling eller förslag som du tror kan vara konfidentiella eller äganderättsligt skyddade, för dig eller andra.

      <h2 id="heading--termination"><a href="#heading--termination">Uppsägning</a></h2>

      Antingen du eller företaget kan när som helst avsluta det avtal som beskrivs i dessa villkor. När vårt avtal upphör upphör även ditt tillstånd att använda forumet.

      Följande bestämmelser fortsätter att gälla även när vårt avtal upphör: [Ditt innehåll](#header--din-innehåll), [Återkoppling](#rubrik--feedback), [Ditt ansvar](#header--responsibility), [Ansvarsfriskrivning](#rubrik--disclaimers), [Ansvarsbegränsning](#header--liability) och [Allmänna villkor](#header--general).

      <h2 id="heading--disputes"><a href="#heading--disputes">Tvister</a></h2>

      %{governing_law} reglerar alla tvister som rör dessa villkor eller din användning av forumet.

      Du och företaget är överens om att söka förelägganden med anknytning till dessa villkor endast i en statlig eller federal domstol i %{city_for_disputes}. Varken du eller företaget kommer att invända mot jurisdiktion, forum eller plats i dessa domstolar.

      ***Annat än för att söka ett föreläggande eller för anspråk enligt Computer Fraud and Abuse Act kommer du och företaget att lösa alla tvister genom bindande skiljedom från American Arbitration Association. Skiljedomsförfarandet kommer att följa AAA:s kommersiella skiljedomsregler och kompletterande förfaranden för konsumentrelaterade tvister. Skiljedomsförfarandet kommer att äga rum i %{city_for_disputes}. Du kommer att lösa alla tvister som en enskild person och inte som en del av en grupptalan eller annat representativt förfarande, vare sig som kärande eller som gruppmedlem. Ingen skiljedomare kommer att konsolidera en tvist med något annat skiljeförfarande utan företagets tillstånd.***

      Alla skiljedomar kommer att omfatta kostnader för skiljeförfarandet, rimliga advokatarvoden och rimliga kostnader för vittnen. Du och företaget kan föra skiljedomar till varje behörig domstol.

      <h2 id="heading--general"><a href="#heading--general">Allmänna villkor</a></h2>

      Om en bestämmelse i dessa villkor inte kan verkställas i sin nuvarande form, men kan ändras så att den kan verkställas, ska bestämmelsen ändras i den minsta utsträckning som krävs för att den ska kunna verkställas. I annat fall bör bestämmelsen tas bort.

      Du får inte överlåta ditt avtal med företaget. Företaget kan överlåta ditt avtal till ett närstående företag till företaget, ett annat företag som får kontroll över företaget eller ett annat företag som köper företagets tillgångar med anknytning till forumet. Varje försök till överlåtelse som strider mot dessa villkor har ingen rättslig verkan.

      Varken utövandet av någon rättighet enligt detta avtal eller ett avstående från en överträdelse av detta avtal avstår från någon annan överträdelse av detta avtal.

      Dessa villkor innehåller alla avtalsvillkor mellan dig och företaget om användning av forumet. Dessa villkor ersätter helt och hållet alla andra avtal om din användning av forumet, skriftliga eller inte.

      <h2 id="heading--contact"><a href="#heading--contact">Kontakt</a></h2>

      Du kan meddela företaget enligt dessa villkor och skicka frågor till företaget på <%{contact_email}>.

      Företaget kan meddela dig enligt dessa villkor genom att använda den e-postadress som du anger för ditt konto på forumet, eller genom att publicera ett meddelande på forumets startsida eller på din kontosida.

      <h2 id="heading--changes"><a href="#heading--changes">Ändringar</a></h2>

      Företaget uppdaterade senast dessa villkor den [INSERT LAST UPDATE DATE HERE] och kan komma att uppdatera dessa villkor igen. Företaget kommer att publicera alla uppdateringar på forumet. För uppdateringar som innehåller väsentliga ändringar går företaget med på att skicka e-post till dig, om du har skapat ett konto och angett en giltig e-postadress. Företaget kan också tillkännage uppdateringar med särskilda meddelanden eller varningar på forumet.

      När du får meddelande om en uppdatering av dessa villkor måste du godkänna de nya villkoren för att fortsätta använda forumet.
  privacy_topic:
    title: "Integritetspolicy"
    body: |
      ## [Forumadministratör, här nedan finns ett exempel på en mall för en integritetspolicy som du bör anpassa till din webbplats.]

      <a name="collect"></a>

      ## [Vilken information samlar vi in?] (#collect)

      Vi samlar in information från dig när du registrerar dig på vår webbplats och samlar in data när du deltar i forumet genom att läsa, skriva och utvärdera det innehåll som delas här.

      När du registrerar dig på vår webbplats kan du bli ombedd att ange ditt namn och din e-postadress. Du kan dock besöka vår webbplats utan att registrera dig. Din e-postadress kommer att verifieras genom ett e-postmeddelande som innehåller en unik länk. Om denna länk besöks vet vi att du kontrollerar e-postadressen.

      När du är registrerad och skriver inlägg registrerar vi den IP-adress som inlägget kommer från. Vi kan också behålla serverloggar som innehåller IP-adressen för varje begäran till vår server.

      <a name="use"></a>

      ## [Vad använder vi din information till?] (#use)

      All information som vi samlar in från dig kan användas på något av följande sätt:

      * För att anpassa din upplevelse &mdash; din information hjälper oss att bättre svara på dina individuella behov.
      * För att förbättra vår webbplats &mdash; vi strävar ständigt efter att förbättra vårt utbud på webbplatsen baserat på den information och feedback vi får från dig.
      * För att förbättra kundservicen &mdash; Din information hjälper oss att mer effektivt svara på dina förfrågningar om kundservice och supportbehov.
      * För att skicka periodiska e-postmeddelanden &mdash; Den e-postadress du anger kan användas för att skicka dig information, meddelanden som du begär om ändringar i ämnen eller som svar på ditt användarnamn, svara på förfrågningar och/eller andra förfrågningar eller frågor.

      <a name="protect"></a>

      ## [Hur skyddar vi din information?] (#protect)

      Vi tillämpar en rad olika säkerhetsåtgärder för att upprätthålla säkerheten för din personliga information när du anger, skickar in eller får tillgång till din personliga information.

      <a name="data-retention"></a>

      ## [Vad är er policy för datalagring?] (#data-retention)

      Vi anstränger oss i god tro för att:

      * Bevara serverloggar med IP-adressen för alla förfrågningar till denna server i högst [NUMBER OF DAYS] dagar.

      <a name="cookies"></a>

      ## [Använder vi kakor?](#cookies)

      Ja. Cookies är små filer som en webbplats eller dess tjänsteleverantör överför till din dators hårddisk via din webbläsare (om du tillåter det). Dessa cookies gör det möjligt för webbplatsen att känna igen din webbläsare och, om du har ett registrerat konto, koppla den till ditt registrerade konto.

      Vi använder cookies för att förstå och spara dina preferenser för framtida besök och för att sammanställa samlade uppgifter om trafiken på webbplatsen och interaktion med webbplatsen så att vi kan erbjuda bättre upplevelser och verktyg på webbplatsen i framtiden. Vi kan avtala med tredjepartsleverantörer för att hjälpa oss att bättre förstå våra webbplatsbesökare. Dessa tjänsteleverantörer får inte använda den information som samlas in för vår räkning annat än för att hjälpa oss att bedriva och förbättra vår verksamhet.

      <a name="disclose"></a>

      ## [Lämnar vi ut någon information till utomstående?] (#disclose)

      Vi säljer, byter eller överför inte på annat sätt din personligt identifierbara information till utomstående. Detta omfattar inte betrodda tredje parter som hjälper oss att driva vår webbplats, bedriva vår verksamhet eller ge dig service, så länge dessa parter samtycker till att hålla informationen konfidentiell. Vi kan också komma att lämna ut din information när vi anser att det är lämpligt att lämna ut den för att följa lagen, tillämpa vår webbplatspolicy eller skydda våra eller andras rättigheter, egendom eller säkerhet. Information om besökare som inte är personligt identifierbar kan dock lämnas till andra parter för marknadsföring, reklam eller annan användning.

      <a name="third-party"></a>

      ## [Länkar till tredje part] (#third-party)

      Ibland kan vi, efter eget gottfinnande, inkludera eller erbjuda produkter eller tjänster från tredje part på vår webbplats. Dessa webbplatser från tredje part har separata och oberoende sekretesspolicyer. Vi har därför inget ansvar för innehållet och verksamheten på dessa länkade webbplatser. Vi försöker ändå skydda integriteten på vår webbplats och välkomnar all återkoppling om dessa webbplatser.

      <a name="coppa"></a>

      ## [Uppfyllande av Children's Online Privacy Protection Act](#coppa)

      Vår webbplats, våra produkter och tjänster riktar sig till personer som är minst 13 år eller äldre. Om den här servern finns i USA och du är under 13 år enligt kraven i COPPA ([Children's Online Privacy Protection Act](https://en.wikipedia.org/wiki/Children%27s_Online_Privacy_Protection_Act)), får du inte använda den här webbplatsen.

      <a name="online"></a>

      ## [Integritetspolicy endast för online](#online)

      Denna integritetspolicy online gäller endast för information som samlas in via vår webbplats och inte för information som samlas in offline.

      <a name="consent"></a>

      ## [Ditt samtycke](#consent)

      Genom att använda vår webbplats godkänner du vår integritetspolicy för webbplatsen.

      <a name="changes"></a>

      ## [Ändringar i vår integritetspolicy](#ändringar)

      Om vi beslutar att ändra vår integritetspolicy kommer vi att lägga ut dessa ändringar på denna sida.

      Det här dokumentet är CC-BY-SA. Det uppdaterades senast [INSERT LAST UPDATE DATE HERE].
  badges:
    mass_award:
      errors:
        invalid_csv: Vi stötte på ett fel på rad %{line_number}. Bekräfta att CSV har en e-postadress per rad.
        too_many_csv_entries: För många poster i CSV-filen. Ange en CSV-fil med högst %{count} poster.
        badge_disabled: Aktivera först utmärkelsen %{badge_name}.
        cant_grant_multiple_times: Det går inte att utfärda utmärkelsen %{badge_name} flera gånger till en enda användare.
    editor:
      name: Redigerare
      description: Första inläggsredigeringen
      long_description: |
        Den här utmärkelsen beviljas första gången som du redigerar något av dina inlägg. Även om du inte kan fortsätta att redigera dina inlägg i all evighet så är redigering alltid en bra idé — du kan förbättra dina inlägg, fixa små misstag eller lägga till något som du missade när du först skrev inlägget. Redigera dina inlägg för att göra dem ännu bättre!
    wiki_editor:
      name: Wikiredigerare
      description: Första wikiredigeringen
      long_description: |
        Den här utmärkelsen beviljas första gången du redigerar en wikipost.
    basic_user:
      name: Grundläggande
      description: <a href="https://blog.discourse.org/2018/06/understanding-discourse-trust-levels/">Beviljad</a> alla väsentliga forumfunktioner
      long_description: |
        Den här utmärkelsen beviljas när du uppnår förtroendenivå 1. Tack för att du har följt med ett tag och läst några ämnen för att lära dig vad vårt forum handlar om. Dina användarrestriktioner som ny användare har lyfts bort och du har nu tillgång till alla väsentliga forumfunktioner, bland annat personliga meddelanden, flaggningar, redigering av wikin och möjligheten att posta multipla bilder och länkar.
    member:
      name: Medlem
      description: <a href="https://blog.discourse.org/2018/06/understanding-discourse-trust-levels/">Beviljad</a> inbjudningar, gruppmeddelanden, samt fler gillningar
      long_description: |
        Den här utmärkelsen beviljas när du når förtroendenivå 2. Tack för att du har varit en del av forumet de senaste veckorna. Du kan nu skicka inbjudningar från din användarsida eller från individuella ämnen, skicka personliga gruppmeddelanden och ge några fler gillningar varje dag.
    regular:
      name: Regelbunden
      description: <a href="https://blog.discourse.org/2018/06/understanding-discourse-trust-levels/">Beviljad</a> möjligheten att omkategorisera, döpa om, följda länkar, wiki, samt fler gillningar
      long_description: |
        Den här utmärkelsen beviljas när du når förtroendenivå 3. Tack för att du regelbundet har varit en del av forumet de senaste månaderna. Du är nu en av våra mest aktiva läsare och en tillförlitlig bidragsgivare som gör vårt forum fantastiskt. Du kan nu omkategorisera och döpa om ämnen, dra fördel av kraftfullare flaggningar av skräppost, få tillgång till ett privat delforum och du får också massor av fler gillningar att dela ut varje dag.
    leader:
      name: Ledare
      description: <a href="https://blog.discourse.org/2018/06/understanding-discourse-trust-levels/">Beviljad</a> möjligheten att utföra globala redigeringar, klistra, stänga, arkivera, dela eller sammanfoga, samt fler gillningar
      long_description: |
        Den här utmärkelsen beviljas när du når förtroendenivå 4. Du är en ledare för det här forumet som särskilt utvald av personalen, och du utgör ett positivt exempel genom dina handlingar och ord här. Du har nu möjlighet att ändra alla inlägg, använda vanliga moderingsåtgärder för ämnen såsom att klistra, stänga, olista, arkivera, dela eller sammanfoga.
    welcome:
      name: Välkommen
      description: Mottog en gillning
      long_description: |
        Den här utmärkelsen beviljas när du får din första gillning på ett inlägg. Grattis, du har skrivit något som en av medlemmarna på forumet tyckte var intressant, coolt eller användbart!
    autobiographer:
      name: Självbiografi
      description: Fyllde i sin <a href="%{base_uri}/my/preferences/profile">profilinformation</a>
      long_description: |
        Den här utmärkelsen beviljas för att ha fyllt i din <a href="%{base_uri}/my/preferences/profile">profilinformation</a> och valt en profilbild. Genom att låta oss få lära känna dig bättre och vad du är intresserad av möjliggörs ett bättre, mer sammanhållet forum. Häng med oss!
    anniversary:
      name: Årsdag
      description: Aktiv medlem ett år, har skrivit minst en gång
      long_description: |
        Den här utmärkelsen beviljas när du har varit medlem i ett år med åtminstone ett inlägg under året. Tack för att du har varit en del av och bidragit till forumet. Vi kunde inte ha gjort det utan dig.
    nice_post:
      name: Bra svar
      description: Fick 10 gillningar på ett inlägg
      long_description: |
        Den här utmärkelsen beviljas när ett av dina svar får 10 gillningar. Ditt svar gjorde verkligen ett intryck på forumet och bidrog till att föra samtalet framåt!
    good_post:
      name: Jättebra svar
      description: Fick 25 gillningar på ett inlägg
      long_description: |
        Den här utmärkelsen beviljas när ett av dina svar får 25 gillningar. Ditt svar var exceptionellt och gjorde det här samtalet mycket mer intressant!
    great_post:
      name: Fantastiskt svar
      description: Fick 50 gillningar på ett inlägg
      long_description: |
        Den här utmärkelsen beviljas när ditt svar får 50 gillningar. Wow! Ditt svar var inspirerande, fascinerande, superroligt eller insiktsfullt och forumet älskade det.
    nice_topic:
      name: Bra ämne
      description: Fick 10 gillningar på ett ämne
      long_description: |
        Den här utmärkelsen beviljas när ditt ämne får 10 gillningar. Du startade ett intressant samtal som forumet uppskattade!
    good_topic:
      name: Jättebra ämne
      description: Fick 25 gillningar på ett ämne
      long_description: |
        Den här utmärkelsen beviljas när ditt ämne får 25 gillningar. Du startade ett livligt samtal som forumet flockades kring!
    great_topic:
      name: Fantastiskt ämne
      description: Fick 50 gillningar på ett ämne
      long_description: |
        Den här utmärkelsen beviljas när ditt ämne får 50 gillningar. Du startade ett fascinerande samtal och forumet älskade den livliga diskussionen som följde!
    nice_share:
      name: Bra delning
      description: Delade ett inlägg med 25 unika besökare
      long_description: |
        Den här utmärkelsen beviljas för att du delade en länk som klickades på av 25 besökare. Tack för att du sprider ordet om våra diskussioner och det här forumet!
    good_share:
      name: Jättebra delning
      description: Delade ett inlägg med 300 unika besökare
      long_description: |
        Den här utmärkelsen beviljas för att du delade en länk som klickades på av 300 besökare. Bra jobbat! Du har visat upp en fantastisk diskussion för en mängd nya människor och hjälpt forumet att växa.
    great_share:
      name: Fantastisk delning
      description: Delade ett inlägg med 1000 unika besökare
      long_description: |
        Den här utmärkelsen beviljas för att du delade en länk som klickades på av 1000 besökare. Wow! Du har visat upp en intressant diskussion för en helt ny publik och hjälpt forumet växa enormt!
    first_like:
      name: Första gillning
      description: Gillade ett inlägg
      long_description: |
        Den här utmärkelsen beviljas när du gillar ett inlägg med knappen :heart: för första gången. Att gilla ett inlägg är ett utmärkt sätt att visa för andra att du uppskattade deras inlägg, att det var intressant, användbart, coolt eller roligt. Sprid kärleken!
    first_flag:
      name: Första flaggning
      description: Flaggade ett inlägg
      long_description: |
        Den här utmärkelsen beviljas första gången du flaggar ett inlägg. Flaggning är ett sätt för oss alla att hjälpas åt att hålla det här forumet trevligt för alla användare. Om du upptäcker något inlägg som av någon anledning bör granskas av moderatorer, så tveka inte att flagga det. Om du ser ett problem, :flag_black: flagga det!
    promoter:
      name: Främjare
      description: Bjöd in en användare
      long_description: |
        Den här utmärkelsen beviljas när du bjuder in någon att delta i forumet med hjälp av inbjudningsknappen på användarsidan eller i slutet av ett ämne. Att bjuda in vänner som kan vara intresserade av specifika diskussioner är ett bra sätt att introducera nya personer till vårt forum, tack för det!
    campaigner:
      name: Förespråkare
      description: Bjöd in 3 grundläggande användare
      long_description: |
        Den här utmärkelsen beviljas när du bjudit in 3 personer som sedan tillbringade tillräckligt mycket tid på webbplatsen för att bli grundläggande användare. Ett levande forum behöver ständig tillförsel av nykomlingar som regelbundet deltar och förnyar samtalen.
    champion:
      name: Förkämpe
      description: Bjöd in 5 medlemmar
      long_description: |
        Den här utmärkelsen beviljas när du bjudit in 5 personer som sedan tillbringade tillräckligt mycket tid på webbplatsen för att bli fullvärdiga medlemmar. Wow! Tack för att du berikar mångfalden i vårt forum med nya medlemmar!
    first_share:
      name: Första delning
      description: Delade ett inlägg
      long_description: |
        Den här utmärkelsen beviljas när du delar en länk till ett inlägg eller ämne genom att använda dela-knappen. Att dela länkar är ett bra sätt att framhäva intressanta diskussioner för resten av världen och att få forumet att växa.
    first_link:
      name: Första länk
      description: Länkade till ett annat ämne
      long_description: |
        Den här utmärkelsen beviljas första gången du länkar till ett annat ämne. Att länka till ämnen hjälper andra läsare att hitta intressanta relaterade samtal genom att visa kopplingarna mellan ämnen åt båda hållen. Länka fritt!
    first_quote:
      name: Första citatet
      description: Citerade ett inlägg
      long_description: |
        Den här utmärkelsen beviljas första gången du citerar ett inlägg i ditt svar. Att citera relevanta delar av tidigare inlägg i ditt svar hjälper till att hålla diskussionen sammanhängande och relevant för ämnet. Det lättaste sättet att citera är att markera en del av ett inlägg och sedan klicka på svara-knappen. Citera generöst!
    read_guidelines:
      name: Läst riktlinjer
      description: Läs <a href="%{base_uri}/guidelines">forumets riktlinjer</a>
      long_description: |
        Den här utmärkelsen beviljas för <a href="%{base_uri}/guidelines">att ha läst forumets riktlinjer</a>. Att följa och dela de här enkla riktlinjerna hjälper oss att bygga en rolig, säker och hållbar sida för alla. Kom alltid ihåg att det finns en annan människa, inte helt olik dig själv, på andra sidan skärmen. Var hövlig!
    reader:
      name: Läsare
      description: Läst varje inlägg i ett ämne med över 100 svar
      long_description: |
        Den här utmärkelsen beviljas första gången du läst ett långt ämne med fler än 100 svar. Att läsa ett samtal hjälper dig att följa diskussionen, förstå olika synvinklar och leder till ett intressantare samtal. Ju mer du läser, desto bättre blir samtalet, eller som vi tycker om att påpeka, Reading is Fundamental! :slight_smile:
    popular_link:
      name: Populär länk
      description: Lade upp extern länk med 50 klickningar
      long_description: |
        Den här utmärkelsen beviljas när en länk som du delat klickas 50 gånger. Tack för att du lagt upp en användbar länk som lade till intressant kontext till samtalet!
    hot_link:
      name: Het länk
      description: Lade upp en extern länk med 300 klickningar
      long_description: |
        Den här utmärkelsen beviljas när en länk som du delat klickas 300 gånger. Tack för din fascinerande länk som förde samtalet framåt och illuminerade diskussionen!
    famous_link:
      name: Berömd länk
      description: Lade upp en extern länk med 1000 klickningar
      long_description: |
        Den här utmärkelsen beviljas när en länk som du har delat klickades 1000 gånger. Wow! Du delade en länk som förbättrade samtalet avsevärt genom att lägga till väsentlig(t) detalj, sammanhang och information. Bra jobbat!
    appreciated:
      name: Uppskattad
      description: Fick 1 gillning på 20 inlägg
      long_description: |
        Den här utmärkelsen beviljas när du får minst en gillning på 20 olika inlägg. Forumet uppskattar dina bidrag till samtalen här!
    respected:
      name: Respekterad
      description: Fick 2 gillningar på 100 inlägg
      long_description: |
        Den här utmärkelsen beviljas när du får minst 2 gillningar på 100 olika inlägg. Forumets respekt för dig ökar med dina många bidrag till samtalen här.
    admired:
      name: Beundrad
      description: Fick 5 gillningar på 300 inlägg
      long_description: |
        Den här utmärkelsen beviljas när du får minst 5 gillningar på 300 olika inlägg. Wow! Forumet beundrar dina frekventa, högkvalitativa bidrag till samtalen här.
    out_of_love:
      name: Av kärlek
      description: Använde %{max_likes_per_day} gillningar på en dag
      long_description: |
        Den här utmärkelsen beviljas när du använder alla dina %{max_likes_per_day} gillningar under en dag. Att komma ihåg att ta ett ögonblick och gilla inläggen som du tycker om och uppskattar uppmuntrar forumets medlemmar till att skapa ännu fler intressanta diskussioner i framtiden.
    higher_love:
      name: Mer kärlek
      description: Använde %{max_likes_per_day} gillningar på en dag 5 gånger
      long_description: |
        Den här utmärkelsen beviljas när du använder alla dina %{max_likes_per_day} gillningar varje dag under 5 dagar. Tack för att du tar dig tiden att aktivt uppmuntra de bästa samtalen varje dag!
    crazy_in_love:
      name: Galet kär
      description: Använde %{max_likes_per_day} gillningar på en dag 20 gånger
      long_description: |
        Den här utmärkelsen beviljas när du använder alla dina %{max_likes_per_day} gillningar varje dag under 20 dagar. Wow! Du är en förebild som regelbundet uppmuntrar forumets medlemmar!
    thank_you:
      name: Tack
      description: Har 20 gillade inlägg och gav 10 gillningar
      long_description: |
        Den här utmärkelsen beviljas när du har 20 gillade inlägg och i gengäld har gillat 10 inlägg. När någon gillar dina inlägg så finner du tiden att gilla det som andra skriver också.
    gives_back:
      name: Ger tillbaka
      description: Har 100 gillade inlägg och gav 100 gillningar
      long_description: |
        Den här utmärkelsen beviljas när du har 100 gillade inlägg och i gengäld har gillat 100 inlägg. Tack för att du skickar vidare!
    empathetic:
      name: Empatisk
      description: Har 500 gillade inlägg och gav 1000 gillningar
      long_description: |
        Den här utmärkelsen beviljas när du har 500 gillade inlägg och i gengäld har gillat 1000 eller fler inlägg tillbaka. Wow! Du är en förebild av generositet och ömsesidig uppskattning :two_hearts:.
    first_emoji:
      name: Första emoji
      description: Använde en emoji i ett inlägg
      long_description: |
        Den här utmärkelsen beviljas när du för första gången använder en emoji i ditt inlägg :thumbsup:. Emojier låter dig förmedla dina känslor i dina inlägg, från glädje :smiley: till sorgsenhet :anguished: till ilska :angry: och allt däremellan :sunglasses:. Skriv bara ett : (kolon) eller klicka på emoji-knappen i redigeraren för att välja mellan hundratals emojier :ok_hand:
    first_mention:
      name: Första omnämnandet
      description: Omnämnde en användare i ett inlägg
      long_description: |
        Den här utmärkelsen beviljas när du nämner någons @användarnamn i ett inlägg. Varje omnämnande genererar en avisering till den personen, så att de blir varse om ditt inlägg. Börja skriva @ (snabel-a) för att nämna en användare, eller, om det tillåts, en grupp - det är ett smidigt sätt att uppmärksamma dem på något.
    first_onebox:
      name: Första oneboxen
      description: Lade upp en länk i onebox
      long_description: |
        Den här utmärkelsen beviljas när du för första gången lägger upp en länk på en rad för sig själv, som sedan automatiskt utvidgas och blir en onebox, d.v.s. en inramning med en kort sammanfattning, en titel och (när en sådan finns tillgänglig) en bild.
    first_reply_by_email:
      name: Första svaret via e-post
      description: Svarade på ett inlägg via e-post
      long_description: |
        Den här utmärkelsen beviljas när du för första gången svarar på ett inlägg via e-post :e-mail:.
    new_user_of_the_month:
      name: "Månadens nya användare"
      description: Enastående bidrag under deras första månad
      long_description: |
        Detta märke ges för att gratulera två nya användare varje månad för deras utmärkta totala bidrag, mätt genom hur ofta deras inlägg gillades och av vem.
    enthusiast:
      name: Entusiast
      description: Besökte 10 dagar i rad
      long_description: |
        Det här märket beviljas för besök 10 dagar i rad. Tack för att du hängde med oss ​​i över en vecka!
    aficionado:
      name: Anhängare
      description: Besökte 100 dagar i rad
      long_description: |
        Det här märket beviljas för besök 100 dagar i rad. Det är mer än tre månader!
    devotee:
      name: Fantast
      description: Besökte 365 dagar i rad
      long_description: |
        Det här märket beviljas för besök 365 dagar i rad. Wow, ett helt år!
    badge_title_metadata: "%{display_name} utmärkelse på %{site_title}"
  admin_login:
    success: "E-post skickad"
    errors:
      unknown_email_address: "Okänd e-postadress."
      invalid_token: "Ogiltigt bevis.."
    email_input: "E-post till administratör"
    submit_button: "Skicka e-post"
    safe_mode: "Säkert läge: inaktivera alla teman/tillägg när du loggar in"
  performance_report:
    initial_post_raw: Det här ämnet innehåller dagliga prestandarapporter för din webbplats.
    initial_topic_title: Prestandarapporter för webbplatsen
  tags:
    title: "Taggar"
    restricted_tag_disallowed: 'Du kan inte tillämpa taggen "%{tag}".'
    restricted_tag_remove_disallowed: 'Du kan inte ta bort taggen "%{tag}".'
    minimum_required_tags:
      one: "Du måste välja åtminstone %{count} tagg."
      other: "Du måste välja åtminstone %{count} taggar."
    upload_row_too_long: "CSV-filen ska ha en tagg per rad. Valfritt kan taggen följas av ett komma, och därefter tagg-gruppens namn."
    forbidden:
      invalid:
        one: "Den valda taggen kan inte användas"
        other: "Ingen av taggarna som du har valt kan användas"
      in_this_category: '"%{tag_name}" kan inte användas i denna kategori'
      restricted_to:
        one: '"%{tag_name}" är begränsad till kategorin %{category_names}'
        other: '"%{tag_name}" är begränsad till följande kategorier: %{category_names}'
      synonym: 'Synonymer tillåts inte. Använd "%{tag_name}" istället.'
      has_synonyms: '"%{tag_name}" kan inte användas eftersom den har synonymer.'
      restricted_tags_cannot_be_used_in_category:
        one: 'Taggen "%{tags}" kan inte användas i kategorin "%{category}". Ta bort den.'
        other: 'Följande taggar kan inte användas i kategorin "%{category}": %{tags}. Ta bort dem.'
      category_does_not_allow_tags:
        one: 'Kategorin "%{category}" tillåter inte taggen "%{tags}". Ta bort den.'
        other: 'Kategorin "%{category}" tillåter inte följande taggar: "%{tags}". Ta bort dem.'
    required_tags_from_group:
      one: "Du måste omfatta minst %{count} %{tag_group_name}-tagg. Taggarna i den här gruppen är: %{tags}."
      other: "Du måste omfatta minst %{count} %{tag_group_name}-taggar. Taggarna i den här gruppen är: %{tags}."
    limited_to_one_tag_from_group: "Taggarna %{tags} kan inte användas samtidigt. Ta bara med en av dem."
    invalid_target_tag: "kan inte vara en synonym till en synonym"
    synonyms_exist: "tillåts inte medan synonymer finns"
  rss_by_tag: "Ämnen taggade med %{tag}"
  finish_installation:
    congratulations: "Grattis, du installerade Discourse!"
    register:
      button: "Registrera"
      title: "Registrera ett admin-konto"
      help: "Registrera ett nytt konto för att komma igång."
      no_emails: "Tyvärr angavs inga administratörers e-postadresser under installationen, så att det kan bli svårt att slutföra konfigureringen. Lägg till en utvecklares e-postadress i konfigurationsfilen eller <a href='https://meta.discourse.org/t/create-admin-account-from-console/17274'>skapa ett administratörskonto från konsolen</a>."
    confirm_email:
      title: "Bekräfta din e-postadress"
      message: "<p>Vi skickade ett e-postmeddelande för aktivering till <b>%{email}</b>. Följ instruktionerna i e-postmeddelandet för att aktivera ditt konto.</p><p>Om du inte fick någon e-post, kontrollera skräpposten, och <a href='https://meta.discourse.org/t/troubleshooting-email-on-a-new-discourse-install/16326'>försäkra dig om att du har konfigurerat din e-post korrekt</a>.</p>"
    resend_email:
      title: "Sänd aktiverings-e-post igen"
      message: "<p>Vi har sänt om aktiveringsbrevet till <b>%{email}</b>"
  safe_mode:
    title: "Gå över i felsäkert läge"
    description: "I Säkert läge kan du testa din webbplats utan att ladda teman eller anpassningar av plugin-program på klientsidan. Anpassningar av plugin-program på serversidan förblir aktiverade."
    no_themes: "Inaktivera teman och temakomponenter"
    no_unofficial_plugins: "Inaktivera inofficiella anpassningar av plugin-program på klientsidan"
    no_plugins: "Inaktivera alla anpassningar av plugin-program på klientsidan"
    enter: "Starta felsäkert läge"
    must_select: "Du måste välja minst ett alternativ för att aktivera felsäkert läge."
  wizard:
    title: "Discourse-inställningar"
    step:
      introduction:
        title: "Om din webbplats"
        description: "Dessa kommer att visas på din inloggningssida och eventuella offentliga sidor. Du kan alltid ändra dem senare."
        fields:
          title:
            label: "Forumets namn"
            placeholder: "Här hänger Jane!"
          site_description:
            label: "Beskriv ditt forum i en mening"
            placeholder: "Ett ställe där Jane och hennes vänner kan diskutera coola grejor"
          default_locale:
            label: "Språk"
      privacy:
        title: "Medlemserfarenhet"
        fields:
          login_required:
            placeholder: "Privat"
            extra_description: "Endast inloggade användare kan komma åt det här forumet"
          invite_only:
            placeholder: "Endast med inbjudan"
            extra_description: "Användare måste bjudas in av betrodda användare eller personal, men därefter kan användare registrera sig på egen hand"
          must_approve_users:
            placeholder: "Kräv godkännande"
            extra_description: "Användare måste godkännas av personalen"
          chat_enabled:
            placeholder: "Aktivera chatt"
            extra_description: "Engagera dina medlemmar i realtid"
          enable_sidebar:
            placeholder: "Aktivera sidofältet"
            extra_description: "Få enkelt tillgång till dina favoritutrymmen"
      ready:
        title: "Din webbplats är klar!"
        description: "Det var allt! Du har gjort det grundläggande för att konfigurera ditt forum. Nu kan du hoppa in och ta en titt, skriva ett välkomstämne och skicka inbjudningar!<br><br>Ha kul!"
      styling:
        title: "Utseende och känsla"
        fields:
          color_scheme:
            label: "Färgschema"
          body_font:
            label: "Typsnitt för brödtext"
          heading_font:
            label: "Typsnitt för rubrik"
          styling_preview:
            label: "Förhandsgranska"
          homepage_style:
            label: "Hemsidans stil"
            choices:
              latest:
                label: "Senaste ämnen"
              categories_only:
                label: "Endast kategorier"
              categories_with_featured_topics:
                label: "Kategorier med utvalda ämnen"
              categories_and_latest_topics:
                label: "Kategorier med senaste ämnen"
              categories_and_latest_topics_created_date:
                label: "Kategorier och senaste ämnen (sorteras efter datumet då ämnet skapades)"
              categories_and_top_topics:
                label: "Kategorier och toppämnen"
              categories_boxes:
                label: "Kategoriboxar"
              categories_boxes_with_topics:
                label: "Kategoriboxar med ämnen"
              subcategories_with_featured_topics:
                label: "Underkategorier med utvalda ämnen"
      branding:
        title: "Webbplatsens logotyp"
        fields:
          logo:
            label: "Primär logotyp"
            description: "Rekommenderad storlek: 600 x 200"
          logo_small:
            label: "Fyrkantig logotyp"
            description: "Rekommenderad storlek: 512 x 512. Används även som favicon och appikon för mobil startskärm."
      corporate:
        title: "Din organisation"
        description: "Följande information kommer att användas i dina användarvillkor och Om-sidor. Hoppa gärna över detta om det inte finns något företag."
        fields:
          company_name:
            label: "Företagsnamn"
            placeholder: "Acme Organization"
          governing_law:
            label: "Gällande lag"
            placeholder: "Kalifornisk lag"
          contact_url:
            label: "Webbsida"
            placeholder: "https://www.exempel.se/kontakta-oss"
          city_for_disputes:
            label: "Domstol vid tvister"
            placeholder: "San Francisco, Kalifornien"
          site_contact:
            label: "Automatiska meddelanden"
            description: "Alla automatiska personliga meddelanden från Discourse kommer att skickas från den här användaren, till exempel flaggvarningar eller meddelanden om säkerhetskopiering.\n "
          contact_email:
            label: "Kontaktpunkt"
            placeholder: "exempel@användare.com"
            description: "E-postadress till nyckelkontakt som är ansvarig för denna webbplats. Används för kritiska aviseringar, och visas även i listan på <a href='%{base_path}/about' target='_blank'>din Om-sida</a> för brådskande ärenden."
      invites:
        title: "Invitera personal"
        description: "Du är nästan klar! Låt oss bjuda in lite folk som kan hjälpa till med att <a href='https://blog.discourse.org/2014/08/building-a-discourse-community/' target='blank'>fylla dina diskussioner</a> med intressanta ämnen och svar för att komma igång med ditt forum."
        disabled: "Eftersom lokala inloggningar har inaktiverats är det inte möjligt att skicka inbjudningar till någon. Fortsätt till nästa steg."
      finished:
        title: "Din Discourse är redo!"
        description: |
          <p>Om du någonsin känner för att ändra dessa inställningar, <b>kör den här guiden igen när som helst</b>, eller besök <a href='%{base_path}/admin' target='_blank'>din admin sektion</a>; hitta den bredvid skiftnyckel-ikonen i webbplatsmenyn.</p>
          <p>Det är lätt att anpassa Discourse ytterligare med hjälp av vårt kraftfulla temasystem. För exempel, kolla in <a href="https://meta.discourse.org/c/theme/61/l/top" target="_blank">toppteman och komponenter</a> på <a href="https://meta.discourse.org/" target="_blank">meta.discourse.org</a>.</p>
          <p>Ha så kul och lycka till <a href='https://blog.discourse.org/2014/08/building-a-discourse-community/' target='_blank'>med att bygga din nya gemenskap!</a></p>
  search_logs:
    graph_title: "Sökningar"
  onebox:
    discourse:
      user_joined_community: "Gick med %{date}"
  discourse_push_notifications:
    popup:
      mentioned: '%{username} nämnde dig i "%{topic}" - %{site_title}'
      group_mentioned: '%{username} nämnde dig i "%{topic}" - %{site_title}'
      quoted: '%{username} citerade dig i "%{topic}" - %{site_title}'
      replied: '%{username} svarade dig i "%{topic}" - %{site_title}'
      posted: '%{username} skrev i "%{topic}" - %{site_title}'
      private_message: '%{username} skickade dig ett privat meddelande i "%{topic}" - %{site_title}'
      linked: '%{username} länkade till ett inlägg du gjort från "%{topic}" - %{site_title}'
      watching_first_post: '%{username} skapade ett nytt ämne "%{topic}" - %{site_title}'
      confirm_title: "Aviseringar aktiverade - %{site_title}"
      confirm_body: "Framgång! Aviseringar har aktiverats."
      custom: "Avisering från %{username} på %{site_title}"
  staff_action_logs:
    not_found: "hittades inte"
    unknown: "okänd"
    user_merged: "%{username} sammanfogades till detta konto"
    user_delete_self: "Raderas av mig själv från %{url}"
    webhook_deactivation_reason: "Din webhook har automatiskt inaktiverats. Vi mottog flera felsvar för '%{status}' HTTP-status."
    api_key:
      automatic_revoked:
        one: "Automatiskt återkallad, senaste aktiviteten skedde mer än %{count} dag sedan"
        other: "Automatiskt återkallad, senaste aktiviteten skedde mer än %{count} dagar sedan"
      revoked: Återkallad
      restored: Återställd
  reviewables:
    already_handled: "Tack, men vi har redan granskat det inlägget och beslutat att det inte behöver flaggas igen."
    already_handled_and_user_not_exist: "Tack, men någon har redan granskat detta och den användaren finns inte längre."
    priorities:
      low: "Låg"
      medium: "Medium"
      high: "Hög"
    sensitivity:
      disabled: "Inaktiverad"
      low: "Låg"
      medium: "Medium"
      high: "Hög"
    must_claim: "Du måste göra anspråk på föremål innan du kan agera på dem."
    user_claimed: "Detta föremål har tagits i anspråk av en annan användare."
    missing_version: "Du måste ange en versionsparameter"
    conflict: "Det uppstod en uppdateringskonflikt som hindrade dig från att göra det."
    reasons:
      post_count: "De första inläggen från varje användare måste godkännas av personal. Se %{link}."
      trust_level: "Användare på låga förtroendenivåer måste ha svar godkända av personal. Se %{link}."
      new_topics_unless_trust_level: "Användare på låga förtroendenivåer måste ha ämnen godkända av personal. Se %{link}."
      fast_typer: "Ny användare skrev sitt första inlägg misstänkt snabbt, vi misstänker bot- eller skräppostbeteende. Se %{link}."
      auto_silence_regex: "Ny användare vars första inlägg matchar inställningen %{link}"
      watched_word: "Detta inlägg innehöll ett bevakat ord. Se ditt %{link}."
      staged: "Nya ämnen och inlägg för iscensatta användare måste godkännas av personal. Se %{link}."
      category: "Inlägg i denna kategori kräver manuellt godkännande av personal. Se %{link}."
      must_approve_users: "Alla nya användare måste godkännas av personal. Se %{link}."
      invite_only: "Alla nya användare ska bjudas in. Se %{link}."
      email_auth_res_enqueue: "Det här e-postmeddelandet underkändes i en DMARC-kontroll och kommer sannolikt inte från den som det verkar komma från. Mer information finns i rubrikerna för e-postmeddelandets rådata."
      email_spam: "Det här e -postmeddelandet flaggades som skräppost av rubriken som definierats i %{link}."
      suspect_user: "Denna nya användare angav profilinformation utan att ha läst några ämnen eller inlägg, vilket mycket sannolikt betyder att det kan röra sig om en skräppostare. Se %{link}."
      contains_media: "Detta inlägg innehåller inbäddade media. Se %{link}."
      queued_by_staff: "Personalen tycker att det här inlägget behöver granskas. Det kommer att förbli dolt fram till dess."
      links:
        watched_word: lista över bevakade ord
        category: kategori inställningar
    actions:
      agree:
        title: "Ja"
      agree_and_keep:
        title: "Behåll inlägg"
        description: "Godkänn flaggning men lämna det här inlägget oförändrat."
      agree_and_keep_hidden:
        title: "Fortsätt dölja inlägg"
        description: "Godkänn flaggning och fortsätt dölja inlägget."
      agree_and_suspend:
        title: "Stäng av användare"
        description: "Godkänn flaggning och stäng av användaren."
      agree_and_silence:
        title: "Tysta användare"
        description: "Godkänn flaggning och tysta användaren."
      agree_and_restore:
        title: "Återställ inlägg"
        description: "Återställ inlägget så att alla användare kan se det."
      agree_and_hide:
        title: "Dölj inlägg"
        description: "Godkänn flaggning och dölj detta inlägg + sänd automatiskt användaren ett meddelande som uppmanar om att redigera det."
      delete_single:
        title: "Radera"
      delete:
        title: "Radera..."
      delete_and_ignore:
        title: "Ignorera flaggning och radera inlägget"
        description: "Ignorera flaggningen genom att ta bort den från kön och radera inlägget. Om det är det första inlägget, radera ämnet också. "
      delete_and_ignore_replies:
        title: "Ignorera flaggning, radera inlägg och svar"
        description: "Ignorera flaggningen genom att ta bort den från kön och radera inlägget och alla dess svar. Om det är det första inlägget, radera ämnet också"
        confirm: "Är du säker på att du vill radera alla svar på inlägget också?"
      delete_and_agree:
        title: "Radera inlägg"
        description: "Godkänn flaggning och radera detta inlägg. Om det är det första inlägget, radera ämnet också."
      delete_and_agree_replies:
        title: "Radera inlägg och svar"
        description: "Godkänn flaggning och radera detta inlägg och alla dess svar. Om det är det första inlägget, radera ämnet också."
        confirm: "Är du säker på att du vill radera alla svar på inlägget också?"
      disagree_and_restore:
        title: "Nej, återställ inlägget"
        description: "Återställ inlägget så att alla användare kan se det."
      disagree:
        title: "Nej"
      ignore:
        title: "Ignorera"
      ignore_and_do_nothing:
        title: "Gör ingenting"
        description: "Ignorera flaggningen genom att ta bort den från kön utan att vidta några åtgärder. Dolda inlägg kommer att förbli dolda och hanteras av de automatiska verktygen."
      approve:
        title: "Godkänn"
      approve_post:
        title: "Godkänn inlägg"
        confirm_closed: "Detta ämne är stängt. Vill du skapa inlägget ändå?"
      reject_post:
        title: "Avvisa inlägg"
      approve_user:
        title: "Godkänn användare"
      reject_user:
        title: "Radera användare..."
        delete:
          title: "Ta bort användare"
          description: "Användaren kommer att raderas från forumet."
        block:
          title: "Radera och blockera användare"
          description: "Användaren kommer att raderas, och vi blockerar också hens IP och e-postadress."
      reject:
        title: "Avvisa"
        bundle_title: "Avvisa..."
      reject_and_suspend:
        title: "Avvisa och stäng av användare"
      reject_and_silence:
        title: "Avvisa och tysta användare"
      reject_and_delete:
        title: "Avvisa och radera inlägget"
      reject_and_keep_deleted:
        title: "Behåll inlägg raderat"
      approve_and_restore:
        title: "Godkänn och återställ inlägg"
      delete_user:
        reason: "Raderad via granskningskön"
  email_style:
    html_missing_placeholder: "Html-mallen måste omfatta %{placeholder}"
  notification_level:
    ignore_error: "Tyvärr kan du inte ignorera den användaren."
    mute_error: "Tyvärr kan du inte tysta den användaren."
    error: "Tyvärr kan du inte ändra aviseringsnivån för den användaren."
    invalid_value: '"%{value}" är inte en giltig aviseringsnivå.'
  discord:
    not_in_allowed_guild: "Autentisering misslyckades. Du är inte medlem i ett tillåtet Discord-sällskap."
  old_keys_reminder:
    title: "Påminnelse gällande gamla behörigheter"
    body: "Hejsan! Detta är en årlig säkerhetspåminnelse från din Discourse-instans.\n \nVi ville bara upplysa dig om att följande behörighet som används för din Discourse-instans inte har uppdaterats under de senaste 2 åren:\n\n%{keys}\n\nIngen åtgärd är nödvändig i nuläget, däremot anses det som god praxis ur säkerhetssynpunkt att ändra alla dina viktiga behörigheter med tiden.\n"
  create_linked_topic:
    topic_title_with_sequence:
      one: "%{topic_title} (del %{count})"
      other: "%{topic_title} (del %{count})"
    post_raw: "Fortsätter diskussionen från %{parent_url}.\n\nTidigare diskussioner:\n\n%{previous_topics}"
    small_action_post_raw: "Fortsätt diskussionen vid %{new_title}."
  fallback_username: "användare"
  user_status:
    errors:
      ends_at_should_be_greater_than_set_at: "ends_at bör vara större än set_at."
  webhooks:
    payload_url:
      blocked_or_internal: "Försändelse-URL:en kan inte användas eftersom den leder till en blockerad eller intern IP-adress."
      unsafe: "Försändelse-URL:en kan inte användas eftersom den är osäker"
  form_templates:
    errors:
      invalid_yaml: "är inte en giltig YAML-sträng"
      invalid_type: "innehåller en ogiltig malltyp: %{type} (giltiga typer är: %{valid_types})"
      missing_type: "saknar en fälttyp"
  activemodel:
    errors:
      <<: *errors<|MERGE_RESOLUTION|>--- conflicted
+++ resolved
@@ -2045,12 +2045,7 @@
     allowed_href_schemes: "Scheman tillåtna i länkar förutom http och https."
     embed_post_limit: "Högsta antal inlägg att bädda in."
     embed_username_required: "Användarnamn krävs för skapade av ämne."
-<<<<<<< HEAD
-    notify_about_flags_after: "Om det finns flaggor som inte har hanterats efter detta antal timmar skickas ett personligt meddelande till moderatorerna. Inaktivera genom att ställa in till 0."
-    show_create_topics_notice: "Visa ett meddelande som ber administratörerna att skapa några ämnen om webbplatsen har färre än 5 offentliga ämnen."
-=======
     notify_about_reviewable_item_after: "Om det finns granskningsbara objekt som inte har hanterats efter så många timmar, skicka ett personligt meddelande till moderatorer. Ställ in på 0 för att inaktivera."
->>>>>>> 3d554aa1
     delete_drafts_older_than_n_days: "Ta bort utkast som är äldre än (n) dagar."
     delete_merged_stub_topics_after_days: "Antal dagar att vänta innan helt sammanslagna stub-ämnen raderas automatiskt. Ställ in till 0 för att aldrig radera stub-ämnen."
     bootstrap_mode_min_users: "Minsta antal användare som krävs för att inaktivera bootstrap-läget (ställ in på 0 för att inaktivera, kan ta upp till 24 timmar)"
