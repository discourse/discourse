--- conflicted
+++ resolved
@@ -86,8 +86,6 @@
       not_allowed_theme: "`%{repo}` finns inte i listan över tillåtna teman (bocka för den globala inställningen `allowed_theme_repos`)."
       ssh_key_gone: "Du väntade för länge med att installera temat så SSH-nyckeln har löpt ut. Vi ber dig försöka igen."
       too_many_files: "Antalet filer (%{count}) i temat har överskridit det maximalt tillåtna antalet filer (%{limit})"
-<<<<<<< HEAD
-=======
       migrations:
         invalid_filename: "Ogiltigt filnamn för migreringsfil: %{filename}. Filnamn måste börja med 4 siffror följt av ett bindestreck och sedan ett namn som bara innehåller alfanumeriska tecken med bindestreck."
         name_too_long:
@@ -104,7 +102,6 @@
         wrong_return_type: "Migreringen '%{name}' returnerade en okänd datatyp. Den måste returnera ett kartobjekt"
         runtime_error: "Migreringen '%{name}' påträffade följande körtidsfel: %{error}"
         unknown_setting_returned_by_migration: "Migreringarna '%{name}' returnerade en inställning '%{setting_name}' som inte deklareras i temats settings.yml-fil"
->>>>>>> b2b1e721
     errors:
       component_no_user_selectable: "Temakomponenter kan inte väljas av användaren"
       component_no_default: "Temakomponenter kan inte vara standardtema"
@@ -1868,19 +1865,11 @@
     category_colors: "En lista över tillåtna hexadecimala färgvärden för kategorier."
     default_dark_mode_color_scheme_id: "Färgschemat som används i mörkt läge."
     dark_mode_none: "Inga"
-<<<<<<< HEAD
-    max_image_size_kb: "Högsta bilduppladdningsstorlek i kB. Konfiguration krävs också i nginx (client_max_body_size) / apache eller proxy. Bilder större än detta eller mindre än client_max_body_size kommer vid uppladdning att ändras i storlek för att passa."
-    max_attachment_size_kb: "Högsta storlek på uppladdad bilaga i kB. Konfiguration krävs i nginx (client_max_body_size) / apace eller proxy också."
-    authorized_extensions: "En lista av alla filändelser som är tillåtna för uppladdning (använd '*' för att aktivera alla filtyper)"
-    authorized_extensions_for_staff: "En lista över alla filändelser som är tillåtna vid uppladdning från personal utöver listan som definierats i webbplatsens inställningar för `authorized_extensions`. (använd '*' för att aktivera alla filtyper)"
-    theme_authorized_extensions: "En lista av alla filändelser som är tillåtna för temauppladdningar (använd '*' för att aktivera alla filtyper)"
-=======
     max_image_size_kb: "Högsta bilduppladdningsstorlek. Konfiguration krävs också i nginx (client_max_body_size) / apache eller proxy. Bilder större än detta eller mindre än client_max_body_size kommer vid uppladdning att ändras i storlek för att passa."
     max_attachment_size_kb: "Högsta storlek på uppladdad bilaga. Konfigurering krävs i nginx (client_max_body_size) / apache eller proxy också."
     authorized_extensions: "En lista över alla filändelser som är tillåtna för uppladdning"
     authorized_extensions_for_staff: "En lista över alla filändelser som är tillåtna för uppladdning för personalanvändare utöver listan som definieras i webbplatsinställningen `authorized_extensions`."
     theme_authorized_extensions: "En lista över alla filändelser som är tillåtna för temauppladdningar"
->>>>>>> b2b1e721
     max_similar_results: "Hur många liknande ämnen som visas ovanför redigeraren vid författandet av ett nytt ämne. Jämförelsen är baserad på ämnesrubrik och innehåll."
     max_image_megapixels: "Maximalt antal megapixlar tillåtet för en bild. Bilder med ett högre värde av megapixlar kommer att avvisas."
     title_prettify: "Förhindra vanliga felskrivningar och misstag, inklusive endast versaler, inledande gemen, flera ! och ?, extra . i slutet osv."
@@ -2206,14 +2195,9 @@
     remove_muted_tags_from_latest: "Visa inte ämnen som taggats med tystade taggar i listan med senaste ämnen."
     force_lowercase_tags: "Tvinga alla nya taggar att vara helt i små bokstäver."
     create_post_for_category_and_tag_changes: "Skapa ett litet åtgärdsinlägg när ett ämnes kategori eller taggar ändras"
-<<<<<<< HEAD
-    watched_precedence_over_muted: "Avisera mig om ämnen i kategorier eller taggar som jag bevakar och också tillhör ett som jag har tystat"
-    company_name: "Företagsnamn"
-=======
     automatically_clean_unused_tags: "Ta dagligen och automatiskt bort taggar som inte används i några ämnen eller privata meddelanden."
     watched_precedence_over_muted: "Avisera mig om ämnen i kategorier eller taggar som jag bevakar och också tillhör ett som jag har tystat"
     company_name: "Namn på ditt företag eller organisation. Om det lämnas tomt tillhandahålls inte användarvillkor eller integritetsmeddelande."
->>>>>>> b2b1e721
     governing_law: "Gällande lag"
     city_for_disputes: "Domstol vid tvist"
     shared_drafts_category: "Aktivera funktionen Delade utkast genom att ange en kategori för ämnesutkast. Ämnen i den här kategorin undantas från ämneslistor för personalanvändare."
