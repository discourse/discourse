# WARNING: Never edit this file.
# It will be overwritten when translations are pulled from Crowdin.
#
# To work with us on translations, join this project:
# https://translate.discourse.org/

sv:
  dates:
    short_date_no_year: "D MMM"
    short_date: "D MMM, YYYY"
    long_date: "D MMMM YYYY LT"
  datetime_formats: &datetime_formats
    formats:
      short: "%d-%m-%Y"
      short_no_year: "%-d %B"
      date_only: "%-d %B %Y"
      long: "%-d %B %Y %H:%M"
      no_day: "%B %Y"
      calendar_ics: "%Y%m%dT%H%M%SZ"
  date:
    month_names:
    -
    - Januari
    - Februari
    - Mars
    - April
    - Maj
    - Juni
    - Juli
    - Augusti
    - September
    - Oktober
    - November
    - December
    <<: *datetime_formats
  time:
    am: "förmiddag"
    pm: "eftermiddag"
    <<: *datetime_formats
  title: "Discourse"
  topics: "Ämnen"
  posts: "inlägg"
  views: "visningar"
  loading: "Laddar"
  powered_by_html: 'Drivs av <a href="https://www.discourse.org">Discourse</a>, visas bäst med JavaScript aktiverat'
  sign_up: "Registrera dig"
  log_in: "Logga in"
  submit: "Skicka"
  purge_reason: "Automatiskt borttaget som övergivet, inaktiverat konto"
  disable_remote_images_download_reason: "Nedladdning av externa bilder har inaktiverats eftersom det inte fanns tillräckligt mycket lagringsutrymme tillgängligt."
  anonymous: "Anonym"
  remove_posts_deleted_by_author: "Borttaget av författaren"
  redirect_warning: "Vi kunde inte verifiera att länken som du valt faktiskt har lagts upp i forumet. Välj länken nedan om du vill fortsätta ändå."
  on_another_topic: "I ett annat ämne"
  topic_category_changed: "Från %{from} till %{to}"
  topic_tag_changed:
    added_and_removed: "Lade till %{added} och tog bort %{removed}"
    added: "Lade till %{added}"
    removed: "Tog bort %{removed}"
  inline_oneboxer:
    topic_page_title_post_number: "Nr %{post_number}"
    topic_page_title_post_number_by_user: "Nr %{post_number} av %{username}"
  components:
    enabled_filter: "Aktiverad"
    disabled_filter: "Inaktiverad"
    updates_available_filter: "Uppdateringar tillgängliga"
  themes:
    bad_color_scheme: "Kan inte uppdatera tema, ogiltig färgpalett"
    other_error: "Något blev fel när temat uppdaterades"
    ember_selector_error: "Tyvärr — det är inte tillåtet att använda CSS-selektorerna #ember eller .ember-view, eftersom dessa namn genereras dynamiskt under körning och kommer att ändras över tid, vilket resulterar i trasig CSS. Prova en annan selektor."
    import_error:
      generic: Det uppstod ett fel vid import av det temat
      upload: "Det uppstod ett fel under skapandet av uppladdningstillgång: %{name}. %{errors}"
      about_json: "Importfel: about.json finns inte eller är ogiltig. Är du säker på att detta är ett Discourse-tema?"
      about_json_too_big: "Importfel: about.json är större än gränsen %{limit}."
      about_json_values: "about.json innehåller ogiltiga värden: %{errors}"
      modifier_values: "about.json-modifierare innehåller ogiltiga värden: %{errors}"
      asset_too_big: "Tillgången %{filename} är större än %{limit} -gränsen"
      theme_too_big: "Temat är större än %{limit} -gränsen"
      git: "Fel vid kloning av git-lagringsplats, åtkomst nekas eller lagringsplatsen finns inte"
      git_ref_not_found: "Det gick inte att ta ut git-referens: %{ref}"
      git_unsupported_scheme: "Det går inte att klona git repo: schemat stöds inte"
      unpack_failed: "Det gick inte att packa upp filen"
      file_too_big: "Den okomprimerade filen är för stor."
      unknown_file_type: "Filen som du laddade upp verkar inte vara ett giltigt Discourse-tema."
      not_allowed_theme: "`%{repo}` finns inte i listan över tillåtna teman (bocka för den globala inställningen `allowed_theme_repos`)."
      ssh_key_gone: "Du väntade för länge med att installera temat så SSH-nyckeln har löpt ut. Vi ber dig försöka igen."
      too_many_files: "Antalet filer (%{count}) i temat har överskridit det maximalt tillåtna antalet filer (%{limit})"
      migrations:
        invalid_filename: "Ogiltigt filnamn för migreringsfil: %{filename}. Filnamn måste börja med 4 siffror följt av ett bindestreck och sedan ett namn som bara innehåller alfanumeriska tecken med bindestreck."
        name_too_long:
          one: "Migreringsnamnet är för långt. Det bör inte överstiga %{count} tecken."
          other: "Migreringsnamnet är för långt. Det bör inte överstiga %{count} tecken."
        too_many_pending_migrations: "Det finns för många pågående migreringar i detta tema. Teman får inte införa fler än 100 migreringar i en enda uppdatering"
        out_of_sequence: "Migreringen \"%{name}\" är ur sekvens. Den senaste migreringen för detta tema hade versionnumret %{current} som är högre än den nya migreringen"
        syntax_error: "Det gick inte att köra migreringen \"%{name}\" eftersom den har ett syntaxfel: %{error}"
        exceeded_memory_limit: "Migreringen \"%{name}\" misslyckades eftersom den överskred minnesgränsen"
        timed_out: "Tidsgränsen för migrering '%{name}' har gått ut"
        no_exported_function: "Migreringen '%{name}' exporterar inte en funktion för att utföra migreringen"
        default_export_not_a_function: "Migreringen '%{name}' har en standardexport som inte är en funktion. Standardexporten måste vara den funktion som utför migreringen"
        no_returned_value: "Migreringen '%{name}' returnerade inte något värde (eller returnerade null eller odefinierat). Den måste returnera ett kartobjekt"
        wrong_return_type: "Migreringen '%{name}' returnerade en okänd datatyp. Den måste returnera ett kartobjekt"
        runtime_error: "Migreringen '%{name}' påträffade följande körtidsfel: %{error}"
        unknown_setting_returned_by_migration: "Migreringarna '%{name}' returnerade en inställning '%{setting_name}' som inte deklareras i temats settings.yml-fil"
    errors:
      component_no_user_selectable: "Temakomponenter kan inte väljas av användaren"
      component_no_default: "Temakomponenter kan inte vara standardtema"
      component_no_color_scheme: "Temakomponenter kan inte ha färgpaletter"
      no_multilevels_components: "Teman med underordnade teman kan inte själva vara underordnade teman"
      optimized_link: Optimerade bildlänkar är flyktiga och bör inte inkluderas i temakällkoden.
    settings_errors:
      invalid_yaml: "Angivet YAML är ogiltigt."
      data_type_inclusion: "Det går inte att ställa in typen `%{name}`. Typer som stöds är `integer`, `bool`, `list` , `enum` och `upload`"
      name_too_long: "En inställning har ett namn som är för långt. Maximal längd är 255"
      default_value_missing: "Inställningen `%{name}` har inget standardvärde."
      default_not_match_type: "Standardvärdestypen i inställningen `%{name}` överensstämmer inte med inställningstypen."
      enum_value_not_valid: "Valt värde är inte ett av enum-valen."
      number_value_not_valid_min_max: "Värdet måste vara mellan %{min} och %{max}."
      objects:
        required: "måste finnas"
        invalid_type: "%{type} är inte en giltig typ"
        not_valid_string_value: "måste vara en sträng"
        not_valid_integer_value: "måste vara ett tal"
        not_valid_float_value: "måste vara ett flyttal"
        not_valid_boolean_value: "måste vara booleskt"
        not_valid_enum_value: "måste vara något av följande: %{choices}"
        number_value_not_valid_min: "måste vara större än eller lika med %{min}"
        number_value_not_valid_max: "måste vara mindre än eller lika med %{max}"
        string_value_not_valid_url: "måste vara en giltig URL"
    locale_errors:
      top_level_locale: "Den övre nivån i en språkfil måste matcha språkets namn"
      invalid_yaml: "Översättning av YAML är ogiltig"
  emails:
    incoming:
      default_subject: "Detta ämne behöver en titel"
      show_trimmed_content: "Visa trimmat innehåll"
      maximum_staged_user_per_email_reached: "Uppnått maximalt antal arrangerade användare skapade per e-post."
      no_subject: "(inget ämne)"
      no_body: "(ingen meddelandetext)"
      missing_attachment: "(Bilagan %{filename} saknas)"
      continuing_old_discussion:
        one: "Fortsätter diskussionen från [%{title}](%{url}), eftersom den skapades för mer än %{count} dag sedan."
        other: "Fortsätter diskussionen från [%{title}](%{url}), eftersom den skapades för mer än %{count} dagar sedan."
      errors:
        empty_email_error: "Händer när rådata vi mottagit är tom."
        no_message_id_error: "Händer när e-post saknar 'Message-Id'-rubrik."
        auto_generated_email_error: "Händer när 'precedence'-rubriken är satt till: lista, skräp, mass eller auto-svar (list, junk, bulk eller auto_reply), eller när någon annan rubrik innehåller: auto-skickad, auto-svarad eller auto-genererad (auto-submitted, auto-replied eller auto-generated)."
        no_body_detected_error: "Händer när vi inte kunde extrahera någon huvuddel och det inte fanns några bilagor."
        no_sender_detected_error: "Det händer när vi inte kunde hitta en giltig e-postadress i Från-rubriken."
        from_reply_by_address_error: "Det händer när Från-rubriken matchar Svara via e-post-adressen."
        inactive_user_error: "Händer när sändaren inte är aktiv."
        silenced_user_error: "Det händer när avsändaren har tystats."
        bad_destination_address: "Det händer när ingen av e-postadresserna i Till/Kopia-fälten matchade en konfigurerad inkommande e-postadress."
        strangers_not_allowed_error: "Händer när en användare försöker skapa ett nytt ämne i en kategori som användare inte är en medlem av."
        insufficient_trust_level_error: "Händer när en användare försöker skapa ett nytt ämne i en kategori som användare saknar förtroendenivå för."
        reply_user_not_matching_error: "Händer när ett svar kommer in från en annan e-postadress än den aviseringen skickades till."
        topic_not_found_error: "Händer när ett svar kommer in, men ämnet har raderats."
        topic_closed_error: "Händer när ett svar kommer in, men ämnet har stängts."
        bounced_email_error: "E-post är en rapport om studsad e-post."
        screened_email_error: "Händer när sändarens e-postadress redan har kontrollerats."
        unsubscribe_not_allowed: "Det händer när avprenumeration via e-post inte tillåts för den här användaren."
        email_not_allowed: "Händer när e-postadressen inte står på vitlistan eller om den står på svartlistan."
      unrecognized_error: "Okänt fel"
    secure_uploads_placeholder: "Redigerad: Denna webbplats har säkerhet för uppladdningar aktiverad, gå till ämnet eller klicka på \"Visa media\" för att se bifogade uppladdningar."
    view_redacted_media: "Visa media"
  errors: &errors
    format: ! "%{attribute} %{message}"
    format_with_full_message: "<b>%{attribute}</b>: %{message}"
    messages:
      invalid_boolean: "Ogiltig booleansk."
      taken: "används redan"
      accepted: måste godkännas
      blank: kan inte vara tomt
      present: måste vara tomt
      confirmation: ! "matchar inte %{attribute}"
      empty: kan inte vara tomt
      equal_to: måste vara lika med %{count}
      even: måste vara jämnt
      exclusion: är reserverad
      greater_than: måste vara större än %{count}
      greater_than_or_equal_to: måste vara större eller lika med %{count}
      has_already_been_used: "har redan använts"
      inclusion: ingår inte i listan
      invalid: är ogiltig
      is_invalid: "Verkar oklart, är det en fullständig mening?"
      is_invalid_meaningful: "verkar oklart, de flesta orden innehåller samma bokstäver om och om igen?"
      is_invalid_unpretentious: "verkar oklart, ett eller flera ord är mycket långa?"
      is_invalid_quiet: "verkar oklart, var det din avsikt att skriva med STORA BOKSTÄVER?"
      invalid_timezone: "'%{tz}' är inte en giltig tidszon"
      contains_censored_words: "innehåller följande censurerade ord: %{censored_words}"
      less_than: måste vara mindre än %{count}
      less_than_or_equal_to: måste vara mindre eller lika med %{count}
      not_a_number: är inte ett nummer
      not_an_integer: måste vara ett tal
      odd: måste vara udda
      record_invalid: ! "Validering misslyckades: %{errors}"
      max_emojis: "kan inte ha mer än %{max_emojis_count} emojier"
      emojis_disabled: "kan inte ha emoji(er)"
      ip_address_already_screened: "ingår redan i en befintlig regel"
      restrict_dependent_destroy:
        one: "Kan inte radera post på grund av att det finns en beroende %{record}"
        other: "Kan inte radera post på grund av att det finns beroende %{record}"
      too_long:
        one: är för långt (högsta tillåtna är %{count} tecken)
        other: är för långt (högsta tillåtna är %{count} tecken)
      too_short:
        one: är för kort (minsta tillåtna är %{count} tecken)
        other: är för kort (minsta tillåtna är %{count} tecken)
      wrong_length:
        one: har fel längd (borde vara %{count} tecken)
        other: har fel längd (borde vara %{count} tecken)
      other_than: "måste vara skilt från %{count}"
      auth_overrides_username: "Användarnamnet måste uppdateras hos autentiseringsleverantören, eftersom inställningen `auth_overrides_username` är aktiverad."
    template:
      body: ! "Det uppstod problem med följande fält:"
      header:
        one: "%{count} fel hindrade %{model} från att sparas"
        other: ! "%{count} fel hindrade %{model} från att sparas"
    embed:
      load_from_remote: "Det uppstod ett fel vid laddning av inlägget."
    site_settings:
      invalid_site_setting: "Det finns ingen inställning med namnet '%{name}'"
      invalid_category_id: "Du angav en kategori som inte finns"
      invalid_choice:
        one: "'%{name}' är ett ogiltigt val."
        other: "'%{name}' är ogiltiga val."
      default_categories_already_selected: "Du kan inte välja en kategori som används i en annan lista."
      default_tags_already_selected: "Du kan inte välja en etikett som används i en annan lista."
      s3_upload_bucket_is_required: "Du kan inte aktivera uppladdning till S3 innan du har angivit 's3_upload_bucket'."
      enable_s3_uploads_is_required: "Du kan inte aktivera lagret till S3 innan du har aktiverat s3-uppladdningarna."
      page_publishing_requirements: "Sidpublicering kan inte aktiveras om säkra uppladdningar är aktiverade."
      s3_backup_requires_s3_settings: "Du kan inte använda S3 som säkerhetskopieringsplats innan du har angivit '%{setting_name}'."
      s3_bucket_reused: "Du kan inte använda samma behållare för 's3_upload_bucket' och 's3_backup_bucket'. Välj en annan behållare eller använd en annan sökväg för varje behållare."
      secure_uploads_requirements: "S3-uppladdningar och S3 ACL:er måste ha aktiverats innan säkra uppladdningar aktiveras."
      s3_use_acls_requirements: "Du måste ha S3 ACL:er aktiverade när säkra uppladdningar är aktiverade."
      share_quote_facebook_requirements: "Du måste ange ett Facebook-app-id för att möjliggöra delning av citat på Facebook."
      second_factor_cannot_be_enforced_with_disabled_local_login: "Du kan inte genomdriva 2FA om lokala inloggningar är inaktiverade."
      second_factor_cannot_be_enforced_with_discourse_connect_enabled: "Du kan inte genomdriva 2FA om DiscourseConnect har aktiverats."
      local_login_cannot_be_disabled_if_second_factor_enforced: "Du kan inte inaktivera lokal inloggning om 2FA har genomdrivits. Inaktivera genomdriven 2FA innan du inaktiverar lokala inloggningar."
      cannot_enable_s3_uploads_when_s3_enabled_globally: "Du kan inte aktivera S3-uppladdningar eftersom S3-uppladdningar redan är aktiverade globalt, och aktivering av denna webbplatsnivå kan orsaka kritiska problem med uppladdningar"
      cors_origins_should_not_have_trailing_slash: "Du bör inte lägga till det avslutande snedstrecket (/) till CORS-ursprung."
      slow_down_crawler_user_agent_must_be_at_least_3_characters: "Användaragenter måste vara minst 3 tecken långa för att undvika oavsiktligt hastighetsbegränsande legitima användare."
      slow_down_crawler_user_agent_cannot_be_popular_browsers: "Du kan inte lägga till något av följande värden till inställningen: %{values}."
      strip_image_metadata_cannot_be_disabled_if_composer_media_optimization_image_enabled: "Du kan inte inaktivera Radera metadata för bild om 'composer media optimization image enabled' är aktiverat. Inaktivera 'composer media optimization image enabled' innan du inaktiverar Radera metadata för bild."
      twitter_summary_large_image_no_svg: "Twitter, sammanfattningsbilder som används för twitter: bildens metadata kan inte vara .svg"
    conflicting_google_user_id: 'Google-konto-ID:et för det här kontot har ändrats och av säkerhetsskäl krävs personalens ingripande. Kontakta personalen och hänvisa dem till <br><a href="https://meta.discourse.org/t/76575">https://meta.discourse.org/t/76575</a>'
    onebox:
      invalid_address: "Tyvärr kunde vi inte generera en förhandsvisning av den här webbsidan eftersom servern '%{hostname}' inte kunde hittas. I stället för en förhandsvisning visas enbart en länk i ditt inlägg. :cry:"
      error_response: "Tyvärr kunde vi inte generera en förhandsvisning för den här webbsidan eftersom webbservern returnerade felkoden %{status_code}. I stället för en förhandsvisning visas enbart en länk i ditt inlägg. :cry:"
      missing_data:
        one: "Tyvärr kunde vi inte skapa en förhandsvisning för den här webbsidan eftersom följande oEmbed / OpenGraph-tagg inte kunde hittas: %{missing_attributes}"
        other: "Tyvärr kunde vi inte skapa en förhandsvisning för den här webbsidan eftersom följande oEmbed / OpenGraph-taggar inte kunde hittas: %{missing_attributes}"
  word_connector:
    comma: ", "
  custom_fields:
    validations:
      max_items: "Maximalt antal anpassade fält för denna enhet har uppnåtts (%{max_items_number})"
      max_value_length: "Maximal längd för ett anpassat fältvärde har uppnåtts (%{max_value_length})"
  invite:
    expired: "Din inbjudningskod har löpt ut. <a href='%{base_url}/about'>Kontakta personalen</a>."
    not_found: "Din inbjudningskod är ogiltig. <a href='%{base_url}/about'>Kontakta personalen</a>."
    not_found_json: "Din inbjudningskod är ogiltig. Kontakta personalen."
    not_matching_email: "Din e-postadress och den e-postadress som är kopplad till inbjudningskoden stämmer inte överens. Kontakta personalen."
    not_found_template: |
      <p>Din inbjudan till <a href="%{base_url}">%{site_name}</a> har redan lösts in.</p>

      <p>Om du kommer ihåg ditt lösenord kan du <a href="%{base_url}/login">logga in</a>.</p>

      <p>Annars ber vi dig att <a href="%{base_url}/password-reset">återställa lösenordet</a>.</p>
    not_found_template_link: |
      <p>Denna inbjudan till <a href="%{base_url}">%{site_name}</a> kan inte längre lösas in. Be personen som bjöd in dig att skicka en ny inbjudan till dig.</p>
    existing_user_cannot_redeem: "Denna inbjudan kan inte lösas in. Be personen som bjöd in dig att skicka en ny inbjudan till dig."
    existing_user_already_redemeed: "Du har redan löst in den här inbjudningslänken."
    user_exists: "Det finns ingen anledning att bjuda in <b>%{email}</b>, de har redan ett konto!"
    invite_exists: "Du har redan bjudit in <b>%{email}</b>."
    invalid_email: "%{email} är inte en giltig e-postadress."
    generic_error_response: "Det uppstod ett problem med din förfrågan."
    rate_limit:
      one: "Du har redan skickat %{count} inbjudan den senaste dagen, vänta %{time_left} innan du försöker igen."
      other: "Du har redan skickat %{count} inbjudningar den senaste dagen, vänta %{time_left} innan du försöker igen."
    confirm_email: "<p>Du är nästan klar! Vi skickade ett aktiveringsmeddelande till din e-postadress. Följ instruktionerna i e-postmeddelandet för att aktivera ditt konto.</p><p>Om du inte ser det kan du kolla i din skräppostmapp.</p>"
    disabled_errors:
      discourse_connect_enabled: "Inbjudningar är inaktiverade eftersom DiscourseConnect har aktiverats."
      invalid_access: "Du har inte behörighet att visa den efterfrågade resursen."
    requires_groups: "Inbjudan sparades inte eftersom det angivna ämnet är otillgängligt. Lägg till en av följande grupper: %{groups}."
    max_invite_emails_limit_exceeded: "Begäran misslyckades eftersom antalet e-postmeddelanden överskred det maximala (%{max})."
    domain_not_allowed: "Din e-post kan inte användas för att lösa in denna inbjudan."
    max_redemptions_allowed_one: "för e-postinbjudningar ska vara 1."
    redemption_count_less_than_max: "bör vara mindre än %{max_redemptions_allowed}."
    email_xor_domain: "E-post- och domänfält är inte tillåtna samtidigt"
    existing_user_success: "Inbjudan har lösts in"
  bulk_invite:
    file_should_be_csv: "De uppladdade filerna skall vara i csv-format."
    max_rows: "De första %{max_bulk_invites} inbjudningarna har skickats ut. Prova att dela upp filen i mindre delar."
    error: "Det uppstod ett problem när filerna skulle laddas upp. Vi ber dig försöka igen senare."
  invite_link:
    email_taken: "Den här e-postadressen används redan. Om du redan har ett konto ber vi dig logga in eller återställa lösenordet."
    max_redemptions_limit: "bör vara mellan 2 och %{max_limit}."
  topic_invite:
    failed_to_invite: "Användaren kan inte bjudas in till detta ämne utan gruppmedlemskap i någon av de följande grupperna: %{group_names}."
    not_pm: "Du kan bara bjuda in till privata meddelanden."
    user_exists: "Tyvärr har den användaren redan bjudits in. Du kan endast bjuda in en användare till ett ämne en gång."
    muted_topic: "Tyvärr tystade den användaren detta ämne."
    receiver_does_not_allow_pm: "Tyvärr tillåter inte den användaren att du skickar privata meddelanden till dem."
    sender_does_not_allow_pm: "Tyvärr tillåter du inte den användaren att skicka privata meddelanden till dig."
    user_cannot_see_topic: "%{username} kan inte se ämnet."
  backup:
    operation_already_running: "En operation är redan igång och därför kan inte ett nytt jobb snartas just nu."
    backup_file_should_be_tar_gz: "Säkerhetskopiefilen ska vara ett .tar.gz-arkiv."
    not_enough_space_on_disk: "Det finns inte tillräckligt mycket utrymme på disken för att ladda upp denna säkerhetskopia."
    invalid_filename: "Säkerhetskopiefilens namn innehåller ogiltiga tecken. Giltiga tecken är a-z 0-9 . - _."
    file_exists: "Filen som du försöker ladda upp finns redan."
  invalid_params: "Du levererade ogiltiga parametrar till begäran: %{message}"
  not_logged_in: "Du måste vara inloggad för att göra detta."
  not_found: "Den efterfrågade URL:en eller resursen kan inte hittas."
  invalid_access: "Du har inte behörighet att visa den efterfrågade resursen."
  authenticator_not_found: "Autentiseringsmetod finns inte eller har inaktiverats."
  authenticator_no_connect: "Denna autentiseringsleverantör tillåter inte anslutning till ett befintligt forumkonto."
  invalid_api_credentials: "Du har inte behörighet att se den begärda resursen. API-användarnamnet eller -nyckeln är ogiltig(t)."
  provider_not_enabled: "Du har inte behörighet att se den begärda resursen. Autentiseringsleverantören är inte aktiverad."
  provider_not_found: "Du har inte behörighet att se den begärda resursen. Autentiseringsleverantören finns inte."
  read_only_mode_enabled: "Webbplatsen är i skrivskyddat läge. Interaktioner är inaktiverade."
  invalid_grant_badge_reason_link: "Extern eller ogiltig Discourse-länk tillåts inte av utmärkelseskäl"
  email_template_cant_be_modified: "Den här e-postmallen kan inte ändras"
  invalid_whisper_access: "Antingen är viskningar inte aktiverade eller så har du inte behörighet för att skapa viskningsinlägg"
  not_in_group:
    title_topic: "Du måste begära medlemskap i gruppen '%{group}' för att se detta ämne."
    title_category: "Du måste begära medlemskap i gruppen '%{group}' för att se den här kategorin."
    request_membership: "Begär medlemskap"
    join_group: "Gå med i grupp"
  deleted_topic: "Hoppsan! Detta ämne har tagits bort och är inte längre tillgängligt."
  delete_topic_failed: "Det uppstod ett fel när det ämnet skulle tas bort. Kontakta webbplatsens administratör."
  reading_time: "Lästid"
  likes: "Gillningar"
  action_already_performed: "Hoppsan! Du har redan utfört den här åtgärden. Kan du försöka uppdatera sidan?"
  too_many_replies:
    one: "Tyvärr är nya användare tillfälligt begränsade till %{count} svar i samma ämne."
    other: "Tyvärr är nya användare tillfälligt begränsade till %{count} svar i samma ämne."
  max_consecutive_replies:
    one: "Inga på varandra följande svar är tillåtna. Redigera ditt tidigare svar, eller vänta tills någon svarar dig."
    other: "Det tillåts högst %{count} på varandra följande svar. Redigera ditt tidigare svar, eller vänta tills någon svarar dig."
  embed:
    start_discussion: "Starta diskussion"
    continue: "Fortsätt diskussion"
    error: "Fel vid inbäddningen"
    referer: "Hänvisning:"
    error_topics: "Webbplatsinställningen `embed topics list` var inte aktiverad"
    mismatch: "Hänvisningen skickades antingen inte eller matchade inte någon av följande värdar:"
    no_hosts: "Inga värdar var inställda för inbäddning."
    configure: "konfigurera inbäddningen"
    more_replies:
      one: "Ytterligare %{count} svar"
      other: "Ytterligare %{count} svar"
    loading: "Laddar diskussion…"
    permalink: "Permalänk"
    imported_from: "Detta är ett kopplat diskussionsämne till det ursprungliga inlägget på %{link}"
    in_reply_to: "▶ %{username}"
    replies:
      one: "%{count} svar"
      other: "%{count} svar"
    likes:
      one: "%{count} gillning"
      other: "%{count} gillningar"
    last_reply: "Sista svaret"
    created: "Skapad"
    new_topic: "Skapa nytt ämne"
  no_mentions_allowed: "Tyvärr kan du inte nämna andra användare."
  too_many_mentions:
    one: "Tyvärr kan du bara nämna en annan användare i ett inlägg."
    other: "Tyvärr kan du bara nämna %{count} användare i ett inlägg."
  no_mentions_allowed_newuser: "Tyvärr kan nya användare inte nämna andra användare."
  too_many_mentions_newuser:
    one: "Tyvärr kan besökare bara nämna en annan användare i ett inlägg."
    other: "Tyvärr kan besökare bara nämna %{count} användare i ett inlägg."
  no_embedded_media_allowed_group: "Tyvärr kan du inte bädda in media i ett inlägg."
  no_embedded_media_allowed: "Tyvärr kan nya användare inte bädda in media i inlägg."
  too_many_embedded_media:
    one: "Tyvärr kan nya användare bara lägga in ett enda inbäddat medieobjekt i ett inlägg."
    other: "Tyvärr kan nya användare bara lägga in %{count} inbäddade medieobjekt i ett inlägg."
  no_attachments_allowed: "Tyvärr kan nya användare inte bifoga filer till inlägg."
  too_many_attachments:
    one: "Tyvärr kan nya användare bara bifoga en fil till ett inlägg."
    other: "Tyvärr kan nya användare bara bifoga %{count} filer till ett inlägg."
  no_links_allowed: "Tyvärr kan nya användare inte ha länkar i inlägg."
  links_require_trust: "Tyvärr kan du inte omfatta länkar i dina inlägg."
  too_many_links:
    one: "Tyvärr kan nya användare bara ha en länk i ett inlägg."
    other: "Tyvärr kan nya användare bara ha %{count} länkar i ett inlägg."
  contains_blocked_word: "Tyvärr, du kan inte använda ordet '%{word}'; det är inte tillåtet."
  contains_blocked_words: "Tyvärr, du kan inte skriva det. Ej tillåtet: %{words}."
  spamming_host: "Tyvärr kan du inte publicera en länk till den värden."
  user_is_suspended: "Avstängda användare har inte tillåtelse att göra inlägg"
  topic_not_found: "Något har gått fel. Kanske har ämnet stängts eller raderats medan du tittade på det?"
  not_accepting_pms: "Tyvärr tar %{username} inte emot meddelanden för tillfället."
  max_pm_recipients: "Tyvärr kan du maximalt skicka ett meddelande till %{recipients_limit} mottagare."
  pm_reached_recipients_limit: "Tyvärr kan du inte ha fler än %{recipients_limit} mottagare för ett meddelande."
  removed_direct_reply_full_quotes: "Automatiskt borttaget citat av hela det föregående inlägget."
  watched_words_auto_tag: "Automatiskt taggat ämne"
  create_pm_on_existing_topic: "Tyvärr kan du inte skapa ett PM för ett befintligt ämne."
  slow_mode_enabled: "Detta ämne är i långsamt läge."
  just_posted_that: "är för likt det du nyligen publicerade"
  invalid_characters: "innehåller otillåtna tecken"
  is_invalid: "verkar oklart, är det en fullständig mening?"
  next_page: "nästa sida →"
  prev_page: "← föregående sida"
  page_num: "Sida %{num}"
  home_title: "Hem"
  topics_in_category: "Ämnen i kategorin '%{category}'"
  rss_posts_in_topic: "RSS-flöde för '%{topic}'"
  rss_topics_in_category: "RSS-flöde för ämnen i kategorin '%{category}'"
  rss_num_posts:
    one: "%{count} inlägg"
    other: "%{count} inlägg"
  rss_num_participants:
    one: "%{count} deltagare"
    other: "%{count} deltagare"
  read_full_topic: "Läs hela ämnet"
  private_message_abbrev: "Medd."
  rss_description:
    latest: "Aktuella ämnen"
    top: "Toppämnen"
    top_all: "Toppämnen sedan början"
    top_yearly: "Toppämnen per år"
    top_quarterly: "Toppämnen per kvartal"
    top_monthly: "Toppämnen per månad"
    top_weekly: "Toppämnen per vecka"
    top_daily: "Toppämnen per dag"
    posts: "Senaste inläggen"
    private_posts: "Senaste personliga meddelanden"
    group_posts: "Senaste inläggen från %{group_name}"
    group_mentions: "Senaste omnämnandena från %{group_name}"
    user_posts: "Senaste inläggen av @%{username}"
    user_topics: "Senaste ämnena av @%{username}"
    tag: "Taggade ämnen"
    badge: "%{display_name}-utmärkelse på %{site_title}"
  too_late_to_edit: "Inlägget skapades för långt tillbaka i tiden. Det kan inte längre redigeras eller tas bort."
  edit_conflict: "Det inlägget redigerades av en annan användare och dina ändringar kan inte längre sparas."
  revert_version_same: "Nuvarande version är den samma som du försöker återgå till."
  reverted_to_version: "återställd till version nr %{version}"
  cannot_edit_on_slow_mode: "Detta ämne är i långsamt läge. För att uppmuntra eftertänksam och övervägd diskussion är det för närvarande inte tillåtet att redigera gamla inlägg i långsamt läge."
  excerpt_image: "bild"
  bookmarks:
    errors:
      already_bookmarked_post: "Du kan inte bokmärka samma inlägg två gånger."
      already_bookmarked: "Du kan inte bokmärka samma %{type} två gånger."
      too_many: "Tyvärr kan du inte lägga till fler än %{limit} bokmärken, gå till <a href='%{user_bookmarks_url}'>%{user_bookmarks_url}</a> för att ta bort några."
      cannot_set_past_reminder: "Du kan inte sätta en påminnelse för bokmärke i det förflutna."
      cannot_set_reminder_in_distant_future: "Du kan inte sätta en påminnelse för bokmärke mer än 10 år framåt i tiden."
      time_must_be_provided: "Tid måste anges för alla påminnelser"
      for_topic_must_use_first_post: "Du kan bara använda det första inlägget för att bokmärka ämnet."
      bookmarkable_id_type_required: "Namnet och typen av post som ska bokmärkas krävs."
      invalid_bookmarkable: "En %{type} kan inte bokmärkas."
    reminders:
      at_desktop: "Nästa gång jag är vid datorn"
      later_today: "Senare idag"
      next_business_day: "Nästa vardag"
      tomorrow: "Imorgon"
      next_week: "Nästa vecka"
      next_month: "Nästa månad"
      custom: "Anpassa datum och tid"
  groups:
    success:
      bulk_add:
        one: "%{count} användare har lagts till i gruppen."
        other: "%{count} användare har lagts till i gruppen."
    errors:
      grant_trust_level_not_valid: "'%{trust_level}' är inte en giltig förtroendenivå."
      can_not_modify_automatic: "Du kan inte modifiera en automatisk grupp"
      member_already_exist:
        one: "'%{username}' är redan medlem i denna grupp."
        other: "Följande användare är redan medlemmar i denna grupp: %{username}"
      invalid_domain: "'%{domain}' är inte en giltig domän."
      invalid_incoming_email: "'%{email}' är inte en giltig e-postadress."
      email_already_used_in_group: "'%{email}' används redan av gruppen '%{group_name}'."
      email_already_used_in_category: "'%{email}' används redan av kategorin '%{category_name}'."
      cant_allow_membership_requests: "Du kan inte tillåta begäran om medlemskap för en grupp utan ägare."
      already_requested_membership: "Du har redan begärt medlemskap i denna grupp."
      adding_too_many_users:
        one: "Maximalt %{count} användare kan läggas till samtidigt"
        other: "Maximalt %{count} användare kan läggas till samtidigt"
      usernames_or_emails_required: "Användarnamn eller e-postadresser måste finnas"
      no_invites_with_discourse_connect: "Du kan bara bjuda in registrerade användare när DiscourseConnect har aktiverats"
      no_invites_without_local_logins: "Du kan bara bjuda in registrerade användare när lokala inloggningar har inaktiverats"
    default_names:
      everyone: "alla"
      admins: "administratörer"
      moderators: "moderatorer"
      staff: "personal"
      trust_level_0: "trust_level_0"
      trust_level_1: "trust_level_1"
      trust_level_2: "trust_level_2"
      trust_level_3: "trust_level_3"
      trust_level_4: "trust_level_4"
    request_membership_pm:
      title: "Begäran om medlemskap i @%{group_name}"
    request_accepted_pm:
      body: |
        Din begäran om tillträde i @%{group_name} har godkänts och du är nu medlem.
  education:
    until_posts:
      one: "%{count} inlägg"
      other: "%{count} inlägg"
    "new-topic": |
      Välkommen till %{site_name} &mdash; **tack för att du startade en ny konversation**

      - Låter rubriken intressant om du läser den högt? Ger det en bra sammanfattning?

      - Vem skulle kunna vara intresserad av detta? Varför är det viktigt? Vad för typ av svar förväntar du dig?

      - Inkludera vanliga förekommande ord i ditt ämne så att andra kan *hitta* det. För att gruppera ditt ämne med relaterade ämnen, välj en kategori (eller tagg).

      För mer information kan du läsa [riktlinjerna](%{base_path}/guidelines). Detta meddelande visas enbart vid ditt första %{education_posts_text}.
    "new-reply": |
      Välkommen till %{site_name} &mdash; **tack för att du bidrar!**

      - Var snäll mot andra medlemmar.

      - Bidrar ditt svar till samtalet på något sätt?

      - Konstruktiv kritik välkomnas, men kritisera då *idéer* och inte personer.

      För mer information kan du läsa [forumets riktlinjer](%{base_path}/guidelines). Detta meddelande visas enbart vid ditt första %{education_posts_text}.
    avatar: |
      ### Hur vore det med en bild för ditt konto?

      Du har gjort inlägg i ett par ämnen och svarat, men din profilbild är inte lika unik som dig – den är bara en bokstav.

      Har du övervägt att **[gå till din användarprofil](%{profile_path})** och ladda upp en bild som representerar dig?

      Det är enklare att följa diskussioner och hitta intressanta människor i samtal när alla har en unik profilbild!
    sequential_replies: |
      ### Överväg att svara på flera inlägg på en och samma gång

      Istället för flera svar i följd till ett ämne, kan du överväga ett enda svar som innehåller citat från tidigare inlägg eller @namn-referenser.

      Du kan redigera ditt tidigare svar och lägga till ett citat genom att markera text och välja knappen <b>citera</b> som dyker upp.

      Det blir lättare för alla att läsa ämnen som har färre in-på-djupet-svar istället för flera små, individuella svar.
    dominating_topic: Du har skrivit mycket i det här ämnet! Tänk på att ge andra en möjlighet att svara här och diskutera med andra också.
    dont_feed_the_trolls: Det här inlägget har redan flaggats för moderatorns uppmärksamhet. Är du säker på att du vill svara på det? Svar på negativt innehåll tenderar att uppmuntra till mer negativt beteende.
    too_many_replies: |
      ### Du har nått svarsgränsen för detta ämne

      Tyvärr är nya användare tillfälligt begränsade till %{newuser_max_replies_per_topic} svar i samma ämne.

      Istället för att lägga till ytterligare ett svar, ber vi dig överväga att redigera dina tidigare svar, eller besök andra ämnen.
    reviving_old_topic: |
      ### Återuppliva detta ämne?

      Senaste svaret i detta ämne skedde **%{time_ago}**. Ditt svar kommer att lyfta upp ämnet till toppen av listan och avisera alla tidigare involverade i ämnet.

      Är du säker på att du vill fortsätta detta gamla samtal?
  activerecord:
    attributes:
      category:
        name: "Kategorinamn"
      topic:
        title: "Rubrik"
        featured_link: "Visad länk"
        category_id: "Kategori"
      post:
        raw: "Inlägg"
      user_profile:
        bio_raw: "Om mig"
      user:
        password: "Lösenord"
    errors:
      models:
        topic:
          attributes:
            base:
              warning_requires_pm: "Du kan endast bifoga varningar till privata meddelanden."
              too_many_users: "Du kan endast skicka varningar till en användare åt gången."
              cant_send_pm: "Tyvärr kan du inte skicka ett privat meddelande till den användaren."
              no_user_selected: "Du måste välja en giltig användare."
              reply_by_email_disabled: "Svar via e-post har inaktiverats."
              send_to_email_disabled: "Tyvärr kan du inte skicka privata meddelanden som e-post."
              target_user_not_found: "En av användarna som du skickar detta meddelande till kunde inte hittas."
              unable_to_update: "Det uppstod ett fel vid uppdatering av detta ämnet."
              unable_to_tag: "Det uppstod ett fel vid taggning av ämnet."
              unable_to_unlist: "Tyvärr kan du inte skapa ett olistat ämne."
            featured_link:
              invalid: "är ogiltig. URL måste innehålla http:// eller http://."
        user:
          attributes:
            password:
              common: "är ett av de 10 000 vanligaste lösenorden. Använd ett säkrare lösenord."
              same_as_username: "är samma som ditt användarnamn. Använd ett säkrare lösenord."
              same_as_email: "är samma som din e-postadress. Använd ett säkrare lösenord."
              same_as_current: "är samma som ert nuvarande lösenord"
              same_as_name: "är samma som ditt namn."
              unique_characters: "har för många upprepade tecken. Använd ett säkrare lösenord."
            username:
              same_as_password: "är samma som ditt lösenord."
            name:
              same_as_password: "är samma som ditt lösenord."
            ip_address:
              blocked: "Nya registreringar är inte tillåtna från din IP-adress."
              max_new_accounts_per_registration_ip: "Nya registreringar är inte tillåtna från din IP-adress (maxgräns uppnådd). Kontakta personal."
        user_profile:
          attributes:
            featured_topic_id:
              invalid: "Detta ämne kan inte presenteras på din profil."
        user_email:
          attributes:
            user_id:
              reassigning_primary_email: "Det är inte tillåtet att tilldela om en primär e-postadress till en annan användare."
        color_scheme_color:
          attributes:
            hex:
              invalid: "är inte en giltig färg"
        post_reply:
          base:
            different_topic: "Inlägg och svar måste höra till samma ämne."
        web_hook:
          attributes:
            payload_url:
              invalid: "Webbadressen är ogiltig. Webbadressen ska omfatta :// eller https://. Det tillåts inga blanktecken."
        custom_emoji:
          attributes:
            name:
              taken: används redan av en annan emoji
        topic_timer:
          attributes:
            execute_at:
              in_the_past: "måste vara i framtiden."
            duration_minutes:
              cannot_be_zero: "måste vara mer än 0."
              exceeds_maximum: "får inte vara mer än 20 år."
        translation_overrides:
          attributes:
            value:
              invalid_interpolation_keys:
                one: "Följande interpolationsnyckel är ogiltig: %{keys}"
                other: "Följande interpolationsnycklar är ogiltiga: %{keys}"
        watched_word:
          attributes:
            word:
              too_many: "För många ord för den funktionen"
            base:
              invalid_url: "Ersättnings-URL är ogiltig"
              invalid_tag_list: "Listan över ersättningstaggar är ogiltig"
        sidebar_section_link:
          attributes:
            linkable_type:
              invalid: "är inte giltig"
      <<: *errors
  uncategorized_category_name: "Ej kategoriserad"
  general_category_name: "Allmänt"
  general_category_description: "Skapa ämnen här som inte passar in i någon annan befintlig kategori."
  meta_category_name: "Feedback om webbplatsen"
  meta_category_description: "Diskussion om den här webbplatsen, dess organisation, hur den fungerar och hur vi kan förbättra den."
  staff_category_name: "Personal"
  staff_category_description: "Privat kategori för personaldiskussioner. Ämnen är bara synliga för administratörer och moderatorer."
  discourse_welcome_topic:
    title: "Välkommen till %{site_title}! :wave:"
  admin_quick_start_title: "Administratörsguide: Komma igång"
  category:
    topic_prefix: "Om kategorin %{category}"
    replace_paragraph: "(Byt ut det här första stycket mot en sammanfattad beskrivning av din nya kategori. Den här vägledningen kommer att dyka upp i kategorins urvalsområde, så försök att hålla det kortare än 200 tecken.)"
    post_template: "%{replace_paragraph}\n\nAnvänd följande paragrafer för en längre beskrivning, eller för att etablera regler eller riktlinjer för kategorin:\n\n- Varför ska medlemmar använda den här kategorin? Vad är den till för?\n\n- Exakt hur är den olik befintliga kategorier?\n\n- Vad borde ämnen i den här kategorin generellt innehålla?\n\n- Behövs den här kategorin? Kan vi sammanfoga den med en annan kategori, eller underkategori?\n"
    errors:
      not_found: "Kategorin hittades inte!"
      uncategorized_parent: "Okategoriserat kan inte ha en överordnad kategori"
      self_parent: "En underkategori kan inte vara överordnad sig själv."
      depth: "Du kan inte skapa underkategorier till underkategorier"
      invalid_email_in: "'%{email}' är inte en giltig e-postadress."
      email_already_used_in_group: "'%{email}' används redan av gruppen '%{group_name}'."
      email_already_used_in_category: "'%{email}' används redan av kategorin '%{category_name}'."
      description_incomplete: "Kategorins beskrivning måste innehålla minst ett stycke."
      permission_conflict: "En grupp som tillåts behörighet till en underkategori måste också ha behörighet till huvudkategorin. Följande grupper har behörighet till en underkategori, men saknar behörighet till huvudkategorin: %{group_names}."
      disallowed_topic_tags: "Detta ämne har taggar som inte tillåts för kategorin: '%{tags}'"
      disallowed_tags_generic: "Detta ämne har otillåtna taggar."
      slug_contains_non_ascii_chars: "innehåller icke-ascii tecken"
      is_already_in_use: "används redan"
      move_topic_to_category_disallowed: "Du kan inte flytta detta ämne till en kategori där du inte har behörighet att skapa nya ämnen."
    cannot_delete:
      uncategorized: "Denna kategori är speciell. Den är avsedd för att innehålla ämnen som inte har en kategori; den kan inte raderas."
      has_subcategories: "Du kan inte ta bort den här kategorin eftersom den har underkategorier."
      topic_exists:
        one: "Du kan inte ta bort den här kategorin eftersom den innehåller %{count} ämne. Äldsta ämnet är %{topic_link}."
        other: "Du kan inte ta bort den här kategorin eftersom den innehåller %{count} ämnen. Äldsta ämnet är %{topic_link}."
      topic_exists_no_oldest: "Du kan inte ta bort den här kategorin eftersom antalet ämnen är %{count}."
    uncategorized_description: "Ämnen som inte behöver en kategori, eller som inte passar in i någon annan befintlig kategori."
  trust_levels:
    admin: "Admin"
    staff: "Medarbetare"
    change_failed_explanation: "Du försökte degradera %{user_name} till '%{new_trust_level}'. Användarens förtroendenivå är redan '%{current_trust_level}'. %{user_name} kommer behålla '%{current_trust_level}'. Om du vill degradera användaren, lås förtroendenivån först"
  post:
    image_placeholder:
      broken: "Den här bilden är trasig"
      blocked_hotlinked_title: "Bilden finns på en annan webbplats. Klicka för att öppna i en ny flik."
      blocked_hotlinked: "Extern bild"
    media_placeholder:
      blocked_hotlinked_title: "Media finns på en annan webbplats. Klicka för att öppna i en ny flik."
      blocked_hotlinked: "Extern media"
    hidden_bidi_character: "Dubbelriktade kontrolltecken kan ändra ordningen i vilken text renderas. Detta kan användas för att dölja skadlig kod."
    has_likes:
      one: "%{count} gillning"
      other: "%{count} gillningar"
    cannot_permanently_delete:
      many_posts: "Det här ämnet har återskapade inlägg. Radera dem permanent innan du raderar ämnet permanent."
      wait_or_different_admin: "Du måste vänta %{time_left} innan du tar bort detta inlägg permanent eller så måste en annan administratör göra det."
  rate_limiter:
    slow_down: "Du har utfört den här åtgärden för många gånger, försök igen senare."
    too_many_requests: "Du har utfört den här åtgärden för många gånger. Vänta %{time_left} innan du försöker igen."
    by_type:
      first_day_replies_per_day: "Vi uppskattar din entusiasm, fortsätt så! Med detta sagt, för säkerheten för vårt forum har du nått det maximala antalet svar som en ny användare kan skapa den första dagen. Vänta %{time_left}, så kan du skapa fler svar."
      first_day_topics_per_day: "Vi uppskattar din entusiasm! Med detta sagt, för säkerheten för vårt forum har du nått det maximala antalet ämnen som en ny användare kan skapa den första dagen. Vänta %{time_left}, så kan du skapa fler ämnen."
      create_topic: "Du skapar nya ämnen lite för snabbt. Vi ber dig vänta %{time_left} innan du försöker igen."
      create_post: "Du svarar lite för snabbt. Vi ber dig vänta %{time_left} innan du försöker igen."
      delete_post: "Du raderar inlägg lite för snabbt. Vi ber dig vänta %{time_left} innan du försöker igen."
      public_group_membership: "Du går med i/lämnar grupper lite för ofta. Vi ber dig vänta %{time_left} innan du försöker igen."
      topics_per_day: "Du har uppnått det högsta tillåtna antalet nya ämnen per dag. Du kan skapa fler nya ämnen om %{time_left}."
      pms_per_day: "Du har uppnått det maximala antalet meddelanden per dag. Du kan skapa fler nya meddelanden om %{time_left}."
      create_like: "Wow! Du har delat med dig av mycket kärlek! Du har nått det maximala antalet gilla-markeringar inom en 24-timmarsperiod, men när du får ökat förtroende kommer du att få fler gilla-markeringar per dag. Du kommer att kunna gilla inlägg igen om %{time_left}."
      create_bookmark: "Du har uppnått det maximala antalet dagliga bokmärken. Du kan skapa fler bokmärken om %{time_left}."
      edit_post: "Du har uppnått det maximala antalet dagliga redigeringar. Du kan göra fler redigeringar om %{time_left}."
      live_post_counts: "Du ber om beräkning av live-inlägg för ofta. Var god vänta %{time_left} innan du försöker igen."
      unsubscribe_via_email: "Du har uppnått maximalt antal avregistreringar via e-post. Var god vänta %{time_left} innan du försöker igen."
      topic_invitations_per_day: "Du har uppnått det maximala antalet ämnesinbjudningar. Du kan skicka fler inbjudningar om %{time_left}."
    hours:
      one: "%{count} timme"
      other: "%{count} timmar"
    minutes:
      one: "%{count} minut"
      other: "%{count} minuter"
    seconds:
      one: "%{count} sekund"
      other: "%{count} sekunder"
    short_time: "ett par sekunder"
  datetime:
    distance_in_words:
      half_a_minute: "< 1 min"
      less_than_x_seconds:
        one: "< %{count} s"
        other: "< %{count} s"
      x_seconds:
        one: "%{count} s"
        other: "%{count} s"
      less_than_x_minutes:
        one: "< %{count} min"
        other: "< %{count} min"
      x_minutes:
        one: "%{count} min"
        other: "%{count} min"
      about_x_hours:
        one: "%{count} h"
        other: "%{count} h"
      x_days:
        one: "%{count} dag"
        other: "%{count} dagar"
      about_x_months:
        one: "%{count} mån"
        other: "%{count} mån"
      x_months:
        one: "%{count} mån"
        other: "%{count} mån"
      about_x_years:
        one: "%{count} år"
        other: "%{count} år"
      over_x_years:
        one: "> %{count} år"
        other: "> %{count} år"
      almost_x_years:
        one: "%{count} år"
        other: "%{count} år"
    distance_in_words_verbose:
      half_a_minute: "nyss"
      less_than_x_seconds: "nyss"
      x_seconds:
        one: "%{count} sekund sedan"
        other: "%{count} sekunder sedan"
      less_than_x_minutes:
        one: "mindre än %{count} minut sedan"
        other: "mindre än %{count} minuter sedan"
      x_minutes:
        one: "%{count} minut sedan"
        other: "%{count} minuter sedan"
      about_x_hours:
        one: "%{count} timme sedan"
        other: "%{count} timmar sedan"
      x_days:
        one: "%{count} dag sedan"
        other: "%{count} dagar sedan"
      about_x_months:
        one: "ungefär %{count} månad sedan"
        other: "ungefär %{count} månader sedan"
      x_months:
        one: "%{count} månad sedan"
        other: "%{count} månader sedan"
      about_x_years:
        one: "ungefär %{count} år sedan"
        other: "ungefär %{count} år sedan"
      over_x_years:
        one: "över %{count} år sedan"
        other: "över %{count} år sedan"
      almost_x_years:
        one: "nästan %{count} år sedan"
        other: "nästan %{count} år sedan"
  password_reset:
    no_token: 'Hoppsan! Länken du använde fungerar inte längre. Du kan <a href="%{base_url}/login">logga in</a> nu. Om du har glömt ditt lösenord kan du <a href="%{base_url}/password-reset">begära en länk</a> för att återställa det.'
    title: "Återställ lösenord"
    success: "Du har lyckats med att byta ditt lösenord och är nu inloggad."
    success_unapproved: "Du lyckades med att byta ditt lösenord."
  email_login:
    invalid_token: 'Hoppsan! Länken du använde fungerar inte längre. Du kan <a href="%{base_url}/login">logga in</a> nu. Om du har glömt ditt lösenord kan du <a href="%{base_url}/password-reset">begära en länk</a> för att återställa det.'
    title: "E-postinloggning"
  user_auth_tokens:
    browser:
      chrome: "Google Chrome"
      discoursehub: "DiscourseHub-appen"
      edge: "Microsoft Edge"
      firefox: "Firefox"
      ie: "Internet Explorer"
      opera: "Opera"
      safari: "Safari"
      unknown: "okänd webbläsare"
    device:
      android: "Android-enhet"
      chromebook: "Chrome OS"
      ipad: "iPad"
      iphone: "iPhone"
      ipod: "iPod"
      linux: "GNU/Linux-dator"
      mac: "Mac"
      mobile: "Mobil enhet"
      windows: "Windows-dator"
      unknown: "okänd enhet"
    os:
      android: "Android"
      chromeos: "Chrome OS"
      ios: "iOS"
      linux: "Linux"
      macos: "macOS"
      windows: "Microsoft Windows"
      unknown: "okänt operativsystem"
  change_email:
    error: "Det uppstod ett fel vid ändringen av din e-postadress. Kanske används adressen redan?"
    doesnt_exist: "Den e-postadressen är inte kopplad till ditt konto."
    error_staged: "Ett problem uppstod vid ändring av din e-postadress. Adressen används redan av en arrangerad användare."
    already_done: "Tyvärr har den här aktiveringslänken löpt ut. Kanske har din e-postadress ändrats redan?"
    confirm: "Bekräfta"
    max_secondary_emails_error: "Du har nått gränsen för maximalt antal sekundära e-postmeddelanden."
  associated_accounts:
    revoke_failed: "Misslyckades att återkalla ditt konto hos %{provider_name}."
    connected: "(kopplad)"
  activation:
    action: "Klicka här för att aktivera ditt konto"
    already_done: "Tyvärr är denna kontoaktiveringslänk inte längre giltig. Kanske har ditt konto redan aktiverats?"
    please_continue: "Ditt nya konto har bekräftats; du kommer att skickas till startsidan."
    continue_button: "Fortsätt till %{site_name}"
    welcome_to: "Välkommen till %{site_name}!"
    approval_required: "En moderator måste manuellt godkänna ditt nya konto innan du kan komma åt detta forum. Du kommer få e-post när ditt konto har godkänts!"
    missing_session: "Vi kan inte se om ditt konto har skapats, se till att du har aktiverat cookies."
    activated: "Detta konto har redan aktiverats."
    admin_confirm:
      title: "Bekräfta administratörskonto"
      description: "Är du säker på att du vill att <b>%{target_username} (%{target_email})</b> ska bli en administratör?"
      grant: "Bevilja administratörsbehörighet"
      complete: "<b>%{target_username}</b> är nu en administratör."
      back_to: "Återgå till %{title}"
  reviewable_score_types:
    needs_approval:
      title: "Behöver godkännande"
  post_action_types:
    off_topic:
      title: "Irrelevant"
      description: "Det här inlägget är inte relevant för det nuvarande ämnet, sett till ämnets rubrik och det första inlägget, och borde förmodligen flyttas någon annanstans."
      short_description: "Inte relevant för diskussionen"
    spam:
      title: "Skräppost"
      description: "Det här inlägget är en annons eller vandalism. Det är inte lämpligt eller relevant med avseende på det aktuella ämnet."
      short_description: "Detta är reklam eller vandalism"
      email_title: '"%{title}" flaggades som spam'
      email_body: "%{link}\n\n%{message}"
    inappropriate:
      title: "Olämpligt"
      description: 'Detta inlägg innehåller saker som en förnuftig person skulle anse vara stötande, kränkande, hatiskt uppförande eller en överträdelse av <a href="%{base_path}/guidelines">vårt forums riktlinjer</a>.'
      short_description: 'En överträdelse av <a href="%{base_path}/guidelines">vårt forums riktlinjer</a>'
    illegal:
      title: "Olagligt"
      description: "Det här inlägget kräver personalens uppmärksamhet eftersom jag tror att det innehåller innehåll som är olagligt."
      short_description: "Detta är olagligt"
      email_title: 'Ett inlägg i "%{title}" kräver uppmärksamhet från personalen'
      email_body: "%{link}\n\n%{message}"
    notify_user:
      title: "Skicka ett meddelande till @%{username}"
      description: "Jag vill prata med den här personen direkt och privat om inlägget."
      short_description: "Jag vill prata med den här personen direkt och privat om inlägget."
      email_title: 'Du skrev i "%{title}"'
      email_body: "%{link}\n\n%{message}"
    notify_moderators:
      title: "Övrigt"
      description: "Det här inlägget kräver en moderators uppmärksamhet av ett annat skäl än de som nämns ovan."
      short_description: "Kräver personals uppmärksamhet av annan orsak"
      email_title: 'Ett inlägg i "%{title}" kräver uppmärksamhet från personalen'
      email_body: "%{link}\n\n%{message}"
    bookmark:
      title: "Bokmärk"
      description: "Bokmärk detta inlägg"
      short_description: "Bokmärk detta inlägg"
    like:
      title: "Gilla"
      description: "Gilla detta inlägg"
      short_description: "Gilla detta inlägg"
  draft:
    sequence_conflict_error:
      title: "fel på utkast"
      description: "Utkast ändras i ett annat fönster. Ladda om denna sida."
    too_many_drafts:
      title: "För många utkast"
      description: "Du har nått det maximala antalet tillåtna utkast. Ta bort några av [dina utkast](%{base_url}/my/activity/drafts) och försök igen."
  draft_backup:
    pm_title: "Säkerhetskopiera utkast från pågående ämnen"
    pm_body: "Ämne som innehåller säkerhetskopierade utkast"
  user_activity:
    no_log_search_queries: "Sökfrågeloggar är för närvarande inaktiverade (en administratör kan aktivera dem i webbplatsinställningarna)."
  email_settings:
    pop3_authentication_error: "Det uppstod ett problem med de angivna POP3-autentiseringsuppgifterna. Kontrollera användarnamn och lösenord och försök igen."
    imap_authentication_error: "Det uppstod ett problem med de angivna IMAP-autentiseringsuppgifterna. Kontrollera användarnamn och lösenord och försök igen."
    imap_no_response_error: "Det uppstod ett fel vid kommunikation med IMAP-servern. %{message}"
    smtp_server_busy_error: "SMTP-servern är för närvarande upptagen. Försök igen senare."
    smtp_unhandled_error: "Det uppstod ett ohanterat fel vid kommunikation med SMTP-servern. %{message}"
    imap_unhandled_error: "Det uppstod ett ohanterat fel vid kommunikation med IMAP-servern. %{message}"
    connection_error: "Det uppstod ett problem vid anslutning till servern. Kontrollera serverns namn och port och försök igen."
    timeout_error: "Tidsgränsen för anslutning till servern uppnåddes. Kontrollera serverns namn och port och försök igen."
    unhandled_error: "Ohanterat fel vid testning av e-postinställningar. %{message}"
  webauthn:
    validation:
      invalid_type_error: "webauthn-typen som angavs var ogiltig. Giltiga typer är webauthn.get eller webauthn.create."
      challenge_mismatch_error: "Den angivna utmaningen matchar inte den utmaning som genereras av autentiseringsservern."
      invalid_origin_error: "Ursprunget för autentiseringsbegäran stämmer inte med serverns ursprung."
      malformed_attestation_error: "Det uppstod ett fel vid avkodning av attesteringsdata."
      invalid_relying_party_id_error: "Betrodd parts-ID för autentiseringsbegäran matchar inte serverns betrodda parts-ID."
      user_presence_error: "Användarens närvaro krävs."
      user_verification_error: "Användarverifiering krävs."
      unsupported_public_key_algorithm_error: "Den tillhandahållna offentliga nyckelalgoritmen stöds inte av servern."
      unsupported_attestation_format_error: "Intygets format stöds inte av servern."
      credential_id_in_use_error: "Den angivna ID-uppgiften används redan."
      public_key_error: "Verifieringen av den offentliga nyckeln för behörigheten misslyckades."
      ownership_error: "Säkerhetsnyckeln ägs inte av användaren."
      not_found_error: "En säkerhetsnyckel med de angivna ID-uppgifterna kunde inte hittas."
      unknown_cose_algorithm_error: "Den algoritm som används för säkerhetsnyckeln känns inte igen."
      malformed_public_key_credential_error: "Den angivna offentliga nyckeln är ogiltig."
  topic_flag_types:
    spam:
      title: "Skräppost"
      description: "Det här ämnet är en annons. Det är inte användbart eller relevant för den här webbplatsen."
      long_form: "flaggade detta som skräppost"
      short_description: "Detta är en annons"
    inappropriate:
      title: "Olämpligt"
      description: 'Detta ämne innehåller saker som en förnuftig person skulle anse vara stötande, kränkande, hatiskt uppförande eller en överträdelse av <a href="%{base_path}/guidelines">vårt forums riktlinjer</a>.'
      long_form: "flaggade detta som olämpligt"
      short_description: 'En överträdelse av <a href="%{base_path}/guidelines">vårt forums riktlinjer</a>'
    notify_moderators:
      title: "Annat"
      description: 'Det här inlägget kräver generell uppmärksamhet från personalen baserat på <a href="%{base_path}/guidelines">riktlinjerna</a>, <a href="%{tos_url}">användarvillkoren</a> eller på grund av en annan anledning som inte finns med ovan.'
      long_form: "flaggade det här för granskning av moderator"
      short_description: "Kräver personals uppmärksamhet av annan orsak"
      email_title: 'Ämnet "%{title}" kräver moderators uppmärksamhet'
      email_body: "%{link}\n\n%{message}"
    illegal:
      title: "Olagligt"
      description: "Det här ämnet kräver personalens uppmärksamhet eftersom jag tror att det innehåller innehåll som är olagligt."
      short_description: "Detta är olagligt"
      email_title: 'Ett inlägg i "%{title}" kräver uppmärksamhet från personalen'
      email_body: "%{link}\n\n%{message}"
  flagging:
    you_must_edit: '<p>Ditt inlägg blev flaggat av andra medlemmar i forumet. <a href="%{path}">Se över dina meddelanden</a>.</p>'
    user_must_edit: "<p>Detta inlägg blev flaggat av andra medlemmar i forumet och är dolt för tillfället.</p>"
  ignored:
    hidden_content: "<p>Ignorerat innehåll</p>"
  archetypes:
    regular:
      title: "Vanligt ämne"
    banner:
      title: "Banderollämne"
      message:
        make: "Detta ämne är nu en banderoll. Den visas överst på alla sidor tills den blir avfärdad av användaren."
        remove: "Detta ämne är inte längre en banderoll. Den kommer inte att visas överst på varje sida."
  unsubscribed:
    title: "E-postinställningar uppdaterade!"
    description: "E-postinställningar för <b>%{email}</b> uppdaterades. Du kan ändra dina e-postinställningar <a href='%{url}'>i dina användarinställningar</a>."
    topic_description: "För att prenumerera på %{link} igen använder du aviseringsreglaget nederst i, eller till höger om, ämnet."
    private_topic_description: "För att prenumerera igen använder du aviseringsreglaget nederst i, eller till höger om, ämnet."
  uploads:
    marked_insecure_from_theme_component_reason: "uppladdning används för temakomponent"
  unsubscribe:
    title: "Avprenumerera"
    stop_watching_topic: "Sluta bevaka det här ämnet, %{link}"
    mute_topic: "Tysta alla aviseringar för det här ämnet, %{link}"
    unwatch_category: "Sluta bevaka alla ämnen i %{category}"
    mailing_list_mode: "Stäng av utskicksläge"
    all: "Skicka mig inga fler e-postmeddelanden från %{sitename}"
    different_user_description: "Du är för tillfället inloggad som en annan användare än den som vi skickade e-post till. Logga ut, eller aktivera anonymt läge, och försök igen."
    not_found_description: "Tyvärr kunde vi inte hitta den avprenumerationen. Kan länken i din e-post vara för gammal och ha löpt ut?"
    user_not_found_description: "Tyvärr kunde vi inte hitta någon användare för den här prenumerationen. Du försöker troligen avprenumerera ett konto som inte längre finns."
    log_out: "Logga ut"
    submit: "Spara inställningar"
    digest_frequency:
      title: "Du får sammanfattningar via e-post %{frequency}"
      never_title: "Du får inte sammanfattningar via e-post"
      select_title: "Ställ in frekvensen för sammanfattning som skickas via e-post till:"
      never: "aldrig"
      every_30_minutes: "varje halvtimme"
      every_hour: "varje timme"
      daily: "dagligen"
      weekly: "varje vecka"
      every_month: "varje månad"
      every_six_months: "varje halvår"
  user_api_key:
    title: "Godkänn programåtkomst"
    authorize: "Godkänn"
    read: "läs"
    read_write: "läs/skriv"
    description: '"%{application_name}" begär följande tillträde till ditt konto.'
    instructions: 'Vi genererade precis en ny API-nyckel som du kan använda med "%{application_name}". Klistra in följande nyckel i din applikation:'
    otp_description: 'Vill du tillåta att "%{application_name}" får tillträde till din sida?'
    otp_confirmation:
      confirm_title: Fortsätt till %{site_name}
      logging_in_as: Loggar in som %{username}
      confirm_button: Avsluta inloggning
    no_trust_level: "Tyvärr har du inte den nödvändiga förtroendenivån för att få tillgång till användar-API:n"
    generic_error: "Tyvärr kan vi inte utfärda API-nycklar, denna funktion har kanske inaktiverats av administratören"
    scopes:
      message_bus: "Live-uppdateringar"
      notifications: "Läs och förtydliga aviseringar"
      push: "Flytta aviseringar till externa tjänster"
      session_info: "Läs användarsessionens information"
      read: "Läs alla"
      write: "Skriv alla"
      one_time_password: "Skapa ett engångsinloggningsbevis"
      bookmarks_calendar: "Läs påminnelser om bokmärken"
      user_status: "Läs och uppdatera användarstatus"
    invalid_public_key: "Tyvärr är den offentliga nyckeln ogiltig."
    invalid_auth_redirect: "Tyvärr är denna auth_redirect-värd inte tillåten."
    invalid_token: "Saknat, ogiltigt eller utgånget bevis."
  flags:
    errors:
      already_handled: "Flagga har redan hanterats"
  reports:
    default:
      labels:
        count: Antal
        percent: Procent
        day: Dag
    post_edits:
      title: "Inläggsändringar"
      labels:
        edited_at: Datum
        post: Publicera
        editor: Redigerare
        author: Författare
        edit_reason: Anledning
      description: "Antal nya inläggsändringar."
    user_flagging_ratio:
      title: "Användarens flaggningsgrad"
      labels:
        user: Användare
        agreed_flags: Håller med flaggor
        disagreed_flags: Håller inte med flaggor
        ignored_flags: Ignorerade flaggor
        score: Poäng
      description: "Lista över användare som sorteras efter förhållandet mellan personalens svar på deras flaggor (\"håller inte med\" till \"håller med\")."
    moderators_activity:
      title: "Moderatoraktivitet"
      labels:
        moderator: Moderator
        flag_count: Flaggor granskade
        time_read: Lästid
        topic_count: Ämnen skapade
        post_count: Inlägg skapade
        pm_count: PM skapade
        revision_count: Versioner
      description: Lista över moderatoraktivitet inkluderande granskade flaggor, lästid, skapade ämnen, skapade inlägg, skapade personliga meddelanden och revideringar.
    flags_status:
      title: "Status på flaggor"
      values:
        agreed: Överensstämda
        disagreed: Oeniga
        deferred: Uppskjutna
        no_action: Ingen åtgärd
      labels:
        flag: Typ
        assigned: Tilldelad
        poster: Avsändare
        flagger: Varnare
        time_to_resolution: Upplösningstid
      description: "Lista över flaggornas status, med typ av flagga, skribent, flaggare och tid för lösning."
    visits:
      title: "Användarbesök"
      xaxis: "Dag"
      yaxis: "Antal besök"
    signups:
      title: "Registreringar"
      xaxis: "Dag"
      yaxis: "Antal registreringar"
      description: "Nya kontoregistreringar för denna period."
    new_contributors:
      title: "Nya deltagare"
      xaxis: "Dag"
      yaxis: "Antal nya deltagare"
      description: "Antal användare som genomförde sitt första inlägg under denna period."
    trust_level_growth:
      title: "Tillväxt av förtroendenivå"
      xaxis:
        tl1_reached: "Blivit FN1"
        tl2_reached: "Blivit FN2"
        tl3_reached: "Blivit FN3"
        tl4_reached: "Blivit FN4"
      yaxis: "Dag"
      description: "Antalet användare som ökade sin förtroendenivå under denna period."
    consolidated_page_views:
      title: "Konsoliderade sidvisningar"
      xaxis:
        page_view_crawler: "Sökrobotar"
        page_view_anon: "Anonyma användare"
        page_view_logged_in: "Inloggade användare"
      yaxis: "Dag"
      description: "Sidvisningar för inloggade användare, anonyma användare och sökrobotar."
      labels:
        post: Inlägg
        editor: Redigerare
        author: Författare
        edit_reason: Anledning
    consolidated_api_requests:
      title: "Konsoliderade API-förfrågningar"
      xaxis:
        api: "API"
        user_api: "Användar-API"
      yaxis: "Dag"
      description: "API-förfrågningar för vanliga API-nycklar och användar-API-nycklar."
    consolidated_page_views_browser_detection:
      yaxis: "Dag"
    dau_by_mau:
      title: "DAA/MAA"
      xaxis: "Dag"
      yaxis: "DAA/MAA"
      description: "Antal medlemmar som loggade in den senaste dagen dividerat med antalet medlemmar som loggade in den senaste månaden - returnerar ett procenttal som indikerar forumets 'dragningskraft'. Sikta på > 20 %."
    daily_engaged_users:
      title: "Dagligen engagerade användare"
      xaxis: "Dag"
      yaxis: "Engagerade användare"
      description: "Antal användare som gillat eller publicerat inlägg den senaste dagen."
    profile_views:
      title: "Användarprofilvisningar"
      xaxis: "Dag"
      yaxis: "Antal sedda användarprofiler"
      description: "Totalt antal nya visningar av användarprofiler."
    topics:
      title: "Ämnen"
      xaxis: "Dag"
      yaxis: "Antal nya ämnen"
      description: "Nya ämnen skapade under denna period."
    posts:
      title: "Inlägg"
      xaxis: "Dag"
      yaxis: "Antal nya inlägg"
      description: "Nya inlägg skapade under denna period."
    likes:
      title: "Gillningar"
      xaxis: "Dag"
      yaxis: "Antal nya gillningar"
      description: "Antal nya gillningar."
    flags:
      title: "Flaggor"
      xaxis: "Dag"
      yaxis: "Antal flaggor"
      description: "Antal nya flaggor."
    bookmarks:
      title: "Bokmärken"
      xaxis: "Dag"
      yaxis: "Antal nya bokmärken"
      description: "Antal nya ämnen och inlägg som bokmärkts."
    users_by_trust_level:
      title: "Användare per förtroendenivå"
      xaxis: "Förtroendenivå"
      yaxis: "Antal användare"
      labels:
        level: Nivå
      description: "Antalet användare fördelat på förtroendenivå."
      description_link: "https://blog.discourse.org/2018/06/understanding-discourse-trust-levels/"
    users_by_type:
      title: "Användare per typ"
      xaxis: "Typ"
      yaxis: "Antal användare"
      labels:
        type: Typ
      xaxis_labels:
        admin: Admin
        moderator: Moderator
        suspended: Avstängd
        silenced: Tystad
      description: "Antalet användare fördelat på administratörer, moderatorer, avstängda eller tystade."
    trending_search:
      title: Populära söktermer
      labels:
        term: Term
        searches: Sökningar
        click_through: CTR
      description: "Mest populära söktermer med antalet genomförda klickningar."
    emails:
      title: "E-postmedd. skickade"
      xaxis: "Dag"
      yaxis: "Antal e-postmedd."
      description: "Antal nya e-postmeddelanden skickade."
    user_to_user_private_messages:
      title: "Användare till användare (exkluderar svar)"
      xaxis: "Dag"
      yaxis: "Antal meddelanden"
      description: "Antal nystartade personliga meddelanden."
    user_to_user_private_messages_with_replies:
      title: "Användare till användare (med svar)"
      xaxis: "Dag"
      yaxis: "Antal meddelanden"
      description: "Totalt antal nya personliga meddelanden och svar."
    system_private_messages:
      title: "System"
      xaxis: "Dag"
      yaxis: "Antal meddelanden"
      description: "Antal personliga meddelanden som skickats automatiskt av systemet."
    moderator_warning_private_messages:
      title: "Varning från moderator"
      xaxis: "Dag"
      yaxis: "Antal meddelanden"
      description: "Antal varningar som skickas via personliga meddelanden från moderatorer."
    notify_moderators_private_messages:
      title: "Avisera moderatorer"
      xaxis: "Dag"
      yaxis: "Antal meddelanden"
      description: "Antal gånger moderatorer har aviserats privat med en flagga."
    notify_user_private_messages:
      title: "Avisera användare"
      xaxis: "Dag"
      yaxis: "Antal meddelanden"
      description: "Antal gånger användare har aviserats privat med en flagga."
    top_referrers:
      title: "Toppreferenter"
      xaxis: "Användare"
      num_clicks: "Klickningar"
      num_topics: "Ämnen"
      labels:
        user: "Användare"
        num_clicks: "Klickningar"
        num_topics: "Ämnen"
      description: "Användare listade efter antal klickningar på länkar de har delat."
    top_traffic_sources:
      title: "Vanligaste trafikkällor"
      xaxis: "Domän"
      num_clicks: "Klickningar"
      num_topics: "Ämnen"
      num_users: "Användare"
      labels:
        domain: Domän
        num_clicks: Klickningar
        num_topics: Ämnen
      description: "Externa källor som har flest länkar till den här webbplatsen."
    top_referred_topics:
      title: "Mest refererade ämnen"
      labels:
        num_clicks: "Klickningar"
        topic: "Ämne"
      description: "Ämnen som har fått flest klickningar från externa källor."
    page_view_anon_reqs:
      title: "Anonym"
      xaxis: "Dag"
      yaxis: "Anonyma sidvisningar"
      description: "Antal nya sidvisningar av besökare som inte är inloggade på ett konto."
    page_view_logged_in_reqs:
      title: "Inloggad"
      xaxis: "Dag"
      yaxis: "Inloggade sidvisningar"
      description: "Antal nya sidvisningar från inloggade användare."
    page_view_crawler_reqs:
      title: "Sökrobotars sidvisningar"
      xaxis: "Dag"
      yaxis: "Sökrobotars sidvisningar"
      description: "Totalt antal sidvisningar från sökrobotar över tid."
    page_view_total_reqs:
      title: "Sidvisningar"
      xaxis: "Dag"
      yaxis: "Totalt antal sidvisningar"
      description: "Antal nya sidvisningar från alla besökare."
    page_view_logged_in_mobile_reqs:
      title: "Inloggade sidvisningar"
      xaxis: "Dag"
      yaxis: "Mobilinloggade sidvisningar"
      description: "Antal nya sidvisningar från användare på mobila enheter samt inloggade på ett konto."
    page_view_anon_mobile_reqs:
      title: "Anon. sidvisningar"
      xaxis: "Dag"
      yaxis: "Mobila anon. sidvisningar"
      description: "Antal nya sidvisningar från besökare på en mobil enhet som inte är inloggade."
    page_view_anon_browser_reqs:
      xaxis: "Dag"
    page_view_logged_in_browser_reqs:
      xaxis: "Dag"
    http_background_reqs:
      title: "Bakgrund"
      xaxis: "Dag"
      yaxis: "Anrop använda för liveuppdatering och spårning"
    http_2xx_reqs:
      title: "Status 2xx (OK)"
      xaxis: "Dag"
      yaxis: "Lyckade anrop (Status 2xx)"
    http_3xx_reqs:
      title: "HTTP 3xx (Omdirigera)"
      xaxis: "Dag"
      yaxis: "Omdirigerade anrop (Status 3xx)"
    http_4xx_reqs:
      title: "HTTP 4xx (Klientfel)"
      xaxis: "Dag"
      yaxis: "Klientfel (Status 4xx)"
    http_5xx_reqs:
      title: "HTTP 5xx (Serverfel)"
      xaxis: "Dag"
      yaxis: "Serverfel (Status 5xx)"
    http_total_reqs:
      title: "Totalt"
      xaxis: "Dag"
      yaxis: "Totalt antal efterfrågningar"
    time_to_first_response:
      title: "Tid till första respons"
      xaxis: "Dag"
      yaxis: "Genomsnittstid (timmar)"
      description: "Genomsnittlig tid (i timmar) för det första svaret på nya ämnen."
    topics_with_no_response:
      title: "Ämnen utan respons"
      xaxis: "Dag"
      yaxis: "Totalt"
      description: "Antal nya ämnen skapade som inte fick svar."
    mobile_visits:
      title: "Användarbesök (mobil)"
      xaxis: "Dag"
      yaxis: "Antal besök"
    web_crawlers:
      title: "Användaragenter för sökrobotar"
      labels:
        user_agent: "Användaragenter"
        page_views: "Sidvisningar"
      description: "Lista över användaragenter för sökrobotar, sorterad efter sidvisningar."
    web_hook_events_daily_aggregate:
      xaxis: "Dag"
    suspicious_logins:
      title: "Misstänkta inloggningar"
      labels:
        user: Användare
        client_ip: Klient IP
        location: Plats
        browser: Webbläsare
        device: Enhet
        os: Operativsystem
        login_time: Inloggningstid
      description: "Detaljer om nya inloggningar som skiljer sig misstänksamt från tidigare inloggningar."
    staff_logins:
      title: "Administratörsinloggningar"
      labels:
        user: Användare
        location: Plats
        login_at: Inloggad vid
      description: "Lista över administratörers inloggningstillfällen med platsangivelse."
    top_uploads:
      title: "Toppuppladdningar"
      labels:
        filename: Filnamn
        extension: Filnamnstillägg
        author: Författare
        filesize: Filstorlek
      description: "Lista alla uppladdningar efter filnamnstillägg, filstorlek och författare."
    top_ignored_users:
      title: "Mest ignorerade/tystade användare"
      labels:
        ignored_user: Ignorerade användare
        ignores_count: Räknade ignoreringar
        mutes_count: Räknade tystningar
      description: "Användare som har tystats och/eller ignorerats av många andra användare."
    top_users_by_likes_received:
      title: "Toppanvändare efter mottagna gillningar"
      labels:
        user: Användare
        qtt_like: Mottagna gillningar
      description: "Topp 10-användare som har fått gillningar."
    top_users_by_likes_received_from_inferior_trust_level:
      title: "Toppanvändare efter gillningar givna av en användare med lägre förtroendenivå"
      labels:
        user: Användare
        trust_level: Förtroendenivå
        qtt_like: Mottagna gillningar
      description: "Topp 10 användare i en högre förtroendenivå som gillas av personer med en lägre förtroendenivå."
    top_users_by_likes_received_from_a_variety_of_people:
      title: "Toppanvändare efter gillningar utifrån en mängd olika personer"
      labels:
        user: Användare
        qtt_like: Mottagna gillningar
      description: "Topp 10-användare som har fått gillningar från ett brett spektrum av personer."
    topic_view_stats:
      labels:
        topic: Ämne
        logged_in_views: Inloggad
        anon_views: Anonym
        total_views: Totalt
  dashboard:
<<<<<<< HEAD
    group_email_credentials_warning: 'Det uppstod ett problem med e-postautentiseringsuppgifterna för gruppen <a href="%{base_path}/g/%{group_name}/manage/email">%{group_full_name}</a>. Inga e-postmeddelanden skickas från gruppinkorgen förrän problemet är åtgärdat. %{error}'
    rails_env_warning: "Din server kör i %{env}-läge."
    host_names_warning: "Din config/database.yml-fil använder lokalvärdens standard-värdnamn. Uppdatera den till att använda din webbplats värdnamn."
    sidekiq_warning: 'Sidekiq körs inte. Många uppgifter, som att skicka e-post, utförs asynkront av sidekiq. Se till att minst en sidekiq-process körs. <a href="https://github.com/mperham/sidekiq">Läs mer om Sidekiq här</a>.'
    queue_size_warning: "Antal köade jobb är %{queue_size}, vilket är ganska högt. Det kan indikera ett problem med Sidekiq-processen/-processerna, eller så kanske du behöver lägga till fler Sidekiq-arbetare."
    memory_warning: "Din server körs med mindre än 1 GB minne. Det rekommenderas minst 1 GB minne."
    google_oauth2_config_warning: 'Servern är konfigurerad till att tillåta registrering och inloggning med Google OAuth2 (enable_google_oauth2_logins), men klient-id och klienthemlighetsvärden har inte ställts in. Gå till <a href="%{base_path}/admin/site_settings">webbplatsinställningarna</a> och uppdatera inställningarna. <a href="https://meta.discourse.org/t/configuring-google-login-for-discourse/15858" target="_blank">Läs den här guiden för att lära dig mer</a>.'
    facebook_config_warning: 'Servern är konfigurerad till att tillåta registrering och inloggning med Facebook (enable_facebook_logins), men app-id och appens hemlighetsvärden har inte ställts in. Gå till <a href="%{base_path}/admin/site_settings">webbplatsinställningarna</a> och uppdatera inställningarna. <a href="https://meta.discourse.org/t/configuring-facebook-login-for-discourse/13394" target="_blank">Läs den här guiden för att lära dig mer</a>.'
    twitter_config_warning: 'Servern är konfigurerad till att tillåta registrering och inloggning med Twitter (enable_twitter_logins), men nyckel och hemlighetsvärden har inte ställts in. Gå till <a href="%{base_path}/admin/site_settings">webbplatsinställningarna</a> och uppdatera inställningarna. <a href="https://meta.discourse.org/t/configuring-twitter-login-for-discourse/13395" target="_blank">Läs den här guiden för att lära dig mer</a>.'
    github_config_warning: 'Servern är konfigurerad till att tillåta registrering och inloggning med GitHub (enable_github_logins), men klient-id och hemlighetsvärden har inte ställts in. Gå till <a href="%{base_path}/admin/site_settings">webbplatsinställningarna</a> och uppdatera inställningarna. <a href="https://meta.discourse.org/t/configuring-github-login-for-discourse/13745" target="_blank">Läs den här guiden för att lära dig mer</a>.'
    s3_config_warning: 'Servern är konfigurerad till att ladda upp filer till S3, men minst en av följande inställningar har inte ställts in: s3_access_key_id, s3_secret_access_key, s3_use_iam_profile, eller s3_upload_bucket. Gå till <a href="%{base_path}/admin/site_settings">webbplatsinställningarna</a> och uppdatera dem. <a href="https://meta.discourse.org/t/how-to-set-up-image-uploads-to-s3/7229" target="_blank">Se "How to set up image uploads to S3?" för att lära dig mer</a>.'
    s3_backup_config_warning: 'Servern är konfigurerad till att ladda upp reservfiler till S3, men minst en av följande inställningar har inte ställts in: s3_access_key_id, s3_secret_access_key, s3_use_iam_profile, eller s3_backup_bucket. Gå till <a href="%{base_path}/admin/site_settings">webbplatsinställningarna</a> och uppdatera dem. <a href="https://meta.discourse.org/t/how-to-set-up-image-uploads-to-s3/7229" target="_blank">Se "How to set up image uploads to S3?" för att lära dig mer</a>.'
    s3_cdn_warning: 'Servern är konfigurerad att ladda upp filer till S3, men det finns ingen konfigurerad S3 CDN. Detta kan leda till dyra S3-kostnader och långsammare prestanda. <a href="https://meta.discourse.org/t/-/148916" target="_blank">Läs mer i "Använda objektlagring för uppladdningar"</a>.'
    image_magick_warning: 'Servern är konfigurerad att skapa ikoner av stora bilder, men ImageMagick är inte installerad. Installera ImageMagick med din föredragna pakethanterare eller <a href="https://www.imagemagick.org/script/download.php" target="_blank">hämta den senaste utgåvan</a>.'
    failing_emails_warning: 'Det finns %{num_failed_jobs} e-postutskick som har misslyckats. Kontrollera din app.yml för att säkerställa att serverinställningarna för e-post är korrekta. <a href="%{base_path}/sidekiq/retries" target="_blank">Se alla misslyckade utskick i Sidekiq</a>.'
    subfolder_ends_in_slash: "Inställningarna för dina undermappar är inte korrekt; DISCOURSE_RELATIV_URL_ROOT slutar med ett snedstreck."
    outdated_translations_warning: "Vissa av dina översättningsåsidosättningar är inaktuella. Kontrollera dina <a href='%{base_path}/admin/customize/site_texts?outdated=true'>textanpassningar</a>."
    email_polling_errored_recently:
      one: "E-postpolling har genererat ett fel de senaste 24 timmarna. Se <a href='%{base_path}/logs' target='_blank'>loggarna</a> för mer detaljer."
      other: "E-postpolling har genererat %{count} fel de senaste 24 timmarna. Se <a href='%{base_path}/logs' target='_blank'>loggarna</a> för mer detaljer."
    missing_mailgun_api_key: "Servern är konfigurerad att skicka e-post via Mailgun, men du har inte tillhandahållit en API-nyckel som ska användas för att verifiera webhook-meddelandena."
    bad_favicon_url: "Favoritikonen kan inte laddas. Kontrollera dina inställningar för favoritikonen i <a href='%{base_path}/admin/site_settings'>webbplatsinställningarna</a>."
    poll_pop3_timeout: "Anslutningen till POP3-servern har nått tidsgränsen. Inkommande e-postmeddelanden kunde inte mottas. Kontrollera dina <a href='%{base_path}/admin/site_settings/category/email'>POP3-inställningar</a> och tjänsteleverantör."
    poll_pop3_auth_error: "Anslutning till POP3-servern misslyckas med ett autentiseringsfel. Kontrollera dina <a href='%{base_path}/admin/site_settings/category/email'>POP3-inställningar</a>."
    force_https_warning: "Din webbplats använder SSL, men `<a href='%{base_path}/admin/site_settings/category/all_results?filter=force_https'>force_https</a>` har inte aktiverats i inställningarna för din webbplats."
    out_of_date_themes: "Uppdateringar finns tillgängliga för följande teman:"
    unreachable_themes: "Vi kunde inte kontrollera uppdateringar för följande teman:"
    watched_word_regexp_error: "Det reguljära uttrycket för '%{action}'-bevakade ord är ogiltigt. Kontrollera dina <a href='%{base_path}/admin/customize/watched_words'>inställningar för bevakade ord</a> eller inaktivera webbplatsinställningen 'Reguljära uttryck för bevakade ord'."
    v3_analytics_deprecated: "Din Discourse använder för närvarande Google Analytics 3, som inte längre kommer att stödjas efter juli 2023. <a href='https://meta.discourse.org/t/260498'>Uppgradera till Google Analytics 4</a> nu för att fortsätta att få värdefulla insikter i, och analyser av, din webbplats prestanda."
    category_style_deprecated: "Din Discourse använder för närvarande en utfasad kategoristil som tas bort innan den sista betaversionen av Discourse 3.2 kommer ut. Se <a href='https://meta.discourse.org/t/282441'>Flytta till en enskild webbplatsinställning för kategoristil</a> för instruktioner om hur du behåller din valda kategoristil."
    ember_version_warning: "Din webbplats körs med EMBER_VERSION=3-konfigurationen som inte stöds. Detta kan leda till oväntade problem med teman/tillägg. Ta bort EMBER_VERSION-konfigurationen från din app.yml-fil och bygg om. Se mer information i <a href='https://meta.discourse.org/t/287211'>https://meta.discourse.org/t/287211</a>."
=======
    problem:
      rails_env: "Din server kör i %{env}-läge."
      host_names: "Din config/database.yml-fil använder lokalvärdens standard-värdnamn. Uppdatera den till att använda din webbplats värdnamn."
      queue_size: "Antal köade jobb är %{queue_size}, vilket är ganska högt. Det kan indikera ett problem med Sidekiq-processen/-processerna, eller så kanske du behöver lägga till fler Sidekiq-arbetare."
      ram: "Din server körs med mindre än 1 GB minne. Det rekommenderas minst 1 GB minne."
      subfolder_ends_in_slash: "Inställningarna för dina undermappar är inte korrekt; DISCOURSE_RELATIV_URL_ROOT slutar med ett snedstreck."
      missing_mailgun_api_key: "Servern är konfigurerad att skicka e-post via Mailgun, men du har inte tillhandahållit en API-nyckel som ska användas för att verifiera webhook-meddelandena."
      google_analytics_version: "Din Discourse använder för närvarande Google Analytics 3, som inte längre kommer att stödjas efter juli 2023. <a href='https://meta.discourse.org/t/260498'>Uppgradera till Google Analytics 4</a> nu för att fortsätta att få värdefulla insikter i, och analyser av, din webbplats prestanda."
    back_from_logster_text: "Tillbaka till webbplatsen"
>>>>>>> f4cbf025
  site_settings:
    allow_bulk_invite: "Tillåt massinbjudningar genom att ladda upp en CSV-fil"
    disabled: "inaktiverade"
    display_local_time_in_user_card: "Visa den lokala tiden baserat på en användares tidszon när deras användarkort öppnas."
    censored_words: "Ord som automatiskt ersätts med &#9632;&#9632;&#9632;&#9632;"
    delete_old_hidden_posts: "Auto-radera alla dolda inlägg som varit dolda i mer än 30 dagar."
    default_locale: "Standardspråket för denna Discource-instans. Du kan ersätta texten för systemgenererade kategorier och ämnen via <a href='%{base_path}/admin/customize/site_texts' target='_blank'>Anpassa / Text</a>."
    allow_user_locale: "Tillåt användare att själva välja gränssnittsspråk"
    set_locale_from_accept_language_header: "basera anonyma användares gränssnittsspråk på deras webbläsares språkinställning"
    support_mixed_text_direction: "Stöd blandade vänster till höger- och höger till vänster-textriktningar."
    min_post_length: "Minsta tillåtna inläggslängd i tecken (exklusive personliga meddelanden)"
    min_first_post_length: "Minsta tillåtna längd för första inlägget (ämnestext) (exklusive personliga meddelanden)"
    min_personal_message_post_length: "Minsta tillåtna inläggslängd i tecken för meddelanden (både första inlägget och svar)"
    max_post_length: "Högsta tillåtna längd på inlägg uttryckt i tecken"
    show_topic_featured_link_in_digest: "Visa den aktuella länken i det sammanfattade e-postmeddelandet."
    min_topic_views_for_delete_confirm: "Minsta antal visningar som ett ämne måste ha för att ett bekräftelsefönster ska visas när det tas bort"
    min_topic_title_length: "Lägsta tillåtna längd på ämnesrubrik uttryckt i tecken"
    max_topic_title_length: "Högsta tillåtna längd på ämnesrubrik uttryckt i tecken"
    min_personal_message_title_length: "Lägst tillåtna längd på rubrik för ett meddelande uttryckt i tecken"
    min_search_term_length: "Lägsta giltiga teckenlängd på sökterm"
    search_tokenize_chinese: "Tvinga sökning att tokenisera kinesiska även på icke-kinesiska webbplatser"
    search_tokenize_japanese: "Tvinga sökning att tokenisera japanska även på icke-japanska webbplatser"
    search_prefer_recent_posts: "Om sökningar på ditt stora forum går långsamt, försök detta alternativ som är ett index av de senaste inläggen först."
    search_recent_posts_size: "Hur många nya inlägg som ska behållas i index"
    log_search_queries: "Logga sökfrågor utförda av användare"
    search_query_log_max_size: "Maximal mängd sökfrågor att behålla"
    search_query_log_max_retention_days: "Maximal tidsperiod att spara sökfrågor, i dagar."
    search_default_sort_order: "Standardsorteringsordning för helsidessökning"
    category_search_priority_low_weight: "Vikt tillämpad på rangordning vid låg sökprioritet för kategori"
    category_search_priority_high_weight: "Vikt tillämpad på rangordning vid hög sökprioritet för kategori"
    default_composer_category: "Kategorin som används för att fylla i rullgardinsmenyn för kategori när du skapar ett nytt ämne."
    allow_uncategorized_topics: "Tillåt att ämnen skapas utan en kategori. VARNING: Om det finns några okategoriserade ämnen så måste dessa omkategoriseras innan den här inställningen stängs av."
    allow_duplicate_topic_titles: "Tillåt ämnen med identiska rubriker."
    allow_duplicate_topic_titles_category: "Tillåt ämnen med identiska dubblettitlar om kategorin skiljer sig åt. allow_duplicate_topic_titles måste inaktiveras."
    unique_posts_mins: "Hur många minuter innan en användare kan göra ett inlägg med precis samma innehåll igen"
    educate_until_posts: "Visa hjälppanelen för nya användare tills användaren har gjort (n) nya inlägg."
    title: "Namnet på denna webbplats. Synligt för alla besökare, även anonyma användare."
    site_description: "Beskriv denna webbplats med en mening. Synligt för alla besökare, även anonyma användare."
    short_site_description: "Kort beskrivning med några få ord. Synlig för alla besökare, även anonyma användare."
    contact_email: "E-postadress till nyckelkontakt som är ansvarig för denna webbplats. Används för kritiska aviseringar, och visas även på <a href='%{base_path}/about' target='_blank'>/about</a>. Synliga för anonyma användare på offentliga webbplatser."
    contact_url: "Kontakt-URL för denna webbplats. När den finns ersätter den e-postadressen på <a href='%{base_path}/about' target='_blank'>/about</a> och är synlig för anonyma användare på offentliga webbplatser."
    crawl_images: "Hämta bilder från tredjepartskällor för att infoga korrekta bredd- och höjddimensioner."
    download_remote_images_to_local: "Konvertera fjärrbilder (med aktiva länkar) till lokala bilder genom att ladda ner dem. Detta bevarar innehållet även om bilderna tas bort från den fjärranslutna webbplatsen i framtiden."
    download_remote_images_threshold: "Minimalt diskutrymme nödvändigt för att hämta hem externa bilder lokalt (i procent)"
    disabled_image_download_domains: "Externa bilder kommer aldrig att hämtas hem från dessa domän. Pipe-avgränsad lista."
    block_hotlinked_media: "Förhindra att användare infogar fjärransluten media (med aktiva länkar) i sina inlägg. Fjärranslutna media som inte hämtas via 'download_remote_images_to_local' kommer att ersättas med en platshållarlänk."
    block_hotlinked_media_exceptions: "En lista över baswebbadresser som undantas från inställningen block_hotlinked_media (Blockera media med aktiva länkar). Inkludera protokollet (t.ex. https://example.com)."
    editing_grace_period: "I (n) sekunder efter inlägg kommer redigeringar inte att skapa nya versioner i inläggshistoriken."
    editing_grace_period_max_diff: "Uppnått maximalt antal teckenförändringar som tillåts för redigering under prövotid, om fler ändras spara dessa i en annan inläggsversion (förtroendenivå 0 och 1)"
    editing_grace_period_max_diff_high_trust: "Uppnått maximalt antal teckenförändringar som tillåts för redigering under prövotid, om fler ändras spara dessa i en annan inläggsversion (förtroendenivå 2 och upp)"
    staff_edit_locks_post: "Inlägg kommer att låsas mot redigering om de redigeras av personal"
    post_edit_time_limit: "En fn0- eller fn1-författare kan redigera eller radera sitt inlägg i (n) minuter efter att ha lagt upp ett inlägg. Ange 0 för att alltid tillåta."
    tl2_post_edit_time_limit: "En författare på fn2+ kan redigera eller radera sitt inlägg i (n) minuter efter att ha lagt upp ett inlägg. Ange 0 för att alltid tillåta."
    edit_history_visible_to_public: "Tillåt att alla ser tidigare versioner av ett redigerat inlägg. Om detta inaktiveras kan endast personal se detta."
    delete_removed_posts_after: "Inlägg som tagits bort av författaren kommer automatiskt att raderas efter (n) timmar. Ange 0 för att omedelbart ta bort inlägg."
    notify_users_after_responses_deleted_on_flagged_post: "När ett inlägg flaggas och sedan tas bort kommer alla användare som har svarat på inlägget och fått sina svar borttagna att meddelas."
    max_image_width: "Maximal miniatyrbildsbredd för bilder i ett inlägg. Bilder med större bredd kommer att ändras i storlek och \"lightboxas\"."
    max_image_height: "Maximal miniatyrbildshöjd för bilder i ett inlägg. Bilder med högre höjd kommer att ändras i storlek och \"lightboxas\"."
    responsive_post_image_sizes: "Ändra storlek på förhandsgranskningsbilder i Lightbox för att möjliggöra höga DPI-skärmar med följande pixelkvot. Ta bort alla värden för att inaktivera responsiva bilder."
    fixed_category_positions: "Om detta aktiveras kommer du att kunna ordna kategorier i en bestämd ordning. Om detta inaktiveras sorteras kategorierna baserat på aktivitet."
    fixed_category_positions_on_create: "Kategoriordningen kommer att upprätthållas vid dialogrutan för skapandet av ämnen om den här bockas för (kräver fixed_category_positions)."
    add_rel_nofollow_to_user_content: 'Lägg till rel nofollow på allt användargenererat innehåll, förutom interna länkar (inklusive förälderdomän). Om du ändrar det här så måste du uppdatera alla inlägg med "rake posts:rebake"'
    exclude_rel_nofollow_domains: "En lista av alla domän där nofollow inte bör läggas till länkarna. exempel.se kommer automatiskt tillåta underdomän.exempel.se också. Du bör lägga till top-level-domänen för den här webbplatsen för att hjälpa sökrobotar hitta allt innehåll. Om andra delar av din webbplats finns på andra domäner så bör du lägga till dem också."
    max_form_template_title_length: "Maximal tillåten längd för formulärmallstitlar."
    max_form_template_content_length: "Maximal tillåten längd för formulärmallsinnehåll."
    post_excerpt_maxlength: "Maxlängd på ett inläggs utdrag/sammanfattning."
    topic_excerpt_maxlength: "Maxlängd på ett inläggs utdrag/sammanfattning, genererat från det första inlägget i ett ämne."
    default_subcategory_on_read_only_category: "Aktiverar knappen \"Nytt ämne\" och väljer en standardunderkategori för att göra inlägg i kategorier där användaren inte får skapa ett nytt ämne."
    show_pinned_excerpt_mobile: "Visa utdrag för fästa ämnen i mobilen."
    show_pinned_excerpt_desktop: "Visa utdrag för fästa ämnen på datorn."
    post_onebox_maxlength: "Maximal teckenlängd för ett Discourse-inlägg i onebox."
    blocked_onebox_domains: "En lista över domäner som aldrig kommer att oneboxas t.ex. wikipedia.org\n(Jokertecken * ? stöds inte)"
    allowed_inline_onebox_domains: "En lista över domäner som placeras i onebox i miniatyrform om de länkas utan en rubrik"
    enable_inline_onebox_on_all_domains: "Ignorera webbplatsinställningen allowed_inline_onebox_domains och tillåt infogad onebox på alla domäner."
    force_custom_user_agent_hosts: "Värdar för vilka anpassad användaragent för onebox ska användas vid alla förfrågningar. (särskilt användbart för värdar som begränsar åtkomst av användaragent)."
    facebook_app_access_token: "En token genererad från ditt Facebook-app-ID och hemlighet. Används för att skapa Instagram oneboxes."
    logo: "Logotypen i övre vänstra hörnet av hemsidan. Använd en bred rektangulär bild med en höjd på 120 och storleksförhållande större än 3:1. Om detta lämnas tomt kommer sidans titeltext att visas."
    logo_small: "Den lilla logotypen som visas i övre vänstra hörnet av hemsidan när man rullar ned. Använd en fyrkantig bild 120 x 120. Om detta lämnas tomt kommer hemsidans teckenbild visas."
    digest_logo: "Den alternativa logotypen som används överst i din webbplats sammanfattning som skickas via e-post. Den bör ha en bred rektangulär form. Använd inte en SVG-bild. Om detta lämnas tomt kommer bilden från inställningen `logo` att användas."
    mobile_logo: "Logotypen som används för mobila enheter på din webbplats. Använd en bred rektangulär bild med en höjd på 120 och storleksförhållande större än 3:1. Om detta lämnas tomt kommer bilden från inställningen `logo` att användas."
    logo_dark: "Mörkt schemaalternativ för webbplatsinställningen 'logotyp'."
    logo_small_dark: "Mörkt schemaalternativ för webbplatsinställningen 'logotyp liten'."
    mobile_logo_dark: "Mörkt schemaalternativ för webbplatsinställningen 'logotyp mobil'."
    large_icon: "Bild som används som bas för andra metadata-ikoner. Bör helst vara större än 512 x 512. Om detta lämnas tomt kommer logo_small att användas."
    manifest_icon: "Bild som används som logotyp/startbild på Android. Storleken ändras automatiskt till 512 × 512. Om detta lämnas tomt används large_icon."
    manifest_screenshots: "Skärmdumpar som visar dina instansfunktioner och funktionaliteten på dess installationsfrågesida. Alla bilder ska vara lokala uppladdningar, med samma dimensioner."
    favicon: "En favoritikon för din webbplats, se <a href='https://en.wikipedia.org/wiki/Favicon' target='_blank'>http://en.wikipedia.org/wiki/Favicon</a>. För att fungera korrekt över en CDN måste det vara en png. Storleken ändras automatiskt till 32 x 32. Om detta lämnas tomt används large_icon."
    apple_touch_icon: "Ikon som används för Apple-pekskärmsenheter. En transparent bakgrund rekommenderas inte. Storleken ändras automatiskt till 180 x 180. Om detta lämnas tomt används large_icon."
    opengraph_image: "Standard Open Graph bild, används när sidan inte har någon annan lämplig bild. Om detta lämnas tomt används large_icon."
    twitter_summary_large_image: "Twitter-kortets 'summary large image' (bör vara minst 280 i bredd och minst 150 i höjd, kan inte vara .svg). Om den lämnas tom skapas istället vanlig metadata för kort med hjälp av opengraph_image, så länge den inte också är en .svg"
    notification_email: "Avsändaradressen som används vid utskick av system e-post. Domänen som specificeras här måste ha en SPF-, DKIM- och reverse PTR-post korrekt inställd för att e-post ska levereras."
    email_custom_headers: "En lista över anpassade e-postrubriker, avgränsad med vertikalstreck"
    email_subject: "Anpassningsbart ämnesformat för vanliga e-postmeddelanden. Se <a href='https://meta.discourse.org/t/customize-subject-format-for-standard-emails/20801' target='_blank'>https://meta.discourse.org/t/customize-subject-format-for-standard-emails/20801</a>"
    detailed_404: "Ger mer information till användarna om varför de inte kan komma åt ett visst ämne. Notera: Det här är mindre säkert eftersom användare vet om att en URL länkar till ett giltigt ämne."
    force_https: "Tvinga din webbplats att endast använda HTTPS. VARNING: bocka INTE i det här innan du kan verifiera att HTTPS verkligen fungerar överallt! Har du kontrollerat din CDN, alla sociala inloggningar och alla externa logotyper/beroenden för att säkerställa att de alla också är HTTPS-kompatibla?"
    summary_score_threshold: "Minsta poäng för att ett inlägg ska inkluderas i 'Sammanfatta det här ämnet'"
    summary_posts_required: "Minsta antal inlägg i ett ämne innan 'Sammanfatta det här ämnet' möjliggörs. Ändringar i denna inställning kommer att genomföras retroaktivt inom en vecka."
    summary_likes_required: "Minsta antal gillningar i ett ämne innan 'Sammanfatta det här ämnet' möjliggörs. Ändringar i denna inställning kommer att genomföras retroaktivt inom en vecka."
    summary_percent_filter: "Visa högsta % av inläggen när en användare bockar i 'Sammanfatta det här ämnet'"
    summary_max_results: "Maximalt antal inlägg som returneras av 'Sammanfatta detta ämne'"
    summary_timeline_button: "Visa en \"Sammanfatta\"-knapp på tidslinjen"
    summarization_strategy: "Ytterligare sätt att sammanfatta innehåll som registrerats av plugins"
    custom_summarization_allowed_groups: "Grupper som tillåts att sammanfatta innehåll med hjälp av `summarization_strategy`."
    enable_personal_messages: "UTFASAT, använd inställningen \"personal message enabled groups\" istället. Tillåt användare med förtroendenivå 1 (konfigurera genom minsta förtroendenivå för att skicka meddelanden) att skapa meddelanden och svara på meddelanden. Notera att personalen alltid kan skicka meddelanden oavsett."
    enable_system_message_replies: "Tillåter användare att svara på systemmeddelanden, även om personliga meddelanden har inaktiverats"
    enable_chunked_encoding: "Aktivera packade kodningssvar (chunked) från servern. Den här funktionen fungerar på de flesta inställningar, men vissa proxyservrar kan buffra, vilket gör att svaren fördröjs"
    long_polling_base_url: "URL som används för long polling (när en CDN levererar dynamiskt innehåll, kontrollera att det här är inställt till origin pull) se: http://origin.site.com"
    polling_interval: "När long polling inte har aktiverats, hur ofta bör inloggade klienter polla i millisekunder"
    anon_polling_interval: "Hur ofta bör anonyma klienter polla i millisekunder"
    background_polling_interval: "Hur ofta bör klienter polla i millisekunder (när fönstret är i bakgrunden)"
    hide_post_sensitivity: "Sannolikheten för att ett flaggat inlägg döljs"
    silence_new_user_sensitivity: "Sannolikheten för att en ny användare kommer att tystas baserat på skräppost-flaggor"
    auto_close_topic_sensitivity: "Sannolikheten för att ett flaggat ämne stängs automatiskt"
    cooldown_minutes_after_hiding_posts: "Antal minuter en användare måste vänta innan de kan redigera ett inlägg som dolts på grund av flaggningar från forumets användare"
    max_topics_in_first_day: "Högsta antal ämnen en användare får skapa under de första 24 timmarna efter att ha skapat sitt första inlägg"
    max_replies_in_first_day: "Högsta antal svar en användare får skapa under de första 24 timmarna efter att ha skapat sitt första inlägg"
    tl2_additional_likes_per_day_multiplier: "Höj gränsen för antal gillningar per dag för användare med förtroendenivå 2 (medlem) genom att multiplicera med det här numret"
    tl3_additional_likes_per_day_multiplier: "Höj gränsen för antal gillningar per dag för användare med förtroendenivå 3 (regelbundna) genom att multiplicera med det här numret"
    tl4_additional_likes_per_day_multiplier: "Höj gränsen för antal gillningar per dag för användare med förtroendenivå 4 (ledare) genom att multiplicera med det här numret"
    tl2_additional_edits_per_day_multiplier: "Öka gränsen för ändringar per dag för tl2 (medlem) genom att multiplicera med detta tal"
    tl3_additional_edits_per_day_multiplier: "Öka gränsen för ändringar per dag för tl3 (regelbundna) genom att multiplicera med detta tal"
    tl4_additional_edits_per_day_multiplier: "Öka gränsen för ändringar per dag för tl4 (ledare) genom att multiplicera med detta tal"
    tl2_additional_flags_per_day_multiplier: "Öka gränsen för flaggningar per dag för tl2 (medlem) genom att multiplicera med detta nummer"
    tl3_additional_flags_per_day_multiplier: "Öka gränsen för flaggningar per dag för tl3 (vanlig) genom att multiplicera med detta nummer"
    tl4_additional_flags_per_day_multiplier: "Öka gränsen för flaggningar per dag för tl4 (ledare) genom att multiplicera med detta nummer"
    num_users_to_silence_new_user: "Om en ny användares inlägg överskrider inställningen hide_post_sensitivity och har skräppostflaggor från så här många olika användare kommer alla deras inlägg att döljas och framtida inlägg förhindras. 0 för att inaktivera."
    num_tl3_flags_to_silence_new_user: "Om en ny användares inlägg får så här många flaggningar från num_tl3_users_to_silence_new_user olika användare med förtroendenivå 3, dölj alla deras inlägg och förhindra framtida inlägg. Ange 0 för att inaktivera."
    num_tl3_users_to_silence_new_user: "Om en ny användares inlägg får num_tl3_flags_to_silence_new_user flaggningar från så här många olika användare med förtroendenivå 3, dölj alla deras inlägg och förhindra framtida inlägg. 0 för att inaktivera."
    notify_mods_when_user_silenced: "Om en användare tystas automatiskt, skicka ett meddelande till alla moderatorer."
    flag_sockpuppets: "Om en ny användare svarar på ett ämne från samma IP-adress som användaren som startade ämnet, flagga båda deras inlägg som potentiell skräppost."
    traditional_markdown_linebreaks: "Använd vanliga radmatningar i Markdown, vilka kräver 2 avslutande mellanslag för en radmatning."
    enable_markdown_linkify: "Behandla automatiskt text som liknar en länk som en länk: www.exempel.se och https://exempel.se kommer automatiskt att länkas"
    markdown_linkify_tlds: "Lista över toppdomäner som automatiskt behandlas som länkar"
    markdown_typographer_quotation_marks: "Lista med ersättningspar för dubbla och enkla citat"
    post_undo_action_window_mins: "Antal minuter som en användare tillåts att upphäva åtgärder på ett inlägg som gjorts nyligen (gillning, flaggning osv)."
    must_approve_users: "Personal måste godkänna alla nya användarkonton innan de tillåts använda webbplatsen."
    invite_code: "Användare måste ange denna kod för att ha tillåtelse att registrera ett konto, ignoreras om det lämnas tomt (ej skiftlägeskänslig)"
    approve_suspect_users: "Lägg till misstänkta användare i kön för granskning. Misstänkta användare har angett en bio/webbsida men har ingen läsaktivitet."
    review_every_post: "Skicka varje nytt inlägg till granskningskön för moderering. Inlägg publiceras fortfarande omedelbart och är synliga för alla användare. VARNING! Rekommenderas inte för webbplatser med hög trafik på grund av den potentiella mängden inlägg som behöver granskas."
    pending_users_reminder_delay_minutes: "Avisera moderatorer om nya användare har väntat på godkännande längre än så här många minuter. Ange -1 för att inaktivera aviseringar."
    persistent_sessions: "Användarna förblir inloggade när webbläsaren stängs"
    maximum_session_age: "Användaren kommer fortsättningsvis att vara inloggad i n timmar sedan senaste besöket"
    ga_version: "Version av Google Universal Analytics att använda: v3 (analytics.js), v4 (gtag)"
    ga_universal_tracking_code: "Google Universal Analytics spårningskods-ID, t.ex.: UA-12345678-9; se <a href='https://google.com/analytics' target='_blank'>https://google.com/analytics</a>"
    ga_universal_domain_name: "Google Universal Analytics domännamn, t.ex.: minsida.se; se <a href='https://google.com/analytics' target='_blank'>https://google.com/analytics</a>"
    ga_universal_auto_link_domains: "Aktivera Google Universal Analytics spårning över flera domäner. Utgående länkar till dessa domäner kommer att få klient-id tillagt till dem. Se <a href='https://support.google.com/analytics/answer/1034342?hl=sv' target='_blank'>Googles guide över domänspårning.</a>"
    gtm_container_id: "Behållar-id för Google Tag Manager. t.ex.: GTM-ABCD12E. <br/>Obs! För att använda GTM när säkerhetspolicy för innehåll (CSP) är aktiverad, se dokumentationen om meta: <a href='https://meta.discourse.org/t/use-nonces-in-google-tag-manager-scripts/188296' target='_blank'>Använd nonces i Google Tag Manager-skript</a>."
    enable_escaped_fragments: "Återgå till Googles Ajax-Crawling API om ingen sökrobot upptäcks. Se <a href='https://developers.google.com/webmasters/ajax-crawling/docs/learn-more' target='_blank'>https://developers.google.com/webmasters/ajax-crawling/docs/learn-more</a>"
    moderators_manage_categories_and_groups: "Tillåt moderatorer att skapa och hantera kategorier och grupper"
    moderators_change_post_ownership: "Tillåt att moderatorer ändrar inläggsägarskap"
    cors_origins: "Tillåtna ursprung för cross-ursprungsbegäran (CORS). Varje ursprung måste inkludera http:// eller https://. Variabeln DISCOURSE_ENABLE_CORS env måste ställas in till true för att aktivera CORS."
    use_admin_ip_allowlist: "Administratörer kan bara logga in om de är på en IP-adress som definierats i listan över granskade IP-adresser (Admin > Loggar > Granskade IP-adresser)."
    blocked_ip_blocks: "En lista över privata IP-block som aldrig bör genomsökas av Discourse"
    allowed_internal_hosts: "En lista över interna värdar som discourse säkert kan söka igenom för oneboxar och andra syften"
    allowed_onebox_iframes: "En lista över källdomäner för iframe som är tillåtna via Onebox-inbäddningar. `*` kommer tillåta alla standardmotorer för Onebox."
    allowed_iframes: "En lista med iframekällors domänprefix som Discourse säkert kan tillåta i inlägg"
    allowed_crawler_user_agents: "Användaragenter för sökrobotar som ska få åtkomst till webbplatsen. VARNING! INSTÄLLNING AV DETTA FÖRBJUDER ALLA SÖKMOTORER SOM INTE LISTAS HÄR!"
    blocked_crawler_user_agents: "Unikt fall av känsligt ord i användaragent-strängen som identifierar webbsökare som inte bör få åtkomst till webbplatsen. Gäller inte om vitlista har definierats."
    slow_down_crawler_user_agents: 'Användaragenter för sökrobotar som ska vara hastighetsbegränsade vilket konfigurerats i inställningen "sakta ned sökrobots hastighet". Varje värde måste vara minst 3 tecken långt.'
    slow_down_crawler_rate: "Om slow_down_crawler_user_agents anges kommer denna hastighet att gälla för alla sökrobotar (fördröjning mellan förfrågningarna uttryckt i sekunder)"
    content_security_policy_report_only: "Aktivera enbart rapport över säkerhetspolicy för innehåll (CSP)"
    content_security_policy_collect_reports: "Aktivera insamling av CSP-överträdelserapporter på /csp_reports"
    content_security_policy_frame_ancestors: "Begränsa vem som kan bädda in denna webbplats i iframes via CSP. Kontrollera tillåtna värdar på <a href='%{base_path}/admin/customize/embedding'>Inbäddning</a>"
    invalidate_inactive_admin_email_after_days: "Administratörskonton som inte har besökt webbplatsen under detta antal dagar kommer att behöva validera sin e-postadress innan de loggar in. Ställ in till 0 för att inaktivera."
    include_secure_categories_in_tag_counts: "När detta är aktiverat kommer antalet ämnen för en tagg att omfatta ämnen som finns i läsbegränsade kategorier för alla användare. När detta är inaktiverat visas normala användare endast ett antal ämnen för en tagg där alla ämnen är i offentliga kategorier."
    display_personal_messages_tag_counts: "När detta är aktiverat kommer antalet personliga meddelanden som taggats med en angiven tagg att visas."
    top_menu: "Bestäm vilka objekt som visas på startsidans navigering och i vilken ordning."
    post_menu: "Bestäm vilka objekt som visas på inläggsmenyn och i vilken ordning."
    post_menu_hidden_items: "Standardinställning för vilka menyobjekt som döljs i inläggsmenyn om inte utvidgnings-ellipsen har klickats på."
    share_links: "Bestäm vilka objekt som syns i den delade dialogen, och i vilken ordning."
    allow_username_in_share_links: "Tillåt att användarnamn omfattas i delningslänkar. Detta är användbart för att tilldela utmärkelser baserat på unika besökare."
    site_contact_username: "Ett giltigt personalanvändarnamn att skicka alla automatiserade meddelanden ifrån. Om det lämnas tomt används standard-System-kontot."
    site_contact_group_name: "Ett giltigt gruppnamn som ska bjudas in för alla automatiserade meddelanden."
    send_welcome_message: "Skicka ett välkomstmeddelande till alla nya användare tillsammans med en snabbstartsguide."
    send_tl1_welcome_message: "Skicka nya användare på förtroendenivå 1 ett välkomstmeddelande."
    send_tl2_promotion_message: "Skicka ett meddelande om uppgradering till nya Förtroendenivå 2-användare."
    suppress_reply_directly_below: "Visa inte den utvidgade inläggsräknaren på ett inlägg när det bara finns ett svar direkt nedanför det här inlägget."
    suppress_reply_directly_above: "Visa inte den utvidgade som-svar-till på ett inlägg när det endast finns ett svar direkt ovanför det här inlägget."
    remove_full_quote: "Ta automatiskt bort citatet om (a) det visas i början av ett inlägg, (b) det är ett helt inlägg och (c) det är från det omedelbart föregående inlägget. För detaljer, se <a href='https://meta.discourse.org/t/removal-of-full-quotes-from-direct-replies/106857' target='_blank'>Borttagning av fullständiga citat från direkta svar</a>"
    suppress_reply_when_quoting: "Visa inte den utvidgade som-svar-till på ett inlägg när inlägget citerar ett svar."
    max_reply_history: "Högsta antal svar för att utvidga vid utvidgning av som-svar-till"
    topics_per_period_in_top_summary: "Standardinställning för antal toppämnen som visas i toppämnessammanfattningen."
    topics_per_period_in_top_page: "Antal toppämnen som visas i den utvidgade 'Visa mer'-toppämnen."
    redirect_users_to_top_page: "Omdirigera automatiskt nya och långtidsfrånvarande användare till början av sidan."
    top_page_default_timeframe: "Standardtidsperiod i början av sidan för anonyma användare (justeras automatiskt för inloggade användare baserat på deras senaste besök)."
    prioritize_username_in_ux: "Använd användarnamn först på användarsidan, användarkortet och inlägg (om detta inaktiverats så visas namnet först)"
    enable_rich_text_paste: "Aktivera automatisk HTML vid Markdown-konvertering när du klistrar in text i redigeraren. (Experimentell)"
    send_old_credential_reminder_days: "Påminn om gamla behörigheter efter dag"
    email_token_valid_hours: "Länkarna Glömt lösenord/aktivera konto är giltiga i (n) timmar."
    max_favorite_badges: "Maximalt antal utmärkelser som användaren kan välja"
    whispers_allowed_groups: "Tillåt privat kommunikation inom ämnen för medlemmar i specificerade grupper."
    hidden_post_visible_groups: "Tillåt medlemmar i dessa grupper att se dolda inlägg. Personalanvändare kan alltid se dolda inlägg."
    allow_index_in_robots_txt: "Ange i robots.txt att den här webbplatsen får indexeras av webbsökmotorer. I undantagsfall kan du permanent <a href='%{base_path}/admin/customize/robots'>åsidosätta robots.txt</a>."
    blocked_email_domains: "En lista över e-postdomäner, avgränsade med vertikalstreck, som användare inte får registrera konton med. Underdomäner hanteras automatiskt för de angivna domänerna. Jokertecknen * och ? stöds inte. Exempel: mailinator.com|trashmail.net"
    allowed_email_domains: "En lista över e-postdomäner, avgränsade med vertikalstreck, som användare MÅSTE registrera konton med. Underdomäner hanteras automatiskt för de angivna domänerna. Jokertecknen * och ? stöds inte. VARNING: Användare med andra e-postdomäner än de som anges kommer inte att tillåtas!"
    normalize_emails: "Kontrollera om normaliserad e-post är unik. Normaliserad e-post tar bort alla punkter från användarnamnet och allt mellan symbolerna + och @."
    auto_approve_email_domains: "Användare med e-postadresser från den här listan över domäner kommer automatiskt att godkännas. Underdomäner hanteras automatiskt för de angivna domänerna. Jokertecknen * och ? stöds inte."
    hide_email_address_taken: "Informera inte användarna om att det finns ett konto med en given e-postadress under registreringen eller under flödet för glömda lösenord. Kräv fullständig e-post vid begäran om \"glömt lösenord\"."
    log_out_strict: "Vid utloggning, logga ut ALLA sessioner för den användaren på alla apparater"
    version_checks: "Pinga Discourse Hub för versionuppdateringar och visa nya versionsmeddelanden på instrumentpanelen <a href='%{base_path}/admin' target='_blank'>/admin</a>"
    new_version_emails: "Skicka e-post till contact_email när en ny version av Discourse finns tillgängligt."
    invite_expiry_days: "Hur länge användarinbjudningsnycklar är giltiga, i dagar"
    invite_only: "Alla nya användare måste uttryckligen bjudas in av betrodda användare eller personal. Allmän registrering är inaktiverad."
    login_required: "Kräv autentisering för att läsa innehåll på den här webbplatsen, avvisa anonym tillgång."
    min_username_length: "Minsta längd på användarnamnet. Varning: om någon befintlig användare eller grupp har namn kortare än detta, er sida kommer att gå sönder!"
    max_username_length: "Längsta användarnamn. Varning: om någon befintlig användare eller grupp har ett namn som är längre än detta kommer er sida att gå sönder."
    unicode_usernames: "Låt användarnamn och gruppnamn innehålla Unicode-bokstäver eller siffror."
    allowed_unicode_username_characters: "Reguljärt uttryck för att endast tillåta några Unicode-tecken i användarnamn. ASCII-bokstäver och siffror kommer alltid att tillåtas och behöver inte inkluderas i den tillåtna listan."
    reserved_usernames: "Användarnamn för vilka registrering inte är tillåten. Jokersymbol * kan användas för att matcha valfritt tecken, noll eller flera gånger."
    password_unique_characters: "Minsta antalet unika tecken som ett lösenord måste ha."
    block_common_passwords: "Tillåt inte lösenord som är bland de 10 000 vanligaste lösenorden."
    auth_skip_create_confirm: När du registrerar dig via extern auth, hoppa över skapa konto-popup. Används med fördel tillsammans med auth_overrides_email, auth_overrides_username och auth_overrides_name.
    auth_immediately: "Omdirigera automatiskt till det externa inloggningssystemet utan användarinteraktion. Detta träder endast i kraft när login_required är sant, och det bara finns en extern autentiseringsmetod"
    enable_discourse_connect: "Aktivera inloggning via DiscourseConnect (tidigare 'Discourse SSO') (VARNING: ANVÄNDARES E-POSTADRESSER *MÅSTE* VALIDERAS AV DEN EXTERNA WEBBPLATSEN!)"
    verbose_discourse_connect_logging: "Logga detaljerad DiscourseConnect-relaterad diagnostik i <a href='%{base_path}/logs' target='_blank'>/loggar</a>"
    enable_discourse_connect_provider: "Implementera leverantörsprotokoll för DiscourseConnect (tidigare 'Discourse SSO') vid slutpunkten /session/sso_provider, kräver att discourse_connect_provider_secrets är inställd"
    discourse_connect_url: "DiscourseConnect-slutpunktens URL (måste innehålla http:// eller https:// och får inte innehålla ett avslutande snedstreck)."
    discourse_connect_secret: "Hemlig sträng som används för att kryptografiskt autentisera DiscourseConnect-information, se till att den är 10 tecken eller längre"
    discourse_connect_provider_secrets: "En lista med domänhemliga par som använder DiscourseConnect. Se till att DiscourseConnect-hemligheten är 10 tecken eller längre. Jokertecknet * kan användas för att matcha valfri domän eller bara en del av den (t.ex. * .exempel.com)."
    discourse_connect_overrides_bio: "Åsidosätter användarbiografi i användarprofilen och hindrar användare från att ändra den"
    discourse_connect_overrides_groups: "Synkronisera alla manuella gruppmedlemskap med grupper som anges i attributet för grupper (VARNING: om du inte anger grupper kommer alla manuella gruppmedlemskap att rensas för användare)"
    auth_overrides_email: "Åsidosätter lokal e-post med externa webbplatsers e-post vid varje inloggning samt förhindrar lokala ändringar. (VARNING: diskrepanser kan inträffa på grund av normalisering av lokala e-postadresser)"
    auth_overrides_username: "Åsidosätter lokala användarnamn med externa webbplatsers användarnamn vid varje inloggning samt förhindrar lokala ändringar. (VARNING: diskrepanser kan inträffa på grund av skillnader i användarnamnets längd/krav)"
    auth_overrides_name: "Åsidosätter lokala fullständiga namn med externa webbplatsers fullständiga namn vid varje inloggning samt förhindrar lokala ändringar. Gäller för alla tjänster för auktorisering."
    discourse_connect_overrides_avatar: "Åsidosätter användaravatar med värde från DiscourseConnect-nyttolast. Om detta är aktiverat får användare inte ladda upp avatarer på Discourse."
    discourse_connect_overrides_location: "Åsidosätter användarens plats med värde från DiscourseConnect-nyttolast och förhindrar sedan lokala ändringar."
    discourse_connect_overrides_website: "Åsidosätter användarens webbplats med värde från DiscourseConnect-nyttolast och förhindrar sedan lokala ändringar."
    discourse_connect_overrides_profile_background: "Åsidosätter användarprofilbakgrund med värde från DiscourseConnect-nyttolast."
    discourse_connect_overrides_card_background: "Åsidosätter användarkortsbakgrund med värde från DiscourseConnect-nyttolast."
    discourse_connect_not_approved_url: "Omdirigera icke-godkända DiscourseConnect-konton till den här URL:en"
    discourse_connect_allowed_redirect_domains: "Begränsa till dessa domäner för return_paths som tillhandahålls av DiscourseConnect (som standard måste retursökvägen finnas på den aktuella webbplatsen). Använd * för att tillåta valfri domän för returvägen. Jokertecken för underdomän (`*.foobar.com`) tillåts inte."
    enable_local_logins: "Aktivera konton baserade på lokala användarnamn och lösenordsinloggning. VARNING: om detta har inaktiverats kan du kanske inte logga in om du inte tidigare har konfigurerat minst en alternativ inloggningsmetod."
    enable_local_logins_via_email: "Tillåt användare att begära en engångsinloggningslänk som skickas till dem via e-post."
    allow_new_registrations: "Tillåt nya användarregistreringar. Avbocka detta för att förhindra vem som helst från att skapa ett nytt konto."
    enable_signup_cta: "Visa en notis för återvändande anonyma användare för att förmå dem att registrera ett nytt konto."
    enable_google_oauth2_logins: "Aktivera Google Oauth2-autentisering. Detta är den autentiseringsmetod som Google för närvarande stöder. Kräver nyckel och hemlighet. Se <a href='https://meta.discourse.org/t/15858' target='_blank'>Konfigurera Google-inloggning för Discourse</a>."
    google_oauth2_client_secret: "Klienthemlighet för din Google-applikation."
    google_oauth2_prompt: "En valfri mellanrumsavgränsad lista över strängvärden som anger huruvida auktoriseringsservern ber användaren om omautentisering och samtycke. Se möjliga värden i <a href='https://developers.google.com/identity/protocols/OpenIDConnect#prompt' target='_blank'>https://developers.google.com/identity/protocols/OpenIDConnect#prompt</a>."
    google_oauth2_hd: "En valfri Google Apps Hosted-domän som inloggningen kommer att begränsas till. Se mer information på <a href='https://developers.google.com/identity/protocols/OpenIDConnect#hd-param' target='_blank'>https://developers.google.com/identity/protocols/OpenIDConnect#hd-param</a>."
    google_oauth2_hd_groups: "(experimentell) Hämta användarnas Google-grupper på värddomänen vid autentisering. Hämtade Google-grupper kan användas för att bevilja automatiskt medlemskap i grupper inom Discourse (se gruppinställningar). Mer information finns på https://meta.discourse.org/t/226850"
    google_oauth2_hd_groups_service_account_admin_email: "En e-postadress som tillhör ett Google Workspace-administratörskonto. Kommer att användas med tjänstkontouppgifterna för att hämta gruppinformation."
    google_oauth2_hd_groups_service_account_json: "JSON-formaterad nyckelinformation för tjänstkontot. Kommer att användas för att hämta gruppinformation."
    enable_twitter_logins: "Aktivera Twitter-autentisering, kräver twitter_consumer_key och twitter_consumer_secret. Se <a href='https://meta.discourse.org/t/13395' target='_blank'>Konfigurera Twitter-inloggning (och formaterade inbäddningar) för Discourse</a>."
    twitter_consumer_key: "Konsumentnyckel för Twitter-autentisering, registrerad på <a href='https://developer.twitter.com/apps' target='_blank'>https://developer.twitter.com/apps</a>"
    twitter_consumer_secret: "Konsumenthemlighet för Twitter-autentisering, registrerad på <a href='https://developer.twitter.com/apps' target='_blank'>https://developer.twitter.com/apps</a>"
    enable_facebook_logins: "Aktivera Facebook-autentisering, kräver facebook_app_id och facebook_app_secret. Se <a href='https://meta.discourse.org/t/13394' target='_blank'>Konfigurera Facebook-inloggning för Discourse</a>."
    facebook_app_id: "App-id för Facebook-autentisering och delning, registrerat i <a href='https://developers.facebook.com/apps/' target='_blank'>https://developers.facebook.com/apps</a>"
    facebook_app_secret: "App-hemlighet för Facebook-autentisering, registrerat i <a href='https://developers.facebook.com/apps/' target='_blank'>https://developers.facebook.com/apps</a>"
    enable_github_logins: "Aktivera GitHub-autentisering, kräver github_client_id och github_client_secret. Se <a href='https://meta.discourse.org/t/13745' target='_blank'>Konfigurera GitHub-inloggning för Discourse</a>."
    github_client_id: "Klient-ID för GitHub-autentisering, registrerat i <a href='https://github.com/settings/developers/' target='_blank'>https://github.com/settings/applications</a>"
    github_client_secret: "Klienthemlighet för GitHub-autentisering, registrerad på <a href='https://github.com/settings/developers/' target='_blank'>https://github.com/settings/applications</a>"
    enable_discord_logins: "Tillåta användare att autentisera genom Discord?"
    discord_client_id: 'Discord Klient-ID (behöver du ett? Gå till <a href="https://discordapp.com/developers/applications/me">utvecklarportalen för Discord</a>)'
    discord_trusted_guilds: 'Tillåt bara medlemmar i dessa Discord-sällskap att logga in via Discord. Använd numeriskt ID för sällskapet. För mer information, se instruktionerna <a href="https://meta.discourse.org/t/configuring-discord-login-for-discourse/127129">här</a>. Lämna tomt för att tilllåta alla sällskap.'
    enable_backups: "Tillåt att administratörer skapar säkerhetskopior av forumet"
    allow_restore: "Tillåt återställning, som kan ersätta ALL data på webbplatsen! Lämna detta inaktiverat om du inte planerar att återställa en säkerhetskopia"
    maximum_backups: "Högsta antal säkerhetskopior att spara. Äldre säkerhetskopior raderas automatiskt"
    remove_older_backups: "Ta bort säkerhetskopior som är äldre än det angivna antalet dagar. Lämna tomt för att inaktivera."
    automatic_backups_enabled: "Kör automatiska säkerhetskopior som definierats i säkerhetskopieringsfrekvens"
    s3_backup_bucket: "Den externa behållaren för säkerhetskopieringar. VARNING: Se till att det är en privat behållare."
    s3_endpoint: "Ändpunkten kan ändras för att säkerhetskopiera till en S3-kompatibel tjänst som DigitalOcean Spaces eller Minio. VARNING: Lämna tomt om du använder AWS S3."
    s3_configure_tombstone_policy: "Aktivera automatisk raderingspolicy för Tombstone uppladdningar. VIKTIGT: Om det är inaktiverat kommer inget utrymme att återtas efter att överföringar har tagits bort."
    s3_disable_cleanup: "Förhindra borttagning av äldre säkerhetskopior från S3 när det finns fler säkerhetskopior än högsta tillåtna."
    s3_use_acls: "AWS rekommenderar att inte använda ACL:er på S3-behållare. Om du följer detta råd ska det här alternativet avmarkeras. Det måste vara aktiverat om du använder säkra uppladdningar."
    backup_time_of_day: "UTC-tid på dygnet då säkerhetskopieringen sker."
    backup_with_uploads: "Inkludera uppladdning i schemalagda säkerhetskopieringar. Inaktivering av det här kommer endast att säkerhetskopiera databasen."
    backup_gzip_compression_level_for_uploads: "Nivå av Gzip-komprimering som används för att komprimera överföringar."
    include_thumbnails_in_backups: "Inkludera genererade miniatyrbilder i säkerhetskopior. Inaktivering av detta kommer att göra säkerhetskopior mindre, men kräver en ny omläggning av alla inlägg efter en återställning."
    active_user_rate_limit_secs: "Hur frekvent vi uppdaterar 'last_seen_at'-fältet, i sekunder"
    verbose_localization: "Visa utvidgade lokaliseringstips i gränssnittet"
    previous_visit_timeout_hours: "Hur länge ett besök varar innan vi betraktar det som ett 'tidigare' besök, i timmar"
    top_topics_formula_log_views_multiplier: "värde av loggvisningsmultiplikatorn (n) i formeln för toppämnen: `log(views_count) * (n) + op_likes_count * 0.5 + LEAST(likes_count / posts_count, 3) + 10 + log(posts_count)`"
    top_topics_formula_first_post_likes_multiplier: "värde av första inläggsgillningsmultiplikatorn (n) i formeln för toppämnen: `log(views_count) * 2 + op_likes_count * (n) + LEAST(likes_count / posts_count, 3) + 10 + log(posts_count)`"
    top_topics_formula_least_likes_per_post_multiplier: "värde av minsta inläggsgillningsmultiplikatorn (n) i formeln för toppämnen: `log(views_count) * 2 + op_likes_count * 0.5 + LEAST(likes_count / posts_count, (n)) + 10 + log(posts_count)`"
    enable_safe_mode: "Tillåt användare att gå in i säkert läge för att felsöka tillägg."
    rate_limit_create_topic: "Efter att ha skapat ett ämne, måste användare vänta (n) sekunder innan de kan skapa ett nytt."
    rate_limit_create_post: "Efter att ha skrivit ett inlägg, måste användare vänta (n) sekunder innan de skriver ett nytt."
    rate_limit_new_user_create_post: "Efter att ha skrivit ett inlägg, måste nya användare vänta (n) sekunder innan de kan skriva ett nytt."
    max_likes_per_day: "Max antal gillningar per användare och dag."
    max_flags_per_day: "Max antal flaggningar per användare och dag."
    max_bookmarks_per_day: "Max antal bokmärken per användare och dag."
    max_edits_per_day: "Max antal redigeringar per användare och dag."
    max_topics_per_day: "Max antal ämnen en användare kan skapa per dag."
    max_personal_messages_per_day: "Max antal nya privatmeddelandeämnen en användare kan skapa per dag."
    max_invites_per_day: "Max antal inbjudningar en användare kan skicka per dag."
    max_topic_invitations_per_day: "Max antal ämnesinbjudningar en användare kan skicka per dag."
    max_topic_invitations_per_minute: "Max. antal ämnesinbjudningar en användare kan skicka per minut."
    max_logins_per_ip_per_hour: "Maximalt antal inloggningar tillåtna per IP-adress per timme"
    max_logins_per_ip_per_minute: "Maximalt antal inloggningar tillåtna per IP-adress per minut"
    max_post_deletions_per_minute: "Maximalt antal inlägg som en användare kan radera per minut. Ställ in till 0 för att inaktivera inläggsraderingar."
    max_post_deletions_per_day: "Maximalt antal inlägg som en användare kan radera per dag. Ställ in till 0 för att inaktivera inläggsraderingar."
    invite_link_max_redemptions_limit: "Maximalt antal återinbjudningar tillåtna för inbjudningslänkar kan inte vara större än detta värde."
    invite_link_max_redemptions_limit_users: "Maximalt antal inlösningar som tillåts för inbjudningslänkar som genererats av vanliga användare kan inte vara större än detta värde."
    alert_admins_if_errors_per_minute: "Antal felindikeringar per minut för att utlösa ett administratörslarm. Ange 0 för att inaktivera den här funktionen. OBS: kräver omstart."
    alert_admins_if_errors_per_hour: "Antal felindikeringar per timme för att utlösa ett administratörslarm. Ange 0 för att inaktivera den här funktionen. OBS: kräver omstart."
    categories_topics: "Antal ämnen som ska visas i /kategorisida. Om detta ställs in till 0 kommer systemet automatiskt att försöka hitta ett värde så att de två kolumnerna hålls symmetriskt (kategorier och ämnen.)"
    suggested_topics: "Antal föreslagna ämnen som visas nederst i ett ämne."
    limit_suggested_to_category: "Visa bara ämnen från den aktuella kategorin bland föreslagna ämnen."
    suggested_topics_max_days_old: "Föreslagna ämnen bör inte vara mer än n dagar gamla."
    suggested_topics_unread_max_days_old: "Föreslagna olästa ämnen bör inte vara mer än n dagar gamla."
    clean_up_uploads: "Ta bort föräldralösa uppladdningar utan referens för att förhindra illegal hosting. VARNING: det kan vara värt att säkerhetskopiera din /uploads-mapp innan du aktiverar den här inställningen."
    clean_orphan_uploads_grace_period_hours: "Nådefrist (i timmar) innan en föräldralös uppladdning raderas."
    purge_deleted_uploads_grace_period_days: "Nådefrist (i dagar) innan en borttagen uppladdning raderas."
    purge_unactivated_users_grace_period_days: "Väntetid (i dagar) innan en användare som inte har aktiverat sitt konto raderas. Ställ in till 0 för att aldrig rensa bort ej aktiverade användare."
    enable_s3_uploads: "Lägg uppladdningar i Amazon S3-lagringsplatsen. VIKTIGT: kräver giltiga S3-kreditiv (både åtkomstnyckelns ID och den hemliga åtkomstnyckeln)."
    s3_use_iam_profile: 'Använd en <a href="https://docs.aws.amazon.com/IAM/latest/UserGuide/id_roles_use_switch-role-ec2_instance-profiles.html">AWS EC2-instansprofil</a> för att ge åtkomst till S3-hinken. NOTERA: för att aktivera detta krävs att Discourse körs i en lämpligt konfigurerad EC2-instans och åsidosätter inställningarna "s3 access key id" och "s3 secret access key".'
    s3_upload_bucket: "Namnet på Amazon S3-behållaren som filerna kommer att laddas upp i. VARNING: måste vara gemener, inga punkter och inga understreck."
    s3_access_key_id: "Amazons S3-åtkomstnyckel-ID som kommer att användas för att ladda upp bilder, bilagor och säkerhetskopior."
    s3_secret_access_key: "Amazons hemliga S3-åtkomstnyckel-ID som kommer att användas för att ladda upp bilder, bilagor och säkerhetskopior."
    s3_region: "Regionsnamn för Amazon S3 som kommer att användas för att ladda upp bilder och säkerhetskopior."
    s3_cdn_url: "CDN URL som används för alla S3-tillgångar (till exempel: https://cdn.somewhere.com). VARNING: efter ändring av den här inställningen så måste du uppdatera alla gamla inlägg med rake posts: rebake."
    s3_use_cdn_url_for_all_uploads: "Använd CDN-URL för alla filer som laddas upp till s3 istället för endast för bilder."
    avatar_sizes: "Lista över automatiskt genererade avatar-storlekar."
    external_system_avatars_url: "URL till externt system för avatar-tjänster. Tillåtna ersättningar är {username} {first_letter} {color} {size}"
    external_emoji_url: "URL till den externa tjänsten för emoji-bilder. Lämna tomt om du vill inaktivera den."
    use_site_small_logo_as_system_avatar: "Använd webbplatsens lilla logotyp istället för systemanvändarens avatar. Kräver att logotypen är närvarande."
    restrict_letter_avatar_colors: "En lista med sexsiffriga hexadecimala färgvärden som ska användas för bakgrund av avatarer i brev."
    enable_listing_suspended_users_on_search: "Tillåt att vanliga användare hittar avstängda användare."
    selectable_avatars_mode: "Tillåt att användare väljer en avatar från selectable_avatars-listan och begränsar uppladdningar av anpassade avatarer till vald förtroendenivå."
    allow_all_attachments_for_group_messages: "Tillåt alla e-postbilagor för gruppmeddelanden."
    png_to_jpg_quality: "Den konverterade JPG-filens kvalitet (1 för den lägsta kvaliten, 99 för den bästa kvaliten, 100 för att inaktivera)."
    recompress_original_jpg_quality: "Kvaliten på uppladdade bildfiler (1 är lägsta kvalitet, 99 är bästa kvalitet, 100 för att inaktivera)."
    image_preview_jpg_quality: "Kvaliteten på storleksändrade bildfiler (1 är lägsta kvalitet, 99 är bästa kvalitet, 100 för att inaktivera)."
    allow_staff_to_upload_any_file_in_pm: "Låt personalen ladda upp alla filer i PM."
    composer_media_optimization_image_enabled: "Möjliggör medieoptimering på klientsidan av uppladdade bildfiler."
    composer_media_optimization_image_bytes_optimization_threshold: "Minsta bildfilstorlek för att utlösa optimering på klientsidan"
    composer_media_optimization_image_resize_dimensions_threshold: "Minsta bildbredd för att utlösa storleksändring på klientsidan"
    composer_media_optimization_image_resize_width_target: "Bilder med större bredd än `composer_media_optimization_image_dimensions_resize_threshold` kommer att ändras till denna bredd. Måste vara >= än `composer_media_optimization_image_dimensions_resize_threshold`."
    composer_media_optimization_image_encode_quality: "JPG-kodningskvalitet som används i omkodningsprocessen."
    min_ratio_to_crop: "Förhållandet används för att beskära höga bilder. Ange resultatet av bredd/höjd."
    simultaneous_uploads: "Maximalt antal filer som kan dras och släppas in i redigeraren"
    default_invitee_trust_level: "Förvald förtroendenivå (0-4) för inbjudna användare."
    default_trust_level: "Förvald förtroendenivå (0-4) för alla nya användare. VARNING! En ändring av detta sätter dig i stor risk för skräppost."
    tl1_requires_topics_entered: "Antal ämnen en användare måste öppna innan en befordran till förtroendenivå 1."
    tl1_requires_read_posts: "Antal inlägg en ny användare måste läsa innan en befordran till förtroendenivå 1."
    tl1_requires_time_spent_mins: "Antal minuter en ny användare måste läsa inlägg innan en befordran till förtroendenivå 1."
    tl2_requires_topics_entered: "Antal ämnen en användare måste besöka innan en befordran till förtroendenivå 2."
    tl2_requires_read_posts: "Antal inlägg en användare måste läsa innan en befordran till förtroendenivå 2."
    tl2_requires_time_spent_mins: "Antalet minuter en användare måste läsa inlägg innan en befordran till förtroendenivå 2."
    tl2_requires_days_visited: "Antalet dagar en användare måste besöka webbplatsen innan en befordran till förtroendenivå 2."
    tl2_requires_likes_received: "Antalet gillningar en användare måste få innan en befordran till förtroendenivå 2."
    tl2_requires_likes_given: "Antalet gillningar en användare måste ge innan en befordran till förtroendenivå 2."
    tl2_requires_topic_reply_count: "Antalet ämnen en användare måste svara på innan en befordran till förtroendenivå 2."
    tl3_time_period: "Kravperiod för förtroendenivå 3 (i dagar)"
    tl3_requires_days_visited: "Minsta antal dagar som en användare behöver ha besökt webbplatsen de senaste (tl3 time period) dagarna för att kvalificeras för en befordran till förtroendenivå 3. Ange högre än tl3 time period för att inaktivera befordringar till förtroendenivå 3. (0 eller högre)."
    tl3_requires_topics_replied_to: "Minsta antal ämnen en användare behöver ha svarat på de senaste (tl3 time period) dagarna för att kvalificeras för en befordran till förtroendenivå 3. (0 eller högre)"
    tl3_requires_topics_viewed: "Procent av antalet ämnen som skapats de senaste (tl3 time period) dagarna som en användare behöver ha granskat för att kvalificeras till en befordran till förtroendenivå 3. (0 till 100)"
    tl3_requires_topics_viewed_cap: "Högsta antal erfordrade ämnen som setts de senaste (tl3 time period) dagarna."
    tl3_requires_posts_read: "Procentandel av antalet inlägg som skapats de senaste (tl3 time period) dagarna som en användare behöver ha sett för att kvalificeras för en befordran till förtroendenivå 3. (0 till 100)"
    tl3_requires_posts_read_cap: "Högsta antal erfordrade inlägg granskade de senaste (tl3 time period) dagarna."
    tl3_requires_topics_viewed_all_time: "Minsta antalet ämnen en användare måste ha sett för att kvalificeras för förtroendenivå 3."
    tl3_requires_posts_read_all_time: "Minsta antalet inlägg en användare måste ha läst för att kvalificeras för förtroendenivå 3."
    tl3_requires_max_flagged: "Användare måste ha mindre än x inlägg flaggade av x olika användare de senaste (tl3 time period) dagarna för att kvalificeras för befordran till förtroendenivå 3, där x är den här inställningens värde. (0 eller högre)"
    tl3_promotion_min_duration: "Minsta antalet dagar som en befordran till förtroendenivå 3 gäller innan en användare kan bli degraderad till förtroendenivå 2."
    tl3_requires_likes_given: "Minsta antalet gillningar som måste ha delats ut de senaste (tl3 time period) dagarna för att kvalificeras för en befordran till förtroendenivå 3."
    tl3_requires_likes_received: "Minsta antalet gillningar som måste ha mottagits de senaste (tl3 time period) dagarna för att kvalificeras för en befordran till förtroendenivå 3."
    tl3_links_no_follow: "Radera ej rel=nofollow från länkarna som lagts upp av användare med förtroendenivå 3."
    tl4_delete_posts_and_topics: "Tillåt TL4-användare att ta bort inlägg och ämnen som skapats av andra användare. TL4-användare kommer också att kunna se raderade ämnen och inlägg."
    delete_all_posts_and_topics_allowed_groups: "Grupper får radera inlägg och ämnen skapade av andra användare. Dessa grupper kommer också att kunna se raderade ämnen och inlägg."
    edit_all_topic_groups: "Tillåt användare i den här gruppen att redigera andra användares ämnestitlar, taggar och kategorier"
    edit_all_post_groups: "Tillåt användare i den här gruppen att redigera andra användares inlägg"
    min_trust_to_create_topic: "Lägsta förtroendenivå som krävs för att skapa ett nytt ämne."
    allow_flagging_staff: "Om aktiverat kan användare flagga inlägg från personalkonton."
    min_trust_to_edit_wiki_post: "Lägsta förtroendenivå som krävs för att redigera inlägg markerade som wiki."
    min_trust_to_edit_post: "Lägsta förtroendenivå som krävs för att skapa ett inlägg."
    min_trust_to_allow_self_wiki: "Lägsta förtroendenivå som krävs för att göra användares egna inlägg wiki."
    min_trust_to_send_messages: "UTFASAT, använd inställningen \"personal message enabled group\" istället. Den lägsta förtroendenivån som krävs för att skapa nya personliga meddelanden."
    min_trust_to_send_email_messages: "Lägsta förtroendenivå som krävs för att skicka privata meddelanden via e-post."
    min_trust_to_flag_posts: "Lägsta förtroendenivå som krävs för att flagga ett inlägg."
    min_trust_to_post_links: "Lägsta förtroendenivå som krävs för att inkludera länkar i ett inlägg."
    post_links_allowed_groups: "Grupper som får inkludera länkar i inlägg. Administratörer och moderatorer får alltid lägga upp länkar."
    min_trust_to_post_embedded_media: "Lägsta förtroendenivå som krävs för att bädda in medieobjekt i ett inlägg"
    min_trust_level_to_allow_profile_background: "Lägsta förtroendenivå som krävs för att ladda upp en profilbakgrund"
    min_trust_level_to_allow_user_card_background: "Lägsta förtroendenivå som krävs för att ladda upp en bakgrund på användarkort"
    min_trust_level_to_allow_invite: "Lägsta förtroendenivå som krävs för att bjuda in användare"
    min_trust_level_to_allow_ignore: "Lägsta förtroendenivå som krävs för att ignorera användare"
    allowed_link_domains: "Domäner som användare kan länka till även om de inte har tillräcklig förtroendenivå för att kunna publicera länkar"
    newuser_max_links: "Antalet länkar en ny användare kan lägga till i ett inlägg."
    newuser_max_embedded_media: "Hur många inbäddade media objekt en ny användare kan lägga till i ett inlägg."
    newuser_max_attachments: "Antalet bilagor en ny användare kan lägga till i ett inlägg."
    newuser_max_mentions_per_post: "Max antal @namn-omnämningar en ny användare kan göra i ett inlägg."
    newuser_max_replies_per_topic: "Max antal svar en ny användare kan göra i ett enda ämne innan någon svarar dem."
    max_mentions_per_post: "Max antal @namn-aviseringar vem som helst kan göra i ett inlägg."
    max_users_notified_per_group_mention: "Maximalt antal användare som kan få ett meddelande om en grupp anges (om tröskeln har uppfyllts kommer inga aviseringar att skickas)"
    here_mention: "Namn som används för ett @omnämnande för att tillåta privilegierade användare att meddela upp till 'max_here_mentioned' personer som deltar i ämnet. Får inte vara ett befintligt användarnamn."
    max_here_mentioned: "Maximalt antal omnämnda personer genom @namn."
    min_trust_level_for_here_mention: "Lägsta förtroendenivå som krävs för att omnämna genom @namn."
    create_thumbnails: "Skapa miniatyrer och \"lightboxa\" bilder som är för stora för att passa in i ett inlägg."
    email_time_window_mins: "Vänta (n) minuter innan e-postaviseringar skickas ut, för att ge användare chansen att redigera och slutföra deras inlägg."
    personal_email_time_window_seconds: "Vänta (n) sekunder innan en privat e-postavisering skickas ut för att ge användare chansen att redigera och slutföra deras meddelande."
    email_posts_context: "Hur många tidigare svar som ska inkluderas som kontext i e-postaviseringar."
    flush_timings_secs: "Hur frekvent vi spolar tidsdata till servern, i sekunder."
    title_max_word_length: "Maximalt tillåten ordlängd, uttryckt i tecken, i ett ämnes rubrik."
    title_min_entropy: "Minsta tillåtna entropi (unika tecken) som krävs för en ämnesrubrik."
    body_min_entropy: "Minsta tillåtna entropi (unika tecken) som krävs för ett inläggs innehåll."
    allow_uppercase_posts: "Tillåt enbart versaler i ämnets rubrik eller innehåll."
    max_consecutive_replies: "Antal inlägg i rad som en användare kan göra i ett ämne innan den hindras från att lägga till ett nytt svar. Denna gräns gäller inte ämnesägaren, webbplatspersonalen eller kategorimoderatorerna."
    enable_filtered_replies_view: '(n)-svarsknappen förminskar alla andra inlägg och visar bara det aktuella inlägget och dess svar.'
    title_fancy_entities: "Konvertera vanliga ASCII-tecken till häftiga HTML-enheter i ämnesrubriker, à la SmartyPants <a href='https://daringfireball.net/projects/smartypants/' target='_blank'>http://daringfireball.net/projects/smartypants/</a>"
    min_title_similar_length: "Minsta längd för en rubrik innan den kommer att kontrolleras för liknande ämnen."
    category_colors: "En lista över tillåtna hexadecimala färgvärden för kategorier."
    default_dark_mode_color_scheme_id: "Färgschemat som används i mörkt läge."
    dark_mode_none: "Inga"
    max_image_size_kb: "Högsta bilduppladdningsstorlek. Konfiguration krävs också i nginx (client_max_body_size) / apache eller proxy. Bilder större än detta eller mindre än client_max_body_size kommer vid uppladdning att ändras i storlek för att passa."
    max_attachment_size_kb: "Högsta storlek på uppladdad bilaga. Konfigurering krävs i nginx (client_max_body_size) / apache eller proxy också."
    authorized_extensions: "En lista över alla filändelser som är tillåtna för uppladdning"
    authorized_extensions_for_staff: "En lista över alla filändelser som är tillåtna för uppladdning för personalanvändare utöver listan som definieras i webbplatsinställningen `authorized_extensions`."
    theme_authorized_extensions: "En lista över alla filändelser som är tillåtna för temauppladdningar"
    max_similar_results: "Hur många liknande ämnen som visas ovanför redigeraren vid författandet av ett nytt ämne. Jämförelsen är baserad på ämnesrubrik och innehåll."
    max_image_megapixels: "Maximalt antal megapixlar tillåtet för en bild. Bilder med ett högre värde av megapixlar kommer att avvisas."
    title_prettify: "Förhindra vanliga felskrivningar och misstag, inklusive endast versaler, inledande gemen, flera ! och ?, extra . i slutet osv."
    title_remove_extraneous_space: "Ta bort blanksteg framför slutpunkt."
    automatic_topic_heat_values: 'Uppdatera automatiskt inställningarna för "heta ämnesvyer " och "heta ämnesinlägg" baserat på webbplatsaktivitet.'
    topic_views_heat_low: "Efter så här många visningar framhävs visningsfältet något."
    topic_views_heat_medium: "Efter så här många visningar framhävs visningsfältet måttligt."
    topic_views_heat_high: "Efter så här många visningar framhävs visningsfältet starkt."
    cold_age_days_low: "Efter så här många dagars samtal nedtonas senaste aktivitetsdatumet något."
    cold_age_days_medium: "Efter så här många dagars samtal nedtonas senaste aktivitetsdatumet måttligt."
    cold_age_days_high: "Efter så här många dagars samtal nedtonas senaste aktivitetsdatumet starkt."
    history_hours_low: "Ett inlägg som redigerats inom så här många timmar har en något framhävd redigeringsindikator"
    history_hours_medium: "Ett inlägg som redigerats inom så här många timmar har en måttligt framhävd redigeringsindikator."
    history_hours_high: "Ett inlägg som redigerats inom så här många timmar har en starkt framhävd redigeringsindikator."
    topic_post_like_heat_low: "Efter att likes:post-förhållandet överstiger den här kvoten så kommer fältet för antalet inlägg att vara något framhävt."
    topic_post_like_heat_medium: "Efter att likes:post-förhållandet överstiger den här kvoten så kommer fältet för antalet inlägg att vara måttligt framhävt."
    topic_post_like_heat_high: "Efter att likes:post-förhållandet överstiger den här kvoten så kommer fältet för antalet inlägg att vara starkt framhävt."
    faq_url: "Om du har en FAQ någon annanstans som du vill använda, skriv den fullständiga URL:en här."
    tos_url: "Om du har ett eget dokument med användarvillkor någon annanstans som du vill använda, skriv den fullständiga URL:en här."
    privacy_policy_url: "Om du har ett dokument med en integritetspolicy någon annanstans som du vill använda, skriv den fullständiga URL:en här."
    log_anonymizer_details: "Huruvida en användares uppgifter ska behållas i loggen efter att ha anonymiserats."
    newuser_spam_host_threshold: "Hur många gånger en ny användare kan lägga upp en länk till samma värd inom deras `newuser_spam_host_threshold`-inlägg innan det anses vara skräppost."
    allowed_spam_host_domains: "En lista över alla domäner som undantas från skräpposttest. Nya användare kommer aldrig att begränsas från att skapa inlägg med länkar till dessa domäner."
    staff_like_weight: "Hur stor vikt som personalgillningar ska få (icke-personalgillningar har vikten 1.)"
    topic_view_duration_hours: "Räkna en ny ämnesgranskning en gång per IP/Användare per N timmar"
    user_profile_view_duration_hours: "Räkna en ny användarprofilgranskning en gång per IP/Användare per N timmar"
    levenshtein_distance_spammer_emails: "Skillnad i antal tecken vid matchning av e-postadresser som används för skräppostutskick som fortfarande tillåter en suddig matchning."
    max_new_accounts_per_registration_ip: "Sluta acceptera nya registreringar från en IP-adress om det redan finns (n) användare med förtroendenivå 0 från den här IP-adressen (och ingen av dem är en medlem i personalen eller en användare med förtroendenivå 2 eller högre). Ange värde 0 för att inaktivera begränsningen."
    min_ban_entries_for_roll_up: "När upprullningsknappen klickas skapas en ny delnätspost om det finns minst (N) poster."
    max_age_unmatched_emails: "Ta bort omatchade undersökta e-postinlägg efter (N) dagar."
    max_age_unmatched_ips: "Ta bort omatchade undersökta IP-poster efter (N) dagar."
    num_flaggers_to_close_topic: "Minsta antal unika flaggare som krävs för att automatiskt pausa ett ämne för ingripande"
    num_hours_to_close_topic: "Antal timmar ett ämne ska pausas för ingripande."
    auto_respond_to_flag_actions: "Aktivera automatiskt svar vid hantering av en flagga."
    min_first_post_typing_time: "Minsta tid i millisekunder en användare måste skriva vid redigeringen av sitt första inlägg. Om gränsen inte är uppnådd så kommer inlägget automatiskt att hamna i kön av saker som behöver granskas. Ange 0 för att inaktivera (rekommenderas ej)"
    auto_silence_fast_typers_on_first_post: "Tysta automatiskt användare som inte når upp till min_first_post_typing_time"
    auto_silence_fast_typers_max_trust_level: "Högsta förtroendenivå för att automatiskt tysta snabba författare"
    auto_silence_first_post_regex: "Skiftlägesokänsligt reguljärt uttryck som, om det godkänns, leder till att användarens första inlägg tystas och skickas till godkännandekön. Till exempel kommer rasande|a[bc]a att tysta alla inlägg som innehåller rasande eller aba eller aca i första inlägget. Gäller bara första inlägget. UTFASAT: Använd Tystnad bevakade ord istället."
    reviewable_claiming: "Måste det göras anspråk på granskningsbart innehåll innan det kan ageras?"
    reviewable_default_topics: "Visa granskningsbart innehåll grupperat efter ämne som standard"
    reviewable_default_visibility: "Visa inte artiklar som kan granskas om de inte uppfyller denna prioritering"
    reviewable_low_priority_threshold: "Prioritetsfiltret döljer granskningsbara objekt som inte uppfyller den här poängen om inte filtret '(valfritt)' används."
    high_trust_flaggers_auto_hide_posts: "Ny användares inlägg döljs automatiskt efter att de har flaggats som skräppost av en användare med minst FN3"
    cooldown_hours_until_reflag: "Hur lång tid användare måste avvakta tills de kan flagga ett inlägg igen"
    slow_mode_prevents_editing: "Förhindrar 'Långsamt läge' redigering, efter editing_grace_period?"
    reply_by_email_address: "Mall för inkommande e-postadress för svar via e-post, till exempel: %%{reply_key}@svar.exempel.se eller svar+%%{reply_key}@exempel.se"
    alternative_reply_by_email_addresses: "Lista på alternativa mallar för svar genom inkommen e-post. Exempelvis: %%{reply_key}@svar.exempel.se|replies+%% {reply_key}@exempel.se"
    incoming_email_prefer_html: "Använd HTML istället för text för inkommande e-post."
    strip_incoming_email_lines: "Ta bort ledande och efterföljande blanksteg från varje rad för inkommande e-post."
    disable_emails: "Förhindra att Discourse skickar några e-postmeddelanden alls. Välj 'ja' för att inaktivera e-postmeddelanden för alla användare. Välj 'icke-personliga' för att inaktivera e-postmeddelanden endast för användare som inte är personal."
    strip_images_from_short_emails: "Rensa bilder från e-post som har mindre storlek än 2 800 bytes."
    display_name_on_email_from: "Visa fullständiga namn på e-postmeddelandens Från-fält."
    unsubscribe_via_email: "Tillåt att användare avprenumererar från e-post genom att skicka ett e-postmeddelande med 'unsubscribe' i ämnesrubriken eller innehållet."
    unsubscribe_via_email_footer: "Lägg till en mailto:-länk för att avprenumerera via e-post i sidfoten i e-postutskick."
    delete_email_logs_after_days: "Radera e-postloggar efter (N) dagar. Ange 0 för att spara obegränsat"
    disallow_reply_by_email_after_days: "Avvisa svar via e-post efter (N) dagar. 0 för att tillåta på obestämd tid"
    max_emails_per_day_per_user: "Högsta antal e-postmeddelanden att skicka till användare per dag. Ange 0 för att inaktivera gränsen"
    enable_staged_users: "Skapa automatiskt arrangerade användare vid bearbetning av inkommande e-post."
    maximum_staged_users_per_email: "Högsta antal arrangerade användare skapade vid bearbetning av inkommande e-post."
    maximum_recipients_per_new_group_email: "Blockera inkommande e-postmeddelanden med för många mottagare."
    auto_generated_allowlist: "Lista över e-postadresser som inte undersöks för autogenererat innehåll. Exempel: foo@bar.com|discourse@bar.com"
    block_auto_generated_emails: "Blockera inkommande e-post som identifieras som autogenererat."
    ignore_by_title: "Ignorera inkommande e-post baserat på dess rubrik."
    mailgun_api_key: "Mailgun Secret API-nyckel att använda för att verifiera webhook-meddelanden."
    sendgrid_verification_key: "Verifieringsnyckel för Sendgrid som används för att verifiera webhook-meddelanden."
    mailjet_webhook_token: "Token som används för att verifiera webhook-nyttolasten. Den måste skickas som frågeparametern \"t\" för webhook, till exempel: https://example.com/webhook/mailjet?t=supersecret"
    mandrill_authentication_key: "Mandrill-autentiseringsnyckel som används för att verifiera webhook-meddelanden."
    postmark_webhook_token: "Token som används för att verifiera webhook-nyttolasten. Den måste skickas som frågeparametern \"t\" för webhook, till exempel: https://example.com/webhook/postmark?t=supersecret"
    sparkpost_webhook_token: "Token som används för att verifiera webhook-nyttolasten. Den måste skickas som frågeparametern \"t\" för webhook, till exempel: https://example.com/webhook/sparkpost?t=supersecret"
    soft_bounce_score: "Studspoäng har lagt till hos användaren när en tillfällig studs händer."
    hard_bounce_score: "Studspoäng har lagts till på användarens profil när en permanent studs sker."
    bounce_score_threshold: "Max antal studsar innan vi upphör att skicka e-post till en användare"
    reset_bounce_score_after_days: "Nollställ studspoäng automatiskt efter X dagar."
    blocked_attachment_content_types: "Lista med nyckelord som används för att blockera bilagor baserat på innehållstyp."
    blocked_attachment_filenames: "Lista med nyckelord som används för att blockera bilagor baserat på filnamn."
    forwarded_emails_behaviour: "Hur man behandlar ett vidarebefordrat e-postmeddelande till Discourse"
    always_show_trimmed_content: "Visa alltid trimmade delar av inkommande e-post. VARNING: kan avslöja e-postadresser."
    trim_incoming_emails: "Trimma en del av de inkommande e-postmeddelandena som inte är relevant."
    private_email: "Inkludera inte innehåll från inlägg eller ämnen i e-posttitel eller e-postinnehåll. NOTERA: inaktiverar även sammanfogade e-postmeddelanden."
    email_total_attachment_size_limit_kb: "Maximal storlek på filer som är bifogade till utgående e-post. Ställ in till 0 för att inaktivera sändningar av bilagor."
    post_excerpts_in_emails: "Skicka alltid utdrag istället för fullständiga inlägg i e-postmeddelanden"
    raw_email_max_length: "Hur många tecken ska lagras för inkommande e-post."
    raw_rejected_email_max_length: "Hur många tecken ska lagras för avvisad inkommande e-post."
    delete_rejected_email_after_days: "Ta bort avvisade e-postmeddelanden som är äldre än (n) dagar."
    require_change_email_confirmation: "Kräv att användare som inte är anställda bekräftar sin gamla e-postadress innan de ändrar den. Gäller inte personalanvändare, de behöver alltid bekräfta sin gamla e-postadress."
    manual_polling_enabled: "Flytta e-post med hjälp av API för e-postsvar."
    pop3_polling_ssl: "Använd SSL vid anslutning till POP3-servern. (Rekommenderat)"
    pop3_polling_openssl_verify: "Verifiera TLS-servercertifikat (Standard: aktiverat)"
    pop3_polling_username: "Användarnamn för POP3-kontot där e-post ska sökas."
    pop3_polling_password: "Lösenord för POP3-kontot där e-post ska sökas."
    pop3_polling_delete_from_server: "Ta bort e-postmeddelanden från servern. NOTERA! Om du inaktiverar detta bör du rensa din inkorg manuellt"
    log_mail_processing_failures: "Logga alla behandlingsfel för e-post till <a href='%{base_path}/logs' target='_blank'>/logs</a>"
    email_in: "Tillåt användare att lägga upp nya ämnen via e-post. När du har aktiverat den här inställningen kan du konfigurera inkommande e-postadresser för grupper och kategorier."
    email_in_min_trust: "Minsta förtroendenivå en användare behöver för att tillåtas skapa nya ämnen via e-post."
    email_in_authserv_id: "Identifieraren för tjänsten som utför autentiseringskontroller av inkommande e-postmeddelanden. Se <a href='https://meta.discourse.org/t/134358'>https://meta.discourse.org/t/134358</a> för instruktioner om hur du konfigurerar detta."
    enable_imap: "Aktivera IMAP för synkroniserade gruppmeddelanden."
    enable_imap_write: "Aktivera två-stegs IMAP-synkronisering. Om avstängd kommer alla skriv-operationer för IMAP-konton inte att genomföras."
    enable_imap_idle: "Använd IMAP IDLE-funktionen för att invänta ny e-post."
    enable_smtp: "Aktivera SMTP för att skicka aviseringar för gruppmeddelanden."
    imap_polling_period_mins: "Tidsintervall i minuter mellan varje kontroll av IMAP-konton för e-post."
    imap_polling_old_emails: "Maximalt antal äldre e-post (behandlad) som uppdateras varje gång IMAP-boxen anropas (0 för alla)."
    imap_polling_new_emails: "Maximalt antal ny e-post (obehandlad) som uppdateras varje gång IMAP-boxen anropas."
    imap_batch_import_email: "Lägsta antalet ny e-post som kommer att trigga importläge (stänger av inläggsvarningar)."
    email_prefix: "[label] används i ämnesraden för e-post. Om ej ifylld sätts standardrubriken 'title'."
    email_site_title: "Webbplatsens titel som används som avsändare för e-post från webbplatsen. Om ej ifylld sätts standardtiteln 'title'. Använd det alternativet om din titel innehåller tecken som inte tillåts i e-posts avsändarsträngar."
    find_related_post_with_key: "Använd bara 'svarsnyckeln' för att hitta svaret på inlägget. VARNING: om du inaktiverar detta tillåts användarimitationer baserat på e-postadress."
    minimum_topics_similar: "Hur många ämnen som måste finnas innan liknande ämnen presenteras vid författandet av nya ämnen."
    relative_date_duration: "Antal dagar efter att ett inlägg skrivits som datummarkeringen visas för inlägget som relativt (7d) istället för absolut (20 feb)."
    delete_user_max_post_age: "Tillåt inte raderande av användare vars äldsta inlägg är äldre än (x) dagar."
    delete_all_posts_max: "Högsta antal inlägg som kan raderas på samma gång med Radera alla inlägg-knappen. Om en användare har fler inlägg än så, kan inläggen inte raderas på samma gång och användaren kan inte raderas."
    delete_user_self_max_post_count: "Maximalt antal inlägg som en användare kan ha medan kontoradering genom självbetjäning tillåts. Ställ in detta till -1 för att stänga av kontoradering genom självbetjäning."
    username_change_period: "Det maximala antalet dagar efter registrering som konton kan ändra användarnamn (0 för att inte tillåta någon sådan ändring)."
    email_editable: "Tillåt att användare ändrar sin e-postadress efter registrering."
    logout_redirect: "Adress som webbläsaren ska omdirigeras till efter utloggning (t.ex.: https://exempel.se/utloggning)"
    allow_uploaded_avatars: "Tillåt att användare laddar upp egna profilbilder."
    uploaded_avatars_allowed_groups: "Ange grupper som får ladda upp anpassade profilbilder."
    default_avatars: "URL:er till de avatarer som används som standard för nya användare tills de ändrar dem."
    automatically_download_gravatars: "Hämta Gravatars för användare vid kontoregistrering eller e-postadressbyte."
    digest_topics: "Maximalt antal populära ämnen som visas i e-postsammanfattningen."
    digest_posts: "Maximalt antal populära inlägg som visas i e-postsammanfattningen."
    digest_other_topics: "Maximalt antal ämnen som visas i e-postsammanfattningens sektion \"Nya ämnen och kategorier som du följer\"."
    digest_min_excerpt_length: "Minsta antal inläggsutdrag i e-postsammanfattningen, uttryckt i tecken."
    suppress_digest_email_after_days: "Skicka inte sammanfattning via e-post om användaren inte har besökt sidan på (x) dagar."
    digest_suppress_categories: "Undanta dessa kategorier från sammanfattningar som skickas via e-post."
    digest_suppress_tags: "Undanta dessa taggar från sammanfattningar som skickas via e-post."
    apply_custom_styles_to_digest: "Anpassad e-postmall och css tillämpas på sammanfattningar som skickas via e-post."
    email_accent_bg_color: "Accentfärgen som ska användas som bakgrund för vissa element i HTML-e-postmeddelanden. Ange ett färgnamn ('rött') eller hexvärde ('#FF0000')."
    email_accent_fg_color: "Färgen på text som visas på e-postens bakgrundsfärg i HTML-e-postmeddelanden. Ange ett färgnamn ('vitt') eller hexvärde ('#FFFFFF')."
    email_link_color: "Färgen på länkar i HTML-e-postmeddelanden. Ange ett färgnamn ('blått') eller hexvärde ('#0000FF')."
    detect_custom_avatars: "Huruvida det ska kontrolleras att användare har laddat upp anpassade profilbilder."
    max_daily_gravatar_crawls: "Högsta antal gånger per dag som Discourse kommer att kolla efter anpassade avatarer hos Gravatar."
    public_user_custom_fields: "En lista med användaranpassade fält som kan hämtas genom API."
    staff_user_custom_fields: "En lista med användaranpassade fält som kan hämtas för personal genom API."
    enable_user_directory: "Tillhandahåll en bläddringsbar användarkatalog"
    enable_group_directory: "Tillhandahåll en bläddringsbar gruppkatalog"
    enable_category_group_moderation: "Tillåt att grupper modererar innehåll i specifika kategorier"
    group_in_subject: "Ställ in %%{optional_pm} i e-postämnet till namnet på den första gruppen i PM, se: <a href='https://meta.discourse.org/t/customize-specific-email-templates/88323' target='_blank'>Anpassa ämnesformat för standardmeddelanden</a>"
    anonymous_posting_min_trust_level: "Lägsta förtroendenivå som krävs för att aktivera anonyma inlägg"
    anonymous_posting_allowed_groups: "Grupper som får aktivera anonym publicering"
    anonymous_account_duration_minutes: "Skapa ett nytt anonymt konto var N:e minut för varje användare för att skydda anonymiteten. Exempel: om detta ställs in till 600, så skapas ett nytt anonymt konto så snart som 600 minuter har gått sedan senaste inlägget OCH användaren väljer anon."
    hide_user_profiles_from_public: "Inaktivera användarkort, användarprofiler och användarkataloger för anonyma användare."
    allow_users_to_hide_profile: "Tillåt att användare döljer sin profil och närvaro"
    hide_user_activity_tab: "Dölj aktivitetsfliken på användarprofiler utom för administratörer och användaren själv."
    allow_featured_topic_on_user_profiles: "Tillåt att användarna visar en länk till ett ämne från sitt användarkort och profil."
    show_inactive_accounts: "Tillåt att inloggade användare bläddrar bland profiler av inaktiva konton."
    hide_suspension_reasons: "Visa inte avstängningsskäl offentligt i användarprofiler."
    log_personal_messages_views: "Logga personliga meddelandevisningar av administratörer för andra användare/grupper."
    ignored_users_count_message_threshold: "Meddela moderatorer om en viss användare ignoreras av många andra användare."
    ignored_users_message_gap_days: "Hur lång tid att vänta innan moderatorer meddelas igen om en användare som ignorerats av många andra."
    clean_up_inactive_users_after_days: "Antal dagar innan en inaktiv användare (förtroendenivå 0 utan några inlägg) tas bort. Ställ in till 0 för att inaktivera rensning."
    clean_up_unused_staged_users_after_days: "Antal dagar innan en oanvänd arrangerad användare (utan några inlägg) tas bort. Ställ in till 0 för att inaktivera rensning."
    user_selected_primary_groups: "Tillåt att användare ställer in sin egna primära grupp"
    max_notifications_per_user: "Maximalt antal aviseringar per användare. Om detta värde överskrids kommer äldre aviseringar att raderas. Verkställs veckovis. Sätt till 0 för att inaktivera."
    allowed_user_website_domains: "Användarens webbplats kommer att verifieras mot dessa domäner. Avgränsad textfil."
    allow_profile_backgrounds: "Tillåt användare att ladda upp profilbakgrunder."
    sequential_replies_threshold: "Antal inlägg en användare måste ha skrivit i rad i ett ämne innan användaren blir påmind om för många svar i sekvens."
    get_a_room_threshold: "Antalet inlägg en användare kan göra till samma person inom samma ämne innan det ges en varning."
    dont_feed_the_trolls_threshold: "Antal flaggor från andra användare innan du varnas."
    enable_mobile_theme: "Mobila enheter använder ett mobilvänligt tema, med möjligheten att byta till standardsidan. Inaktivera detta om du vill använda en anpassad stilmall som är helt responsiv."
    dominating_topic_minimum_percent: "Procentandel av antalet inlägg som en användare måste skriva i ett ämne innan de påminns om att de är för dominerande."
    disable_avatar_education_message: "Inaktivera hjälpmeddelande för byte av avatar."
    pm_warn_user_last_seen_months_ago: "När du skapar ett nytt PM varnas användare om det är mer än n månader sedan målmottagaren sågs till."
    suppress_uncategorized_badge: "Visa inte utmärkelsen för okategoriserade ämnen i ämneslistan."
    header_dropdown_category_count: "Hur många kategorier kan visas i rubrikens rullgardinsmeny."
    permalink_normalizations: "Tillämpa följande regex innan matchning av permalänkar, till exempel: /(topic.*)\\?.*/\\1 kommer att rensa bort söksträngar från ämnesvägen. Formatet är regex+sträng, använd \\1 osv. för att komma åt grupperingar."
    global_notice: "Visa ett BRÅDSKANDE, icke-stängningsbart globalt banderollmeddelande för alla besökare, ändra till blankt för att dölja det (HTML tillåts)."
    disable_system_edit_notifications: "Inaktivera redigering av aviseringar av systemanvändaren när 'download_remote_images_to_local' har aktiverats."
    disable_category_edit_notifications: "Inaktivera aviseringar för redigeringar av ämneskategorier. Detta inkluderar ämnen som är \"publicerade\" (t.ex. delade utkast)."
    disable_tags_edit_notifications: "Inaktivera aviseringar för redigeringar av ämnestaggar. Detta inkluderar ämnen som är \"publicerade\" (t.ex. delade utkast)."
    notification_consolidation_threshold: "Antal meddelanden om gillad eller medlemskapsbegäran innan meddelandena konsolideras till en enda. Ställ in till 0 för att inaktivera."
    likes_notification_consolidation_window_mins: "Varaktighet i minuter efter vilken gillad-aviseringar konsolideras till en enda avisering då tröskeln har uppnåtts. Tröskeln kan konfigureras via `SiteSetting.notification_consolidation_threshold`."
    automatically_unpin_topics: "Ta automatiskt ned ämnen när användaren når botten."
    read_time_word_count: "Ordräknare per minut för att beräkna uppskattad lästid."
    topic_page_title_includes_category: "Ämnessidans <a href='https://developer.mozilla.org/en-US/docs/Web/HTML/Element/title' target='_blank'>rubriktagg</a> inkluderar kategorins namn."
    native_app_install_banner_ios: "Visar DiscourseHub-appbanderollen på iOS-enheter för grundläggande användare (förtroendenivå 1) och högre."
    native_app_install_banner_android: "Visar DiscourseHub-appbanderollen på Android-enheter för grundläggande användare (förtroendenivå 1) och högre."
    app_association_android: "Innehåll i slutpunkten <a href='%{base_path}/.well-known/assetlinks.json'>.well-known/assetlinks.json</a>, används för Google's Digital Asset Links-API."
    app_association_ios: "Innehållet i slutpunkten <a href='%{base_path}/apple-app-site-association'>apple-app-site-association</a>, används för att skapa universella länkar mellan denna webbplats och iOS-appar."
    auto_handle_queued_age: "Hantera automatiskt inlägg som väntar på att granskas efter detta antal dagar. Flaggor ignoreras. Inlägg och användare i kö avvisas. Ställ in till 0 för att inaktivera den här funktionen."
    penalty_step_hours: "Standardtid, uttryckt i timmar, under vilken användare bestraffas genom att tystas eller stängas av. Det första värdet är standard för deras första överträdelse, det andra värdet är standard för deras andra överträdelse etc."
    svg_icon_subset: "Lägg till ytterligare FontAwesome 5-ikoner som du vill inkludera i dina tillgångar. Använd prefixet 'fa-' för solida ikoner, 'far-' för vanliga ikoner och 'fab-' för märkesikoner."
    max_prints_per_hour_per_user: "Maximalt antal /print page-utskrifter (ställ in till 0 för att inaktivera utskrifter)"
    full_name_required: "Fullständigt namn är ett obligatoriskt fält i en användares profil."
    enable_names: "Visa användarens fullständiga namn på dess profil, användarkort och e-post. Inaktivera för att dölja det fullständiga namnet överallt."
    display_name_on_posts: "Visa en användares fullständiga namn på deras inlägg som tillägg till deras @användarnamn."
    show_time_gap_days: "Om två inlägg är gjorda med så här många dagar emellan, visa tidsskillnaden i ämnet."
    short_progress_text_threshold: "Efter att antalet inlägg i ett ämne överstiger den här siffran kommer förloppsmätaren endast att visa nuvarande antal inlägg. Om du ändrar förloppsmätarens bredd så kanske du behöver ändra det här värdet."
    default_code_lang: "Standardprogrammeringsspråkets syntaxmarkering tillämpas på markdown-kodblock (auto, text, ruby, python etc). Detta värde måste också finnas i webbplatsinställningen `highlighted languages`."
    warn_reviving_old_topic_age: "En varning visas när någon börjar skriva ett svar på ett ämne och senaste inlägget är äldre än så här många dagar. Ange 0 för att inaktivera."
    autohighlight_all_code: "Tillämpa syntaxmarkering på HTML-författade &lt;code&gt; block, även om de inte angav något språk. För att konfigurera markdown-författade kodblock, använd inställningen 'default code lang'."
    highlighted_languages: "Inkluderade syntax-markeringsregler (Varning: att inkludera för många språk kan påverka prestanda). Demonstration: <a href='https://highlightjs.org/static/demo/' target='_blank'>https://highlightjs.org/static/demo</a>"
    show_copy_button_on_codeblocks: "Lägg till en knapp till kodblock för att kopiera blockinnehållet till användarens urklipp."
    embed_any_origin: "Tillåt inbäddbart innehåll oavsett ursprung. Detta krävs för mobilappar med statisk HTML."
    embed_set_canonical_url: "Ställ in den kanoniska URL:n för inbäddade ämnen till det inbäddade innehållets URL."
    embed_unlisted: "Inbäddade ämnen kommer att vara olistade tills en användare svarar."
    embed_support_markdown: "Stöd Markdown-formatering för inbäddade inlägg."
    allowed_embed_selectors: "En kommaavgränsad lista över CSS-element som tillåts i inbäddningar."
    allowed_href_schemes: "Scheman tillåtna i länkar förutom http och https."
    embed_post_limit: "Högsta antal inlägg att bädda in."
    embed_username_required: "Användarnamn krävs för skapade av ämne."
    notify_about_reviewable_item_after: "Om det finns granskningsbara objekt som inte har hanterats efter så många timmar, skicka ett personligt meddelande till moderatorer. Ställ in på 0 för att inaktivera."
    delete_merged_stub_topics_after_days: "Antal dagar att vänta innan helt sammanslagna stub-ämnen raderas automatiskt. Ställ in till 0 för att aldrig radera stub-ämnen."
    prevent_anons_from_downloading_files: "Förhindra att anonyma användare hämtar bilagor."
    secure_uploads: 'Begränsar åtkomst för ALLA uppladdningar (bilder, video, ljud, text, pdf, zip med flera). Om "login required" har aktiverats kan endast inloggade användare komma åt uppladdningar. Annars begränsas åtkomst endast till uppladdning av media i privata meddelanden samt privata kategorier. VARNING: Den här inställningen är komplex och kräver djupa administrativa kunskaper. Se detaljer i <a target="_blank" href="https://meta.discourse.org/t/-/140017">ämnet för säkra uppladdningar i Meta</a>.'
    secure_uploads_allow_embed_images_in_emails: "Gör det möjligt att bädda in säkra bilder som normalt skulle begränsas i e-postmeddelanden, under förutsättning att deras storlek är mindre än inställningen för säkra medias maxstorlek för inbäddning av bild, 'secure uploads max email embed image size kb'."
    secure_uploads_max_email_embed_image_size_kb: "Storleksbegränsningen för säkra bilder som kommer att bäddas in i e-postmeddelanden om inställningen för att tillåta inbäddningar för säkra uppladdningar i e-post är aktiverad, 'secure uploads allow embed in emails' . Om inställningen inte är aktiverad har den här inställningen ingen effekt."
    slug_generation_method: "Välj en genereringsmetod för etiketter. Ange 'none' för att inaktivera generering av etiketter. "
    enable_emoji_shortcuts: "Vanlig smileytext som :): p :( kommer att konverteras till emojier"
    emoji_autocomplete_min_chars: "Minsta antal tecken som krävs för att utlösa popupfönstret för emoji-autoifyllning"
    enable_inline_emoji_translation: "Aktiverar översättning för infogade emojier (utan mellanslag eller skiljetecken framför)"
    emoji_deny_list: "Dessa emojier kommer inte att vara tillgängliga för användning i menyer eller kortkoder."
    approve_post_count: "Antalet inlägg från en ny användare eller basanvändare som måste godkännas"
    approve_unless_trust_level: "Inlägg som skapats av användare under den här förtroendenivån måste godkännas"
    approve_new_topics_unless_trust_level: "Nya ämnen som skapats av användare under den här förtroendenivån måste godkännas"
    approve_unless_staged: "Nya ämnen och inlägg som skapats av arrangerade användare måste godkännas"
    notify_about_queued_posts_after: "Om det finns inlägg som har väntat på att granskas i mer än detta antal timmar skickas en avisering till alla moderatorer. Inaktivera dessa aviseringar genom att ställa in till 0."
    reviewable_revision_reasons: "Lista över skäl som kan väljas när ett granskningsbart inlägg i kö med en revision avvisas. Övrigt är alltid tillgängligt också, vilket gör det möjligt att ange ett anpassat skäl."
    auto_close_messages_post_count: "Högsta antal inlägg som tillåts i ett meddelande innan det automatiskt stängs (ange 0 för att inaktivera)"
    auto_close_topics_post_count: "Högsta antal inlägg som tillåts i ett ämne innan det automatiskt stängs (ange 0 för att inaktivera)"
    auto_close_topics_create_linked_topic: "Skapa ett nytt länkat ämne när ett ämne stängs automatiskt baserat på inställningen 'auto close topics post count' (automatisk stängning av ämnen efter antal)"
    code_formatting_style: "Kodknappen i redigeraren kommer att använda den här kodformateringsstilen som standard"
    max_allowed_message_recipients: "Maximalt antal mottagare som tillåts i ett meddelande."
    disable_watched_word_checking_in_user_fields: "inaktivera kontroll av bevakade ord i användarfält"
<<<<<<< HEAD
    watched_words_regular_expressions: "Bevakade ord är reguljära uttryck."
=======
>>>>>>> f4cbf025
    enable_diffhtml_preview: "Experimentell funktion som använder diffHTML för att synkronisera förhandsgranskning istället för fullständig omrendering"
    enable_fast_edit: "Lägger till en knapp i menyn för val av inlägg för att redigera ett litet urval direkt."
    enable_quote_copy: "Lägger till en knapp i menyn för inläggsurval för att kopiera urvalet till urklipp som ett markdown-citat."
    new_user_notice_tl: "Lägsta förtroendenivå som krävs för se nya användares inläggsnoteringar."
    returning_user_notice_tl: "Lägsta förtroendenivå som krävs för att se återkommande användares inläggsnoteringar."
    returning_users_days: "Hur många dagar som går innan en användare anses återkomma."
    review_media_unless_trust_level: "Personalen kommer att granska inlägg från användare med lägre förtroendenivåer om de innehåller inbäddade medier."
    blur_tl0_flagged_posts_media: "Diffusera flaggade inläggsbilder för att dölja innehåll som kanske är bäst att inte visa på arbetet."
    enable_page_publishing: "Tillåt personal att publicera ämnen för nya URL:er med deras egna utformning."
    show_published_pages_login_required: "Anonyma användare kan se publicerade sidor även när inloggning krävs."
    skip_auto_delete_reply_likes: "När gamla svar tas bort automatiskt, hoppa över att radera inlägg med det här antalet gillningar eller mer."
    default_email_digest_frequency: "Standardinställning för hur ofta användare mottar sammanfattningen som skickas via e-post."
    default_include_tl0_in_digests: "Omfatta som standard inlägg från nya användare i sammanfattningar som skickas via e-post. Användare kan ändra detta i sina inställningar."
    default_email_level: "Ställ in standardnivå för e-postmeddelanden för vanliga ämnen."
    default_email_messages_level: "Som standard skickas e-postavisering när någon skickar meddelande till användaren."
    default_email_mailing_list_mode: "Som standard skickas ett e-postmeddelande för varje nytt inlägg."
    default_email_mailing_list_mode_frequency: "Användare som aktiverar utskicksläge kommer att motta e-post så här ofta som standard."
    disable_mailing_list_mode: "Tillåt inte att användare aktiverar utskicksläget för e-postlistor (förhindrar att meddelanden till e-postlistan skickas.)"
    default_email_previous_replies: "Som standard omfattas tidigare svar i e-postmeddelanden."
    default_email_in_reply_to: "Omfatta ett utdrag av svar på inlägg i e-post som standard."
    default_hide_profile_and_presence: "Dölj användarens offentliga profil och närvarofunktioner som standard."
    default_other_new_topic_duration_minutes: "Generellt standardvillkor för när ett ämne anses nytt."
    default_other_auto_track_topics_after_msecs: "Generell standardtid innan ett ämne följs automatiskt."
    default_other_notification_level_when_replying: "Generell standardiserad bevakningssnivå när en användare svarar i ett ämne."
    default_other_external_links_in_new_tab: "Öppna externa länkar i en ny flik som standard."
    default_other_enable_quoting: "Aktivera svar med citat för markerad text som standard."
    default_other_enable_defer: "Aktivera uppskjutande ämnesfunktioner som standard."
    default_other_dynamic_favicon: "Visa räknaren för nya/uppdaterade ämnen i webbläsaren som standard."
    default_other_skip_new_user_tips: "Hoppa över nybörjartips och utmärkelser för ny användare."
    default_topics_automatic_unpin: "Ta automatiskt ned ämnen när användaren når botten som standard."
    default_categories_watching: "Lista över kategorier som bevakas som standard."
    default_categories_tracking: "Lista över kategorier som följs som standard."
    default_categories_muted: "Lista över kategorier som tystas som standard."
    default_categories_watching_first_post: "Förteckning över kategorier i vilket första inlägget i varje nytt ämne kommer att bevakas som standard."
    default_categories_normal: "Lista över kategorier som inte tystas som standard. Användbart när webbplatsinställningen för att tysta alla kategorier som standard, `mute_all_categories_by_default`, har aktiverats."
    mute_all_categories_by_default: "Ställ in alla kategoriers standardaviseringsnivå till tystad. Kräv att användare väljer kategorier för att de ska visas på sidorna 'senaste' och 'kategorier'. Om du vill ändra standardvärdena för anonyma användare ställer du in inställningarna i 'default_category_'."
    default_tags_watching: "Lista med taggar som bevakas som standard."
    default_tags_tracking: "Lista med taggar som följs som standard."
    default_tags_muted: "Lista med taggar som tystas som standard."
    default_tags_watching_first_post: "Förteckning över taggar i vilket första inlägget i varje nytt ämne kommer att bevakas som standard."
    enable_offline_indicator: "Visa ett meddelande för användare när det upptäcks att de inte har någon nätverksanslutning"
    default_sidebar_link_to_filtered_list: "Låt länkar i navigeringsmenyn länka till filtrerad lista som standard."
    default_sidebar_show_count_of_new_items: "Låt länkar i navigeringsmenyn visa antalet nya objekt istället för utmärkelser som standard."
    retain_web_hook_events_period_days: "Antal dagar för att behålla register över webhook-händelsedata."
    retry_web_hook_events: "Försök automatiskt igen för misslyckade händelser för webhooken 4 gånger. Tidsspannet mellan försöken är 1, 5, 25 och 125 minuter."
    revoke_api_keys_unused_days: "Antal dagar sedan en API-nyckel senast användes innan den automatiskt återkallas (0 för aldrig)"
    revoke_api_keys_maxlife_days: "Antal dagar innan en API-nyckel automatiskt återkallas (0 för aldrig)"
    allow_user_api_key_scopes: "Lista över samtliga tillåtna användar-API-nycklar"
    min_trust_level_for_user_api_key: |
      Förtroendenivå som krävs för generering av användar-API-nycklar.<br>
      <b>VARNING</b>: Ändring av förtroendenivån kommer att förhindra användare med en lägre förtroendenivå från att logga in via Discourse Hub
    allowed_user_api_auth_redirects: "Tillåten URL för omdirigering efter verifiering av användares API-nycklar. Jokersymbol * kan användas för att matcha vilken del som helst av denna (t.ex. www.exempel.se/*)."
    allowed_user_api_push_urls: "Tillåtna URL:er för serverframstötning till användar-API"
    revoke_user_api_keys_unused_days: "Antal dagar sedan en användar-API-nyckel senast användes innan den automatiskt återkallas (0 för aldrig)"
    revoke_user_api_keys_maxlife_days: "Antal dagar innan en användar-API-nyckel återkallas automatiskt (0 för aldrig)"
    min_trust_to_create_tag: "Lägsta förtroendenivå som krävs för att skapa en tagg."
    max_tags_per_topic: "Högsta antal taggar som kan tillskrivas ett ämne."
    enable_max_tags_per_email_subject: "Använd max_tags_per_email_subject när du skapar ämnet för ett e-postmeddelande"
    max_tags_per_email_subject: "Det maximala antalet taggar som kan finnas i ett e-postmeddelandes ämne"
    max_tag_length: "Högsta antal tecken som kan användas i en tagg."
    max_tag_search_results: "Maximalt antal resultat som visas vid sökning efter taggar"
    max_tags_in_filter_list: "Högsta antal taggar att visa i filtreringsrullgardinmenyn. De taggar som används mest kommer att visas."
    tags_sort_alphabetically: "Visa taggar i alfabetisk ordning. Standard är att visa i popularitetsordning."
    tags_listed_by_group: "Lista taggar per tagg-grupp från <a href='%{base_path}/tags' target='_blank'>tagg-sidan</a>."
    min_trust_level_to_tag_topics: "Lägsta förtroendenivå som krävs för att tagga ämnen"
    suppress_overlapping_tags_in_list: "Om taggen matchar orden i ämnets titel exakt visas inte taggen"
    remove_muted_tags_from_latest: "Visa inte ämnen som taggats med tystade taggar i listan med senaste ämnen."
    force_lowercase_tags: "Tvinga alla nya taggar att vara helt i små bokstäver."
    create_post_for_category_and_tag_changes: "Skapa ett litet åtgärdsinlägg när ett ämnes kategori eller taggar ändras"
    automatically_clean_unused_tags: "Ta dagligen och automatiskt bort taggar som inte används i några ämnen eller privata meddelanden."
    watched_precedence_over_muted: "Avisera mig om ämnen i kategorier eller taggar som jag bevakar och också tillhör ett som jag har tystat"
    company_name: "Namn på ditt företag eller organisation. Om det lämnas tomt tillhandahålls inte användarvillkor eller integritetsmeddelande."
    shared_drafts_category: "Aktivera funktionen Delade utkast genom att ange en kategori för ämnesutkast. Ämnen i den här kategorin undantas från ämneslistor för personalanvändare."
    shared_drafts_min_trust_level: "Tillåt användare att se och redigera delade utkast."
    shared_drafts_allowed_groups: "Tillåt användare i dessa grupper att se och redigera delade utkast."
    push_notifications_icon: "Utmärkelseikonen som visas i aviseringshörnet. En svartvit 96 x 96 stor PNG med genomskinlighet rekommenderas."
    push_notification_time_window_mins: "Vänta (n) minuter innan du skickar en push-avisering. Bidrar till att förhindra att push-aviseringar skickas till en aktiv onlineanvändare."
    base_font: "Bastypsnitt att använda för de flesta texter på webbplatsen. Teman kan åsidosätta via CSS-anpassade egenskapen `--font-family`."
    heading_font: "Typsnitt som används för rubriker på webbplatsen. Teman kan åsidosätta via CSS-anpassade egenskapen `--heading-font-family`."
    enable_sitemap: "Skapa en webbplatskarta för din webbplats och inkludera den i filen robots.txt."
    sitemap_page_size: "Antal webbadresser som ska inkluderas på varje webbplatskartsida. Max 50.000"
    enable_user_status: "(experimentell) Tillåt användare att ställa in anpassat statusmeddelande (emoji + beskrivning)."
    enable_user_tips: "Aktivera tips för nya användare som beskriver viktiga funktioner för användare"
    short_title: "Den korta titeln kommer att användas på användarens startskärm, startapparat eller andra platser där utrymmet kan vara begränsat. Den bör begränsas till 12 tecken."
    dashboard_hidden_reports: "Tillåt att de specificerade rapporterna döljs från översiktspanelen."
    dashboard_visible_tabs: "Välj vilka flikar på översiktspanelen som ska vara synliga."
    dashboard_general_tab_activity_metrics: "Välj rapporter som ska visas som aktivitetsmätningar på fliken Allmänt."
    share_quote_buttons: "Bestäm vilka objekt som visas i citatdelningswidgeten, samt i vilken ordning."
    share_quote_visibility: "Avgör när du ska visa citatdelningsknappar: aldrig, endast till anonyma användare eller för alla användare. "
    create_revision_on_bulk_topic_moves: "Skapa ny version av första inlägg när ämnen flyttas till en ny kategori i bulk."
    allow_changing_staged_user_tracking: "Tillåt att aviseringsinställningar för en arrangerad användares kategori och tagg kan ändras av en administratörsanvändare."
    use_email_for_username_and_name_suggestions: "Använd den första delen av e-postadresser för användarnamn och namnförslag. Observera att detta gör det lättare för allmänheten att gissa användares fullständiga e-postadresser (eftersom en stor del av människor delar gemensamma tjänster som `gmail.com`)."
    use_name_for_username_suggestions: "Använd en användares fullständiga namn när det föreslås användarnamn."
    suggest_weekends_in_date_pickers: "Inkludera helger (lördag och söndag) i förslagen till datumval (inaktivera detta om du endast använder Discourse på vardagar, måndag till fredag)."
    splash_screen: "Visar en tillfällig laddningsskärm medan webbplatsens tillgångar laddas"
    default_navigation_menu_categories: "Valda kategorier visas som standard under navigeringsmenyns sektion Kategorier."
    default_navigation_menu_tags: "Valda taggar visas som standard under navigeringsmenyns sektion Taggar."
    experimental_new_new_view_groups: 'EXPERIMENTELLT: Aktivera en ny ämneslista som kombinerar olästa och nya ämnen och gör att länken "Allt" i sidofältet länkar till den.'
    enable_custom_sidebar_sections: "EXPERIMENTELLT: Aktivera anpassade sidofältssektioner"
    experimental_topics_filter: "EXPERIMENTELLT: Aktiverar den experimentella ämnesfiltervägen vid /filter"
    enable_experimental_lightbox: "EXPERIMENTELLT: Byt ut standardbild-lightboxen mot den nya designen."
    experimental_form_templates: "EXPERIMENTELLT: Aktivera funktionen för formulärmallar. <b>Efter att den har aktiverats</b> hanterar du mallarna på <a href='%{base_path}/admin/customize/form-templates'>Anpassa / Mallar</a>."
    lazy_load_categories_groups: "EXPERIMENTELLT: Information om kategorier av uppskjuten inläsning endast för användare av dessa grupper. Detta förbättrar prestandan på webbplatser med många kategorier."
    page_loading_indicator: "Konfigurera laddningsindikatorn som visas under sidnavigeringar i Discourse. 'Spinnare' är en indikator som tar upp hela sidan. 'Skjutreglage' visar ett smalt fält högst upp på skärmen."
    show_user_menu_avatars: "Visa användaravatarer i användarmenyn"
    errors:
      invalid_css_color: "Ogiltig färg. Ange ett färgnamn eller ett hexvärde."
      invalid_email: "Felaktig e-postadress."
      invalid_username: "Det finns ingen användare med detta användarnamn."
      valid_username: "Det finns redan en användare med det användarnamnet."
      invalid_group: "Det finns ingen grupp med det namnet."
      invalid_integer_min_max: "Värdet måste vara mellan %{min} och %{max}."
      invalid_integer_min: "Värdet måste vara %{min} eller större."
      invalid_integer_max: "Värdet får inte vara större än %{max}."
      invalid_integer: "Värdet måste vara ett heltal."
      regex_mismatch: "Värdet stämmer inte överens med begärt format."
      must_include_latest: "Toppmenyn måste omfatta 'senaste'-fliken."
      invalid_string: "Ogiltigt värde."
      invalid_string_min_max: "Måste vara mellan %{min} och %{max} tecken."
      invalid_json: "Ogiltig JSON."
      invalid_reply_by_email_address: "Värdet måste innehålla '%{reply_key}' och vara annorlunda från e-postaviseringen."
      invalid_alternative_reply_by_email_addresses: "Alla värden måste innehålla '%{reply_key}' och vara annorlunda från e-postaviseringen."
      invalid_domain_hostname: "Får inte innehålla * eller ? tecken."
      pop3_polling_host_is_empty: "Du måste ställa in en 'pop3 polling host' innan du aktiverar POP3-polling."
      pop3_polling_username_is_empty: "Du måste ställa in ett 'pop3 polling username' innan du aktiverar POP3-polling."
      pop3_polling_password_is_empty: "Du måste ställa in ett 'pop3 polling password' innan du aktiverar POP3-polling."
      pop3_polling_authentication_failed: "POP3-autentisering misslyckades. Verifiera dina pop3-certifikat."
      reply_by_email_address_is_empty: "Du måste ställa in en 'reply by email address' innan du aktiverar svar via e-post."
      email_polling_disabled: "Du måste aktivera antingen manuell POP3-pollning eller ha en anpassad e-postpollare aktiverad innan du kan aktivera svar via e-post."
      user_locale_not_enabled: "Du måste först aktivera 'allow user locale' innan du aktiverar den här inställningen."
      at_least_one_group_required: "Du måste ange minst en grupp för den här inställningen."
      invalid_regex: "Vanligt uttryck är ogiltigt eller inte tillåtet."
      invalid_regex_with_message: "Det har uppstått ett fel i regex '%{regex}': %{message}"
      email_editable_enabled: "Du måste inaktivera 'e-post kan redigeras' innan du aktiverar den här inställningen."
      staged_users_disabled: "Du måste först aktivera \"arrangerade användare\" innan du aktiverar denna inställning."
      reply_by_email_disabled: "Du måste först aktivera 'svara med e-post' innan du aktiverar denna inställning."
      discourse_connect_url_is_empty: "Du måste ange en 'discourse connect url' innan du aktiverar denna inställning."
      enable_local_logins_disabled: "Du måste först 'aktivera lokala inloggningar' innan du aktiverar denna inställning."
      min_username_length_exists: "Du kan inte ställa in kortast tillåtna längd på användarnamn till att vara längre än det kortaste användarnamnet (%{username})."
      min_username_length_range: "Du kan inte ställa in minimum till att vara högre än maximum"
      max_username_length_exists: "Du kan inte ställa in högsta tillåtna längd på användarnamn till att vara kortare än det längsta användarnamnet (%{username})."
      max_username_length_range: "Du kan inte ställa in maximum till att vara mindre än minimum."
      invalid_hex_value: "Färgvärden måste vara sexsiffriga hexadecimala koder."
      empty_selectable_avatars: "Du måste först ladda upp åtminstone två valbara avatarer innan du aktiverar denna inställning."
      category_search_priority:
        low_weight_invalid: "Du kan inte ställa in vikten till större eller lika med 1."
        high_weight_invalid: "Du kan inte ställa in vikten till mindre eller lika med 1."
      allowed_unicode_usernames:
        regex_invalid: "Det reguljära uttrycket är ogiltigt: %{error}"
        leading_trailing_slash: "Det reguljära uttrycket får inte börja och sluta med ett snedstreck."
      unicode_usernames_avatars: "De interna systemavatarerna stöder inte Unicode-användarnamn."
      markdown_linkify_tlds: "Du kan inte inkludera ett värde av '*'."
      google_oauth2_hd_groups: "Du måste konfigurera alla 'google oauth2 hd'-inställningar innan du aktiverar den här inställningen."
      search_tokenize_chinese_enabled: "Du måste inaktivera 'search_tokenize_chinese' innan du aktiverar den här inställningen."
      search_tokenize_japanese_enabled: "Du måste inaktivera 'search_tokenize_japanese' innan du aktiverar den här inställningen."
      discourse_connect_cannot_be_enabled_if_second_factor_enforced: "Du kan inte aktivera DiscourseConnect om 2FA är obligatoriskt."
      delete_rejected_email_after_days: "Den här inställningen kan inte vara lägre än inställningen delete_email_logs_after_days eller större än %{max}"
      invalid_uncategorized_category_setting: 'Kategorin "Okategoriserade" kan inte väljas om inte "tillåt okategoriserade ämnen" har aktiverats.'
      invalid_search_ranking_weights: "Värdet är ogiltigt för webbplatsinställningen search_ranking_weights. Exempel: '{0.1,0.2,0.3,1.0}'. Observera att maximalt värde för varje vikt är 1,0."
    keywords:
      anonymous_posting_allowed_groups: "anonymous_posting_min_trust_level"
      here_mention_allowed_groups: "min_trust_level_for_here_mention"
      shared_drafts_allowed_groups: "shared_drafts_min_trust_level"
      approve_unless_allowed_groups: "approve_unless_trust_level"
      approve_new_topics_unless_allowed_groups: "approve_new_topics_unless_trust_level"
      email_in_allowed_groups: "email_in_min_trust"
      edit_wiki_post_allowed_groups: "min_trust_to_edit_wiki_post"
      uploaded_avatars_allowed_groups: "allow_uploaded_avatars"
      create_topic_allowed_groups: "min_trust_to_create_topic"
      edit_post_allowed_groups: "min_trust_to_edit_post"
      flag_post_allowed_groups: "min_trust_to_flag_posts"
      delete_all_posts_and_topics_allowed_groups: "tl4_delete_posts_and_topics"
      user_card_background_allowed_groups: "min_trust_level_to_allow_user_card_background"
      invite_allowed_groups: "min_trust_level_to_allow_invite"
      ignore_allowed_groups: "min_trust_level_to_allow_ignore"
      self_wiki_allowed_groups: "min_trust_to_allow_self_wiki"
      create_tag_allowed_groups: "min_trust_to_create_tag"
      send_email_messages_allowed_groups: "min_trust_to_send_email_messages"
      skip_review_media_groups: "review_media_unless_trust_level"
      embedded_media_allowed_groups: "min_trust_to_post_embedded_media"
      post_links_allowed_groups: "min_trust_to_post_links"
      user_api_key_allowed_groups: "min_trust_level_for_user_api_key"
      tag_topic_allowed_groups: "min_trust_level_to_tag_topics"
      profile_background_allowed_groups: "min_trust_level_to_allow_profile_background"
      clean_up_inactive_users_after_days:
      - ""
      - "inaktiv"
      - ""
      purge_unactivated_users_grace_period_days:
      - ""
      - "inaktiv"
      - ""
      navigation_menu:
      - "sidofält"
      - ""
    placeholder:
      discourse_connect_provider_secrets:
        key: "www.exempel.se"
        value: "DiscourseConnect-hemlighet"
  search:
    extreme_load_error: "Webbplatsen är högt belastad, sökning är inaktiverad, försök igen senare"
    within_post: "#%{post_number} av %{username}"
    types:
      category: "Kategorier"
      topic: "Resultat"
      user: "Användare"
    results_page: "Sökresultat för '%{term}'"
    audio: "[audio]"
    video: "[video]"
  discourse_connect:
    login_error: "Inloggningsfel"
    not_found: "Ditt konto kunde inte hittas. Vi ber dig kontakta forumets administratör."
    account_not_approved: "Ditt konto inväntar godkännande. Du får en e-postavisering när ditt konto har godkänts."
    unknown_error: "Det har uppstått ett problem med ditt konto. Vi ber dig kontakta forumets administratör."
    timeout_expired: "Kontoinloggningen har gått ut, försök att logga in igen."
    no_email: "Ingen e-postadress angavs. Vi ber dig kontakta webbplatsens administratör."
    blank_id_error: "`external_id` krävs, men var tomt"
    email_error: "Ett konto kunde inte registreras med e-postadressen <b>%{email}</b>. Vi ber dig kontakta webbplatsens administratör."
    missing_secret: "Autentisering misslyckades på grund av saknad hemlighet. Kontakta webbplatsens administratör för att åtgärda problemet."
    invite_redeem_failed: "Inbjudan kunde inte lösas in. Kontakta webbplatsens administratör."
    invalid_parameter_value: "Autentiseringen misslyckades på grund av ogiltigt värde för parametern `%{param}`. Kontakta webbplatsens administratörer för att åtgärda problemet."
  original_poster: "Ursprunglig skribent"
  most_recent_poster: "Senaste skribent"
  frequent_poster: "Flitig skribent"
  poster_description_joiner: ", "
  redirected_to_top_reasons:
    new_user: "Välkommen till vårt forum! De här är våra mest populära nya ämnen."
    not_seen_in_a_month: "Välkommen tillbaka! Vi har inte sett dig på ett tag. Dessa ämnen var mest aktiva medan du var borta."
  merge_posts:
    edit_reason:
      one: "Ett inlägg sammanfogades av %{username}"
      other: "%{count} inlägg sammanfogades av %{username}"
    errors:
      different_topics: "Inlägg som härrör sig till olika ämnen kan inte läggas ihop."
      different_users: "Inlägg som tillhör olika användare kan inte läggas ihop."
      max_post_length: "Inlägg kan inte slås samman eftersom kombinerad inläggslängd är längre än den tillåtna."
  move_posts:
    new_topic_moderator_post:
      one: "Ett inlägg delades upp till ett nytt ämne: %{topic_link}"
      other: "%{count} inlägg delades upp till ett nytt ämne: %{topic_link}"
    new_message_moderator_post:
      one: "Ett inlägg delades upp till ett nytt meddelande: %{topic_link}"
      other: "%{count} inlägg delades upp till ett nytt meddelande: %{topic_link}"
    existing_topic_moderator_post:
      one: "Ett inlägg har sammanfogats med ett befintligt ämne: %{topic_link}"
      other: "%{count} inlägg har sammanfogats med ett befintligt ämne: %{topic_link}"
    existing_message_moderator_post:
      one: "Ett inlägg har sammanfogats med ett befintligt meddelande: %{topic_link}"
      other: "%{count} inlägg har sammanfogats med ett befintligt meddelande: %{topic_link}"
  change_owner:
    post_revision_text: "Ägarskap överfört"
  publish_page:
    slug_errors:
      blank: "kan inte vara tomt"
      unavailable: "är inte tillgänglig"
      invalid: "innehåller otillåtna tecken"
  topic_statuses:
    autoclosed_message_max_posts:
      one: "Det här ämnet stängdes automatiskt efter att ha uppnått den övre gränsen av %{count} inlägg."
      other: "Det här ämnet stängdes automatiskt efter att ha uppnått den övre gränsen av %{count} inlägg."
    autoclosed_topic_max_posts:
      one: "Det här ämnet stängdes automatiskt efter att ha uppnått den övre gränsen av %{count} inlägg."
      other: "Det här ämnet stängdes automatiskt efter att ha uppnått den övre gränsen av %{count} inlägg."
    autoclosed_enabled_days:
      one: "Detta ämne stängdes automatiskt efter %{count} dag. Nya svar är ej längre tillåtet."
      other: "Detta ämne stängdes automatiskt efter %{count} dagar. Nya svar är ej längre tillåtna."
    autoclosed_enabled_hours:
      one: "Detta ämne stängdes automatiskt efter %{count} timme. Nya svar är ej längre tillåtna."
      other: "Detta ämne stängdes automatiskt efter %{count} timmar. Nya svar är ej längre tillåtna."
    autoclosed_enabled_minutes:
      one: "Detta ämne stängdes automatiskt efter %{count} minut. Nya svar är ej längre tillåtna."
      other: "Detta ämne stängdes automatiskt efter %{count} minuter. Nya svar är ej längre tillåtna."
    autoclosed_enabled_lastpost_days:
      one: "Detta ämne stängdes automatiskt %{count} dag efter det senaste svaret. Nya svar är ej längre tillåtna."
      other: "Detta ämne stängdes automatiskt %{count} dagar efter det senaste svaret. Nya svar är ej längre tillåtna."
    autoclosed_enabled_lastpost_hours:
      one: "Detta ämne stängdes automatiskt %{count} timme efter det senaste svaret. Nya svar är ej längre tillåtna."
      other: "Detta ämne stängdes automatiskt %{count} timmar efter det senaste svaret. Nya svar är ej längre tillåtna."
    autoclosed_enabled_lastpost_minutes:
      one: "Detta ämne stängdes automatiskt %{count} minut efter det senaste svaret. Nya svar är ej längre tillåtna."
      other: "Detta ämne stängdes automatiskt %{count} minuter efter det senaste svaret. Nya svar är ej längre tillåtna."
    autoclosed_disabled_days:
      one: "Detta ämne öppnades automatiskt efter %{count} dag."
      other: "Detta ämne öppnades automatiskt efter %{count} dagar."
    autoclosed_disabled_hours:
      one: "Detta ämne öppnades automatiskt efter %{count} timme."
      other: "Detta ämne öppnades automatiskt efter %{count} timmar."
    autoclosed_disabled_minutes:
      one: "Detta ämne öppnades automatiskt efter %{count} minut."
      other: "Detta ämne öppnades automatiskt efter %{count} minuter."
    autoclosed_disabled_lastpost_days:
      one: "Detta ämne öppnades automatiskt %{count} dag efter senaste svaret. ."
      other: "Detta ämne öppnades automatiskt %{count} dagar efter senaste svaret."
    autoclosed_disabled_lastpost_hours:
      one: "Detta ämne öppnades automatiskt %{count} timme efter senaste svaret."
      other: "Detta ämne öppnades automatiskt %{count} timmar efter senaste svaret."
    autoclosed_disabled_lastpost_minutes:
      one: "Detta ämne öppnades automatiskt %{count} minut efter senaste svaret."
      other: "Detta ämne öppnades automatiskt %{count} minuter efter senaste svaret."
    autoclosed_disabled: "Detta ämne är nu öppnat. Nya svar tillåts."
    autoclosed_disabled_lastpost: "Detta ämne är nu öppnat. Nya svar tillåts."
    auto_deleted_by_timer: "Automatiskt borttagen enligt timer."
  login:
    invalid_second_factor_method: "Den valda tvåfaktorsmetoden är ogiltig."
    not_enabled_second_factor_method: "Den valda tvåfaktorsmetoden är inte aktiverad för ditt konto."
    security_key_description: "När du har din fysiska säkerhetsnyckel beredd, tryck på knappen Autentisera med knappen Säkerhetsnyckel nedanför."
    security_key_alternative: "Prova ett annat sätt"
    security_key_authenticate: "Autentisera med säkerhetsnyckel"
    security_key_not_allowed_error: "Processen för autentiseringssäkerhetsnyckel dröjde antingen för länge eller avbröts."
    security_key_no_matching_credential_error: "Ingen matchande behörighet kunde hittas i den medföljande säkerhetsnyckeln."
    security_key_support_missing_error: "Din nuvarande enhet eller webbläsare stöder inte användning av säkerhetsnycklar. Använd en annan metod."
    security_key_invalid: "Det uppstod ett fel vid validering av säkerhetsnyckeln."
    not_approved: "Ditt konto har inte blivit godkänt ännu. Du kommer att meddelas via e-post när du kan logga in."
    incorrect_username_email_or_password: "Felaktigt användarnamn, e-post eller lösenord"
    incorrect_password: "Felaktigt lösenord"
    incorrect_password_or_passkey: "Felaktig(t) lösenord eller inloggningsnyckel"
    wait_approval: "Tack för din registrering. Vi meddelar dig när ditt konto blivit godkänt."
    active: "Ditt konto är aktiverat och redo att användas."
    activate_email: "<p>Du är nästan där! Vi har skickat ett aktiveringsmeddelande per e-post till <b>%{email}</b>. Följ instruktionerna i e-postmeddelandet och aktivera ditt konto.</p><p>Får du inget med e-post, kolla skräpposten.</p>"
    not_activated: "Du kan inte logga in ännu. Vi har skickat ett aktiveringsmeddelande per e-post till dig. Följ instruktionerna i meddelandet för att aktivera ditt konto."
    not_allowed_from_ip_address: "Du kan inte logga in som %{username} från den IP-adressen."
    admin_not_allowed_from_ip_address: "Du kan inte logga in som admin från den IP-adressen."
    reset_not_allowed_from_ip_address: "Du kan inte begära en återställning av lösenord från den IP-adressen."
    suspended: "Du kan inte logga in förrän %{date}."
    suspended_with_reason: "Konto avstängt t.o.m. %{date}: %{reason}"
    suspended_with_reason_forever: "Konto avstängt: %{reason}"
    errors: "%{errors}"
    not_available: "Inte tillgänglig. Testa %{suggestion}?"
    something_already_taken: "Något gick fel. Kanske har användarnamnet eller e-postadressen redan registrerats. Testa Glömt lösenord-länken."
    omniauth_error:
      generic: "Tyvärr uppstod det ett fel när ditt konto skulle auktoriseras. Vi ber dig försöka igen."
      csrf_detected: "Auktoriseringen dröjde för länge, eller så har du bytt webbläsare. Vi ber dig försöka igen."
      request_error: "Ett fel uppstod vid start av auktorisering. Vi ber dig försöka igen."
      invalid_iat: "Kunde inte verifiera behörighetsbevis på grund av skillnader mellan klockorna i servrarna. Vi ber dig försöka igen."
    omniauth_error_unknown: "Något gick fel med din inloggning, vi ber dig försöka igen."
    omniauth_confirm_title: "Logga in genom %{provider}"
    omniauth_confirm_button: "Fortsätt"
    authenticator_error_no_valid_email: "Det tillåts inga e-postadresser som är kopplade till %{account}. Du kan behöva konfigurera ditt konto med en annan e-postadress."
    new_registrations_disabled: "Nya kontoregistreringar är för närvarande inte tillåtna."
    password_too_long: "Lösenord har en gräns på 200 tecken."
    email_too_long: "E-postadressen du tillhandahöll är för lång. E-postadresser kan på sin höjd vara 254 tecken och domännamn 253 tecken."
    wrong_invite_code: "Inbjudningskoden som du har angett var felaktig."
    reserved_username: "Användarnamnet är inte tillåtet."
    auth_complete: "Autentisering är färdig."
    click_to_continue: "Klicka här för att fortsätta."
    already_logged_in: "Tyvärr är denna inbjudan avsedd för nya användare, som inte redan har ett befintligt konto."
    second_factor_title: "Tvåfaktorsautentisering"
    second_factor_description: "Ange den obligatoriska autentiseringskoden från din app:"
    second_factor_backup_description: "Ange en av dina reservkoder:"
    second_factor_backup_title: "Tvåfaktorsreservkod"
    invalid_second_factor_code: "Ogiltig autentiseringskod. Varje kod kan bara användas en gång."
    invalid_security_key: "Ogiltig säkerhetsnyckel."
    missing_second_factor_name: "Ange ett namn."
    missing_second_factor_code: "Ange en kod."
    too_many_authenticators: "Tyvärr kan du inte ha fler än 50 autentiseringar. Ta bort en befintlig och försök igen."
    too_many_security_keys: "Tyvärr kan du inte ha fler än 50 säkerhetsnycklar. Ta bort en befintlig och försök igen."
    second_factor_toggle:
      totp: "Använd en autentiseringsapp eller säkerhetsnyckel istället"
      backup_code: "Använd en reservkod istället"
  second_factor_auth:
    challenge_not_found: "Det gick inte att hitta en 2FA-utmaning i din nuvarande session."
    challenge_expired: "Det har gått för lång tid sedan 2FA-utmaningen arrangerades och den är inte längre giltig. Var god försök igen."
    challenge_not_completed: "Du har inte slutfört 2FA-utmaningen för att utföra den här åtgärden. Vänligen slutför 2FA-utmaningen och försök igen."
    actions:
      grant_admin:
        description: "För ytterligare säkerhetsåtgärder måste du bekräfta din 2FA innan %{username} beviljas administratörsåtkomst."
      discourse_connect_provider:
        description: "%{hostname} har begärt att du ska bekräfta ditt 2FA. Du kommer att omdirigeras tillbaka till webbplatsen när du har bekräftat ditt 2FA."
  admin:
    email:
      sent_test: "skickat!"
    user:
      merge_user:
        updating_username: "Uppdaterar användarnamn…"
        changing_post_ownership: "Ändrar inläggets ägare…"
        merging_given_daily_likes: "Slår samman dagliga gillanden…"
        merging_post_timings: "Slår samman inläggstiderna…"
        merging_user_visits: "Slår samman användarbesök…"
        updating_site_settings: "Uppdaterar webbplatsinställningar…"
        updating_user_stats: "Uppdaterar användarstatistik…"
        merging_user_attributes: "Slår samman användarattribut…"
        updating_user_ids: "Uppdaterar användar-id…"
        deleting_source_user: "Raderar källanvändare…"
  user:
    deactivated: "Inaktiverades på grund av för många studsade e-postmeddelanden till '%{email}'."
    deactivated_by_staff: "Avaktiverades av personalen"
    deactivated_by_inactivity:
      one: "Automatiskt inaktiverad efter %{count} dag av inaktivitet"
      other: "Automatiskt inaktiverad efter %{count} dagar av inaktivitet"
    activated_by_staff: "Aktiverades av personalen"
    new_user_typed_too_fast: "Ny användare skrev för fort"
    content_matches_auto_silence_regex: "Innehållet matchar regelbundet uttryck för automatiskt tystande"
    username:
      too_long: "är för långt"
      characters: "får enbart omfatta nummer, bokstäver, streck, punkter eller understreck"
      unique: "måste vara unikt"
      blank: "måste finnas"
      must_begin_with_alphanumeric_or_underscore: "måste börja med en bokstav, en siffra eller ett understreck"
      must_end_with_alphanumeric: "måste avslutas med en bokstav eller en siffra"
      must_not_contain_two_special_chars_in_seq: "får inte innehålla en sekvens av 2 eller fler specialtecken (.-_)"
      must_not_end_with_confusing_suffix: "får inte avslutas med ett förvirrande suffix som .json eller .png etc."
    email:
      blank: "kan inte vara tomt."
      invalid: "är ogiltig."
      not_allowed: "är inte en tillåten e-postleverantör. Använd en annan e-postadress."
      blocked: "är inte tillåtet."
      revoked: "Kommer inte att skicka e-post till '%{email}' förrän %{date}."
      does_not_exist: "---"
    website:
      domain_not_allowed: "Webbsida är ogiltig. Tillåtna domäner är: %{domains}"
    auto_rejected: "Avvisas automatiskt på grund av ålder. Se webbplatsinställning auto_handle_queued_age ."
    destroy_reasons:
      unused_staged_user: "Oanvänd arrangerad användare"
      fixed_primary_email: "Fast primär e-postadress för arrangerad användare"
      same_ip_address: "Samma IP-adress (%{ip_address}) som andra användare"
      inactive_user: "Inaktiv användare"
      reviewable_reject_auto: "Automatisk hantering av köade granskningsbara"
      reviewable_reject: "Granskningsbar användare avvisades"
    email_in_spam_header: "Användarens första e-post flaggades som skräppost"
    already_silenced: "Användaren har redan tystats av %{staff} %{time_ago}."
    already_suspended: "Användaren har redan avstängts av %{staff} %{time_ago}."
    cannot_delete_has_posts:
      one: "Användaren %{username} har %{count} inlägg i ett offentligt ämne eller personligt meddelande, så den kan inte tas bort."
      other: "Användaren %{username} har %{count} inlägg i ett offentligt ämne eller personligt meddelande, så de kan inte tas bort."
  unsubscribe_mailer:
    title: "Avprenumeration per e-post"
    subject_template: "Bekräfta att du inte längre vill motta e-postuppdateringar från %{site_title}"
    text_body_template: |
      Någon (kanske du?) begärde att inte längre motta e-postuppdateringar från %{site_domain_name} till den här adressen.
      Om du vill bekräfta det, klickar du på länken nedanför:

      %{confirm_unsubscribe_link}

      Om du vill fortsätta att motta e-postuppdateringar så kan du bortse från det här meddelandet.
  invite_mailer:
    title: "Inbjudan per e-post"
    subject_template: "%{inviter_name} har bjudit in dig till '%{topic_title}' på %{site_domain_name}"
    text_body_template: |
      %{inviter_name} har bjudit in dig till en diskussion

      > **%{topic_title}**
      >
      > %{topic_excerpt}

      på

      > %{site_title} -- %{site_description}

      Om du är intresserad, klick på länken nedan:

      %{invite_link}
  custom_invite_mailer:
    title: "Anpassad inbjudan per e-post"
    subject_template: "%{inviter_name} har bjudit in dig till '%{topic_title}' på %{site_domain_name}"
    text_body_template: |
      %{inviter_name} har bjudit in dig till en diskussion

      > **%{topic_title}**
      >
      > %{topic_excerpt}

      på

      > %{site_title} -- %{site_description}

      Med denna notering

      > %{user_custom_message}

      Om du är intresserad, klick på länken nedan:

      %{invite_link}
  invite_forum_mailer:
    title: "Inbjudan till forum per e-post"
    subject_template: "%{inviter_name} har bjudit in dig till %{site_domain_name}"
    text_body_template: |
      %{inviter_name} har bjudit in dig till

      > **%{site_title}**
      >
      > %{site_description}

      Om du är intresserad, klicka på länken nedan:

      %{invite_link}
  custom_invite_forum_mailer:
    title: "Anpassad inbjudan till forum per e-post"
    subject_template: "%{inviter_name} har bjudit in dig till %{site_domain_name}"
    text_body_template: "%{inviter_name} har bjudit in dig till \n\n> **%{site_title}**\n>\n> %{site_description}\n\nMed denna notering\n\n> %{user_custom_message}\n\nOm du är intresserad, klicka på länken nedan:\n\n%{invite_link}\n"
  invite_password_instructions:
    title: "Inbjudan med lösenordsinstruktioner"
    subject_template: "Ange lösenord för ditt konto på %{site_name}"
    text_body_template: |
      Tack för att du har tackat ja till inbjudan till %{site_name} -- välkommen!

      Klicka på länken nedanför för att välja ett nytt lösenord nu:
      %{base_url}/u/password-reset/%{email_token}

      (Om länken ovanför har löpt ut, klicka på "Jag har glömt mitt lösenord" när du loggar in med din e-postadress).
  download_backup_mailer:
    title: "E-post om att hämta säkerhetskopia"
    subject_template: "[%{email_prefix}] Ladda ner en säkerhetskopia av webbplatsen"
    text_body_template: |
      Här är [nedladdningen av webbplatsens säkerhetskopia](%{backup_file_path}) som du begärde.

      Av säkerhetsskäl skickade vi nedladdningslänken till din validerade e-postadress.

      (Om du *inte* begärde den här nedladdningen, borde du vara allvarligt bekymrad - någon har administratörstillträde till din webbplats.)
    no_token: |
      Den här länken för säkerhetskopiehämtning har redan använts eller har gått ut.
  admin_confirmation_mailer:
    title: "Administratörsbekräftelse"
    subject_template: "[%{email_prefix}] Bekräfta nytt administratörskonto"
    text_body_template: |
      Vi ber dig bekräfta att du vill lägga till **%{target_username} (%{target_email})** som en administratör för ditt forum.

      [Bekräfta administratörskonto](%{admin_confirm_url})
  test_mailer:
    title: "Test per e-post"
    subject_template: "[%{email_prefix}] Leveranstest för e-post"
    text_body_template: |
      Det här är ett testmeddelande från

      [**%{base_url}**][0]

      Vi hoppas att du har fått detta leveranstest av e-post OK!

      Här är en [händig checklista för att verifiera konfigurationen av e-postleverans][1].

      Lycka till,

      Dina vänner på [Discourse](https://www.discourse.org)

      [0]: %{base_url}
      [1]: https://meta.discourse.org/t/email-delivery-configuration-checklist/209839
  new_version_mailer:
    title: "E-post om ny version"
    subject_template: "[%{email_prefix}] Ny version av Discourse, uppdatering tillgänglig"
  new_version_mailer_with_notes:
    title: "E-post om ny version med anteckningar"
    subject_template: "[%{email_prefix}] Uppdatering tillgänglig"
  flag_reasons:
    off_topic: "Ditt inlägg blev flaggat som **irrelevant**. Medlemmarna i forumet kände att det inte är passande för ämnet, som definieras av rubriken och det första inlägget."
    inappropriate: "Ditt inlägg blev flaggat som **olämpligt**. Medlemmarna i forumet kände att det är störande, kränkande, hatiskt uppförande eller att det strider mot [våra riktlinjer](%{base_path}/guidelines)."
    illegal: "Ditt inlägg flaggades som **olagligt**: forumet tror att det kan bryta mot lagen."
    spam: "Ditt inlägg blev flaggat som **skräppost**. Medlemmarna i forumet kände att det är reklam, något som är överdrivet säljande istället för att vara nyttigt eller relevant för ämnet."
    notify_moderators: "Ditt inlägg blev flaggat **för moderators uppmärksamhet**. Medlemmarna i forumet kände att något i inlägget kräver manuellt ingripande av personal."
    responder:
      off_topic: "Inlägget flaggades som **off-topic**: gemenskapen tycker inte att det passar in i ämnet, vilket för närvarande definieras av titeln samt det första inlägget."
      inappropriate: "Inlägget blev flaggat som **olämpligt**. Medlemmarna i forumet kände att det är störande, kränkande, hatiskt uppförande eller att det strider mot [våra riktlinjer](%{base_path}/guidelines)."
      spam: "Inlägget flaggades som **skräppost**: gemenskapen tycker att det är en reklam, något som är överdrivet marknadsföringsmässigt i stället för att vara användbart eller relevant för ämnet vilket förväntas."
      notify_moderators: "Inlägget flaggades **för moderators uppmärksamhet**: gemenskapen anser att något med inlägget kräver manuellt ingripande av en medarbetare."
  flags_dispositions:
    agreed: "Tack för att du meddelade oss. Vi håller med om att det finns ett problem och vi undersöker det."
    agreed_and_deleted: "Tack för att du meddelade oss. Vi håller med om att det finns ett problem och vi har raderat inlägget."
    disagreed: "Tack för att du meddelade oss. Vi undersöker det."
    ignored: "Tack för att du meddelade oss. Vi undersöker det."
    ignored_and_deleted: "Tack för att du meddelade oss. Vi har raderat inlägget."
  temporarily_closed_due_to_flags:
    one: "Detta ämne är tillfälligt stängt i minst %{count} timme på grund av ett stort antal forumflaggor."
    other: "Detta ämne är tillfälligt stängt i minst %{count} timmar på grund av ett stort antal flaggor."
  system_messages:
    reviewables_reminder:
      subject_template: "Det finns saker i granskningskön som behöver granskas"
      text_body_template:
        one: "%{mentions} Artiklar skickades in över %{count} timme sedan. [Vi ber dig granska dem] (%{base_url}/review)."
        other: "%{mentions} Artiklar skickades in över %{count} timmar sedan. [Vi ber dig granska dem] (%{base_url}/review)."
    private_topic_title: "Ämne #%{id}"
    contents_hidden: "Gå till inlägget för att se dess innehåll."
    post_hidden:
      title: "Inlägget dolt"
      subject_template: "Inlägg dolt på grund av att det flaggats av forumets medlemmar"
      text_body_template: |
        Hej!

        Det här är ett automatiskt meddelande från %{site_name} för att informera dig om att ditt meddelande har dolts.

        <%{base_url}%{url}>

        %{flag_reason}

        Ett flertal forummedlemmar flaggade det här meddelandet innan det doldes. Tänk på hur du kan ändra ditt meddelande för att reflektera deras respons. **Du kan redigera ditt meddelande efter %{edit_delay} minuter, då kommer det automatiskt att visas igen.**

        Däremot, om meddelandet flaggas av medlemmarna och döljs en andra gång så kommer det fortsatt att döljas tills det har hanterats av personal.

        För ytterligare information, se våra [forumriktlinjer](%{base_url}/guidelines).
    reviewable_queued_post_revise_and_reject:
      title: "Feedback om ditt inlägg"
      subject_template: "Feedback på ditt inlägg i %{topic_title}"
      text_body_template: |
        Hej %{username},

        Vi har granskat ditt inlägg i [%{topic_title}](%{topic_url}) och har lite feedback till dig.

        Anledning: %{reason}

        Feedback: %{feedback}

        Du kan redigera ditt ursprungliga inlägg nedan och skicka in det igen för att göra de föreslagna ändringarna, eller svara på det här meddelandet om du har några frågor.

        --------

        %{original_post}

        --------

        Tack,
        %{site_name} Moderatorer
    reviewable_queued_post_revise_and_reject_new_topic:
      title: "Feedback om ditt ämne"
      subject_template: 'Feedback om nytt ämne med titeln "%{topic_title}"'
      text_body_template: |
        Hej %{username},

        Vi har granskat ditt nya ämne med titeln "%{topic_title}" och har lite feedback till dig.

        Anledning: %{reason}

        Feedback: %{feedback}

        Du kan redigera ditt ämnes ursprungliga inlägg nedan och skicka in igen för att göra de föreslagna ändringarna, eller svara på det här meddelandet om du har några frågor.

        --------

        %{original_post}

        --------

        Tack,
        %{site_name} Moderatorer
    post_hidden_again:
      title: "Inlägget dolt igen"
      subject_template: "Inlägget döljdes på grund av att det flaggats av forumets medlemmar, personal har aviserats"
      text_body_template: |
        Hej!

        Det här är ett automatiskt meddelande från %{site_name} för att informera dig om att ditt meddelande har dolts på nytt.

        <%{base_url}%{url}>

        %{flag_reason}

        Ett flertal forummedlemmar flaggade det här meddelandet innan det doldes. **Eftersom ditt inlägg har dolts mer än en gång kommer det att förbli dolt tills ärendet har hanterats av personalen.**

        För ytterligare information, se våra [gemensamma riktlinjer](%{base_url}/guidelines).
    queued_by_staff:
      title: "Inlägget måste godkännas"
      subject_template: "Inlägg dolt av personalen i väntan på godkännande"
      text_body_template: |
        Hej,

        Detta är ett automatiserat meddelande från %{site_name} för att informera dig om att ditt inlägg är dolt.

        <%{base_url}%{url}>

        Ditt inlägg förblir dolt tills personalen kan granska det.

        För mer information, se våra [forumriktlinjer](%{base_url}/guidelines).
    flags_disagreed:
      title: "Flaggat inlägg återställt av personal"
      subject_template: "Flaggat inlägg återställt av personal"
      text_body_template: |
        Hejsan,

        Detta är ett automatiskt meddelande från %{site_name} för att informera dig om att [ditt inlägg](%{base_url}%{url}) återställdes.
         
        Detta inlägg flaggades av forumet och personalen valde att återställa det.

        [details="Klicka för att expandera det återställda inlägget
         "]
        ``` markdown
        %{flagged_post_raw_content}
        ```
        [/details]
    flags_agreed_and_post_deleted:
      title: "Flaggat inlägg raderat av personal"
      subject_template: "Flaggat inlägg raderat av personal"
      text_body_template: |
        Hej,

        Det här är ett automatiskt meddelande från %{site_name} för att informera dig om att [ditt inlägg](%{base_url}%{url}) har tagits bort.

        %{flag_reason}

        Det här inlägget flaggades av forumet och personalen valde att ta bort det.

        ``` markdown
        %{flagged_post_raw_content}
        ```

        Läs mer ingående information i våra [forumriktlinjer](%{base_url}/guidelines).
    flags_agreed_and_post_deleted_for_responders:
      title: "Svar borttaget från flaggat inlägg av personal"
      subject_template: "Svar borttaget från flaggat inlägg av personal"
      text_body_template: |
        Hej,

        Detta är ett automatiskt meddelande från %{site_name} att låta dig veta att en [post](%{base_url}%{url}) du svarade på togs bort.

        %{flag_reason}

        Det här inlägget flaggades av gemenskapen och personalen valde att ta bort det.

        ``` markdown
        %{flagged_post_raw_content}
        ```

        där du svarade följande

        ``` markdown
        %{flagged_post_response_raw_content}
        ```

        För mer information om orsaken till borttagningen, läs våra [riktlinjer för communityn](%{base_url}/riktlinjer).
    usage_tips:
      text_body_template: |
        För att få ett par tips och förslag hur du kommer igång som ny användare, [gå till detta blogginlägg](https://blog.discourse.org/2016/12/discourse-new-user-tips-and-tricks/).

        I takt med att du deltar här, lär vi känna dig, och därmed kommer tillfälliga begränsningar för nya medlemmar att tas bort. Med tiden når du [förtroendenivåer](https://blog.discourse.org/2018/06/understanding-discourse-trust-levels/) som omfattar särskilda funktioner för att hantera vårt forum tillsammans.
    welcome_user:
      title: "Välkommen Användare!"
      subject_template: "Välkommen till %{site_name}!"
      text_body_template: |
        Tack för att du går med i %{site_name}, och välkommen!

        %{new_user_tips}

        Vi tror på [ett civiliserat beteende i forumet](%{base_url}/guidelines) vid alla tillfällen.

        Hoppas du kommer att trivas!
    welcome_tl1_user:
      title: "Välkommen TN1-användare!"
      subject_template: "Tack för att du delat din tid med oss"
      text_body_template: |
        Hallå där. Vi ser att du har varit flitig med att läsa, vilket är fantastiskt, så vi har flyttat upp dig en [förtroendenivå!](https://blog.discourse.org/2018/06/understanding-discourse-trust-levels/)

        Vi är verkligen glada över att du tillbringar tid hos oss ​​och vi skulle gärna vilja veta mer om dig. Ta en stund till att [fylla i din profil](%{base_url}/my/preferences/profile), eller känn dig fri att [starta ett nytt ämne](%{base_url}/categories).
    welcome_staff:
      title: "Välkommen Personal!"
      subject_template: "Gratulerar, du har tilldelats status som %{role}!"
      text_body_template: |
        Du har tilldelats status %{role} av en annan medarbetare.

        Som en %{role} har du nu tillträde till <a href='%{base_url}/admin' target='_blank'>administratörspanelen</a>.

        Med stor makt kommer stort ansvar. Om du är ny på det här att moderera, se [Moderationsguiden](https://meta.discourse.org/t/discourse-moderation-guide/63116).
    welcome_invite:
      title: "Välkomstinbjudan"
      subject_template: "Välkommen till %{site_name}!"
      text_body_template: "Tack för att du tackade ja till din inbjudan till %{site_name} -- välkommen!\n\nVi har skapat ett nytt konto **%{username}** till dig. Du kan byta namn eller lösenord genom att besöka [din användarprofil][prefs].\n\n- När du loggar in ber vi dig **använda samma e-postadress som i din ursprungliga inbjudan** — annars kan vi inte bekräfta att det är du! \n\n%{new_user_tips}\n\nVi tror på ett [civiliserat beteende i forumet](%{base_url}/guidelines) vid alla tillfällen.\n\nNjut av din vistelse!\n\n[prefs]: %{user_preferences_url}\n"
    tl2_promotion_message:
      subject_template: "Grattis till din högre förtroendenivå!"
      text_body_template: |
        Vi har uppgraderat dig till en högre [förtroendenivå](https://blog.discourse.org/2018/06/understanding-discourse-trust-levels/)!

        Att uppnå förtroendenivå 2 betyder att du har läst och aktivt deltagit tillräckligt för att anses vara medlem i denna grupp.

        Som erfaren användare kanske du uppskattar [denna lista med praktiska tips och tricks](https://blog.discourse.org/2016/12/discourse-new-user-tips-and-tricks/).

        Vi hoppas verkligen att du fortsätter engagera dig — allt blir med bättre med dig här.
    backup_succeeded:
      title: "Säkerhetskopieringen var framgångsrik"
      subject_template: "Säkerhetskopia skapades utan problem"
      text_body_template: |
        Säkerhetskopieringen lyckades.

        Gå till [avsnittet admin > säkerhetskopia](%{base_url}/admin/backups) för att hämta din nya säkerhetskopia.

        Här är loggen:

        %{logs}
    backup_failed:
      title: "Säkerhetskopieringen misslyckades"
      subject_template: "Säkerhetskopiering misslyckades"
      text_body_template: |
        Säkerhetskopieringen misslyckades.

        Här är loggen:

        %{logs}
    restore_succeeded:
      title: "Återställningen lyckades"
      subject_template: "Återställningen lyckades!"
      text_body_template: |
        Återställningen lyckades.

        Här är loggen:

        %{logs}
    restore_failed:
      title: "Återställningen misslyckades"
      subject_template: "Återställningen misslyckades"
      text_body_template: |
        Återställningen misslyckades.

        Här är loggen:

        %{logs}
    bulk_invite_succeeded:
      title: "Massinbjudan lyckades"
      subject_template: "Massinbjudan av användare behandlades utan fel"
    bulk_invite_failed:
      title: "Massinbjudan misslyckades"
      subject_template: "Massinbjudan av användare genererade fel"
    user_added_to_group_as_owner:
      title: "Tillagd i gruppen som ägare"
      subject_template: "Du har lagts till som ägare av gruppen %{group_name}"
      text_body_template: |
        Du har lagts till som ägare av gruppen [%{group_name}](%{base_url}%{group_path})
    user_added_to_group_as_member:
      title: "Tillagd i gruppen som medlem"
      subject_template: "Du har lagts till som medlem i gruppen %{group_name}"
      text_body_template: |
        Du har lagts till som medlem i gruppen [%{group_name}](%{base_url}%{group_path})
    csv_export_succeeded:
      title: "CSV-exporten lyckades"
      subject_template: "[%{export_title}] Dataexport färdig"
      text_body_template: |
        Din dataexport gick bra! :dvd:

        %{download_link}

        Ovanstående nedladdningslänk kommer att vara giltig i 48 timmar.

        Uppgifterna komprimeras som ett zip-arkiv. Om arkivet inte extraherar sig själv när du öppnar det, använd verktyget som rekommenderas här: https://www.7-zip.org/
    csv_export_failed:
      title: "CSV-exporten misslyckades"
      subject_template: "Dataexport misslyckades"
      text_body_template: "Tyvärr har din dataexport misslyckats. Vi ber dig kontrollera loggarna eller [kontakta personal](%{base_url}/about)."
    email_reject_insufficient_trust_level:
      title: "E-posten avslås, otillräcklig förtroendenivå"
      subject_template: "[%{email_prefix}] E-postfel -- Otillräcklig förtroendenivå"
      text_body_template: |
        Tyvärr har ditt e-postmeddelande till %{destination} (med ämnet %{former_title}) inte kunnat skickas.

        Ditt konto har inte tillräckligt hög förtroendenivå för att skriva nya inlägg till den e-postadressen. Kontakta [personal](%{base_url}/about) om du tror att det här är ett misstag.
    email_reject_user_not_found:
      title: "E-posten avslås, användaren kunde inte hittas"
      subject_template: "[%{email_prefix}] E-postfel --  Användaren hittas inte"
      text_body_template: "Tyvärr har ditt e-postmeddelande till %{destination} (med ämnet %{former_title}) inte kunnat skickas. \n\nDitt svarsmeddelande skickades från en okänd e-postadress. Försök skicka meddelandet från en annan e-postadress, eller [kontakta personal](%{base_url}/about). \n"
    email_reject_screened_email:
      title: "E-posten avslås, screenad e-post"
      subject_template: "[%{email_prefix}] E-postfel -- Blockerad e-post"
      text_body_template: "Tyvärr har ditt e-postmeddelande till %{destination} (med ämnet %{former_title}) inte kunnat skickas. \n\nDitt svarsmeddelande skickades från en blockerad e-postadress. Försök skicka meddelandet från en annan e-postadress, eller [kontakta personal](%{base_url}/about).\n"
    email_reject_not_allowed_email:
      title: "E-posten avslås, ej tillåten e-post"
      subject_template: "[%{email_prefix}] E-postfel -- Blockerad e-post"
      text_body_template: "Tyvärr har ditt e-postmeddelande till %{destination} (med ämnet %{former_title}) inte kunnat skickas. \n\nDitt svarsmeddelande skickades från en blockerad e-postadress. Försök skicka meddelandet från en annan e-postadress, eller [kontakta personal](%{base_url}/about). \n"
    email_reject_inactive_user:
      title: "E-posten avslås, inaktiverad användare"
      subject_template: "[%{email_prefix}] E-postfel -- Inaktiv användare"
      text_body_template: |
        Tyvärr har ditt e-postmeddelande till %{destination} (med ämnet %{former_title}) inte kunnat skickas.

        Kontot som är kopplat till den här e-postadressen är inte aktiverat. Vi ber dig se till att ditt konto är aktiverat innan du skickar e-post.
    email_reject_silenced_user:
      title: "E-posten avslås, tystad användare"
      subject_template: "[%{email_prefix}] E-postfel -- Tystad användare"
      text_body_template: |
        Tyvärr har ditt e-postmeddelande till %{destination} (med ämnet %{former_title}) inte kunnat skickas.

        Kontot kopplat till den här e-postadressen har tystats.
    email_reject_reply_user_not_matching:
      title: "E-posten avslås, användare hittas ej"
      subject_template: "[%{email_prefix}] E-postfel -- Oväntad svarsadress"
      text_body_template: "Tyvärr har ditt e-postmeddelande till %{destination} (med ämnet %{former_title}) inte kunnat skickas. \n\nDitt svarsmeddelande skickades från en annan e-postadress än den vi förväntade oss, så vi är inte säkra på att det är från samma person. Försök skicka svaret från en annan e-postadress eller [kontakta personal](%{base_url}/about).\n"
    email_reject_empty:
      title: "E-posten avslås, tomt"
      subject_template: "[%{email_prefix}] E-postfel -- Innehåll saknas"
      text_body_template: |
        Tyvärr har ditt e-postmeddelande till %{destination} (med ämnet %{former_title}) inte kunnat skickas.

        Vi kunde inte hitta något innehåll i ditt e-postmeddelande.

        Om du har fått det här meddelandet och vet att du _har_ skrivit ett svar, försök igen med enklare formatering.
    email_reject_parsing:
      title: "E-posten avslås, språklig analys"
      subject_template: "[%{email_prefix}] E-postfel -- Innehåll okänt"
      text_body_template: |
        Tyvärr har ditt e-postmeddelande till %{destination} (med ämnet %{former_title}) inte kunnat skickas.

        Vi kunde inte hitta något svar i ditt e-postmeddelande. **Se till att ditt svar är högst upp i e-postmeddelandet** -- vi kan inte hantera inbäddad text.
    email_reject_invalid_access:
      title: "E-posten avslås, ogiltig åtkomst"
      subject_template: "[%{email_prefix}] E-postfel -- Ogiltig åtkomst"
      text_body_template: |
        Tyvärr har ditt e-postmeddelande till %{destination} (med ämnet %{former_title}) inte kunnat skickas.

        Ditt konto har inte rättighet att skriva nya inlägg i den kategorin. Om du tror att det här är ett misstag, [kontakta personal](%{base_url}/about).
    email_reject_strangers_not_allowed:
      title: "E-posten avslås, främlingar är ej tillåtna"
      subject_template: "[%{email_prefix}] E-postfel -- Ogiltig åtkomst"
      text_body_template: "Tyvärr har ditt e-postmeddelande till %{destination} (med ämnet %{former_title}) inte kunnat skickas. \n\nKategorin som du skickat e-postmeddelandet till godkänner endast svar från användare med giltiga konton och kända e-postadresser. Om du tror att det här är ett misstag, [kontakta personal](%{base_url}/about).\n"
    email_reject_invalid_post:
      title: "E-posten avslås, ogiltigt inlägg"
      subject_template: "[%{email_prefix}] E-postfel -- Inläggsfel"
      text_body_template: |
        Tyvärr har ditt e-postmeddelande till %{destination} (med ämnet %{former_title}) inte kunnat skickas.

        Några möjliga anledningar är: för komplex formatering, meddelandet är för stort, meddelandet är för litet. Vi ber dig försöka igen, eller göra ett inlägg via hemsidan om problemet fortsätter.
    email_reject_invalid_post_specified:
      title: "E-posten avslås, ogiltigt inlägg specificerat"
      subject_template: "[%{email_prefix}] E-postfel -- Inläggsfel"
      text_body_template: |
        Tyvärr har ditt e-postmeddelande till %{destination} (med ämnet %{former_title}) inte kunnat skickas.

        Orsak:

        %{post_error}

        Om du kan åtgärda problemet, försök igen.
      date_invalid: "Inget datum för skapandet av inlägg hittades. Saknar e-postmeddelandet en Datum:-rubrik?"
    email_reject_post_too_short:
      title: "E-posten avslås, inlägg är för kort"
      subject_template: "[%{email_prefix}] E-postfel -- Inlägg för kort"
      text_body_template: |
        Tyvärr har ditt e-postmeddelande till %{destination} (med ämnet %{former_title}) inte kunnat skickas.

        För att främja djupare samtal är mycket korta svar inte tillåtna. Kan du svara med minst %{count} tecken? Alternativt kan du gilla ett inlägg via e-post genom att svara med "+1".
    email_reject_invalid_post_action:
      title: "E-posten avslås, ogiltigt inlägg"
      subject_template: "[%{email_prefix}] E-postfel -- Ogiltig inläggsåtgärd"
      text_body_template: |
        Tyvärr har ditt e-postmeddelande till %{destination} (med ämnet %{former_title}) inte kunnat skickas.

        Inläggsåtgärden kändes inte igen. Försök igen, eller gör ett inlägg via hemsidan om problemet fortsätter.
    email_reject_reply_key:
      title: "E-posten avslås, svarsnyckel"
      subject_template: "[%{email_prefix}] E-postfel -- Okänd svarsnyckel"
      text_body_template: |
        Tyvärr har ditt e-postmeddelande till %{destination} (med ämnet %{former_title}) inte kunnat skickas.

        Svarsnyckeln i e-postmeddelandet är ogiltig eller okänd, så vi vet inte vilket inlägg som e-postmeddelandet är ett svar till. [Kontakta personalen](%{base_url}/about).
    email_reject_bad_destination_address:
      title: "E-posten avslås, dålig mottagaradress"
      subject_template: "[%{email_prefix}] E-postfel -- Okänd mottagaradress"
      text_body_template: |
        Tyvärr fungerade inte ditt e-postmeddelande till %{destination} (med titeln %{former_title}).

        Här är några saker att kontrollera:

          - Använder du mer än en e-postadress? Svarade du från en annan e-postadress än den du använde ursprungligen? Svar per e-post kräver att du använder samma e-postadress när du svarar.

          - Använde din e-postprogramvara korrekt Svar till-e-postadress när du svarade? Tyvärr skickar vissa e-postprogram felaktigt svar till Från-adressen vilket inte fungerar.

          - Modifierades rubriken Meddelande-ID i e-postmeddelandet? Meddelande-ID måste vara konsekvent och oförändrat.

        Behöver du mer hjälp? Nå oss via Kontakta oss på %{base_url}/about
    email_reject_old_destination:
      title: "E-posten avslås, gammal destination"
      subject_template: "[%{email_prefix}] E-postfel -- Du försöker svara på ett gammalt meddelande"
      text_body_template: |
        Tyvärr har ditt e-postmeddelande till %{destination} (med ämnet %{former_title}) inte kunnat skickas.

        Vi godkänner bara svar på originalmeddelanden inom %{number_of_days} dagar. [Gå till ämnet] (%{short_url}) för att fortsätta samtalet.
    email_reject_topic_not_found:
      title: "E-posten avslås, ämnet fanns ej"
      subject_template: "[%{email_prefix}] E-postfel --  Ämne hittas inte"
      text_body_template: |
        Tyvärr har ditt e-postmeddelande till %{destination} (med ämnet %{former_title}) inte kunnat skickas.

        Ämnet du försöker svara i finns inte längre, kanske har det raderats? [Kontakta personal](%{base_url}/about) om du tror att det här är ett misstag.
    email_reject_topic_closed:
      title: "E-posten avslås, ämnet är stängt"
      subject_template: "[%{email_prefix}] E-postfel -- Ämne stängt"
      text_body_template: |
        Tyvärr har ditt e-postmeddelande till %{destination} (med ämnet %{former_title}) inte kunnat skickas.

        Ämnet som du svarar i är för närvarande avstängt och tar inte emot svarsmeddelanden. [Kontakta personal](%{base_url}/about) om du tror att det här är ett misstag.
    email_reject_auto_generated:
      title: "E-posten avslås, autogenererad"
      subject_template: "[%{email_prefix}] E-postfel -- Autogenererat svar"
      text_body_template: |
        Tyvärr har ditt e-postmeddelande till %{destination} (med ämnet %{former_title}) inte kunnat skickas.

        Ditt e-postmeddelande har flaggats som "autogenererat", vilket betyder att e-postmeddelandet är skapat av en dator och inte skrivet av en människa. Vi kan tyvärr inte godkänna den typen av e-post. [Kontakta personal](%{base_url}/about) om du tror att det här är ett misstag.
    email_reject_unrecognized_error:
      title: "E-posten avslås, okänt fel"
      subject_template: "[%{email_prefix}] E-postfel -- Okänt fel"
      text_body_template: "Tyvärr har ditt e-postmeddelande till %{destination} (med ämnet %{former_title}) inte kunnat skickas. \n\nDet uppstod ett okänt fel vid bearbetning av ditt e-postmeddelande och det kunde inte skickas. Försök skicka meddelandet igen, eller [kontakta personal](%{base_url}/about).\n"
    email_reject_attachment:
      title: "E-postbilaga nekas"
      subject_template: "[%{email_prefix}] E-postfel -- Bilaga nekas"
      text_body_template: |
        Tyvärr har vissa bilagor i ditt e-postmeddelande till %{destination} (titel %{former_title}) nekats.

        Detaljer:
        %{rejected_errors}

        Om du tror att detta är fel, [kontakta personalen](%{base_url}/about).
    email_reject_reply_not_allowed:
      title: "E-posten avslås, svar inte tillåtet"
      subject_template: "[%{email_prefix}] E-postfel -- Svar inte tillåtet"
      text_body_template: |
        Tyvärr har ditt e-postmeddelande till %{destination} (med ämnet %{former_title}) inte kunnat skickas.

        Ditt konto har inte rättigheter att svara på ämnet. Om du tror att det här är ett misstag, [kontakta personal](%{base_url}/about).
    email_reject_reply_to_digest:
      title: "E-posten avslås; svar på sammanfattning"
      subject_template: "[%{email_prefix}] E-postfel -- Svar på sammanfattning"
      text_body_template: |
        Tyvärr har ditt e-postmeddelande till %{destination} (med ämnet %{former_title}) inte kunnat skickas.

        Du svarade på en sammanfattning som skickades via e-post, vilket inte är tillåtet.

        Om du tror att det här är ett misstag, [kontakta personal](%{base_url}/about).
    email_reject_too_many_recipients:
      title: "Avvisa E-post För många mottagare"
      subject_template: "[%{email_prefix}] E-postfel -- För många mottagare"
      text_body_template: |
        Vi beklagar, men ditt e-postmeddelande till %{destination} (titeln %{former_title}) fungerade inte.

        Du försökte maila mer än %{max_recipients_count} personer och vårt system har automatiskt taggat din e-post som skräppost.

        Om du anser att detta är ett fel, [kontakta en medarbetare](%{base_url}/about).
    email_error_notification:
      title: "E-postfelsavisering"
      subject_template: "[%{email_prefix}] E-postfel -- POP-autentiseringsfel"
      text_body_template: |
        Tyvärr uppstod det ett autentiseringsproblem vid sökningen efter e-post från POP-servern.

        Se till att du har konfigurerat POP-certifikaten på ett korrekt sätt i [webbplatsinställningarna](%{base_url}/admin/site_settings/category/email).

        Om det finns ett gränssnitt för e-postkontot till POP så kan du behöva logga in och kontrollera dina inställningar där.
    email_revoked:
      title: "E-post återkallad"
      subject_template: "Är din e-postadress korrekt?"
      text_body_template: |
        Vi ber om ursäkt, men det är svårt att nå dig via e-post. Våra senaste par e-postmeddelanden till dig har alla studsat tillbaka som olevererbara.

        Kan du se till att [din e-postadress] (%{base_url}/my/preferences/email) är giltig och fungerar? Du kanske också vill lägga till vår e-postadress i din adressbok/kontaktlista för att förbättra leveransen.
    email_bounced: |
      Meddelandet till %{email} studsade.

      ### Detaljer

      ``` text
      %{raw}
      ```
    ignored_users_summary:
      title: "Ignorerad användare passerade gränsvärde"
      subject_template: "En användare ignoreras av många andra användare"
      text_body_template: "Hej! \n\nDet här är ett automatiskt meddelande från %{site_name} för att informera dig om att @%{username} har ignorerats av %{ignores_threshold}. Detta kan indikera att ett problem håller på att uppstå i ditt forum. \n\nDu kanske vill [granska senaste inlägg](%{base_url}/u/%{username}/summary) för denna användare, och eventuellt andra användare i [rapporten över ignorerade och tystade](%{base_url}/admin/reports/top_ignored_users).\n\nFör ytterligare vägledning, se våra [forumriktlinjer](%{base_url}/guidelines).\n"
    too_many_spam_flags:
      title: "För många skräppostsflaggningar"
      subject_template: "Nytt konto pausat"
      text_body_template: "Hej!\n\nDet här är ett automatiskt meddelande från %{site_name} för att informera dig om att dina inlägg har dolts tillfälligt på grund av att de flaggades av medlemmar. \n\nSom en förebyggande åtgärd har ditt nya konto tystats och kommer inte kunna skapa svar eller ämnen tills det har granskats av personal. Vi ber om ursäkt för besväret. \n\nFör ytterligare information, se våra [forumriktlinjer](%{base_url}/guidelines).\n"
    too_many_tl3_flags:
      title: "För många FN3-flaggningar"
      subject_template: "Nytt konto pausat"
      text_body_template: "Hej! \n\nDet här är ett automatiskt meddelande från %{site_name} för att informera dig om att dina inlägg har pausats tillfälligt på grund av att de flaggades av ett stort antal medlemmar. \n\nSom en förebyggande åtgärd har ditt nya konto tystats från att skapa nya inlägg eller ämnen tills det har granskats av personal. Vi ber om ursäkt för besväret. \n\nFör ytterligare information, se våra [forumriktlinjer](%{base_url}/guidelines).\n"
    silenced_by_staff:
      title: "Tystat av personal"
      subject_template: "Konto tillfälligt pausat"
      text_body_template: "Hej!\n\nDet här är ett automatiskt meddelande från %{site_name} för att informera dig om att ditt konto har pausats tillfälligt som en försiktighetsåtgärd. \n\nDet går bra att fortsätta besöka sidan men du kommer inte att kunna skriva inlägg eller skapa nya ämnen förrän [personalen](%{base_url}/about) granskar dina senaste inlägg. Vi ber om ursäkt för besväret. \n\nFör mer information, se våra [forumriktlinjer](%{base_url}/guidelines).\n"
    user_automatically_silenced:
      title: "Användare automatiskt tystad"
      subject_template: "Ny användare  %{username} tystad på grund av flaggningar från forumet"
      text_body_template: |
        Det här är ett automatiskt meddelande.

        Den nya användaren [%{username}](%{user_url}) tystades automatiskt på grund av att ett flertal medlemmar flaggat användaren %{username}s inlägg.

        [Granska inläggen](%{base_url}/review). Om %{username} har tystats på felaktig grund, ber vi dig klicka på otysta-knappen [på administrationssidan för den här användaren](%{user_url}).

        Detta gränsvärde kan ändras genom webbplatsens inställning av `silence_new_user`.
    spam_post_blocked:
      title: "Skräppost är blockerat"
      subject_template: "Ny användare %{username} har fått meddelanden blockerade p.g.a. upprepade länkar"
      text_body_template: "Det här är ett automatiskt meddelande. \n\nDen nya användaren [%{username}](%{user_url}) försökte skriva flera inlägg med länkar till %{domains}, men inläggen blockerades för att undvika skräppost. Användaren kan fortfarande skriva nya inlägg som inte länkar till %{domains}.\n\n[Granska användaren](%{user_url}).\n\nDu kan också modifiera webbplatsinställningarna `newuser_spam_host_threshold` och `white_listed_spam_host_domains`. Överväg att lägga till %{domains} på vitlistan om de ska undantas.\n"
    unsilenced:
      title: "Otystad"
      subject_template: "Konto ej längre pausat"
      text_body_template: "Hej!\n\nDet här är ett automatiskt meddelande från %{site_name} för att informera dig om att ditt konto inte längre är pausat efter att personal har granskat ärendet. \n\nDu kan nu skriva inlägg och skapa nya ämnen igen. Tack för ditt tålamod.\n"
    pending_users_reminder:
      title: "Påminnelse om väntande användare"
      subject_template:
        one: "%{count} användare väntar på godkännande"
        other: "%{count} användare väntar på godkännande"
      text_body_template: "Det finns nya användarregistreringar att godkänna (eller avvisa) innan de kan få tillträde till forumet. \n\n[Granska dem](%{base_url}/review).\n"
    download_remote_images_disabled:
      title: "Hämtning av externa bilder är inaktiverad"
      subject_template: "Hämtning av externa bilder har inaktiverats"
      text_body_template: "Inställningen `download_remote_images_to_local` har inaktiverats eftersom diskutrymmet har nått sin övre gräns."
    new_user_of_the_month:
      title: "Du är Månadens nya användare!"
      subject_template: "Grattis, du har tilldelats utmärkelsen ** Månadens nya användare för %{month_year}**. : Trofén:\n\nDenna utmärkelse beviljas endast till två nya användare per månad och den kommer att visas permanent på [sidan för utmärkelser] (%{url}).\n\nDu har snabbt blivit en värdefull medlem i vår gemenskap. Tack för att du gick med och fortsätt med det fantastiska arbetet!"
      text_body_template: |
        Grattis, du har tilldelats utmärkelsen ** Månadens nya användare för %{month_year}**. :trophy:

        Denna utmärkelse beviljas endast till två nya användare per månad och den kommer att visas permanent på [sidan för utmärkelser] (%{url}).

        Du har snabbt blivit en värdefull medlem i vårt forum. Tack för att du gick med och fortsätt med det fantastiska arbetet!
    queued_posts_reminder:
      title: "Påminnelse om köande inlägg"
      subject_template:
        one: "%{count} inlägg väntar på att granskas"
        other: "%{count} inlägg väntar på att granskas"
      text_body_template: |
        Hej!

        Meddelanden från nya användare väntar för närvarande på att granskas. [Godkänn eller avvisa dem här](%{base_url}/review?type=ReviewableQueuedPost).
  unsubscribe_link: |
    [Klicka här](%{unsubscribe_url}) för att avprenumerera från de här e-postmeddelandena.
  unsubscribe_link_and_mail: |
    [Klicka här](%{unsubscribe_url}) för att avprenumerera från de här e-postmeddelandena.
  unsubscribe_mailing_list: "Du mottar de här e-postmeddelandena för att du har aktiverat utskicksläge för e-postlistor. \n\n[Klicka här](%{unsubscribe_url}) för att avprenumerera från de här e-postmeddelandena.\n"
  subject_re: "Sv: "
  subject_pm: "[PM] "
  email_from: "%{user_name} via %{site_name}"
  email_from_without_site: "%{group_name}"
  user_notifications:
    previous_discussion: "Föregående svar"
    reached_limit:
      one: "Se upp: Vi skickar maximalt %{count} e-postmedd. per dag. Kontrollera webbplatsen för att se vilka andra som eventuellt hålls tillbaka."
      other: "Se upp: Vi skickar maximalt %{count} e-postmedd. per dag. Kontrollera webbplatsen för att se vilka andra som eventuellt hålls tillbaka. PS. Tack för att du är populär!"
    in_reply_to: "Som svar till"
    reply_by_email: "[Gå till ämnet](%{base_url}%{url}) eller svara på det här e-postmeddelandet för att ge ditt svar."
    reply_by_email_pm: "[Gå till meddelandet](%{base_url}%{url}) eller svara på det här e-postmeddelandet för att svara %{participants}."
    only_reply_by_email: "Besvara det här e-postmeddelandet för att ge ditt svar."
    only_reply_by_email_pm: "Besvara det här e-postmeddelandet för att svara %{participants}."
    visit_link_to_respond: "[Gå till ämnet](%{base_url}%{url}) för att ge ditt svar."
    visit_link_to_respond_pm: "[Gå till meddelandet](%{base_url}%{url}) för att svara till %{participants}."
    reply_above_line: "## Vi ber dig skriva ditt svar ovanför denna rad. ##"
    posted_by: "Publicerat av %{username} den %{post_date}"
    pm_participants: "Deltagare: %{participants}"
    more_pm_participants:
      one: "%{participants} och %{count} andra"
      other: "%{participants} och %{count} andra"
    invited_group_to_private_message_body: "%{username} bjöd in @%{group_name} till ett meddelande\n\n> **[%{topic_title}](%{topic_url})**\n>\n> %{topic_excerpt}\n\nvid \n\n> %{site_title} -- %{site_description}\n\nOm du är intresserad, klicka på länken nedan:\n\n%{topic_url}\n"
    invited_to_private_message_body: "%{username} bjöd in dig till ett meddelande\n\n> **[%{topic_title}](%{topic_url})**\n>\n> %{topic_excerpt}\n\nvid \n\n> %{site_title} -- %{site_description}\n\nOm du är intresserad, klicka på länken nedan:\n\n%{topic_url}\n"
    invited_to_topic_body: "%{username} bjöd in dig till en diskussion\n\n> **[%{topic_title}](%{topic_url})**\n>\n> %{topic_excerpt}\n\nvid \n\n> %{site_title} -- %{site_description}\n\nOm du är intresserad, klicka på länken nedan:\n\n%{topic_url}\n"
    user_invited_to_private_message_pm_group:
      title: "Användare bjöd in grupp till PM"
      subject_template: "[%{email_prefix}] %{username} har bjudit in @%{group_name} till ett meddelande '%{topic_title}'"
      text_body_template: |
        %{header_instructions}

        %{message}

        %{respond_instructions}
    user_invited_to_private_message_pm:
      title: "Användare inbjuden till PM"
      subject_template: "[%{email_prefix}] %{username} har bjudit in dig till ett meddelande '%{topic_title}'"
      text_body_template: |
        %{header_instructions}

        %{message}

        %{respond_instructions}
    user_invited_to_private_message_pm_staged:
      title: "Användare inbjuden till PM är arrangerad"
      subject_template: "[%{email_prefix}] %{username} har bjudit in dig till ett meddelande '%{topic_title}'"
      text_body_template: |
        %{header_instructions}

        %{message}

        %{respond_instructions}
    user_invited_to_topic:
      title: "Användare inbjuden till ämnet"
      subject_template: "[%{email_prefix}] %{username} har bjudit in dig till '%{topic_title}'"
      text_body_template: |
        %{header_instructions}

        %{message}

        %{respond_instructions}
    user_replied:
      title: "Användare svarade"
      subject_template: "[%{email_prefix}] %{topic_title}"
      text_body_template: |
        %{header_instructions}

        %{message}

        %{context}

        %{respond_instructions}
    user_replied_pm:
      title: "Användare svarade på PM"
      subject_template: "[%{email_prefix}] [PM] %{topic_title}"
      text_body_template: |
        %{header_instructions}

        %{message}

        %{context}

        %{respond_instructions}
    user_quoted:
      title: "Användare citerade"
      subject_template: "[%{email_prefix}] %{topic_title}"
      text_body_template: |
        %{header_instructions}

        %{message}

        %{context}

        %{respond_instructions}
    user_linked:
      title: "Användare länkade"
      subject_template: "[%{email_prefix}] %{topic_title}"
      text_body_template: |
        %{header_instructions}

        %{message}

        %{context}

        %{respond_instructions}
    user_mentioned:
      title: "Användare nämnde"
      subject_template: "[%{email_prefix}] %{topic_title}"
      text_body_template: |
        %{header_instructions}

        %{message}

        %{context}

        %{respond_instructions}
    user_mentioned_pm:
      title: "Användare nämnde PM"
      subject_template: "[%{email_prefix}] [PM] %{topic_title}"
      text_body_template: |
        %{header_instructions}

        %{message}

        %{context}

        %{respond_instructions}
    user_group_mentioned:
      title: "Användargrupp nämnde"
      subject_template: "[%{email_prefix}] %{topic_title}"
      text_body_template: |
        %{header_instructions}

        %{message}

        %{context}

        %{respond_instructions}
    user_group_mentioned_pm:
      title: "Användargrupp nämnd i PM"
      subject_template: "[%{email_prefix}] [PM] %{topic_title}"
      text_body_template: |
        %{header_instructions}

        %{message}

        %{context}

        %{respond_instructions}
    user_group_mentioned_pm_group:
      title: "Användargrupp nämnd i PM"
      subject_template: "[%{email_prefix}] [PM] %{topic_title}"
      text_body_template: |
        %{header_instructions}

        %{message}

        %{context}

        %{respond_instructions}
    user_posted:
      title: "Användare publicerade"
      subject_template: "[%{email_prefix}] %{topic_title}"
      text_body_template: |
        %{header_instructions}

        %{message}

        %{context}

        %{respond_instructions}
    user_watching_category_or_tag:
      title: "Användaren bevakar kategori eller tagg"
      subject_template: "[%{email_prefix}] %{topic_title}"
      text_body_template: |
        %{header_instructions}

        %{message}

        %{context}

        %{respond_instructions}
    user_watching_first_post:
      title: "Användare bevakar första inlägget"
      subject_template: "[%{email_prefix}] %{topic_title}"
      text_body_template: |
        %{header_instructions}

        %{message}

        %{context}

        %{respond_instructions}
    user_posted_pm:
      title: "Användare publicerade PM"
      subject_template: "[%{email_prefix}] [PM] %{topic_title}"
      text_body_template: |
        %{header_instructions}

        %{message}

        %{context}

        %{respond_instructions}
    user_posted_pm_staged:
      title: "Användare publicerade PM som arrangerad"
      subject_template: "%{optional_re}%{topic_title}"
      text_body_template: |2

        %{message}
    account_suspended:
      title: "Konto avstängt"
      subject_template: "[%{email_prefix}] Ditt konto har stängts av"
      text_body_template: |
        Du har blivit avstängd från forumet till och med %{suspended_till}.

        Orsak - %{reason}
    account_suspended_forever:
      title: "Konto avstängt"
      subject_template: "[%{email_prefix}] Ditt konto har stängts av"
      text_body_template: |
        Du har blivit avstängd från forumet.

        Orsak - %{reason}
    account_silenced:
      title: "Konto tystat"
      subject_template: "[%{email_prefix}] Ditt konto har tystats"
      text_body_template: |
        Du har tystats i forumet till och med %{silenced_till}.

        Orsak - %{reason}
    account_silenced_forever:
      title: "Konto tystat"
      subject_template: "[%{email_prefix}] Ditt konto har tystats"
      text_body_template: |
        Du har tystats i forumet.

        Orsak - %{reason}
    account_exists:
      title: "Konto finns redan"
      subject_template: "[%{email_prefix}] Konto finns redan"
      text_body_template: |
        Du försökte precis skapa ett konto hos %{site_name} eller försökte ändra e-postmeddelandet till ett konto för %{email}. Det finns dock redan ett konto för %{email}.

        Om du har glömt bort ditt lösenord, [återställ det nu](%{base_url}/password-reset).

        Om du inte försökte skapa ett konto för %{email} eller ändra din e-postadress, ingen fara – du kan säkert ignorera detta meddelande.

        Om du har några frågor, [kontakta vår trevliga personal](%{base_url}/about).
    account_second_factor_disabled:
      title: "Tvåfaktorsautentisering inaktiverad"
      subject_template: "[%{email_prefix}] Tvåfaktorsautentisering inaktiverad"
      text_body_template: "Tvåfaktorsautentisering har stängts av för ditt konto hos %{site_name}. Du kan nu enbart logga in genom ditt lösenord; en ytterligare autentiseringskod behövs inte längre.\n\nOm du inte valde att stänga av tvåfaktorsautentisering kan någon ha äventyrat ditt konto. \n\nOm du har några frågor, [kontakta din trevliga personal](%{base_url}/about).\n"
    digest:
      since_last_visit: "Sedan ditt senaste besök"
      new_topics: "Nya ämnen"
      unread_notifications: "Olästa aviseringar"
      unread_high_priority: "Olästa aviseringar med hög prioritet"
      liked_received: "Gillanden mottagna"
      new_users: "Nya användare"
      popular_topics: "Populära ämnen"
      join_the_discussion: "Läs mer"
      popular_posts: "Populära inlägg"
      more_new: "Nytt för er"
      subject_template: "[%{email_prefix}] Sammanfattning"
      unsubscribe: "Den här sammanfattningen skickas från %{site_link} när vi inte har sett dig på ett tag. Ändra %{email_preferences_link}, eller %{unsubscribe_link} för att avprenumerera."
      your_email_settings: "dina e-postinställningar"
      click_here: "klicka här"
      from: "%{site_name}"
    forgot_password:
      title: "Glömt lösenord"
      subject_template: "[%{email_prefix}] Återställning av lösenord"
      text_body_template: |
        Någon bad om att få återställa ditt lösenord på [%{site_name}](%{base_url}).

        Om detta inte var du, kan du utan vidare ignorera detta e-postmeddelande.

        Klicka på följande länk för att välja ett nytt lösenord:
        %{base_url}/u/password-reset/%{email_token}
    email_login:
      title: "Logga in via länk"
      subject_template: "[%{email_prefix}] Logga in via länk"
      text_body_template: "Här är din länk för att logga in hos [%{site_name}](%{base_url}). \n\nOm du inte begärde denna länk kan du utan vidare ignorera detta e-postmeddelande. \n\nKlicka på följande länk för att logga in: \n%{base_url}/session/email-login/%{email_token}\n"
    set_password:
      title: "Välj lösenord"
      subject_template: "[%{email_prefix}] Ange lösenord"
      text_body_template: "Någon har begärt att lägga till ett lösenord för ditt konto hos [%{site_name}](%{base_url}). Du kan också logga in genom att använda någon av våra alternativa onlinetjänster (Google eller Facebook, etc) som är kopplat till din validerade e-postadress. \n\nOm du inte gjorde denna begäran så kan du utan vidare ignorera det här e-postmeddelandet.\n\nFölj nedanstående länk för att välja ett nytt lösenord:\n%{base_url}/u/password-reset/%{email_token}\n"
    admin_login:
      title: "Administratörsinloggning"
      subject_template: "[%{email_prefix}] Logga in"
      text_body_template: "Någon bad om att få logga in på ditt konto hos [%{site_name}](%{base_url}). \n\nOm det inte var på din begäran kan du utan vidare ignorera detta e-postmeddelande. \n\nKlicka på följande länk för att logga in: \n%{base_url}/session/email-login/%{email_token}\n"
    account_created:
      title: "Konto skapat"
      subject_template: "[%{email_prefix}] Ditt nya konto"
      text_body_template: "Ett nytt konto har skapats för dig på %{site_name}\n\nKlicka på följande länk för att välja ett nytt lösenord för ditt nya konto: \n%{base_url}/u/password-reset/%{email_token}\n"
    confirm_new_email:
      title: "Bekräfta den nya e-postadressen"
      subject_template: "[%{email_prefix}] Bekräfta din nya e-postadress"
      text_body_template: |
        Bekräfta din nya e-postadress för %{site_name} genom att klicka på följande länk:

        %{base_url}/u/confirm-new-email/%{email_token}

        Om du inte har begärt denna ändring ber vi dig kontakta en [webbplatsadministratör] (%{base_url}/about).
    confirm_new_email_via_admin:
      title: "Bekräfta den nya e-postadressen"
      subject_template: "[%{email_prefix}] Bekräfta din nya e-postadress"
      text_body_template: |
        Bekräfta din nya e-postadress för %{site_name} genom att klicka på följande länk:

        %{base_url}/u/confirm-new-email/%{email_token}

        Denna e-poständring begärdes av en webbplatsadministratör. Om du inte har begärt denna ändring ber vi dig kontakta en [webbplatsadministratör](%{base_url}/about).
    confirm_old_email:
      title: "Bekräfta den gamla e-postadressen"
      subject_template: "[%{email_prefix}] Bekräfta din nuvarande e-postadress"
      text_body_template: |
        Innan vi kan ändra din e-postadress, behöver du bekräfta att du kontrollerar
        den här e-postadressen. Efter att du har genomfört detta steg, behöver du bekräfta
        den nya e-postadressen.

        Du kan bekräfta e-postadressen för %{site_name} genom att följa länken nedan:

        %{base_url}/u/confirm-old-email/%{email_token}
    confirm_old_email_add:
      title: "Bekräfta tidigare e-postadress (Lägg till)"
      subject_template: "[%{email_prefix}] Bekräfta din nuvarande e-postadress"
      text_body_template: |
        Innan vi kan lägga till en e-postadress måste du bekräfta att du kontrollerar
        den nuvarande e-postadressen. Efter att du har genomfört detta steg måste du bekräfta
        den nya e-postadressen.

        Du kan bekräfta e-postadressen för %{site_name} genom att klicka på följande länk:

        %{base_url}/u/confirm-old-email/%{email_token}
    notify_old_email:
      title: "Underrätta gammal e-postadress"
      subject_template: "[%{email_prefix}] Din e-postadress har ändrats"
      text_body_template: |
        Det här är ett automatiskt meddelande för att informera dig om att din e-postadress för %{site_name} har ändrats. Om det inte var din avsikt ber vi dig kontakta en administratör.

        Din e-postadress har ändrats till:

        %{new_email}
    notify_old_email_add:
      title: "Underrätta gammal e-postadress (Lägg till)"
      subject_template: "[%{email_prefix}] En ny e-postadress har lagts till"
      text_body_template: |
        Det här är ett automatiskt meddelande för att informera dig om att en e-postadress för
        %{site_name} har lagts till. Om detta har gjorts felaktigt ber vi dig kontakta
        en administratör.

        Din tillagda e-postadress är:

        %{new_email}
    signup_after_approval:
      title: "Ny medlem efter godkännande"
      subject_template: "Du har blivit godkänd på %{site_name}!"
      text_body_template: "Välkommen till %{site_name}! \n\nEn administratör har godkänt ditt konto hos %{site_name}.\n\nDu har nu tillgång till ditt nya konto genom att logga in från:\n%{base_url}\n\nOm länken ovan inte går att klicka på kan du kopiera och klistra in länken i adressfältet i din webbläsare.\n\n%{new_user_tips}\n\nVi tror på ett [civiliserat beteende i forumet](%{base_url}/guidelines) vid alla tillfällen.\n\nNjut av din vistelse!\n"
    signup_after_reject:
      title: "Registrering efter avslag"
      subject_template: "Du har avvisats på %{site_name}"
      text_body_template: |
        Personal avvisade ditt konto på %{site_name}.

        %{reject_reason}
    signup:
      title: "Bli medlem"
      subject_template: "%{email_prefix} Bekräfta ditt nya konto"
      text_body_template: |
        Välkommen till %{site_name}!

        Klicka på följande länk för att bekräfta och aktivera ditt nya konto:
        %{base_url}/u/activate-account/%{email_token}

        Om länken ovan inte är klickbar, försök kopiera och klistra in den i adressfältet i din webbläsare.
    activation_reminder:
      title: "Aktiveringspåminnelse"
      subject_template: "[%{email_prefix}] Påminnelse om att bekräfta ditt konto"
      text_body_template: |
        Välkommen till %{site_name}!

        Detta är en vänlig påminnelse om att aktivera ditt konto.

        Klicka på följande länk för att bekräfta och aktivera ditt nya konto:
        %{base_url}/u/activate-account/%{email_token}

        Om länken ovan inte är klickbar, försök kopiera och klistra in den i adressfältet i din webbläsare.
    suspicious_login:
      title: "Ny inloggningsvarning"
      subject_template: "[%{site_name}] Ny inloggning från %{location}"
      text_body_template: "Hej, \n\nVi noterade en inloggning från en enhet eller plats som du vanligtvis inte använder. Var det du?\n\n - Plats: %{location} (%{client_ip})\n - Webbläsare: %{browser}\n - Enhet: %{device} – %{os}\n\nOm det var du, toppen! Du behöver inte göra något mer. \n\nOm det inte var du, ber vi dig [granska dina befintliga sessioner](%{base_url}/my/preferences/security) samt överväga att ändra ditt lösenord.\n"
    post_approved:
      title: "Ditt inlägg godkändes"
      subject_template: "[%{site_name}] Ditt inlägg godkändes"
      text_body_template: |
        Hej,

        Detta är ett automatiserat meddelande från %{site_name} för att meddela dig om att [ditt inlägg](%{base_url}%{post_url}) godkändes.
  page_forbidden:
    title: "Hoppsan! Den sidan är privat."
  site_setting_missing: "Webbplatsinställningen `%{name}` måste ställas in."
  page_not_found:
    page_title: "Sidan hittades inte"
    title: "Hoppsan! Den sidan finns inte eller så är den privat."
    popular_topics: "Populära"
    recent_topics: "Senaste"
    see_more: "Mer"
    search_title: "Sök i webbplatsen"
    search_button: "Sök"
  offline:
    title: "Det går inte att ladda appen"
    offline_page_message: "Det ser ut som om du är offline! Kontrollera din nätverksanslutning och försök igen."
  login_required:
    welcome_message: "# [Välkommen till %{title}](#välkommen)"
  upload:
    edit_reason: "hämtade lokala kopior av bilder"
    unauthorized: "Tyvärr är filen som du försöker ladda upp inte tillåten (tillåtna filtyper: %{authorized_extensions})."
    pasted_image_filename: "Inklistrad bild"
    store_failure: "Lagringen av den uppladdade filen #%{upload_id} som användaren #%{user_id} gjort misslyckades."
    file_missing: "Tyvärr måste du tillhandahålla en fil för uppladdning."
    empty: "Tyvärr är filen du angav tom."
    failed: "Tyvärr misslyckades din uppladdning. Försök igen."
    png_to_jpg_conversion_failure_message: "Ett fel uppstod vid konvertering från PNG till JPG."
    optimize_failure_message: "Det uppstod ett fel vid optimering av den uppladdade bilden."
    download_failure: "Det gick inte att hämta filen från den externa leverantören."
    size_mismatch_failure: "Storleken på filen som uppladdats till S3 matchade inte avsedd storlek på den externa uppladdningen. %{additional_detail}"
    create_multipart_failure: "Det gick inte att skapa flerdelad uppladdning i den externa butiken."
    abort_multipart_failure: "Det gick inte att avbryta flerdelad uppladdning i den externa butiken."
    complete_multipart_failure: "Det gick inte att slutföra flerdelad uppladdning i den externa butiken."
    external_upload_not_found: "Uppladdningen hittades inte i den externa butiken. %{additional_detail}"
    checksum_mismatch_failure: "Kontrollsumman för den uppladdade filen stämmer inte. Filens innehåll kan ha ändrats under uppladdning. Försök igen."
    cannot_promote_failure: "Uppladdningen kan inte slutföras. Kanske har den redan slutförts eller misslyckats tidigare."
    size_zero_failure: "Tyvärr verkar det som om något har gått fel. Filen du försöker ladda upp är 0 bytes. Försök igen."
    attachments:
      too_large: "Tyvärr är filen som du försöker ladda upp för stor (maxstorlek är %{max_size_kb} kB)."
      too_large_humanized: "Tyvärr är filen som du försöker ladda upp för stor (maximal storlek är %{max_size})."
    images:
      too_large: "Tyvärr är bilden som du försöker ladda upp för stor (maxstorlek är %{max_size_kb} kB). Ändra storleken och försök igen."
      too_large_humanized: "Tyvärr är bilden som du försöker ladda upp för stor (maximal storlek är %{max_size}). Ändra storlek på den och försök igen."
      larger_than_x_megapixels: "Tyvärr är bilden som du försöker ladda upp för stor (maximal dimension är %{max_image_megapixels} megapixlar). Ändra storleken och försök igen."
      size_not_found: "Tyvärr kunde vi inte avgöra bildens storlek. Kanske är din bildfil skadad?"
    placeholders:
      too_large: "(bild större än %{max_size_kb} kB)"
      too_large_humanized: "(bild större än %{max_size})"
  avatar:
    missing: "Tyvärr kunde vi inte hitta någon avatar kopplad till den e-postadressen. Kan du försöka ladda upp den igen?"
  flag_reason:
    sockpuppet: "En ny användare skapade ett ämne, och en annan ny användare på samma IP-adress (%{ip_address}) svarade. Granska webbplatsinställningen <a href='%{base_path}/admin/site_settings/category/spam'>`flag_sockpuppets`</a>."
    spam_hosts: "Den här nya användaren försökte skapa flera inlägg med länkar till samma domän. Alla inlägg från denna användaren som innehåller länkar bör granskas. Se webbplatsinställningen <a href='%{base_path}/admin/site_settings/category/spam'>`newuser_spam_host_threshold`</a>."
  skipped_email_log:
    exceeded_emails_limit: "Översteg max_emails_per_day_per_user"
    exceeded_bounces_limit: "Översteg bounce_score_threshold"
    mailing_list_no_echo_mode: "E-postutskick av listaviseringar har inaktiverats för användarens egna inlägg"
    user_email_no_user: "Kan inte hitta användare med id %{user_id}"
    user_email_post_not_found: "Kan inte hitta ett inlägg med id %{post_id}"
    user_email_anonymous_user: "Användare är anonym"
    user_email_user_suspended_not_pm: "Användaren är avstängd, inte ett meddelande"
    user_email_seen_recently: "Användaren sågs senast"
    user_email_notification_already_read: "Meddelandet som detta e-postmeddelande handlar om har redan lästs"
    user_email_notification_topic_nil: "post.topic är nil"
    user_email_post_user_deleted: "Användaren som skrivit inlägget har raderats."
    user_email_post_deleted: "inlägg raderades av författaren"
    user_email_user_suspended: "användaren blev avstängd"
    user_email_already_read: "användaren har redan läst det här inlägget"
    user_email_access_denied: "användaren är inte tillåten att se detta inlägg"
    user_email_no_email: "Ingen e-postadress har kopplats till användar-id %{user_id}"
    sender_message_blank: "meddelandet är tomt"
    sender_message_to_blank: "message.to är tomt"
    sender_text_part_body_blank: "text_part.body är tomt"
    sender_body_blank: "innehållet är tomt"
    sender_post_deleted: "inlägget har raderats"
    sender_message_to_invalid: "mottagaren har en ogiltig e-postadress"
    sender_topic_deleted: "ämnet har raderats"
    group_smtp_post_deleted: "inlägget har raderats"
    group_smtp_topic_deleted: "ämnet har raderats"
    group_smtp_disabled_for_group: "smtp har inaktiverats för gruppen"
  color_schemes:
    base_theme_name: "Bas"
    light: "Ljust"
    dark: "Mörkt"
    neutral: "Neutralt"
    grey_amber: "Grå bärnsten"
    shades_of_blue: "Nyanser av blått"
    latte: "Latte"
    summer: "Sommar"
    dark_rose: "Mörk ros"
    wcag: "WCAG ljus"
    wcag_theme_name: "WCAG ljus"
    dracula: "Dracula"
    dracula_theme_name: "Dracula"
    solarized_light: "Solariserat ljust"
    solarized_light_theme_name: "Solariserat ljust"
    solarized_dark: "Solariserat mörkt"
    solarized_dark_theme_name: "Solariserat mörkt"
    wcag_dark: "WCAG mörk"
    wcag_dark_theme_name: "WCAG mörk"
    default_theme_name: "Standard"
    light_theme_name: "Ljust"
    dark_theme_name: "Mörkt"
    neutral_theme_name: "Neutralt"
    grey_amber_theme_name: "Grå bärnsten"
    shades_of_blue_theme_name: "Nyanser av blått"
    latte_theme_name: "Latte"
    summer_theme_name: "Sommar"
    dark_rose_theme_name: "Mörk ros"
  edit_this_page: "Redigera denna sida"
  csv_export:
    boolean_yes: "Ja"
    boolean_no: "Nej"
    rate_limit_error: "Inlägg kan hämtas en gång per dag, försök igen imorgon."
  static_topic_first_reply: |
    Redigera det första inlägget i det här ämnet för att ändra innehållet på sidan %{page_name}.
  guidelines_topic:
    title: "Vanliga frågor/riktlinjer"
<<<<<<< HEAD
=======
    guidelines_title: "Riktlinjer"
>>>>>>> f4cbf025
  tos_topic:
    title: "Villkor"
    body: |
      <h2 id="heading--change-me"><a href="#heading--change-me">Ändra mig</a></h2>

      Forumadministratör, nedan finns ett exempel på en mall för en integritetspolicy som du bör anpassa till din webbplats.

      Dessa villkor gäller inte än, men kan en dag komma att styra, användningen av Internetforumet på <%{base_url}>. Om du vill använda forumet måste du i så fall komma överens om dessa villkor med %{company_name}, det företag som driver forumet.

      Företaget kan erbjuda andra produkter och tjänster på andra villkor. Dessa villkor gäller endast för användning av forumet.

      Hoppa till:

      - [Viktiga villkor](#heading--important-terms)
      - [Din tillåtelse att använda forumet](#heading--permission)
      - [Villkor för användning av forumet](#heading--conditions)
      - [Acceptabel användning](#heading--acceptable-use)
      - [Innehållsstandarder](#heading--content-standards)
      - [Verkställandet](#heading--enforcement)
      - [Ditt konto](#heading--your-account)
      - [Ditt innehåll](#heading--your-content)
      - [Ditt ansvar](#heading--responsibility)
      - [Ansvarsfriskrivning](#heading--disclaimers)
      - [Ansvarsbegränsning](#heading--liability)
      - [Återkoppling](#heading--feedback)
      - [Uppsägning](#heading--termination)
      - [Tvister](#heading--disputes)
      - [Allmänna villkor](#heading--general)
      - [Kontakt](#heading--contact)
      - [Ändringar](#heading--changes)

      <h2 id="heading--important-terms"><a href="#heading--important-terms">Viktiga villkor</a></h2>

      ***Dessa villkor innehåller ett antal viktiga bestämmelser som påverkar dina rättigheter och skyldigheter, såsom ansvarsfriskrivningar i [Ansvarsfriskrivningar](#heading--disclaimers), begränsningar av företagets ansvar gentemot dig i [Ansvarsbegränsningar] (#heading--liability), ditt samtycke till att hålla företaget skadeslöst för skador som orsakats av ditt missbruk av forumet i [Ditt ansvar] (#heading--responsibility) och ett avtal om skiljedom i [Tvister](#heading--disputes).***

      <h2 id="heading--permission"><a href="#heading--permission">Ditt tillstånd att använda forumet</a></h2>

      Med förbehåll för dessa villkor ger företaget dig tillstånd att använda forumet. Alla måste godkänna dessa villkor för att få använda forumet.

      <h2 id="heading--conditions"><a href="#heading--conditions">Villkor för användning av forumet</a></h2>

      Ditt tillstånd att använda forumet omfattas av följande villkor:

      1. Du måste vara minst tretton år gammal.

      2. Du får inte längre använda forumet om företaget kontaktar dig direkt för att säga att du inte får det.

      3. Du måste använda forumet i enlighet med [Acceptabel användning](#heading--acceptable-use) och [Innehållsstandarder](#heading--content-standards).

      <h2 id="heading--acceptable-use"><a href="#heading--acceptable-use">Acceptabel användning</a></h2>

      1. Du får inte bryta mot lagen genom att använda forumet.

      2. Du får inte använda eller försöka använda någon annans konto på forumet utan dennes uttryckliga tillstånd.

      3. Du får inte köpa, sälja eller på annat sätt handla med användarnamn eller andra unika identifierare på forumet.

      4. Du får inte skicka reklam, kedjebrev eller andra uppmaningar via forumet eller använda forumet för att samla in adresser eller andra personuppgifter för kommersiella sändlistor eller databaser.

      5. Du får inte automatisera åtkomsten till forumet eller övervaka forumet, till exempel med en webcrawler, en plug-in eller ett tillägg till webbläsaren eller ett annat datorprogram som inte är en webbläsare. Du får crawla forumet för att indexera det för en offentligt tillgänglig sökmotor, om du driver en sådan.

      6. Du får inte använda forumet för att skicka e-post till distributionslistor, nyhetsgrupper eller gruppmailalias.

      7. Du får inte falskeligen antyda att du är ansluten till eller stöds av företaget.

      8. Du får inte hyperlänka till bilder eller annat innehåll som inte är hypertext på forumet på andra webbsidor.

      9. Du får inte ta bort några märken som visar på äganderätt från material som du laddar ner från forumet.

      10. Du får inte visa någon del av forumet på andra webbplatser med `<iframe>`.

      11. Du får inte inaktivera, undvika eller kringgå några säkerhets- eller åtkomstbegränsningar i forumet.

      12. Du får inte belasta forumets infrastruktur med en orimlig mängd anrop, eller anrop som har utformats för att utsätta informationssystemen som ligger till grund för forumet för orimlig belastning.

      13. Du får inte utge dig för att vara någon annan via forumet.

      14. Du får inte uppmuntra eller hjälpa någon som bryter mot dessa villkor.

      <h2 id="heading--content-standards"><a href="#heading--content-standards">Innehållsstandarder</a></h2>

      1. Du får inte skicka innehåll till forumet som är olagligt, stötande eller på annat sätt skadligt för andra. Detta inkluderar innehåll som är trakasserande, olämpligt, kränkande eller hatiskt beteende.

      2. Du får inte skicka innehåll till forumet som bryter mot lagen, kränker någons immateriella rättigheter, kränker någons privatliv eller bryter mot avtal som du har med andra.

      3. Du får inte skicka in innehåll till forumet som innehåller skadlig datorkod, till exempel datavirus eller spionprogram.

      4. Du får inte skicka innehåll till forumet som en ren platshållare, för att innehålla en viss adress, ett användarnamn eller annan unik identifierare.

      5. Du får inte använda forumet för att avslöja information som du inte har rätt att avslöja, t.ex. andras konfidentiella eller personliga information.

      <h2 id="heading--enforcement"><a href="#heading--enforcement">Verkställande</a></h2>

      Företaget kan utreda och åtala överträdelser av dessa villkor i hela den lagliga omfattningen. Företaget kan meddela och samarbeta med brottsbekämpande myndigheter för att beivra brott mot lagen och dessa villkor.

      Företaget förbehåller sig rätten att ändra, redigera och radera innehåll på forumet av vilken anledning som helst. Om du tror att någon har skickat in innehåll till forumet i strid med dessa villkor, [kontakta oss omedelbart](#heading--contact).

      <h2 id="heading--your-account"><a href="#heading--your-account">Ditt konto</a></h2>

      Du måste skapa och logga in på ett konto för att kunna använda vissa funktioner i forumet.

      För att skapa ett konto måste du lämna viss information om dig själv. Om du skapar ett konto samtycker du till att åtminstone ange en giltig e-postadress och att hålla den adressen uppdaterad. Du kan när som helst avsluta ditt konto genom att skicka ett e-postmeddelande till <%{contact_email}>.

      Du samtycker till att vara ansvarig för alla åtgärder som vidtas med hjälp av ditt konto, oavsett om de är godkända av dig eller inte, tills du antingen stänger ditt konto eller meddelar företaget att ditt konto har äventyrats. Du samtycker till att omedelbart meddela företaget om du misstänker att ditt konto har äventyrats. Du samtycker till att välja ett säkert lösenord för ditt konto och hålla det hemligt.

      Företaget kan begränsa, avbryta eller stänga ditt konto på forumet i enlighet med sin policy för hantering av upphovsrättsrelaterade nedtagningsförfrågningar, eller om företaget rimligen anser att du har brutit mot någon regel i dessa villkor.

      <h2 id="heading--your-content"><a href="#heading--your-content">Ditt innehåll</a></h2>

      Ingenting i dessa villkor ger företaget några äganderätter till immateriella rättigheter som du delar med forumet, t.ex. din kontoinformation, dina inlägg eller annat innehåll som du skickar till forumet. Ingenting i dessa villkor ger dig heller någon äganderätt till företagets immateriella egendom.

      Mellan dig och företaget förblir du ensam ansvarig för det innehåll du skickar till forumet. Du samtycker till att inte felaktigt antyda att det innehåll du skickar till forumet är sponsrat eller godkänt av företaget. Dessa villkor förpliktar inte företaget att lagra, underhålla eller tillhandahålla kopior av det innehåll du skickar in och att ändra det i enlighet med dessa villkor.

      Innehåll som du skickar in till forumet tillhör dig, och du bestämmer själv vilket tillstånd du vill ge andra för det. Men som ett minimum ger du företaget tillstånd att tillhandahålla innehåll som du skickar till forumet till andra användare av forumet. Denna särskilda licens tillåter företaget att kopiera, publicera och analysera innehåll som du skickar in till forumet.

      När innehåll som du skickar in tas bort från forumet, antingen av dig eller av företaget, upphör företagets särskilda licens när den sista kopian försvinner från företagets säkerhetskopior, cacheminnen och andra system. Andra licenser som du tillämpar på innehåll som du skickar in, t.ex. [Creative Commons]-licenser (https://creativecommons.org), kan fortsätta att gälla efter det att ditt innehåll har tagits bort. Dessa licenser kan ge andra, eller företaget självt, rätt att dela ditt innehåll via forumet igen.

      Andra som tar emot innehåll som du skickar in till forumet kan bryta mot de villkor som du licensierar ditt innehåll enligt. Du samtycker till att företaget inte är ansvarigt gentemot dig för dessa överträdelser eller deras konsekvenser.

      <h2 id="heading--responsibility"><a href="#heading--responsibility">Ditt ansvar</a></h2>

      Du samtycker till att hålla företaget skadeslöst från rättsliga anspråk från andra i samband med att du bryter mot dessa villkor, eller att andra som använder ditt konto på forumet bryter mot dessa villkor. Både du och företaget är överens om att så snart som möjligt meddela den andra sidan om eventuella rättsliga anspråk för vilka ni kan behöva ersätta företaget. Om företaget misslyckas med att snabbt meddela dig om ett rättsligt anspråk behöver du inte ersätta företaget för skador som du hade kunnat försvara dig mot eller mildra med ett snabbt meddelande. Du samtycker till att låta företaget kontrollera utredning, försvar och reglering av rättsliga anspråk för vilka du skulle behöva ersätta företaget, och att samarbeta med dessa ansträngningar. Företaget samtycker till att inte gå med på någon förlikning som erkänner ditt fel eller ålägger dig skyldigheter utan ditt förhandsgodkännande.

      <h2 id="heading--disclaimers"><a href="#heading--disclaimers">Ansvarsfriskrivning</a></h2>

      ***Du samtycker till alla risker med att använda forumet och innehållet på forumet. I den mån lagen tillåter tillhandahåller företaget och dess leverantörer forumet i befintligt skick, utan någon som helst garanti.***

      Forumet kan hyperlänka till och integrera forum och tjänster som drivs av andra. Företaget lämnar inga garantier för tjänster som drivs av andra eller för innehåll som de kan tillhandahålla. Användning av tjänster som drivs av andra kan regleras av andra villkor mellan dig och den som driver tjänsten.

      <h2 id="heading--liability"><a href="#heading--liability">Ansvarsbegränsningar</a></h2>

      ***Varken företaget eller dess leverantörer kommer att vara ansvariga gentemot dig för skador på grund av avtalsbrott som deras personal inte rimligen kunde ha förutsett när du godkände dessa villkor.***

      ***Så långt lagen tillåter kommer det totala ansvaret gentemot dig för anspråk av alla slag som har samband med forumet eller innehållet i forumet att begränsas till 50 amerikanska dollar.***

      <h2 id="heading--feedback"><a href="#heading--feedback">Återkoppling</a></h2>

      Företaget välkomnar din återkoppling och dina förslag till forumet. Se avsnittet [Kontakt](#heading--contact) nedan om hur du kan komma i kontakt med oss.

      Du samtycker till att företaget är fritt att agera på återkoppling och förslag som du lämnar och att företaget inte behöver meddela dig att din återkoppling har använts, få ditt tillstånd att använda den eller betala dig. Du samtycker till att inte lämna återkoppling eller förslag som du tror kan vara konfidentiella eller äganderättsligt skyddade, för dig eller andra.

      <h2 id="heading--termination"><a href="#heading--termination">Uppsägning</a></h2>

      Antingen du eller företaget kan när som helst avsluta det avtal som beskrivs i dessa villkor. När vårt avtal upphör upphör även ditt tillstånd att använda forumet.

      Följande bestämmelser fortsätter att gälla även när vårt avtal upphör: [Ditt innehåll](#header--din-innehåll), [Återkoppling](#rubrik--feedback), [Ditt ansvar](#header--responsibility), [Ansvarsfriskrivning](#rubrik--disclaimers), [Ansvarsbegränsning](#header--liability) och [Allmänna villkor](#header--general).

      <h2 id="heading--disputes"><a href="#heading--disputes">Tvister</a></h2>

      %{governing_law} reglerar alla tvister som rör dessa villkor eller din användning av forumet.

      Du och företaget är överens om att söka förelägganden med anknytning till dessa villkor endast i en statlig eller federal domstol i %{city_for_disputes}. Varken du eller företaget kommer att invända mot jurisdiktion, forum eller plats i dessa domstolar.

      ***Annat än för att söka ett föreläggande eller för anspråk enligt Computer Fraud and Abuse Act kommer du och företaget att lösa alla tvister genom bindande skiljedom från American Arbitration Association. Skiljedomsförfarandet kommer att följa AAA:s kommersiella skiljedomsregler och kompletterande förfaranden för konsumentrelaterade tvister. Skiljedomsförfarandet kommer att äga rum i %{city_for_disputes}. Du kommer att lösa alla tvister som en enskild person och inte som en del av en grupptalan eller annat representativt förfarande, vare sig som kärande eller som gruppmedlem. Ingen skiljedomare kommer att konsolidera en tvist med något annat skiljeförfarande utan företagets tillstånd.***

      Alla skiljedomar kommer att omfatta kostnader för skiljeförfarandet, rimliga advokatarvoden och rimliga kostnader för vittnen. Du och företaget kan föra skiljedomar till varje behörig domstol.

      <h2 id="heading--general"><a href="#heading--general">Allmänna villkor</a></h2>

      Om en bestämmelse i dessa villkor inte kan verkställas i sin nuvarande form, men kan ändras så att den kan verkställas, ska bestämmelsen ändras i den minsta utsträckning som krävs för att den ska kunna verkställas. I annat fall bör bestämmelsen tas bort.

      Du får inte överlåta ditt avtal med företaget. Företaget kan överlåta ditt avtal till ett närstående företag till företaget, ett annat företag som får kontroll över företaget eller ett annat företag som köper företagets tillgångar med anknytning till forumet. Varje försök till överlåtelse som strider mot dessa villkor har ingen rättslig verkan.

      Varken utövandet av någon rättighet enligt detta avtal eller ett avstående från en överträdelse av detta avtal avstår från någon annan överträdelse av detta avtal.

      Dessa villkor innehåller alla avtalsvillkor mellan dig och företaget om användning av forumet. Dessa villkor ersätter helt och hållet alla andra avtal om din användning av forumet, skriftliga eller inte.

      <h2 id="heading--contact"><a href="#heading--contact">Kontakt</a></h2>

      Du kan meddela företaget enligt dessa villkor och skicka frågor till företaget på <%{contact_email}>.

      Företaget kan meddela dig enligt dessa villkor genom att använda den e-postadress som du anger för ditt konto på forumet, eller genom att publicera ett meddelande på forumets startsida eller på din kontosida.

      <h2 id="heading--changes"><a href="#heading--changes">Ändringar</a></h2>

      Företaget uppdaterade senast dessa villkor den [INSERT LAST UPDATE DATE HERE] och kan komma att uppdatera dessa villkor igen. Företaget kommer att publicera alla uppdateringar på forumet. För uppdateringar som innehåller väsentliga ändringar går företaget med på att skicka e-post till dig, om du har skapat ett konto och angett en giltig e-postadress. Företaget kan också tillkännage uppdateringar med särskilda meddelanden eller varningar på forumet.

      När du får meddelande om en uppdatering av dessa villkor måste du godkänna de nya villkoren för att fortsätta använda forumet.
  privacy_topic:
    title: "Integritetspolicy"
    body: |
      ## [Forumadministratör, här nedan finns ett exempel på en mall för en integritetspolicy som du bör anpassa till din webbplats.]

      <a name="collect"></a>

      ## [Vilken information samlar vi in?] (#collect)

      Vi samlar in information från dig när du registrerar dig på vår webbplats och samlar in data när du deltar i forumet genom att läsa, skriva och utvärdera det innehåll som delas här.

      När du registrerar dig på vår webbplats kan du bli ombedd att ange ditt namn och din e-postadress. Du kan dock besöka vår webbplats utan att registrera dig. Din e-postadress kommer att verifieras genom ett e-postmeddelande som innehåller en unik länk. Om denna länk besöks vet vi att du kontrollerar e-postadressen.

      När du är registrerad och skriver inlägg registrerar vi den IP-adress som inlägget kommer från. Vi kan också behålla serverloggar som innehåller IP-adressen för varje begäran till vår server.

      <a name="use"></a>

      ## [Vad använder vi din information till?] (#use)

      All information som vi samlar in från dig kan användas på något av följande sätt:

      * För att anpassa din upplevelse &mdash; din information hjälper oss att bättre svara på dina individuella behov.
      * För att förbättra vår webbplats &mdash; vi strävar ständigt efter att förbättra vårt utbud på webbplatsen baserat på den information och feedback vi får från dig.
      * För att förbättra kundservicen &mdash; Din information hjälper oss att mer effektivt svara på dina förfrågningar om kundservice och supportbehov.
      * För att skicka periodiska e-postmeddelanden &mdash; Den e-postadress du anger kan användas för att skicka dig information, meddelanden som du begär om ändringar i ämnen eller som svar på ditt användarnamn, svara på förfrågningar och/eller andra förfrågningar eller frågor.

      <a name="protect"></a>

      ## [Hur skyddar vi din information?] (#protect)

      Vi tillämpar en rad olika säkerhetsåtgärder för att upprätthålla säkerheten för din personliga information när du anger, skickar in eller får tillgång till din personliga information.

      <a name="data-retention"></a>

      ## [Vad är er policy för datalagring?] (#data-retention)

      Vi anstränger oss i god tro för att:

      * Bevara serverloggar med IP-adressen för alla förfrågningar till denna server i högst [NUMBER OF DAYS] dagar.

      <a name="cookies"></a>

      ## [Använder vi kakor?](#cookies)

      Ja. Cookies är små filer som en webbplats eller dess tjänsteleverantör överför till din dators hårddisk via din webbläsare (om du tillåter det). Dessa cookies gör det möjligt för webbplatsen att känna igen din webbläsare och, om du har ett registrerat konto, koppla den till ditt registrerade konto.

      Vi använder cookies för att förstå och spara dina preferenser för framtida besök och för att sammanställa samlade uppgifter om trafiken på webbplatsen och interaktion med webbplatsen så att vi kan erbjuda bättre upplevelser och verktyg på webbplatsen i framtiden. Vi kan avtala med tredjepartsleverantörer för att hjälpa oss att bättre förstå våra webbplatsbesökare. Dessa tjänsteleverantörer får inte använda den information som samlas in för vår räkning annat än för att hjälpa oss att bedriva och förbättra vår verksamhet.

      <a name="disclose"></a>

      ## [Lämnar vi ut någon information till utomstående?] (#disclose)

      Vi säljer, byter eller överför inte på annat sätt din personligt identifierbara information till utomstående. Detta omfattar inte betrodda tredje parter som hjälper oss att driva vår webbplats, bedriva vår verksamhet eller ge dig service, så länge dessa parter samtycker till att hålla informationen konfidentiell. Vi kan också komma att lämna ut din information när vi anser att det är lämpligt att lämna ut den för att följa lagen, tillämpa vår webbplatspolicy eller skydda våra eller andras rättigheter, egendom eller säkerhet. Information om besökare som inte är personligt identifierbar kan dock lämnas till andra parter för marknadsföring, reklam eller annan användning.

      <a name="third-party"></a>

      ## [Länkar till tredje part] (#third-party)

      Ibland kan vi, efter eget gottfinnande, inkludera eller erbjuda produkter eller tjänster från tredje part på vår webbplats. Dessa webbplatser från tredje part har separata och oberoende sekretesspolicyer. Vi har därför inget ansvar för innehållet och verksamheten på dessa länkade webbplatser. Vi försöker ändå skydda integriteten på vår webbplats och välkomnar all återkoppling om dessa webbplatser.

      <a name="coppa"></a>

      ## [Uppfyllande av Children's Online Privacy Protection Act](#coppa)

      Vår webbplats, våra produkter och tjänster riktar sig till personer som är minst 13 år eller äldre. Om den här servern finns i USA och du är under 13 år enligt kraven i COPPA ([Children's Online Privacy Protection Act](https://en.wikipedia.org/wiki/Children%27s_Online_Privacy_Protection_Act)), får du inte använda den här webbplatsen.

      <a name="online"></a>

      ## [Integritetspolicy endast för online](#online)

      Denna integritetspolicy online gäller endast för information som samlas in via vår webbplats och inte för information som samlas in offline.

      <a name="consent"></a>

      ## [Ditt samtycke](#consent)

      Genom att använda vår webbplats godkänner du vår integritetspolicy för webbplatsen.

      <a name="changes"></a>

      ## [Ändringar i vår integritetspolicy](#ändringar)

      Om vi beslutar att ändra vår integritetspolicy kommer vi att lägga ut dessa ändringar på denna sida.

      Det här dokumentet är CC-BY-SA. Det uppdaterades senast [INSERT LAST UPDATE DATE HERE].
  badges:
    mass_award:
      errors:
        invalid_csv: Vi stötte på ett fel på rad %{line_number}. Bekräfta att CSV har en e-postadress per rad.
        badge_disabled: Aktivera först utmärkelsen %{badge_name}.
        cant_grant_multiple_times: Det går inte att utfärda utmärkelsen %{badge_name} flera gånger till en enda användare.
    editor:
      name: Redigerare
      description: Första inläggsredigeringen
      long_description: |
        Den här utmärkelsen beviljas första gången som du redigerar något av dina inlägg. Även om du inte kan fortsätta att redigera dina inlägg i all evighet så är redigering alltid en bra idé — du kan förbättra dina inlägg, fixa små misstag eller lägga till något som du missade när du först skrev inlägget. Redigera dina inlägg för att göra dem ännu bättre!
    wiki_editor:
      name: Wikiredigerare
      description: Första wikiredigeringen
      long_description: |
        Den här utmärkelsen beviljas första gången du redigerar en wikipost.
    basic_user:
      name: Grundläggande
      description: <a href="https://blog.discourse.org/2018/06/understanding-discourse-trust-levels/">Beviljad</a> alla väsentliga forumfunktioner
      long_description: |
        Den här utmärkelsen beviljas när du uppnår förtroendenivå 1. Tack för att du har följt med ett tag och läst några ämnen för att lära dig vad vårt forum handlar om. Dina användarrestriktioner som ny användare har lyfts bort och du har nu tillgång till alla väsentliga forumfunktioner, bland annat personliga meddelanden, flaggningar, redigering av wikin och möjligheten att posta multipla bilder och länkar.
    member:
      name: Medlem
      description: <a href="https://blog.discourse.org/2018/06/understanding-discourse-trust-levels/">Beviljad</a> inbjudningar, gruppmeddelanden, samt fler gillningar
      long_description: |
        Den här utmärkelsen beviljas när du når förtroendenivå 2. Tack för att du har varit en del av forumet de senaste veckorna. Du kan nu skicka inbjudningar från din användarsida eller från individuella ämnen, skicka personliga gruppmeddelanden och ge några fler gillningar varje dag.
    regular:
      name: Regelbunden
      description: <a href="https://blog.discourse.org/2018/06/understanding-discourse-trust-levels/">Beviljad</a> möjligheten att omkategorisera, döpa om, följda länkar, wiki, samt fler gillningar
      long_description: |
        Den här utmärkelsen beviljas när du når förtroendenivå 3. Tack för att du regelbundet har varit en del av forumet de senaste månaderna. Du är nu en av våra mest aktiva läsare och en tillförlitlig bidragsgivare som gör vårt forum fantastiskt. Du kan nu omkategorisera och döpa om ämnen, dra fördel av kraftfullare flaggningar av skräppost, få tillgång till ett privat delforum och du får också massor av fler gillningar att dela ut varje dag.
    leader:
      name: Ledare
      description: <a href="https://blog.discourse.org/2018/06/understanding-discourse-trust-levels/">Beviljad</a> möjligheten att utföra globala redigeringar, klistra, stänga, arkivera, dela eller sammanfoga, samt fler gillningar
      long_description: |
        Den här utmärkelsen beviljas när du når förtroendenivå 4. Du är en ledare för det här forumet som särskilt utvald av personalen, och du utgör ett positivt exempel genom dina handlingar och ord här. Du har nu möjlighet att ändra alla inlägg, använda vanliga moderingsåtgärder för ämnen såsom att klistra, stänga, olista, arkivera, dela eller sammanfoga.
    welcome:
      name: Välkommen
      description: Mottog en gillning
      long_description: |
        Den här utmärkelsen beviljas när du får din första gillning på ett inlägg. Grattis, du har skrivit något som en av medlemmarna på forumet tyckte var intressant, coolt eller användbart!
    autobiographer:
      name: Självbiografi
      description: Fyllde i sin <a href="%{base_uri}/my/preferences/profile">profilinformation</a>
      long_description: |
        Den här utmärkelsen beviljas för att ha fyllt i din <a href="%{base_uri}/my/preferences/profile">profilinformation</a> och valt en profilbild. Genom att låta oss få lära känna dig bättre och vad du är intresserad av möjliggörs ett bättre, mer sammanhållet forum. Häng med oss!
    anniversary:
      name: Årsdag
      description: Aktiv medlem ett år, har skrivit minst en gång
      long_description: |
        Den här utmärkelsen beviljas när du har varit medlem i ett år med åtminstone ett inlägg under året. Tack för att du har varit en del av och bidragit till forumet. Vi kunde inte ha gjort det utan dig.
    nice_post:
      name: Bra svar
      description: Fick 10 gillningar på ett inlägg
      long_description: |
        Den här utmärkelsen beviljas när ett av dina svar får 10 gillningar. Ditt svar gjorde verkligen ett intryck på forumet och bidrog till att föra samtalet framåt!
    good_post:
      name: Jättebra svar
      description: Fick 25 gillningar på ett inlägg
      long_description: |
        Den här utmärkelsen beviljas när ett av dina svar får 25 gillningar. Ditt svar var exceptionellt och gjorde det här samtalet mycket mer intressant!
    great_post:
      name: Fantastiskt svar
      description: Fick 50 gillningar på ett inlägg
      long_description: |
        Den här utmärkelsen beviljas när ditt svar får 50 gillningar. Wow! Ditt svar var inspirerande, fascinerande, superroligt eller insiktsfullt och forumet älskade det.
    nice_topic:
      name: Bra ämne
      description: Fick 10 gillningar på ett ämne
      long_description: |
        Den här utmärkelsen beviljas när ditt ämne får 10 gillningar. Du startade ett intressant samtal som forumet uppskattade!
    good_topic:
      name: Jättebra ämne
      description: Fick 25 gillningar på ett ämne
      long_description: |
        Den här utmärkelsen beviljas när ditt ämne får 25 gillningar. Du startade ett livligt samtal som forumet flockades kring!
    great_topic:
      name: Fantastiskt ämne
      description: Fick 50 gillningar på ett ämne
      long_description: |
        Den här utmärkelsen beviljas när ditt ämne får 50 gillningar. Du startade ett fascinerande samtal och forumet älskade den livliga diskussionen som följde!
    nice_share:
      name: Bra delning
      description: Delade ett inlägg med 25 unika besökare
      long_description: |
        Den här utmärkelsen beviljas för att du delade en länk som klickades på av 25 besökare. Tack för att du sprider ordet om våra diskussioner och det här forumet!
    good_share:
      name: Jättebra delning
      description: Delade ett inlägg med 300 unika besökare
      long_description: |
        Den här utmärkelsen beviljas för att du delade en länk som klickades på av 300 besökare. Bra jobbat! Du har visat upp en fantastisk diskussion för en mängd nya människor och hjälpt forumet att växa.
    great_share:
      name: Fantastisk delning
      description: Delade ett inlägg med 1000 unika besökare
      long_description: |
        Den här utmärkelsen beviljas för att du delade en länk som klickades på av 1000 besökare. Wow! Du har visat upp en intressant diskussion för en helt ny publik och hjälpt forumet växa enormt!
    first_like:
      name: Första gillning
      description: Gillade ett inlägg
      long_description: |
        Den här utmärkelsen beviljas när du gillar ett inlägg med knappen :heart: för första gången. Att gilla ett inlägg är ett utmärkt sätt att visa för andra att du uppskattade deras inlägg, att det var intressant, användbart, coolt eller roligt. Sprid kärleken!
    first_flag:
      name: Första flaggning
      description: Flaggade ett inlägg
      long_description: |
        Den här utmärkelsen beviljas första gången du flaggar ett inlägg. Flaggning är ett sätt för oss alla att hjälpas åt att hålla det här forumet trevligt för alla användare. Om du upptäcker något inlägg som av någon anledning bör granskas av moderatorer, så tveka inte att flagga det. Om du ser ett problem, :flag_black: flagga det!
    promoter:
      name: Främjare
      description: Bjöd in en användare
      long_description: |
        Den här utmärkelsen beviljas när du bjuder in någon att delta i forumet med hjälp av inbjudningsknappen på användarsidan eller i slutet av ett ämne. Att bjuda in vänner som kan vara intresserade av specifika diskussioner är ett bra sätt att introducera nya personer till vårt forum, tack för det!
    campaigner:
      name: Förespråkare
      description: Bjöd in 3 grundläggande användare
      long_description: |
        Den här utmärkelsen beviljas när du bjudit in 3 personer som sedan tillbringade tillräckligt mycket tid på webbplatsen för att bli grundläggande användare. Ett levande forum behöver ständig tillförsel av nykomlingar som regelbundet deltar och förnyar samtalen.
    champion:
      name: Förkämpe
      description: Bjöd in 5 medlemmar
      long_description: |
        Den här utmärkelsen beviljas när du bjudit in 5 personer som sedan tillbringade tillräckligt mycket tid på webbplatsen för att bli fullvärdiga medlemmar. Wow! Tack för att du berikar mångfalden i vårt forum med nya medlemmar!
    first_share:
      name: Första delning
      description: Delade ett inlägg
      long_description: |
        Den här utmärkelsen beviljas när du delar en länk till ett inlägg eller ämne genom att använda dela-knappen. Att dela länkar är ett bra sätt att framhäva intressanta diskussioner för resten av världen och att få forumet att växa.
    first_link:
      name: Första länk
      description: Länkade till ett annat ämne
      long_description: |
        Den här utmärkelsen beviljas första gången du länkar till ett annat ämne. Att länka till ämnen hjälper andra läsare att hitta intressanta relaterade samtal genom att visa kopplingarna mellan ämnen åt båda hållen. Länka fritt!
    first_quote:
      name: Första citatet
      description: Citerade ett inlägg
      long_description: |
        Den här utmärkelsen beviljas första gången du citerar ett inlägg i ditt svar. Att citera relevanta delar av tidigare inlägg i ditt svar hjälper till att hålla diskussionen sammanhängande och relevant för ämnet. Det lättaste sättet att citera är att markera en del av ett inlägg och sedan klicka på svara-knappen. Citera generöst!
    read_guidelines:
      name: Läst riktlinjer
      description: Läs <a href="%{base_uri}/guidelines">forumets riktlinjer</a>
      long_description: |
        Den här utmärkelsen beviljas för <a href="%{base_uri}/guidelines">att ha läst forumets riktlinjer</a>. Att följa och dela de här enkla riktlinjerna hjälper oss att bygga en rolig, säker och hållbar sida för alla. Kom alltid ihåg att det finns en annan människa, inte helt olik dig själv, på andra sidan skärmen. Var hövlig!
    reader:
      name: Läsare
      description: Läst varje inlägg i ett ämne med över 100 svar
      long_description: |
        Den här utmärkelsen beviljas första gången du läst ett långt ämne med fler än 100 svar. Att läsa ett samtal hjälper dig att följa diskussionen, förstå olika synvinklar och leder till ett intressantare samtal. Ju mer du läser, desto bättre blir samtalet, eller som vi tycker om att påpeka, Reading is Fundamental! :slight_smile:
    popular_link:
      name: Populär länk
      description: Lade upp extern länk med 50 klickningar
      long_description: |
        Den här utmärkelsen beviljas när en länk som du delat klickas 50 gånger. Tack för att du lagt upp en användbar länk som lade till intressant kontext till samtalet!
    hot_link:
      name: Het länk
      description: Lade upp en extern länk med 300 klickningar
      long_description: |
        Den här utmärkelsen beviljas när en länk som du delat klickas 300 gånger. Tack för din fascinerande länk som förde samtalet framåt och illuminerade diskussionen!
    famous_link:
      name: Berömd länk
      description: Lade upp en extern länk med 1000 klickningar
      long_description: |
        Den här utmärkelsen beviljas när en länk som du har delat klickades 1000 gånger. Wow! Du delade en länk som förbättrade samtalet avsevärt genom att lägga till väsentlig(t) detalj, sammanhang och information. Bra jobbat!
    appreciated:
      name: Uppskattad
      description: Fick 1 gillning på 20 inlägg
      long_description: |
        Den här utmärkelsen beviljas när du får minst en gillning på 20 olika inlägg. Forumet uppskattar dina bidrag till samtalen här!
    respected:
      name: Respekterad
      description: Fick 2 gillningar på 100 inlägg
      long_description: |
        Den här utmärkelsen beviljas när du får minst 2 gillningar på 100 olika inlägg. Forumets respekt för dig ökar med dina många bidrag till samtalen här.
    admired:
      name: Beundrad
      description: Fick 5 gillningar på 300 inlägg
      long_description: |
        Den här utmärkelsen beviljas när du får minst 5 gillningar på 300 olika inlägg. Wow! Forumet beundrar dina frekventa, högkvalitativa bidrag till samtalen här.
    out_of_love:
      name: Av kärlek
      description: Använde %{max_likes_per_day} gillningar på en dag
      long_description: |
        Den här utmärkelsen beviljas när du använder alla dina %{max_likes_per_day} gillningar under en dag. Att komma ihåg att ta ett ögonblick och gilla inläggen som du tycker om och uppskattar uppmuntrar forumets medlemmar till att skapa ännu fler intressanta diskussioner i framtiden.
    higher_love:
      name: Mer kärlek
      description: Använde %{max_likes_per_day} gillningar på en dag 5 gånger
      long_description: |
        Den här utmärkelsen beviljas när du använder alla dina %{max_likes_per_day} gillningar varje dag under 5 dagar. Tack för att du tar dig tiden att aktivt uppmuntra de bästa samtalen varje dag!
    crazy_in_love:
      name: Galet kär
      description: Använde %{max_likes_per_day} gillningar på en dag 20 gånger
      long_description: |
        Den här utmärkelsen beviljas när du använder alla dina %{max_likes_per_day} gillningar varje dag under 20 dagar. Wow! Du är en förebild som regelbundet uppmuntrar forumets medlemmar!
    thank_you:
      name: Tack
      description: Har 20 gillade inlägg och gav 10 gillningar
      long_description: |
        Den här utmärkelsen beviljas när du har 20 gillade inlägg och i gengäld har gillat 10 inlägg. När någon gillar dina inlägg så finner du tiden att gilla det som andra skriver också.
    gives_back:
      name: Ger tillbaka
      description: Har 100 gillade inlägg och gav 100 gillningar
      long_description: |
        Den här utmärkelsen beviljas när du har 100 gillade inlägg och i gengäld har gillat 100 inlägg. Tack för att du skickar vidare!
    empathetic:
      name: Empatisk
      description: Har 500 gillade inlägg och gav 1000 gillningar
      long_description: |
        Den här utmärkelsen beviljas när du har 500 gillade inlägg och i gengäld har gillat 1000 eller fler inlägg tillbaka. Wow! Du är en förebild av generositet och ömsesidig uppskattning :two_hearts:.
    first_emoji:
      name: Första emoji
      description: Använde en emoji i ett inlägg
      long_description: |
        Den här utmärkelsen beviljas när du för första gången använder en emoji i ditt inlägg :thumbsup:. Emojier låter dig förmedla dina känslor i dina inlägg, från glädje :smiley: till sorgsenhet :anguished: till ilska :angry: och allt däremellan :sunglasses:. Skriv bara ett : (kolon) eller klicka på emoji-knappen i redigeraren för att välja mellan hundratals emojier :ok_hand:
    first_mention:
      name: Första omnämnandet
      description: Omnämnde en användare i ett inlägg
      long_description: |
        Den här utmärkelsen beviljas när du nämner någons @användarnamn i ett inlägg. Varje omnämnande genererar en avisering till den personen, så att de blir varse om ditt inlägg. Börja skriva @ (snabel-a) för att nämna en användare, eller, om det tillåts, en grupp - det är ett smidigt sätt att uppmärksamma dem på något.
    first_onebox:
      name: Första oneboxen
      description: Lade upp en länk i onebox
      long_description: |
        Den här utmärkelsen beviljas när du för första gången lägger upp en länk på en rad för sig själv, som sedan automatiskt utvidgas och blir en onebox, d.v.s. en inramning med en kort sammanfattning, en titel och (när en sådan finns tillgänglig) en bild.
    first_reply_by_email:
      name: Första svaret via e-post
      description: Svarade på ett inlägg via e-post
      long_description: |
        Den här utmärkelsen beviljas när du för första gången svarar på ett inlägg via e-post :e-mail:.
    new_user_of_the_month:
      name: "Månadens nya användare"
      description: Enastående bidrag under deras första månad
      long_description: |
        Detta märke ges för att gratulera två nya användare varje månad för deras utmärkta totala bidrag, mätt genom hur ofta deras inlägg gillades och av vem.
    enthusiast:
      name: Entusiast
      description: Besökte 10 dagar i rad
      long_description: |
        Det här märket beviljas för besök 10 dagar i rad. Tack för att du hängde med oss ​​i över en vecka!
    aficionado:
      name: Anhängare
      description: Besökte 100 dagar i rad
      long_description: |
        Det här märket beviljas för besök 100 dagar i rad. Det är mer än tre månader!
    devotee:
      name: Fantast
      description: Besökte 365 dagar i rad
      long_description: |
        Det här märket beviljas för besök 365 dagar i rad. Wow, ett helt år!
    badge_title_metadata: "%{display_name} utmärkelse på %{site_title}"
  admin_login:
    success: "E-post skickad"
    errors:
      unknown_email_address: "Okänd e-postadress."
      invalid_token: "Ogiltigt bevis.."
    email_input: "E-post till administratör"
    submit_button: "Skicka e-post"
    safe_mode: "Säkert läge: inaktivera alla teman/tillägg när du loggar in"
  performance_report:
    initial_post_raw: Det här ämnet innehåller dagliga prestandarapporter för din webbplats.
    initial_topic_title: Prestandarapporter för webbplatsen
  tags:
    title: "Taggar"
    restricted_tag_disallowed: 'Du kan inte tillämpa taggen "%{tag}".'
    restricted_tag_remove_disallowed: 'Du kan inte ta bort taggen "%{tag}".'
    minimum_required_tags:
      one: "Du måste välja åtminstone %{count} tagg."
      other: "Du måste välja åtminstone %{count} taggar."
    upload_row_too_long: "CSV-filen ska ha en tagg per rad. Valfritt kan taggen följas av ett komma, och därefter tagg-gruppens namn."
    forbidden:
      invalid:
        one: "Den valda taggen kan inte användas"
        other: "Ingen av taggarna som du har valt kan användas"
      in_this_category: '"%{tag_name}" kan inte användas i denna kategori'
      restricted_to:
        one: '"%{tag_name}" är begränsad till kategorin %{category_names}'
        other: '"%{tag_name}" är begränsad till följande kategorier: %{category_names}'
      synonym: 'Synonymer tillåts inte. Använd "%{tag_name}" istället.'
      has_synonyms: '"%{tag_name}" kan inte användas eftersom den har synonymer.'
      restricted_tags_cannot_be_used_in_category:
        one: 'Taggen "%{tags}" kan inte användas i kategorin "%{category}". Ta bort den.'
        other: 'Följande taggar kan inte användas i kategorin "%{category}": %{tags}. Ta bort dem.'
      category_does_not_allow_tags:
        one: 'Kategorin "%{category}" tillåter inte taggen "%{tags}". Ta bort den.'
        other: 'Kategorin "%{category}" tillåter inte följande taggar: "%{tags}". Ta bort dem.'
    required_tags_from_group:
      one: "Du måste omfatta minst %{count} %{tag_group_name}-tagg. Taggarna i den här gruppen är: %{tags}."
      other: "Du måste omfatta minst %{count} %{tag_group_name}-taggar. Taggarna i den här gruppen är: %{tags}."
    limited_to_one_tag_from_group: "Taggarna %{tags} kan inte användas samtidigt. Ta bara med en av dem."
    invalid_target_tag: "kan inte vara en synonym till en synonym"
    synonyms_exist: "tillåts inte medan synonymer finns"
  rss_by_tag: "Ämnen taggade med %{tag}"
  finish_installation:
    congratulations: "Grattis, du installerade Discourse!"
    register:
      button: "Registrera"
      title: "Registrera ett admin-konto"
      help: "Registrera ett nytt konto för att komma igång."
      no_emails: "Tyvärr angavs inga administratörers e-postadresser under installationen, så att det kan bli svårt att slutföra konfigureringen. Lägg till en utvecklares e-postadress i konfigurationsfilen eller <a href='https://meta.discourse.org/t/create-admin-account-from-console/17274'>skapa ett administratörskonto från konsolen</a>."
    confirm_email:
      title: "Bekräfta din e-postadress"
      message: "<p>Vi skickade ett e-postmeddelande för aktivering till <b>%{email}</b>. Följ instruktionerna i e-postmeddelandet för att aktivera ditt konto.</p><p>Om du inte fick någon e-post, kontrollera skräpposten, och <a href='https://meta.discourse.org/t/troubleshooting-email-on-a-new-discourse-install/16326'>försäkra dig om att du har konfigurerat din e-post korrekt</a>.</p>"
    resend_email:
      title: "Sänd aktiverings-e-post igen"
      message: "<p>Vi har sänt om aktiveringsbrevet till <b>%{email}</b>"
  safe_mode:
    title: "Gå över i felsäkert läge"
    description: "I Säkert läge kan du testa din webbplats utan att ladda teman eller anpassningar av plugin-program på klientsidan. Anpassningar av plugin-program på serversidan förblir aktiverade."
    no_themes: "Inaktivera teman och temakomponenter"
    no_unofficial_plugins: "Inaktivera inofficiella anpassningar av plugin-program på klientsidan"
    no_plugins: "Inaktivera alla anpassningar av plugin-program på klientsidan"
    deprecation_error_description: "För att kontrollera kompatibilitet med kommande Discourse-uppdateringar kan du se till att Javascript-utfasningar ger upphov till ett fel:"
    deprecation_error_label: Se till att Javascript-utfasningar ger upphov till ett fel
    enter: "Starta felsäkert läge"
    must_select: "Du måste välja minst ett alternativ för att aktivera felsäkert läge."
  wizard:
    title: "Discourse-inställningar"
    step:
      introduction:
        title: "Om din webbplats"
        description: "Dessa kommer att visas på din inloggningssida och eventuella offentliga sidor. Du kan alltid ändra dem senare."
        fields:
          title:
            label: "Forumets namn"
            placeholder: "Här hänger Jane!"
          site_description:
            label: "Beskriv ditt forum i en mening"
            placeholder: "Ett ställe där Jane och hennes vänner kan diskutera coola grejor"
          default_locale:
            label: "Språk"
      privacy:
        fields:
          login_required:
            label: "Synlighet"
            choices:
              public:
                label: "Offentligt"
              private:
                label: "Privat"
          invite_only:
            choices:
              invite_only:
                label: "Endast med inbjudan"
          chat_enabled:
            placeholder: "Aktivera chatt"
            extra_description: "Engagera dina medlemmar i realtid"
      ready:
        title: "Din webbplats är klar!"
        description: "Det var allt! Du har gjort det grundläggande för att konfigurera ditt forum. Nu kan du hoppa in och ta en titt, skriva ett välkomstämne och skicka inbjudningar!<br><br>Ha kul!"
      styling:
        title: "Utseende och känsla"
        fields:
          color_scheme:
            label: "Färgschema"
          body_font:
            label: "Typsnitt för brödtext"
          heading_font:
            label: "Typsnitt för rubrik"
          styling_preview:
            label: "Förhandsgranska"
          homepage_style:
            label: "Hemsidans stil"
            choices:
              latest:
                label: "Senaste ämnen"
              categories_only:
                label: "Endast kategorier"
              categories_with_featured_topics:
                label: "Kategorier med utvalda ämnen"
              categories_and_latest_topics:
                label: "Kategorier med senaste ämnen"
              categories_and_latest_topics_created_date:
                label: "Kategorier och senaste ämnen (sorteras efter datumet då ämnet skapades)"
              categories_and_top_topics:
                label: "Kategorier och toppämnen"
              categories_boxes:
                label: "Kategoriboxar"
              categories_boxes_with_topics:
                label: "Kategoriboxar med ämnen"
              subcategories_with_featured_topics:
                label: "Underkategorier med utvalda ämnen"
      branding:
        title: "Webbplatsens logotyp"
        fields:
          logo:
            label: "Primär logotyp"
            description: "Rekommenderad storlek: 600 x 200"
          logo_small:
            label: "Fyrkantig logotyp"
            description: "Rekommenderad storlek: 512 x 512. Används även som favicon och appikon för mobil startskärm."
      corporate:
        title: "Din organisation"
        description: "Följande information kommer att användas i dina användarvillkor och Om-sidor. Hoppa gärna över detta om det inte finns något företag."
        fields:
          company_name:
            label: "Företagsnamn"
            placeholder: "Acme Organization"
          governing_law:
            label: "Gällande lag"
            placeholder: "Kalifornisk lag"
          contact_url:
            label: "Webbsida"
            placeholder: "https://www.exempel.se/kontakta-oss"
          city_for_disputes:
            label: "Domstol vid tvister"
            placeholder: "San Francisco, Kalifornien"
          site_contact:
            label: "Automatiska meddelanden"
            description: "Alla automatiska personliga meddelanden från Discourse kommer att skickas från den här användaren, till exempel flaggvarningar eller meddelanden om säkerhetskopiering.\n "
          contact_email:
            label: "Kontaktpunkt"
            placeholder: "exempel@användare.com"
            description: "E-postadress till nyckelkontakt som är ansvarig för denna webbplats. Används för kritiska aviseringar, och visas även i listan på <a href='%{base_path}/about' target='_blank'>din Om-sida</a> för brådskande ärenden."
      invites:
        title: "Invitera personal"
        description: "Du är nästan klar! Låt oss bjuda in lite folk som kan hjälpa till med att <a href='https://blog.discourse.org/2014/08/building-a-discourse-community/' target='blank'>fylla dina diskussioner</a> med intressanta ämnen och svar för att komma igång med ditt forum."
        disabled: "Eftersom lokala inloggningar har inaktiverats är det inte möjligt att skicka inbjudningar till någon. Fortsätt till nästa steg."
      finished:
        title: "Din Discourse är redo!"
        description: |
          <p>Om du någonsin känner för att ändra dessa inställningar, <b>kör den här guiden igen när som helst</b>, eller besök <a href='%{base_path}/admin' target='_blank'>din admin sektion</a>; hitta den bredvid skiftnyckel-ikonen i webbplatsmenyn.</p>
          <p>Det är lätt att anpassa Discourse ytterligare med hjälp av vårt kraftfulla temasystem. För exempel, kolla in <a href="https://meta.discourse.org/c/theme/61/l/top" target="_blank">toppteman och komponenter</a> på <a href="https://meta.discourse.org/" target="_blank">meta.discourse.org</a>.</p>
          <p>Ha så kul och lycka till <a href='https://blog.discourse.org/2014/08/building-a-discourse-community/' target='_blank'>med att bygga din nya gemenskap!</a></p>
  search_logs:
    graph_title: "Sökningar"
  onebox:
    discourse:
      user_joined_community: "Gick med %{date}"
    gitlab:
      truncated_file: "Den här filen har trunkerats."
      show_original: "visa original"
    github:
      binary_file: "Den här filen är binär."
      truncated_file: "Den här filen har trunkerats."
      show_original: "visa original"
      requires_iframe: "Visaren kräver iframe."
      committed: "åtagen"
      more_than_three_files: "Det finns fler än tre filer."
      opened: "öppnad"
      closed: "stängda"
      commit_by: "Åtagande av"
      comment_by: "Kommentar av"
      review_by: "Granskning av"
      pr_summary: "%{commits} åtaganden ändrade %{changed_files} -filer med %{additions} tillägg och %{deletions} borttagningar"
  discourse_push_notifications:
    popup:
      mentioned: '%{username} nämnde dig i "%{topic}" - %{site_title}'
      group_mentioned: '%{username} nämnde dig i "%{topic}" - %{site_title}'
      quoted: '%{username} citerade dig i "%{topic}" - %{site_title}'
      replied: '%{username} svarade dig i "%{topic}" - %{site_title}'
      posted: '%{username} skrev i "%{topic}" - %{site_title}'
      private_message: '%{username} skickade dig ett privat meddelande i "%{topic}" - %{site_title}'
      linked: '%{username} länkade till ett inlägg du gjort från "%{topic}" - %{site_title}'
      watching_first_post: '%{username} skapade ett nytt ämne "%{topic}" - %{site_title}'
      confirm_title: "Aviseringar aktiverade - %{site_title}"
      confirm_body: "Framgång! Aviseringar har aktiverats."
      custom: "Avisering från %{username} på %{site_title}"
  staff_action_logs:
    not_found: "hittades inte"
    unknown: "okänd"
    user_merged: "%{username} sammanfogades till detta konto"
    user_delete_self: "Raderas av mig själv från %{url}"
    webhook_deactivation_reason: "Din webhook har automatiskt inaktiverats. Vi mottog flera felsvar för '%{status}' HTTP-status."
    api_key:
      automatic_revoked:
        one: "Automatiskt återkallad, senaste aktiviteten skedde mer än %{count} dag sedan"
        other: "Automatiskt återkallad, senaste aktiviteten skedde mer än %{count} dagar sedan"
      automatic_revoked_max_life:
        one: "Automatiskt återkallad, skapad för mer än %{count} dag sedan"
        other: "Automatiskt återkallad, skapad för mer än %{count} dagar sedan"
      revoked: Återkallad
      restored: Återställd
  reviewables:
    already_handled: "Tack, men vi har redan granskat det inlägget och beslutat att det inte behöver flaggas igen."
    already_handled_and_user_not_exist: "Tack, men någon har redan granskat detta och den användaren finns inte längre."
    priorities:
      low: "Låg"
      medium: "Medium"
      high: "Hög"
    sensitivity:
      disabled: "Inaktiverad"
      low: "Låg"
      medium: "Medium"
      high: "Hög"
    must_claim: "Du måste göra anspråk på föremål innan du kan agera på dem."
    user_claimed: "Detta föremål har tagits i anspråk av en annan användare."
    missing_version: "Du måste ange en versionsparameter"
    conflict: "Det uppstod en uppdateringskonflikt som hindrade dig från att göra det."
    reasons:
      post_count: "De första inläggen från varje användare måste godkännas av personal. Se %{link}."
      trust_level: "Användare på låga förtroendenivåer måste ha svar godkända av personal. Se %{link}."
      group: "Användare som inte ingår i de angivna grupperna måste ha svar godkända av personalen. Se %{link}."
      new_topics_unless_trust_level: "Användare på låga förtroendenivåer måste ha ämnen godkända av personal. Se %{link}."
      fast_typer: "Ny användare skrev sitt första inlägg misstänkt snabbt, vi misstänker bot- eller skräppostbeteende. Se %{link}."
      auto_silence_regex: "Ny användare vars första inlägg matchar inställningen %{link}"
      watched_word: "Detta inlägg innehöll ett bevakat ord. Se ditt %{link}."
      staged: "Nya ämnen och inlägg för iscensatta användare måste godkännas av personal. Se %{link}."
      category: "Inlägg i denna kategori kräver manuellt godkännande av personal. Se %{link}."
      must_approve_users: "Alla nya användare måste godkännas av personal. Se %{link}."
      invite_only: "Alla nya användare ska bjudas in. Se %{link}."
      email_auth_res_enqueue: "Det här e-postmeddelandet underkändes i en DMARC-kontroll och kommer sannolikt inte från den som det verkar komma från. Mer information finns i rubrikerna för e-postmeddelandets rådata."
      email_spam: "Det här e -postmeddelandet flaggades som skräppost av rubriken som definierats i %{link}."
      suspect_user: "Denna nya användare angav profilinformation utan att ha läst några ämnen eller inlägg, vilket mycket sannolikt betyder att det kan röra sig om en skräppostare. Se %{link}."
      contains_media: "Detta inlägg innehåller inbäddade media. Se %{link}."
      queued_by_staff: "Personalen tycker att det här inlägget behöver granskas. Det kommer att förbli dolt fram till dess."
      links:
        watched_word: lista över bevakade ord
        category: kategori inställningar
    actions:
      agree:
        title: "Ja"
      agree_and_keep:
        title: "Behåll inlägg"
        description: "Godkänn flaggning men lämna det här inlägget oförändrat."
      agree_and_keep_hidden:
        title: "Fortsätt dölja inlägg"
        description: "Godkänn flaggning och fortsätt dölja inlägget."
      agree_and_suspend:
        title: "Stäng av användare"
        description: "Godkänn flaggning och stäng av användaren."
      agree_and_silence:
        title: "Tysta användare"
        description: "Godkänn flaggning och tysta användaren."
      agree_and_restore:
        title: "Återställ inlägg"
        description: "Återställ inlägget så att alla användare kan se det."
      agree_and_hide:
        title: "Dölj inlägg"
        description: "Godkänn flaggning och dölj detta inlägg + sänd automatiskt användaren ett meddelande som uppmanar om att redigera det."
      delete_single:
        title: "Radera"
      delete:
        title: "Radera…"
      delete_and_ignore:
        title: "Ignorera flaggning och radera inlägget"
        description: "Ignorera flaggningen genom att ta bort den från kön och radera inlägget. Om det är det första inlägget, radera ämnet också. "
      delete_and_ignore_replies:
        title: "Ignorera flaggning, radera inlägg och svar"
        description: "Ignorera flaggningen genom att ta bort den från kön och radera inlägget och alla dess svar. Om det är det första inlägget, radera ämnet också"
        confirm: "Är du säker på att du vill radera alla svar på inlägget också?"
      delete_and_agree:
        title: "Radera inlägg"
        description: "Godkänn flaggning och radera detta inlägg. Om det är det första inlägget, radera ämnet också."
      delete_and_agree_replies:
        title: "Radera inlägg och svar"
        description: "Godkänn flaggning och radera detta inlägg och alla dess svar. Om det är det första inlägget, radera ämnet också."
        confirm: "Är du säker på att du vill radera alla svar på inlägget också?"
      disagree_and_restore:
        title: "Nej, återställ inlägget"
        description: "Återställ inlägget så att alla användare kan se det."
      disagree:
        title: "Nej"
      discard_post:
        title: "Kasta inlägg"
      revise_and_reject_post:
        title: "Revidera inlägg..."
      ignore:
        title: "Ignorera"
      ignore_and_do_nothing:
        title: "Gör ingenting"
        description: "Ignorera flaggningen genom att ta bort den från kön utan att vidta några åtgärder. Dolda inlägg kommer att förbli dolda och hanteras av de automatiska verktygen."
      approve:
        title: "Godkänn"
      approve_post:
        title: "Godkänn inlägg"
        confirm_closed: "Detta ämne är stängt. Vill du skapa inlägget ändå?"
      reject_post:
        title: "Avvisa inlägg"
      approve_user:
        title: "Godkänn användare"
      reject_user:
        title: "Radera användare…"
        delete:
          title: "Ta bort användare"
          description: "Användaren kommer att raderas från forumet."
        block:
          title: "Radera och blockera användare"
          description: "Användaren kommer att raderas, och vi blockerar också hens IP och e-postadress."
      reject:
        title: "Avvisa"
        bundle_title: "Avvisa…"
      reject_and_suspend:
        title: "Avvisa och stäng av användare"
      reject_and_silence:
        title: "Avvisa och tysta användare"
      reject_and_delete:
        title: "Avvisa och radera inlägget"
      reject_and_keep_deleted:
        title: "Behåll inlägg raderat"
      approve_and_restore:
        title: "Godkänn och återställ inlägg"
      delete_user:
        reason: "Raderad via granskningskön"
  email_style:
    html_missing_placeholder: "Html-mallen måste omfatta %{placeholder}"
  notification_level:
    ignore_error: "Tyvärr kan du inte ignorera den användaren."
    mute_error: "Tyvärr kan du inte tysta den användaren."
    error: "Tyvärr kan du inte ändra aviseringsnivån för den användaren."
    invalid_value: '"%{value}" är inte en giltig aviseringsnivå.'
  discord:
    not_in_allowed_guild: "Autentisering misslyckades. Du är inte medlem i ett tillåtet Discord-sällskap."
  old_keys_reminder:
    title: "Påminnelse gällande gamla behörigheter"
    body: "Hejsan! Detta är en årlig säkerhetspåminnelse från din Discourse-instans.\n \nVi ville bara upplysa dig om att följande behörighet som används för din Discourse-instans inte har uppdaterats under de senaste 2 åren:\n\n%{keys}\n\nIngen åtgärd är nödvändig i nuläget, däremot anses det som god praxis ur säkerhetssynpunkt att ändra alla dina viktiga behörigheter med tiden.\n"
  create_linked_topic:
    topic_title_with_sequence:
      one: "%{topic_title} (del %{count})"
      other: "%{topic_title} (del %{count})"
    post_raw: "Fortsätter diskussionen från %{parent_url}.\n\nTidigare diskussioner:\n\n%{previous_topics}"
    small_action_post_raw: "Fortsätt diskussionen vid %{new_title}."
  fallback_username: "användare"
  user_status:
    errors:
      ends_at_should_be_greater_than_set_at: "ends_at bör vara större än set_at."
  webhooks:
    payload_url:
      blocked_or_internal: "Försändelse-URL:en kan inte användas eftersom den leder till en blockerad eller intern IP-adress."
      unsafe: "Försändelse-URL:en kan inte användas eftersom den är osäker"
  form_templates:
    errors:
      invalid_yaml: "är inte en giltig YAML-sträng"
      invalid_type: "innehåller en ogiltig malltyp: %{type} (giltiga typer är: %{valid_types})"
      missing_type: "saknar en fälttyp"
      missing_id: "saknar ett fält-ID"
      duplicate_ids: "har dubblett-id"
      reserved_id: "har ett reserverat nyckelord som id: %{id}"
      unsafe_description: "har en osäker HTML-beskrivning"
  activemodel:
    errors:
      <<: *errors<|MERGE_RESOLUTION|>--- conflicted
+++ resolved
@@ -1402,39 +1402,6 @@
         anon_views: Anonym
         total_views: Totalt
   dashboard:
-<<<<<<< HEAD
-    group_email_credentials_warning: 'Det uppstod ett problem med e-postautentiseringsuppgifterna för gruppen <a href="%{base_path}/g/%{group_name}/manage/email">%{group_full_name}</a>. Inga e-postmeddelanden skickas från gruppinkorgen förrän problemet är åtgärdat. %{error}'
-    rails_env_warning: "Din server kör i %{env}-läge."
-    host_names_warning: "Din config/database.yml-fil använder lokalvärdens standard-värdnamn. Uppdatera den till att använda din webbplats värdnamn."
-    sidekiq_warning: 'Sidekiq körs inte. Många uppgifter, som att skicka e-post, utförs asynkront av sidekiq. Se till att minst en sidekiq-process körs. <a href="https://github.com/mperham/sidekiq">Läs mer om Sidekiq här</a>.'
-    queue_size_warning: "Antal köade jobb är %{queue_size}, vilket är ganska högt. Det kan indikera ett problem med Sidekiq-processen/-processerna, eller så kanske du behöver lägga till fler Sidekiq-arbetare."
-    memory_warning: "Din server körs med mindre än 1 GB minne. Det rekommenderas minst 1 GB minne."
-    google_oauth2_config_warning: 'Servern är konfigurerad till att tillåta registrering och inloggning med Google OAuth2 (enable_google_oauth2_logins), men klient-id och klienthemlighetsvärden har inte ställts in. Gå till <a href="%{base_path}/admin/site_settings">webbplatsinställningarna</a> och uppdatera inställningarna. <a href="https://meta.discourse.org/t/configuring-google-login-for-discourse/15858" target="_blank">Läs den här guiden för att lära dig mer</a>.'
-    facebook_config_warning: 'Servern är konfigurerad till att tillåta registrering och inloggning med Facebook (enable_facebook_logins), men app-id och appens hemlighetsvärden har inte ställts in. Gå till <a href="%{base_path}/admin/site_settings">webbplatsinställningarna</a> och uppdatera inställningarna. <a href="https://meta.discourse.org/t/configuring-facebook-login-for-discourse/13394" target="_blank">Läs den här guiden för att lära dig mer</a>.'
-    twitter_config_warning: 'Servern är konfigurerad till att tillåta registrering och inloggning med Twitter (enable_twitter_logins), men nyckel och hemlighetsvärden har inte ställts in. Gå till <a href="%{base_path}/admin/site_settings">webbplatsinställningarna</a> och uppdatera inställningarna. <a href="https://meta.discourse.org/t/configuring-twitter-login-for-discourse/13395" target="_blank">Läs den här guiden för att lära dig mer</a>.'
-    github_config_warning: 'Servern är konfigurerad till att tillåta registrering och inloggning med GitHub (enable_github_logins), men klient-id och hemlighetsvärden har inte ställts in. Gå till <a href="%{base_path}/admin/site_settings">webbplatsinställningarna</a> och uppdatera inställningarna. <a href="https://meta.discourse.org/t/configuring-github-login-for-discourse/13745" target="_blank">Läs den här guiden för att lära dig mer</a>.'
-    s3_config_warning: 'Servern är konfigurerad till att ladda upp filer till S3, men minst en av följande inställningar har inte ställts in: s3_access_key_id, s3_secret_access_key, s3_use_iam_profile, eller s3_upload_bucket. Gå till <a href="%{base_path}/admin/site_settings">webbplatsinställningarna</a> och uppdatera dem. <a href="https://meta.discourse.org/t/how-to-set-up-image-uploads-to-s3/7229" target="_blank">Se "How to set up image uploads to S3?" för att lära dig mer</a>.'
-    s3_backup_config_warning: 'Servern är konfigurerad till att ladda upp reservfiler till S3, men minst en av följande inställningar har inte ställts in: s3_access_key_id, s3_secret_access_key, s3_use_iam_profile, eller s3_backup_bucket. Gå till <a href="%{base_path}/admin/site_settings">webbplatsinställningarna</a> och uppdatera dem. <a href="https://meta.discourse.org/t/how-to-set-up-image-uploads-to-s3/7229" target="_blank">Se "How to set up image uploads to S3?" för att lära dig mer</a>.'
-    s3_cdn_warning: 'Servern är konfigurerad att ladda upp filer till S3, men det finns ingen konfigurerad S3 CDN. Detta kan leda till dyra S3-kostnader och långsammare prestanda. <a href="https://meta.discourse.org/t/-/148916" target="_blank">Läs mer i "Använda objektlagring för uppladdningar"</a>.'
-    image_magick_warning: 'Servern är konfigurerad att skapa ikoner av stora bilder, men ImageMagick är inte installerad. Installera ImageMagick med din föredragna pakethanterare eller <a href="https://www.imagemagick.org/script/download.php" target="_blank">hämta den senaste utgåvan</a>.'
-    failing_emails_warning: 'Det finns %{num_failed_jobs} e-postutskick som har misslyckats. Kontrollera din app.yml för att säkerställa att serverinställningarna för e-post är korrekta. <a href="%{base_path}/sidekiq/retries" target="_blank">Se alla misslyckade utskick i Sidekiq</a>.'
-    subfolder_ends_in_slash: "Inställningarna för dina undermappar är inte korrekt; DISCOURSE_RELATIV_URL_ROOT slutar med ett snedstreck."
-    outdated_translations_warning: "Vissa av dina översättningsåsidosättningar är inaktuella. Kontrollera dina <a href='%{base_path}/admin/customize/site_texts?outdated=true'>textanpassningar</a>."
-    email_polling_errored_recently:
-      one: "E-postpolling har genererat ett fel de senaste 24 timmarna. Se <a href='%{base_path}/logs' target='_blank'>loggarna</a> för mer detaljer."
-      other: "E-postpolling har genererat %{count} fel de senaste 24 timmarna. Se <a href='%{base_path}/logs' target='_blank'>loggarna</a> för mer detaljer."
-    missing_mailgun_api_key: "Servern är konfigurerad att skicka e-post via Mailgun, men du har inte tillhandahållit en API-nyckel som ska användas för att verifiera webhook-meddelandena."
-    bad_favicon_url: "Favoritikonen kan inte laddas. Kontrollera dina inställningar för favoritikonen i <a href='%{base_path}/admin/site_settings'>webbplatsinställningarna</a>."
-    poll_pop3_timeout: "Anslutningen till POP3-servern har nått tidsgränsen. Inkommande e-postmeddelanden kunde inte mottas. Kontrollera dina <a href='%{base_path}/admin/site_settings/category/email'>POP3-inställningar</a> och tjänsteleverantör."
-    poll_pop3_auth_error: "Anslutning till POP3-servern misslyckas med ett autentiseringsfel. Kontrollera dina <a href='%{base_path}/admin/site_settings/category/email'>POP3-inställningar</a>."
-    force_https_warning: "Din webbplats använder SSL, men `<a href='%{base_path}/admin/site_settings/category/all_results?filter=force_https'>force_https</a>` har inte aktiverats i inställningarna för din webbplats."
-    out_of_date_themes: "Uppdateringar finns tillgängliga för följande teman:"
-    unreachable_themes: "Vi kunde inte kontrollera uppdateringar för följande teman:"
-    watched_word_regexp_error: "Det reguljära uttrycket för '%{action}'-bevakade ord är ogiltigt. Kontrollera dina <a href='%{base_path}/admin/customize/watched_words'>inställningar för bevakade ord</a> eller inaktivera webbplatsinställningen 'Reguljära uttryck för bevakade ord'."
-    v3_analytics_deprecated: "Din Discourse använder för närvarande Google Analytics 3, som inte längre kommer att stödjas efter juli 2023. <a href='https://meta.discourse.org/t/260498'>Uppgradera till Google Analytics 4</a> nu för att fortsätta att få värdefulla insikter i, och analyser av, din webbplats prestanda."
-    category_style_deprecated: "Din Discourse använder för närvarande en utfasad kategoristil som tas bort innan den sista betaversionen av Discourse 3.2 kommer ut. Se <a href='https://meta.discourse.org/t/282441'>Flytta till en enskild webbplatsinställning för kategoristil</a> för instruktioner om hur du behåller din valda kategoristil."
-    ember_version_warning: "Din webbplats körs med EMBER_VERSION=3-konfigurationen som inte stöds. Detta kan leda till oväntade problem med teman/tillägg. Ta bort EMBER_VERSION-konfigurationen från din app.yml-fil och bygg om. Se mer information i <a href='https://meta.discourse.org/t/287211'>https://meta.discourse.org/t/287211</a>."
-=======
     problem:
       rails_env: "Din server kör i %{env}-läge."
       host_names: "Din config/database.yml-fil använder lokalvärdens standard-värdnamn. Uppdatera den till att använda din webbplats värdnamn."
@@ -1444,7 +1411,6 @@
       missing_mailgun_api_key: "Servern är konfigurerad att skicka e-post via Mailgun, men du har inte tillhandahållit en API-nyckel som ska användas för att verifiera webhook-meddelandena."
       google_analytics_version: "Din Discourse använder för närvarande Google Analytics 3, som inte längre kommer att stödjas efter juli 2023. <a href='https://meta.discourse.org/t/260498'>Uppgradera till Google Analytics 4</a> nu för att fortsätta att få värdefulla insikter i, och analyser av, din webbplats prestanda."
     back_from_logster_text: "Tillbaka till webbplatsen"
->>>>>>> f4cbf025
   site_settings:
     allow_bulk_invite: "Tillåt massinbjudningar genom att ladda upp en CSV-fil"
     disabled: "inaktiverade"
@@ -2076,10 +2042,6 @@
     code_formatting_style: "Kodknappen i redigeraren kommer att använda den här kodformateringsstilen som standard"
     max_allowed_message_recipients: "Maximalt antal mottagare som tillåts i ett meddelande."
     disable_watched_word_checking_in_user_fields: "inaktivera kontroll av bevakade ord i användarfält"
-<<<<<<< HEAD
-    watched_words_regular_expressions: "Bevakade ord är reguljära uttryck."
-=======
->>>>>>> f4cbf025
     enable_diffhtml_preview: "Experimentell funktion som använder diffHTML för att synkronisera förhandsgranskning istället för fullständig omrendering"
     enable_fast_edit: "Lägger till en knapp i menyn för val av inlägg för att redigera ett litet urval direkt."
     enable_quote_copy: "Lägger till en knapp i menyn för inläggsurval för att kopiera urvalet till urklipp som ett markdown-citat."
@@ -3702,10 +3664,7 @@
     Redigera det första inlägget i det här ämnet för att ändra innehållet på sidan %{page_name}.
   guidelines_topic:
     title: "Vanliga frågor/riktlinjer"
-<<<<<<< HEAD
-=======
     guidelines_title: "Riktlinjer"
->>>>>>> f4cbf025
   tos_topic:
     title: "Villkor"
     body: |
