# encoding: utf-8
#
# Never edit this file. It will be overwritten when translations are pulled from Transifex.
#
# To work with us on translations, join this project:
# https://www.transifex.com/projects/p/discourse-org/

sv:
  dates:
    short_date_no_year: "D MMM"
    short_date: "D MMM, YYYY"
    long_date: "MMMM D, YYYY h:mma"
  datetime_formats: &datetime_formats
    formats:
      short: "%m-%d-%Y"
      short_no_year: "%B %-d"
      date_only: "%B %-d, %Y"
      long: "%B %-d, %Y, %l:%M%P"
  date:
    month_names: [~, Januari, Februari, Mars, April, Maj, Juni, Juli, Augusti, September, Oktober, November, December]
    <<: *datetime_formats
  time:
    <<: *datetime_formats
    am: "am"
    pm: "pm"
  title: "Discourse"
  topics: "Ämnen"
  posts: "inlägg"
  loading: "Laddar"
  log_in: "Logga in"
  purge_reason: "Automatiskt borttaget som övergett, avaktiverat konto"
  disable_remote_images_download_reason: "Nedladdning av externa bilder är inaktiverat eftersom det inte fanns tillräckligt mycket lagringsutrymme tillgängligt."
  anonymous: "Anonym"
  remove_posts_deleted_by_author: "Borttaget av författaren"
  emails:
    incoming:
      default_subject: "Detta ämnet behöver en titel"
      show_trimmed_content: "Visa trimmat innehåll"
      maximum_staged_user_per_email_reached: "Uppnått maximalt antal iscensatta användare skapade per e-post."
      errors:
        empty_email_error: "Händer när rådata vi mottagit är tomt."
        no_message_id_error: "Händer när e-post saknar 'Message-Id'-rubrik."
        auto_generated_email_error: "Händer när 'precedence'-rubriken är satt till: list, skräp, mass eller auto-reply, eller när någon annan rubrik innehåller: auto-submitted, auto-replied eller auto-generated."
        no_body_detected_error: "Händer när vi inte kunde extrahera någon huvuddel och det inte fanns några bilagor."
        inactive_user_error: "Händer när sändaren inte är aktiv."
        bad_destination_address: "Händer när inga av e-postadresserna i Till/Cc/Bcc-fälten matchar en konfigurerad inkommande e-postadress."
        strangers_not_allowed_error: "Händer när en användare försöker skapa ett nytt ämne i en kategori som användare inte är en medlem av."
        insufficient_trust_level_error: "Händer när en användare försöker skapa ett nytt ämne i en kategori som användare saknar förtroendenivå för."
        reply_user_not_matching_error: "Händer när ett svar kommer in från en annan e-postadress än den notificieringen skickades till."
        topic_not_found_error: "Händer när ett svar kommer in men ämnet har raderats."
        topic_closed_error: "Händer när ett svar kommer in men ämnet har stängts."
        bounced_email_error: "E-post är en studsad e-postrapport."
        screened_email_error: "Händer när sändarens e-postadress redan har kontrollerats."
  errors: &errors
    format: "%{attribute} %{message}"
    messages:
      too_long_validation: "är begränsad till %{max} tecken; du skrev in %{length}. "
      invalid_boolean: "Ogiltig boolean."
      taken: "används redan"
      accepted: måste accepteras
      blank: kan inte vara tomt
      present: måste vara tomt
      confirmation: "matchar inte %{attribute}"
      empty: kan inte vara tomt
      equal_to: "måste vara lika med %{count}"
      even: måste vara jämnt
      exclusion: är reserverad
      greater_than: "måste vara större än %{count}"
      greater_than_or_equal_to: "måste vara större eller lika med %{count}"
      has_already_been_used: "har redan använts"
      inclusion: är inte inkluderad i listan
      invalid: är ogiltig
      is_invalid: "Verkar oklart, är det en komplett mening?"
      contains_censored_words: "innehåller följande censurerade ord:%(censurerade_ord)"
      less_than: "måste vara mindre än %{count}"
      less_than_or_equal_to: "måste vara mindre eller lika med %{count}"
      not_a_number: är inte ett nummer
      not_an_integer: måste vara ett tal
      odd: måste vara udda
      record_invalid: "Validering misslyckades: %{errors}"
      restrict_dependent_destroy:
        one: "Kan inte radera förteckning på grund av att ett beroende %{record} existerar"
        many: "Kan inte radera förteckning på grund av att beroende %{record} existerar"
      too_long:
        one: är för långt (högsta tillåtna är 1 tecken)
        other: är för långt (högsta tillåtna är %{count} tecken)
      too_short:
        one: är för kort (minsta tillåtna är 1 tecken)
        other: är för kort (minsta tillåtna är %{count} tecken)
      wrong_length:
        one: har fel längd (borde vara 1 tecken)
        other: har fel längd (borde vara %{count} tecken)
      other_than: "måste vara skilt från %{count}"
    template:
      body: "Det uppstod problem med följande fält:"
      header:
        one: Ett fel förhindrade %{model} från att sparas
        other: "%{count} fel förhindrade %{model} från att sparas"
    embed:
      load_from_remote: "Det uppstod ett fel vid laddning av inlägget."
    site_settings:
      default_categories_already_selected: "Du kan inte välja en kategori som används i en annan lista. "
      s3_upload_bucket_is_required: "Du kan inte aktivera uppladdning till S3 innan du har angivit 's3_upload_bucket'."
  activemodel:
    errors:
      <<: *errors
  invite:
    not_found: "Ert invitations lösenord är ogiltigt. Vänlig kontakta webbplatsens administratör."
  bulk_invite:
    file_should_be_csv: "De uppladdade filerna skall vara i csv format."
    error: "Det uppstod ett problem när filerna skulle laddas upp. Vad snäll och försök senare igen."
  topic_invite:
    user_exists: "Tyvärr, den användaren har redan bjudits in. Du kan endast bjuda in en användare till ett ämne en gång."
  backup:
    operation_already_running: "En operation är redan igång och därför kan inte ett nytt jobb snartas just nu."
    backup_file_should_be_tar_gz: "Backup-filen ska vara ett .tar.gz arkiv."
    not_enough_space_on_disk: "Det finns inte tillräckligt mycket utrymme på disken för att ladda upp denna backup."
    invalid_filename: "Backupfilnamnet innehåller ogiltiga tecken. Giltiga tecken är a-z 0-9 . - _."
  not_logged_in: "Du måste vara inloggad för att göra detta."
  not_found: "Den efterfrågade URL:en eller resursen kan inte hittas."
  invalid_access: "Du har inte behörighet att visa den efterfrågade resursen."
  read_only_mode_enabled: "Webbplatsen är i skrivskyddat läge. Interaktioner är inaktiverade."
  reading_time: "Lästid"
  likes: "Gillningar"
  too_many_replies:
    one: "Vi är ledsna men nya användare är tillfälligt begränsade till 1 svar i samma ämne."
    other: "Vi är ledsna men nya användare är tillfälligt begränsade till &{count} svar i samma ämne."
  embed:
    start_discussion: "Starta diskussion"
    continue: "Fortsätt diskussion"
    error: "Fel vid inbäddningen"
    referer: "Hänvisning:"
    no_hosts: "Inga värdar var uppsatta för textinbäddningen"
    configure: "konfigurera inbäddningen"
    more_replies:
      one: "1 till svar"
      other: "%{count} till svar"
    loading: "Laddar diskussion..."
    permalink: "Permalänk"
    imported_from: "Detta är ett kopplat diskussionsämne till det ursprungliga inlägget på %{link}"
    in_reply_to: "▶ %{username}"
  no_mentions_allowed: "Tyvärr, du kan inte omnämna andra användare."
  too_many_mentions:
    one: "Tyvärr, du kan bara omnämna en annan användare i ett inlägg."
    other: "Tyvärr, du kan bara omnämna %{count} användare i ett inlägg."
  no_mentions_allowed_newuser: "Tyvärr, nya användare kan inte omnämna andra användare."
  too_many_mentions_newuser:
    one: "Tyvärr, besökare kan bara omnämna en annan användare i ett inlägg."
    other: "Tyvärr, besökare kan bara omnämna %{count} användare i ett inlägg."
  no_images_allowed: "Tyvärr, nya användare kan inte infoga bilder i inlägg."
  too_many_images:
    one: "Tyvärr, nya användare kan bara infoga en bild i ett inlägg."
    other: "Tyvärr, nya användare kan bara infoga %{count} bilder i ett inlägg."
  no_attachments_allowed: "Tyvärr, nya användare kan inte bifoga filer i inlägg."
  too_many_attachments:
    one: "Tyvärr, nya användare kan bara bifoga en filer i ett inlägg."
    other: "Tyvärr, nya användare kan bara bifoga %{count} filer i ett inlägg."
  no_links_allowed: "Tyvärr, nya användare kan inte ha länkar i inlägg."
  too_many_links:
    one: "Tyvärr, besökare kan bara ha en länk i ett inlägg."
    other: "Tyvärr, nya användare kan bara ha %{count} länkar i ett inlägg."
  spamming_host: "Tyvärr, du kan inte posta en länk till det värdnamnet."
  user_is_suspended: "Avstängda användare är inte tillåtna att göra inlägg"
  topic_not_found: "Något har gått fel. Kanske har ämnet stängts eller raderats medan du tittade på det?"
  not_accepting_pms: "Ledsen, %[användarnamn] tar inte emot meddelande för tillfället."
  just_posted_that: "är för likt det du nyligen postade"
  invalid_characters: "innehåller otillåtna tecken"
  is_invalid: "verkar oklart, det är en komplett mening"
  next_page: "nästa sida →"
  prev_page: "← föregående sida"
  page_num: "Sida %{num}"
  home_title: "Hem"
  topics_in_category: "Ämnen i kategorin '%{category}'"
  rss_posts_in_topic: "RSS-flöde för '%{topic}'"
  rss_topics_in_category: "RSS-flöde för ämnen i kategorin '%{category}'"
  author_wrote: "%{author} skrev:"
  num_posts: "Inlägg:"
  num_participants: "Deltagare"
  read_full_topic: "Läs hela ämnet"
  private_message_abbrev: "Meddelande"
  rss_description:
    latest: "Aktuella ämnen"
    hot: "Heta ämnen"
    top: "Toppämnen"
    posts: "Senaste inläggen"
    group_posts: "Senaste inläggen från %{group_name}"
    group_mentions: "Senaste omnämningarna från %{group_name}"
    user_posts: "Senaste inlägggen av @%{username}"
    user_topics: "Senaste ämnena av @%{username}"
    tag: "Taggade ämnen"
  too_late_to_edit: "Inlägget skapades för långt tillbaka i tiden. Det kan inte längre redigeras eller tas bort."
  revert_version_same: "Den nuvarande versionen är samma som den du försöker återgå till."
  excerpt_image: "bild"
  queue:
    delete_reason: "Raderad via modereringskön för inlägg"
  groups:
    errors:
      can_not_modify_automatic: "Du kan inte modifiera en automatisk grupp"
      invalid_domain: "'%{domain}' är inte ett giltigt domän."
      invalid_incoming_email: "'%{email}' är inte en giltig e-postadress."
      email_already_used_in_group: "'%{email}' är redan använd av gruppen '%{group_name}'."
      email_already_used_in_category: "'%{email}' är redan använd av kategorin '%{category_name}'."
    default_names:
      everyone: "alla"
      admins: "administratörer"
      moderators: "moderatorer"
      staff: "personal"
      trust_level_0: "trust_level_0"
      trust_level_1: "trust_level_1"
      trust_level_2: "trust_level_2"
      trust_level_3: "trust_level_3"
      trust_level_4: "trust_level_4"
  education:
    until_posts:
      one: "1 inlägg"
      other: "%{count} inlägg"
<<<<<<< HEAD
    'new-topic': |
=======
    "new-topic": |
>>>>>>> c10941bb
      Välkommen till %{site_name} &mdash; **tack för att du startade en ny konversation!**

      - Låter rubriken intressant om du läser det högt? Är det en bra sammanfattning?

      - Vem skulle kunna vara intresserad av detta? Varför är det viktigt? Vad för typ av svar förväntar du dig?

      - Inkludera vanligt förekommande ord i ditt ämne så att andra kan *hitta* det. För att gruppera ditt ämne med relaterade ämnen, välj en kategori.

<<<<<<< HEAD
      För mer information kan du läsa [riktlinjerna](/guidelines). Detta meddelande visas enbart vid ditt första %{education_posts_text}.
    'new-reply': |
=======
      För mer information kan du läsa [riktlinjerna](%{base_path}/guidelines). Detta meddelande visas enbart vid ditt första %{education_posts_text}.
    "new-reply": |
>>>>>>> c10941bb
      Välkommen till %{site_name} &mdash; **tack för att du bidrar!**

      - Bidrar ditt svar något till konversationen på något sätt?

      - Var snäll mot andra medlemmar.

      - Konstruktiv kritik välkomnas, men kritisera då *idéer* och inte personer.

      För mer, [läs våra riktlinjer](%{base_path}/guidelines). Detta meddelande visas enbart vid ditt första %{education_posts_text}.
  activerecord:
    attributes:
      category:
        name: "Kategorinamn"
      topic:
        title: "Rubrik"
        featured_link: "Skiss länk"
      post:
        raw: "Inlägg"
      user_profile:
        bio_raw: "Om mig"
    errors:
      <<: *errors
      models:
        topic:
          attributes:
            base:
              too_many_users: "Du kan endast skicka varningar till en användare åt gången."
              no_user_selected: "Du måste välja en giltig användare."
            featured_link:
              invalid: "är ogiltig. URL måste innehålla http:// eller http://."
              invalid_category: "kan inte redigeras i denna kategori"
        user:
          attributes:
            password:
              common: "är ett av de 10000 vanligaste lösenorden. Vänligen använd ett säkrare lösenord."
              same_as_username: "är samma som ditt användarnamn. Vänligen använd ett säkrare lösenord."
              same_as_email: "är samma som din e-postadress. Vänligen använd ett säkrare lösenord."
              same_as_current: "är samma som ert nuvarande lösenord"
            ip_address:
              signup_not_allowed: "Registrering är inte tillåtet från detta konto."
        color_scheme_color:
          attributes:
            hex:
              invalid: "är inte en giltig färg"
        post_reply:
          base:
            different_topic: "Inlägg och svar måste höra till samma ämne."
        web_hook:
          attributes:
            payload_url:
              invalid: "Webbadressen är ogiltig. Webbadressen skall inkludera :// eller https://. Inga blanktecken är tillåtna"
<<<<<<< HEAD
  user_profile:
    no_info_other: "<div class='missing-profile'>%{name} har inte skrivit någonting i dess profils Om Mig-fält ännu</div>"
=======
>>>>>>> c10941bb
  vip_category_name: "Lounge"
  vip_category_description: "En kategori exklusiv för medlemmar med en förtroendenivå av 3 eller högre."
  meta_category_name: "Feedback"
  meta_category_description: "Diskussion om den här webbplatsen, dess organisation, hur den fungerar och hur vi kan förbättra den."
  staff_category_name: "Personal"
  staff_category_description: "Privat kategori för personaldiskussioner. Ämnen är bara synliga för administratörer och moderatorer."
<<<<<<< HEAD
  assets_topic_title: "Tillgångar för webb designen"
=======
>>>>>>> c10941bb
  discourse_welcome_topic:
    title: "Välkommen till diskussionen"
  lounge_welcome:
    title: "Välkommen till loungen"
  category:
    topic_prefix: "Om kategorin %{category}"
    post_template: "%{replace_paragraph}\n\nAnvänd följande paragrafer för en längre beskrivning, eller för att etablera regler eller riktlinjer för kategorin:\n\n- Varför ska medlemmar använda den här kategorin? Vad är den till för?\n\n- Exakt hur är den olik befintliga kategorier?\n\n- Vad borde ämnen i den här kategorin generellt innehålla?\n\n- Behövs den här kategorin? Kan vi sammanfoga den med en annan kategori, eller underkategori?\n"
    errors:
      uncategorized_parent: "Kategorin \"Okategoriserat\" kan inte ha en föräldrer kategori."
      self_parent: "En underkategori kan inte ha sig själv som förälder."
      depth: "Du kan inte skapa underkategorier till underkategorier"
      invalid_email_in: "'%{email}' är inte en giltig e-postadress."
      email_already_used_in_group: "'%{email}' är redan använd av gruppen '%{group_name}'."
      email_already_used_in_category: "'%{email}' är redan använd av kategorin '%{category_name}'."
    cannot_delete:
      uncategorized: "Du kan inte ta bort kategorin \"Okategoriserat\""
      has_subcategories: "Du kan inte ta bort den här kategorin för att den har underkategorier."
      topic_exists_no_oldest: "Kan inte ta bort den här kategorin eftersom antalet ämnen är %{count}."
    uncategorized_description: "Ämnen som inte behöver en kategori, eller som inte passar in i någon annan befintlig kategori."
  trust_levels:
    newuser:
      title: "ny användare"
    basic:
      title: "grundläggande användare"
    member:
      title: "medlem"
    regular:
      title: "regelbunden"
    leader:
      title: "ledare"
    change_failed_explanation: "Du försökte degradera %{user_name} till '%{new_trust_level}'. Användarens förtroendenivå är redan '%{current_trust_level}'. %{user_name} kommer behålla '%{current_trust_level}'. Om du vill degradera användaren, lås förtroendenivån först"
  rate_limiter:
    hours:
      one: "1 timme"
      other: "%{count} timmar"
    minutes:
      one: "1 minut"
      other: "%{count} minuter"
    seconds:
      one: "1 sekund"
      other: "%{count} sekunder"
  datetime:
    distance_in_words:
      half_a_minute: "< 1m"
      less_than_x_seconds:
        one: "< 1s"
        other: "< %{count}s"
      x_seconds:
        one: "1s"
        other: "%{count}s"
      less_than_x_minutes:
        one: "< 1m"
        other: "< %{count}m"
      x_minutes:
        one: "1m"
        other: "%{count}m"
      about_x_hours:
        one: "1h"
        other: "%{count}h"
      x_days:
        one: "1d"
        other: "%{count}d"
      about_x_months:
        one: "1mån"
        other: "%{count}mån"
      x_months:
        one: "1mån"
        other: "%{count}mån"
      about_x_years:
        one: "1år"
        other: "%{count}år"
      over_x_years:
        one: "> 1år"
        other: "> %{count}år"
      almost_x_years:
        one: "1år"
        other: "%{count}år"
    distance_in_words_verbose:
      half_a_minute: "nyss"
      less_than_x_seconds:
        one: "nyss"
        other: "nyss"
      x_seconds:
        one: "1 sekund sedan"
        other: "%{count} sekunder sedan"
      less_than_x_minutes:
        one: "mindre än 1 minut sedan"
        other: "mindre än %{count} minuter sedan"
      x_minutes:
        one: "1 minut sedan"
        other: "%{count} minuter sedan"
      about_x_hours:
        one: "1 timme sedan"
        other: "%{count} timmar sedan"
      x_days:
        one: "1 dag sedan"
        other: "%{count} dagar sedan"
      about_x_months:
        one: "ungefär 1 månad sedan"
        other: "ungefär %{count} månader sedan"
      x_months:
        one: "1 månad sedan"
        other: "%{count} månader sedan"
      about_x_years:
        one: "ungefär 1 år sedan"
        other: "ungefär %{count} år sedan"
      over_x_years:
        one: "över 1 år sedan"
        other: "över %{count} år sedan"
      almost_x_years:
        one: "nästan 1 år sedan"
        other: "nästan %{count} år sedan"
  password_reset:
    no_token: "Tyvärr, din lösenordslänk har löpt ut. Klicka på inloggningsknappen och välj \"jag har glömt mitt lösenord\" för att få en ny länk."
    choose_new: "Välj ett nytt lösenord"
    choose: "Välj ett lösenord"
    update: "Uppdatera lösenord"
    save: "Välj lösenord"
    title: "Återställ lösenord"
    success: "Du har lyckats med att byta ditt lösenord och är nu inloggad."
    success_unapproved: "Du lyckades med att byta ditt lösenord."
  change_email:
    confirmed: "Din e-post har uppdaterats."
    please_continue: "Fortsätt till %{site_name}"
    error: "Det uppstod ett fel med ändringen av din e-postadress. Adressen kanske redan används?"
    error_staged: "Ett problem uppstod vid ändring av din e-postadress. Adressen används redan av en annan användare. "
    already_done: "Tyvärr har den här aktiveringslänken löpt ut. Kanske är din e-postadress redan ändrad? "
    authorizing_old:
      title: "Tack för att du bekräftar din nuvarande e-postadress"
      description: "Vi skickar nu e-post för bekräftelse till din nya adress "
  activation:
    action: "Klicka här för att aktivera ditt konto"
    already_done: "Tyvärr, denna kontoaktiveringslänk är inte längre giltig. Kanske är ditt konto redan aktiverat?"
    please_continue: "Ditt nya konto är verifierat; du kommer att skickas till startsidan."
    continue_button: "Fortsätt till %{site_name}"
    welcome_to: "Välkommen till %{site_name}!"
    approval_required: "En moderator måste manuellt godkänna ditt nya konto innan du kan komma åt detta forum. Du kommer få e-post när ditt konto har godkänts!"
    missing_session: "Vi kan inte upptäcka om ditt konto skapades, var god se till att du ha kakor aktiverade."
  post_action_types:
    off_topic:
      title: "Orelevant"
      description: "Det här inlägget är inte relevant för det nuvarande ämnet, sett till ämnets rubrik och det första inlägget, och borde förmodligen flyttas någon annanstans."
      long_form: "flagga detta som orelevant"
    spam:
<<<<<<< HEAD
      title: 'Spam'
      description: 'Det här inlägget är en annons eller vandalism. Det är inte lämpligt eller relevant med avseende på det aktuella ämnet.'
      short_description: 'Detta är reklam eller vandalism'
      long_form: 'flagga detta som spam'
      email_title: '"%{title}" flaggades som spam'
      email_body: "%{link}\n\n%{message}"
    inappropriate:
      title: 'Olämpligt'
      description: 'Detta inläggs innehåll inkluderar saker som en förnuftig person skulle anse vara stötande, kränkande eller en överträdelse av <a href="/guidelines">våra riktlinjer</a>.'
      long_form: 'flagga detta som olämpligt'
    notify_user:
      title: 'Skicka ett meddelande till @{{username}} '
      long_form: 'notifierad användare'
=======
      title: "Spam"
      description: "Det här inlägget är en annons eller vandalism. Det är inte lämpligt eller relevant med avseende på det aktuella ämnet."
      short_description: "Detta är reklam eller vandalism"
      long_form: "flagga detta som spam"
      email_title: '"%{title}" flaggades som spam'
      email_body: "%{link}\n\n%{message}"
    inappropriate:
      title: "Olämpligt"
      long_form: "flagga detta som olämpligt"
    notify_user:
      title: "Skicka ett meddelande till @{{username}} "
      long_form: "notifierad användare"
>>>>>>> c10941bb
      email_title: 'Du skrev i "%{title}"'
      email_body: "%{link}\n\n%{message}"
    notify_moderators:
      title: "Övrigt"
      description: "Det här inlägget kräver en moderators uppmärksamhet av ett annat skäl än de som nämns ovan."
      long_form: "flaggade det här för granskning av moderatorer"
      email_title: 'Ett inlägg i "%{title}" kräver uppmärksamhet från personalen'
      email_body: "%{link}\n\n%{message}"
    bookmark:
      title: "Bokmärk"
      description: "Bokmärk detta inlägg"
      long_form: "bokmärkte detta inlägg"
    like:
<<<<<<< HEAD
      title: 'Gilla'
      description: 'Gilla detta inlägg'
      long_form: 'gillade detta inlägg'
=======
      title: "Gilla"
      description: "Gilla detta inlägg"
      long_form: "gillade detta inlägg"
>>>>>>> c10941bb
  user_activity:
    no_bookmarks:
      others: "Inga bokmärken."
    no_likes_given:
      self: "Du har inte gillat några inlägg."
      others: "Inga gillade inlägg."
  topic_flag_types:
    spam:
      title: "Spam"
      description: "Det här ämnet är en annons. Det är inte användbart eller relevant för den här webbplatsen."
      long_form: "flaggad som spam"
    inappropriate:
      title: "Olämpligt"
      long_form: "flaggad som olämplig"
    notify_moderators:
      title: "Annat"
      long_form: "flaggade det här för granskning av moderator"
      email_title: 'Ämnet "%{title}" kräver moderators uppmärksamhet'
      email_body: "%{link}\n\n%{message}"
  flagging:
<<<<<<< HEAD
    user_must_edit: '<p>Detta inlägg blev flaggat av andra medlemmar i forumet och är dolt för tillfället.</p>'
=======
    user_must_edit: "<p>Detta inlägg blev flaggat av andra medlemmar i forumet och är dolt för tillfället.</p>"
>>>>>>> c10941bb
  archetypes:
    regular:
      title: "Vanligt ämne"
    banner:
      title: "Banderollämne"
      message:
        make: "Detta ämne är nu en banderoll. Den dyker upp i toppen av alla sidor tills den blir avfärdad av användaren."
        remove: "Detta ämne är inte längre en banderoll. Den kommer inte att dyka upp i toppen av varje sida."
  unsubscribed:
    title: "Avprenumererat!"
    topic_description: "För att återprenumerera till %{link}, använd notifieringskontrollerna vid botten eller högra sidan av ämnet."
  unsubscribe:
    title: "Avprenumerera"
    stop_watching_topic: "Sluta bevaka det här ämnet, %{link}"
    mute_topic: "Tysta alla notifieringar för det här ämnet, %{link}"
    unwatch_category: "Sluta bevaka alla ämnen i %{category}"
    mailing_list_mode: "Stäng av utskicksläge"
    disable_digest_emails: "Sluta skicka mig de här e-postsammanfattningarna"
    all: "Skicka mig inga fler e-postmeddelanden från %{sitename}"
    different_user_description: "Du är för tillfället inloggad som en annan användare än den vi skickade e-post till. Var vänlig och logga ut, eller aktivera anonymt läge, och försök igen."
    not_found_description: "Tyvärr, vi kunde inte hitta den här avprenumerationen. Är det möjligt att länken i din e-post har löpt ut?"
    log_out: "Logga ut"
  user_api_key:
    title: "Godkänna programåtkomst"
    authorize: "Auktorisera"
    read: "läs"
    read_write: "läs/skriv"
    no_trust_level: "Tyvärr har ni inte den nödvändiga förtroendenivån för att få tillgång till användar API"
    generic_error: "Ledsen, vi kan inte lämna ut API nycklar, denna funktion kan inaktiveras av administratören"
    scopes:
      message_bus: "Live uppdateringar"
      notifications: "läs och förtydliga aviseringarna"
      push: "Flytta aviseringar till externa service"
      session_info: "Läs användar sessions information"
      read: "Läs alla"
      write: "Skriv alla"
  reports:
    visits:
      title: "Användarbesök"
      xaxis: "Dag"
      yaxis: "Antal besök"
    signups:
      xaxis: "Dag"
    profile_views:
      title: "Användarprofilvisningar"
      xaxis: "Dag"
      yaxis: "Antal sedda användarprofiler "
    topics:
      title: "Ämnen"
      xaxis: "Dag"
      yaxis: "Antal nya ämnen"
    posts:
      title: "Inlägg"
      xaxis: "Dag"
      yaxis: "Antal nya inlägg"
    likes:
      title: "Gillningar"
      xaxis: "Dag"
      yaxis: "Antal nya gillningar"
    flags:
      title: "Flaggor"
      xaxis: "Dag"
      yaxis: "Antal flaggor"
    bookmarks:
      title: "Bokmärken"
      xaxis: "Dag"
      yaxis: "Antal nya bokmärken"
    users_by_trust_level:
      title: "Användare per förtroendenivå"
      xaxis: "Förtroendenivå"
      yaxis: "Antal användare"
    emails:
      title: "E-post skickade"
      xaxis: "Dag"
      yaxis: "Antal e-post"
    user_to_user_private_messages:
      xaxis: "Dag"
      yaxis: "Antal meddelanden"
    system_private_messages:
      title: "System"
      xaxis: "Dag"
      yaxis: "Antal meddelanden"
    moderator_warning_private_messages:
      title: "Varning från moderator"
      xaxis: "Dag"
      yaxis: "Antal meddelanden"
    notify_moderators_private_messages:
      title: "Notifiera moderatorer"
      xaxis: "Dag"
      yaxis: "Antal meddelanden"
    notify_user_private_messages:
      title: "Notifiera användare"
      xaxis: "Dag"
      yaxis: "Antal meddelanden"
    top_referrers:
      title: "Toppreferenter"
      xaxis: "Användare"
      num_clicks: "Klick"
      num_topics: "Ämnen"
    top_traffic_sources:
      title: "Vanligaste trafikkällor"
      xaxis: "Domän"
      num_clicks: "Klick"
      num_topics: "Ämnen"
      num_users: "Användare"
    top_referred_topics:
      title: "Mest refererade ämnen"
    page_view_anon_reqs:
      title: "Anonym"
      xaxis: "Dag"
      yaxis: "Anonyma sidvisningar"
    page_view_logged_in_reqs:
      title: "Inloggad"
      xaxis: "Dag"
      yaxis: "Inloggade sidvisningar"
    page_view_crawler_reqs:
      xaxis: "Dag"
      yaxis: "Sökrobotars sidvisningar"
    page_view_total_reqs:
      xaxis: "Dag"
      yaxis: "Totalt antal sidvisningar"
    page_view_logged_in_mobile_reqs:
      title: "Inloggade sidvisningar"
      xaxis: "Dag"
      yaxis: "Mobilinloggade sidvisningar"
    page_view_anon_mobile_reqs:
      title: "Anon sidvisningar"
      xaxis: "Dag"
      yaxis: "Mobilanon sidvisningar"
    http_background_reqs:
      title: "Bakgrund"
      xaxis: "Dag"
      yaxis: "Anrop använda för liveuppdatering och spårning"
    http_2xx_reqs:
      title: "Status 2xx (OK)"
      xaxis: "Dag"
      yaxis: "Lyckade anrop (Status 2xx)"
    http_3xx_reqs:
      title: "HTTP 3xx (Omdirigera)"
      xaxis: "Dag"
      yaxis: "Omdirigerade anrop (Status 3xx)"
    http_4xx_reqs:
      title: "HTTP 4xx (Klientfel)"
      xaxis: "Dag"
      yaxis: "Klientfel (Status 4xx)"
    http_5xx_reqs:
      title: "HTTP 5xx (Serverfel)"
      xaxis: "Dag"
      yaxis: "Serverfel (Status 5xx)"
    http_total_reqs:
      title: "Totalt"
      xaxis: "Dag"
      yaxis: "Totalt antal efterfrågningar"
    time_to_first_response:
      title: "Tid till första respons"
      xaxis: "Dag"
      yaxis: "Genomsnittstid (timmar)"
    topics_with_no_response:
      title: "Ämnen utan respons"
      xaxis: "Dag"
      yaxis: "Totalt"
    mobile_visits:
      xaxis: "Dag"
      yaxis: "Antal besök"
  dashboard:
    rails_env_warning: "Din server kör i %{env} läge."
    host_names_warning: "Din config/database.yml fil använder lokalvärdens standard-värdnamn. Uppdatera den till att använda din webbplats värdnamn."
    sidekiq_warning: 'Sidekiq körs inte. Många uppgifter, sm att skicka e-post, utförs asynkront av sidekiq. Var vänlig se till att minst en sidekiqprocess körs. <a href="https://github.com/mperham/sidekiq">Läs mer om Sidekiq här</a>.'
    queue_size_warning: "Antal köade jobb är %{queue_size}, vilket är ganska högt. Det kan indikera ett problem med Sidekiq process(er), eller så kanske du behöver lägga till fler Sidekiqarbetare."
    memory_warning: "Din server körs med mindre än 1 GB minne. Minne på minst 1 GB är rekommenderat."
    subfolder_ends_in_slash: "Inställningarna för dina undermappar är inte korrekt; DISCOURSE_RELATIV_URL_ROOT slutar med ett snedstreck."
    email_polling_errored_recently:
<<<<<<< HEAD
      one: "E-postpolling har genererat ett fel de senaste 24 timmarna. Se <a href='/logs' target='_blank'>loggarna</a> för mer detaljer."
      other: "E-postpolling har genererat %{count} fel de senaste 24 timmarna. Se <a href='/logs' target='_blank'>loggarna</a> för mer detaljer."
    bad_favicon_url: "Uppladdningen av favoritikonen misslyckas. Kontrollera inställningen favicon_url i <a href='/admin/site_settings'>webbplatsinställningarna</a>."
    poll_pop3_timeout: "Anslutningen till POP3-servern har nått tidsgränsen. Inkommande e-postmeddelanden kunde inte mottas. Var vänlig kontrollera dina <a href='/admin/site_settings/category/email'>POP3-inställningar</a> och tjänsteleverantör."
    poll_pop3_auth_error: "Anslutning till POP3-servern misslyckas med ett autentiseringsfel. Var vänlig kontrollera dina <a href='/admin/site_settings/category/email'>POP3-inställningar</a>."
=======
      one: "E-postpolling har genererat ett fel de senaste 24 timmarna. Se <a href='%{base_path}/logs' target='_blank'>loggarna</a> för mer detaljer."
      other: "E-postpolling har genererat %{count} fel de senaste 24 timmarna. Se <a href='%{base_path}/logs' target='_blank'>loggarna</a> för mer detaljer."
    poll_pop3_timeout: "Anslutningen till POP3-servern har nått tidsgränsen. Inkommande e-postmeddelanden kunde inte mottas. Var vänlig kontrollera dina <a href='%{base_path}/admin/site_settings/category/email'>POP3-inställningar</a> och tjänsteleverantör."
    poll_pop3_auth_error: "Anslutning till POP3-servern misslyckas med ett autentiseringsfel. Var vänlig kontrollera dina <a href='%{base_path}/admin/site_settings/category/email'>POP3-inställningar</a>."
>>>>>>> c10941bb
  site_settings:
    censored_words: "Ord som automatiskt ersätts med &#9632;&#9632;&#9632;&#9632;"
    delete_old_hidden_posts: "Auto-radera alla dolda inlägg som varit dolda i mer än 30 dagar."
    allow_user_locale: "Tillåt användare att själva välja språk"
    set_locale_from_accept_language_header: "sätt gränssnittets språk för anonyma användare från deras webbläsares rubriks språk. (EXPERIMENTELLT, det fungerar inte med anonym cache)"
    min_post_length: "Minsta tillåtna inläggslängd i antal tecken"
    min_first_post_length: "Lägsta antal tillåtna tecken i första inlägget (ämnestext)"
    max_post_length: "Högsta tillåtna längd på inlägg i antal tecken"
    topic_featured_link_enabled: "Möjliggör att lägga upp en länk med ämnen."
    show_topic_featured_link_in_digest: "Visa ämnet i skiss länken som fanns i det nerkortade emailet."
    min_topic_title_length: "Lägsta tillåtna längd på ämnesrubrik i antal tecken"
    max_topic_title_length: "Högsta tillåtna längd på ämnesrubrik i antal tecken"
    min_search_term_length: "Lägsta giltiga teckenlängd på sökterm"
    search_tokenize_chinese_japanese_korean: "Framtvinga sökning för att tokenisera kinesiska/japanska/koreanska även på webbplatser som inte är på dessa språk"
    search_prefer_recent_posts: "Om sökningar på ditt stora forum går långsamt, försök detta alternativ som är ett index av de senaste inläggen först."
    search_recent_posts_size: "Hur många nya inlägg för att hålla index"
    allow_uncategorized_topics: "Tillåt att ämnen skapas utan en kategori. VARNING: Om det finns några okategoriserade ämnen så måste dessa omkategoriseras innan den här inställningen stängs av. "
    allow_duplicate_topic_titles: "Tillåt ämnen med identiska rubriker."
    unique_posts_mins: "Hur många minuter innan en användare kan göra ett inlägg med precis samma innehåll igen"
    educate_until_posts: "Visa hjälppanelen för komponering tills dess att användaren har gjort (n) nya inlägg. "
    title: "Namnet på denna webbplats som används i titel-taggen."
    site_description: "Beskriv denna webbplats i en mening, som sedan används i meta-description-taggen."
<<<<<<< HEAD
    contact_url: "Kontakt URL för den här webbplatsen. Används på /om kontaktformuläret för brådskande ärenden."
=======
>>>>>>> c10941bb
    crawl_images: "Hämta bilder från tredjepartskällor för att infoga korrekta bredd- och höjddimensioner. "
    download_remote_images_to_local: "Konvertera externa bilder till lokala bilder genom att ladda hem dem; det motverkar felaktiga bildlänkar."
    download_remote_images_threshold: "Minimalt diskutrymme nödvändigt för att hämta hem externa bilder lokalt (i procent)"
    download_remote_images_max_days_old: "Ladda inte ner externa bilder från inlägg som är mer än n dagar gamla. "
    disabled_image_download_domains: "Externa bilder kommer aldrig att hämtas hem från dessa domän. Pipe-avgränsad lista."
    editing_grace_period: "I (n) sekunder efter inlägg kommer redigeringar inte att skapa nya versioner i inläggshistoriken."
    edit_history_visible_to_public: "Tillåt alla att see tidigare versioner av ett redigerat inlägg. Endast personal kan se om inaktiverad."
    delete_removed_posts_after: "Inlägg som tagits bort av författaren kommer automatiskt att raderas efter (n) timmar. Ange 0 för att omedelbart ta bort inlägg."
    max_image_width: "Maxbredd för bildikoner i ett inlägg"
    max_image_height: "Maxhöjd för bildikoner i ett inlägg"
    fixed_category_positions: "Om aktiverad, kommer du kunna ordna kategorier i en bestämd ordning. Om inaktiverad, sorteras kategorierna baserat på aktivitet."
    fixed_category_positions_on_create: "Kategoriordningen kommer att upprätthållas vid dialogen för skapandet av ämnen om den här bockas i (kräver fixed_category_positions)."
<<<<<<< HEAD
    add_rel_nofollow_to_user_content: "Lägg till rel nofollow på allt användargenererat innehåll, förutom interna länkar (inklusive förälderdomän). Om du ändrar det här så måste du uppdatera alla inlägg med \"rake posts:rebake\""
=======
    add_rel_nofollow_to_user_content: 'Lägg till rel nofollow på allt användargenererat innehåll, förutom interna länkar (inklusive förälderdomän). Om du ändrar det här så måste du uppdatera alla inlägg med "rake posts:rebake"'
>>>>>>> c10941bb
    post_excerpt_maxlength: "Maxlängd på ett inläggs utdrag / sammanfattning."
    show_pinned_excerpt_mobile: "Visa inte utdrag för klistrade ämnen i mobilen."
    show_pinned_excerpt_desktop: "Visa inte utdrag för klistrade ämnen på datorn."
    post_onebox_maxlength: "Maxlängd på ett onebox:at Discourse-inlägg i antal tecken."
    onebox_domains_blacklist: "En lista av domäner som aldrig blir oneboxed."
<<<<<<< HEAD
    logo_url: "Logotypen i övre vänstra sidan av din webbplats bör ha en bred rektangulär form. Om den lämnas blank kommer webbplatsens titel att visas. "
    digest_logo_url: "Den alternativa logotypen används överst i din webbplats e-postsammanfattning. Den bör ha en bred rektangulär form. Den borde inte vara en SVG-bild. Om den lämnas blank kommer `logo_url` att användas."
    logo_small_url: "Den lilla logotypen som visas i övre vänstra hörnet av hemsidan när man bläddrar ned i ämnen. Om den lämnas blank kommer hemloggan visas."
    favicon_url: "En favoritikon för din webbplats, se http://en.wikipedia.org/wiki/Favicon. För att fungera korrekt med en CDN måste det vara en png"
    apple_touch_icon_url: "Ikon som används för Apples touch-enheter. Rekommenderad storlek är 144*144 pixlar."
=======
>>>>>>> c10941bb
    notification_email: "Avsändaradressen som används vid utskick av system e-post. Domänen som specifieras här måste ha en SPF, DKIM och reverse PTR record korrekt inställt för att e-post ska levereras."
    email_custom_headers: "En pipe-avgränsad lista av anpassade e-postrubriker"
    force_https: "Tvinga din webbplats att endast använda HTTPS. VARNING: bocka INTE i det här innan du kan verifiera att HTTPS verkligen fungerar överallt! Har du kontrollerat din CDN, alla sociala inloggningar och alla externa logotyper / beroenden för att säkerställa att de alla också är HTTPS-kompatibla?"
    summary_score_threshold: "Minsta poäng för att ett inlägg ska inkluderas i 'Sammanfatta det här ämnet'"
    summary_posts_required: "Minsta antal inlägg i ett ämne innan 'Sammanfatta det här ämnet' möjliggörs"
    summary_likes_required: "Minsta antal gillningar i ett ämne innan 'Sammanfatta det här ämnet' möjliggörs"
    summary_percent_filter: "Visa högsta % av inläggen när en användare bockar i 'Sammanfatta det här ämnet'"
    summary_max_results: "Maximalt antal inlägg som returneras av 'Sammanfatta det här ämnet'"
    enable_long_polling: "Meddelande-buss som används för notifiering kan använda long polling"
    long_polling_base_url: "URL som används för long polling (när en CDN levererar dynamiskt innehåll, kontrollera att det här är inställt till origin pull) se: http://origin.site.com"
    long_polling_interval: "Tid som servern bör vänta innan den svarar på klienter när det inte finns någon data att skicka (endast loggad på användare)"
    polling_interval: "När long polling inte är aktiverat, hur ofta bör inloggade klienter polla i millisekunder"
    anon_polling_interval: "Hur ofta bör anonyma klienter polla i millisekunder"
    background_polling_interval: "Hur ofta bör klienter polla i millisekunder (när fönstret är i bakgrunden)"
    flags_required_to_hide_post: "Antal flaggor som orsakar att ett inlägg automatiskt döljs och skickar ett meddelande till användaren (ange 0 för att det aldrig ska hända)"
    cooldown_minutes_after_hiding_posts: "Antal minuter en användare måste vänta innan de kan redigera ett inlägg som dolt på grund av flaggningar från användare"
    max_topics_in_first_day: "Högsta antal ämnen en användare får skapa under de första 24 timmarna efter att ha skapat sitt första inlägg"
    max_replies_in_first_day: "Högsta antal svar en användare får skapa under de första 24 timmarna efter att ha skapat sitt första inlägg"
    tl2_additional_likes_per_day_multiplier: "Höj gränsen för antal gillningar per dag för användare med förtroendenivå 2 (medlem) genom att multiplicera med det här numret "
    tl3_additional_likes_per_day_multiplier: "Höj gränsen för antal gillningar per dag för användare med förtroendenivå 3 (regelbundna) genom att multiplicera med det här numret"
    tl4_additional_likes_per_day_multiplier: "Höj gränsen för antal gillningar per dag för användare med förtroendenivå 4 (ledare) genom att multiplicera med det här numret"
<<<<<<< HEAD
    flag_sockpuppets: "Flagga båda användarnas inlägg som potentiell skräppost om en ny användare svarar på ett ämne från samma IP-adress som den andra nya användaren som skapade ämnet."
=======
>>>>>>> c10941bb
    traditional_markdown_linebreaks: "Använd vanliga radmatningar i Markdown, vilka kräver 2 avslutande mellanslag för en radmatning."
    post_undo_action_window_mins: "Antal minuter som en användare tillåts att upphäva handlingar på ett inlägg som gjorts nyligen (gillning, flaggning osv)."
    must_approve_users: "Personal måste godkänna alla nya användarkonton innan de tillåts använda webbplatsen. VARNING: om det tillåts när webbplatsen är live så kommer det att upphäva tillgång för alla existerande användare som inte är personal!"
    pending_users_reminder_delay: "Notifiera moderatorer om nya användare har väntat på godkännande längre än så här många timmar. Ange -1 för att inaktivera notifikationer. "
    maximum_session_age: "Användaren kommer fortsättningsvis att vara inloggad i n timmar sedan senaste besöket"
    allow_moderators_to_create_categories: "Tillåt moderatorer att skapa nya kategorier"
    cors_origins: "Tillåtna ursprung för cross-ursprungsbegäran (CORS). Varje ursprung måste inkludera http:// eller https://. DISCOURSE_ENABLE_CORS env variabeln måste sättas till true för att aktivera CORS."
    use_admin_ip_whitelist: "Administratörer kan bara logga in om de är på en IP-adress definierad i listan över granskade IP-adresser (Admin > Loggar > Granskade IP-adresser)."
    top_menu: "Bestäm vilka objekt som visas i hemsidans navigation, och i vilken ordning. Exempel: latest|new|unread|categories|top|read|posted|bookmarks"
    post_menu: "Bestäm vilka objekt som visas i inläggsmenyn och i vilken ordning. Exempel:  like|edit|flag|delete|share|bookmark|reply"
    post_menu_hidden_items: "Standardinställning för vilka menyobjekt som döljs i inläggsmenyn om inte utvidgnings-ellipsen har klickats på."
    share_links: "Bestäm vilka objekt som syns i den delade dialogen, och i vilken ordning."
    site_contact_username: "Ett giltigt personalanvändarnamn att skicka alla automatiserade meddelanden ifrån. Om lämnad blank används det System-kontot."
    send_welcome_message: "Skicka ett välkomstmeddelande till alla nya användare tillsammans med en snabbstartsguide."
    suppress_reply_directly_below: "Visa inte den utvidgade inläggsräknaren på ett inlägg när det bara finns ett svar direkt nedanför det här inlägget. "
    suppress_reply_directly_above: "Visa inte den utvidgade som-svar-till på ett inlägg när det endast finns ett svar direkt ovanför det här inlägget. "
    suppress_reply_when_quoting: "Visa inte den utvidgade som-svar-till på ett inlägg när inlägget citerar ett svar."
    max_reply_history: "Högsta antal svar för att utvidga vid utvidgning av som-svar-till"
    topics_per_period_in_top_summary: "Standardinställning för antal toppämnen som visas i toppämnessammanfattningen."
    topics_per_period_in_top_page: "Antal toppämnen som visas i den utvidgade 'Visa mer'-toppämnen. "
    redirect_users_to_top_page: "Omdirigera automatiskt nya och långtidsfrånvarande användare till början av sidan. "
    top_page_default_timeframe: "Standard tidsram för mest sedda-sidan"
    prioritize_username_in_ux: "Använd användarnamn först på användarsidan, användarkortet och inlägg (när inaktiverad så visas namnet först)"
    email_token_valid_hours: "Glömt lösenord / aktivera konto länkar är giltiga i (n) timmar."
    enable_badges: "Aktivera utmärkelsesystemet"
    enable_whispers: "Tiliåt privat kommunikation inom ämnena."
    allow_index_in_robots_txt: "Specificera i robots.txt att den här webbplatsen tillåter att bli indexerad av sökmotorer. "
    email_domains_blacklist: "En pipe-avgränsad lista av alla e-postdomän som användare inte tillåts registrera konton med. Exempel: mailinator.com, trashmail.net"
    email_domains_whitelist: "En pipe-avgränsad lista av alla e-postdomän som användare MÅSTE registrera konton med. VARNING: Användare med e-postdomän som inte finns på listan kommer inte att tillåtas!"
    log_out_strict: "Vid utloggning, logga ut ALLA sessioner för den användaren på alla apparater"
    new_version_emails: "Skicka ett mejl till contact_email när en ny version av Discourse finns tillgängligt."
    invite_expiry_days: "Hur länge användarinbjudningsnycklar är giltiga, i dagar"
    login_required: "Kräv autentisering för att läsa innehåll på den här webbplatsen, avvisa anonym tillgång."
    min_username_length: "Minsta längd på användarnamnet. Varning: om någon existerande användare eller grupp har namn kortare än detta, er sida kommer att gå sönder!"
    max_username_length: "Längsta användarnamn. Varning: om någon existerande användare eller grupp har ett namn längre än detta, er sida kommer att gå sönder."
    min_password_length: "Minsta lösenordslängd."
    min_admin_password_length: "Högsta lösenordslängd för administratör."
    password_unique_characters: "Minsta antalet unika tecken som ett lösenord måste ha."
    block_common_passwords: "Tillåt inte lösenord som är bland de 10000 vanligaste lösenorden."
    enable_sso: "Aktivera Single sign on via en extern sida (VARNING: ANVÄNDARENS E-POSTADRESS *MÅSTE* VARA VALIDERAD AV DEN EXTERNA SIDAN!)"
    sso_url: "URL för single sign on endpoint (måste inkludera http:// eller https://)"
    sso_secret: "Hemlig sträng som används för att kryptografiskt autentisera SSO-information, se till att den är 10 tecken eller mer"
    sso_overrides_bio: "Åsidosätter användar bio i användarprofil och förhindrar användare från att ändra det"
    sso_overrides_email: "Åsidosätter lokal e-post med externa webbplatsers e-post från SSO-nyttolast vid varje inloggning, och förhindrar lokala ändringar (VARNING: diskrepanser kan inträffa på grund av normalisering av lokala e-poster)"
    sso_overrides_username: "Åsidosätter lokala användarnamn med externa webbplatsers användarnamn från SSO-nyttolast vid varje inloggning, och förhindrar lokala ändringar. (VARNING: diskrepanser kan inträffa på grund av skillnader i användarnamnets längd/krav)"
    sso_overrides_name: "Åsidosätter lokala fullständiga namn med externa webbplatsers fullständiga namn från SSO-nyttolast vid varje inloggning, och förhindrar lokala ändringar."
    sso_not_approved_url: "Omdirigera icke godkända SSO-konton till den här URL:en"
    allow_new_registrations: "Tillåt nya användarregistreringar. Avbocka det här för att förhindra vem som helst från att skapa ett nytt konto."
    enable_signup_cta: "Visa en notis för återvändande anonyma användare för att förmå dem att registrera ett nytt konto."
    enable_yahoo_logins: "Aktivera Yahoo autentisering"
    google_oauth2_client_id: "Klient-ID för din Google-applikation."
    google_oauth2_client_secret: "Klienthemlighet för din Google-applikation."
<<<<<<< HEAD
    enable_twitter_logins: "Aktivera Twitter autentisering, kräver twitter_consumer_key och twitter_consumer_secret"
=======
>>>>>>> c10941bb
    enable_instagram_logins: "Tillåt Instagramautentisering, kräver instagram_consumer_key och instagram_consumer_secret"
    instagram_consumer_key: "Konsumentnyckel för Instagram-autentisering"
    instagram_consumer_secret: "Konsumenthemlighet för Instagram-autentisering"
    readonly_mode_during_backup: "Aktivera skrivskyddat läge vid säkerhetskopiering"
    allow_restore: "Tillåt återställning, vilket kan ersätta ALL data på webbplatsen! Lämna avbockad om du inte planerar att återställa en säkerhetskopia"
    maximum_backups: "Högsta antal säkerhetskopior att spara på disken. Äldre säkerhetskopior raderas automatiskt"
    automatic_backups_enabled: "Kör automatiska säkerhetskopior som definierats i säkerhetskopieringsfrekvens"
<<<<<<< HEAD
    enable_s3_backups: "Ladda upp säkerhetskopior till S3 vid färdigställning. VIKTIGT: kräver giltiga S3-kreditiv inlagda i Webbplatsinställningar > Filer."
=======
>>>>>>> c10941bb
    s3_backup_bucket: "Den externa behållaren för säkerhetskopieringar. VARNING: Se till att det här en privat behållare."
    s3_disable_cleanup: "Inaktivera borttagande av säkerhetskopior från S3 när de tagits bort lokalt."
    backup_time_of_day: "Tid på dygnet UTC då säkerhetskopieringen sker."
    backup_with_uploads: "Inkludera uppladdning i schemalagda säkerhetskopieringar. Inaktivering av det här kommer endast att säkerhetskopiera databasen."
    active_user_rate_limit_secs: "Hur frekvent vi uppdaterar 'last_seen_at'-fältet, i sekunder"
    verbose_localization: "Visa utvidgade lokaliseringstips i gränssnittet"
    previous_visit_timeout_hours: "Hur länge ett besök varar innan vi betraktar det som ett 'tidigare' besök, i timmar "
    rebake_old_posts_count: "Antalet gamla inlägg som kommer att bakas in var 15 minut"
    rate_limit_create_topic: "Efter att ha skapat ett ämne, måste användare vänta (n) sekunder innan de kan skapa ett nytt."
    rate_limit_create_post: "Efter att ha skrivit ett inlägg, måste användare vänta (n) sekunder innan de skriver ett nytt."
    rate_limit_new_user_create_topic: "Efter att ha skapat ett ämne, måste nya användare vänta (n) sekunder innan de kan skapa ett nytt."
    rate_limit_new_user_create_post: "Efter att ha skrivit ett inlägg, måste nya användare vänta (n) sekunder innan de kan skriva ett nytt."
    max_likes_per_day: "Max antal gillningar per användare och dag."
    max_flags_per_day: "Max antal flaggningar per användare och dag."
    max_bookmarks_per_day: "Max antal bokmärken per användare och dag."
    max_edits_per_day: "Max antal redigeringar per användare och dag."
    max_topics_per_day: "Max antal ämnen en användare kan skapa per dag."
    max_invites_per_day: "Max antal inbjudningar en användare kan skicka per dag."
    max_topic_invitations_per_day: "Max antal ämnesinbjudningar en användare kan skicka per dag."
    alert_admins_if_errors_per_minute: "Antal felindikeringar per minut för att utlösa ett administratörslarm. Ange 0 för att inaktivera den här funktionen. OBS: kräver omstart."
    alert_admins_if_errors_per_hour: "Antal felindikeringar per timme för att utlösa ett administratörslarm. Ange 0 för att inaktivera den här funktione. OBS: kräver omstart."
    categories_topics: "Antalet ämnen som visas /kategori sida."
    suggested_topics: "Antal föreslagna ämnen som visas i botten av ett ämne."
    limit_suggested_to_category: "Visa bara ämnen från den aktuella kategorin bland föreslagna ämnen."
    suggested_topics_max_days_old: "Föreslagna ämnen bör inte vara mer än n dagar gamla."
    clean_up_uploads: "Ta bort föräldralösa orefererade uppladdningar för att förhindra illegal hosting. VARNING: det kan vara värt att säkerhetskopiera din /uploads-mapp innan du aktiverar den här inställningen."
    clean_orphan_uploads_grace_period_hours: "Nådefrist (i timmar) innan en föräldralös uppladdning raderas."
    purge_deleted_uploads_grace_period_days: "Nådefrist (i dagar) innan en borttagen uppladdning raderas."
    enable_s3_uploads: "Lägg uppladdningar i Amazon S3 lagring. VIKTIGT: kräver giltiga S3-kreditiv (både åtkomstnyckelns ID och den hemliga åtkomstnyckeln)."
    s3_upload_bucket: "Namnet på Amazon S3 behållaren som filerna kommer att laddas upp i. VARNING: måste vara gemener, inga punkter och inga understreck."
    s3_access_key_id: "ID för åtkomstnyckeln till Amazon S3 som kommer att användas för att ladda upp bilder."
    s3_secret_access_key: "Den hemliga åtkomstnyckeln till Amazon S3 som kommer att användas för att ladda upp bilder."
    s3_region: "Regionsnamn för Amazon S3 som kommer att användas för att ladda upp bilder."
    s3_cdn_url: "CDN URL som används för alla S3-tillgångar (till exempel: https://cdn.somewhere.com). VARNING: efter ändring av den här inställningen så måste du uppdatera alla gamla inlägg med rake posts: rebake."
    avatar_sizes: "Lista på automatiskt genererade avatar-storlekar."
    external_system_avatars_enabled: "Använd externa system för avatar-tjänster."
    allow_all_attachments_for_group_messages: "Tillåt alla e-postbilagor för gruppmeddelanden."
    enable_flash_video_onebox: "Aktivera inbäddning av swf- och fic- (Adobe Flash) länkar i onebox:ar. VARNING: det kan introducera säkerhetsrisker."
    default_invitee_trust_level: "Förvald förtroendenivå (0-4) för inbjudna användare."
    default_trust_level: "Förvald förtroendenivå (0-4) för alla nya användare. VARNING! En ändring av detta sätter dig i stor risk för skräppost."
    tl1_requires_topics_entered: "Antal ämnen en användare måste öppna innan en befordran till förtroendenivå 1."
    tl1_requires_read_posts: "Antal inlägg en ny användare måste läsa innan en befordran till förtroendenivå 1."
    tl1_requires_time_spent_mins: "Antal minuter en ny användare måste läsa inlägg innan en befordran till förtroendenivå 1."
    tl2_requires_topics_entered: "Antal ämnen en användare måste besöka innan en befordran till förtroendenivå 2."
    tl2_requires_read_posts: "Antal inlägg en användare måste läsa innan en befordran till förtroendenivå 2."
    tl2_requires_time_spent_mins: "Antalet minuter en användare måste läsa inlägg innan en befordran till förtroendenivå 2."
    tl2_requires_days_visited: "Antalet dagar en användare måste besöka webbplatsen innan en befordran till förtroendenivå 2."
    tl2_requires_likes_received: "Antalet gillningar en användare måste mottaga innan en befordran till förtroendenivå 2."
    tl2_requires_likes_given: "Antalet gillningar en användare måste ge innan en befordran till förtroendenivå 2."
    tl2_requires_topic_reply_count: "Antalet ämnen en användare måste svara på innan en befordran till förtroendenivå 2."
    tl3_time_period: "Kravperiod för förtroendenivå 3 (i dagar)"
    tl3_requires_days_visited: "Minsta antal dagar som en användare behöver ha besökt webbplatsen de senaste (tl3 time period) dagarna för att bli kvalificerad för en befordran till förtroendenivå 3. Ange högre än tl3 time period för att inaktivera befordringar till förtroendenivå 3. (0 eller högre)."
    tl3_requires_topics_replied_to: "Minsta antal ämnen en användare behöver ha svarat på de senaste (tl3 time period) dagarna för att bli kvalificierad för en befordran till förtroendenivå 3. (0 eller högre)"
    tl3_requires_topics_viewed: "Procent av antalet ämnen som skapats de senaste (tl3 time period) dagarna som en användare behöver ha granskat för att bli kvalificierad till en befordran till förtroendenivå 3. (0 till 100)"
    tl3_requires_topics_viewed_cap: "Högsta antal krävda ämnen granskade de senaste (tl3 time period) dagarna."
    tl3_requires_posts_read: "Procent av antalet inlägg som skapats de senaste (tl3 time period) dagarna som en användare behöver ha granskat för att bli kvalificerad för en befordran till förtroendenivå 3. (0 till 100) "
    tl3_requires_posts_read_cap: "Högsta antal krävda inlägg granskade de senaste (tl3 time period) dagarna."
    tl3_requires_topics_viewed_all_time: "Minsta antalet ämnen en användare måste ha tittat på för att bli kvalificerad för förtroendenivå 3."
    tl3_requires_posts_read_all_time: "Minsta antalet inlägg en användare måste ha läst för att bli kvalificerad för förtroendenivå 3."
    tl3_requires_max_flagged: "Användare måste ha fler än x inlägg flaggade av x olika användare de senaste (tl3 time period) dagarna för att bli kvalificerad för befordran till förtroendenivå 3, där x är den här inställningens värde. (0 eller högre)"
    tl3_promotion_min_duration: "Minsta antalet dagar som en befordran till förtroendenivå 3 gäller innan en användare kan bli degraderad till förtroendenivå 2."
    tl3_requires_likes_given: "Minsta antalet gillningar som måste ha delats ut de senaste (tl3 time period) dagarna för att bli kvalificerad för en befordran till förtroendenivå 3."
    tl3_requires_likes_received: "Minsta antalet gillningar som måste ha mottagits de senaste (tl3 time period) dagarna för att bli kvalificerad för en befordran till förtroendenivå 3."
    tl3_links_no_follow: "Radera ej rel=nofollow från länkarna som lagts upp av användare med förtroendenivå 3."
    min_trust_to_create_topic: "Lägsta förtroendenivå som krävs för att skapa ett nytt ämne."
    min_trust_to_edit_wiki_post: "Lägsta förtroendenivå som krävs för att redigera inlägg markerade som wiki. "
    min_trust_to_edit_post: "Lägsta förtroende nivån som krävs för att skapa ett inlägg."
    min_trust_to_allow_self_wiki: "Lägsta förtroendenivå som krävs för att göra användares egna inlägg wiki."
    newuser_max_links: "Antalet länkar en ny användare kan lägga till i ett inlägg."
    newuser_max_images: "Antalet bilder en ny användare kan lägga till i ett inlägg."
    newuser_max_attachments: "Antalet bilagor en ny användare kan lägga till i ett inlägg."
    newuser_max_mentions_per_post: "Max antal @namn-omnämningar en ny användare kan göra i ett inlägg."
    newuser_max_replies_per_topic: "Max antal svar en ny användare kan göra i ett enda ämne innan någon svarar dem."
    max_mentions_per_post: "Max antal @namn-omnämningar vem som helst kan göra i ett inlägg."
    max_users_notified_per_group_mention: "Maximalt antal användare som kan få ett meddelande om en grupp anges (om tröskeln är uppfyllt kommer inga meddelande att skickas)"
    create_thumbnails: "Skapa miniatyrer och \"lightboxa\" bilder som är för stora för att passa in i ett inlägg."
    email_time_window_mins: "Vänta (n) minuter innan något notifikationsmejl skickas ut, för att ge användare chansen att redigera och slutföra deras inlägg."
    email_posts_context: "Hur många tidigare svar som ska inkluderas som kontext i e-postnotifikationer."
    flush_timings_secs: "Hur frekvent vi spolar tidsdata till servern, i sekunder."
    title_max_word_length: "Den maximala tillåtna ordlängden, i tecken, i ett ämnes rubrik."
    title_min_entropy: "Minsta tillåtna entropi (unika tecken) som krävs för en ämnesrubrik"
    body_min_entropy: "Minsta tillåtna entropi (unika tecken) som krävs för ett inläggs innehåll"
    allow_uppercase_posts: "Tillåt enbart versaler i ämnets rubrik eller innehåll."
    min_title_similar_length: "Minsta längd för en rubrik innan den kommer att kontrolleras för liknande ämnen."
    desktop_category_page_style: "Visuell stil för den/kategori sidan."
    category_colors: "En lista över tillåtna hexadecimala färgvärden för kategorier."
    category_style: "Visuell stil för kategori-utmärkelser."
    max_image_size_kb: "Högsta bilduppladdningsstorlek i kB. Konfiguration krävs i nginx (client_max_body_size) / apache eller proxy också."
    max_attachment_size_kb: "Högsta storlek på uppladdad bilaga i kB. Konfiguration krävs i nginx (client_max_body_size) / apace eller proxy också."
    authorized_extensions: "En lista av alla filändelser som är tillåtna för uppladdning (använd '*' för att aktivera alla filtyper)"
    max_similar_results: "Hur många liknande ämnen som visas ovanför redigeraren vid författandet av ett nytt ämne. Jämförelsen är baserad på ämnesrubrik och innehåll."
    max_image_megapixels: "Maximalt antal megapixlar tillåtet för en bild."
    title_prettify: "Förhindra vanliga felskrivningar och misstag, inklusive endast versaler, inledande gemen, flera ! och ?, extra . i slutet osv."
    topic_views_heat_low: "Efter så här många visningar, blir visningsfältet något betonat."
    topic_views_heat_medium: "Efter så här många visningar, blir visningsfältet måttligt betonat."
    topic_views_heat_high: "Efter så här många visningar, blir visningsfältet starkt betonat."
    cold_age_days_low: "Efter så här många dagars konversation, blir sista aktivitetsdatumet något nedtonat."
    cold_age_days_medium: "Efter så här många dagars konversation, blir datumet för sista aktiviteten måttligt nedtonat."
    cold_age_days_high: "Efter så här många dagars konversation, blir datumet för sista aktiviteten starkt nedtonat."
    history_hours_low: "Ett inlägg som redigerats inom så här många timmar, har redigeringsindikatorn något betonat."
    history_hours_medium: "Ett inlägg som redigerats inom så här många timmar, har redigeringsindikatorn måttligt betonat."
    history_hours_high: "Ett inlägg som redigerats inom så här många timmar, har redigeringsindikatorn starkt betonat."
    topic_post_like_heat_low: "Efter att likes:post förhållandet överstiger den här kvoten så kommer fältet för antalet inlägg att vara något framhävd."
    topic_post_like_heat_medium: "Efter att likes:post förhållandet överstiger den här kvoten så kommer fältet för antalet inlägg att vara måttligt framhävd."
    topic_post_like_heat_high: "Efter att likes:post förhållandet överstiger den här kvoten så kommer fältet för antalet inlägg att vara starkt framhävd."
    faq_url: "Om du har en FAQ någon annanstans som du vill använda, skriv den fullständiga URL:en här."
    tos_url: "Om du har ett eget dokument med användarvillkor någon annanstans som du vill använda, skriv den fullständiga URL:en här."
    privacy_policy_url: "Om du har ett dokument med en integritetspolicy någon annanstans som du vill använda, skriv den fullständiga URL:en här."
    newuser_spam_host_threshold: "Hur många gånger en ny användare kan lägga upp en länk till samma värd inom deras `newuser_spam_host_threshold` inlägg innan det anses vara skräppost."
    white_listed_spam_host_domains: "En lista över alla domäner som exkluderas från skräpposttest. Nya användare kommer aldrig att begränsas från att skapa inlägg med länkar till dessa domäner. "
    staff_like_weight: "Hur stor extra viktfaktor att ge personalgillningar."
    topic_view_duration_hours: "Räkna en ny ämnesgranskning en gång per IP/Användare per N timmar"
    user_profile_view_duration_hours: "Räkna en ny användarprofilgranskning en gång per IP/Användare per N timmar"
    levenshtein_distance_spammer_emails: "Skillnad i antal tecken vid matchning av e-postadresser som används för skräppostutskick som fortfarande tillåter en suddig matchning."
    max_new_accounts_per_registration_ip: "Sluta acceptera nya registreringar från en IP-adress om det redan finns (n) användare med förtroendenivå 0 från den här IP-addressen (och ingen av dem är en medlem i personalen eller en användare med förtroendenivå 2 eller högre)."
    min_ban_entries_for_roll_up: "När upprullningsknappen klickas skapas en ny delnätspost om det finns minst (N) poster."
    max_age_unmatched_emails: "Ta bort omatchade undersökta e-postinlägg efter (N) dagar."
    max_age_unmatched_ips: "Ta bort omatchade undersökta IP-poster efter (N) dagar."
    num_flaggers_to_close_topic: "Minsta antal unika flaggare som krävs för att automatiskt pausa ett ämne för ingripande"
    num_flags_to_close_topic: "Minsta antal aktiva flaggor som krävs för att automatiskt pausa ett ämne för ingripande"
    auto_respond_to_flag_actions: "Aktivera automatiskt svar vid hantering av en flagga."
    min_first_post_typing_time: "Minsta tid i millisekunder en användare måste skriva vid komponerandet av sitt första inlägg. Om gränsen inte är uppnådd så kommer inlägget automatiskt att hamna i kön av saker som behöver granskas. Ange 0 för att inaktivera (rekommenderas ej)"
    reply_by_email_enabled: "Aktivera möjlighet att svara på ämnen via e-post."
<<<<<<< HEAD
    reply_by_email_address: "Mall för inkommande e-postadress för svar via e-post, till exempel: %{reply_key}@svar.exempel.se eller svar+%{reply_key}@exempel.se"
=======
    reply_by_email_address: "Mall för inkommande e-postadress för svar via e-post, till exempel: %%{reply_key}@svar.exempel.se eller svar+%%{reply_key}@exempel.se"
>>>>>>> c10941bb
    strip_images_from_short_emails: "Rensa bilder från e-post som har mindre storlek än 2800 bytes."
    short_email_length: "Kort e-postlängd i bytes."
    display_name_on_email_from: "Visa fullständiga namn på e-post från fält."
    unsubscribe_via_email: "Tillåt att användare avprenumererar från e-post genom att skicka ett e-postmeddelande med 'unsubscribe' i ämnesrubriken eller innehållet."
    unsubscribe_via_email_footer: "Lägg till en länk för att avprenumerera via e-post till sidfoten i e-postutskick."
    delete_email_logs_after_days: "Radera e-postloggar efter (N) dagar. Ange 0 för att spara obegränsat"
    max_emails_per_day_per_user: "Högsta antal e-postmeddelanden att skicka till användare per dag. Ange 0 för att inaktivera gränsen"
    enable_staged_users: "Skapa automatiskt arrangerade användare vid bearbetning av inkommande e-post."
    maximum_staged_users_per_email: "Högsta antal arrangerade användare skapade vid bearbetning av inkommande e-post."
    block_auto_generated_emails: "Blockera inkommande e-post som identifieras som autogenererat."
    ignore_by_title: "Ignorera inkommande e-post baserat på dess rubrik."
    mailgun_api_key: "Mailgun Secret API-nyckel att använda för att verifiera webhook-meddelanden."
    soft_bounce_score: "Studspoäng har lagt till hos användaren när en tillfällig studs händer."
    hard_bounce_score: "Studspoäng har lagt på användarens profil när en permanent studs sker."
    bounce_score_threshold: "Max antal studsar före vi stoppar emaila en användare"
    bounce_score_threshold_deactivate: "Max antal studsare innan vi inaktiverar en användare"
    reset_bounce_score_after_days: "Nollställ studspoäng automatiskt efter X dagar."
    attachment_content_type_blacklist: "lista av fraser som används till att svartlista bilagor baserade på innehållstyper"
    attachment_filename_blacklist: "Lista över fraser som används till att svartlista bilagor baserade på filnamnet"
    enable_forwarded_emails: "[BETA] Tillåt användare att skapa ett ämne genom att vidarebefordra ett email"
    always_show_trimmed_content: "Tillåt visning av trimmade delar av incomna emails. Varning: kan avslöja emailadresser."
    manual_polling_enabled: "Flytta emails med hjälp av API för email svar."
    pop3_polling_enabled: "Poll via POP3 för e-postsvar."
    pop3_polling_ssl: "Använd SSL vid anslutning till POP3-servern. (Rekommenderat)"
    pop3_polling_period_mins: "Tidsintervall i minuter mellan varje kontroll av POP3-kontot för e-post. OBS: kräver omstart."
    pop3_polling_port: "Port att söka efter POP3-kontot på."
    pop3_polling_host: "Värden som ska sökas efter e-post via POP3."
    pop3_polling_username: "Användarnamn för POP3-kontot som ska sökas efter e-post."
    pop3_polling_password: "Lösenord för POP3-kontot som ska sökas efter e-post."
<<<<<<< HEAD
    log_mail_processing_failures: "Logga alla behandlingsfel för e-post till http://dinhemsida.se/logs"
=======
>>>>>>> c10941bb
    email_in_min_trust: "Minsta förtroendenivå en användare behöver för att tillåtas skapa nya ämnen via e-post."
    email_prefix: "[label] används i ämnesraden för e-post. Om ej ifylld sätts standardrubriken 'title'."
    email_site_title: "Webbplatsens titel som används som avsändare för e-post från webbplatsen. Om ej ifylld sätts standardtiteln 'title'. Använd det alternativet om din titel innehåller tecken som inte tillåts i e-post avsändarsträngar."
    minimum_topics_similar: "Hur många ämnen som måste existera innan liknande ämnen presenteras vid författandet av nya ämnen."
    relative_date_duration: "Antal dagar efter att ett inlägg skrivits som datummarkeringen som visas för inlägget är relativ (7d) istället för absolut (20 Feb). "
    delete_user_max_post_age: "Tillåt inte raderande av användare vars äldsta inlägg är äldre än (x) dagar."
    delete_all_posts_max: "Högsta antal inlägg som kan raderas på samma gång med Radera Alla Inlägg-knappen. Om en användare har fler än så många inlägg så kan inläggen inte raderas på samma gång och användaren kan inte raderas."
    email_editable: "Tillåt användare att ändra deras e-postadress efter registrering."
    allow_uploaded_avatars: "Tillåt att användare laddar upp egna profilbilder."
    allow_animated_avatars: "Tillåt att användare använder animerade gif-profilbilder. VARNING: kör avatars:refresh rake-kommando efter att ha ändrat den här inställningen."
    allow_animated_thumbnails: "Genererar animerade ikoner av animerade gif:ar."
    default_avatars: "URL:er till avatarer som kommer att användas utgångsläge för nya användare tills de ändrar dem."
    automatically_download_gravatars: "Ladda ned Gravatars för användare vid kontoregistrering eller e-postadressbyte."
    digest_topics: "Det maximala antalet populära ämnen som visas i email sammanfattningen"
    digest_posts: "Det maximala antalet populära inlägg som visas i emailsammanställningen"
    digest_other_topics: "Det maximala antalet ämnen som visas i \"Nya ämnen och kategorier som du följer\" sektionen av email sammanfattningen."
    digest_min_excerpt_length: "Minsta antal inläggsutdrag i e-postsammanfattningen, i tecken."
    suppress_digest_email_after_days: "Undertryck email sammanfattningar för användare som inte har besökt sidan på (x) dagar."
    digest_suppress_categories: "Undertryck de här kategorierna från e-postsammanfattningar."
    disable_digest_emails: "Inaktivera e-postsammanfattningar för alla användare."
    detect_custom_avatars: "Huruvida det ska kontrolleras att användare har laddat upp anpassade profilbilder."
    max_daily_gravatar_crawls: "Högsta antal gånger per dag som Discourse kommer att kolla efter anpassade avatarer hos Gravatar."
    enable_user_directory: "Tillhandahåll en bläddringsbar användarkatalog"
    enable_group_directory: "Förse en fil till grupper som surfar"
    allow_anonymous_posting: "Tillåt användare att växla till anonymt läge"
    anonymous_posting_min_trust_level: "Lägsta förtroendenivå som krävs för att aktivera anonyma inlägg"
    anonymous_account_duration_minutes: "Skapa ett nytt anonymt konto var N minut för varje användare för att skydda anonymiteten. Exempel: om satt till 600: så snart som 600 minuter har gått sedan senaste inlägget OCH användaren väljer anon, så skapas ett nytt anonymt konto.  "
    hide_user_profiles_from_public: "Inaktivera användarkort, användarprofiler och användarförteckningar för anonyma användare."
    user_website_domains_whitelist: "Användare websidor kommer att verifieras mot dessa domäner. Pipe- avgränsad lista."
    allow_profile_backgrounds: "Tillåt användare att ladda upp profilbakgrunder."
    sequential_replies_threshold: "Antal inlägg en användare måste ha skrivit i rad i ett ämne innan användaren blir påmind om för många svar i sekvens. "
    get_a_room_threshold: "Antalet inlägg en användare kan göra till samma person inom samma ämnet före det sker en varning."
    enable_mobile_theme: "Mobila enheter använder ett mobilvänligt tema, med möjligheten att byta till standardsidan. Inaktivera detta om du vill använda en anpassad stilmall som är helt responsiv."
    dominating_topic_minimum_percent: "Procent av antalet inlägg en användare måste skriva i ett ämne innan de blir påminda om dominering av ämnet. "
    disable_avatar_education_message: "Inaktivera hjälpmeddelande för byte av avatar."
    suppress_uncategorized_badge: "Visa inte utmärkelsen för okategoriserade ämnen i ämneslistan."
    permalink_normalizations: "Applicera följande regex innan matchning av permalänkar, till exempel: /(topic.*)\\?.*/\\1 kommer att rensa bort söksträngar från ämnesvägen. Formatet är regex+sträng, använd \\1 osv. för att komma åt grupperingar."
    disable_edit_notifications: "Inaktivera redigering av notifikationer av systemanvändaren när 'download_remote_images_to_local' är aktiverad."
    automatically_unpin_topics: "Avklistra automatiskt ämnen när användaren når botten."
    read_time_word_count: "Ordräknare per minut för att beräkna uppskattad lästid."
    topic_page_title_includes_category: "Ämnestitel för sidan inkluderar kategorinamnet. "
    native_app_install_banner: "Uppmanar återkommande besökare att installera diskussionens special utvecklade app."
    max_prints_per_hour_per_user: "Maximalt antal av /printade sidhänvisnigar ( satt till 0 för att inaktivera)"
    full_name_required: "Fullständigt namn är ett obligatoriskt fält i en användares profil."
    enable_names: "Visa användarens fullständiga namn på dess profil, användarkort och e-post. Inaktivera för att dölja det fullständiga namnet överallt."
    display_name_on_posts: "Visa en användares fullständiga namn på deras inlägg som tillägg till deras @användarnamn."
    show_time_gap_days: "Om två inlägg är gjorda med så här många dagar emellan, visa tidsskillnaden i ämnet."
    short_progress_text_threshold: "Efter att antalet inlägg i ett ämne överstiger den här siffran kommer förloppsmätaren endast att visa nuvarande antal inlägg. Om du ändrar förloppsmätarens bredd så kanske du behöver ändra det här värdet."
    default_code_lang: "Standardspråk för syntaxmarkering som appliceras på kodblock från GitHub (lang-auto, ruby, python etc)."
    warn_reviving_old_topic_age: "En varning visas när någon börjar skriva ett svar på ett ämne och senaste inlägget är äldre än så här många dagar. Ange 0 för att inaktivera."
    autohighlight_all_code: "Tvinga applicerad syntaxmarkering på alla förformatterade kodblock även när de inte explicit har specifierat språket."
<<<<<<< HEAD
    highlighted_languages: "Ingår syntax höjda regler. (Varning: att inkludera för många språk kan ha påverkan på prestandan) se: https://highlightjs.org/static/demo/ för en demo"
=======
>>>>>>> c10941bb
    embed_truncate: "Trunkera de inbäddade inläggen."
    allowed_href_schemes: "System tillåtna i länkar i motsatsen till http och https."
    embed_post_limit: "Högsta antal inlägg att bädda in."
    embed_username_required: "Användarnamn krävs för skapade av ämne."
    show_create_topics_notice: "Visa en notis som ber administratörerna att skapa några ämnen om webbplatsen har färre än 5 publika ämnen."
    delete_drafts_older_than_n_days: Ta bort utkast som är äldre än (n) dagar.
    bootstrap_mode_min_users: "Minsta antal användare som krävs för att inaktivera bootstrap-läget (ange 0 för att inaktivera)"
    prevent_anons_from_downloading_files: "Förhindra anonyma användare från att ladda ned bilagor. VARNING: det kommer att förhindra alla webbplatsens tillgångar som inte är bilder och som lagts upp som bilagor från att fungera."
    slug_generation_method: "Välj en genereringsmetod för etiketter. Ange 'none' för att inaktivera generering av etiketter. "
    enable_emoji: "Aktivera emoji"
    emoji_set: "Hur skulle du vilja ha din emoji?"
    approve_post_count: "Antalet inlägg från en ny användare eller basanvändare som måste godkännas"
    approve_unless_trust_level: "Inlägg för användare under den här förtroendenivån måste godkännas"
    approve_new_topics_unless_trust_level: "Nya ämnen för användare under denna förtroendenivå måste bli godkända"
    auto_close_messages_post_count: "Högsta antal inlägg som tillåts i ett meddelande innan det automatiskt stängs (ange 0 för att inaktivera)"
    auto_close_topics_post_count: "Högsta antal inlägg som tillåts i ett ämne innan det automatiskt stängs (ange 0 för att inaktivera)"
    code_formatting_style: "Kodknappen i redigeraren kommer att använda den här kodformatteringsstilen som standard"
    default_email_digest_frequency: "Standardinställning för hur ofta användare mottar e-postsammanfattningar."
    default_include_tl0_in_digests: "Standardinställning för hur ofta nya användare får e-postsammanfattningar. Användare kan ändra det i sina inställningar."
    default_email_direct: "Ange standardinställningen till att skicka ett e-post när någon citerar/svarar/nämner eller bjuder in användaren."
    default_email_mailing_list_mode: "Ange standardinställningen till att skicka ett e-post för varje nytt inlägg."
    default_email_mailing_list_mode_frequency: "Standardinställning för hur ofta användare som aktiverar utskicksläge kommer att motta e-post."
    disable_mailing_list_mode: "Tillåt ej användare att aktivera utskicksläge."
    default_email_always: "Ange standardinställningen till att skicka e-postnotifieringar även när användaren än aktiv."
    default_email_previous_replies: "Ange standardinställningen till att inkludera tidigare svar i e-postmeddelanden."
    default_email_in_reply_to: "Ange standardinställningen till att inkludera ett utdrag av svar till inlägg i e-post."
    default_other_new_topic_duration_minutes: "Global standardförutsättning för vilken ett ämne anses nytt. "
    default_other_auto_track_topics_after_msecs: "Global standardtid innan ett ämne är automatiskt bevakat. "
    default_other_notification_level_when_replying: "Global standard anmälningsnivå när en användare svarar på ett ämne."
    default_other_external_links_in_new_tab: "Ange standardinställningen till att öppna externa länkar i en ny flik."
    default_other_enable_quoting: "Ange standardinställningen till att aktivera svar med citat för markerad text."
    default_other_dynamic_favicon: "Ange standardinställningen till att visa räknaren för nya/uppdaterade ämnen i webbläsaren."
    default_other_disable_jump_reply: "Ange standardinställningen till att inte hoppa till användarens inlägg efter att de svarati ett ämne. "
    default_other_like_notification_frequency: "Ange standardinställningen till att notifiera användare vid gillning."
    default_topics_automatic_unpin: "Ange standardinställningen till att automatiskt avklistra ämnen när användaren når botten. "
    default_categories_watching: "Lista av kategorier som är bevakade som standard."
    default_categories_tracking: "Lista av kategorier som är följda som standard."
    default_categories_muted: "Lista av kategorier som är tystade som standard."
    default_categories_watching_first_post: "Förteckning över kategorier i vilket första inlägget i varje nytt ämne kommer att bevakas som standard."
    allow_user_api_key_scopes: "Lista över samtliga tillåtna användar-API nycklar "
    max_api_keys_per_user: "Maximalt antal användar API nycklar per användare"
    min_trust_level_for_user_api_key: "Förtroende nivå som krävs för att generera användar API nycklar"
    tagging_enabled: "Aktivera taggar för ämnen?"
    min_trust_to_create_tag: "Lägsta förtroendenivå som krävs för att skapa en tagg."
    max_tags_per_topic: "Högsta antal taggar som kan tillskrivas ett ämne."
    max_tag_length: "Högsta antal tecken som kan användas i en tagg."
    max_tag_search_results: "När man letar efter taggar , maximalt antal resultat som visas"
    show_filter_by_tag: "Visa en rullgardin för att filtrera ämneslistor efter taggar."
    max_tags_in_filter_list: "Högsta antal taggar att visa i filtreringsrullgardinen. De taggar som är mest använda kommer att visas."
    tags_sort_alphabetically: "Visa taggar i alfabetisk ordning. Standard är att visa i popularitetsordning."
    tag_style: "Visuell stil för tagg-utmärkelser."
    min_trust_level_to_tag_topics: "Lägsta förtroendenivå som krävs för att tagga ämnen"
    suppress_overlapping_tags_in_list: "Om taggen exakt matchar orden i ämnets titel, visa inte taggen"
    remove_muted_tags_from_latest: "Visa inte ämnen som taggats med dolda taggar i listan med senaste ämnen."
    errors:
      invalid_email: "Felaktig e-postadress."
      invalid_username: "Det finns ingen användare med detta användarnamn."
      invalid_integer_min_max: "Värdet måste vara mellan %{min} och %{max}."
      invalid_integer_min: "Värdet måste vara %{max} eller större."
      invalid_integer_max: "Värdet får inte vara större än %{max}."
      invalid_integer: "Värdet måste vara ett heltal."
      regex_mismatch: "Värdet matchar inte det begärda formatet."
      must_include_latest: "Toppmenyn måste inkludera 'senaste'-fliken."
      invalid_string: "Ogiltigt värde."
      invalid_string_min_max: "Måste vara mellan %{min} och %{max} tecken."
      invalid_string_min: "Måste vara minst %{min} tecken."
      invalid_string_max: "Måste vara högst %{max} tecken."
      invalid_reply_by_email_address: "Värdet måste innehålla '%%{reply_key}' och vara annorlunda från e-postnotifieringen."
      invalid_alternative_reply_by_email_addresses: "Alla värden måste innehålla '%%{reply_key}' och vara annorlunda från e-postnotifieringen."
      pop3_polling_host_is_empty: "Du måste ställa in en 'pop3 polling host' innan du aktiverar POP3 polling."
      pop3_polling_username_is_empty: "Du måste ställa in ett 'pop3 polling username' innan du aktiverar POP3 polling."
      pop3_polling_password_is_empty: "Du måste ställa in ett 'pop3 polling password' innan du aktiverar POP3 polling."
      pop3_polling_authentication_failed: "POP3 autentisering misslyckades. Var god verifiera dina pop3-certifikat."
      reply_by_email_address_is_empty: "Du måste ställa in en 'reply by email address' innan du aktiverar svar via e-post."
      email_polling_disabled: "Du måste aktivera antingen manuell eller POP3 polling innan du aktiverar svar via e-post."
      user_locale_not_enabled: "Du måste först aktivera 'allow user locale' innan du aktiverar den här inställningen."
  search:
    within_post: "#%{post_number} av %{username}"
    types:
      category: "Kategorier"
      topic: "Resultat"
      user: "Användare"
  sso:
    not_found: "Ditt konto kunde inte hittas. Var vänlig kontakta forumets administratör."
    account_not_approved: "Ditt konto inväntar godkännande. Du kommer få en e-postnotifiering när ditt konto är godkänt."
    unknown_error: "Det har uppstått ett problem med ditt konto. Var vänlig kontakta forumets administratör."
    timeout_expired: "Inloggningen avbröts, försök logga in på nytt."
  original_poster: "Ursprunglig skribent"
  most_posts: "Mest inlägg"
  most_recent_poster: "Senaste skribent"
  frequent_poster: "Flitig skribent"
  redirected_to_top_reasons:
    new_user: "Välkommen till vårt forum! De här är våra mest populära nya ämnen."
    not_seen_in_a_month: "Välkommen tillbaka! Vi har inte sett dig på ett tag. Dessa ämnen har varit mest aktiva med du har varit borta. "
  merge_posts:
    errors:
      different_topics: "Inlägg som härrör sig till olika ämnen kan inte läggas ihop."
      different_users: "Inlägg som hör till olika användare kan inte lägga ihop."
<<<<<<< HEAD
  move_posts:
    new_topic_moderator_post:
      one: "Ett inlägg har delats in i ett nytt ämne: %{topic_link}"
      other: "%{count} inlägg delades in i ett nytt ämne: %{topic_link}"
    existing_topic_moderator_post:
      one: "Ett inlägg har sammanfogats med ett existerande ämne: %{topic_link}"
      other: "%{count} inlägg har sammanfogats med ett existerande ämne: %{topic_link}"
=======
>>>>>>> c10941bb
  topic_statuses:
    autoclosed_message_max_posts:
      one: "Det här ämnet stängdes automatiskt efter att ha nått den övre gränsen av 1 inlägg."
      other: "Det här ämnet stängdes automatiskt efter att ha uppnått den övre gränsen av %{count} inlägg. "
    autoclosed_topic_max_posts:
      one: "Det här ämnet stängdes automatiskt efter att ha uppnått den övre gränsen av 1 inlägg."
      other: "Det här ämnet stängdes automatiskt efter att ha uppnått den övre gränsen av %{count} inlägg. "
    autoclosed_enabled_days:
      one: "Detta ämne stängdes automatiskt efter 1 dag. Nya svar är ej längre tillåtet."
      other: "Detta ämne stängdes automatiskt efter %{count} dagar. Nya svar är ej längre tillåtna."
    autoclosed_enabled_hours:
      one: "Detta ämne stängdes automatiskt efter 1 timme. Nya svar är ej längre tillåtna."
      other: "Detta ämne stängdes automatiskt efter %{count} timmar. Nya svar är ej längre tillåtna."
    autoclosed_enabled_minutes:
      one: "Detta ämne stängdes automatiskt efter 1 minut. Nya svar är ej längre tillåtna."
      other: "Detta ämne stängdes automatiskt efter %{count} minuter. Nya svar är ej längre tillåtna."
    autoclosed_enabled_lastpost_days:
      one: "Detta ämne stängdes automatiskt 1 dag efter det senaste svaret. Nya svar är ej längre tillåtna."
      other: "Detta ämne stängdes automatiskt %{count} dagar efter det senaste svaret. Nya svar är ej längre tillåtna."
    autoclosed_enabled_lastpost_hours:
      one: "Detta ämne stängdes automatiskt 1 timme efter det senaste svaret. Nya svar är ej längre tillåtna."
      other: "Detta ämne stängdes automatiskt %{count} timmar efter det senaste svaret. Nya svar är ej längre tillåtna."
    autoclosed_enabled_lastpost_minutes:
      one: "Detta ämne stängdes automatiskt 1 minut efter det senaste svaret. Nya svar är ej längre tillåtna."
      other: "Detta ämne stängdes automatiskt %{count} minuter efter det senaste svaret. Nya svar är ej längre tillåtna."
    autoclosed_disabled: "Detta ämne är nu öppet. Nya svar är tillåtna."
    autoclosed_disabled_lastpost: "Detta ämne är nu öppnat. Nya svar är tillåtna."
  login:
    not_approved: "Ditt konto har inte blivit godkänt ännu. Du kommer att meddelas via e-post när du kan logga in."
    incorrect_username_email_or_password: "Felaktigt användarnamn, e-post eller lösenord"
    wait_approval: "Tack för din registrering. Vi meddelar dig när ditt konto blivit godkänt."
    active: "Ditt konto är aktiverat och redo att användas."
    activate_email: "Du är nästan där! Vi har skickat ett aktiveringsmejl till %{email}. Vänligen följ instruktionerna i mejlet och aktivera ditt konto. Får du inget mejl, kolla skräpposten. "
    not_activated: "Du kan inte logga in ännu. Vi har skickat ett aktiveringsmejl till dig. Vänligen följ instruktionerna i mejlet för att aktivera ditt konto."
    not_allowed_from_ip_address: "Du kan inte logga in som %{username} från den IP-adressen."
    admin_not_allowed_from_ip_address: "Du kan inte logga in som admin från den IP-adressen."
    suspended: "Du kan inte logga in förrän %{date}."
    suspended_with_reason: "Konto avstängt t.o.m. %{date}: %{reason}"
    errors: "%{errors}"
    not_available: "Inte tillgänglig. Testa %{suggestion}?"
    something_already_taken: "Något gick fel. Kanske är användarnamnet eller e-postadressen redan registrerat. Testa glömt lösenord-länken."
    omniauth_error: "Tyvärr uppstod ett fel vid aktiveringen av ditt konto. Har du godkänt autentiseringen?"
    omniauth_error_unknown: "Något gick fel med din inloggning, var god och försök igen."
    new_registrations_disabled: "Nya kontoregistreringar är för närvarande inte tillåtna."
    password_too_long: "Lösenord har en gräns på 200 tecken."
    email_too_long: "E-postadressen du tillhandahöll är för lång. E-postadresser kan på sin höjd vara 254 tecken och domännamn inte mer än 253 tecken."
    reserved_username: "Användarnamnet är inte tillåtet."
    missing_user_field: "Du har inte fyllt i alla användarfält"
    already_logged_in: "Hoppsan, det ser ut som att du försöker acceptera en inbjudan för en annan användare. Logga ut och försök igen om du inte är %{current_user}. "
  user:
    deactivated_by_staff: "Avaktiverades av personalen"
    activated_by_staff: "Aktiverades av personalen"
    username:
      short: "måste var minst %{min} tecken"
      long: "får högst vara %{max} tecken"
      unique: "måste vara unikt"
      blank: "måste finnas"
      must_begin_with_alphanumeric_or_underscore: "måste börja med en bostav, en siffra eller ett understreck"
      must_end_with_alphanumeric: "måste avslutas med en bokstav eller en siffra"
      must_not_contain_two_special_chars_in_seq: "får inte innehålla en sekvens av 2 eller fler specialtecken (.-_)"
      must_not_end_with_confusing_suffix: "får inte avslutas med ett förvirrande suffix som .json eller .png etc."
    email:
      not_allowed: "är inte en tillåten e-postleverantör. Vänligen använd en annan e-postadress."
      blocked: "är inte tillåtet."
    ip_address:
      blocked: "Nya registreringar är inte tillåtna från din IP-adress."
      max_new_accounts_per_registration_ip: "Nya registreringar är inte tillåtna från din IP-adress (maxgräns uppnådd). Kontakta personal."
  flags_reminder:
    subject_template:
      one: "1 flagga väntar på att bli hanterad"
      other: "%{count} flaggor väntar på att bli hanterade"
  unsubscribe_mailer:
    title: "stäng av mail skrivaren"
    subject_template: "Bekräfta att du inte längre vill motta e-postuppdateringar från %{site_title}"
  invite_mailer:
    title: "Invitera mail skrivaren"
  custom_invite_mailer:
    title: "Kund inviterar mail skrivare"
  invite_forum_mailer:
    title: "Invitera forumets skrivare"
  invite_password_instructions:
    title: "Invitera lösenords instruktioner"
    subject_template: "Ange lösenord för ditt konto på %{site_name}"
  test_mailer:
    title: "test mail skrivare"
  new_version_mailer:
    title: "Ny version mail skrivare"
  new_version_mailer_with_notes:
    title: "Ny version mail skrivare med anteckningar"
  flag_reasons:
    off_topic: "Ditt inlägg blev flaggat som **orelevant**. Medlemmarna i forumet kände att det inte är passande för ämnet, som definieras av rubriken och det första inlägget."
    inappropriate: "Ditt inlägg blev flaggat som **olämpligt**. Medlemmarna i forumet kände att det är störande, kränkande eller att det strider mot [våra riktlinjer](%{base_path}/guidelines)."
    spam: "Ditt inlägg blev flaggat som **skräppost**. Medlemmarna i forumet kände att det är reklam, något som är överdrivet säljande istället för att vara nyttigt eller relevant för ämnet."
    notify_moderators: "Ditt inlägg blev flaggat **för moderators uppmärksamhet**. Medlemmarna i forumet kände att något i inlägget kräver manuellt ingripande av personal."
  flags_dispositions:
    agreed: "Tack för att du meddelade oss. Vi håller med om att det finns ett problem och vi undersöker det. "
    agreed_and_deleted: "Tack för att du meddelade oss. Vi håller med om att det finns ett problem och vi har raderat inlägget."
    disagreed: "Tack för att du meddelande oss. Vi undersöker det."
    deferred: "Tack för att du meddelande oss. Vi undersöker det."
    deferred_and_deleted: "Tack för att du meddelande oss. Vi har raderat inlägget."
  system_messages:
    post_hidden:
      title: "Gömda inlägg"
      subject_template: "Inlägg dolt på grund av att det flaggats av forumets medlemmar"
    welcome_user:
      title: "Välkommen Användare"
      subject_template: "Välkommen till %{site_name}!"
    welcome_invite:
      title: "Välkomst invitation"
      subject_template: "Välkommen till %{site_name}!"
    backup_succeeded:
      title: "Säkerhetskopieringen var framgångsrik"
      subject_template: "Säkerhetskopia skapades utan problem"
    backup_failed:
      title: "Säkerhetskopieringen misslyckades"
      subject_template: "Säkerhetskopiering misslyckades"
    restore_succeeded:
      title: "restaureringen lyckades"
      subject_template: "Återställningen lyckades!"
    restore_failed:
      title: "Restaureringen misslyckades"
      subject_template: "Återställningen misslyckades"
    bulk_invite_succeeded:
      title: "Mängd inbjudningarna lyckades"
      subject_template: "Massinbjudning av användare behandlades utan fel "
      text_body_template: "Din massinbjudning av användare behandlades, %{sent} inbjudningar skickades."
    bulk_invite_failed:
      title: "Mängd invitationerna misslyckades"
      subject_template: "Massrekrytering av användare genererade fel"
    csv_export_succeeded:
      title: "CSV exporten lyckades"
    csv_export_failed:
      title: "CSV exporten misslyckades"
      subject_template: "Dataexport misslyckades"
    email_reject_insufficient_trust_level:
      title: "email avslår otillräcklig förtroendenivå"
    email_reject_user_not_found:
      title: "Emailet avslås användare kunde inte finnas"
    email_reject_screened_email:
      title: "Email avslås screenade email"
    email_reject_inactive_user:
      title: "Emailet avslås Inaktiverad användare"
      text_body_template: |
        Tyvärr har ditt e-postmeddelande till %{destination} (med ämnet %{former_title}) inte kunnat skickas.

        Kontot associerat till den här e-postadressen är inte aktiverat. Var god se till att ditt konto är aktiverat innan du skickar e-post.
    email_reject_reply_user_not_matching:
      title: "Emailet avslås användare hittas ej"
    email_reject_no_account:
      title: "Emailet avslås det finns inget konto"
    email_reject_empty:
      title: "Emailet avslås - tomt"
      text_body_template: |
        Tyvärr har ditt e-postmeddelande till %{destination} (med ämnet %{former_title}) inte kunnat skickas.

        Vi kunde inte se något innehåll i ditt e-postmeddelande.

        Om du har fått det här meddelandet och vet att du _har_ skrivit ett svar, försök igen med simplare formattering.
    email_reject_parsing:
      text_body_template: |
        Tyvärr har ditt e-postmeddelande till %{destination} (med ämnet %{former_title}) inte kunnat skickas.

        Vi kunde inte hitta något svar i ditt e-postmeddelande. **Se till att ditt svar är högst upp i e-postmeddelandet** -- vi kan inte hantera inbäddad text.
    email_reject_invalid_access:
      title: "Emailet avslås ogiltig åtkomst"
    email_reject_strangers_not_allowed:
      title: "Emailet avslås okända är ej tillåtna"
    email_reject_invalid_post:
      title: "Emailet avslås ogiltigt inlägg"
      text_body_template: |
        Tyvärr har ditt e-postmeddelande till %{destination} (med ämnet %{former_title}) inte kunnat skickas.

        Några möjliga anledningar är: för komplex formattering, meddelandet är för stort, meddelandet är för litet. Var vänlig försök igen, eller gör ett inlägg via hemsidan om problemet fortsätter.
    email_reject_invalid_post_specified:
      title: "Emailet avslås ogiltigt inlägg specificerat"
      text_body_template: |
        Tyvärr har ditt e-postmeddelande till %{destination} (med ämnet %{former_title}) inte kunnat skickas.

        Orsak:

        %{post_error}

        Om du kan åtgärda problemet, var vänlig försök igen.
    email_reject_invalid_post_action:
      title: "Emailet avslås ogiltigt inlägg"
      text_body_template: |
        Tyvärr har ditt e-postmeddelande till %{destination} (med ämnet %{former_title}) inte kunnat skickas.

        Poståtgärden kändes inte igen. Var vänlig försök igen, eller gör ett inlägg via hemsidan om problemet fortsätter.
    email_reject_reply_key:
      title: "Emailet avvisar svars nyckeln"
    email_reject_bad_destination_address:
      title: "Emailet avslås dålig mottagaradress"
    email_reject_topic_not_found:
      title: "Emailet avslås ämnet fanns ej"
    email_reject_topic_closed:
      title: "Emailet avslås ämnet är stängt"
    email_reject_auto_generated:
      title: "Emailet avslås detta är autogenererat"
    email_error_notification:
      title: "Email felmeddelanden"
      text_body_template: |
        Tyvärr uppstod ett autentiseringsproblem vid sökningen efter e-post från POP-servern.

        Var vänlig se till att du har konfigurerat POP-certifikaten på ett korrekt sätt i [webbplatsinställningarna](%{base_url}/admin/site_settings/category/email).

        Om det finns ett gränssnitt för e-postkontot till POP så kan du behöva logga in och kontrollera dina inställningar där.
    too_many_spam_flags:
      title: "För många skräppost flaggningar"
      subject_template: "Nytt konto pausat"
    too_many_tl3_flags:
      subject_template: "Nytt konto pausat"
    pending_users_reminder:
      title: "Påminnelse om väntande användare"
      subject_template:
        one: "1 användare väntar på godkännande"
        other: "%{count} användare väntar på godkännande"
      text_body_template: |
        Det finns nya användarregistreringar att godkänna (eller avvisa) innan de kan få tillträde till forumet.

        [Var vänlig och granska dem på administratörssidan](%{base_url}/admin/users/list/pending).
    download_remote_images_disabled:
      title: "Nerladdningen av externa bilder är avaktiverad"
      subject_template: "Nedladdning av externa bilder har avaktiverats"
      text_body_template: "Inställningen `download_remote_images_to_local` har avaktiverats eftersom att diskutrymmet har nått sin övre gräns."
    dashboard_problems:
      title: "Instrumentpanels problem"
  unsubscribe_link: |
    [Klicka här ](%{unsubscribe_url}) för att avprenumerera från de här e-postmeddelandena.
  unsubscribe_link_and_mail: |
    [Klicka här ](%{unsubscribe_url}) för att avprenumerera från de här e-postmeddelandena.
  subject_re: "Sv:"
  subject_pm: "[PM]"
  user_notifications:
    previous_discussion: "Föregående Svar"
    in_reply_to: "Som svar till:"
    unsubscribe:
      title: "Unsubscribe"
      description: "Inte intresserad av att få dessa mejl? Inga problem! Klicka nedan för att avprenumerera."
    reply_by_email: "[Besök ämnet](%{base_url}%{url}) eller svara på det här e-postmeddelandet för att ge din respons. "
    only_reply_by_email: "Besvara det här e-postmeddelandet för att ge din respons. "
    visit_link_to_respond: "[Besök ämnet](%{base_url}%{url}) för att ge din respons. "
    posted_by: "Postat av %{username} den %{post_date}"
    user_invited_to_private_message_pm:
      title: "Användare invitera personligt"
      text_body_template: |
        %{header_instructions}

        %{message}

        %{respond_instructions}
    user_invited_to_private_message_pm_staged:
      text_body_template: |
        %{header_instructions}

        %{message}

        %{respond_instructions}
    user_invited_to_topic:
      title: "Användare inviterad till ämnet"
      text_body_template: |
        %{header_instructions}

        %{message}

        %{respond_instructions}
    user_replied:
      title: "Användare svarade"
      text_body_template: |
        %{header_instructions}

        %{message}

        %{context}

        %{respond_instructions}
    user_replied_pm:
      title: "Användare svarade personligen"
      text_body_template: |
        %{header_instructions}

        %{message}

        %{context}

        %{respond_instructions}
    user_quoted:
      title: "Användare citerade"
      text_body_template: |
        %{header_instructions}

        %{message}

        %{context}

        %{respond_instructions}
    user_linked:
      title: "Användares länk"
      text_body_template: |
        %{header_instructions}

        %{message}

        %{context}

        %{respond_instructions}
    user_mentioned:
      title: "Användare som nämns"
      text_body_template: |
        %{header_instructions}

        %{message}

        %{context}

        %{respond_instructions}
    user_group_mentioned:
      title: "Användargrupp som nämns"
      text_body_template: |
        %{header_instructions}

        %{message}

        %{context}

        %{respond_instructions}
    user_posted:
      title: "Användare publicerade"
      text_body_template: |
        %{header_instructions}

        %{message}

        %{context}

        %{respond_instructions}
    user_watching_first_post:
      title: "Användare bevakar första inlägget"
      text_body_template: |
        %{header_instructions}

        %{message}

        %{context}

        %{respond_instructions}
    user_posted_pm:
      text_body_template: |
        %{header_instructions}

        %{message}

        %{context}

        %{respond_instructions}
    user_posted_pm_staged:
      subject_template: "%{optional_re}%{topic_title}"
      text_body_template: |2

          %{message}
    digest:
      why: "En kortfattad sammanfattning av %{site_link} sedan ditt senaste besök den %{last_seen_at}"
      since_last_visit: "Sedan ditt senaste besök"
      new_topics: "Nya ämnen"
      unread_messages: "olästa meddelanden"
      unread_notifications: "Olästa meddelanden"
      liked_received: "Gillanden mottagna"
      new_posts: "Nytt meddelande"
      new_users: "Ny användare"
      popular_topics: "Populära ämnen"
      follow_topic: "Glöm detta ämne"
      join_the_discussion: "Läs mer"
      popular_posts: "Populära meddelanden"
      more_new: "Nytt för er"
      click_here: "klicka här"
      from: "%{site_name} sammanfattning"
    forgot_password:
      title: "Glömt lösenord"
    set_password:
      title: "Välj lösenord"
    admin_login:
      title: "Administratörs login"
    account_created:
      title: "Konto skapat"
    confirm_new_email:
      title: "Bekräfta den nya emailadressen"
    confirm_old_email:
      title: "Bekräfta den gamla email adressen"
    notify_old_email:
      title: "Meddela gamla epostmeddelanden"
      text_body_template: |
        Det här är ett automatiserat meddelande för att informera dig om att din e-postadress för %{site_name} har ändrats. Var vänlig kontakta en administratör om det inte var din avsikt.

        Din e-postadress har ändrats till:

        %{new_email}
    signup_after_approval:
      title: "Bli medlem efter godkännande"
      subject_template: "Du har blivit godkänd på %{site_name}!"
    signup:
      title: "Bli medlem"
      subject_template: "%{email_prefix}Bekräfta ditt nya konto"
      text_body_template: |
        Välkommen till %{site_name}!

        Klicka på följande länk för att bekräfta och aktivera ditt nya konto:
        %{base_url}/u/activate-account/%{email_token}

        Om ovan länk inte är klickbar, försök kopiera och klistra in den i adressfältet i din webbläsare.
  page_not_found:
    title: "Hoppsan! Den sidan finns inte eller så är den privat."
    popular_topics: "Populära"
    recent_topics: "Senaste"
    see_more: "Mer"
    search_title: "Sök på hemsidan"
  terms_of_service:
    title: "Användarvillkor"
  deleted: "raderad"
  upload:
    edit_reason: "nedladdade lokala kopior av bilder"
    unauthorized: "Tyvärr, filen du försöker ladda upp är inte tillåten (tillåtna filtyper: %{authorized_extensions})."
    pasted_image_filename: "Inklistrad bild"
    store_failure: "Lagringen av den uppladdade filen #%{upload_id} som användaren #%{user_id} gjort misslyckades."
    file_missing: "Tyvärr, du måste tillhandahålla en fil för uppladdning. "
    attachments:
      too_large: "Tyvärr, filen du försöker ladda upp är för stor (maxstorlek är %{max_size_kb}kb)."
    images:
      too_large: "Tyvärr, bilden du försöker ladda upp är för stor (maxstorlek är %{max_size_kb}kb). Ändra storleken och försök igen."
      size_not_found: "Vi beklagar, men vi kunde inte avgöra bildens storlek. Kanske är din bildfil skadad?"
  avatar:
    missing: "Tyvärr, vi kunde inte hitta någon avatar associerad med den e-postadressen. Kan du försöka ladda upp den igen?"
  flag_reason:
<<<<<<< HEAD
    sockpuppet: "En ny användare skapade ett ämne, och en annan ny användare på samma IP-adress (%{ip_address}) svarade. Granska webbplatsinställningen <a href='/admin/site_settings/category/spam'>`flag_sockpuppets`</a>."
    spam_hosts: "Den här nya användaren försökte skapa flera inlägg med länkar till samma domän (%{domain}). Granska webbplatsinställningen <a href='/admin/site_settings/category/spam'>`newuser_spam_host_threshold`</a>."
=======
    sockpuppet: "En ny användare skapade ett ämne, och en annan ny användare på samma IP-adress (%{ip_address}) svarade. Granska webbplatsinställningen <a href='%{base_path}/admin/site_settings/category/spam'>`flag_sockpuppets`</a>."
    spam_hosts: "Den här nya användaren försökte skapa flera inlägg med länkar till samma domän (%{domain}). Granska webbplatsinställningen <a href='%{base_path}/admin/site_settings/category/spam'>`newuser_spam_host_threshold`</a>."
>>>>>>> c10941bb
  color_schemes:
    base_theme_name: "Bas"
  about: "Om"
  guidelines: "Riktlinjer"
  privacy: "Integritet"
  edit_this_page: "Redigera denna sida"
  csv_export:
    boolean_yes: "Ja"
    boolean_no: "Nej"
  static_topic_first_reply: |
    Redigera det första inlägget i det här ämnet för att ändra innehållet i %{page_name} sidan.
  guidelines_topic:
    title: "FAQ/Riktlinjer"
  tos_topic:
    title: "Villkor"
  privacy_topic:
    title: "Integritetspolicy"
  badges:
    editor:
      name: Redigerare
      description: Första inläggsredigeringen
    basic_user:
      name: Grundläggande
    member:
      name: Medlem
    regular:
      name: Regelbunden
    leader:
      name: Ledare
    welcome:
      name: Välkommen
      description: Mottog en gillning
    autobiographer:
      name: Självbiograf
    anniversary:
      name: Årsdag
      description: "Aktiv medlem ett år, har skrivit minst en gång"
    nice_post:
      name: Bra svar
      description: Fick 10 gillningar på ett inlägg
    good_post:
      name: Jättebra svar
      description: Fick 25 gillningar på ett inlägg
    great_post:
      name: Fantastiskt svar
      description: Fick 50 gillningar på ett inlägg
    nice_topic:
      name: Bra ämne
      description: Fick 10 gillningar på ett ämne
    good_topic:
      name: Jättebra ämne
      description: Fick 25 gillningar på ett ämne
    great_topic:
      name: Fantastiskt ämne
      description: Fick 50 gillningar på ett ämne
    nice_share:
      name: Bra delning
      description: Delade ett inlägg med 25 unika besökare
      long_description: |
        Den här utmärkelsen beviljas för att du delade en länk som klickades på av 25 besökare. Tack för att du sprider ordet om våra diskussioner och det här forumet!
    good_share:
      name: Jättebra delning
      description: Delade ett inlägg med 300 unika besökare
    great_share:
      name: Fantastisk delning
      description: Delade ett inlägg med 1000 unika besökare
    first_like:
      name: Första gillning
      description: Gillade ett inlägg
      long_description: |
        Den här utmärkelsen beviljas när du gillar ett inlägg med :heart:-knappen för första gången. Att gilla ett inlägg är ett utmärkt sätt att visa för andra att du uppskattade deras inlägg, att det var intressant, användbart, coolt eller roligt. Sprid kärleken!
    first_flag:
      name: Första flaggning
      description: Flaggade ett inlägg
    promoter:
      name: Främjare
      description: Bjöd in en användare
    campaigner:
      name: Förespråkare
      description: Bjöd in 3 grundläggande användare
    champion:
      name: Förkämpe
      description: Bjöd in 5 medlemmar
    first_share:
      name: Första delning
      description: Delade ett inlägg
      long_description: |
        Den här utmärkelsen beviljas när du delar en länk till ett inlägg eller ämne genom att använda dela-knappen. Att dela länkar är ett bra sätt att framhäva intressanta diskussioner för resten av världen och att få forumet att växa.
    first_link:
      name: Första länk
      description: Länkade till ett annat ämne
      long_description: |
        Den här utmärkelsen beviljas första gången du länkar till ett annat ämne. Att länka till ämnen hjälper andra läsare att hitta intressanta relaterade konversationer genom att visa kopplingarna mellan ämnen åt båda hållen. Länka fritt!
    first_quote:
      name: Första citation
      description: Citerade ett inlägg
    read_guidelines:
      name: Läst riktlinjer
    reader:
      name: Läsare
      description: Läst varje inlägg i ett ämne med över 100 svar
      long_description: |
        Den här utmärkelsen beviljas första gången du läst ett långt ämne med fler än 100 svar. Att läsa en konversation hjälper dig att följa diskussionen, förstå olika synvinklar och leder till en mer intressant konversation. Ju mer du läser, desto bättre blir konversationen, eller som vi tycker om att påpeka, Reading is Fundamental! :slight_smile:
    popular_link:
      name: Populär länk
      description: Lade upp extern länk med 50 klick
      long_description: |
        Den här utmärkelsen beviljas när en länk som du delat får 50 klick. Tack för att du lagt upp en användbar länk som tillade intressant kontext till konversationen!
    hot_link:
      name: Het länk
      description: Lade upp en extern länk med 300 klick
      long_description: |
        Den här utmärkelsen beviljas när en länk som du delat får 300 klick. Tack för att du har lagt upp en fascinerande länk som förde konversationen framåt och illuminerade diskussionen!
    famous_link:
      name: Berömd länk
      description: Lade upp en extern länk med 1000 klick
      long_description: |
        Den här utmärkelsen beviljas när en länk som du har delat får 1000 klick. Wow! Du delade en länk som förbättrade konversationen avsevärt genom att addera en väsentlig detalj, ett bra sammanhang och bättre informering. Bra jobbat!
    appreciated:
      name: Uppskattad
      description: Fick 1 gillning på 20 inlägg
      long_description: |
        Den här utmärkelsen beviljas när du får minst en gillning på 20 olika inlägg. Medlemmarna uppskattar dina bidrag till konversationerna här!
    respected:
      name: Respekterad
      description: Fick 2 gillningar på 100 inlägg
      long_description: |
        Den här utmärkelsen beviljas när du får minst 2 gillningar på 100 olika inlägg. Medlemmarnas respekt för dig ökar med dina många bidrag till konversationerna här.
    admired:
      name: Beundrad
      description: Fick 5 gillningar på 300 inlägg
      long_description: |
        Den här utmärkelsen beviljas när du får minst 5 gillningar på 300 olika inlägg. Wow! Medlemmarna beundrar dina frekventa, högkvalitativa bidrag till konversationerna här.
    out_of_love:
      name: Av kärlek
      description: Använde 50 gillningar på en dag
      long_description: |
        Den här utmärkelsen beviljas när du använder alla dina 50 gillningar på en dag. Att komma ihåg att ta ett ögonblick och gilla inläggen du tycker om och visa uppskattning uppmuntrar medlemmarna på forumet att föra ännu fler intressanta diskussioner i framtiden.
    higher_love:
      name: Mer kärlek
      description: Använde 50 gillningar på en dag 5 gånger
      long_description: |
        Den här utmärkelsen beviljas när du använder alla dina 50 gillningar för en dag på 5 olika dagar. Tack för att du tar dig tiden att aktivt uppmuntra de bästa diskussionerna varje dag!
    crazy_in_love:
      name: Galet kär
      description: Använde 50 gillningar på en dag 20 gånger
    thank_you:
      name: Tack
      description: Har 20 gillade inlägg och gav 10 gillningar
      long_description: |
        Den här utmärkelsen beviljas när du har 20 gillade inlägg och i gengäld har gillat 10 inlägg. När någon gillar dina inlägg så finner du tiden att gilla det som andra skriver också.
    gives_back:
      name: Ger tillbaka
      description: Har 100 gillade inlägg och gav 100 gillningar
      long_description: |
        Den här utmärkelsen beviljas när du har 100 gillade inlägg och i gengäld har gillat 100 inlägg. Tack för att du skickar vidare!
    empathetic:
      name: Empatisk
      description: Har 500 gillade inlägg och gav 1000 gillningar
    first_emoji:
      name: Första emoji
      description: Använde en emoji i ett inlägg
    first_mention:
      name: Första omnämningen
    first_onebox:
      name: "Första onebox:en"
      description: "Lade upp en länk som var onebox:ad"
    first_reply_by_email:
      name: Första svaret via e-post
      long_description: |
        Den här utmärkelsen beviljas när du för första gången svarar på ett inlägg via e-post :e-mail:.
  admin_login:
    success: "E-post skickat"
    email_input: "E-post till administratör"
    submit_button: "Skicka e-post"
  performance_report:
    initial_post_raw: Det här ämnet innehåller dagliga prestandarapporter för din webbplats.
    initial_topic_title: Prestandarapporter för webbplatsen
  tags:
    title: "Taggar"
    staff_tag_disallowed: 'Taggen "%{tag}" kan endast användas av personalen.'
    staff_tag_remove_disallowed: 'Taggen "%{tag}" kan endast tas bort av personalen.'
  rss_by_tag: "Ämnen taggade med %{tag}"
  finish_installation:
    congratulations: "Grattis, ert diskussionsforum är installerat"
    register:
      button: "Registrera"
      title: "Registrera ett admin konto"
      help: "registrera en nytt konto för att kunna starta"
    confirm_email:
      title: "Bekräfta er email"
    resend_email:
      title: "Återsänd aktiverings emial"
  safe_mode:
    title: "ange felsäkert läge"
    description: "I felsäkert läge kan du testa din webplats utan att ladda ner några plugins eller anpassade webplatser."
    only_official: "Inaktivera alla inofficiella plugins"
    no_plugins: "Inaktivera alla plugins"
    enter: "Starta felsäkert läge"
  wizard:
    title: "Diskussions inställningar"
    step:
      locale:
        title: "Välkomment till ditt diskussionsforum"
        fields:
          default_locale:
            description: "Vilket är standardspråket för din grupp?"
      forum_title:
        title: "Namn"
        fields:
          title:
            label: "Er forums namn"
            placeholder: "Jane´s hangout"
          site_description:
            label: "Beskriv er grupp i en kort mening"
            placeholder: "En plats för Jane och hennes vänner för att diskutera häftiga ämnen"
      introduction:
        title: "Introduktion"
        fields:
          welcome:
            label: "Välkomst ämne"
            one_paragraph: "Var vänlig begränsa er välkomst meddelande till en paragraf."
      privacy:
        title: "Tillgång"
        fields:
          privacy:
            choices:
              open:
                label: "Publikt"
                description: "Alla har tillgång till denna grupp och kan söka medlemskap"
              restricted:
                label: "Privat"
                description: "Enbart människor som jag har inviterat eller gett tilåtelse till har åtkomst till denna grupp"
      contact:
        title: "kontakt"
        fields:
          contact_email:
            label: "mail"
            placeholder: "namn@exempel.com"
          contact_url:
            label: "Web sida"
          site_contact:
            label: "Automatiska meddelanden"
      corporate:
        title: "Organisation"
      colors:
        title: "Tema"
        fields:
          theme_id:
            description: "Föredrar du en ljus eller mörk färgkarta att starta med? Du kan längre fram skräddarsy utseende och känsla på din sida via Admin, Customize."
            choices:
              default:
                label: "Enkelt ljus"
              dark:
                label: "Enkelt mörkt"
      logos:
        title: "Logotyper"
      icons:
        title: "Ikoner"
      homepage:
        title: "Hemsida"
        fields:
          homepage_style:
            choices:
              latest:
                label: "Senaste ämnen"
      emoji:
        title: "Emojer"
        description: "Vilken emoj stil föredrar du för din grupp? Du kan addera fler personliga Emojer senare via Admin, Customize, Emoj."
      invites:
        title: "Invitera personal"
      finished:
        title: "Er diskussionsgrupp är klar!"<|MERGE_RESOLUTION|>--- conflicted
+++ resolved
@@ -214,11 +214,7 @@
     until_posts:
       one: "1 inlägg"
       other: "%{count} inlägg"
-<<<<<<< HEAD
-    'new-topic': |
-=======
     "new-topic": |
->>>>>>> c10941bb
       Välkommen till %{site_name} &mdash; **tack för att du startade en ny konversation!**
 
       - Låter rubriken intressant om du läser det högt? Är det en bra sammanfattning?
@@ -227,13 +223,8 @@
 
       - Inkludera vanligt förekommande ord i ditt ämne så att andra kan *hitta* det. För att gruppera ditt ämne med relaterade ämnen, välj en kategori.
 
-<<<<<<< HEAD
-      För mer information kan du läsa [riktlinjerna](/guidelines). Detta meddelande visas enbart vid ditt första %{education_posts_text}.
-    'new-reply': |
-=======
       För mer information kan du läsa [riktlinjerna](%{base_path}/guidelines). Detta meddelande visas enbart vid ditt första %{education_posts_text}.
     "new-reply": |
->>>>>>> c10941bb
       Välkommen till %{site_name} &mdash; **tack för att du bidrar!**
 
       - Bidrar ditt svar något till konversationen på något sätt?
@@ -285,21 +276,12 @@
           attributes:
             payload_url:
               invalid: "Webbadressen är ogiltig. Webbadressen skall inkludera :// eller https://. Inga blanktecken är tillåtna"
-<<<<<<< HEAD
-  user_profile:
-    no_info_other: "<div class='missing-profile'>%{name} har inte skrivit någonting i dess profils Om Mig-fält ännu</div>"
-=======
->>>>>>> c10941bb
   vip_category_name: "Lounge"
   vip_category_description: "En kategori exklusiv för medlemmar med en förtroendenivå av 3 eller högre."
   meta_category_name: "Feedback"
   meta_category_description: "Diskussion om den här webbplatsen, dess organisation, hur den fungerar och hur vi kan förbättra den."
   staff_category_name: "Personal"
   staff_category_description: "Privat kategori för personaldiskussioner. Ämnen är bara synliga för administratörer och moderatorer."
-<<<<<<< HEAD
-  assets_topic_title: "Tillgångar för webb designen"
-=======
->>>>>>> c10941bb
   discourse_welcome_topic:
     title: "Välkommen till diskussionen"
   lounge_welcome:
@@ -444,21 +426,6 @@
       description: "Det här inlägget är inte relevant för det nuvarande ämnet, sett till ämnets rubrik och det första inlägget, och borde förmodligen flyttas någon annanstans."
       long_form: "flagga detta som orelevant"
     spam:
-<<<<<<< HEAD
-      title: 'Spam'
-      description: 'Det här inlägget är en annons eller vandalism. Det är inte lämpligt eller relevant med avseende på det aktuella ämnet.'
-      short_description: 'Detta är reklam eller vandalism'
-      long_form: 'flagga detta som spam'
-      email_title: '"%{title}" flaggades som spam'
-      email_body: "%{link}\n\n%{message}"
-    inappropriate:
-      title: 'Olämpligt'
-      description: 'Detta inläggs innehåll inkluderar saker som en förnuftig person skulle anse vara stötande, kränkande eller en överträdelse av <a href="/guidelines">våra riktlinjer</a>.'
-      long_form: 'flagga detta som olämpligt'
-    notify_user:
-      title: 'Skicka ett meddelande till @{{username}} '
-      long_form: 'notifierad användare'
-=======
       title: "Spam"
       description: "Det här inlägget är en annons eller vandalism. Det är inte lämpligt eller relevant med avseende på det aktuella ämnet."
       short_description: "Detta är reklam eller vandalism"
@@ -471,7 +438,6 @@
     notify_user:
       title: "Skicka ett meddelande till @{{username}} "
       long_form: "notifierad användare"
->>>>>>> c10941bb
       email_title: 'Du skrev i "%{title}"'
       email_body: "%{link}\n\n%{message}"
     notify_moderators:
@@ -485,15 +451,9 @@
       description: "Bokmärk detta inlägg"
       long_form: "bokmärkte detta inlägg"
     like:
-<<<<<<< HEAD
-      title: 'Gilla'
-      description: 'Gilla detta inlägg'
-      long_form: 'gillade detta inlägg'
-=======
       title: "Gilla"
       description: "Gilla detta inlägg"
       long_form: "gillade detta inlägg"
->>>>>>> c10941bb
   user_activity:
     no_bookmarks:
       others: "Inga bokmärken."
@@ -514,11 +474,7 @@
       email_title: 'Ämnet "%{title}" kräver moderators uppmärksamhet'
       email_body: "%{link}\n\n%{message}"
   flagging:
-<<<<<<< HEAD
-    user_must_edit: '<p>Detta inlägg blev flaggat av andra medlemmar i forumet och är dolt för tillfället.</p>'
-=======
     user_must_edit: "<p>Detta inlägg blev flaggat av andra medlemmar i forumet och är dolt för tillfället.</p>"
->>>>>>> c10941bb
   archetypes:
     regular:
       title: "Vanligt ämne"
@@ -691,18 +647,10 @@
     memory_warning: "Din server körs med mindre än 1 GB minne. Minne på minst 1 GB är rekommenderat."
     subfolder_ends_in_slash: "Inställningarna för dina undermappar är inte korrekt; DISCOURSE_RELATIV_URL_ROOT slutar med ett snedstreck."
     email_polling_errored_recently:
-<<<<<<< HEAD
-      one: "E-postpolling har genererat ett fel de senaste 24 timmarna. Se <a href='/logs' target='_blank'>loggarna</a> för mer detaljer."
-      other: "E-postpolling har genererat %{count} fel de senaste 24 timmarna. Se <a href='/logs' target='_blank'>loggarna</a> för mer detaljer."
-    bad_favicon_url: "Uppladdningen av favoritikonen misslyckas. Kontrollera inställningen favicon_url i <a href='/admin/site_settings'>webbplatsinställningarna</a>."
-    poll_pop3_timeout: "Anslutningen till POP3-servern har nått tidsgränsen. Inkommande e-postmeddelanden kunde inte mottas. Var vänlig kontrollera dina <a href='/admin/site_settings/category/email'>POP3-inställningar</a> och tjänsteleverantör."
-    poll_pop3_auth_error: "Anslutning till POP3-servern misslyckas med ett autentiseringsfel. Var vänlig kontrollera dina <a href='/admin/site_settings/category/email'>POP3-inställningar</a>."
-=======
       one: "E-postpolling har genererat ett fel de senaste 24 timmarna. Se <a href='%{base_path}/logs' target='_blank'>loggarna</a> för mer detaljer."
       other: "E-postpolling har genererat %{count} fel de senaste 24 timmarna. Se <a href='%{base_path}/logs' target='_blank'>loggarna</a> för mer detaljer."
     poll_pop3_timeout: "Anslutningen till POP3-servern har nått tidsgränsen. Inkommande e-postmeddelanden kunde inte mottas. Var vänlig kontrollera dina <a href='%{base_path}/admin/site_settings/category/email'>POP3-inställningar</a> och tjänsteleverantör."
     poll_pop3_auth_error: "Anslutning till POP3-servern misslyckas med ett autentiseringsfel. Var vänlig kontrollera dina <a href='%{base_path}/admin/site_settings/category/email'>POP3-inställningar</a>."
->>>>>>> c10941bb
   site_settings:
     censored_words: "Ord som automatiskt ersätts med &#9632;&#9632;&#9632;&#9632;"
     delete_old_hidden_posts: "Auto-radera alla dolda inlägg som varit dolda i mer än 30 dagar."
@@ -725,10 +673,6 @@
     educate_until_posts: "Visa hjälppanelen för komponering tills dess att användaren har gjort (n) nya inlägg. "
     title: "Namnet på denna webbplats som används i titel-taggen."
     site_description: "Beskriv denna webbplats i en mening, som sedan används i meta-description-taggen."
-<<<<<<< HEAD
-    contact_url: "Kontakt URL för den här webbplatsen. Används på /om kontaktformuläret för brådskande ärenden."
-=======
->>>>>>> c10941bb
     crawl_images: "Hämta bilder från tredjepartskällor för att infoga korrekta bredd- och höjddimensioner. "
     download_remote_images_to_local: "Konvertera externa bilder till lokala bilder genom att ladda hem dem; det motverkar felaktiga bildlänkar."
     download_remote_images_threshold: "Minimalt diskutrymme nödvändigt för att hämta hem externa bilder lokalt (i procent)"
@@ -741,24 +685,12 @@
     max_image_height: "Maxhöjd för bildikoner i ett inlägg"
     fixed_category_positions: "Om aktiverad, kommer du kunna ordna kategorier i en bestämd ordning. Om inaktiverad, sorteras kategorierna baserat på aktivitet."
     fixed_category_positions_on_create: "Kategoriordningen kommer att upprätthållas vid dialogen för skapandet av ämnen om den här bockas i (kräver fixed_category_positions)."
-<<<<<<< HEAD
-    add_rel_nofollow_to_user_content: "Lägg till rel nofollow på allt användargenererat innehåll, förutom interna länkar (inklusive förälderdomän). Om du ändrar det här så måste du uppdatera alla inlägg med \"rake posts:rebake\""
-=======
     add_rel_nofollow_to_user_content: 'Lägg till rel nofollow på allt användargenererat innehåll, förutom interna länkar (inklusive förälderdomän). Om du ändrar det här så måste du uppdatera alla inlägg med "rake posts:rebake"'
->>>>>>> c10941bb
     post_excerpt_maxlength: "Maxlängd på ett inläggs utdrag / sammanfattning."
     show_pinned_excerpt_mobile: "Visa inte utdrag för klistrade ämnen i mobilen."
     show_pinned_excerpt_desktop: "Visa inte utdrag för klistrade ämnen på datorn."
     post_onebox_maxlength: "Maxlängd på ett onebox:at Discourse-inlägg i antal tecken."
     onebox_domains_blacklist: "En lista av domäner som aldrig blir oneboxed."
-<<<<<<< HEAD
-    logo_url: "Logotypen i övre vänstra sidan av din webbplats bör ha en bred rektangulär form. Om den lämnas blank kommer webbplatsens titel att visas. "
-    digest_logo_url: "Den alternativa logotypen används överst i din webbplats e-postsammanfattning. Den bör ha en bred rektangulär form. Den borde inte vara en SVG-bild. Om den lämnas blank kommer `logo_url` att användas."
-    logo_small_url: "Den lilla logotypen som visas i övre vänstra hörnet av hemsidan när man bläddrar ned i ämnen. Om den lämnas blank kommer hemloggan visas."
-    favicon_url: "En favoritikon för din webbplats, se http://en.wikipedia.org/wiki/Favicon. För att fungera korrekt med en CDN måste det vara en png"
-    apple_touch_icon_url: "Ikon som används för Apples touch-enheter. Rekommenderad storlek är 144*144 pixlar."
-=======
->>>>>>> c10941bb
     notification_email: "Avsändaradressen som används vid utskick av system e-post. Domänen som specifieras här måste ha en SPF, DKIM och reverse PTR record korrekt inställt för att e-post ska levereras."
     email_custom_headers: "En pipe-avgränsad lista av anpassade e-postrubriker"
     force_https: "Tvinga din webbplats att endast använda HTTPS. VARNING: bocka INTE i det här innan du kan verifiera att HTTPS verkligen fungerar överallt! Har du kontrollerat din CDN, alla sociala inloggningar och alla externa logotyper / beroenden för att säkerställa att de alla också är HTTPS-kompatibla?"
@@ -780,10 +712,6 @@
     tl2_additional_likes_per_day_multiplier: "Höj gränsen för antal gillningar per dag för användare med förtroendenivå 2 (medlem) genom att multiplicera med det här numret "
     tl3_additional_likes_per_day_multiplier: "Höj gränsen för antal gillningar per dag för användare med förtroendenivå 3 (regelbundna) genom att multiplicera med det här numret"
     tl4_additional_likes_per_day_multiplier: "Höj gränsen för antal gillningar per dag för användare med förtroendenivå 4 (ledare) genom att multiplicera med det här numret"
-<<<<<<< HEAD
-    flag_sockpuppets: "Flagga båda användarnas inlägg som potentiell skräppost om en ny användare svarar på ett ämne från samma IP-adress som den andra nya användaren som skapade ämnet."
-=======
->>>>>>> c10941bb
     traditional_markdown_linebreaks: "Använd vanliga radmatningar i Markdown, vilka kräver 2 avslutande mellanslag för en radmatning."
     post_undo_action_window_mins: "Antal minuter som en användare tillåts att upphäva handlingar på ett inlägg som gjorts nyligen (gillning, flaggning osv)."
     must_approve_users: "Personal måste godkänna alla nya användarkonton innan de tillåts använda webbplatsen. VARNING: om det tillåts när webbplatsen är live så kommer det att upphäva tillgång för alla existerande användare som inte är personal!"
@@ -836,10 +764,6 @@
     enable_yahoo_logins: "Aktivera Yahoo autentisering"
     google_oauth2_client_id: "Klient-ID för din Google-applikation."
     google_oauth2_client_secret: "Klienthemlighet för din Google-applikation."
-<<<<<<< HEAD
-    enable_twitter_logins: "Aktivera Twitter autentisering, kräver twitter_consumer_key och twitter_consumer_secret"
-=======
->>>>>>> c10941bb
     enable_instagram_logins: "Tillåt Instagramautentisering, kräver instagram_consumer_key och instagram_consumer_secret"
     instagram_consumer_key: "Konsumentnyckel för Instagram-autentisering"
     instagram_consumer_secret: "Konsumenthemlighet för Instagram-autentisering"
@@ -847,10 +771,6 @@
     allow_restore: "Tillåt återställning, vilket kan ersätta ALL data på webbplatsen! Lämna avbockad om du inte planerar att återställa en säkerhetskopia"
     maximum_backups: "Högsta antal säkerhetskopior att spara på disken. Äldre säkerhetskopior raderas automatiskt"
     automatic_backups_enabled: "Kör automatiska säkerhetskopior som definierats i säkerhetskopieringsfrekvens"
-<<<<<<< HEAD
-    enable_s3_backups: "Ladda upp säkerhetskopior till S3 vid färdigställning. VIKTIGT: kräver giltiga S3-kreditiv inlagda i Webbplatsinställningar > Filer."
-=======
->>>>>>> c10941bb
     s3_backup_bucket: "Den externa behållaren för säkerhetskopieringar. VARNING: Se till att det här en privat behållare."
     s3_disable_cleanup: "Inaktivera borttagande av säkerhetskopior från S3 när de tagits bort lokalt."
     backup_time_of_day: "Tid på dygnet UTC då säkerhetskopieringen sker."
@@ -974,11 +894,7 @@
     auto_respond_to_flag_actions: "Aktivera automatiskt svar vid hantering av en flagga."
     min_first_post_typing_time: "Minsta tid i millisekunder en användare måste skriva vid komponerandet av sitt första inlägg. Om gränsen inte är uppnådd så kommer inlägget automatiskt att hamna i kön av saker som behöver granskas. Ange 0 för att inaktivera (rekommenderas ej)"
     reply_by_email_enabled: "Aktivera möjlighet att svara på ämnen via e-post."
-<<<<<<< HEAD
-    reply_by_email_address: "Mall för inkommande e-postadress för svar via e-post, till exempel: %{reply_key}@svar.exempel.se eller svar+%{reply_key}@exempel.se"
-=======
     reply_by_email_address: "Mall för inkommande e-postadress för svar via e-post, till exempel: %%{reply_key}@svar.exempel.se eller svar+%%{reply_key}@exempel.se"
->>>>>>> c10941bb
     strip_images_from_short_emails: "Rensa bilder från e-post som har mindre storlek än 2800 bytes."
     short_email_length: "Kort e-postlängd i bytes."
     display_name_on_email_from: "Visa fullständiga namn på e-post från fält."
@@ -1008,10 +924,6 @@
     pop3_polling_host: "Värden som ska sökas efter e-post via POP3."
     pop3_polling_username: "Användarnamn för POP3-kontot som ska sökas efter e-post."
     pop3_polling_password: "Lösenord för POP3-kontot som ska sökas efter e-post."
-<<<<<<< HEAD
-    log_mail_processing_failures: "Logga alla behandlingsfel för e-post till http://dinhemsida.se/logs"
-=======
->>>>>>> c10941bb
     email_in_min_trust: "Minsta förtroendenivå en användare behöver för att tillåtas skapa nya ämnen via e-post."
     email_prefix: "[label] används i ämnesraden för e-post. Om ej ifylld sätts standardrubriken 'title'."
     email_site_title: "Webbplatsens titel som används som avsändare för e-post från webbplatsen. Om ej ifylld sätts standardtiteln 'title'. Använd det alternativet om din titel innehåller tecken som inte tillåts i e-post avsändarsträngar."
@@ -1063,10 +975,6 @@
     default_code_lang: "Standardspråk för syntaxmarkering som appliceras på kodblock från GitHub (lang-auto, ruby, python etc)."
     warn_reviving_old_topic_age: "En varning visas när någon börjar skriva ett svar på ett ämne och senaste inlägget är äldre än så här många dagar. Ange 0 för att inaktivera."
     autohighlight_all_code: "Tvinga applicerad syntaxmarkering på alla förformatterade kodblock även när de inte explicit har specifierat språket."
-<<<<<<< HEAD
-    highlighted_languages: "Ingår syntax höjda regler. (Varning: att inkludera för många språk kan ha påverkan på prestandan) se: https://highlightjs.org/static/demo/ för en demo"
-=======
->>>>>>> c10941bb
     embed_truncate: "Trunkera de inbäddade inläggen."
     allowed_href_schemes: "System tillåtna i länkar i motsatsen till http och https."
     embed_post_limit: "Högsta antal inlägg att bädda in."
@@ -1165,16 +1073,6 @@
     errors:
       different_topics: "Inlägg som härrör sig till olika ämnen kan inte läggas ihop."
       different_users: "Inlägg som hör till olika användare kan inte lägga ihop."
-<<<<<<< HEAD
-  move_posts:
-    new_topic_moderator_post:
-      one: "Ett inlägg har delats in i ett nytt ämne: %{topic_link}"
-      other: "%{count} inlägg delades in i ett nytt ämne: %{topic_link}"
-    existing_topic_moderator_post:
-      one: "Ett inlägg har sammanfogats med ett existerande ämne: %{topic_link}"
-      other: "%{count} inlägg har sammanfogats med ett existerande ämne: %{topic_link}"
-=======
->>>>>>> c10941bb
   topic_statuses:
     autoclosed_message_max_posts:
       one: "Det här ämnet stängdes automatiskt efter att ha nått den övre gränsen av 1 inlägg."
@@ -1534,7 +1432,7 @@
       subject_template: "%{optional_re}%{topic_title}"
       text_body_template: |2
 
-          %{message}
+        %{message}
     digest:
       why: "En kortfattad sammanfattning av %{site_link} sedan ditt senaste besök den %{last_seen_at}"
       since_last_visit: "Sedan ditt senaste besök"
@@ -1607,13 +1505,8 @@
   avatar:
     missing: "Tyvärr, vi kunde inte hitta någon avatar associerad med den e-postadressen. Kan du försöka ladda upp den igen?"
   flag_reason:
-<<<<<<< HEAD
-    sockpuppet: "En ny användare skapade ett ämne, och en annan ny användare på samma IP-adress (%{ip_address}) svarade. Granska webbplatsinställningen <a href='/admin/site_settings/category/spam'>`flag_sockpuppets`</a>."
-    spam_hosts: "Den här nya användaren försökte skapa flera inlägg med länkar till samma domän (%{domain}). Granska webbplatsinställningen <a href='/admin/site_settings/category/spam'>`newuser_spam_host_threshold`</a>."
-=======
     sockpuppet: "En ny användare skapade ett ämne, och en annan ny användare på samma IP-adress (%{ip_address}) svarade. Granska webbplatsinställningen <a href='%{base_path}/admin/site_settings/category/spam'>`flag_sockpuppets`</a>."
     spam_hosts: "Den här nya användaren försökte skapa flera inlägg med länkar till samma domän (%{domain}). Granska webbplatsinställningen <a href='%{base_path}/admin/site_settings/category/spam'>`newuser_spam_host_threshold`</a>."
->>>>>>> c10941bb
   color_schemes:
     base_theme_name: "Bas"
   about: "Om"
