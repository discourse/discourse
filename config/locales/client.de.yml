--- conflicted
+++ resolved
@@ -1935,13 +1935,6 @@
       suggested_topics:
         title: "Lies weiter!"
         content: "Hier sind einige Themen, von denen wir denken, dass du sie als Nächstes lesen möchtest."
-<<<<<<< HEAD
-      admin_guide:
-        title: "Willkommen auf deiner neuen Website!"
-        content: "<a href='%{admin_guide_url}'>Lies den Administrator-Leitfaden</a>, um deine Website und deine Community weiter auszubauen."
-        content_no_url: "Lies den Administrator-Leitfaden, um deine Website und deine Community weiter auszubauen."
-=======
->>>>>>> f4cbf025
     loading: "Wird geladen …"
     errors:
       prev_page: "während des Ladens"
