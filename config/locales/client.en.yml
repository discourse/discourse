--- conflicted
+++ resolved
@@ -5146,18 +5146,15 @@
         notifications:
           title: "Notifications"
           header_description: "Configure how notifications are managed and delivered for users, including email preferences, push notifications, mention limits, and notification consolidation."
-<<<<<<< HEAD
         search:
           title: "Search"
           header_description: "Configure search settings including logging and tokenization for Chinese and Japanese languages."
-=======
         legal:
           title: "Legal"
           header_description: "Configure legal settings, such as terms of service, privacy policy, contact details, and EU-specific considerations."
         trust_levels:
           title: "Trust levels"
           header_description: "Trust level settings allow you to fine-tune the requirements and notifications for your community’s progression system, which automatically promotes users to higher trust levels as they demonstrate consistent, positive engagement with your forum."
->>>>>>> 9a87baaa
 
       new_features:
         title: "What's new?"
