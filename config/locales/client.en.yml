# encoding: utf-8
#
# This file contains content for the client portion of Discourse, sent out
# to the Javascript app.
#
# To work with us on translations, see: https://www.transifex.com/projects/p/discourse-org/
#
# This is a "source" file, which is used by Transifex to get translations for other languages.
# After this file is changed, it needs to be pushed by a maintainer to Transifex:
#
#   tx push -s
#
# Read more here: https://meta.discourse.org/t/contribute-a-translation-to-discourse/14882
#
# To validate this YAML file after you change it, please paste it into http://yamllint.com/

en:
  js:
    number:
      format:
        # symbol used to separate the integer part from the fractional part of a number
        separator: "."
        # symbol for the thousands separator used in digit grouping
        delimiter: ","
      human:
        storage_units:
          format: "%n %u"
          units:
            byte:
              one: Byte
              other: Bytes
            gb: GB
            kb: KB
            mb: MB
            tb: TB
      short:
        thousands: "%{number}k"
        millions: "%{number}M"
    dates:
      # Use Moment.js format string: https://momentjs.com/docs/#/displaying/format/
      time: "HH:mm"
      # Use Moment.js format string: https://momentjs.com/docs/#/displaying/format/
      time_with_zone: "HH:mm (z)"
      # Use Moment.js format string: https://momentjs.com/docs/#/displaying/format/
      time_short_day: "ddd, HH:mm"
      # Use Moment.js format string: https://momentjs.com/docs/#/displaying/format/
      timeline_date: "MMM YYYY"
      # Use Moment.js format string: https://momentjs.com/docs/#/displaying/format/
      long_no_year: "D MMM, HH:mm"
      # Use Moment.js format string: https://momentjs.com/docs/#/displaying/format/
      long_no_year_no_time: "D MMM"
      # Use Moment.js format string: https://momentjs.com/docs/#/displaying/format/
      full_no_year_no_time: "Do MMMM"
      # Use Moment.js format string: https://momentjs.com/docs/#/displaying/format/
      long_with_year: "D MMM YYYY HH:mm"
      # Use Moment.js format string: https://momentjs.com/docs/#/displaying/format/
      long_with_year_no_time: "D MMM YYYY"
      # Use Moment.js format string: https://momentjs.com/docs/#/displaying/format/
      full_with_year_no_time: "D MMMM YYYY"
      # Use Moment.js format string: https://momentjs.com/docs/#/displaying/format/
      long_date_with_year: "D MMM 'YY LT"
      # Use Moment.js format string: https://momentjs.com/docs/#/displaying/format/
      long_date_without_year: "D MMM LT"
      # Use Moment.js format string: https://momentjs.com/docs/#/displaying/format/
      long_date_with_year_without_time: "D MMM 'YY"
      # Use Moment.js format string: https://momentjs.com/docs/#/displaying/format/
      long_date_without_year_with_linebreak: "D MMM <br/>LT"
      # Use Moment.js format string: https://momentjs.com/docs/#/displaying/format/
      long_date_with_year_with_linebreak: "D MMM 'YY <br/>LT"

      wrap_ago: "%{date} ago"

      tiny:
        half_a_minute: "< 1m"
        less_than_x_seconds:
          one: "< %{count}s"
          other: "< %{count}s"
        x_seconds:
          one: "%{count}s"
          other: "%{count}s"
        less_than_x_minutes:
          one: "< %{count}m"
          other: "< %{count}m"
        x_minutes:
          one: "%{count}m"
          other: "%{count}m"
        about_x_hours:
          one: "%{count}h"
          other: "%{count}h"
        x_days:
          one: "%{count}d"
          other: "%{count}d"
        x_months:
          one: "%{count}mon"
          other: "%{count}mon"
        about_x_years:
          one: "%{count}y"
          other: "%{count}y"
        over_x_years:
          one: "> %{count}y"
          other: "> %{count}y"
        almost_x_years:
          one: "%{count}y"
          other: "%{count}y"
        # Use Moment.js format string: https://momentjs.com/docs/#/displaying/format/
        date_month: "D MMM"
        # Use Moment.js format string: https://momentjs.com/docs/#/displaying/format/
        date_year: "MMM 'YY"
      medium:
        x_minutes:
          one: "%{count} min"
          other: "%{count} mins"
        x_hours:
          one: "%{count} hour"
          other: "%{count} hours"
        x_days:
          one: "%{count} day"
          other: "%{count} days"
        # Use Moment.js format string: https://momentjs.com/docs/#/displaying/format/
        date_year: "D MMM 'YY"
      medium_with_ago:
        x_minutes:
          one: "%{count} min ago"
          other: "%{count} mins ago"
        x_hours:
          one: "%{count} hour ago"
          other: "%{count} hours ago"
        x_days:
          one: "%{count} day ago"
          other: "%{count} days ago"
        x_months:
          one: "%{count} month ago"
          other: "%{count} months ago"
        x_years:
          one: "%{count} year ago"
          other: "%{count} years ago"
      later:
        x_days:
          one: "%{count} day later"
          other: "%{count} days later"
        x_months:
          one: "%{count} month later"
          other: "%{count} months later"
        x_years:
          one: "%{count} year later"
          other: "%{count} years later"
      previous_month: "Previous Month"
      next_month: "Next Month"
      placeholder: date
    share:
      topic_html: 'Topic: <span class="topic-title">%{topicTitle}</span>'
      post: "post #%{postNumber}"
      close: "close"
      twitter: "Share this link on Twitter"
      facebook: "Share this link on Facebook"
      email: "Send this link in an email"

    action_codes:
      public_topic: "made this topic public %{when}"
      private_topic: "made this topic a personal message %{when}"
      split_topic: "split this topic %{when}"
      invited_user: "invited %{who} %{when}"
      invited_group: "invited %{who} %{when}"
      user_left: "%{who} removed themselves from this message %{when}"
      removed_user: "removed %{who} %{when}"
      removed_group: "removed %{who} %{when}"
      autobumped: "automatically bumped %{when}"
      autoclosed:
        enabled: "closed %{when}"
        disabled: "opened %{when}"
      closed:
        enabled: "closed %{when}"
        disabled: "opened %{when}"
      archived:
        enabled: "archived %{when}"
        disabled: "unarchived %{when}"
      pinned:
        enabled: "pinned %{when}"
        disabled: "unpinned %{when}"
      pinned_globally:
        enabled: "pinned globally %{when}"
        disabled: "unpinned %{when}"
      visible:
        enabled: "listed %{when}"
        disabled: "unlisted %{when}"
      banner:
        enabled: "made this a banner %{when}. It will appear at the top of every page until it is dismissed by the user."
        disabled: "removed this banner %{when}. It will no longer appear at the top of every page."
      forwarded: "forwarded the above email"

    topic_admin_menu: "topic actions"

    wizard_required: "Welcome to your new Discourse! Let’s get started with <a href='%{url}' data-auto-route='true'>the setup wizard</a> ✨"
    emails_are_disabled: "All outgoing email has been globally disabled by an administrator. No email notifications of any kind will be sent."

    bootstrap_mode_enabled: "To make launching your new site easier, you are in bootstrap mode. All new users will be granted trust level 1 and have daily email summary emails enabled. This will be automatically turned off when %{min_users} users have joined."
    bootstrap_mode_disabled: "Bootstrap mode will be disabled within 24 hours."

    themes:
      default_description: "Default"
      broken_theme_alert: "Your site may not work because theme / component %{theme} has errors. Disable it at %{path}."

    s3:
      regions:
        ap_northeast_1: "Asia Pacific (Tokyo)"
        ap_northeast_2: "Asia Pacific (Seoul)"
        ap_south_1: "Asia Pacific (Mumbai)"
        ap_southeast_1: "Asia Pacific (Singapore)"
        ap_southeast_2: "Asia Pacific (Sydney)"
        ca_central_1: "Canada (Central)"
        cn_north_1: "China (Beijing)"
        cn_northwest_1: "China (Ningxia)"
        eu_central_1: "EU (Frankfurt)"
        eu_north_1: "EU (Stockholm)"
        eu_west_1: "EU (Ireland)"
        eu_west_2: "EU (London)"
        eu_west_3: "EU (Paris)"
        sa_east_1: "South America (São Paulo)"
        us_east_1: "US East (N. Virginia)"
        us_east_2: "US East (Ohio)"
        us_gov_east_1: "AWS GovCloud (US-East)"
        us_gov_west_1: "AWS GovCloud (US-West)"
        us_west_1: "US West (N. California)"
        us_west_2: "US West (Oregon)"

    edit: "edit the title and category of this topic"
    expand: "Expand"
    not_implemented: "That feature hasn't been implemented yet, sorry!"
    no_value: "No"
    yes_value: "Yes"
    submit: "Submit"
    generic_error: "Sorry, an error has occurred."
    generic_error_with_reason: "An error occurred: %{error}"
    go_ahead: "Go ahead"
    sign_up: "Sign Up"
    log_in: "Log In"
    age: "Age"
    joined: "Joined"
    admin_title: "Admin"
    show_more: "show more"
    show_help: "options"
    links: "Links"
    links_lowercase:
      one: "link"
      other: "links"
    faq: "FAQ"
    guidelines: "Guidelines"
    privacy_policy: "Privacy Policy"
    privacy: "Privacy"
    tos: "Terms of Service"
    rules: "Rules"
    conduct: "Code of Conduct"
    mobile_view: "Mobile View"
    desktop_view: "Desktop View"
    you: "You"
    or: "or"
    now: "just now"
    read_more: "read more"
    more: "More"
    less: "Less"
    never: "never"
    every_30_minutes: "every 30 minutes"
    every_hour: "every hour"
    daily: "daily"
    weekly: "weekly"
    every_month: "every month"
    every_six_months: "every six months"
    max_of_count: "max of %{count}"
    alternation: "or"
    character_count:
      one: "%{count} character"
      other: "%{count} characters"

    related_messages:
      title: "Related Messages"
      see_all: 'See <a href="%{path}">all messages</a> from @%{username}...'

    suggested_topics:
      title: "Suggested Topics"
      pm_title: "Suggested Messages"

    about:
      simple_title: "About"
      title: "About %{title}"
      stats: "Site Statistics"
      our_admins: "Our Admins"
      our_moderators: "Our Moderators"
      moderators: "Moderators"
      stat:
        all_time: "All Time"
        last_7_days: "Last 7"
        last_30_days: "Last 30"
      like_count: "Likes"
      topic_count: "Topics"
      post_count: "Posts"
      user_count: "Users"
      active_user_count: "Active Users"
      contact: "Contact Us"
      contact_info: "In the event of a critical issue or urgent matter affecting this site, please contact us at %{contact_info}."

    bookmarked:
      title: "Bookmark"
      clear_bookmarks: "Clear Bookmarks"
      help:
        bookmark: "Click to bookmark the first post on this topic"
        unbookmark: "Click to remove all bookmarks in this topic"
        unbookmark_with_reminder: "Click to remove all bookmarks and reminders in this topic. You have a reminder set %{reminder_at} for this topic."

    bookmarks:
      created: "you've bookmarked this post%{name}"
      not_bookmarked: "bookmark this post"
      created_with_reminder: "you've bookmarked this post with a reminder %{date}%{name}"
      created_with_at_desktop_reminder: "you've bookmarked this post and will be reminded next time you are at your desktop%{name}"
      remove: "Remove Bookmark"
      delete: "Delete Bookmark"
      confirm_delete: "Are you sure you want to delete this bookmark? The reminder will also be deleted."
      confirm_clear: "Are you sure you want to clear all your bookmarks from this topic?"
      save: "Save"
      no_timezone: 'You have not set a timezone yet. You will not be able to set reminders. Set one up <a href="%{basePath}/my/preferences/profile">in your profile</a>.'
      invalid_custom_datetime: "The date and time you provided is invalid, please try again."
      list_permission_denied: "You do not have permission to view this user's bookmarks."
<<<<<<< HEAD
      auto_delete_preference:
        label: "Automatically delete"
        never: "Never"
        when_reminder_sent: "Once the reminder is sent"
        on_owner_reply: "After I reply to this topic"
      search_placeholder: "Search bookmarks by name or post content"
=======
      delete_when_reminder_sent: "Delete this bookmark when the reminder notification is sent."
      search_placeholder: "Search bookmarks by name, topic title, or post content"
>>>>>>> 716ccf7f
      search: "Search"
      reminders:
        at_desktop: "Next time I'm at my desktop"
        later_today: "Later today"
        next_business_day: "Next business day"
        tomorrow: "Tomorrow"
        next_week: "Next week"
        later_this_week: "Later this week"
        start_of_next_business_week: "Monday"
        start_of_next_business_week_alt: "Next Monday"
        next_month: "Next month"
        custom: "Custom date and time"
        last_custom: "Last"
        none: "No reminder needed"
        today_with_time: "today at %{time}"
        tomorrow_with_time: "tomorrow at %{time}"
        at_time: "at %{date_time}"
        existing_reminder: "You have a reminder set for this bookmark which will be sent"

    copy_codeblock:
      copied: "copied!"

    drafts:
      resume: "Resume"
      remove: "Remove"
      new_topic: "New topic draft"
      new_private_message: "New private message draft"
      topic_reply: "Draft reply"
      abandon:
        confirm: "You already opened another draft in this topic. Are you sure you want to abandon it?"
        yes_value: "Yes, abandon"
        no_value: "No, keep"

    topic_count_latest:
      one: "See %{count} new or updated topic"
      other: "See %{count} new or updated topics"

    topic_count_unread:
      one: "See %{count} unread topic"
      other: "See %{count} unread topics"

    topic_count_new:
      one: "See %{count} new topic"
      other: "See %{count} new topics"

    preview: "preview"
    cancel: "cancel"

    save: "Save Changes"
    saving: "Saving..."
    saved: "Saved!"

    upload: "Upload"
    uploading: "Uploading..."
    uploading_filename: "Uploading: %{filename}..."
    clipboard: "clipboard"
    uploaded: "Uploaded!"

    pasting: "Pasting..."

    enable: "Enable"
    disable: "Disable"
    continue: "Continue"
    undo: "Undo"
    revert: "Revert"
    failed: "Failed"

    switch_to_anon: "Enter Anonymous Mode"
    switch_from_anon: "Exit Anonymous Mode"

    banner:
      close: "Dismiss this banner."
      edit: "Edit this banner >>"

    pwa:
      install_banner: "Do you want to <a href>install %{title} on this device?</a>"

    choose_topic:
      none_found: "No topics found."
      title:
        search: "Search for a Topic"
        placeholder: "type the topic title, url or id here"

    choose_message:
      none_found: "No messages found."
      title:
        search: "Search for a Message"
        placeholder: "type the message title, url or id here"

    review:
      order_by: "Order by"
      in_reply_to: "in reply to"
      explain:
        why: "explain why this item ended up in the queue"
        title: "Reviewable Scoring"
        formula: "Formula"
        subtotal: "Subtotal"
        total: "Total"
        min_score_visibility: "Minimum Score for Visibility"
        score_to_hide: "Score to Hide Post"
        take_action_bonus:
          name: "took action"
          title: "When a staff member chooses to take action the flag is given a bonus."
        user_accuracy_bonus:
          name: "user accuracy"
          title: "Users whose flags have been historically agreed with are given a bonus."
        trust_level_bonus:
          name: "trust level"
          title: "Reviewable items created by higher trust level users have a higher score."
        type_bonus:
          name: "type bonus"
          title: "Certain reviewable types can be assigned a bonus by staff to make them a higher priority."
      claim_help:
        optional: "You can claim this item to prevent others from reviewing it."
        required: "You must claim items before you can review them."
        claimed_by_you: "You've claimed this item and can review it."
        claimed_by_other: "This item can only be reviewed by <b>%{username}</b>."
      claim:
        title: "claim this topic"
      unclaim:
        help: "remove this claim"
      awaiting_approval: "Awaiting Approval"
      delete: "Delete"
      settings:
        saved: "Saved"
        save_changes: "Save Changes"
        title: "Settings"
        priorities:
          title: "Reviewable Priorities"

      moderation_history: "Moderation History"
      view_all: "View All"
      grouped_by_topic: "Grouped by Topic"
      none: "There are no items to review."
      view_pending: "view pending"
      topic_has_pending:
        one: "This topic has <b>%{count}</b> post pending approval"
        other: "This topic has <b>%{count}</b> posts pending approval"
      title: "Review"
      topic: "Topic:"
      filtered_topic: "You have filtered to reviewable content in a single topic."
      filtered_user: "User"
      show_all_topics: "show all topics"
      deleted_post: "(post deleted)"
      deleted_user: "(user deleted)"
      user:
        bio: "Bio"
        website: "Website"
        username: "Username"
        email: "Email"
        name: "Name"
        fields: "Fields"

      user_percentage:
        summary:
          one: "%{agreed}, %{disagreed}, %{ignored} (%{count} total flag)"
          other: "%{agreed}, %{disagreed}, %{ignored} (%{count} total flags)"
        agreed:
          one: "%{count}% agree"
          other: "%{count}% agree"
        disagreed:
          one: "%{count}% disagree"
          other: "%{count}% disagree"
        ignored:
          one: "%{count}% ignore"
          other: "%{count}% ignore"
      topics:
        topic: "Topic"
        reviewable_count: "Count"
        reported_by: "Reported by"
        deleted: "[Topic Deleted]"
        original: "(original topic)"
        details: "details"
        unique_users:
          one: "%{count} user"
          other: "%{count} users"
      replies:
        one: "%{count} reply"
        other: "%{count} replies"
      edit: "Edit"
      save: "Save"
      cancel: "Cancel"
      new_topic: "Approving this item will create a new topic"

      filters:
        all_categories: "(all categories)"
        type:
          title: "Type"
          all: "(all types)"
        minimum_score: "Minimum Score:"
        refresh: "Refresh"
        status: "Status"
        category: "Category"
        orders:
          score: "Score"
          score_asc: "Score (reverse)"
          created_at: "Created At"
          created_at_asc: "Created At (reverse)"

        priority:
          title: "Minimum Priority"
          low: "(any)"
          medium: "Medium"
          high: "High"

      conversation:
        view_full: "view full conversation"
      scores:
        about: "This score is calculated based on the trust level of the reporter, the accuracy of their previous flags, and the priority of the item being reported."
        score: "Score"
        date: "Date"
        type: "Type"
        status: "Status"
        submitted_by: "Submitted By"
        reviewed_by: "Reviewed By"

      statuses:
        pending:
          title: "Pending"
        approved:
          title: "Approved"
        rejected:
          title: "Rejected"
        ignored:
          title: "Ignored"
        deleted:
          title: "Deleted"
        reviewed:
          title: "(all reviewed)"
        all:
          title: "(everything)"

      types:
        reviewable_flagged_post:
          title: "Flagged Post"
          flagged_by: "Flagged By"
        reviewable_queued_topic:
          title: "Queued Topic"
        reviewable_queued_post:
          title: "Queued Post"
        reviewable_user:
          title: "User"
      approval:
        title: "Post Needs Approval"
        description: "We've received your new post but it needs to be approved by a moderator before it will appear. Please be patient."
        pending_posts:
          one: "You have <strong>%{count}</strong> post pending."
          other: "You have <strong>%{count}</strong> posts pending."
        ok: "OK"

    user_action:
      user_posted_topic: "<a href='%{userUrl}'>%{user}</a> posted <a href='%{topicUrl}'>the topic</a>"
      you_posted_topic: "<a href='%{userUrl}'>You</a> posted <a href='%{topicUrl}'>the topic</a>"
      user_replied_to_post: "<a href='%{userUrl}'>%{user}</a> replied to <a href='%{postUrl}'>%{post_number}</a>"
      you_replied_to_post: "<a href='%{userUrl}'>You</a> replied to <a href='%{postUrl}'>%{post_number}</a>"
      user_replied_to_topic: "<a href='%{userUrl}'>%{user}</a> replied to <a href='%{topicUrl}'>the topic</a>"
      you_replied_to_topic: "<a href='%{userUrl}'>You</a> replied to <a href='%{topicUrl}'>the topic</a>"

      user_mentioned_user: "<a href='%{user1Url}'>%{user}</a> mentioned <a href='%{user2Url}'>%{another_user}</a>"
      user_mentioned_you: "<a href='%{user1Url}'>%{user}</a> mentioned <a href='%{user2Url}'>you</a>"
      you_mentioned_user: "<a href='%{user1Url}'>You</a> mentioned <a href='%{user2Url}'>%{another_user}</a>"

      posted_by_user: "Posted by <a href='%{userUrl}'>%{user}</a>"
      posted_by_you: "Posted by <a href='%{userUrl}'>you</a>"
      sent_by_user: "Sent by <a href='%{userUrl}'>%{user}</a>"
      sent_by_you: "Sent by <a href='%{userUrl}'>you</a>"

    directory:
      filter_name: "filter by username"
      title: "Users"
      likes_given: "Given"
      likes_received: "Received"
      topics_entered: "Viewed"
      topics_entered_long: "Topics Viewed"
      time_read: "Time Read"
      topic_count: "Topics"
      topic_count_long: "Topics Created"
      post_count: "Replies"
      post_count_long: "Replies Posted"
      no_results: "No results were found."
      days_visited: "Visits"
      days_visited_long: "Days Visited"
      posts_read: "Read"
      posts_read_long: "Posts Read"
      last_updated: "Last Updated:"
      total_rows:
        one: "%{count} user"
        other: "%{count} users"

    group_histories:
      actions:
        change_group_setting: "Change group setting"
        add_user_to_group: "Add user"
        remove_user_from_group: "Remove user"
        make_user_group_owner: "Make owner"
        remove_user_as_group_owner: "Revoke owner"

    groups:
      member_added: "Added"
      member_requested: "Requested at"
      add_members:
        title: "Add Members"
        description: "Manage the membership of this group"
        usernames: "Usernames"
      requests:
        title: "Requests"
        reason: "Reason"
        accept: "Accept"
        accepted: "accepted"
        deny: "Deny"
        denied: "denied"
        undone: "request undone"
        handle: "handle membership request"
      manage:
        title: "Manage"
        name: "Name"
        full_name: "Full Name"
        add_members: "Add Members"
        delete_member_confirm: "Remove '%{username}' from the '%{group}' group?"
        profile:
          title: Profile
        interaction:
          title: Interaction
          posting: Posting
          notification: Notification
        email:
          title: "Email"
          status: "Synchronized %{old_emails} / %{total_emails} emails via IMAP."
          credentials:
            title: "Credentials"
            smtp_server: "SMTP Server"
            smtp_port: "SMTP Port"
            smtp_ssl: "Use SSL for SMTP"
            imap_server: "IMAP Server"
            imap_port: "IMAP Port"
            imap_ssl: "Use SSL for IMAP"
            username: "Username"
            password: "Password"
          mailboxes:
            synchronized: "Synchronized Mailbox"
            none_found: "No mailboxes were found in this email account."
            disabled: "disabled"
        membership:
          title: Membership
          access: Access
        logs:
          title: "Logs"
          when: "When"
          action: "Action"
          acting_user: "Acting user"
          target_user: "Target user"
          subject: "Subject"
          details: "Details"
          from: "From"
          to: "To"
      public_admission: "Allow users to join the group freely (Requires publicly visible group)"
      public_exit: "Allow users to leave the group freely"
      empty:
        posts: "There are no posts by members of this group."
        members: "There are no members in this group."
        requests: "There are no membership requests for this group."
        mentions: "There are no mentions of this group."
        messages: "There are no messages for this group."
        topics: "There are no topics by members of this group."
        logs: "There are no logs for this group."
      add: "Add"
      join: "Join"
      leave: "Leave"
      request: "Request"
      message: "Message"
      confirm_leave: "Are you sure you want to leave this group?"
      allow_membership_requests: "Allow users to send membership requests to group owners (Requires publicly visible group)"
      membership_request_template: "Custom template to display to users when sending a membership request"
      membership_request:
        submit: "Submit Request"
        title: "Request to join @%{group_name}"
        reason: "Let the group owners know why you belong in this group"
      membership: "Membership"
      name: "Name"
      group_name: "Group name"
      user_count: "Users"
      bio: "About Group"
      selector_placeholder: "enter username"
      owner: "owner"
      index:
        title: "Groups"
        all: "All Groups"
        empty: "There are no visible groups."
        filter: "Filter by group type"
        owner_groups: "Groups I own"
        close_groups: "Closed Groups"
        automatic_groups: "Automatic Groups"
        automatic: "Automatic"
        closed: "Closed"
        public: "Public"
        private: "Private"
        public_groups: "Public Groups"
        automatic_group: Automatic Group
        close_group: Close Group
        my_groups: "My Groups"
        group_type: "Group type"
        is_group_user: "Member"
        is_group_owner: "Owner"
      title:
        one: "Group"
        other: "Groups"
      activity: "Activity"
      members:
        title: "Members"
        filter_placeholder_admin: "username or email"
        filter_placeholder: "username"
        remove_member: "Remove Member"
        remove_member_description: "Remove <b>%{username}</b> from this group"
        make_owner: "Make Owner"
        make_owner_description: "Make <b>%{username}</b> an owner of this group"
        remove_owner: "Remove as Owner"
        remove_owner_description: "Remove <b>%{username}</b> as an owner of this group"
        owner: "Owner"
        forbidden: "You're not allowed to view the members."
      topics: "Topics"
      posts: "Posts"
      mentions: "Mentions"
      messages: "Messages"
      notification_level: "Default notification level for group messages"
      alias_levels:
        mentionable: "Who can @mention this group?"
        messageable: "Who can message this group?"
        nobody: "Nobody"
        only_admins: "Only admins"
        mods_and_admins: "Only moderators and Admins"
        members_mods_and_admins: "Only group members, moderators and admins"
        owners_mods_and_admins: "Only group owners, moderators and admins"
        everyone: "Everyone"
      notifications:
        watching:
          title: "Watching"
          description: "You will be notified of every new post in every message, and a count of new replies will be shown."
        watching_first_post:
          title: "Watching First Post"
          description: "You will be notified of new messages in this group but not replies to the messages."
        tracking:
          title: "Tracking"
          description: "You will be notified if someone mentions your @name or replies to you, and a count of new replies will be shown."
        regular:
          title: "Normal"
          description: "You will be notified if someone mentions your @name or replies to you."
        muted:
          title: "Muted"
          description: "You will not be notified of anything about messages in this group."
      flair_url: "Avatar Flair Image"
      flair_upload_description: "Use square images no smaller than 20px by 20px."
      flair_bg_color: "Avatar Flair Background Color"
      flair_bg_color_placeholder: "(Optional) Hex color value"
      flair_color: "Avatar Flair Color"
      flair_color_placeholder: "(Optional) Hex color value"
      flair_preview_icon: "Preview Icon"
      flair_preview_image: "Preview Image"
      flair_type:
        icon: "Select an icon"
        image: "Upload an image"

    user_action_groups:
      "1": "Likes"
      "2": "Likes"
      "3": "Bookmarks"
      "4": "Topics"
      "5": "Replies"
      "6": "Responses"
      "7": "Mentions"
      "9": "Quotes"
      "11": "Edits"
      "12": "Sent Items"
      "13": "Inbox"
      "14": "Pending"
      "15": "Drafts"

    categories:
      all: "all categories"
      all_subcategories: "all"
      no_subcategory: "none"
      category: "Category"
      category_list: "Display category list"
      reorder:
        title: "Reorder Categories"
        title_long: "Reorganize the category list"
        save: "Save Order"
        apply_all: "Apply"
        position: "Position"
      posts: "Posts"
      topics: "Topics"
      latest: "Latest"
      latest_by: "latest by"
      toggle_ordering: "toggle ordering control"
      subcategories: "Subcategories"
      topic_sentence:
        one: "%{count} topic"
        other: "%{count} topics"
      topic_stat_sentence_week:
        one: "%{count} new topic in the past week."
        other: "%{count} new topics in the past week."
      topic_stat_sentence_month:
        one: "%{count} new topic in the past month."
        other: "%{count} new topics in the past month."
      n_more: "Categories (%{count} more) ..."

    ip_lookup:
      title: IP Address Lookup
      hostname: Hostname
      location: Location
      location_not_found: (unknown)
      organisation: Organization
      phone: Phone
      other_accounts: "Other accounts with this IP address:"
      delete_other_accounts: "Delete %{count}"
      username: "username"
      trust_level: "TL"
      read_time: "read time"
      topics_entered: "topics entered"
      post_count: "# posts"
      confirm_delete_other_accounts: "Are you sure you want to delete these accounts?"
      powered_by: "using <a href='https://maxmind.com'>MaxMindDB</a>"
      copied: "copied"

    user_fields:
      none: "(select an option)"
      required: 'Please enter a value for "%{name}"'

    user:
      said: "%{username}:"
      profile: "Profile"
      mute: "Mute"
      edit: "Edit Preferences"
      download_archive:
        button_text: "Download All"
        confirm: "Are you sure you want to download your posts?"
        success: "Download initiated, you will be notified via message when the process is complete."
        rate_limit_error: "Posts can be downloaded once per day, please try again tomorrow."
      new_private_message: "New Message"
      private_message: "Message"
      private_messages: "Messages"
      user_notifications:
        filters:
          filter_by: "Filter By"
          all: "All"
          read: "Read"
          unread: "Unread"
        ignore_duration_title: "Ignore User"
        ignore_duration_username: "Username"
        ignore_duration_when: "Duration:"
        ignore_duration_save: "Ignore"
        ignore_duration_note: "Please note that all ignores are automatically removed after the ignore duration expires."
        ignore_duration_time_frame_required: "Please select a time frame"
        ignore_no_users: "You have no ignored users."
        ignore_option: "Ignored"
        ignore_option_title: "You will not receive notifications related to this user and all of their topics and replies will be hidden."
        add_ignored_user: "Add..."
        mute_option: "Muted"
        mute_option_title: "You will not receive any notifications related to this user."
        normal_option: "Normal"
        normal_option_title: "You will be notified if this user replies to you, quotes you, or mentions you."
      activity_stream: "Activity"
      preferences: "Preferences"
      feature_topic_on_profile:
        open_search: "Select a New Topic"
        title: "Select a Topic"
        search_label: "Search for Topic by title"
        save: "Save"
        clear:
          title: "Clear"
          warning: "Are you sure you want to clear your featured topic?"
      use_current_timezone: "Use Current Timezone"
      profile_hidden: "This user's public profile is hidden."
      expand_profile: "Expand"
      collapse_profile: "Collapse"
      bookmarks: "Bookmarks"
      bio: "About me"
      timezone: "Timezone"
      invited_by: "Invited By"
      trust_level: "Trust Level"
      notifications: "Notifications"
      statistics: "Stats"
      desktop_notifications:
        label: "Live Notifications"
        not_supported: "Notifications are not supported on this browser. Sorry."
        perm_default: "Turn On Notifications"
        perm_denied_btn: "Permission Denied"
        perm_denied_expl: "You denied permission for notifications. Allow notifications via your browser settings."
        disable: "Disable Notifications"
        enable: "Enable Notifications"
        each_browser_note: "Note: You have to change this setting on every browser you use."
        consent_prompt: "Do you want live notifications when people reply to your posts?"
      dismiss: "Dismiss"
      dismiss_notifications: "Dismiss All"
      dismiss_notifications_tooltip: "Mark all unread notifications as read"
      first_notification: "Your first notification! Select it to begin."
      dynamic_favicon: "Show counts on browser icon"
      theme_default_on_all_devices: "Make this the default theme on all my devices"
      text_size_default_on_all_devices: "Make this the default text size on all my devices"
      allow_private_messages: "Allow other users to send me personal messages"
      external_links_in_new_tab: "Open all external links in a new tab"
      enable_quoting: "Enable quote reply for highlighted text"
      enable_defer: "Enable defer to mark topics unread"
      change: "change"
      featured_topic: "Featured Topic"
      moderator: "%{user} is a moderator"
      admin: "%{user} is an admin"
      moderator_tooltip: "This user is a moderator"
      admin_tooltip: "This user is an admin"
      silenced_tooltip: "This user is silenced"
      suspended_notice: "This user is suspended until %{date}."
      suspended_permanently: "This user is suspended."
      suspended_reason: "Reason: "
      github_profile: "Github"
      email_activity_summary: "Activity Summary"
      mailing_list_mode:
        label: "Mailing list mode"
        enabled: "Enable mailing list mode"
        instructions: |
          This setting overrides the activity summary.<br />
          Muted topics and categories are not included in these emails.
        individual: "Send an email for every new post"
        individual_no_echo: "Send an email for every new post except my own"
        many_per_day: "Send me an email for every new post (about %{dailyEmailEstimate} per day)"
        few_per_day: "Send me an email for every new post (about 2 per day)"
        warning: "Mailing list mode enabled. Email notification settings are overridden."
      tag_settings: "Tags"
      watched_tags: "Watched"
      watched_tags_instructions: "You will automatically watch all topics with these tags. You will be notified of all new posts and topics, and a count of new posts will also appear next to the topic."
      tracked_tags: "Tracked"
      tracked_tags_instructions: "You will automatically track all topics with these tags. A count of new posts will appear next to the topic."
      muted_tags: "Muted"
      muted_tags_instructions: "You will not be notified of anything about new topics with these tags, and they will not appear in latest."
      watched_categories: "Watched"
      watched_categories_instructions: "You will automatically watch all topics in these categories. You will be notified of all new posts and topics, and a count of new posts will also appear next to the topic."
      tracked_categories: "Tracked"
      tracked_categories_instructions: "You will automatically track all topics in these categories. A count of new posts will appear next to the topic."
      watched_first_post_categories: "Watching First Post"
      watched_first_post_categories_instructions: "You will be notified of the first post in each new topic in these categories."
      watched_first_post_tags: "Watching First Post"
      watched_first_post_tags_instructions: "You will be notified of the first post in each new topic with these tags."

      muted_categories: "Muted"
      muted_categories_instructions: "You will not be notified of anything about new topics in these categories, and they will not appear on the categories or latest pages."
      muted_categories_instructions_dont_hide: "You will not be notified of anything about new topics in these categories."
      no_category_access: "As a moderator you have limited category access, save is disabled."
      delete_account: "Delete My Account"
      delete_account_confirm: "Are you sure you want to permanently delete your account? This action cannot be undone!"
      deleted_yourself: "Your account has been deleted successfully."
      delete_yourself_not_allowed: "Please contact a staff member if you wish your account to be deleted."
      unread_message_count: "Messages"
      admin_delete: "Delete"
      users: "Users"
      muted_users: "Muted"
      muted_users_instructions: "Suppress all notifications and PMs from these users."
      ignored_users: "Ignored"
      ignored_users_instructions: "Suppress all posts, notifications, and PMs from these users."
      tracked_topics_link: "Show"
      automatically_unpin_topics: "Automatically unpin topics when I reach the bottom."
      apps: "Apps"
      revoke_access: "Revoke Access"
      undo_revoke_access: "Undo Revoke Access"
      api_approved: "Approved:"
      api_last_used_at: "Last used at:"
      theme: "Theme"
      save_to_change_theme: 'Theme will be updated after you click "%{save_text}"'
      home: "Default Home Page"
      staged: "Staged"

      staff_counters:
        flags_given: "helpful flags"
        flagged_posts: "flagged posts"
        deleted_posts: "deleted posts"
        suspensions: "suspensions"
        warnings_received: "warnings"
        rejected_posts: "rejected posts"

      messages:
        all: "All"
        inbox: "Inbox"
        sent: "Sent"
        archive: "Archive"
        groups: "My Groups"
        bulk_select: "Select messages"
        move_to_inbox: "Move to Inbox"
        move_to_archive: "Archive"
        failed_to_move: "Failed to move selected messages (perhaps your network is down)"
        select_all: "Select All"
        tags: "Tags"

      preferences_nav:
        account: "Account"
        profile: "Profile"
        emails: "Emails"
        notifications: "Notifications"
        categories: "Categories"
        users: "Users"
        tags: "Tags"
        interface: "Interface"
        apps: "Apps"

      change_password:
        success: "(email sent)"
        in_progress: "(sending email)"
        error: "(error)"
        emoji: "lock emoji"
        action: "Send Password Reset Email"
        set_password: "Set Password"
        choose_new: "Choose a new password"
        choose: "Choose a password"

      second_factor_backup:
        title: "Two Factor Backup Codes"
        regenerate: "Regenerate"
        disable: "Disable"
        enable: "Enable"
        enable_long: "Enable backup codes"
        manage: "Manage backup codes. You have <strong>%{count}</strong> backup codes remaining."
        copy_to_clipboard: "Copy to Clipboard"
        copy_to_clipboard_error: "Error copying data to Clipboard"
        copied_to_clipboard: "Copied to Clipboard"
        download_backup_codes: "Download backup codes"
        remaining_codes: "You have <strong>%{count}</strong> backup codes remaining."
        use: "Use a backup code"
        enable_prerequisites: "You must enable a primary second factor before generating backup codes."
        codes:
          title: "Backup Codes Generated"
          description: "Each of these backup codes can only be used once. Keep them somewhere safe but accessible."

      second_factor:
        title: "Two Factor Authentication"
        enable: "Manage Two Factor Authentication"
        forgot_password: "Forgot password?"
        confirm_password_description: "Please confirm your password to continue"
        name: "Name"
        label: "Code"
        rate_limit: "Please wait before trying another authentication code."
        enable_description: |
          Scan this QR code in a supported app (<a href="https://www.google.com/search?q=authenticator+apps+for+android" target="_blank">Android</a> – <a href="https://www.google.com/search?q=authenticator+apps+for+ios" target="_blank">iOS</a>) and enter your authentication code.
        disable_description: "Please enter the authentication code from your app"
        show_key_description: "Enter manually"
        short_description: |
          Protect your account with one-time use security codes.
        extended_description: |
          Two factor authentication adds extra security to your account by requiring a one-time token in addition to your password. Tokens can be generated on <a href="https://www.google.com/search?q=authenticator+apps+for+android" target='_blank'>Android</a> and <a href="https://www.google.com/search?q=authenticator+apps+for+ios">iOS</a> devices.
        oauth_enabled_warning: "Please note that social logins will be disabled once two factor authentication has been enabled on your account."
        use: "Use Authenticator app"
        enforced_notice: "You are required to enable two factor authentication before accessing this site."
        disable: "Disable"
        disable_confirm: "Are you sure you want to disable all second factors?"
        save: "Save"
        edit: "Edit"
        edit_title: "Edit Second Factor"
        edit_description: "Second Factor Name"
        enable_security_key_description: |
          When you have your <a href="https://www.google.com/search?q=hardware+security+key" target="_blank">hardware security key</a> prepared, press the Register button below.
        totp:
          title: "Token-Based Authenticators"
          add: "Add Authenticator"
          default_name: "My Authenticator"
          name_and_code_required_error: "You must provide a name and the code from your authenticator app."
        security_key:
          register: "Register"
          title: "Security Keys"
          add: "Add Security Key"
          default_name: "Main Security Key"
          not_allowed_error: "The security key registration process either timed out or was cancelled."
          already_added_error: "You have already registered this security key. You don’t have to register it again."
          edit: "Edit Security Key"
          save: "Save"
          edit_description: "Security Key Name"
          name_required_error: "You must provide a name for your security key."

      change_about:
        title: "Change About Me"
        error: "There was an error changing this value."

      change_username:
        title: "Change Username"
        confirm: "Are you absolutely sure you want to change your username?"
        taken: "Sorry, that username is taken."
        invalid: "That username is invalid. It must only include numbers and letters"

      add_email:
        title: "Add Email"
        add: "add"

      change_email:
        title: "Change Email"
        taken: "Sorry, that email is not available."
        error: "There was an error changing your email. Perhaps that address is already in use?"
        success: "We've sent an email to that address. Please follow the confirmation instructions."
        success_staff: "We've sent an email to your current address. Please follow the confirmation instructions."

      change_avatar:
        title: "Change your profile picture"
        gravatar: "<a href='//%{gravatarBaseUrl}%{gravatarLoginUrl}' target='_blank'>%{gravatarName}</a>, based on"
        gravatar_title: "Change your avatar on %{gravatarName}'s website"
        gravatar_failed: "We could not find a %{gravatarName} with that email address."
        refresh_gravatar_title: "Refresh your %{gravatarName}"
        letter_based: "System assigned profile picture"
        uploaded_avatar: "Custom picture"
        uploaded_avatar_empty: "Add a custom picture"
        upload_title: "Upload your picture"
        image_is_not_a_square: "Warning: we've cropped your image; width and height were not equal."

      change_profile_background:
        title: "Profile Header"
        instructions: "Profile headers will be centered and have a default width of 1110px."

      change_card_background:
        title: "User Card Background"
        instructions: "Background images will be centered and have a default width of 590px."

      change_featured_topic:
        title: "Featured Topic"
        instructions: "A link to this topic will be on your user card, and profile."

      email:
        title: "Email"
        primary: "Primary Email"
        secondary: "Secondary Emails"
        primary_label: "primary"
        unconfirmed_label: "unconfirmed"
        resend_label: "resend confirmation email"
        resending_label: "sending..."
        resent_label: "email sent"
        update_email: "Change Email"
        set_primary: "Set Primary Email"
        destroy: "Remove Email"
        add_email: "Add Alternate Email"
        sso_override_instructions: "Email can be updated from SSO provider."
        no_secondary: "No secondary emails"
        instructions: "Never shown to the public."
        ok: "We will email you to confirm"
        required: "Please enter an email address"
        invalid: "Please enter a valid email address"
        authenticated: "Your email has been authenticated by %{provider}"
        frequency_immediately: "We'll email you immediately if you haven't read the thing we're emailing you about."
        frequency:
          one: "We'll only email you if we haven't seen you in the last minute."
          other: "We'll only email you if we haven't seen you in the last %{count} minutes."

      associated_accounts:
        title: "Associated Accounts"
        connect: "Connect"
        revoke: "Revoke"
        cancel: "Cancel"
        not_connected: "(not connected)"
        confirm_modal_title: "Connect %{provider} Account"
        confirm_description:
          account_specific: "Your %{provider} account '%{account_description}' will be used for authentication."
          generic: "Your %{provider} account will be used for authentication."

      name:
        title: "Name"
        instructions: "your full name (optional)"
        instructions_required: "Your full name"
        required: "Please enter a name"
        too_short: "Your name is too short"
        ok: "Your name looks good"
      username:
        title: "Username"
        instructions: "unique, no spaces, short"
        short_instructions: "People can mention you as @%{username}"
        available: "Your username is available"
        not_available: "Not available. Try %{suggestion}?"
        not_available_no_suggestion: "Not available"
        too_short: "Your username is too short"
        too_long: "Your username is too long"
        checking: "Checking username availability..."
        prefilled: "Email matches this registered username"
        required: "Please enter a username"

      locale:
        title: "Interface language"
        instructions: "User interface language. It will change when you refresh the page."
        default: "(default)"
        any: "any"

      password_confirmation:
        title: "Password Again"

      invite_code:
        title: "Invite Code"
        instructions: "Account registration requires an invite code"

      auth_tokens:
        title: "Recently Used Devices"
        ip: "IP"
        details: "Details"
        log_out_all: "Log out all"
        active: "active now"
        not_you: "Not you?"
        show_all: "Show all (%{count})"
        show_few: "Show fewer"
        was_this_you: "Was this you?"
        was_this_you_description: "If it wasn’t you, we recommend you change your password and log out everywhere."
        browser_and_device: "%{browser} on %{device}"
        secure_account: "Secure my Account"
        latest_post: "You last posted…"

      last_posted: "Last Post"
      last_emailed: "Last Emailed"
      last_seen: "Seen"
      created: "Joined"
      log_out: "Log Out"
      location: "Location"

      website: "Web Site"
      email_settings: "Email"
      hide_profile_and_presence: "Hide my public profile and presence features"
      enable_physical_keyboard: "Enable physical keyboard support on iPad"

      text_size:
        title: "Text Size"
        smallest: "Smallest"
        smaller: "Smaller"
        normal: "Normal"
        larger: "Larger"
        largest: "Largest"

      title_count_mode:
        title: "Background page title displays count of:"
        notifications: "New notifications"
        contextual: "New page content"

      like_notification_frequency:
        title: "Notify when liked"
        always: "Always"
        first_time_and_daily: "First time a post is liked and daily"
        first_time: "First time a post is liked"
        never: "Never"
      email_previous_replies:
        title: "Include previous replies at the bottom of emails"
        unless_emailed: "unless previously sent"
        always: "always"
        never: "never"
      email_digests:
        title: "When I don’t visit here, send me an email summary of popular topics and replies"
        every_30_minutes: "every 30 minutes"
        every_hour: "hourly"
        daily: "daily"
        weekly: "weekly"
        every_month: "every month"
        every_six_months: "every six months"
      email_level:
        title: "Send me an email when someone quotes me, replies to my post, mentions my @username, or invites me to a topic"
        always: "always"
        only_when_away: "only when away"
        never: "never"
      email_messages_level: "Send me an email when someone messages me"
      include_tl0_in_digests: "Include content from new users in summary emails"
      email_in_reply_to: "Include an excerpt of replied to post in emails"

      other_settings: "Other"
      categories_settings: "Categories"

      new_topic_duration:
        label: "Consider topics new when"
        not_viewed: "I haven't viewed them yet"
        last_here: "created since I was here last"
        after_1_day: "created in the last day"
        after_2_days: "created in the last 2 days"
        after_1_week: "created in the last week"
        after_2_weeks: "created in the last 2 weeks"

      auto_track_topics: "Automatically track topics I enter"
      auto_track_options:
        never: "never"
        immediately: "immediately"
        after_30_seconds: "after 30 seconds"
        after_1_minute: "after 1 minute"
        after_2_minutes: "after 2 minutes"
        after_3_minutes: "after 3 minutes"
        after_4_minutes: "after 4 minutes"
        after_5_minutes: "after 5 minutes"
        after_10_minutes: "after 10 minutes"

      notification_level_when_replying: "When I post in a topic, set that topic to"

      invited:
        search: "type to search invites..."
        title: "Invites"
        user: "Invited User"
        sent: "Last Sent"
        none: "No invites to display."
        truncated:
          one: "Showing the first invite."
          other: "Showing the first %{count} invites."
        redeemed: "Redeemed Invites"
        redeemed_tab: "Redeemed"
        redeemed_tab_with_count: "Redeemed (%{count})"
        redeemed_at: "Redeemed"
        pending: "Pending Invites"
        pending_tab: "Pending"
        pending_tab_with_count: "Pending (%{count})"
        topics_entered: "Topics Viewed"
        posts_read_count: "Posts Read"
        expired: "This invite has expired."
        rescind: "Remove"
        rescinded: "Invite removed"
        rescind_all: "Remove Expired Invites"
        rescinded_all: "All Expired Invites removed!"
        rescind_all_confirm: "Are you sure you want to remove all expired invites?"
        reinvite: "Resend Invite"
        reinvite_all: "Resend all Invites"
        reinvite_all_confirm: "Are you sure you want to resend all invites?"
        reinvited: "Invite re-sent"
        reinvited_all: "All Invites re-sent!"
        time_read: "Read Time"
        days_visited: "Days Visited"
        account_age_days: "Account age in days"
        source: "Invited Via"
        links_tab: "Links"
        links_tab_with_count: "Links (%{count})"
        link_url: "Link"
        link_created_at: "Created"
        link_redemption_stats: "Redemptions"
        link_groups: Groups
        link_expires_at: Expires
        create: "Send Invite"
        copy_link: "Copy Link"
        generate_link: "Copy Invite Link"
        link_generated: "Invite link generated successfully!"
        valid_for: "Invite link is only valid for this email address: %{email}"
        single_user: "Single User"
        multiple_user: "Multiple Users"
        invite_link:
          title: "Invite Link"
          success: "Invite link generated successfully!"
          error: "There was an error generating Invite link"
          max_redemptions_allowed_label: "How many people are allowed to register using this link?"
          expires_at: "When will this invite link expire?"
        bulk_invite:
          none: "You haven't invited anyone here yet. Send individual invites, or invite many people at once by <a href='https://meta.discourse.org/t/send-bulk-invites/16468'>uploading a CSV file</a>."
          text: "Bulk Invite"
          success: "File uploaded successfully, you will be notified via message when the process is complete."
          error: "Sorry, file should be CSV format."
          confirmation_message: "You’re about to email invites to everyone in the uploaded file."

      password:
        title: "Password"
        too_short: "Your password is too short."
        common: "That password is too common."
        same_as_username: "Your password is the same as your username."
        same_as_email: "Your password is the same as your email."
        ok: "Your password looks good."
        instructions: "at least %{count} characters"
        required: "Please enter a password"

      summary:
        title: "Summary"
        stats: "Stats"
        time_read: "read time"
        recent_time_read: "recent read time"
        topic_count:
          one: "topic created"
          other: "topics created"
        post_count:
          one: "post created"
          other: "posts created"
        likes_given:
          one: "given"
          other: "given"
        likes_received:
          one: "received"
          other: "received"
        days_visited:
          one: "day visited"
          other: "days visited"
        topics_entered:
          one: "topic viewed"
          other: "topics viewed"
        posts_read:
          one: "post read"
          other: "posts read"
        bookmark_count:
          one: "bookmark"
          other: "bookmarks"
        top_replies: "Top Replies"
        no_replies: "No replies yet."
        more_replies: "More Replies"
        top_topics: "Top Topics"
        no_topics: "No topics yet."
        more_topics: "More Topics"
        top_badges: "Top Badges"
        no_badges: "No badges yet."
        more_badges: "More Badges"
        top_links: "Top Links"
        no_links: "No links yet."
        most_liked_by: "Most Liked By"
        most_liked_users: "Most Liked"
        most_replied_to_users: "Most Replied To"
        no_likes: "No likes yet."
        top_categories: "Top Categories"
        topics: "Topics"
        replies: "Replies"

      ip_address:
        title: "Last IP Address"
      registration_ip_address:
        title: "Registration IP Address"
      avatar:
        title: "Profile Picture"
        header_title: "profile, messages, bookmarks and preferences"
      title:
        title: "Title"
        none: "(none)"
      primary_group:
        title: "Primary Group"
        none: "(none)"

      filters:
        all: "All"

      stream:
        posted_by: "Posted by"
        sent_by: "Sent by"
        private_message: "message"
        the_topic: "the topic"

    loading: "Loading..."
    errors:
      prev_page: "while trying to load"
      reasons:
        network: "Network Error"
        server: "Server Error"
        forbidden: "Access Denied"
        unknown: "Error"
        not_found: "Page Not Found"
      desc:
        network: "Please check your connection."
        network_fixed: "Looks like it's back."
        server: "Error code: %{status}"
        forbidden: "You're not allowed to view that."
        not_found: "Oops, the application tried to load a URL that doesn't exist."
        unknown: "Something went wrong."
      buttons:
        back: "Go Back"
        again: "Try Again"
        fixed: "Load Page"
    modal:
      close: "close"
      dismiss_error: "Dismiss error"
    close: "Close"
    assets_changed_confirm: "This site was just updated. Refresh now for the latest version?"
    logout: "You were logged out."
    refresh: "Refresh"
    home: "Home"
    read_only_mode:
      enabled: "This site is in read only mode. Please continue to browse, but replying, likes, and other actions are disabled for now."
      login_disabled: "Login is disabled while the site is in read only mode."
      logout_disabled: "Logout is disabled while the site is in read only mode."
    too_few_topics_and_posts_notice_MF: >-
      Let's <a href="https://blog.discourse.org/2014/08/building-a-discourse-community/">start the discussion!</a>
      There {currentTopics, plural, one {is <strong>#</strong> topic} other {are <strong>#</strong> topics}} and
      {currentPosts, plural, one {<strong>#</strong> post} other {<strong>#</strong> posts}}. Visitors need more to
      read and reply to – we recommend at least {requiredTopics, plural, one {<strong>#</strong> topic} other {<strong>#</strong> topics}}
      and {requiredPosts, plural, one {<strong>#</strong> post} other {<strong>#</strong> posts}}. Only staff can see this message.
    too_few_topics_notice_MF: >-
      Let's <a href="https://blog.discourse.org/2014/08/building-a-discourse-community/">start the discussion!</a>
      There {currentTopics, plural, one {is <strong>#</strong> topic} other {are <strong>#</strong> topics}}. Visitors need more to
      read and reply to – we recommend at least {requiredTopics, plural, one {<strong>#</strong> topic} other {<strong>#</strong> topics}}.
      Only staff can see this message.
    too_few_posts_notice_MF: >-
      Let's <a href="https://blog.discourse.org/2014/08/building-a-discourse-community/">start the discussion!</a>
      There {currentPosts, plural, one {is <strong>#</strong> post} other {are <strong>#</strong> posts}}. Visitors need more to
      read and reply to – we recommend at least {requiredPosts, plural, one {<strong>#</strong> post} other {<strong>#</strong> posts}}.
      Only staff can see this message.
    logs_error_rate_notice:
      # keys ending with _MF use message format, see https://meta.discourse.org/t/message-format-support-for-localization/7035 for details
      reached_hour_MF: "<b>{relativeAge}</b> – <a href='{url}' target='_blank'>{rate, plural, one {# error/hour} other {# errors/hour}}</a> reached site setting limit of {limit, plural, one {# error/hour} other {# errors/hour}}."
      # keys ending with _MF use message format, see https://meta.discourse.org/t/message-format-support-for-localization/7035 for details
      reached_minute_MF: "<b>{relativeAge}</b> – <a href='{url}' target='_blank'>{rate, plural, one {# error/minute} other {# errors/minute}}</a> reached site setting limit of {limit, plural, one {# error/minute} other {# errors/minute}}."
      # keys ending with _MF use message format, see https://meta.discourse.org/t/message-format-support-for-localization/7035 for details
      exceeded_hour_MF: "<b>{relativeAge}</b> – <a href='{url}' target='_blank'>{rate, plural, one {# error/hour} other {# errors/hour}}</a> exceeded site setting limit of {limit, plural, one {# error/hour} other {# errors/hour}}."
      # keys ending with _MF use message format, see https://meta.discourse.org/t/message-format-support-for-localization/7035 for details
      exceeded_minute_MF: "<b>{relativeAge}</b> – <a href='{url}' target='_blank'>{rate, plural, one {# error/minute} other {# errors/minute}}</a> exceeded site setting limit of {limit, plural, one {# error/minute} other {# errors/minute}}."

    learn_more: "learn more..."

    all_time: "total"
    all_time_desc: "total topics created"
    year: "year"
    year_desc: "topics created in the last 365 days"
    month: "month"
    month_desc: "topics created in the last 30 days"
    week: "week"
    week_desc: "topics created in the last 7 days"
    day: "day"

    first_post: First post
    mute: Mute
    unmute: Unmute
    last_post: Posted
    local_time: "Local Time"
    time_read: Read
    time_read_recently: "%{time_read} recently"
    time_read_tooltip: "%{time_read} total time read"
    time_read_recently_tooltip: "%{time_read} total time read (%{recent_time_read} in the last 60 days)"
    last_reply_lowercase: last reply
    replies_lowercase:
      one: reply
      other: replies

    signup_cta:
      sign_up: "Sign Up"
      hide_session: "Remind me tomorrow"
      hide_forever: "no thanks"
      hidden_for_session: "OK, I'll ask you tomorrow. You can always use 'Log In' to create an account, too."
      intro: "Hello! Looks like you’re enjoying the discussion, but you haven’t signed up for an account yet."
      value_prop: "When you create an account, we remember exactly what you’ve read, so you always come right back where you left off. You also get notifications, here and via email, whenever someone replies to you. And you can like posts to share the love. :heartpulse:"

    summary:
      enabled_description: "You're viewing a summary of this topic: the most interesting posts as determined by the community."
      description: "There are <b>%{replyCount}</b> replies."
      description_time: "There are <b>%{replyCount}</b> replies with an estimated read time of <b>%{readingTime} minutes</b>."
      enable: "Summarize This Topic"
      disable: "Show All Posts"

    deleted_filter:
      enabled_description: "This topic contains deleted posts, which have been hidden."
      disabled_description: "Deleted posts in the topic are shown."
      enable: "Hide Deleted Posts"
      disable: "Show Deleted Posts"

    private_message_info:
      title: "Message"
      invite: "Invite Others ..."
      edit: "Add or Remove ..."
      leave_message: "Do you really want to leave this message?"
      remove_allowed_user: "Do you really want to remove %{name} from this message?"
      remove_allowed_group: "Do you really want to remove %{name} from this message?"

    email: "Email"
    username: "Username"
    last_seen: "Seen"
    created: "Created"
    created_lowercase: "created"
    trust_level: "Trust Level"
    search_hint: "username, email or IP address"

    create_account:
      disclaimer: "By registering, you agree to the <a href='%{privacy_link}' target='blank'>privacy policy</a> and <a href='%{tos_link}' target='blank'>terms of service</a>."
      title: "Create New Account"
      failed: "Something went wrong, perhaps this email is already registered, try the forgot password link"

    forgot_password:
      title: "Password Reset"
      action: "I forgot my password"
      invite: "Enter your username or email address, and we'll send you a password reset email."
      reset: "Reset Password"
      complete_username: "If an account matches the username <b>%{username}</b>, you should receive an email with instructions on how to reset your password shortly."
      complete_email: "If an account matches <b>%{email}</b>, you should receive an email with instructions on how to reset your password shortly."
      complete_username_found: "We found an account that matches the username <b>%{username}</b>. You should receive an email with instructions on how to reset your password shortly."
      complete_email_found: "We found an account that matches <b>%{email}</b>. You should receive an email with instructions on how to reset your password shortly."

      complete_username_not_found: "No account matches the username <b>%{username}</b>"
      complete_email_not_found: "No account matches <b>%{email}</b>"
      help: "Email not arriving? Be sure to check your spam folder first.<p>Not sure which email address you used? Enter an email address and we’ll let you know if it exists here.</p><p>If you no longer have access to the email address on your account, please contact <a href='%{basePath}/about'>our helpful staff.</a></p>"
      button_ok: "OK"
      button_help: "Help"

    email_login:
      link_label: "Email me a login link"
      button_label: "with email"
      emoji: "lock emoji"
      complete_username: "If an account matches the username <b>%{username}</b>, you should receive an email with a login link shortly."
      complete_email: "If an account matches <b>%{email}</b>, you should receive an email with a login link shortly."
      complete_username_found: "We found an account that matches the username <b>%{username}</b>, you should receive an email with a login link shortly."
      complete_email_found: "We found an account that matches <b>%{email}</b>, you should receive an email with a login link shortly."
      complete_username_not_found: "No account matches the username <b>%{username}</b>"
      complete_email_not_found: "No account matches <b>%{email}</b>"
      confirm_title: Continue to %{site_name}
      logging_in_as: Logging in as %{email}
      confirm_button: Finish Login

    login:
      title: "Log In"
      username: "User"
      password: "Password"
      second_factor_title: "Two Factor Authentication"
      second_factor_description: "Please enter the authentication code from your app:"
      second_factor_backup: "Log in using a backup code"
      second_factor_backup_title: "Two Factor Backup"
      second_factor_backup_description: "Please enter one of your backup codes:"
      second_factor: "Log in using Authenticator app"
      security_key_description: "When you have your physical security key prepared press the Authenticate with Security Key button below."
      security_key_alternative: "Try another way"
      security_key_authenticate: "Authenticate with Security Key"
      security_key_not_allowed_error: "The security key authentication process either timed out or was cancelled."
      security_key_no_matching_credential_error: "No matching credentials could be found in the provided security key."
      security_key_support_missing_error: "Your current device or browser does not support the use of security keys. Please use a different method."
      email_placeholder: "email or username"
      caps_lock_warning: "Caps Lock is on"
      error: "Unknown error"
      cookies_error: "Your browser seems to have cookies disabled. You might not be able to log in without enabling them first."
      rate_limit: "Please wait before trying to log in again."
      blank_username: "Please enter your email or username."
      blank_username_or_password: "Please enter your email or username, and password."
      reset_password: "Reset Password"
      logging_in: "Signing In..."
      or: "Or"
      authenticating: "Authenticating..."
      awaiting_activation: "Your account is awaiting activation, use the forgot password link to issue another activation email."
      awaiting_approval: "Your account has not been approved by a staff member yet. You will be sent an email when it is approved."
      requires_invite: "Sorry, access to this forum is by invite only."
      not_activated: "You can't log in yet. We previously sent an activation email to you at <b>%{sentTo}</b>. Please follow the instructions in that email to activate your account."
      not_allowed_from_ip_address: "You can't login from that IP address."
      admin_not_allowed_from_ip_address: "You can't log in as admin from that IP address."
      resend_activation_email: "Click here to send the activation email again."
      omniauth_disallow_totp: "Your account has two factor authentication enabled. Please log in with your password."

      resend_title: "Resend Activation Email"
      change_email: "Change Email Address"
      provide_new_email: "Provide a new address and we'll resend your confirmation email."
      submit_new_email: "Update Email Address"

      sent_activation_email_again: "We sent another activation email to you at <b>%{currentEmail}</b>. It might take a few minutes for it to arrive; be sure to check your spam folder."
      sent_activation_email_again_generic: "We sent another activation email. It might take a few minutes for it to arrive; be sure to check your spam folder."
      to_continue: "Please Log In"
      preferences: "You need to be logged in to change your user preferences."
      forgot: "I don't recall my account details"
      not_approved: "Your account hasn't been approved yet. You will be notified by email when you are ready to log in."
      google_oauth2:
        name: "Google"
        title: "with Google"
      twitter:
        name: "Twitter"
        title: "with Twitter"
      instagram:
        name: "Instagram"
        title: "with Instagram"
      facebook:
        name: "Facebook"
        title: "with Facebook"
      github:
        name: "GitHub"
        title: "with GitHub"
      discord:
        name: "Discord"
        title: "with Discord"
      second_factor_toggle:
        totp: "Use an authenticator app instead"
        backup_code: "Use a backup code instead"
    invites:
      accept_title: "Invitation"
      emoji: "envelope emoji"
      welcome_to: "Welcome to %{site_name}!"
      invited_by: "You were invited by:"
      social_login_available: "You'll also be able to sign in with any social login using that email."
      your_email: "Your account email address is <b>%{email}</b>."
      accept_invite: "Accept Invitation"
      success: "Your account has been created and you're now logged in."
      name_label: "Name"
      password_label: "Set Password"
      optional_description: "(optional)"

    password_reset:
      continue: "Continue to %{site_name}"

    emoji_set:
      apple_international: "Apple/International"
      google: "Google"
      twitter: "Twitter"
      emoji_one: "JoyPixels (formerly EmojiOne)"
      win10: "Win10"
      google_classic: "Google Classic"
      facebook_messenger: "Facebook Messenger"

    category_page_style:
      categories_only: "Categories Only"
      categories_with_featured_topics: "Categories with Featured Topics"
      categories_and_latest_topics: "Categories and Latest Topics"
      categories_and_top_topics: "Categories and Top Topics"
      categories_boxes: "Boxes with Subcategories"
      categories_boxes_with_topics: "Boxes with Featured Topics"

    shortcut_modifier_key:
      shift: "Shift"
      ctrl: "Ctrl"
      alt: "Alt"
      enter: "Enter"

    conditional_loading_section:
      loading: Loading...

    category_row:
      topic_count: "%{count} topics in this category"

    select_kit:
      default_header_text: Select...
      no_content: No matches found
      filter_placeholder: Search...
      filter_placeholder_with_any: Search or create...
      create: "Create: '%{content}'"
      max_content_reached:
        one: "You can only select %{count} item."
        other: "You can only select %{count} items."
      min_content_not_reached:
        one: "Select at least %{count} item."
        other: "Select at least %{count} items."
      invalid_selection_length: "Selection must be at least %{count} characters."
      components:
        categories_admin_dropdown:
          title: "Categories admin dropdown"

    date_time_picker:
      from: From
      to: To
      errors:
        to_before_from: "To date must be later than from date."

    emoji_picker:
      filter_placeholder: Search for emoji
      smileys_&_emotion: Smileys and Emotion
      people_&_body: People and Body
      animals_&_nature: Animals and Nature
      food_&_drink: Food and Drink
      travel_&_places: Travel and Places
      activities: Activities
      objects: Objects
      symbols: Symbols
      flags: Flags
      recent: Recently used
      default_tone: No skin tone
      light_tone: Light skin tone
      medium_light_tone: Medium light skin tone
      medium_tone: Medium skin tone
      medium_dark_tone: Medium dark skin tone
      dark_tone: Dark skin tone
      default: Custom emojis

    shared_drafts:
      title: "Shared Drafts"
      notice: "This topic is only visible to those who can see the <b>%{category}</b> category."
      destination_category: "Destination Category"
      publish: "Publish Shared Draft"
      confirm_publish: "Are you sure you want to publish this draft?"
      publishing: "Publishing Topic..."

    composer:
      emoji: "Emoji :)"
      more_emoji: "more..."
      options: "Options"
      whisper: "whisper"
      unlist: "unlisted"
      blockquote_text: "Blockquote"

      add_warning: "This is an official warning."
      toggle_whisper: "Toggle Whisper"
      toggle_unlisted: "Toggle Unlisted"
      posting_not_on_topic: "Which topic do you want to reply to?"
      saved_local_draft_tip: "saved locally"
      similar_topics: "Your topic is similar to..."
      drafts_offline: "drafts offline"
      edit_conflict: "edit conflict"

      group_mentioned_limit: "<b>Warning!</b> You mentioned <a href='%{group_link}'>%{group}</a>, however this group has more members than the administrator configured mention limit of %{max} users. Nobody will be notified."
      group_mentioned:
        one: "By mentioning %{group}, you are about to notify <a href='%{group_link}'>%{count} person</a> – are you sure?"
        other: "By mentioning %{group}, you are about to notify <a href='%{group_link}'>%{count} people</a> – are you sure?"
      cannot_see_mention:
        category: "You mentioned %{username} but they won't be notified because they do not have access to this category. You will need to add them to a group that has access to this category."
        private: "You mentioned %{username} but they won't be notified because they are unable to see this personal message. You will need to invite them to this PM."
      duplicate_link: "It looks like your link to <b>%{domain}</b> was already posted in the topic by <b>@%{username}</b> in <a href='%{post_url}'>a reply on %{ago}</a> – are you sure you want to post it again?"
      reference_topic_title: "RE: %{title}"

      error:
        title_missing: "Title is required"
        title_too_short: "Title must be at least %{min} characters"
        title_too_long: "Title can't be more than %{max} characters"
        post_missing: "Post can’t be empty"
        post_length: "Post must be at least %{min} characters"
        try_like: "Have you tried the %{heart} button?"
        category_missing: "You must choose a category"
        tags_missing: "You must choose at least %{count} tags"
        topic_template_not_modified: "Please add details and specifics to your topic by editing the topic template."

      save_edit: "Save Edit"
      overwrite_edit: "Overwrite Edit"
      reply_original: "Reply on Original Topic"
      reply_here: "Reply Here"
      reply: "Reply"
      cancel: "Cancel"
      create_topic: "Create Topic"
      create_pm: "Message"
      create_whisper: "Whisper"
      create_shared_draft: "Create Shared Draft"
      edit_shared_draft: "Edit Shared Draft"
      title: "Or press Ctrl+Enter"

      users_placeholder: "Add a user"
      title_placeholder: "What is this discussion about in one brief sentence?"
      title_or_link_placeholder: "Type title, or paste a link here"
      edit_reason_placeholder: "why are you editing?"
      topic_featured_link_placeholder: "Enter link shown with title."
      remove_featured_link: "Remove link from topic."
      reply_placeholder: "Type here. Use Markdown, BBCode, or HTML to format. Drag or paste images."
      reply_placeholder_no_images: "Type here. Use Markdown, BBCode, or HTML to format."
      reply_placeholder_choose_category: "Select a category before typing here."
      view_new_post: "View your new post."
      saving: "Saving"
      saved: "Saved!"
      saved_draft: "Post draft in progress. Tap to resume."
      uploading: "Uploading..."
      show_preview: "show preview &raquo;"
      hide_preview: "&laquo; hide preview"

      quote_post_title: "Quote whole post"
      bold_label: "B"
      bold_title: "Strong"
      bold_text: "strong text"
      italic_label: "I"
      italic_title: "Emphasis"
      italic_text: "emphasized text"
      link_title: "Hyperlink"
      link_description: "enter link description here"
      link_dialog_title: "Insert Hyperlink"
      link_optional_text: "optional title"
      link_url_placeholder: "Paste a URL or type to search topics"
      quote_title: "Blockquote"
      quote_text: "Blockquote"
      code_title: "Preformatted text"
      code_text: "indent preformatted text by 4 spaces"
      paste_code_text: "type or paste code here"
      upload_title: "Upload"
      upload_description: "enter upload description here"
      olist_title: "Numbered List"
      ulist_title: "Bulleted List"
      list_item: "List item"
      toggle_direction: "Toggle Direction"
      help: "Markdown Editing Help"
      collapse: "minimize the composer panel"
      open: "open the composer panel"
      abandon: "close composer and discard draft"
      enter_fullscreen: "enter fullscreen composer"
      exit_fullscreen: "exit fullscreen composer"
      modal_ok: "OK"
      modal_cancel: "Cancel"
      cant_send_pm: "Sorry, you can't send a message to %{username}."
      yourself_confirm:
        title: "Did you forget to add recipients?"
        body: "Right now this message is only being sent to yourself!"

      admin_options_title: "Optional staff settings for this topic"

      composer_actions:
        reply: Reply
        draft: Draft
        edit: Edit
        reply_to_post:
          label: Reply to post %{postNumber} by %{postUsername}
          desc: Reply to a specific post
        reply_as_new_topic:
          label: Reply as linked topic
          desc: Create a new topic linked to this topic
          confirm: You have a new topic draft saved, which will be overwritten if you create a linked topic.
        reply_as_new_group_message:
          label: Reply as new group message
          desc: Create a new private message with the same recipients
        reply_as_private_message:
          label: New message
          desc: Create a new personal message
        reply_to_topic:
          label: Reply to topic
          desc: Reply to the topic, not any specific post
        toggle_whisper:
          label: Toggle whisper
          desc: Whispers are only visible to staff members
        create_topic:
          label: "New Topic"
        shared_draft:
          label: "Shared Draft"
          desc: "Draft a topic that will only be visible to staff"
        toggle_topic_bump:
          label: "Toggle topic bump"
          desc: "Reply without changing latest reply date"

    notifications:
      tooltip:
        regular:
          one: "%{count} unseen notification"
          other: "%{count} unseen notifications"
        message:
          one: "%{count} unread message"
          other: "%{count} unread messages"
        high_priority:
          one: "%{count} unread high priority notification"
          other: "%{count} unread high priority notifications"
      title: "notifications of @name mentions, replies to your posts and topics, messages, etc"
      none: "Unable to load notifications at this time."
      empty: "No notifications found."
      post_approved: "Your post was approved"
      reviewable_items: "items requiring review"
      mentioned: "<span>%{username}</span> %{description}"
      group_mentioned: "<span>%{username}</span> %{description}"
      quoted: "<span>%{username}</span> %{description}"
      bookmark_reminder: "<span>%{username}</span> %{description}"
      replied: "<span>%{username}</span> %{description}"
      posted: "<span>%{username}</span> %{description}"
      edited: "<span>%{username}</span> %{description}"
      liked: "<span>%{username}</span> %{description}"
      liked_2: "<span>%{username}, %{username2}</span> %{description}"
      liked_many:
        one: "<span>%{username}, %{username2} and %{count} other</span> %{description}"
        other: "<span>%{username}, %{username2} and %{count} others</span> %{description}"
      liked_consolidated_description:
        one: "liked %{count} of your posts"
        other: "liked %{count} of your posts"
      liked_consolidated: "<span>%{username}</span> %{description}"
      private_message: "<span>%{username}</span> %{description}"
      invited_to_private_message: "<p><span>%{username}</span> %{description}"
      invited_to_topic: "<span>%{username}</span> %{description}"
      invitee_accepted: "<span>%{username}</span> accepted your invitation"
      moved_post: "<span>%{username}</span> moved %{description}"
      linked: "<span>%{username}</span> %{description}"
      granted_badge: "Earned '%{description}'"
      topic_reminder: "<span>%{username}</span> %{description}"
      watching_first_post: "<span>New Topic</span> %{description}"
      membership_request_accepted: "Membership accepted in '%{group_name}'"
      membership_request_consolidated: "%{count} open membership requests for '%{group_name}'"

      group_message_summary:
        one: "%{count} message in your %{group_name} inbox"
        other: "%{count} messages in your %{group_name} inbox"

      popup:
        mentioned: '%{username} mentioned you in "%{topic}" - %{site_title}'
        group_mentioned: '%{username} mentioned you in "%{topic}" - %{site_title}'
        quoted: '%{username} quoted you in "%{topic}" - %{site_title}'
        replied: '%{username} replied to you in "%{topic}" - %{site_title}'
        posted: '%{username} posted in "%{topic}" - %{site_title}'
        private_message: '%{username} sent you a personal message in "%{topic}" - %{site_title}'
        linked: '%{username} linked to your post from "%{topic}" - %{site_title}'
        watching_first_post: '%{username} created a new topic "%{topic}" - %{site_title}'
        confirm_title: "Notifications enabled - %{site_title}"
        confirm_body: "Success! Notifications have been enabled."
        custom: "Notification from %{username} on %{site_title}"

      titles:
        mentioned: "mentioned"
        replied: "new reply"
        quoted: "quoted"
        edited: "edited"
        liked: "new like"
        private_message: "new private message"
        invited_to_private_message: "invited to private message"
        invitee_accepted: "invite accepted"
        posted: "new post"
        moved_post: "post moved"
        linked: "linked"
        bookmark_reminder: "bookmark reminder"
        bookmark_reminder_with_name: "bookmark reminder - %{name}"
        granted_badge: "badge granted"
        invited_to_topic: "invited to topic"
        group_mentioned: "group mentioned"
        group_message_summary: "new group messages"
        watching_first_post: "new topic"
        topic_reminder: "topic reminder"
        liked_consolidated: "new likes"
        post_approved: "post approved"
        membership_request_consolidated: "new membership requests"

    upload_selector:
      title: "Add an image"
      title_with_attachments: "Add an image or a file"
      from_my_computer: "From my device"
      from_the_web: "From the web"
      remote_tip: "link to image"
      remote_tip_with_attachments: "link to image or file %{authorized_extensions}"
      local_tip: "select images from your device"
      local_tip_with_attachments: "select images or files from your device %{authorized_extensions}"
      hint: "(you can also drag & drop into the editor to upload them)"
      hint_for_supported_browsers: "you can also drag and drop or paste images into the editor"
      uploading: "Uploading"
      select_file: "Select File"
      default_image_alt_text: image

    search:
      sort_by: "Sort by"
      relevance: "Relevance"
      latest_post: "Latest Post"
      latest_topic: "Latest Topic"
      most_viewed: "Most Viewed"
      most_liked: "Most Liked"
      select_all: "Select All"
      clear_all: "Clear All"
      too_short: "Your search term is too short."
      result_count:
        one: "<span>%{count} result for</span><span class='term'>%{term}</span>"
        other: "<span>%{count}%{plus} results for</span><span class='term'>%{term}</span>"
      title: "search topics, posts, users, or categories"
      full_page_title: "search topics or posts"
      no_results: "No results found."
      no_more_results: "No more results found."
      searching: "Searching ..."
      post_format: "#%{post_number} by %{username}"
      results_page: "Search results for '%{term}'"
      more_results: "There are more results. Please narrow your search criteria."
      cant_find: "Can’t find what you’re looking for?"
      start_new_topic: "Perhaps start a new topic?"
      or_search_google: "Or try searching with Google instead:"
      search_google: "Try searching with Google instead:"
      search_google_button: "Google"
      search_google_title: "Search this site"

      context:
        user: "Search posts by @%{username}"
        category: "Search the #%{category} category"
        tag: "Search the #%{tag} tag"
        topic: "Search this topic"
        private_messages: "Search messages"

      advanced:
        title: Advanced Search
        posted_by:
          label: Posted by
        in_category:
          label: Categorized
        in_group:
          label: In Group
        with_badge:
          label: With Badge
        with_tags:
          label: Tagged
        filters:
          label: Only return topics/posts...
          title: Matching in title only
          likes: I liked
          posted: I posted in
          created: I created
          watching: I'm watching
          tracking: I'm tracking
          private: In my messages
          bookmarks: I bookmarked
          first: are the very first post
          pinned: are pinned
          seen: I read
          unseen: I've not read
          wiki: are wiki
          images: include image(s)
          all_tags: All the above tags
        statuses:
          label: Where topics
          open: are open
          closed: are closed
          public: are public
          archived: are archived
          noreplies: have zero replies
          single_user: contain a single user
        post:
          count:
            label: Minimum Post Count
          time:
            label: Posted
            before: before
            after: after

    hamburger_menu: "go to another topic list or category"
    new_item: "new"
    go_back: "go back"
    not_logged_in_user: "user page with summary of current activity and preferences"
    current_user: "go to your user page"
    view_all: "view all"

    topics:
      new_messages_marker: "last visit"
      bulk:
        select_all: "Select All"
        clear_all: "Clear All"
        unlist_topics: "Unlist Topics"
        relist_topics: "Relist Topics"
        reset_read: "Reset Read"
        delete: "Delete Topics"
        dismiss: "Dismiss"
        dismiss_read: "Dismiss all unread"
        dismiss_button: "Dismiss…"
        dismiss_tooltip: "Dismiss just new posts or stop tracking topics"
        also_dismiss_topics: "Stop tracking these topics so they never show up as unread for me again"
        dismiss_new: "Dismiss New"
        toggle: "toggle bulk selection of topics"
        actions: "Bulk Actions"
        change_category: "Set Category"
        close_topics: "Close Topics"
        archive_topics: "Archive Topics"
        notification_level: "Notifications"
        choose_new_category: "Choose the new category for the topics:"
        selected:
          one: "You have selected <b>%{count}</b> topic."
          other: "You have selected <b>%{count}</b> topics."
        change_tags: "Replace Tags"
        append_tags: "Append Tags"
        choose_new_tags: "Choose new tags for these topics:"
        choose_append_tags: "Choose new tags to append for these topics:"
        changed_tags: "The tags of those topics were changed."

      none:
        unread: "You have no unread topics."
        new: "You have no new topics."
        read: "You haven't read any topics yet."
        posted: "You haven't posted in any topics yet."
        latest: "There are no latest topics. That's sad."
        bookmarks: "You have no bookmarked topics yet."
        category: "There are no %{category} topics."
        top: "There are no top topics."
        educate:
          new: '<p>Your new topics appear here.</p><p>By default, topics are considered new and will show a <span class="badge new-topic badge-notification" style="vertical-align:middle;line-height:inherit;">new</span> indicator if they were created in the last 2 days.</p><p>Visit your <a href="%{userPrefsUrl}">preferences</a> to change this.</p>'
          unread: '<p>Your unread topics appear here.</p><p>By default, topics are considered unread and will show unread counts <span class="badge new-posts badge-notification">1</span> if you:</p><ul><li>Created the topic</li><li>Replied to the topic</li><li>Read the topic for more than 4 minutes</li></ul><p>Or if you have explicitly set the topic to Tracked or Watched via the notification control at the bottom of each topic.</p><p>Visit your <a href="%{userPrefsUrl}">preferences</a> to change this.</p>'
      bottom:
        latest: "There are no more latest topics."
        posted: "There are no more posted topics."
        read: "There are no more read topics."
        new: "There are no more new topics."
        unread: "There are no more unread topics."
        category: "There are no more %{category} topics."
        top: "There are no more top topics."
        bookmarks: "There are no more bookmarked topics."

    topic:
      filter_to:
        one: "%{count} post in topic"
        other: "%{count} posts in topic"
      create: "New Topic"
      create_long: "Create a new Topic"
      open_draft: "Open Draft"
      private_message: "Start a message"
      archive_message:
        help: "Move message to your archive"
        title: "Archive"
      move_to_inbox:
        title: "Move to Inbox"
        help: "Move message back to Inbox"
      edit_message:
        help: "Edit first post of the message"
        title: "Edit"
      defer:
        help: "Mark as unread"
        title: "Defer"
      feature_on_profile:
        help: "Add a link to this topic on your user card and profile"
        title: "Feature On Profile"
      remove_from_profile:
        warning: "Your profile already has a featured topic. If you continue, this topic will replace the existing topic."
        help: "Remove the link to this topic on your user profile"
        title: "Remove From Profile"

      list: "Topics"
      new: "new topic"
      unread: "unread"
      new_topics:
        one: "%{count} new topic"
        other: "%{count} new topics"
      unread_topics:
        one: "%{count} unread topic"
        other: "%{count} unread topics"
      title: "Topic"
      invalid_access:
        title: "Topic is private"
        description: "Sorry, you don't have access to that topic!"
        login_required: "You need to log in to see that topic."
      server_error:
        title: "Topic failed to load"
        description: "Sorry, we couldn't load that topic, possibly due to a connection problem. Please try again. If the problem persists, let us know."
      not_found:
        title: "Topic not found"
        description: "Sorry, we couldn't find that topic. Perhaps it was removed by a moderator?"
      total_unread_posts:
        one: "you have %{count} unread post in this topic"
        other: "you have %{count} unread posts in this topic"
      unread_posts:
        one: "you have %{count} unread old post in this topic"
        other: "you have %{count} unread old posts in this topic"
      new_posts:
        one: "there is %{count} new post in this topic since you last read it"
        other: "there are %{count} new posts in this topic since you last read it"
      likes:
        one: "there is %{count} like in this topic"
        other: "there are %{count} likes in this topic"
      back_to_list: "Back to Topic List"
      options: "Topic Options"
      show_links: "show links within this topic"
      toggle_information: "toggle topic details"
      read_more_in_category: "Want to read more? Browse other topics in %{catLink} or %{latestLink}."
      read_more: "Want to read more? %{catLink} or %{latestLink}."
      group_request: "You need to request membership to the `%{name}` group to see this topic"
      group_join: "You need join the `%{name}` group to see this topic"
      group_request_sent: "Your group membership request has been sent. You will be informed when it's accepted."
      unread_indicator: "No member has read the last post of this topic yet."

      # keys ending with _MF use message format, see https://meta.discourse.org/t/message-format-support-for-localization/7035 for details
      read_more_MF: "There {
        UNREAD, plural,
        =0 {}
        one {
        is <a href='{basePath}/unread'>1 unread</a>
        } other {
        are <a href='{basePath}/unread'># unread</a>
        }
        } {
        NEW, plural,
        =0 {}
        one { {BOTH, select, true{and } false {is } other{}} <a href='{basePath}/new'>1 new</a> topic}
        other { {BOTH, select, true{and } false {are } other{}} <a href='{basePath}/new'># new</a> topics}
        } remaining, or {CATEGORY, select, true {browse other topics in {catLink}} false {{latestLink}} other {}}"

      bumped_at_title_MF: "{FIRST_POST}: {CREATED_AT}\n{LAST_POST}: {BUMPED_AT}"

      browse_all_categories: Browse all categories

      view_latest_topics: view latest topics
      suggest_create_topic: Why not create a topic?
      jump_reply_up: jump to earlier reply
      jump_reply_down: jump to later reply
      deleted: "The topic has been deleted"

      topic_status_update:
        title: "Topic Timer"
        save: "Set Timer"
        num_of_hours: "Number of hours:"
        num_of_days: "Number of days:"
        remove: "Remove Timer"
        publish_to: "Publish To:"
        when: "When:"
        public_timer_types: Topic Timers
        private_timer_types: User Topic Timers
        time_frame_required: Please select a time frame
      auto_update_input:
        none: "Select a timeframe"
        now: "Now"
        later_today: "Later today"
        tomorrow: "Tomorrow"
        later_this_week: "Later this week"
        this_weekend: "This weekend"
        next_week: "Next week"
        two_weeks: "Two Weeks"
        next_month: "Next month"
        two_months: "Two Months"
        three_months: "Three Months"
        four_months: "Four Months"
        six_months: "Six Months"
        one_year: "One Year"
        forever: "Forever"
        pick_date_and_time: "Pick date and time"
        set_based_on_last_post: "Close based on last post"
      publish_to_category:
        title: "Schedule Publishing"
      temp_open:
        title: "Open Temporarily"
      auto_reopen:
        title: "Auto-open Topic"
      temp_close:
        title: "Close Temporarily"
      auto_close:
        title: "Auto-Close Topic"
        label: "Auto-close topic hours:"
        error: "Please enter a valid value."
        based_on_last_post: "Don't close until the last post in the topic is at least this old."
      auto_delete:
        title: "Auto-Delete Topic"
      auto_bump:
        title: "Auto-Bump Topic"
      reminder:
        title: "Remind Me"
      auto_delete_replies:
        title: "Auto-Delete Replies"

      status_update_notice:
        auto_open: "This topic will automatically open %{timeLeft}."
        auto_close: "This topic will automatically close %{timeLeft}."
        auto_publish_to_category: "This topic will be published to <a href=%{categoryUrl}>#%{categoryName}</a> %{timeLeft}."
        auto_close_based_on_last_post: "This topic will close %{duration} after the last reply."
        auto_delete: "This topic will be automatically deleted %{timeLeft}."
        auto_bump: "This topic will be automatically bumped %{timeLeft}."
        auto_reminder: "You will be reminded about this topic %{timeLeft}."
        auto_delete_replies: "Replies on this topic are automatically deleted after %{duration}."
      auto_close_title: "Auto-Close Settings"
      auto_close_immediate:
        one: "The last post in the topic is already %{count} hour old, so the topic will be closed immediately."
        other: "The last post in the topic is already %{count} hours old, so the topic will be closed immediately."

      timeline:
        back: "Back"
        back_description: "Go back to your last unread post"
        replies_short: "%{current} / %{total}"

      progress:
        title: topic progress
        go_top: "top"
        go_bottom: "bottom"
        go: "go"
        jump_bottom: "jump to last post"
        jump_prompt: "jump to..."
        jump_prompt_of: "of %{count} posts"
        jump_prompt_long: "Jump to..."
        jump_bottom_with_number: "jump to post %{post_number}"
        jump_prompt_to_date: "to date"
        jump_prompt_or: "or"
        total: total posts
        current: current post

      notifications:
        title: change how often you get notified about this topic
        reasons:
          mailing_list_mode: "You have mailing list mode enabled, so you will be notified of replies to this topic via email."
          "3_10": "You will receive notifications because you are watching a tag on this topic."
          "3_6": "You will receive notifications because you are watching this category."
          "3_5": "You will receive notifications because you started watching this topic automatically."
          "3_2": "You will receive notifications because you are watching this topic."
          "3_1": "You will receive notifications because you created this topic."
          "3": "You will receive notifications because you are watching this topic."
          "2_8": "You will see a count of new replies because you are tracking this category."
          "2_4": "You will see a count of new replies because you posted a reply to this topic."
          "2_2": "You will see a count of new replies because you are tracking this topic."
          "2": 'You will see a count of new replies because you <a href="%{basePath}u/%{username}/preferences/notifications">read this topic</a>.'
          "1_2": "You will be notified if someone mentions your @name or replies to you."
          "1": "You will be notified if someone mentions your @name or replies to you."
          "0_7": "You are ignoring all notifications in this category."
          "0_2": "You are ignoring all notifications on this topic."
          "0": "You are ignoring all notifications on this topic."
        watching_pm:
          title: "Watching"
          description: "You will be notified of every new reply in this message, and a count of new replies will be shown."
        watching:
          title: "Watching"
          description: "You will be notified of every new reply in this topic, and a count of new replies will be shown."
        tracking_pm:
          title: "Tracking"
          description: "A count of new replies will be shown for this message. You will be notified if someone mentions your @name or replies to you."
        tracking:
          title: "Tracking"
          description: "A count of new replies will be shown for this topic. You will be notified if someone mentions your @name or replies to you."
        regular:
          title: "Normal"
          description: "You will be notified if someone mentions your @name or replies to you."
        regular_pm:
          title: "Normal"
          description: "You will be notified if someone mentions your @name or replies to you."
        muted_pm:
          title: "Muted"
          description: "You will never be notified of anything about this message."
        muted:
          title: "Muted"
          description: "You will never be notified of anything about this topic, and it will not appear in latest."

      actions:
        title: "Actions"
        recover: "Un-Delete Topic"
        delete: "Delete Topic"
        open: "Open Topic"
        close: "Close Topic"
        multi_select: "Select Posts…"
        timed_update: "Set Topic Timer..."
        pin: "Pin Topic…"
        unpin: "Un-Pin Topic…"
        unarchive: "Unarchive Topic"
        archive: "Archive Topic"
        invisible: "Make Unlisted"
        visible: "Make Listed"
        reset_read: "Reset Read Data"
        make_public: "Make Public Topic"
        make_private: "Make Personal Message"
        reset_bump_date: "Reset Bump Date"

      feature:
        pin: "Pin Topic"
        unpin: "Un-Pin Topic"
        pin_globally: "Pin Topic Globally"
        make_banner: "Banner Topic"
        remove_banner: "Remove Banner Topic"

      reply:
        title: "Reply"
        help: "begin composing a reply to this topic"

      clear_pin:
        title: "Clear pin"
        help: "Clear the pinned status of this topic so it no longer appears at the top of your topic list"

      share:
        title: "Share"
        extended_title: "Share a link"
        help: "share a link to this topic"

      print:
        title: "Print"
        help: "Open a printer friendly version of this topic"

      flag_topic:
        title: "Flag"
        help: "privately flag this topic for attention or send a private notification about it"
        success_message: "You successfully flagged this topic."
      make_public:
        title: "Convert to Public Topic"
        choose_category: "Please choose a category for the public topic:"

      feature_topic:
        title: "Feature this topic"
        pin: "Make this topic appear at the top of the %{categoryLink} category until"
        confirm_pin: "You already have %{count} pinned topics. Too many pinned topics may be a burden for new and anonymous users. Are you sure you want to pin another topic in this category?"
        unpin: "Remove this topic from the top of the %{categoryLink} category."
        unpin_until: "Remove this topic from the top of the %{categoryLink} category or wait until <strong>%{until}</strong>."
        pin_note: "Users can unpin the topic individually for themselves."
        pin_validation: "A date is required to pin this topic."
        not_pinned: "There are no topics pinned in %{categoryLink}."
        already_pinned:
          one: "Topics currently pinned in %{categoryLink}: <strong class='badge badge-notification unread'>%{count}</strong>"
          other: "Topics currently pinned in %{categoryLink}: <strong class='badge badge-notification unread'>%{count}</strong>"
        pin_globally: "Make this topic appear at the top of all topic lists until"
        confirm_pin_globally: "You already have %{count} globally pinned topics. Too many pinned topics may be a burden for new and anonymous users. Are you sure you want to pin another topic globally?"
        unpin_globally: "Remove this topic from the top of all topic lists."
        unpin_globally_until: "Remove this topic from the top of all topic lists or wait until <strong>%{until}</strong>."
        global_pin_note: "Users can unpin the topic individually for themselves."
        not_pinned_globally: "There are no topics pinned globally."
        already_pinned_globally:
          one: "Topics currently pinned globally: <strong class='badge badge-notification unread'>%{count}</strong>"
          other: "Topics currently pinned globally: <strong class='badge badge-notification unread'>%{count}</strong>"
        make_banner: "Make this topic into a banner that appears at the top of all pages."
        remove_banner: "Remove the banner that appears at the top of all pages."
        banner_note: "Users can dismiss the banner by closing it. Only one topic can be bannered at any given time."
        no_banner_exists: "There is no banner topic."
        banner_exists: "There <strong class='badge badge-notification unread'>is</strong> currently a banner topic."

      inviting: "Inviting..."
      automatically_add_to_groups: "This invite also includes access to these groups:"

      invite_private:
        title: "Invite to Message"
        email_or_username: "Invitee's Email or Username"
        email_or_username_placeholder: "email address or username"
        action: "Invite"
        success: "We've invited that user to participate in this message."
        success_group: "We've invited that group to participate in this message."
        error: "Sorry, there was an error inviting that user."
        group_name: "group name"

      controls: "Topic Controls"

      invite_reply:
        title: "Invite"
        username_placeholder: "username"
        action: "Send Invite"
        help: "invite others to this topic via email or notifications"
        to_forum: "We'll send a brief email allowing your friend to immediately join by clicking a link, no login required."
        sso_enabled: "Enter the username of the person you'd like to invite to this topic."
        to_topic_blank: "Enter the username or email address of the person you'd like to invite to this topic."
        to_topic_email: "You've entered an email address. We'll email an invitation that allows your friend to immediately reply to this topic."
        to_topic_username: "You've entered a username. We'll send a notification with a link inviting them to this topic."
        to_username: "Enter the username of the person you'd like to invite. We'll send a notification with a link inviting them to this topic."

        email_placeholder: "name@example.com"
        success_email: "We mailed out an invitation to <b>%{emailOrUsername}</b>. We'll notify you when the invitation is redeemed. Check the invitations tab on your user page to keep track of your invites."
        success_username: "We've invited that user to participate in this topic."
        error: "Sorry, we couldn't invite that person. Perhaps they have already been invited? (Invites are rate limited)"
        success_existing_email: "A user with email <b>%{emailOrUsername}</b> already exists. We've invited that user to participate in this topic."

      login_reply: "Log In to Reply"

      filters:
        n_posts:
          one: "%{count} post"
          other: "%{count} posts"
        cancel: "Remove filter"

      move_to:
        title: "Move to"
        action: "move to"
        error: "There was an error moving posts."

      split_topic:
        title: "Move to New Topic"
        action: "move to new topic"
        topic_name: "New Topic Title"
        radio_label: "New Topic"
        error: "There was an error moving posts to the new topic."
        instructions:
          one: "You are about to create a new topic and populate it with the post you've selected."
          other: "You are about to create a new topic and populate it with the <b>%{count}</b> posts you've selected."

      merge_topic:
        title: "Move to Existing Topic"
        action: "move to existing topic"
        error: "There was an error moving posts into that topic."
        radio_label: "Existing Topic"
        instructions:
          one: "Please choose the topic you'd like to move that post to."
          other: "Please choose the topic you'd like to move those <b>%{count}</b> posts to."

      move_to_new_message:
        title: "Move to New Message"
        action: "move to new message"
        message_title: "New Message Title"
        radio_label: "New Message"
        participants: "Participants"
        instructions:
          one: "You are about to create a new message and populate it with the post you've selected."
          other: "You are about to create a new message and populate it with the <b>%{count}</b> posts you've selected."

      move_to_existing_message:
        title: "Move to Existing Message"
        action: "move to existing message"
        radio_label: "Existing Message"
        participants: "Participants"
        instructions:
          one: "Please choose the message you'd like to move that post to."
          other: "Please choose the message you'd like to move those <b>%{count}</b> posts to."

      merge_posts:
        title: "Merge Selected Posts"
        action: "merge selected posts"
        error: "There was an error merging the selected posts."

      publish_page:
        title: "Page Publishing"
        publish: "Publish"
        description: "When a topic is published as a page, its URL can be shared and it will displayed with custom styling."
        slug: "Slug"
        public: "Public"
        public_description: "People can see the page even if the associated topic is private."
        publish_url: "Your page has been published at:"
        topic_published: "Your topic has been published at:"
        preview_url: "Your page will be published at:"
        invalid_slug: "Sorry, you can't publish this page."
        unpublish: "Unpublish"
        update: "Update"
        unpublished: "Your page has been unpublished and is no longer accessible."
        publishing_settings: "Publishing Settings"

      change_owner:
        title: "Change Owner"
        action: "change ownership"
        error: "There was an error changing the ownership of the posts."
        placeholder: "username of new owner"
        instructions:
          one: "Please choose a new owner for the post by <b>@%{old_user}</b>"
          other: "Please choose a new owner for the %{count} posts by <b>@%{old_user}</b>"
        instructions_without_old_user:
          one: "Please choose a new owner for the post"
          other: "Please choose a new owner for the %{count} posts"

      change_timestamp:
        title: "Change Timestamp..."
        action: "change timestamp"
        invalid_timestamp: "Timestamp cannot be in the future."
        error: "There was an error changing the timestamp of the topic."
        instructions: "Please select the new timestamp of the topic. Posts in the topic will be updated to have the same time difference."

      multi_select:
        select: "select"
        selected: "selected (%{count})"
        select_post:
          label: "select"
          title: "Add post to selection"
        selected_post:
          label: "selected"
          title: "Click to remove post from selection"
        select_replies:
          label: "select +replies"
          title: "Add post and all its replies to selection"
        select_below:
          label: "select +below"
          title: "Add post and all after it to selection"
        delete: delete selected
        cancel: cancel selecting
        select_all: select all
        deselect_all: deselect all
        description:
          one: You have selected <b>%{count}</b> post.
          other: "You have selected <b>%{count}</b> posts."

      deleted_by_author:
        one: "(topic withdrawn by author, will be automatically deleted in %{count} hour unless flagged)"
        other: "(topic withdrawn by author, will be automatically deleted in %{count} hours unless flagged)"

    post:
      quote_reply: "Quote"
      edit_reason: "Reason: "
      post_number: "post %{number}"
      ignored: "Ignored content"
      wiki_last_edited_on: "wiki last edited on"
      last_edited_on: "post last edited on"
      reply_as_new_topic: "Reply as linked Topic"
      reply_as_new_private_message: "Reply as new message to the same recipients"
      continue_discussion: "Continuing the discussion from %{postLink}:"
      follow_quote: "go to the quoted post"
      show_full: "Show Full Post"
      show_hidden: "View ignored content."
      deleted_by_author:
        one: "(post withdrawn by author, will be automatically deleted in %{count} hour unless flagged)"
        other: "(post withdrawn by author, will be automatically deleted in %{count} hours unless flagged)"
      collapse: "collapse"
      expand_collapse: "expand/collapse"
      locked: "a staff member has locked this post from being edited"
      gap:
        one: "view %{count} hidden reply"
        other: "view %{count} hidden replies"

      notice:
        new_user: "This is the first time %{user} has posted — let’s welcome them to our community!"
        returning_user: "It’s been a while since we’ve seen %{user} — their last post was %{time}."

      unread: "Post is unread"
      has_replies:
        one: "%{count} Reply"
        other: "%{count} Replies"

      unknown_user: "(unknown/deleted user)"
      has_likes_title:
        one: "%{count} person liked this post"
        other: "%{count} people liked this post"

      has_likes_title_only_you: "you liked this post"
      has_likes_title_you:
        one: "you and %{count} other person liked this post"
        other: "you and %{count} other people liked this post"

      errors:
        create: "Sorry, there was an error creating your post. Please try again."
        edit: "Sorry, there was an error editing your post. Please try again."
        upload: "Sorry, there was an error uploading that file. Please try again."
        file_too_large: "Sorry, that file is too big (maximum size is %{max_size_kb}kb). Why not upload your large file to a cloud sharing service, then paste the link?"
        too_many_uploads: "Sorry, you can only upload one file at a time."
        too_many_dragged_and_dropped_files: "Sorry, you can only upload %{max} files at a time."
        upload_not_authorized: "Sorry, the file you are trying to upload is not authorized (authorized extensions: %{authorized_extensions})."
        image_upload_not_allowed_for_new_user: "Sorry, new users can not upload images."
        attachment_upload_not_allowed_for_new_user: "Sorry, new users can not upload attachments."
        attachment_download_requires_login: "Sorry, you need to be logged in to download attachments."

      abandon_edit:
        confirm: "Are you sure you want to discard your changes?"
        no_value: "No, keep"
        no_save_draft: "No, save draft"
        yes_value: "Yes, discard edit"

      abandon:
        confirm: "Are you sure you want to abandon your post?"
        no_value: "No, keep"
        no_save_draft: "No, save draft"
        yes_value: "Yes, abandon"

      via_email: "this post arrived via email"
      via_auto_generated_email: "this post arrived via an auto generated email"
      whisper: "this post is a private whisper for moderators"

      wiki:
        about: "this post is a wiki"

      archetypes:
        save: "Save Options"

      few_likes_left: "Thanks for sharing the love! You only have a few likes left for today."

      controls:
        reply: "begin composing a reply to this post"
        like: "like this post"
        has_liked: "you've liked this post"
        read_indicator: "members who read this post"
        undo_like: "undo like"
        edit: "edit this post"
        edit_action: "Edit"
        edit_anonymous: "Sorry, but you need to be logged in to edit this post."
        flag: "privately flag this post for attention or send a private notification about it"
        delete: "delete this post"
        undelete: "undelete this post"
        share: "share a link to this post"
        more: "More"
        delete_replies:
          confirm: "Do you also want to delete the replies to this post?"
          direct_replies:
            one: "Yes, and %{count} direct reply"
            other: "Yes, and %{count} direct replies"
          all_replies:
            one: "Yes, and %{count} reply"
            other: "Yes, and all %{count} replies"
          just_the_post: "No, just this post"
        admin: "post admin actions"
        wiki: "Make Wiki"
        unwiki: "Remove Wiki"
        convert_to_moderator: "Add Staff Color"
        revert_to_regular: "Remove Staff Color"
        rebake: "Rebuild HTML"
        publish_page: "Page Publishing"
        unhide: "Unhide"
        change_owner: "Change Ownership"
        grant_badge: "Grant Badge"
        lock_post: "Lock Post"
        lock_post_description: "prevent the poster from editing this post"
        unlock_post: "Unlock Post"
        unlock_post_description: "allow the poster to edit this post"
        delete_topic_disallowed_modal: "You don't have permission to delete this topic. If you really want it to be deleted, submit a flag for moderator attention together with reasoning."
        delete_topic_disallowed: "you don't have permission to delete this topic"
        delete_topic: "delete topic"
        add_post_notice: "Add Staff Notice"
        remove_post_notice: "Remove Staff Notice"
        remove_timer: "remove timer"

      actions:
        flag: "Flag"
        defer_flags:
          one: "Ignore flag"
          other: "Ignore flags"
        undo:
          off_topic: "Undo flag"
          spam: "Undo flag"
          inappropriate: "Undo flag"
          bookmark: "Undo bookmark"
          like: "Undo like"
        people:
          off_topic: "flagged this as off-topic"
          spam: "flagged this as spam"
          inappropriate: "flagged this as inappropriate"
          notify_moderators: "notified moderators"
          notify_user: "sent a message"
          bookmark: "bookmarked this"
          like:
            one: "liked this"
            other: "liked this"
          read:
            one: "read this"
            other: "read this"
          like_capped:
            one: "and %{count} other liked this"
            other: "and %{count} others liked this"
          read_capped:
            one: "and %{count} other read this"
            other: "and %{count} others read this"
        by_you:
          off_topic: "You flagged this as off-topic"
          spam: "You flagged this as spam"
          inappropriate: "You flagged this as inappropriate"
          notify_moderators: "You flagged this for moderation"
          notify_user: "You sent a message to this user"
          bookmark: "You bookmarked this post"
          like: "You liked this"

      delete:
        confirm:
          one: "Are you sure you want to delete that post?"
          other: "Are you sure you want to delete those %{count} posts?"

      merge:
        confirm:
          one: "Are you sure you want to merge those posts?"
          other: "Are you sure you want to merge those %{count} posts?"

      revisions:
        controls:
          first: "First revision"
          previous: "Previous revision"
          next: "Next revision"
          last: "Last revision"
          hide: "Hide revision"
          show: "Show revision"
          revert: "Revert to revision %{revision}"
          edit_wiki: "Edit Wiki"
          edit_post: "Edit Post"
          comparing_previous_to_current_out_of_total: "<strong>%{previous}</strong> %{icon} <strong>%{current}</strong> / %{total}"
        displays:
          inline:
            title: "Show the rendered output with additions and removals inline"
            button: "HTML"
          side_by_side:
            title: "Show the rendered output diffs side-by-side"
            button: "HTML"
          side_by_side_markdown:
            title: "Show the raw source diffs side-by-side"
            button: "Raw"

      raw_email:
        displays:
          raw:
            title: "Show the raw email"
            button: "Raw"
          text_part:
            title: "Show the text part of the email"
            button: "Text"
          html_part:
            title: "Show the html part of the email"
            button: "HTML"

      bookmarks:
        create: "Create bookmark"
        edit: "Edit bookmark"
        created: "Created"
        updated: "Updated"
        name: "Name"
        name_placeholder: "What is this bookmark for?"
        set_reminder: "Remind me"
        actions:
          delete_bookmark:
            name: "Delete bookmark"
            description: "Removes the bookmark from your profile and stops all reminders for the bookmark"
          edit_bookmark:
            name: "Edit bookmark"
            description: "Edit the bookmark name or change the reminder date and time"

    category:
      can: "can&hellip; "
      none: "(no category)"
      all: "All categories"
      choose: "category&hellip;"
      edit: "Edit"
      edit_dialog_title: "Edit: %{categoryName}"
      view: "View Topics in Category"
      general: "General"
      settings: "Settings"
      topic_template: "Topic Template"
      tags: "Tags"
      tags_allowed_tags: "Restrict these tags to this category:"
      tags_allowed_tag_groups: "Restrict these tag groups to this category:"
      tags_placeholder: "(Optional) list of allowed tags"
      tags_tab_description: "Tags and tag groups specified above will only be available in this category and other categories that also specify them. They won't be available for use in other categories."
      tag_groups_placeholder: "(Optional) list of allowed tag groups"
      manage_tag_groups_link: "Manage tag groups here."
      allow_global_tags_label: "Also allow other tags"
      tag_group_selector_placeholder: "(Optional) Tag group"
      required_tag_group_description: "Require new topics to have tags from a tag group:"
      min_tags_from_required_group_label: "Num Tags:"
      required_tag_group_label: "Tag group:"
      topic_featured_link_allowed: "Allow featured links in this category"
      delete: "Delete Category"
      create: "New Category"
      create_long: "Create a new category"
      save: "Save Category"
      slug: "Category Slug"
      slug_placeholder: "(Optional) dashed-words for url"
      creation_error: There has been an error during the creation of the category.
      save_error: There was an error saving the category.
      name: "Category Name"
      description: "Description"
      topic: "category topic"
      logo: "Category Logo Image"
      background_image: "Category Background Image"
      badge_colors: "Badge colors"
      background_color: "Background color"
      foreground_color: "Foreground color"
      name_placeholder: "One or two words maximum"
      color_placeholder: "Any web color"
      delete_confirm: "Are you sure you want to delete this category?"
      delete_error: "There was an error deleting the category."
      list: "List Categories"
      no_description: "Please add a description for this category."
      change_in_category_topic: "Edit Description"
      already_used: "This color has been used by another category"
      security: "Security"
      special_warning: "Warning: This category is a pre-seeded category and the security settings cannot be edited. If you do not wish to use this category, delete it instead of repurposing it."
      uncategorized_security_warning: "This category is special. It is intended as holding area for topics that have no category; it cannot have security settings."
      uncategorized_general_warning: 'This category is special. It is used as the default category for new topics that do not have a category selected. If you want to prevent this behavior and force category selection, <a href="%{settingLink}">please disable the setting here</a>. If you want to change the name or description, go to <a href="%{customizeLink}">Customize / Text Content</a>.'
      pending_permission_change_alert: "You haven't added %{group} to this category; click this button to add them."
      images: "Images"
      email_in: "Custom incoming email address:"
      email_in_allow_strangers: "Accept emails from anonymous users with no accounts"
      email_in_disabled: "Posting new topics via email is disabled in the Site Settings. To enable posting new topics via email, "
      email_in_disabled_click: 'enable the "email in" setting.'
      mailinglist_mirror: "Category mirrors a mailing list"
      show_subcategory_list: "Show subcategory list above topics in this category."
      read_only_banner: "Banner text when a user cannot create a topic in this category:"
      num_featured_topics: "Number of topics shown on the categories page:"
      subcategory_num_featured_topics: "Number of featured topics on parent category's page:"
      all_topics_wiki: "Make new topics wikis by default"
      subcategory_list_style: "Subcategory List Style:"
      sort_order: "Topic List Sort By:"
      default_view: "Default Topic List:"
      default_top_period: "Default Top Period:"
      default_list_filter: "Default List Filter:"
      allow_badges_label: "Allow badges to be awarded in this category"
      edit_permissions: "Edit Permissions"
      reviewable_by_group: "In addition to staff, content in this category can be also be reviewed by:"
      review_group_name: "group name"
      require_topic_approval: "Require moderator approval of all new topics"
      require_reply_approval: "Require moderator approval of all new replies"
      this_year: "this year"
      position: "Position on the categories page:"
      default_position: "Default Position"
      position_disabled: "Categories will be displayed in order of activity. To control the order of categories in lists, "
      position_disabled_click: 'enable the "fixed category positions" setting.'
      minimum_required_tags: "Minimum number of tags required in a topic:"
      parent: "Parent Category"
      num_auto_bump_daily: "Number of open topics to automatically bump daily:"
      navigate_to_first_post_after_read: "Navigate to first post after topics are read"
      notifications:
        watching:
          title: "Watching"
          description: "You will automatically watch all topics in these categories. You will be notified of every new post in every topic, and a count of new replies will be shown."
        watching_first_post:
          title: "Watching First Post"
          description: "You will be notified of new topics in this category but not replies to the topics."
        tracking:
          title: "Tracking"
          description: "You will automatically track all topics in these categories. You will be notified if someone mentions your @name or replies to you, and a count of new replies will be shown."
        regular:
          title: "Normal"
          description: "You will be notified if someone mentions your @name or replies to you."
        muted:
          title: "Muted"
          description: "You will never be notified of anything about new topics in these categories, and they will not appear in latest."
      search_priority:
        label: "Search Priority"
        options:
          normal: "Normal"
          ignore: "Ignore"
          very_low: "Very Low"
          low: "Low"
          high: "High"
          very_high: "Very High"
      sort_options:
        default: "default"
        likes: "Likes"
        op_likes: "Original Post Likes"
        views: "Views"
        posts: "Posts"
        activity: "Activity"
        posters: "Posters"
        category: "Category"
        created: "Created"
      sort_ascending: "Ascending"
      sort_descending: "Descending"
      subcategory_list_styles:
        rows: "Rows"
        rows_with_featured_topics: "Rows with featured topics"
        boxes: "Boxes"
        boxes_with_featured_topics: "Boxes with featured topics"
      settings_sections:
        general: "General"
        moderation: "Moderation"
        appearance: "Appearance"
        email: "Email"
      list_filters:
        all: "all topics"
        none: "no subcategories"

    flagging:
      title: "Thanks for helping to keep our community civil!"
      action: "Flag Post"
      take_action: "Take Action"
      notify_action: "Message"
      official_warning: "Official Warning"
      delete_spammer: "Delete Spammer"

      # keys ending with _MF use message format, see https://meta.discourse.org/t/message-format-support-for-localization/7035 for details
      delete_confirm_MF: "You are about to delete {POSTS, plural, one {<b>1</b> post} other {<b>#</b> posts}} and {TOPICS, plural, one {<b>1</b> topic} other {<b>#</b> topics}} from this user, remove their account, block signups from their IP address <b>{ip_address}</b>, and add their email address <b>{email}</b> to a permanent block list. Are you sure this user is really a spammer?"
      yes_delete_spammer: "Yes, Delete Spammer"
      ip_address_missing: "(N/A)"
      hidden_email_address: "(hidden)"
      submit_tooltip: "Submit the private flag"
      take_action_tooltip: "Reach the flag threshold immediately, rather than waiting for more community flags"
      cant: "Sorry, you can't flag this post at this time."
      notify_staff: "Notify staff privately"
      formatted_name:
        off_topic: "It's Off-Topic"
        inappropriate: "It's Inappropriate"
        spam: "It's Spam"
      custom_placeholder_notify_user: "Be specific, be constructive, and always be kind."
      custom_placeholder_notify_moderators: "Let us know specifically what you are concerned about, and provide relevant links and examples where possible."
      custom_message:
        at_least:
          one: "enter at least %{count} character"
          other: "enter at least %{count} characters"
        more:
          one: "%{count} to go..."
          other: "%{count} to go..."
        left:
          one: "%{count} remaining"
          other: "%{count} remaining"

    flagging_topic:
      title: "Thanks for helping to keep our community civil!"
      action: "Flag Topic"
      notify_action: "Message"

    topic_map:
      title: "Topic Summary"
      participants_title: "Frequent Posters"
      links_title: "Popular Links"
      links_shown: "show more links..."
      clicks:
        one: "%{count} click"
        other: "%{count} clicks"
    post_links:
      about: "expand more links for this post"
      title:
        one: "%{count} more"
        other: "%{count} more"

    topic_statuses:
      warning:
        help: "This is an official warning."
      bookmarked:
        help: "You bookmarked this topic"
      locked:
        help: "This topic is closed; it no longer accepts new replies"
      archived:
        help: "This topic is archived; it is frozen and cannot be changed"
      locked_and_archived:
        help: "This topic is closed and archived; it no longer accepts new replies and cannot be changed"
      unpinned:
        title: "Unpinned"
        help: "This topic is unpinned for you; it will display in regular order"
      pinned_globally:
        title: "Pinned Globally"
        help: "This topic is pinned globally; it will display at the top of latest and its category"
      pinned:
        title: "Pinned"
        help: "This topic is pinned for you; it will display at the top of its category"
      unlisted:
        help: "This topic is unlisted; it will not be displayed in topic lists, and can only be accessed via a direct link"
      personal_message:
        title: "This topic is a personal message"
        help: "This topic is a personal message"
    posts: "Posts"
    posts_long: "there are %{number} posts in this topic"

    # keys ending with _MF use message format, see https://meta.discourse.org/t/message-format-support-for-localization/7035 for details
    posts_likes_MF: |
      This topic has {count, plural, one {1 reply} other {# replies}} {ratio, select,
        low {with a high like to post ratio}
        med {with a very high like to post ratio}
        high {with an extremely high like to post ratio}
        other {}}
    original_post: "Original Post"
    views: "Views"
    views_lowercase:
      one: "view"
      other: "views"
    replies: "Replies"
    views_long:
      one: "this topic has been viewed %{count} time"
      other: "this topic has been viewed %{number} times"
    activity: "Activity"
    likes: "Likes"
    likes_lowercase:
      one: "like"
      other: "likes"
    likes_long: "there are %{number} likes in this topic"
    users: "Users"
    users_lowercase:
      one: "user"
      other: "users"
    category_title: "Category"
    history: "History"
    changed_by: "by %{author}"

    raw_email:
      title: "Incoming Email"
      not_available: "Not available!"

    categories_list: "Categories List"

    filters:
      with_topics: "%{filter} topics"
      with_category: "%{filter} %{category} topics"
      latest:
        title: "Latest"
        title_with_count:
          one: "Latest (%{count})"
          other: "Latest (%{count})"
        help: "topics with recent posts"
      read:
        title: "Read"
        help: "topics you've read, in the order that you last read them"
      categories:
        title: "Categories"
        title_in: "Category - %{categoryName}"
        help: "all topics grouped by category"
      unread:
        title: "Unread"
        title_with_count:
          one: "Unread (%{count})"
          other: "Unread (%{count})"
        help: "topics you are currently watching or tracking with unread posts"
        lower_title_with_count:
          one: "%{count} unread"
          other: "%{count} unread"
      new:
        lower_title_with_count:
          one: "%{count} new"
          other: "%{count} new"
        lower_title: "new"
        title: "New"
        title_with_count:
          one: "New (%{count})"
          other: "New (%{count})"
        help: "topics created in the last few days"
      posted:
        title: "My Posts"
        help: "topics you have posted in"
      bookmarks:
        title: "Bookmarks"
        help: "topics you have bookmarked"
      category:
        title: "%{categoryName}"
        title_with_count:
          one: "%{categoryName} (%{count})"
          other: "%{categoryName} (%{count})"
        help: "latest topics in the %{categoryName} category"
      top:
        title: "Top"
        help: "the most active topics in the last year, month, week or day"
        all:
          title: "All Time"
        yearly:
          title: "Yearly"
        quarterly:
          title: "Quarterly"
        monthly:
          title: "Monthly"
        weekly:
          title: "Weekly"
        daily:
          title: "Daily"
        all_time: "All Time"
        this_year: "Year"
        this_quarter: "Quarter"
        this_month: "Month"
        this_week: "Week"
        today: "Today"
        other_periods: "see top:"

    browser_update: 'Unfortunately, <a href="https://www.discourse.org/faq/#browser">your browser is too old to work on this site</a>. Please <a href="https://browsehappy.com">upgrade your browser</a> to view rich content, login, and reply.'

    permission_types:
      full: "Create / Reply / See"
      create_post: "Reply / See"
      readonly: "See"

    lightbox:
      download: "download"
      previous: "Previous (Left arrow key)"
      next: "Next (Right arrow key)"
      counter: "%curr% of %total%"
      close: "Close (Esc)"
      content_load_error: '<a href="%url%">The content</a> could not be loaded.'
      image_load_error: '<a href="%url%">The image</a> could not be loaded.'

    keyboard_shortcuts_help:
      shortcut_key_delimiter_comma: ", "
      shortcut_key_delimiter_plus: "+"
      shortcut_delimiter_or: "%{shortcut1} or %{shortcut2}"
      shortcut_delimiter_slash: "%{shortcut1}/%{shortcut2}"
      shortcut_delimiter_space: "%{shortcut1} %{shortcut2}"
      title: "Keyboard Shortcuts"
      jump_to:
        title: "Jump To"
        home: "%{shortcut} Home"
        latest: "%{shortcut} Latest"
        new: "%{shortcut} New"
        unread: "%{shortcut} Unread"
        categories: "%{shortcut} Categories"
        top: "%{shortcut} Top"
        bookmarks: "%{shortcut} Bookmarks"
        profile: "%{shortcut} Profile"
        messages: "%{shortcut} Messages"
        drafts: "%{shortcut} Drafts"
      navigation:
        title: "Navigation"
        jump: "%{shortcut} Go to post #"
        back: "%{shortcut} Back"
        up_down: "%{shortcut} Move selection &uarr; &darr;"
        open: "%{shortcut} Open selected topic"
        next_prev: "%{shortcut} Next/previous section"
        go_to_unread_post: "%{shortcut} Go to the first unread post"
      application:
        title: "Application"
        create: "%{shortcut} Create a new topic"
        notifications: "%{shortcut} Open notifications"
        hamburger_menu: "%{shortcut} Open hamburger menu"
        user_profile_menu: "%{shortcut} Open user menu"
        show_incoming_updated_topics: "%{shortcut} Show updated topics"
        search: "%{shortcut} Search"
        help: "%{shortcut} Open keyboard help"
        dismiss_new_posts: "%{shortcut} Dismiss New/Posts"
        dismiss_topics: "%{shortcut} Dismiss Topics"
        log_out: "%{shortcut} Log Out"
      composing:
        title: "Composing"
        return: "%{shortcut} Return to composer"
        fullscreen: "%{shortcut} Fullscreen composer"
      bookmarks:
        title: "Bookmarking"
        enter: "%{shortcut} Save and close"
        later_today: "%{shortcut} Later today"
        later_this_week: "%{shortcut} Later this week"
        tomorrow: "%{shortcut} Tomorrow"
        next_week: "%{shortcut} Next week"
        next_month: "%{shortcut} Next month"
        next_business_week: "%{shortcut} Start of next week"
        next_business_day: "%{shortcut} Next business day"
        custom: "%{shortcut} Custom date and time"
        none: "%{shortcut} No reminder"
        delete: "%{shortcut} Delete bookmark"
      actions:
        title: "Actions"
        bookmark_topic: "%{shortcut} Toggle bookmark topic"
        pin_unpin_topic: "%{shortcut} Pin/Unpin topic"
        share_topic: "%{shortcut} Share topic"
        share_post: "%{shortcut} Share post"
        reply_as_new_topic: "%{shortcut} Reply as linked topic"
        reply_topic: "%{shortcut} Reply to topic"
        reply_post: "%{shortcut} Reply to post"
        quote_post: "%{shortcut} Quote post"
        like: "%{shortcut} Like post"
        flag: "%{shortcut} Flag post"
        bookmark: "%{shortcut} Bookmark post"
        edit: "%{shortcut} Edit post"
        delete: "%{shortcut} Delete post"
        mark_muted: "%{shortcut} Mute topic"
        mark_regular: "%{shortcut} Regular (default) topic"
        mark_tracking: "%{shortcut} Track topic"
        mark_watching: "%{shortcut} Watch topic"
        print: "%{shortcut} Print topic"
        defer: "%{shortcut} Defer topic"
        topic_admin_actions: "%{shortcut} Open topic admin actions"
      search_menu:
        title: "Search Menu"
        prev_next: "%{shortcut} Move selection up and down"
        insert_url: "%{shortcut} Insert selection into open composer"

    badges:
      earned_n_times:
        one: "Earned this badge %{count} time"
        other: "Earned this badge %{count} times"
      granted_on: "Granted %{date}"
      others_count: "Others with this badge (%{count})"
      title: Badges
      allow_title: "You can use this badge as a title"
      multiple_grant: "You can earn this multiple times"
      badge_count:
        one: "%{count} Badge"
        other: "%{count} Badges"
      more_badges:
        one: "+%{count} More"
        other: "+%{count} More"
      granted:
        one: "%{count} granted"
        other: "%{count} granted"
      select_badge_for_title: Select a badge to use as your title
      none: "(none)"
      successfully_granted: "Successfully granted %{badge} to %{username}"
      badge_grouping:
        getting_started:
          name: Getting Started
        community:
          name: Community
        trust_level:
          name: Trust Level
        other:
          name: Other
        posting:
          name: Posting

    tagging:
      all_tags: "All Tags"
      other_tags: "Other Tags"
      selector_all_tags: "all tags"
      selector_no_tags: "no tags"
      changed: "tags changed:"
      tags: "Tags"
      choose_for_topic: "optional tags"
      info: "Info"
      default_info: "This tag isn't restricted to any categories, and has no synonyms."
      category_restricted: "This tag is restricted to categories you don't have permission to access."
      synonyms: "Synonyms"
      synonyms_description: "When the following tags are used, they will be replaced with <b>%{base_tag_name}</b>."
      tag_groups_info:
        one: 'This tag belongs to the group "%{tag_groups}".'
        other: "This tag belongs to these groups: %{tag_groups}."
      category_restrictions:
        one: "It can only be used in this category:"
        other: "It can only be used in these categories:"
      edit_synonyms: "Manage Synonyms"
      add_synonyms_label: "Add synonyms:"
      add_synonyms: "Add"
      add_synonyms_explanation:
        one: "Any place that currently uses this tag will be changed to use <b>%{tag_name}</b> instead. Are you sure you want to make this change?"
        other: "Any place that currently uses these tags will be changed to use <b>%{tag_name}</b> instead. Are you sure you want to make this change?"
      add_synonyms_failed: "The following tags couldn't be added as synonyms: <b>%{tag_names}</b>. Ensure they don't have synonyms and aren't synonyms of another tag."
      remove_synonym: "Remove Synonym"
      delete_synonym_confirm: 'Are you sure you want to delete the synonym "%{tag_name}"?'
      delete_tag: "Delete Tag"
      delete_confirm:
        one: "Are you sure you want to delete this tag and remove it from %{count} topic it is assigned to?"
        other: "Are you sure you want to delete this tag and remove it from %{count} topics it is assigned to?"
      delete_confirm_no_topics: "Are you sure you want to delete this tag?"
      delete_confirm_synonyms:
        one: "Its synonym will also be deleted."
        other: "Its %{count} synonyms will also be deleted."
      rename_tag: "Rename Tag"
      rename_instructions: "Choose a new name for the tag:"
      sort_by: "Sort by:"
      sort_by_count: "count"
      sort_by_name: "name"
      manage_groups: "Manage Tag Groups"
      manage_groups_description: "Define groups to organize tags"
      upload: "Upload Tags"
      upload_description: "Upload a csv file to create tags in bulk"
      upload_instructions: "One per line, optionally with a tag group in the format 'tag_name,tag_group'."
      upload_successful: "Tags uploaded successfully"
      delete_unused_confirmation:
        one: "%{count} tag will be deleted: %{tags}"
        other: "%{count} tags will be deleted: %{tags}"
      delete_unused_confirmation_more_tags:
        one: "%{tags} and %{count} more"
        other: "%{tags} and %{count} more"
      delete_unused: "Delete Unused Tags"
      delete_unused_description: "Delete all tags which are not attached to any topics or personal messages"
      cancel_delete_unused: "Cancel"
      filters:
        without_category: "%{filter} %{tag} topics"
        with_category: "%{filter} %{tag} topics in %{category}"
        untagged_without_category: "%{filter} untagged topics"
        untagged_with_category: "%{filter} untagged topics in %{category}"

      notifications:
        watching:
          title: "Watching"
          description: "You will automatically watch all topics with this tag. You will be notified of all new posts and topics, plus the count of unread and new posts will also appear next to the topic."
        watching_first_post:
          title: "Watching First Post"
          description: "You will be notified of new topics in this tag but not replies to the topics."
        tracking:
          title: "Tracking"
          description: "You will automatically track all topics with this tag. A count of unread and new posts will appear next to the topic."
        regular:
          title: "Regular"
          description: "You will be notified if someone mentions your @name or replies to your post."
        muted:
          title: "Muted"
          description: "You will not be notified of anything about new topics with this tag, and they will not appear on your unread tab."

      groups:
        title: "Tag Groups"
        about: "Add tags to groups to manage them more easily."
        new: "New Group"
        tags_label: "Tags in this group:"
        parent_tag_label: "Parent tag:"
        parent_tag_description: "Tags from this group can't be used unless the parent tag is present."
        one_per_topic_label: "Limit one tag per topic from this group"
        new_name: "New Tag Group"
        name_placeholder: "Tag Group Name"
        save: "Save"
        delete: "Delete"
        confirm_delete: "Are you sure you want to delete this tag group?"
        everyone_can_use: "Tags can be used by everyone"
        usable_only_by_staff: "Tags are visible to everyone, but only staff can use them"
        visible_only_to_staff: "Tags are visible only to staff"

      topics:
        none:
          unread: "You have no unread topics."
          new: "You have no new topics."
          read: "You haven't read any topics yet."
          posted: "You haven't posted in any topics yet."
          latest: "There are no latest topics."
          bookmarks: "You have no bookmarked topics yet."
          top: "There are no top topics."
        bottom:
          latest: "There are no more latest topics."
          posted: "There are no more posted topics."
          read: "There are no more read topics."
          new: "There are no more new topics."
          unread: "There are no more unread topics."
          top: "There are no more top topics."
          bookmarks: "There are no more bookmarked topics."

    invite:
      custom_message: "Make your invite a little bit more personal by writing a <a href>custom message</a>."
      custom_message_placeholder: "Enter your custom message"
      custom_message_template_forum: "Hey, you should join this forum!"
      custom_message_template_topic: "Hey, I thought you might enjoy this topic!"

    forced_anonymous: "Due to extreme load, this is temporarily being shown to everyone as a logged out user would see it."

    footer_nav:
      back: "Back"
      forward: "Forward"
      share: "Share"
      dismiss: "Dismiss"

    safe_mode:
      enabled: "Safe mode is enabled, to exit safe mode close this browser window"

    image_removed: "(image removed)"

  # This section is exported to the javascript for i18n in the admin section
  admin_js:
    type_to_filter: "type to filter..."

    admin:
      title: "Discourse Admin"
      moderator: "Moderator"

      tags:
        remove_muted_tags_from_latest:
          always: "always"
          only_muted: "when used alone or with other muted tags"
          never: "never"

      reports:
        title: "List of available reports"

      dashboard:
        title: "Dashboard"
        last_updated: "Dashboard updated:"
        discourse_last_updated: "Discourse updated:"
        version: "Version"
        up_to_date: "You're up to date!"
        critical_available: "A critical update is available."
        updates_available: "Updates are available."
        please_upgrade: "Please upgrade!"
        no_check_performed: "A check for updates has not been performed. Ensure sidekiq is running."
        stale_data: "A check for updates has not been performed lately. Ensure sidekiq is running."
        version_check_pending: "Looks like you upgraded recently. Fantastic!"
        installed_version: "Installed"
        latest_version: "Latest"
        problems_found: "Some advice based on your current site settings"
        last_checked: "Last checked"
        refresh_problems: "Refresh"
        no_problems: "No problems were found."
        moderators: "Moderators:"
        admins: "Admins:"
        silenced: "Silenced:"
        suspended: "Suspended:"
        private_messages_short: "Msgs"
        private_messages_title: "Messages"
        mobile_title: "Mobile"
        space_used: "%{usedSize} used"
        space_used_and_free: "%{usedSize} (%{freeSize} free)"
        uploads: "Uploads"
        backups: "Backups"
        backup_count:
          one: "%{count} backup on %{location}"
          other: "%{count} backups on %{location}"
        lastest_backup: "Latest: %{date}"
        traffic_short: "Traffic"
        traffic: "Application web requests"
        page_views: "Pageviews"
        page_views_short: "Pageviews"
        show_traffic_report: "Show Detailed Traffic Report"
        community_health: Community health
        moderators_activity: Moderators activity
        whats_new_in_discourse: What’s new in Discourse?
        activity_metrics: Activity Metrics
        all_reports: "All reports"
        general_tab: "General"
        moderation_tab: "Moderation"
        security_tab: "Security"
        reports_tab: "Reports"
        report_filter_any: "any"
        disabled: Disabled
        timeout_error: Sorry, query is taking too long, please pick a shorter interval
        exception_error: Sorry, an error occurred while executing the query
        too_many_requests: You’ve performed this action too many times. Please wait before trying again.
        not_found_error: Sorry, this report doesn’t exist
        filter_reports: Filter reports

        reports:
          trend_title: "%{percent} change. Currently %{current}, was %{prev} in previous period."
          today: "Today"
          yesterday: "Yesterday"
          last_7_days: "Last 7"
          last_30_days: "Last 30"
          all_time: "All Time"
          7_days_ago: "7 Days Ago"
          30_days_ago: "30 Days Ago"
          all: "All"
          view_table: "table"
          view_graph: "graph"
          refresh_report: "Refresh Report"
          dates: "Dates (UTC)"
          groups: "All groups"
          disabled: "This report is disabled"
          totals_for_sample: "Totals for sample"
          average_for_sample: "Average for sample"
          total: "All time total"
          no_data: "No data to display."
          trending_search:
            more: '<a href="%{basePath}/admin/logs/search_logs">Search logs</a>'
            disabled: 'Trending search report is disabled. Enable <a href="%{basePath}/admin/site_settings/category/all_results?filter=log%20search%20queries">log search queries</a> to collect data.'
          filters:
            file_extension:
              label: File extension
            group:
              label: Group
            category:
              label: Category
            include_subcategories:
              label: "Include Subcategories"

      commits:
        latest_changes: "Latest changes: please update often!"
        by: "by"

      groups:
        new:
          title: "New Group"
          create: "Create"
          name:
            too_short: "Group name is too short"
            too_long: "Group name is too long"
            checking: "Checking group name availability..."
            available: "Group name is available"
            not_available: "Group name is not available"
            blank: "Group name cannot be blank"
        bulk_add:
          title: "Bulk Add to Group"
          complete_users_not_added: "These users were not added (make sure they have an account):"
          paste: "Paste a list of usernames or emails, one per line:"
        add_members:
          as_owner: "Set user(s) as owner(s) of this group"
        manage:
          interaction:
            email: Email
            incoming_email: "Custom incoming email address"
            incoming_email_placeholder: "enter email address"
            visibility: Visibility
            visibility_levels:
              title: "Who can see this group?"
              public: "Everyone"
              logged_on_users: "Logged on users"
              members: "Group owners, members"
              staff: "Group owners and staff"
              owners: "Group owners"
              description: "Admins can see all groups."
            members_visibility_levels:
              title: "Who can see this group's members?"
              description: "Admins can see members of all groups."
            publish_read_state: "On group messages publish group read state"

          membership:
            automatic: Automatic
            trust_levels_title: "Trust level automatically granted to members when they're added:"
            effects: Effects
            trust_levels_none: "None"
            automatic_membership_email_domains: "Users who register with an email domain that exactly matches one in this list will be automatically added to this group:"
            automatic_membership_user_count: "%{count} users have the new email domains and will be added to the group."
            primary_group: "Automatically set as primary group"
        name_placeholder: "Group name, no spaces, same as username rule"
        primary: "Primary Group"
        no_primary: "(no primary group)"
        title: "Groups"
        edit: "Edit Groups"
        refresh: "Refresh"
        about: "Edit your group membership and names here"
        group_members: "Group members"
        delete: "Delete"
        delete_confirm: "Delete this group?"
        delete_failed: "Unable to delete group. If this is an automatic group, it cannot be destroyed."
        delete_owner_confirm: "Remove owner privilege for '%{username}'?"
        add: "Add"
        custom: "Custom"
        automatic: "Automatic"
        default_title: "Default title"
        default_title_description: "will be applied to all users in the group"
        group_owners: Owners
        add_owners: Add owners
        none_selected: "Select a group to get started"
        no_custom_groups: "Create a new custom group"

      api:
        generate_master: "Generate Master API Key"
        none: "There are no active API keys right now."
        user: "User"
        title: "API"
        key: "Key"
        created: Created
        updated: Updated
        last_used: Last Used
        never_used: (never)
        generate: "Generate"
        undo_revoke: "Undo Revoke"
        revoke: "Revoke"
        all_users: "All Users"
        active_keys: "Active API Keys"
        manage_keys: Manage Keys
        show_details: Details
        description: Description
        no_description: (no description)
        all_api_keys: All API Keys
        user_mode: User Level
        impersonate_all_users: Impersonate any user
        single_user: "Single User"
        user_placeholder: Enter username
        description_placeholder: What will this key be used for?
        save: Save
        new_key: New API Key
        revoked: Revoked
        delete: Permenantly Delete
        not_shown_again: This key will not be displayed again. Make sure you take a copy before continuing.
        continue: Continue
        use_global_key: Global Key (allows all actions)
        scopes:
          title: Scopes
          resource: Resource
          action: Action
          allowed_parameters: Allowed Parameters
          optional_allowed_parameters: Allowed Parameters (optional)
          any_parameter: (any parameter)


      web_hooks:
        title: "Webhooks"
        none: "There are no webhooks right now."
        instruction: "Webhooks allows Discourse to notify external services when certain event happens in your site. When the webhook is triggered, a POST request will send to URLs provided."
        detailed_instruction: "A POST request will be sent to provided URL when chosen event happens."
        new: "New Webhook"
        create: "Create"
        save: "Save"
        destroy: "Delete"
        description: "Description"
        controls: "Controls"
        go_back: "Back to list"
        payload_url: "Payload URL"
        payload_url_placeholder: "https://example.com/postreceive"
        warn_local_payload_url: "It seems you are trying to set up the webhook to a local url. Event delivered to a local address may cause side-effect or unexpected behaviours. Continue?"
        secret_invalid: "Secret must not have any blank characters."
        secret_too_short: "Secret should be at least 12 characters."
        secret_placeholder: "An optional string, used for generating signature"
        event_type_missing: "You need to set up at least one event type."
        content_type: "Content Type"
        secret: "Secret"
        event_chooser: "Which events should trigger this webhook?"
        wildcard_event: "Send me everything."
        individual_event: "Select individual events."
        verify_certificate: "Check TLS certificate of payload url"
        active: "Active"
        active_notice: "We will deliver event details when it happens."
        categories_filter_instructions: "Relevant webhooks will only be triggered if the event is related with specified categories. Leave blank to trigger webhooks for all categories."
        categories_filter: "Triggered Categories"
        tags_filter_instructions: "Relevant webhooks will only be triggered if the event is related with specified tags. Leave blank to trigger webhooks for all tags."
        tags_filter: "Triggered Tags"
        groups_filter_instructions: "Relevant webhooks will only be triggered if the event is related with specified groups. Leave blank to trigger webhooks for all groups."
        groups_filter: "Triggered Groups"
        delete_confirm: "Delete this webhook?"
        topic_event:
          name: "Topic Event"
          details: "When there is a new topic, revised, changed or deleted."
        post_event:
          name: "Post Event"
          details: "When there is a new reply, edit, deleted or recovered."
        user_event:
          name: "User Event"
          details: "When a user logs in, logs out, is created, approved or updated."
        group_event:
          name: "Group Event"
          details: "When a group is created, updated or destroyed."
        category_event:
          name: "Category Event"
          details: "When a category is created, updated or destroyed."
        tag_event:
          name: "Tag Event"
          details: "When a tag is created, updated or destroyed."
        reviewable_event:
          name: "Reviewable Event"
          details: "When a new item is ready for review and when its status is updated."
        notification_event:
          name: "Notification Event"
          details: "When a user receives a notification in their feed."
        user_badge_event:
          name: "Badge Grant Event"
          details: "When a user receives a badge."
        delivery_status:
          title: "Delivery Status"
          inactive: "Inactive"
          failed: "Failed"
          successful: "Successful"
          disabled: "Disabled"
        events:
          none: "There are no related events."
          redeliver: "Redeliver"
          incoming:
            one: "There is a new event."
            other: "There are %{count} new events."
          completed_in:
            one: "Completed in %{count} second."
            other: "Completed in %{count} seconds."
          request: "Request"
          response: "Response"
          redeliver_confirm: "Are you sure you want to redeliver the same payload?"
          headers: "Headers"
          payload: "Payload"
          body: "Body"
          go_list: "Go to list"
          go_details: "Edit webhook"
          go_events: "Go to events"
          ping: "Ping"
          status: "Status Code"
          event_id: "ID"
          timestamp: "Created"
          completion: "Completion Time"
          actions: "Actions"
      plugins:
        title: "Plugins"
        installed: "Installed Plugins"
        name: "Name"
        none_installed: "You don't have any plugins installed."
        version: "Version"
        enabled: "Enabled?"
        is_enabled: "Y"
        not_enabled: "N"
        change_settings: "Change Settings"
        change_settings_short: "Settings"
        howto: "How do I install plugins?"
        official: "Official Plugin"

      backups:
        title: "Backups"
        menu:
          backups: "Backups"
          logs: "Logs"
        none: "No backup available."
        read_only:
          enable:
            title: "Enable read-only mode"
            label: "Enable read-only"
            confirm: "Are you sure you want to enable read-only mode?"
          disable:
            title: "Disable read-only mode"
            label: "Disable read-only"
        logs:
          none: "No logs yet..."
        columns:
          filename: "Filename"
          size: "Size"
        upload:
          label: "Upload"
          title: "Upload a backup to this instance"
          uploading: "Uploading..."
          uploading_progress: "Uploading... %{progress}%"
          success: "'%{filename}' has successfully been uploaded. The file is now being processed and will take up to a minute to show up in the list."
          error: "There has been an error while uploading '%{filename}': %{message}"
        operations:
          is_running: "An operation is currently running..."
          failed: "The %{operation} failed. Please check the logs."
          cancel:
            label: "Cancel"
            title: "Cancel the current operation"
            confirm: "Are you sure you want to cancel the current operation?"
          backup:
            label: "Backup"
            title: "Create a backup"
            confirm: "Do you want to start a new backup?"
            without_uploads: "Yes (do not include uploads)"
          download:
            label: "Download"
            title: "Send email with download link"
            alert: "A link to download this backup has been emailed to you."
          destroy:
            title: "Remove the backup"
            confirm: "Are you sure you want to destroy this backup?"
          restore:
            is_disabled: "Restore is disabled in the site settings."
            label: "Restore"
            title: "Restore the backup"
            confirm: "Are you sure you want to restore this backup?"
          rollback:
            label: "Rollback"
            title: "Rollback the database to previous working state"
            confirm: "Are you sure you want to rollback the database to the previous working state?"
        location:
          local: "Local Storage"
          s3: "S3"
        backup_storage_error: "Failed to access backup storage: %{error_message}"

      export_csv:
        success: "Export initiated, you will be notified via message when the process is complete."
        failed: "Export failed. Please check the logs."
        button_text: "Export"
        button_title:
          user: "Export full user list in CSV format."
          staff_action: "Export full staff action log in CSV format."
          screened_email: "Export full screened email list in CSV format."
          screened_ip: "Export full screened IP list in CSV format."
          screened_url: "Export full screened URL list in CSV format."
      export_json:
        button_text: "Export"

      invite:
        button_text: "Send Invites"
        button_title: "Send Invites"

      customize:
        title: "Customize"
        long_title: "Site Customizations"
        preview: "preview"
        explain_preview: "See the site with this theme enabled"
        save: "Save"
        new: "New"
        new_style: "New Style"
        install: "Install"
        delete: "Delete"
        delete_confirm: 'Are you sure you want to delete "%{theme_name}"?'
        color: "Color"
        opacity: "Opacity"
        copy: "Copy"
        copy_to_clipboard: "Copy to Clipboard"
        copied_to_clipboard: "Copied to Clipboard"
        copy_to_clipboard_error: "Error copying data to Clipboard"
        theme_owner: "Not editable, owned by:"
        email_templates:
          title: "Email"
          subject: "Subject"
          multiple_subjects: "This email template has multiple subjects."
          body: "Body"
          revert: "Revert Changes"
          revert_confirm: "Are you sure you want to revert your changes?"

        theme:
          theme: "Theme"
          component: "Component"
          components: "Components"
          theme_name: "Theme name"
          component_name: "Component name"
          themes_intro: "Select an existing theme or install a new one to get started"
          themes_intro_emoji: "woman artist emoji"
          beginners_guide_title: "Beginner’s guide to using Discourse Themes"
          developers_guide_title: "Developer’s guide to Discourse Themes"
          browse_themes: "Browse community themes"
          customize_desc: "Customize:"
          title: "Themes"
          create: "Create"
          create_type: "Type"
          create_name: "Name"
          long_title: "Amend colors, CSS and HTML contents of your site"
          edit: "Edit"
          edit_confirm: "This is a remote theme, if you edit CSS/HTML your changes will be erased next time you update the theme."
          update_confirm: "These local changes will be erased by the update. Are you sure you want to continue?"
          update_confirm_yes: "Yes, continue with the update"
          common: "Common"
          desktop: "Desktop"
          mobile: "Mobile"
          settings: "Settings"
          translations: "Translations"
          extra_scss: "Extra SCSS"
          extra_files: "Extra files"
          extra_files_upload: "Export theme to view these files."
          extra_files_remote: "Export theme or check the git repository to view these files."
          preview: "Preview"
          show_advanced: "Show advanced fields"
          hide_advanced: "Hide advanced fields"
          hide_unused_fields: "Hide unused fields"
          is_default: "Theme is enabled by default"
          user_selectable: "Theme can be selected by users"
          color_scheme: "Color Palette"
          color_scheme_select: "Select colors to be used by theme"
          custom_sections: "Custom sections:"
          theme_components: "Theme Components"
          add_all_themes: "Add all themes"
          convert: "Convert"
          convert_component_alert: "Are you sure you want to convert this component to theme? It will be removed as a component from %{relatives}."
          convert_component_tooltip: "Convert this component to theme"
          convert_theme_alert: "Are you sure you want to convert this theme to component? It will be removed as a parent from %{relatives}."
          convert_theme_tooltip: "Convert this theme to component"
          inactive_themes: "Inactive themes:"
          inactive_components: "Unused components:"
          broken_theme_tooltip: "This theme has errors in its CSS, HTML or YAML"
          disabled_component_tooltip: "This component has been disabled"
          default_theme_tooltip: "This theme is the site's default theme"
          updates_available_tooltip: "Updates are available for this theme"
          and_x_more: "and %{count} more."
          collapse: Collapse
          uploads: "Uploads"
          no_uploads: "You can upload assets associated with your theme such as fonts and images"
          add_upload: "Add Upload"
          upload_file_tip: "Choose an asset to upload (png, woff2, etc...)"
          variable_name: "SCSS var name:"
          variable_name_invalid: "Invalid variable name. Only alphanumeric allowed. Must start with a letter. Must be unique."
          variable_name_error:
            invalid_syntax: "Invalid variable name. Only alphanumeric allowed. Must start with a letter."
            no_overwrite: "Invalid variable name. Must not overwrite an existing variable."
            must_be_unique: "Invalid variable name. Must be unique."
          upload: "Upload"
          select_component: "Select a component..."
          unsaved_changes_alert: "You haven't saved your changes yet, do you want to discard them and move on?"
          unsaved_parent_themes: "You haven't assigned the component to themes, do you want to move on?"
          discard: "Discard"
          stay: "Stay"
          css_html: "Custom CSS/HTML"
          edit_css_html: "Edit CSS/HTML"
          edit_css_html_help: "You have not edited any CSS or HTML"
          delete_upload_confirm: "Delete this upload? (Theme CSS may stop working!)"
          component_on_themes: "Include component on these themes"
          included_components: "Included components"
          add_all: "Add all"
          import_web_tip: "Repository containing theme"
          import_web_advanced: "Advanced..."
          import_file_tip: ".tar.gz, .zip, or .dcstyle.json file containing theme"
          is_private: "Theme is in a private git repository"
          remote_branch: "Branch name (optional)"
          public_key: "Grant the following public key access to the repo:"
          install: "Install"
          installed: "Installed"
          install_popular: "Popular"
          install_upload: "From your device"
          install_git_repo: "From a git repository"
          install_create: "Create new"
          about_theme: "About"
          license: "License"
          version: "Version:"
          authors: "Authored by:"
          creator: "Created by:"
          source_url: "Source"
          enable: "Enable"
          disable: "Disable"
          disabled: "This component has been disabled."
          disabled_by: "This component has been disabled by"
          required_version:
            error: "This theme has been automatically disabled because it is not compatible with this version of Discourse."
            minimum: "Requires Discourse version %{version} or above."
            maximum: "Requires Discourse version %{version} or below."
          component_of: "Component of:"
          update_to_latest: "Update to Latest"
          check_for_updates: "Check for Updates"
          updating: "Updating..."
          up_to_date: "Theme is up-to-date, last checked:"
          add: "Add"
          theme_settings: "Theme Settings"
          no_settings: "This theme has no settings."
          theme_translations: "Theme Translations"
          empty: "No items"
          commits_behind:
            one: "Theme is %{count} commit behind!"
            other: "Theme is %{count} commits behind!"
          compare_commits: "(See new commits)"
          repo_unreachable: "Couldn't contact the Git repository of this theme. Error message:"
          imported_from_archive: "This theme was imported from a .zip file"
          scss:
            text: "CSS"
            title: "Enter custom CSS, we accept all valid CSS and SCSS styles"
          header:
            text: "Header"
            title: "Enter HTML to display above site header"
          after_header:
            text: "After Header"
            title: "Enter HTML to display on all pages after header"
          footer:
            text: "Footer"
            title: "Enter HTML to display on page footer"
          embedded_scss:
            text: "Embedded CSS"
            title: "Enter custom CSS to deliver with embedded version of comments"
          head_tag:
            text: "</head>"
            title: "HTML that will be inserted before the </head> tag"
          body_tag:
            text: "</body>"
            title: "HTML that will be inserted before the </body> tag"
          yaml:
            text: "YAML"
            title: "Define theme settings in YAML format"
        colors:
          select_base:
            title: "Select base color palette"
            description: "Base palette:"
          title: "Colors"
          edit: "Edit Color Palettes"
          long_title: "Color Palettes"
          about: "Modify the colors used by your themes. Create a new color palette to start."
          new_name: "New Color Palette"
          copy_name_prefix: "Copy of"
          delete_confirm: "Delete this color palette?"
          undo: "undo"
          undo_title: "Undo your changes to this color since the last time it was saved."
          revert: "revert"
          revert_title: "Reset this color to Discourse's default color palette."
          primary:
            name: "primary"
            description: "Most text, icons, and borders."
          secondary:
            name: "secondary"
            description: "The main background color, and text color of some buttons."
          tertiary:
            name: "tertiary"
            description: "Links, some buttons, notifications, and accent color."
          quaternary:
            name: "quaternary"
            description: "Navigation links."
          header_background:
            name: "header background"
            description: "Background color of the site's header."
          header_primary:
            name: "header primary"
            description: "Text and icons in the site's header."
          highlight:
            name: "highlight"
            description: "The background color of highlighted elements on the page, such as posts and topics."
          danger:
            name: "danger"
            description: "Highlight color for actions like deleting posts and topics."
          success:
            name: "success"
            description: "Used to indicate an action was successful."
          love:
            name: "love"
            description: "The like button's color."
        robots:
          title: "Override your site's robots.txt file:"
          warning: "This will permanently override any related site settings."
          overridden: Your site's default robots.txt file is overridden.
        email_style:
          title: "Email Style"
          heading: "Customize Email Style"
          html: "HTML Template"
          css: "CSS"
          reset: "Reset to default"
          reset_confirm: "Are you sure you want to reset to the default %{fieldName} and lose all your changes?"
          save_error_with_reason: "Your changes were not saved. %{error}"
          instructions: "Customize the template in which all html emails are rendered, and style using CSS."

      email:
        title: "Emails"
        settings: "Settings"
        templates: "Templates"
        preview_digest: "Preview Summary"
        advanced_test:
          title: "Advanced Test"
          desc: "See how Discourse processes received emails. To be able to correctly process the email, please paste below the whole original email message."
          email: "Original message"
          run: "Run Test"
          text: "Selected Text Body"
          elided: "Elided Text"
        sending_test: "Sending test Email..."
        error: "<b>ERROR</b> - %{server_error}"
        test_error: "There was a problem sending the test email. Please double-check your mail settings, verify that your host is not blocking mail connections, and try again."
        sent: "Sent"
        skipped: "Skipped"
        bounced: "Bounced"
        received: "Received"
        rejected: "Rejected"
        sent_at: "Sent At"
        time: "Time"
        user: "User"
        email_type: "Email Type"
        to_address: "To Address"
        test_email_address: "email address to test"
        send_test: "Send Test Email"
        sent_test: "sent!"
        delivery_method: "Delivery Method"
        preview_digest_desc: "Preview the content of the summary emails sent to inactive users."
        refresh: "Refresh"
        send_digest_label: "Send this result to:"
        send_digest: "Send"
        sending_email: "Sending email..."
        format: "Format"
        html: "html"
        text: "text"
        html_preview: "Email Content Preview"
        last_seen_user: "Last Seen User:"
        no_result: "No results found for summary."
        reply_key: "Reply Key"
        skipped_reason: "Skip Reason"
        incoming_emails:
          from_address: "From"
          to_addresses: "To"
          cc_addresses: "Cc"
          subject: "Subject"
          error: "Error"
          none: "No incoming emails found."
          modal:
            title: "Incoming Email Details"
            error: "Error"
            headers: "Headers"
            subject: "Subject"
            body: "Body"
            rejection_message: "Rejection Mail"
          filters:
            from_placeholder: "from@example.com"
            to_placeholder: "to@example.com"
            cc_placeholder: "cc@example.com"
            subject_placeholder: "Subject..."
            error_placeholder: "Error"
        logs:
          none: "No logs found."
          filters:
            title: "Filter"
            user_placeholder: "username"
            address_placeholder: "name@example.com"
            type_placeholder: "digest, signup..."
            reply_key_placeholder: "reply key"

      moderation_history:
        performed_by: "Performed By"
        no_results: "There is no moderation history available."
        actions:
          delete_user: "User Deleted"
          suspend_user: "User Suspended"
          silence_user: "User Silenced"
          delete_post: "Post Deleted"
          delete_topic: "Topic Deleted"
          post_approved: "Post Approved"

      logs:
        title: "Logs"
        action: "Action"
        created_at: "Created"
        last_match_at: "Last Matched"
        match_count: "Matches"
        ip_address: "IP"
        topic_id: "Topic ID"
        post_id: "Post ID"
        category_id: "Category ID"
        delete: "Delete"
        edit: "Edit"
        save: "Save"
        screened_actions:
          block: "block"
          do_nothing: "do nothing"
        staff_actions:
          all: "all"
          filter: "Filter:"
          title: "Staff Actions"
          clear_filters: "Show Everything"
          staff_user: "User"
          target_user: "Target User"
          subject: "Subject"
          when: "When"
          context: "Context"
          details: "Details"
          previous_value: "Previous"
          new_value: "New"
          diff: "Diff"
          show: "Show"
          modal_title: "Details"
          no_previous: "There is no previous value."
          deleted: "No new value. The record was deleted."
          actions:
            delete_user: "delete user"
            change_trust_level: "change trust level"
            change_username: "change username"
            change_site_setting: "change site setting"
            change_theme: "change theme"
            delete_theme: "delete theme"
            change_site_text: "change site text"
            suspend_user: "suspend user"
            unsuspend_user: "unsuspend user"
            removed_suspend_user: "suspend user (removed)"
            removed_unsuspend_user: "unsuspend user (removed)"
            grant_badge: "grant badge"
            revoke_badge: "revoke badge"
            check_email: "check email"
            delete_topic: "delete topic"
            recover_topic: "un-delete topic"
            delete_post: "delete post"
            impersonate: "impersonate"
            anonymize_user: "anonymize user"
            roll_up: "roll up IP blocks"
            change_category_settings: "change category settings"
            delete_category: "delete category"
            create_category: "create category"
            silence_user: "silence user"
            unsilence_user: "unsilence user"
            removed_silence_user: "silence user (removed)"
            removed_unsilence_user: "unsilence user (removed)"
            grant_admin: "grant admin"
            revoke_admin: "revoke admin"
            grant_moderation: "grant moderation"
            revoke_moderation: "revoke moderation"
            backup_create: "create backup"
            deleted_tag: "deleted tag"
            deleted_unused_tags: "deleted unused tags"
            renamed_tag: "renamed tag"
            revoke_email: "revoke email"
            lock_trust_level: "lock trust level"
            unlock_trust_level: "unlock trust level"
            activate_user: "activate user"
            deactivate_user: "deactivate user"
            change_readonly_mode: "change readonly mode"
            backup_download: "download backup"
            backup_destroy: "destroy backup"
            reviewed_post: "reviewed post"
            custom_staff: "plugin custom action"
            post_locked: "post locked"
            post_edit: "post edit"
            post_unlocked: "post unlocked"
            check_personal_message: "check personal message"
            disabled_second_factor: "disable Two Factor Authentication"
            topic_published: "topic published"
            post_approved: "post approved"
            post_rejected: "post rejected"
            create_badge: "create badge"
            change_badge: "change badge"
            delete_badge: "delete badge"
            merge_user: "merge user"
            entity_export: "export entity"
            change_name: "change name"
            topic_timestamps_changed: "topic timestamps changed"
            approve_user: "approved user"
            web_hook_create: "webhook create"
            web_hook_update: "webhook update"
            web_hook_destroy: "webhook destroy"
            web_hook_deactivate: "webhook deactivate"
            embeddable_host_create: "embeddable host create"
            embeddable_host_update: "embeddable host update"
            embeddable_host_destroy: "embeddable host destroy"
            change_theme_setting: "change theme setting"
            disable_theme_component: "disable theme component"
            enable_theme_component: "enable theme component"
            revoke_title: "revoke title"
            change_title: "change title"
            api_key_create: "api key create"
            api_key_update: "api key update"
            api_key_destroy: "api key destroy"
            override_upload_secure_status: "override upload secure status"
            page_published: "page published"
            page_unpublished: "page unpublished"
            add_email: "add email"
            update_email: "update email"
            destroy_email: "destroy email"
        screened_emails:
          title: "Screened Emails"
          description: "When someone tries to create a new account, the following email addresses will be checked and the registration will be blocked, or some other action performed."
          email: "Email Address"
          actions:
            allow: "Allow"
        screened_urls:
          title: "Screened URLs"
          description: "The URLs listed here were used in posts by users who have been identified as spammers."
          url: "URL"
          domain: "Domain"
        screened_ips:
          title: "Screened IPs"
          description: 'IP addresses that are being watched. Use "Allow" to whitelist IP addresses.'
          delete_confirm: "Are you sure you want to remove the rule for %{ip_address}?"
          roll_up_confirm: "Are you sure you want to roll up commonly screened IP addresses into subnets?"
          rolled_up_some_subnets: "Successfully rolled up IP ban entries to these subnets: %{subnets}."
          rolled_up_no_subnet: "There was nothing to roll up."
          actions:
            block: "Block"
            do_nothing: "Allow"
            allow_admin: "Allow Admin"
          form:
            label: "New:"
            ip_address: "IP address"
            add: "Add"
            filter: "Search"
          roll_up:
            text: "Roll up"
            title: "Creates new subnet ban entries if there are at least 'min_ban_entries_for_roll_up' entries."
        search_logs:
          title: "Search Logs"
          term: "Term"
          searches: "Searches"
          click_through_rate: "CTR"
          types:
            all_search_types: "All search types"
            header: "Header"
            full_page: "Full Page"
            click_through_only: "All (click through only)"
          header_search_results: "Header Search Results"
        logster:
          title: "Error Logs"

      watched_words:
        title: "Watched Words"
        search: "search"
        clear_filter: "Clear"
        show_words: "show words"
        one_word_per_line: "One word per line"
        download: Download
        clear_all: Clear All
        clear_all_confirm_block: "Are you sure you want to clear all watched words for the Block action?"
        clear_all_confirm_censor: "Are you sure you want to clear all watched words for the Censor action?"
        clear_all_confirm_flag: "Are you sure you want to clear all watched words for the Flag action?"
        clear_all_confirm_require_approval: "Are you sure you want to clear all watched words for the Require Approval action?"
        word_count:
          one: "%{count} word"
          other: "%{count} words"
        actions:
          block: "Block"
          censor: "Censor"
          require_approval: "Require Approval"
          flag: "Flag"
        action_descriptions:
          block: "Prevent posts containing these words from being posted. The user will see an error message when they try to submit their post."
          censor: "Allow posts containing these words, but replace them with characters that hide the censored words."
          require_approval: "Posts containing these words will require approval by staff before they can be seen."
          flag: "Allow posts containing these words, but flag them as inappropriate so moderators can review them."
        form:
          label: "New Word:"
          placeholder: "full word or * as wildcard"
          placeholder_regexp: "regular expression"
          add: "Add"
          success: "Success"
          exists: "Already exists"
          upload: "Add from file"
          upload_successful: "Upload successful. Words have been added."
        test:
          button_label: "Test"
          modal_title: "Test '%{action}' Watched Words"
          description: "Enter text below to check for matches with watched words"
          found_matches: "Found matches:"
          no_matches: "No matches found"

      impersonate:
        title: "Impersonate"
        help: "Use this tool to impersonate a user account for debugging purposes. You will have to log out once finished."
        not_found: "That user can't be found."
        invalid: "Sorry, you may not impersonate that user."

      users:
        title: "Users"
        create: "Add Admin User"
        last_emailed: "Last Emailed"
        not_found: "Sorry, that username doesn't exist in our system."
        id_not_found: "Sorry, that user id doesn't exist in our system."
        active: "Activated"
        show_emails: "Show Emails"
        hide_emails: "Hide Emails"
        nav:
          new: "New"
          active: "Active"
          staff: "Staff"
          suspended: "Suspended"
          silenced: "Silenced"
          staged: "Staged"
        approved: "Approved?"
        titles:
          active: "Active Users"
          new: "New Users"
          pending: "Users Pending Review"
          newuser: "Users at Trust Level 0 (New User)"
          basic: "Users at Trust Level 1 (Basic User)"
          member: "Users at Trust Level 2 (Member)"
          regular: "Users at Trust Level 3 (Regular)"
          leader: "Users at Trust Level 4 (Leader)"
          staff: "Staff"
          admins: "Admin Users"
          moderators: "Moderators"
          silenced: "Silenced Users"
          suspended: "Suspended Users"
          staged: "Staged Users"
        not_verified: "Not verified"
        check_email:
          title: "Reveal this user's email address"
          text: "Show"

      user:
        suspend_failed: "Something went wrong suspending this user %{error}"
        unsuspend_failed: "Something went wrong unsuspending this user %{error}"
        suspend_duration: "How long will the user be suspended for?"
        suspend_reason_label: "Why are you suspending? This text <b>will be visible to everyone</b> on this user's profile page, and will be shown to the user when they try to log in. Keep it short."
        suspend_reason_hidden_label: "Why are you suspending? This text will be shown to the user when they try to log in. Keep it short."
        suspend_reason: "Reason"
        suspend_reason_placeholder: "Suspension Reason"
        suspend_message: "Email Message"
        suspend_message_placeholder: "Optionally, provide more information about the suspension and it will be emailed to the user."
        suspended_by: "Suspended by"
        silence_reason: "Reason"
        silenced_by: "Silenced By"
        silence_modal_title: "Silence User"
        silence_duration: "How long will the user be silenced for?"
        silence_reason_label: "Why are you silencing this user?"
        silence_reason_placeholder: "Silence Reason"
        silence_message: "Email Message"
        silence_message_placeholder: "(leave blank to send default message)"
        suspended_until: "(until %{until})"
        cant_suspend: "This user cannot be suspended."
        delete_all_posts: "Delete all posts"
        delete_posts_progress: "Deleting posts..."
        delete_posts_failed: "There was a problem deleting the posts."
        penalty_post_actions: "What would you like to do with the associated post?"
        penalty_post_delete: "Delete the post"
        penalty_post_delete_replies: "Delete the post + any replies"
        penalty_post_edit: "Edit the post"
        penalty_post_none: "Do nothing"
        penalty_count: "Penalty Count"
        clear_penalty_history:
          title: "Clear Penalty History"
          description: "users with penalties cannot reach TL3"

        # keys ending with _MF use message format, see https://meta.discourse.org/t/message-format-support-for-localization/7035 for details
        delete_all_posts_confirm_MF: "You are about to delete {POSTS, plural, one {1 post} other {# posts}} and {TOPICS, plural, one {1 topic} other {# topics}}. Are you sure?"
        silence: "Silence"
        unsilence: "Unsilence"
        silenced: "Silenced?"
        moderator: "Moderator?"
        admin: "Admin?"
        suspended: "Suspended?"
        staged: "Staged?"
        show_admin_profile: "Admin"
        show_public_profile: "Show Public Profile"
        impersonate: "Impersonate"
        action_logs: "Action Logs"
        ip_lookup: "IP Lookup"
        log_out: "Log Out"
        logged_out: "User was logged out on all devices"
        revoke_admin: "Revoke Admin"
        grant_admin: "Grant Admin"
        grant_admin_confirm: "We've sent you an email to verify the new administrator. Please open it and follow the instructions."
        revoke_moderation: "Revoke Moderation"
        grant_moderation: "Grant Moderation"
        unsuspend: "Unsuspend"
        suspend: "Suspend"
        show_flags_received: "Show Flags Received"
        flags_received_by: "Flags Received by %{username}"
        flags_received_none: "This user has not received any flags."
        reputation: Reputation
        permissions: Permissions
        activity: Activity
        like_count: Likes Given / Received
        last_100_days: "in the last 100 days"
        private_topics_count: Private Topics
        posts_read_count: Posts Read
        post_count: Posts Created
        second_factor_enabled: Two Factor Authentication Enabled
        topics_entered: Topics Viewed
        flags_given_count: Flags Given
        flags_received_count: Flags Received
        warnings_received_count: Warnings Received
        flags_given_received_count: "Flags Given / Received"
        approve: "Approve"
        approved_by: "approved by"
        approve_success: "User approved and email sent with activation instructions."
        approve_bulk_success: "Success! All selected users have been approved and notified."
        time_read: "Read Time"
        anonymize: "Anonymize User"
        anonymize_confirm: "Are you SURE you want to anonymize this account? This will change the username and email, and reset all profile information."
        anonymize_yes: "Yes, anonymize this account"
        anonymize_failed: "There was a problem anonymizing the account."
        delete: "Delete User"
        merge:
          button: "Merge"
          prompt:
            title: "Transfer & Delete @%{username}"
            description: |
              <p>Please choose a new owner for <b>@%{username}'s</b> content.</p>

              <p>All topics, posts, messages and other content created by <b>@%{username}</b> will be transferred.</p>

            target_username_placeholder: "Username of new owner"
            transfer_and_delete: "Transfer & Delete @%{username}"
            cancel: "Cancel"
          confirmation:
            title: "Transfer & Delete @%{username}"
            description: |
              <p>All of <b>@%{username}'s</b> content will be transferred and attributed to <b>@%{targetUsername}</b>. After the content is transferred, <b>@%{username}'s</b> account will be deleted.</p>

              <p><b>This can not be undone!</b></p>

              <p>To continue type: <code>%{text}</code></p>

            text: "transfer @%{username} to @%{targetUsername}"
            transfer_and_delete: "Transfer & Delete @%{username}"
            cancel: "Cancel"

        merging_user: "Merging user..."
        merge_failed: "There was an error while merging the users."
        delete_forbidden_because_staff: "Admins and moderators can't be deleted."
        delete_posts_forbidden_because_staff: "Can't delete all posts of admins and moderators."
        delete_forbidden:
          one: "Users can't be deleted if they have posts. Delete all posts before trying to delete a user. (Posts older than %{count} day old can't be deleted.)"
          other: "Users can't be deleted if they have posts. Delete all posts before trying to delete a user. (Posts older than %{count} days old can't be deleted.)"
        cant_delete_all_posts:
          one: "Can't delete all posts. Some posts are older than %{count} day old. (The delete_user_max_post_age setting.)"
          other: "Can't delete all posts. Some posts are older than %{count} days old. (The delete_user_max_post_age setting.)"
        cant_delete_all_too_many_posts:
          one: "Can't delete all posts because the user has more than %{count} post. (delete_all_posts_max)"
          other: "Can't delete all posts because the user has more than %{count} posts. (delete_all_posts_max)"
        delete_confirm: "It is generally preferable to anonymize users rather than deleting them, to avoid removing content from existing discussions.<br><br>Are you SURE you want to delete this user? This is permanent!"
        delete_and_block: "Delete and <b>block</b> this email and IP address"
        delete_dont_block: "Delete only"
        deleting_user: "Deleting user..."
        deleted: "The user was deleted."
        delete_failed: "There was an error deleting that user. Make sure all posts are deleted before trying to delete the user."
        send_activation_email: "Send Activation Email"
        activation_email_sent: "An activation email has been sent."
        send_activation_email_failed: "There was a problem sending another activation email. %{error}"
        activate: "Activate Account"
        activate_failed: "There was a problem activating the user."
        deactivate_account: "Deactivate Account"
        deactivate_failed: "There was a problem deactivating the user."
        unsilence_failed: "There was a problem unsilencing the user."
        silence_failed: "There was a problem silencing the user."
        silence_confirm: "Are you sure you want to silence this user? They will not be able to create any new topics or posts."
        silence_accept: "Yes, silence this user"
        bounce_score: "Bounce Score"
        reset_bounce_score:
          label: "Reset"
          title: "Reset bounce score back to 0"
        visit_profile: "Visit <a href='%{url}'>this user's preferences page</a> to edit their profile"

        deactivate_explanation: "A deactivated user must re-validate their email."
        suspended_explanation: "A suspended user can't log in."
        silence_explanation: "A silenced user can't post or start topics."
        staged_explanation: "A staged user can only post via email in specific topics."
        bounce_score_explanation:
          none: "No bounces were received recently from that email."
          some: "Some bounces were received recently from that email."
          threshold_reached: "Received too many bounces from that email."
        trust_level_change_failed: "There was a problem changing the user's trust level."
        suspend_modal_title: "Suspend User"
        confirm_cancel_penalty: "Are you sure you want to discard the penalty?"
        trust_level_2_users: "Trust Level 2 Users"
        trust_level_3_requirements: "Trust Level 3 Requirements"
        trust_level_locked_tip: "trust level is locked, system will not promote or demote user"
        trust_level_unlocked_tip: "trust level is unlocked, system will may promote or demote user"
        lock_trust_level: "Lock Trust Level"
        unlock_trust_level: "Unlock Trust Level"
        tl3_requirements:
          title: "Requirements for Trust Level 3"
          table_title:
            one: "In the last day:"
            other: "In the last %{count} days:"
          value_heading: "Value"
          requirement_heading: "Requirement"
          visits: "Visits"
          days: "days"
          topics_replied_to: "Topics Replied To"
          topics_viewed: "Topics Viewed"
          topics_viewed_all_time: "Topics Viewed (all time)"
          posts_read: "Posts Read"
          posts_read_all_time: "Posts Read (all time)"
          flagged_posts: "Flagged Posts"
          flagged_by_users: "Users Who Flagged"
          likes_given: "Likes Given"
          likes_received: "Likes Received"
          likes_received_days: "Likes Received: unique days"
          likes_received_users: "Likes Received: unique users"
          suspended: "Suspended (last 6 months)"
          silenced: "Silenced (last 6 months)"
          qualifies: "Qualifies for trust level 3."
          does_not_qualify: "Doesn't qualify for trust level 3."
          will_be_promoted: "Will be promoted soon."
          will_be_demoted: "Will be demoted soon."
          on_grace_period: "Currently in promotion grace period, will not be demoted."
          locked_will_not_be_promoted: "Trust level locked. Will never be promoted."
          locked_will_not_be_demoted: "Trust level locked. Will never be demoted."
        sso:
          title: "Single Sign On"
          external_id: "External ID"
          external_username: "Username"
          external_name: "Name"
          external_email: "Email"
          external_avatar_url: "Profile Picture URL"

      user_fields:
        title: "User Fields"
        help: "Add fields that your users can fill out."
        create: "Create User Field"
        untitled: "Untitled"
        name: "Field Name"
        type: "Field Type"
        description: "Field Description"
        save: "Save"
        edit: "Edit"
        delete: "Delete"
        cancel: "Cancel"
        delete_confirm: "Are you sure you want to delete that user field?"
        options: "Options"
        required:
          title: "Required at signup?"
          enabled: "required"
          disabled: "not required"
        editable:
          title: "Editable after signup?"
          enabled: "editable"
          disabled: "not editable"
        show_on_profile:
          title: "Show on public profile?"
          enabled: "shown on profile"
          disabled: "not shown on profile"
        show_on_user_card:
          title: "Show on user card?"
          enabled: "shown on user card"
          disabled: "not shown on user card"

        field_types:
          text: "Text Field"
          confirm: "Confirmation"
          dropdown: "Dropdown"

      site_text:
        description: "You can customize any of the text on your forum. Please start by searching below:"
        search: "Search for the text you'd like to edit"
        title: "Text"
        edit: "edit"
        revert: "Revert Changes"
        revert_confirm: "Are you sure you want to revert your changes?"
        go_back: "Back to Search"
        recommended: "We recommend customizing the following text to suit your needs:"
        show_overriden: "Only show overridden"
        more_than_50_results: "There are more than 50 results. Please refine your search."

      settings: # used by theme and site settings
        show_overriden: "Only show overridden"
        reset: "reset"
        none: "none"
      site_settings:
        title: "Settings"
        no_results: "No results found."
        more_than_30_results: "There are more than 30 results. Please refine your search or select a category."
        clear_filter: "Clear"
        add_url: "add URL"
        add_host: "add host"
        add_group: "add group"
        uploaded_image_list:
          label: "Edit list"
          empty: "There are no pictures yet. Please upload one."
          upload:
            label: "Upload"
            title: "Upload image(s)"
        selectable_avatars:
          title: "List of avatars users can choose from"
        categories:
          all_results: "All"
          required: "Required"
          branding: "Branding"
          basic: "Basic Setup"
          users: "Users"
          posting: "Posting"
          email: "Email"
          files: "Files"
          trust: "Trust Levels"
          security: "Security"
          onebox: "Onebox"
          seo: "SEO"
          spam: "Spam"
          rate_limits: "Rate Limits"
          developer: "Developer"
          embedding: "Embedding"
          legal: "Legal"
          api: "API"
          user_api: "User API"
          uncategorized: "Other"
          backups: "Backups"
          login: "Login"
          plugins: "Plugins"
          user_preferences: "User Preferences"
          tags: "Tags"
          search: "Search"
          groups: "Groups"
          dashboard: "Dashboard"
        secret_list:
          invalid_input: "Input fields cannot be empty or contain vertical bar character."
        default_categories:
          modal_description: "Would you like to apply this change historically? This will change preferences for %{count} existing users."
          modal_yes: "Yes"
          modal_no: "No, only apply change going forward"
        simple_list:
          add_item: "Add item..."

      badges:
        title: Badges
        new_badge: New Badge
        new: New
        name: Name
        badge: Badge
        display_name: Display Name
        description: Description
        long_description: Long Description
        badge_type: Badge Type
        badge_grouping: Group
        badge_groupings:
          modal_title: Badge Groupings
        granted_by: Granted By
        granted_at: Granted At
        reason_help: (A link to a post or topic)
        save: Save
        delete: Delete
        delete_confirm: Are you sure you want to delete this badge?
        revoke: Revoke
        reason: Reason
        expand: Expand &hellip;
        revoke_confirm: Are you sure you want to revoke this badge?
        edit_badges: Edit Badges
        grant_badge: Grant Badge
        granted_badges: Granted Badges
        grant: Grant
        no_user_badges: "%{name} has not been granted any badges."
        no_badges: There are no badges that can be granted.
        none_selected: "Select a badge to get started"
        allow_title: Allow badge to be used as a title
        multiple_grant: Can be granted multiple times
        listable: Show badge on the public badges page
        enabled: Enable badge
        icon: Icon
        image: Image
        icon_help: "Enter a Font Awesome icon name (use prefix 'far-' for regular icons and 'fab-' for brand icons)"
        image_help: "Enter the URL of the image (overrides icon field if both are set)"
        query: Badge Query (SQL)
        target_posts: Query targets posts
        auto_revoke: Run revocation query daily
        show_posts: Show post granting badge on badge page
        trigger: Trigger
        trigger_type:
          none: "Update daily"
          post_action: "When a user acts on post"
          post_revision: "When a user edits or creates a post"
          trust_level_change: "When a user changes trust level"
          user_change: "When a user is edited or created"
          post_processed: "After a post is processed"
        preview:
          link_text: "Preview granted badges"
          plan_text: "Preview with query plan"
          modal_title: "Badge Query Preview"
          sql_error_header: "There was an error with the query."
          error_help: "See the following links for help with badge queries."
          bad_count_warning:
            header: "WARNING!"
            text: "There are missing grant samples. This happens when the badge query returns user IDs or post IDs that do not exist. This may cause unexpected results later on - please double-check your query."
          no_grant_count: "No badges to be assigned."
          grant_count:
            one: "<b>%{count}</b> badge to be assigned."
            other: "<b>%{count}</b> badges to be assigned."
          sample: "Sample:"
          grant:
            with: <span class="username">%{username}</span>
            with_post: <span class="username">%{username}</span> for post in %{link}
            with_post_time: <span class="username">%{username}</span> for post in %{link} at <span class="time">%{time}</span>
            with_time: <span class="username">%{username}</span> at <span class="time">%{time}</span>
        badge_intro:
          title: "Select an existing badge or create a new one to get started"
          emoji: "woman student emoji"
          what_are_badges_title: "What are badges?"
          badge_query_examples_title: "Badge query examples"
        mass_award:
          title: Bulk Award
          description: Award the same badge to many users at once.
          no_badge_selected: Please select a badge to get started.
          perform: "Award Badge to Users"
          upload_csv: Upload a CSV with either user emails or usernames
          aborted: Please upload a CSV containing either user emails or usernames
          success: Your CSV was received and users will receive their badge shortly.
          replace_owners: Remove the badge from previous owners

      emoji:
        title: "Emoji"
        help: "Add new emoji that will be available to everyone. (PROTIP: drag & drop multiple files at once)"
        add: "Add New Emoji"
        uploading: "Uploading..."
        name: "Name"
        group: "Group"
        image: "Image"
        alt: "custom emoji preview"
        delete_confirm: "Are you sure you want to delete the :%{name}: emoji?"

      embedding:
        get_started: "If you'd like to embed Discourse on another website, begin by adding its host."
        confirm_delete: "Are you sure you want to delete that host?"
        sample: "Use the following HTML code into your site to create and embed discourse topics. Replace <b>REPLACE_ME</b> with the canonical URL of the page you are embedding it on."
        title: "Embedding"
        host: "Allowed Hosts"
        class_name: "Class Name"
        path_whitelist: "Path Whitelist"
        edit: "edit"
        category: "Post to Category"
        add_host: "Add Host"
        settings: "Embedding Settings"
        crawling_settings: "Crawler Settings"
        crawling_description: "When Discourse creates topics for your posts, if no RSS/ATOM feed is present it will attempt to parse your content out of your HTML. Sometimes it can be challenging to extract your content, so we provide the ability to specify CSS rules to make extraction easier."

        embed_by_username: "Username for topic creation"
        embed_post_limit: "Maximum number of posts to embed"
        embed_title_scrubber: "Regular expression used to scrub the title of posts"
        embed_truncate: "Truncate the embedded posts"
        embed_unlisted: "Imported topics will be unlisted until there is a reply."
        embed_whitelist_selector: "CSS selector for elements that are allowed in embeds"
        embed_blacklist_selector: "CSS selector for elements that are removed from embeds"
        embed_classname_whitelist: "Allowed CSS class names"
        save: "Save Embedding Settings"

      permalink:
        title: "Permalinks"
        description: "Redirections to apply for URLs not known by the forum."
        url: "URL"
        topic_id: "Topic ID"
        topic_title: "Topic"
        post_id: "Post ID"
        post_title: "Post"
        category_id: "Category ID"
        category_title: "Category"
        tag_name: "Tag name"
        external_url: "External or Relative URL"
        destination: "Destination"
        copy_to_clipboard: "Copy Permalink to Clipboard"
        delete_confirm: Are you sure you want to delete this permalink?
        form:
          label: "New:"
          add: "Add"
          filter: "Search (URL or External URL)"

      reseed:
        action:
          label: "Replace Text…"
          title: "Replace text of categories and topics with translations"

        modal:
          title: "Replace Text"
          subtitle: "Replace text of system generated categories and topics with latest translations"
          categories: "Categories"
          topics: "Topics"
          replace: "Replace"

  wizard_js:
    wizard:
      done: "Done"
      finish: "Finish"
      back: "Back"
      next: "Next"
      step: "%{current} of %{total}"
      upload: "Upload"
      uploading: "Uploading..."
      upload_error: "Sorry, there was an error uploading that file. Please try again."
      quit: "Maybe Later"

      staff_count:
        one: "Your community has %{count} staff (you)."
        other: "Your community has %{count} staff, including you."

      invites:
        add_user: "add"
        none_added: "You haven’t invited any staff. Are you sure you want to continue?"
        roles:
          admin: "Admin"
          moderator: "Moderator"
          regular: "Regular User"

      previews:
        topic_title: "Discussion topic"
        share_button: "Share"
        reply_button: "Reply"<|MERGE_RESOLUTION|>--- conflicted
+++ resolved
@@ -319,17 +319,12 @@
       no_timezone: 'You have not set a timezone yet. You will not be able to set reminders. Set one up <a href="%{basePath}/my/preferences/profile">in your profile</a>.'
       invalid_custom_datetime: "The date and time you provided is invalid, please try again."
       list_permission_denied: "You do not have permission to view this user's bookmarks."
-<<<<<<< HEAD
       auto_delete_preference:
         label: "Automatically delete"
         never: "Never"
         when_reminder_sent: "Once the reminder is sent"
         on_owner_reply: "After I reply to this topic"
-      search_placeholder: "Search bookmarks by name or post content"
-=======
-      delete_when_reminder_sent: "Delete this bookmark when the reminder notification is sent."
       search_placeholder: "Search bookmarks by name, topic title, or post content"
->>>>>>> 716ccf7f
       search: "Search"
       reminders:
         at_desktop: "Next time I'm at my desktop"
