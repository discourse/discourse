--- conflicted
+++ resolved
@@ -3930,14 +3930,11 @@
             change_theme_setting: "change theme setting"
             disable_theme_component: "disable theme component"
             enable_theme_component: "enable theme component"
-<<<<<<< HEAD
             revoke_title: "revoke title"
             change_title: "change title"
-=======
             api_key_create: "api key create"
             api_key_update: "api key update"
             api_key_destroy: "api key destroy"
->>>>>>> ee5b5691
         screened_emails:
           title: "Screened Emails"
           description: "When someone tries to create a new account, the following email addresses will be checked and the registration will be blocked, or some other action performed."
