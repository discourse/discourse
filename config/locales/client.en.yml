en:
  js:
    number:
      format:
        # symbol used to separate the integer part from the fractional part of a number
        separator: "."
        # symbol for the thousands separator used in digit grouping
        delimiter: ","
      human:
        storage_units:
          format: "%n %u"
          units:
            byte:
              one: Byte
              other: Bytes
            gb: GB
            kb: KB
            mb: MB
            tb: TB
      short:
        thousands: "%{number}k"
        millions: "%{number}M"
    dates:
      # Use Moment.js format string: https://momentjs.com/docs/#/displaying/format/
      time: "h:mm a"
      # Use Moment.js format string: https://momentjs.com/docs/#/displaying/format/
      time_with_zone: "hh:mm a (z)"
      # Use Moment.js format string: https://momentjs.com/docs/#/displaying/format/
      time_short_day: "ddd, h:mm a"
      # Use Moment.js format string: https://momentjs.com/docs/#/displaying/format/
      timeline_date: "MMM YYYY"
      # Use Moment.js format string: https://momentjs.com/docs/#/displaying/format/
      long_no_year: "MMM D, h:mm a"
      # Use Moment.js format string: https://momentjs.com/docs/#/displaying/format/
      long_no_year_no_time: "MMM D"
      # Use Moment.js format string: https://momentjs.com/docs/#/displaying/format/
      full_no_year_no_time: "MMMM Do"
      # Use Moment.js format string: https://momentjs.com/docs/#/displaying/format/
      long_with_year: "MMM D, YYYY h:mm a"
      # Use Moment.js format string: https://momentjs.com/docs/#/displaying/format/
      long_with_year_no_time: "MMM D, YYYY"
      # Use Moment.js format string: https://momentjs.com/docs/#/displaying/format/
      full_with_year_no_time: "MMMM Do, YYYY"
      # Use Moment.js format string: https://momentjs.com/docs/#/displaying/format/
      long_date_with_year: "MMM D, 'YY LT"
      # Use Moment.js format string: https://momentjs.com/docs/#/displaying/format/
      long_date_without_year: "MMM D, LT"
      # Use Moment.js format string: https://momentjs.com/docs/#/displaying/format/
      long_date_with_year_without_time: "MMM D, 'YY"
      # Use Moment.js format string: https://momentjs.com/docs/#/displaying/format/
      long_date_without_year_with_linebreak: "MMM D <br/>LT"
      # Use Moment.js format string: https://momentjs.com/docs/#/displaying/format/
      long_date_with_year_with_linebreak: "MMM D, 'YY <br/>LT"

      wrap_ago: "%{date} ago"
      wrap_on: "on %{date}"

      tiny:
        half_a_minute: "< 1m"
        less_than_x_seconds:
          one: "< %{count}s"
          other: "< %{count}s"
        x_seconds:
          one: "%{count}s"
          other: "%{count}s"
        less_than_x_minutes:
          one: "< %{count}m"
          other: "< %{count}m"
        x_minutes:
          one: "%{count}m"
          other: "%{count}m"
        about_x_hours:
          one: "%{count}h"
          other: "%{count}h"
        x_days:
          one: "%{count}d"
          other: "%{count}d"
        x_months:
          one: "%{count}mon"
          other: "%{count}mon"
        about_x_years:
          one: "%{count}y"
          other: "%{count}y"
        over_x_years:
          one: "> %{count}y"
          other: "> %{count}y"
        almost_x_years:
          one: "%{count}y"
          other: "%{count}y"
        # Use Moment.js format string: https://momentjs.com/docs/#/displaying/format/
        date_month: "MMM D"
        # Use Moment.js format string: https://momentjs.com/docs/#/displaying/format/
        date_year: "MMM 'YY"
      medium:
        less_than_x_minutes:
          one: "less than %{count} min"
          other: "less than %{count} mins"
        x_minutes:
          one: "%{count} min"
          other: "%{count} mins"
        x_hours:
          one: "%{count} hour"
          other: "%{count} hours"
        about_x_hours:
          one: "about %{count} hour"
          other: "about %{count} hours"
        x_days:
          one: "%{count} day"
          other: "%{count} days"
        x_months:
          one: "%{count} month"
          other: "%{count} months"
        about_x_years:
          one: "about %{count} year"
          other: "about %{count} years"
        over_x_years:
          one: "over %{count} year"
          other: "over %{count} years"
        almost_x_years:
          one: "almost %{count} year"
          other: "almost %{count} years"
        # Use Moment.js format string: https://momentjs.com/docs/#/displaying/format/
        date_year: "MMM D, 'YY"
      medium_with_ago:
        x_minutes:
          one: "%{count} min ago"
          other: "%{count} mins ago"
        x_hours:
          one: "%{count} hour ago"
          other: "%{count} hours ago"
        x_days:
          one: "%{count} day ago"
          other: "%{count} days ago"
        x_months:
          one: "%{count} month ago"
          other: "%{count} months ago"
        x_years:
          one: "%{count} year ago"
          other: "%{count} years ago"
      later:
        x_days:
          one: "%{count} day later"
          other: "%{count} days later"
        x_months:
          one: "%{count} month later"
          other: "%{count} months later"
        x_years:
          one: "%{count} year later"
          other: "%{count} years later"
      previous_month: "Previous Month"
      next_month: "Next Month"
      placeholder: date
      from_placeholder: "from date"
      to_placeholder: "to date"
    share:
      topic_html: 'Topic: <span class="topic-title">%{topicTitle}</span>'
      post: "post #%{postNumber} by @%{username}"
      close: "close"
      twitter: "Share on Twitter"
      facebook: "Share on Facebook"
      email: "Send via email"
      url: "Copy and share URL"

    word_connector:
      comma: ", "

    action_codes:
      public_topic: "Made this topic public %{when}"
      open_topic: "Converted this to a topic %{when}"
      private_topic: "Made this topic a personal message %{when}"
      split_topic: "Split this topic %{when}"
      invited_user: "Invited %{who} %{when}"
      invited_group: "Invited %{who} %{when}"
      user_left: "%{who} removed themselves from this message %{when}"
      removed_user: "Removed %{who} %{when}"
      removed_group: "Removed %{who} %{when}"
      autobumped: "Automatically bumped %{when}"
      autoclosed:
        enabled: "Closed %{when}"
        disabled: "Opened %{when}"
      closed:
        enabled: "Closed %{when}"
        disabled: "Opened %{when}"
      archived:
        enabled: "Archived %{when}"
        disabled: "Unarchived %{when}"
      pinned:
        enabled: "Pinned %{when}"
        disabled: "Unpinned %{when}"
      pinned_globally:
        enabled: "Pinned globally %{when}"
        disabled: "Unpinned %{when}"
      visible:
        enabled: "Listed %{when}"
        disabled: "Unlisted %{when}"
      banner:
        enabled: "Made this a banner %{when}. It will appear at the top of every page until it is dismissed by the user."
        disabled: "Removed this banner %{when}. It will no longer appear at the top of every page."
      forwarded: "Forwarded the above email"

    topic_admin_menu: "topic actions"
    skip_to_main_content: "Skip to main content"
    skip_user_nav: "Skip to profile content"

    emails_are_disabled: "All outgoing email has been globally disabled by an administrator. No email notifications of any kind will be sent."
    emails_are_disabled_non_staff: "Outgoing email has been disabled for non-staff users."

    software_update_prompt:
      message: "We've updated this site, <span>please refresh</span>, or you may experience unexpected behavior."
      dismiss: "Dismiss"

    bootstrap_mode_enabled:
      one: "To make launching your new site easier, you are in bootstrap mode. All new users will be granted trust level 1 and have daily email summary emails enabled. This will be automatically turned off when %{count} user has joined."
      other: "To make launching your new site easier, you are in bootstrap mode. All new users will be granted trust level 1 and have daily email summary emails enabled. This will be automatically turned off when %{count} users have joined."
    bootstrap_mode_disabled: "Bootstrap mode will be disabled within 24 hours."
    bootstrap_invite_button_title: "Send Invites"
    bootstrap_wizard_link_title: "Finish setup wizard"

    themes:
      default_description: "Default"
      broken_theme_alert: "Your site may not work because a theme / component has errors."
      error_caused_by: "Caused by '%{name}'. <a target='blank' href='%{path}'>Click here</a> to update, reconfigure or disable."
      only_admins: "(this message is only shown to site administrators)"

    broken_decorator_alert: "Posts may not display correctly because one of the post content decorators on your site raised an error."

    s3:
      regions:
        ap_northeast_1: "Asia Pacific (Tokyo)"
        ap_northeast_2: "Asia Pacific (Seoul)"
        ap_east_1: "Asia Pacific (Hong Kong)"
        ap_south_1: "Asia Pacific (Mumbai)"
        ap_southeast_1: "Asia Pacific (Singapore)"
        ap_southeast_2: "Asia Pacific (Sydney)"
        ca_central_1: "Canada (Central)"
        cn_north_1: "China (Beijing)"
        cn_northwest_1: "China (Ningxia)"
        eu_central_1: "EU (Frankfurt)"
        eu_north_1: "EU (Stockholm)"
        eu_south_1: "EU (Milan)"
        eu_west_1: "EU (Ireland)"
        eu_west_2: "EU (London)"
        eu_west_3: "EU (Paris)"
        sa_east_1: "South America (São Paulo)"
        us_east_1: "US East (N. Virginia)"
        us_east_2: "US East (Ohio)"
        us_gov_east_1: "AWS GovCloud (US-East)"
        us_gov_west_1: "AWS GovCloud (US-West)"
        us_west_1: "US West (N. California)"
        us_west_2: "US West (Oregon)"

    clear_input: "Clear input"
    edit: "edit the title and category of this topic"
    expand: "Expand"
    not_implemented: "That feature hasn't been implemented yet, sorry!"
    no_value: "No"
    yes_value: "Yes"
    ok_value: "OK"
    cancel_value: "Cancel"
    submit: "Submit"
    delete: "Delete"
    generic_error: "Sorry, an error has occurred."
    generic_error_with_reason: "An error occurred: %{error}"
    multiple_errors: "Multiple errors occurred: %{errors}"
    sign_up: "Sign Up"
    log_in: "Log In"
    age: "Age"
    joined: "Joined"
    admin_title: "Admin"
    show_more: "show more"
    show_help: "options"
    links: "Links"
    links_lowercase:
      one: "link"
      other: "links"
    faq: "FAQ"
    guidelines: "Guidelines"
    privacy_policy: "Privacy Policy"
    privacy: "Privacy"
    tos: "Terms of Service"
    rules: "Rules"
    conduct: "Code of Conduct"
    mobile_view: "Mobile View"
    desktop_view: "Desktop View"
    now: "just now"
    read_more: "read more"
    more: "More"
    x_more:
      one: "%{count} More"
      other: "%{count} More"
    never: "never"
    every_30_minutes: "every 30 minutes"
    every_hour: "every hour"
    daily: "daily"
    weekly: "weekly"
    every_month: "every month"
    every_six_months: "every six months"
    max_of_count: "max of %{count}"
    character_count:
      one: "%{count} character"
      other: "%{count} characters"
    period_chooser:
      aria_label: "Filter by period"

    related_messages:
      title: "Related Messages"
      see_all: 'See <a href="%{path}">all messages</a> from @%{username}...'

    suggested_topics:
      title: "Suggested Topics"
      pm_title: "Suggested Messages"

    about:
      simple_title: "About"
      title: "About %{title}"
      stats: "Site Statistics"
      our_admins: "Our Admins"
      our_moderators: "Our Moderators"
      moderators: "Moderators"
      stat:
        all_time: "All Time"
        last_day: "Last 24 hours"
        last_7_days: "Last 7 days"
        last_30_days: "Last 30 days"
      like_count: "Likes"
      topic_count: "Topics"
      post_count: "Posts"
      user_count: "Sign-Ups"
      active_user_count: "Active Users"
      contact: "Contact Us"
      contact_info: "In the event of a critical issue or urgent matter affecting this site, please contact us at %{contact_info}."

    bookmarked:
      title: "Bookmark"
      edit_bookmark: "Edit Bookmark"
      clear_bookmarks: "Clear Bookmarks"
      help:
        bookmark: "Click to bookmark this topic"
        edit_bookmark: "Click to edit the bookmark on a post in this topic"
        edit_bookmark_for_topic: "Click to edit the bookmark for this topic"
        unbookmark: "Click to remove all bookmarks in this topic"
        unbookmark_with_reminder: "Click to remove all bookmarks and reminders in this topic"

    bookmarks:
      created: "You've bookmarked this post. %{name}"
      created_generic: "You've bookmarked this. %{name}"
      create: "Create bookmark"
      edit: "Edit bookmark"
      not_bookmarked: "bookmark this post"
      remove_reminder_keep_bookmark: "Remove reminder and keep bookmark"
      created_with_reminder: "You've bookmarked this post with a reminder %{date}. %{name}"
      created_with_reminder_generic: "You've bookmarked this with a reminder %{date}. %{name}"
      delete: "Delete Bookmark"
      confirm_delete: "Are you sure you want to delete this bookmark? The reminder will also be deleted."
      confirm_clear: "Are you sure you want to clear all your bookmarks from this topic?"
      save: "Save"
      no_timezone: 'You have not set a timezone yet. You will not be able to set reminders. Set one up <a href="%{basePath}/my/preferences/profile">in your profile</a>.'
      invalid_custom_datetime: "The date and time you provided is invalid, please try again."
      list_permission_denied: "You do not have permission to view this user's bookmarks."
      no_user_bookmarks: "You have no bookmarked posts; bookmarks allow you to quickly refer to specific posts."
      auto_delete_preference:
        label: "After you are notified"
        never: "Keep bookmark"
        when_reminder_sent: "Delete bookmark"
        on_owner_reply: "Delete bookmark, once I reply"
        clear_reminder: "Keep bookmark and clear reminder"
      search_placeholder: "Search bookmarks by name, topic title, or post content"
      search: "Search"
      reminders:
        today_with_time: "today at %{time}"
        tomorrow_with_time: "tomorrow at %{time}"
        at_time: "at %{date_time}"
        existing_reminder: "You have a reminder set for this bookmark which will be sent %{at_date_time}"

    copy_codeblock:
      copied: "copied!"
      copy: "copy code to clipboard"
      fullscreen: "show code in full screen"

    drafts:
      label: "Drafts"
      label_with_count: "Drafts (%{count})"
      resume: "Resume"
      remove: "Remove"
      remove_confirmation: "Are you sure you want to delete this draft?"
      new_topic: "New topic draft"
      new_private_message: "New personal message draft"
      abandon:
        confirm: "You have a draft in progress for this topic. What would you like to do with it?"
        yes_value: "Discard"
        no_value: "Resume editing"

    topic_count_categories:
      one: "See %{count} new or updated topic"
      other: "See %{count} new or updated topics"

    topic_count_latest:
      one: "See %{count} new or updated topic"
      other: "See %{count} new or updated topics"

    topic_count_unseen:
      one: "See %{count} new or updated topic"
      other: "See %{count} new or updated topics"

    topic_count_unread:
      one: "See %{count} unread topic"
      other: "See %{count} unread topics"

    topic_count_new:
      one: "See %{count} new topic"
      other: "See %{count} new topics"

    preview: "preview"
    cancel: "cancel"

    deleting: "Deleting..."

    save: "Save Changes"
    saving: "Saving..."
    saved: "Saved!"

    upload: "Upload"
    uploading: "Uploading..."
    processing: "Processing..."
    uploading_filename: "Uploading: %{filename}..."
    processing_filename: "Processing: %{filename}..."
    clipboard: "clipboard"
    uploaded: "Uploaded!"

    pasting: "Pasting..."

    enable: "Enable"
    disable: "Disable"
    continue: "Continue"

    switch_to_anon: "Enter Anonymous Mode"
    switch_from_anon: "Exit Anonymous Mode"

    banner:
      close: "Dismiss this banner"
      edit: "Edit"

    pwa:
      install_banner: "Do you want to <a href>install %{title} on this device?</a>"

    choose_topic:
      none_found: "No topics found."
      title:
        search: "Search for a Topic"
        placeholder: "type the topic title, url or id here"

    choose_message:
      none_found: "No messages found."
      title:
        search: "Search for a Message"
        placeholder: "type the message title, url or id here"

    review:
      order_by: "Order by"
      date_filter: "Posted between"
      in_reply_to: "in reply to"
      explain:
        why: "explain why this item ended up in the queue"
        title: "Reviewable Scoring"
        formula: "Formula"
        subtotal: "Subtotal"
        total: "Total"
        min_score_visibility: "Minimum Score for Visibility"
        score_to_hide: "Score to Hide Post"
        take_action_bonus:
          name: "took action"
          title: "When a staff member chooses to take action the flag is given a bonus."
        user_accuracy_bonus:
          name: "user accuracy"
          title: "Users whose flags have been historically agreed with are given a bonus."
        trust_level_bonus:
          name: "trust level"
          title: "Reviewable items created by higher trust level users have a higher score."
        type_bonus:
          name: "type bonus"
          title: "Certain reviewable types can be assigned a bonus by staff to make them a higher priority."
      stale_help: "This reviewable has been resolved by <b>%{username}</b>."
      claim_help:
        optional: "You can claim this item to prevent others from reviewing it."
        required: "You must claim items before you can review them."
        claimed_by_you: "You've claimed this item and can review it."
        claimed_by_other: "This item can only be reviewed by <b>%{username}</b>."
      claim:
        title: "claim this topic"
      unclaim:
        help: "remove this claim"
      awaiting_approval: "Awaiting Approval"
      delete: "Delete"
      settings:
        saved: "Saved"
        save_changes: "Save Changes"
        title: "Settings"
        priorities:
          title: "Reviewable Priorities"

      moderation_history: "Moderation History"
      view_all: "View All"
      grouped_by_topic: "Grouped by Topic"
      none: "There are no items to review."
      view_pending: "view pending"
      topic_has_pending:
        one: "This topic has <b>%{count}</b> post pending approval"
        other: "This topic has <b>%{count}</b> posts pending approval"
      title: "Review"
      topic: "Topic:"
      filtered_topic: "You have filtered to reviewable content in a single topic."
      filtered_user: "User"
      filtered_reviewed_by: "Reviewed By"
      show_all_topics: "show all topics"
      deleted_post: "(post deleted)"
      deleted_user: "(user deleted)"
      user:
        bio: "Bio"
        website: "Website"
        username: "Username"
        email: "Email"
        name: "Name"
        fields: "Fields"
        reject_reason: "Reason"

      user_percentage:
        summary:
          one: "%{agreed}, %{disagreed}, %{ignored} (of last flag)"
          other: "%{agreed}, %{disagreed}, %{ignored} (of last %{count} flags)"
        agreed:
          one: "%{count}% agree"
          other: "%{count}% agree"
        disagreed:
          one: "%{count}% disagree"
          other: "%{count}% disagree"
        ignored:
          one: "%{count}% ignore"
          other: "%{count}% ignore"
      topics:
        topic: "Topic"
        reviewable_count: "Count"
        reported_by: "Reported by"
        deleted: "[Topic Deleted]"
        original: "(original topic)"
        details: "details"
        unique_users:
          one: "%{count} user"
          other: "%{count} users"
      replies:
        one: "%{count} reply"
        other: "%{count} replies"
      edit: "Edit"
      save: "Save"
      cancel: "Cancel"
      new_topic: "Approving this item will create a new topic"

      filters:
        all_categories: "(all categories)"
        type:
          title: "Type"
          all: "(all types)"
        minimum_score: "Minimum Score:"
        refresh: "Refresh"
        status: "Status"
        category: "Category"
        orders:
          score: "Score"
          score_asc: "Score (reverse)"
          created_at: "Created At"
          created_at_asc: "Created At (reverse)"

        priority:
          title: "Minimum Priority"
          any: "(any)"
          low: "Low"
          medium: "Medium"
          high: "High"

      conversation:
        view_full: "view full conversation"
      scores:
        about: "This score is calculated based on the trust level of the reporter, the accuracy of their previous flags, and the priority of the item being reported."
        score: "Score"
        date: "Date"
        type: "Type"
        status: "Status"
        submitted_by: "Submitted By"
        reviewed_by: "Reviewed By"

      statuses:
        pending:
          title: "Pending"
        approved:
          title: "Approved"
        rejected:
          title: "Rejected"
        ignored:
          title: "Ignored"
        deleted:
          title: "Deleted"
        reviewed:
          title: "(all reviewed)"
        all:
          title: "(everything)"

      types:
        reviewable_flagged_post:
          title: "Flagged Post"
          flagged_by: "Flagged By"
        reviewable_queued_topic:
          title: "Queued Topic"
        reviewable_queued_post:
          title: "Queued Post"
        reviewable_user:
          title: "User"
        reviewable_post:
          title: "Post"
      approval:
        title: "Post Needs Approval"
        description: "We've received your new post but it needs to be approved by a moderator before it will appear. Please be patient."
        pending_posts:
          one: "You have <strong>%{count}</strong> post pending."
          other: "You have <strong>%{count}</strong> posts pending."
        ok: "OK"
      example_username: "username"
      reject_reason:
        title: "Why are you rejecting this user?"
        send_email: "Send rejection email"

    relative_time_picker:
      minutes:
        one: "minute"
        other: "minutes"
      hours:
        one: "hour"
        other: "hours"
      days:
        one: "day"
        other: "days"
      months:
        one: "month"
        other: "months"
      years:
        one: "year"
        other: "years"
      relative: "Relative"

    time_shortcut:
      now: "Now"
      in_one_hour: "In one hour"
      in_two_hours: "In two hours"
      later_today: "Later today"
      two_days: "Two days"
      next_business_day: "Next business day"
      tomorrow: "Tomorrow"
      post_local_date: "Date in post"
      later_this_week: "Later this week"
      this_weekend: "This weekend"
      start_of_next_business_week: "Monday"
      start_of_next_business_week_alt: "Next Monday"
      next_week: "Next week"
      two_weeks: "Two weeks"
      next_month: "Next month"
      two_months: "Two months"
      three_months: "Three months"
      four_months: "Four months"
      six_months: "Six months"
      one_year: "One year"
      forever: "Forever"
      relative: "Relative time"
      none: "None needed"
      never: "Never"
      last_custom: "Last custom datetime"
      custom: "Custom date and time"
      select_timeframe: "Select a timeframe"

    user_action:
      user_posted_topic: "<a href='%{userUrl}'>%{user}</a> posted <a href='%{topicUrl}'>the topic</a>"
      you_posted_topic: "<a href='%{userUrl}'>You</a> posted <a href='%{topicUrl}'>the topic</a>"
      user_replied_to_post: "<a href='%{userUrl}'>%{user}</a> replied to <a href='%{postUrl}'>%{post_number}</a>"
      you_replied_to_post: "<a href='%{userUrl}'>You</a> replied to <a href='%{postUrl}'>%{post_number}</a>"
      user_replied_to_topic: "<a href='%{userUrl}'>%{user}</a> replied to <a href='%{topicUrl}'>the topic</a>"
      you_replied_to_topic: "<a href='%{userUrl}'>You</a> replied to <a href='%{topicUrl}'>the topic</a>"

      user_mentioned_user: "<a href='%{user1Url}'>%{user}</a> mentioned <a href='%{user2Url}'>%{another_user}</a>"
      user_mentioned_you: "<a href='%{user1Url}'>%{user}</a> mentioned <a href='%{user2Url}'>you</a>"
      you_mentioned_user: "<a href='%{user1Url}'>You</a> mentioned <a href='%{user2Url}'>%{another_user}</a>"

      posted_by_user: "Posted by <a href='%{userUrl}'>%{user}</a>"
      posted_by_you: "Posted by <a href='%{userUrl}'>you</a>"
      sent_by_user: "Sent by <a href='%{userUrl}'>%{user}</a>"
      sent_by_you: "Sent by <a href='%{userUrl}'>you</a>"

    directory:
      username: "Username"
      filter_name: "filter by username"
      title: "Users"
      likes_given: "Given"
      likes_received: "Received"
      topics_entered: "Viewed"
      topics_entered_long: "Topics Viewed"
      time_read: "Time Read"
      topic_count: "Topics"
      topic_count_long: "Topics Created"
      post_count: "Replies"
      post_count_long: "Replies Posted"
      no_results: "No results were found."
      days_visited: "Visits"
      days_visited_long: "Days Visited"
      posts_read: "Read"
      posts_read_long: "Posts Read"
      last_updated: "Last Updated:"
      total_rows:
        one: "%{count} user"
        other: "%{count} users"
      edit_columns:
        title: "Edit Directory Columns"
        save: "Save"
        reset_to_default: "Reset to default"
      group:
        all: "all groups"
      sort:
        label: "Sort by %{criteria}"

    group_histories:
      actions:
        change_group_setting: "Change group setting"
        add_user_to_group: "Add user"
        remove_user_from_group: "Remove user"
        make_user_group_owner: "Make owner"
        remove_user_as_group_owner: "Revoke owner"

    groups:
      member_added: "Added"
      member_requested: "Requested at"
      add_members:
        title: "Add Users to %{group_name}"
        description: "Enter a list of users you want to invite to the group or paste in a comma separated list:"
        usernames_placeholder: "usernames"
        usernames_or_emails_placeholder: "usernames or emails"
        notify_users: "Notify users"
        set_owner: "Set users as owners of this group"
      requests:
        title: "Requests"
        reason: "Reason"
        accept: "Accept"
        accepted: "accepted"
        deny: "Deny"
        denied: "denied"
        undone: "request undone"
        handle: "handle membership request"
        undo: "Undo"
      manage:
        title: "Manage"
        name: "Name"
        full_name: "Full Name"
        add_members: "Add Users"
        invite_members: "Invite"
        delete_member_confirm: "Remove '%{username}' from the '%{group}' group?"
        profile:
          title: Profile
        interaction:
          title: Interaction
          posting: Posting
          notification: Notification
        email:
          title: "Email"
          status: "Synchronized %{old_emails} / %{total_emails} emails via IMAP."
          enable_smtp: "Enable SMTP"
          enable_imap: "Enable IMAP"
          test_settings: "Test Settings"
          save_settings: "Save Settings"
          last_updated: "Last updated:"
          last_updated_by: "by"
          settings_required: "All settings are required, please fill in all fields before validation."
          smtp_settings_valid: "SMTP settings valid."
          smtp_title: "SMTP"
          smtp_instructions: "When you enable SMTP for the group, all outbound emails sent from the group's inbox will be sent via the SMTP settings specified here instead of the mail server configured for other emails sent by your forum."
          imap_title: "IMAP"
          imap_additional_settings: "Additional Settings"
          imap_instructions: 'When you enable IMAP for the group, emails are synced between the group inbox and the provided IMAP server and mailbox. SMTP must be enabled with valid and tested credentials before IMAP can be enabled. The email username and password used for SMTP will be used for IMAP. For more information see <a target="_blank" href="https://meta.discourse.org/t/imap-support-for-group-inboxes/160588">feature announcement on Discourse Meta</a>.'
          imap_alpha_warning: "Warning: This is an alpha-stage feature. Only Gmail is officially supported. Use at your own risk!"
          imap_settings_valid: "IMAP settings valid."
          smtp_disable_confirm: "If you disable SMTP, all SMTP and IMAP settings will be reset and the associated functionality will be disabled. Are you sure you want to continue?"
          imap_disable_confirm: "If you disable IMAP all IMAP settings will be reset and the associated functionality will be disabled. Are you sure you want to continue?"
          imap_mailbox_not_selected: "You must select a Mailbox for this IMAP configuration or no mailboxes will be synced!"
          prefill:
            title: "Prefill with settings for:"
            gmail: "GMail"
          credentials:
            title: "Credentials"
            smtp_server: "SMTP Server"
            smtp_port: "SMTP Port"
            smtp_ssl: "Use SSL for SMTP"
            imap_server: "IMAP Server"
            imap_port: "IMAP Port"
            imap_ssl: "Use SSL for IMAP"
            username: "Username"
            password: "Password"
          settings:
            title: "Settings"
            allow_unknown_sender_topic_replies: "Allow unknown sender topic replies."
            allow_unknown_sender_topic_replies_hint: "Allows unknown senders to reply to group topics. If this is not enabled, replies from email addresses not already invited to the topic will create a new topic."
            from_alias: "From Alias"
            from_alias_hint: "Alias to use as the from address when sending group SMTP emails. Note this may not be supported by all mail providers, please consult your mail provider's documentation."
          mailboxes:
            synchronized: "Synchronized Mailbox"
            none_found: "No mailboxes were found in this email account."
            disabled: "Disabled"
        membership:
          title: Membership
          access: Access
        categories:
          title: Categories
          long_title: "Category default notifications"
          description: "When users are added to this group, their category notification settings will be set to these defaults. Afterwards, they can change them."
          watched_categories_instructions: "Automatically watch all topics in these categories. Group members will be notified of all new posts and topics, and a count of new posts will also appear next to the topic."
          tracked_categories_instructions: "Automatically track all topics in these categories. A count of new posts will appear next to the topic."
          watching_first_post_categories_instructions: "Users will be notified of the first post in each new topic in these categories."
          regular_categories_instructions: "If these categories are muted, they will be unmuted for group members. Users will be notified if they are mentioned or someone replies to them."
          muted_categories_instructions: "Users will not be notified of anything about new topics in these categories, and they will not appear on the categories or latest topics pages."
        tags:
          title: Tags
          long_title: "Tags default notifications"
          description: "When users are added to this group, their tag notification settings will be set to these defaults. Afterwards, they can change them."
          watched_tags_instructions: "Automatically watch all topics with these tags. Group members will be notified of all new posts and topics, and a count of new posts will also appear next to the topic."
          tracked_tags_instructions: "Automatically track all topics with these tags. A count of new posts will appear next to the topic."
          watching_first_post_tags_instructions: "Users will be notified of the first post in each new topic with these tags."
          regular_tags_instructions: "If these tags are muted, they will be unmuted for group members. Users will be notified if they are mentioned or someone replies to them."
          muted_tags_instructions: "Users will not be notified of anything about new topics with these tags, and they will not appear in latest."
        logs:
          title: "Logs"
          when: "When"
          action: "Action"
          acting_user: "Acting user"
          target_user: "Target user"
          subject: "Subject"
          details: "Details"
          from: "From"
          to: "To"
      permissions:
        title: "Permissions"
        none: "There are no categories associated with this group."
        description: "Members of this group can access these categories"
      public_admission: "Allow users to join the group freely (Requires publicly visible group)"
      public_exit: "Allow users to leave the group freely"
      empty:
        posts: "There are no posts by members of this group."
        members: "There are no members in this group."
        requests: "There are no membership requests for this group."
        mentions: "There are no mentions of this group."
        messages: "There are no messages for this group."
        topics: "There are no topics by members of this group."
        logs: "There are no logs for this group."
      add: "Add"
      join: "Join"
      leave: "Leave"
      request: "Request"
      message: "Message"
      confirm_leave: "Are you sure you want to leave this group?"
      allow_membership_requests: "Allow users to send membership requests to group owners (Requires publicly visible group)"
      membership_request_template: "Custom template to display to users when sending a membership request"
      membership_request:
        submit: "Submit Request"
        title: "Request to join @%{group_name}"
        reason: "Let the group owners know why you belong in this group"
      membership: "Membership"
      name: "Name"
      group_name: "Group name"
      user_count: "Users"
      bio: "About Group"
      selector_placeholder: "enter username"
      owner: "owner"
      index:
        title: "Groups"
        all: "All Groups"
        empty: "There are no visible groups."
        filter: "Filter by group type"
        owner_groups: "Groups I own"
        close_groups: "Closed Groups"
        automatic_groups: "Automatic Groups"
        automatic: "Automatic"
        closed: "Closed"
        public: "Public"
        private: "Private"
        public_groups: "Public Groups"
        my_groups: "My Groups"
        group_type: "Group type"
        is_group_user: "Member"
        is_group_owner: "Owner"
        search_results: "Search results will appear below."
      title:
        one: "Group"
        other: "Groups"
      activity: "Activity"
      members:
        title: "Members"
        filter_placeholder_admin: "username or email"
        filter_placeholder: "username"
        remove_member: "Remove Member"
        remove_member_description: "Remove <b>%{username}</b> from this group"
        make_owner: "Make Owner"
        make_owner_description: "Make <b>%{username}</b> an owner of this group"
        remove_owner: "Remove as Owner"
        remove_owner_description: "Remove <b>%{username}</b> as an owner of this group"
        make_primary: "Make Primary"
        make_primary_description: "Make this the primary group for <b>%{username}</b>"
        remove_primary: "Remove as Primary"
        remove_primary_description: "Remove this as the primary group for <b>%{username}</b>"
        remove_members: "Remove Members"
        remove_members_description: "Remove selected users from this group"
        make_owners: "Make Owners"
        make_owners_description: "Make selected users owners of this group"
        remove_owners: "Remove Owners"
        remove_owners_description: "Remove selected users as owners of this group"
        make_all_primary: "Make All Primary"
        make_all_primary_description: "Make this the primary group for all selected users"
        remove_all_primary: "Remove as Primary"
        remove_all_primary_description: "Remove this group as primary"
        owner: "Owner"
        primary: "Primary"
        forbidden: "You're not allowed to view the members."
        no_filter_matches: "No members match that search."
      topics: "Topics"
      posts: "Posts"
      aria_post_number: "%{title} - post #%{postNumber}"
      mentions: "Mentions"
      messages: "Messages"
      notification_level: "Default notification level for group messages"
      alias_levels:
        mentionable: "Who can @mention this group?"
        messageable: "Who can message this group?"
        nobody: "Nobody"
        only_admins: "Only admins"
        mods_and_admins: "Only moderators and Admins"
        members_mods_and_admins: "Only group members, moderators and admins"
        owners_mods_and_admins: "Only group owners, moderators and admins"
        everyone: "Everyone"
      notifications:
        watching:
          title: "Watching"
          description: "You will be notified of every new post in every message, and a count of new replies will be shown."
        watching_first_post:
          title: "Watching First Post"
          description: "You will be notified of new messages in this group but not replies to the messages."
        tracking:
          title: "Tracking"
          description: "You will be notified if someone mentions your @name or replies to you, and a count of new replies will be shown."
        regular:
          title: "Normal"
          description: "You will be notified if someone mentions your @name or replies to you."
        muted:
          title: "Muted"
          description: "You will not be notified of anything about messages in this group."
      flair_url: "Avatar Flair Image"
      flair_upload_description: "Use square images no smaller than 20px by 20px."
      flair_bg_color: "Avatar Flair Background Color"
      flair_bg_color_placeholder: "(Optional) Hex color value"
      flair_color: "Avatar Flair Color"
      flair_color_placeholder: "(Optional) Hex color value"
      flair_preview_icon: "Preview Icon"
      flair_preview_image: "Preview Image"
      flair_type:
        icon: "Select an icon"
        image: "Upload an image"
      default_notifications:
        modal_title: "User default notifications"
        modal_description: "Would you like to apply this change historically? This will change preferences for %{count} existing users."
        modal_yes: "Yes"
        modal_no: "No, only apply change going forward"

    user_action_groups:
      "1": "Likes"
      "2": "Likes"
      "3": "Bookmarks"
      "4": "Topics"
      "5": "Replies"
      "6": "Responses"
      "7": "Mentions"
      "9": "Quotes"
      "11": "Edits"
      "12": "Sent Items"
      "13": "Inbox"
      "14": "Pending"
      "15": "Drafts"

    categories:
      all: "all categories"
      all_subcategories: "all"
      no_subcategory: "none"
      category: "Category"
      category_list: "Display category list"
      reorder:
        title: "Reorder Categories"
        title_long: "Reorganize the category list"
        save: "Save Order"
        apply_all: "Apply"
        position: "Position"
      posts: "Posts"
      topics: "Topics"
      latest: "Latest"
      subcategories: "Subcategories"
      muted: "Muted categories"
      topic_sentence:
        one: "%{count} topic"
        other: "%{count} topics"
      topic_stat:
        one: "%{number} / %{unit}"
        other: "%{number} / %{unit}"
      topic_stat_unit:
        week: "week"
        month: "month"
      topic_stat_all_time:
        one: "%{number} total"
        other: "%{number} total"
      topic_stat_sentence_week:
        one: "%{count} new topic in the past week."
        other: "%{count} new topics in the past week."
      topic_stat_sentence_month:
        one: "%{count} new topic in the past month."
        other: "%{count} new topics in the past month."
      n_more: "Categories (%{count} more)..."

    ip_lookup:
      title: IP Address Lookup
      hostname: Hostname
      location: Location
      location_not_found: (unknown)
      organisation: Organization
      phone: Phone
      other_accounts: "Other accounts with this IP address:"
      delete_other_accounts: "Delete %{count}"
      username: "username"
      trust_level: "TL"
      read_time: "read time"
      topics_entered: "topics entered"
      post_count: "# posts"
      confirm_delete_other_accounts: "Are you sure you want to delete these accounts?"
      powered_by: "using <a href='https://maxmind.com'>MaxMindDB</a>"
      copied: "copied"

    user_fields:
      none: "(select an option)"
      required: 'Please enter a value for "%{name}"'
      same_as_password: "Your password should not be repeated in other fields."

    user:
      said: "%{username}:"
      profile: "Profile"
      mute: "Mute"
      edit: "Edit Preferences"
      download_archive:
        title: "Export your data"
        description: "Download an archive of your account activity and preferences."
        button_text: "Request archive"
        confirm: "Do you really want to download an archive of your account activity and preferences?"
        success: "We've started collecting your archive, you will receive a message when the process is complete."
        rate_limit_error: "Account archives can be downloaded once per day, please try again tomorrow."
      new_private_message: "New Message"
      private_message: "Message"
      private_messages: "Messages"
      user_notifications:
        filters:
          filter_by: "Filter By"
          all: "All"
          read: "Read"
          unread: "Unread"
          unseen: "Unseen"
        ignore_duration_title: "Ignore User"
        ignore_duration_username: "Username"
        ignore_duration_when: "Duration:"
        ignore_duration_save: "Ignore"
        ignore_duration_note: "Please note that all ignores are automatically removed after the ignore duration expires."
        ignore_duration_time_frame_required: "Please select a time frame"
        ignore_no_users: "You have no ignored users."
        ignore_option: "Ignored"
        ignore_option_title: "You will not receive notifications related to this user and all of their topics and replies will be hidden."
        add_ignored_user: "Add..."
        mute_option: "Muted"
        mute_option_title: "You will not receive any notifications related to this user."
        normal_option: "Normal"
        normal_option_title: "You will be notified if this user replies to you, quotes you, or mentions you."
      notification_schedule:
        title: "Notification Schedule"
        label: "Enable custom notification schedule"
        tip: "Outside of these hours your notifications will be paused."
        midnight: "Midnight"
        none: "None"
        monday: "Monday"
        tuesday: "Tuesday"
        wednesday: "Wednesday"
        thursday: "Thursday"
        friday: "Friday"
        saturday: "Saturday"
        sunday: "Sunday"
        to: "to"
      activity_stream: "Activity"
      read: "Read"
      read_help: "Recently read topics"
      preferences: "Preferences"
      feature_topic_on_profile:
        open_search: "Select a New Topic"
        title: "Select a Topic"
        search_label: "Search for Topic by title"
        save: "Save"
        clear:
          title: "Clear"
          warning: "Are you sure you want to clear your featured topic?"
      use_current_timezone: "Use Current Timezone"
      profile_hidden: "This user's public profile is hidden."
      expand_profile: "Expand"
      sr_expand_profile: "Expand profile details"
      collapse_profile: "Collapse"
      sr_collapse_profile: "Collapse profile details"
      bookmarks: "Bookmarks"
      bio: "About me"
      timezone: "Timezone"
      invited_by: "Invited By"
      trust_level: "Trust Level"
      notifications: "Notifications"
      statistics: "Stats"
      desktop_notifications:
        label: "Live Notifications"
        not_supported: "Notifications are not supported on this browser. Sorry."
        perm_default: "Turn On Notifications"
        perm_denied_btn: "Permission Denied"
        perm_denied_expl: "You denied permission for notifications. Allow notifications via your browser settings."
        disable: "Disable Notifications"
        enable: "Enable Notifications"
        each_browser_note: "Note: You have to change this setting on every browser you use. All notifications will be disabled if you pause notifications from user menu, regardless of this setting."
        consent_prompt: "Do you want live notifications when people reply to your posts?"
      dismiss: "Dismiss"
      dismiss_notifications: "Dismiss All"
      dismiss_notifications_tooltip: "Mark all unread notifications as read"
      dismiss_bookmarks_tooltip: "Mark all unread bookmark reminders as read"
      dismiss_messages_tooltip: "Mark all unread personal messages notifications as read"
      no_likes_title: "You haven't received any likes yet"
      no_likes_body: >
        You will be notified here any time someone likes one of your posts so you can see what others are finding valuable. Others will see the same when you like their posts too!
        <br><br>
        Notifications for likes are never emailed to you, but you can tune how you receive notifications about likes on the site in your <a href='%{preferencesUrl}'>notification preferences</a>.
      no_messages_title: "You don’t have any messages"
      no_messages_body: >
        Need to have a direct personal conversation with someone, outside the normal conversational flow? Message them by selecting their avatar and using the %{icon} message button.<br><br>
        If you need help, you can <a href='%{aboutUrl}'>message a staff member</a>.
      no_bookmarks_title: "You haven’t bookmarked anything yet"
      no_bookmarks_body: >
        Start bookmarking posts with the %{icon} button and they will be listed here for easy reference. You can schedule a reminder too!
      no_bookmarks_search: "No bookmarks found with the provided search query."
      no_notifications_title: "You don’t have any notifications yet"
      no_notifications_body: >
        You will be notified in this panel about activity directly relevant to you, including replies to your topics and posts, when someone <b>@mentions</b> you or quotes you, and replies to topics you are watching. Notifications will also be sent to your email when you haven’t logged in for a while.
        <br><br>
        Look for the %{icon} to decide which specific topics, categories and tags you want to be notified about. For more, see your <a href='%{preferencesUrl}'>notification preferences</a>.
      no_other_notifications_title: "You don’t have any other notifications yet"
      no_other_notifications_body: >
        You will be notified in this panel about other kinds of activity that may be relevant to you - for example, when someone links to or edits one of your posts.
      no_notifications_page_title: "You don’t have any notifications yet"
      no_notifications_page_body: >
        You will be notified about activity directly relevant to you, including replies to your topics and posts, when someone <b>@mentions</b> you or quotes you, and replies to topics you are watching. Notifications will also be sent to your email when you haven’t logged in for a while.
        <br><br>
        Look for the %{icon} to decide which specific topics, categories and tags you want to be notified about. For more, see your <a href='%{preferencesUrl}'>notification preferences</a>.
      dynamic_favicon: "Show counts on browser icon"
      skip_new_user_tips:
        description: "Skip new user onboarding tips and badges"
      reset_seen_user_tips: "Show user tips again"
      theme_default_on_all_devices: "Make this the default theme on all my devices"
      color_scheme_default_on_all_devices: "Set default color scheme(s) on all my devices"
      color_scheme: "Color Scheme"
      color_schemes:
        default_description: "Theme default"
        disable_dark_scheme: "Same as regular"
        dark_instructions: "You can preview the dark mode color scheme by toggling your device's dark mode."
        undo: "Reset"
        regular: "Regular"
        dark: "Dark mode"
        default_dark_scheme: "(site default)"
      dark_mode: "Dark Mode"
      dark_mode_enable: "Enable automatic dark mode color scheme"
      text_size_default_on_all_devices: "Make this the default text size on all my devices"
      allow_private_messages: "Allow other users to send me personal messages"
      external_links_in_new_tab: "Open all external links in a new tab"
      enable_quoting: "Enable quote reply for highlighted text"
      enable_defer: "Enable defer to mark topics unread"
      experimental_sidebar:
        enable: "Enable sidebar"
        options: "Options"
        categories_section: "Categories Section"
        categories_section_instruction: "Selected categories will be displayed under Sidebar's categories section."
        tags_section: "Tags Section"
        tags_section_instruction: "Selected tags will be displayed under Sidebar's tags section."
        navigation_section: "Navigation"
        list_destination_instruction: "When there's new content in the sidebar..."
        list_destination_default: "use the default link and show a badge for new items"
        list_destination_unread_new: "link to unread/new and show a count of new items"
      change: "change"
      featured_topic: "Featured Topic"
      moderator: "%{user} is a moderator"
      admin: "%{user} is an admin"
      moderator_tooltip: "This user is a moderator"
      admin_tooltip: "This user is an admin"
      silenced_tooltip: "This user is silenced"
      suspended_notice: "This user is suspended until %{date}."
      suspended_permanently: "This user is suspended."
      suspended_reason: "Reason: "
      github_profile: "GitHub"
      email_activity_summary: "Activity Summary"
      mailing_list_mode:
        label: "Mailing list mode"
        enabled: "Enable mailing list mode"
        instructions: |
          This setting overrides the activity summary.<br />
          Muted topics and categories are not included in these emails.
        individual: "Send an email for every new post"
        individual_no_echo: "Send an email for every new post except my own"
        many_per_day: "Send me an email for every new post (about %{dailyEmailEstimate} per day)"
        few_per_day: "Send me an email for every new post (about 2 per day)"
        warning: "Mailing list mode enabled. Email notification settings are overridden."
      tag_settings: "Tags"
      watched_tags: "Watched"
      watched_tags_instructions: "You will automatically watch all topics with these tags. You will be notified of all new posts and topics, and a count of new posts will also appear next to the topic."
      tracked_tags: "Tracked"
      tracked_tags_instructions: "You will automatically track all topics with these tags. A count of new posts will appear next to the topic."
      muted_tags: "Muted"
      muted_tags_instructions: "You will not be notified of anything about new topics with these tags, and they will not appear in latest."
      watched_categories: "Watched"
      watched_categories_instructions: "You will automatically watch all topics in these categories. You will be notified of all new posts and topics, and a count of new posts will also appear next to the topic."
      tracked_categories: "Tracked"
      tracked_categories_instructions: "You will automatically track all topics in these categories. A count of new posts will appear next to the topic."
      watched_first_post_categories: "Watching First Post"
      watched_first_post_categories_instructions: "You will be notified of the first post in each new topic in these categories."
      watched_first_post_tags: "Watching First Post"
      watched_first_post_tags_instructions: "You will be notified of the first post in each new topic with these tags."

      muted_categories: "Muted"
      muted_categories_instructions: "You will not be notified of anything about new topics in these categories, and they will not appear on the categories or latest pages."
      muted_categories_instructions_dont_hide: "You will not be notified of anything about new topics in these categories."
      regular_categories: "Normal"
      regular_categories_instructions: "You will see these categories in the “Latest” and “Top” topic lists."
      no_category_access: "As a moderator you have limited category access, save is disabled."
      delete_account: "Delete My Account"
      delete_account_confirm: "Are you sure you want to permanently delete your account? This action cannot be undone!"
      deleted_yourself: "Your account has been deleted successfully."
      delete_yourself_not_allowed: "Please contact a staff member if you wish your account to be deleted."
      unread_message_count: "Messages"
      admin_delete: "Delete"
      users: "Users"
      muted_users: "Muted"
      muted_users_instructions: "Suppress all notifications and PMs from these users."
      allowed_pm_users: "Allowed"
      allowed_pm_users_instructions: "Only allow PMs from these users."
      allow_private_messages_from_specific_users: "Only allow specific users to send me personal messages"
      ignored_users: "Ignored"
      ignored_users_instructions: "Suppress all posts, notifications, and PMs from these users."
      tracked_topics_link: "Show"
      automatically_unpin_topics: "Automatically unpin topics when I reach the bottom."
      apps: "Apps"
      revoke_access: "Revoke Access"
      undo_revoke_access: "Undo Revoke Access"
      api_approved: "Approved:"
      api_last_used_at: "Last used at:"
      theme: "Theme"
      save_to_change_theme: 'Theme will be updated after you click "%{save_text}"'
      home: "Default Home Page"
      staged: "Staged"

      staff_counters:
        flags_given: "helpful flags"
        flagged_posts: "flagged posts"
        deleted_posts: "deleted posts"
        suspensions: "suspensions"
        warnings_received: "warnings"
        rejected_posts: "rejected posts"

      messages:
        all: "all inboxes"
        inbox: "Inbox"
        personal: "Personal"
        latest: "Latest"
        sent: "Sent"
        unread: "Unread"
        unread_with_count:
          one: "Unread (%{count})"
          other: "Unread (%{count})"
        new: "New"
        new_with_count:
          one: "New (%{count})"
          other: "New (%{count})"
        archive: "Archive"
        groups: "My Groups"
        move_to_inbox: "Move to Inbox"
        move_to_archive: "Archive"
        failed_to_move: "Failed to move selected messages (perhaps your network is down)"
        tags: "Tags"
        all_tags: "All Tags"
        warnings: "Official Warnings"
        read_more_in_group: "Want to read more? Browse other messages in %{groupLink}."
        read_more: "Want to read more? Browse other messages in <a href='%{basePath}/u/%{username}/messages'>personal messages</a>."

        # This string uses the ICU Message Format. See https://meta.discourse.org/t/7035 for translation guidelines.
        #
        # Both UNREAD and NEW are greater than 0 when HAS_UNREAD_AND_NEW is true
        # Either UNREAD or NEW is greater than 0 when HAS_UNREAD_AND_NEW is false
        read_more_group_pm_MF: |
          { HAS_UNREAD_AND_NEW, select,
            true {
              { UNREAD, plural,
                   =0 {}
                  one {There is <a href='{basePath}/u/{username}/messages/group/{groupName}/unread'># unread</a>}
                other {There are <a href='{basePath}/u/{username}/messages/group/{groupName}/unread'># unread</a>}
              }
              { NEW, plural,
                   =0 {}
                  one { and <a href='{basePath}/u/{username}/messages/group/{groupName}/new'># new</a> message remaining, or browse other messages in {groupLink}}
                other { and <a href='{basePath}/u/{username}/messages/group/{groupName}/new'># new</a> messages remaining, or browse other messages in {groupLink}}
              }
            }
            false {
              { UNREAD, plural,
                   =0 {}
                  one {There is <a href='{basePath}/u/{username}/messages/group/{groupName}/unread'># unread</a> message remaining, or browse other messages in {groupLink}}
                other {There are <a href='{basePath}/u/{username}/messages/group/{groupName}/unread'># unread</a> messages remaining, or browse other messages in {groupLink}}
              }
              { NEW, plural,
                   =0 {}
                  one {There is <a href='{basePath}/u/{username}/messages/group/{groupName}/new'># new</a> message remaining, or browse other messages in {groupLink}}
                other {There are <a href='{basePath}/u/{username}/messages/group/{groupName}/new'># new</a> messages remaining, or browse other messages in {groupLink}}
              }
            }
            other {}
          }

        # This string uses the ICU Message Format. See https://meta.discourse.org/t/7035 for translation guidelines.
        #
        # Both UNREAD and NEW are greater than 0 when HAS_UNREAD_AND_NEW is true
        # Either UNREAD or NEW is greater than 0 when HAS_UNREAD_AND_NEW is false
        read_more_personal_pm_MF: |
          { HAS_UNREAD_AND_NEW, select,
            true {
              { UNREAD, plural,
                   =0 {}
                  one {There is <a href='{basePath}/u/{username}/messages/unread'># unread</a>}
                other {There are <a href='{basePath}/u/{username}/messages/unread'># unread</a>}
              }
              { NEW, plural,
                   =0 {}
                  one { and <a href='{basePath}/u/{username}/messages/new'># new</a> message remaining, or browse other <a href='{basePath}/u/{username}/messages'>personal messages</a>}
                other { and <a href='{basePath}/u/{username}/messages/new'># new</a> messages remaining, or browse other <a href='{basePath}/u/{username}/messages'>personal messages</a>}
              }
            }
            false {
              { UNREAD, plural,
                   =0 {}
                  one {There is <a href='{basePath}/u/{username}/messages/unread'># unread</a> message remaining, or browse other <a href='{basePath}/u/{username}/messages'>personal messages</a>}
                other {There are <a href='{basePath}/u/{username}/messages/unread'># unread</a> messages remaining, or browse other <a href='{basePath}/u/{username}/messages'>personal messages</a>}
              }
              { NEW, plural,
                   =0 {}
                  one {There is <a href='{basePath}/u/{username}/messages/new'># new</a> message remaining, or browse other <a href='{basePath}/u/{username}/messages'>personal messages</a>}
                other {There are <a href='{basePath}/u/{username}/messages/new'># new</a> messages remaining, or browse other <a href='{basePath}/u/{username}/messages'>personal messages</a>}
              }
            }
            other {}
          }

      preferences_nav:
        account: "Account"
        security: "Security"
        profile: "Profile"
        emails: "Emails"
        notifications: "Notifications"
        tracking: "Tracking"
        categories: "Categories"
        users: "Users"
        tags: "Tags"
        interface: "Interface"
        apps: "Apps"
        sidebar: "Sidebar"

      change_password:
        success: "(email sent)"
        in_progress: "(sending email)"
        error: "(error)"
        emoji: "lock emoji"
        action: "Send Password Reset Email"
        set_password: "Set Password"
        choose_new: "Choose a new password"
        choose: "Choose a password"

      second_factor_backup:
        title: "Two-Factor Backup Codes"
        regenerate: "Regenerate"
        disable: "Disable"
        enable: "Enable"
        enable_long: "Enable backup codes"
        manage:
          one: "Manage backup codes. You have <strong>%{count}</strong> backup code remaining."
          other: "Manage backup codes. You have <strong>%{count}</strong> backup codes remaining."
        copy_to_clipboard: "Copy to Clipboard"
        copy_to_clipboard_error: "Error copying data to Clipboard"
        copied_to_clipboard: "Copied to Clipboard"
        download_backup_codes: "Download backup codes"
        remaining_codes:
          one: "You have <strong>%{count}</strong> backup code remaining."
          other: "You have <strong>%{count}</strong> backup codes remaining."
        use: "Use a backup code"
        enable_prerequisites: "You must enable a primary two-factor method before generating backup codes."
        codes:
          title: "Backup Codes Generated"
          description: "Each of these backup codes can only be used once. Keep them somewhere safe but accessible."

      second_factor:
        title: "Two-Factor Authentication"
        enable: "Manage Two-Factor Authentication"
        disable_all: "Disable All"
        forgot_password: "Forgot password?"
        confirm_password_description: "Please confirm your password to continue"
        name: "Name"
        label: "Code"
        rate_limit: "Please wait before trying another authentication code."
        enable_description: |
          Scan this QR code in a supported app (<a href="https://www.google.com/search?q=authenticator+apps+for+android" target="_blank">Android</a> – <a href="https://www.google.com/search?q=authenticator+apps+for+ios" target="_blank">iOS</a>) and enter your authentication code.
        disable_description: "Please enter the authentication code from your app"
        show_key_description: "Enter manually"
        short_description: |
          Protect your account with one-time use security codes.
        extended_description: |
          Two-factor authentication adds extra security to your account by requiring a one-time token in addition to your password. Tokens can be generated on <a href="https://www.google.com/search?q=authenticator+apps+for+android" target='_blank'>Android</a> and <a href="https://www.google.com/search?q=authenticator+apps+for+ios">iOS</a> devices.
        oauth_enabled_warning: "Please note that social logins will be disabled once two-factor authentication has been enabled on your account."
        use: "Use Authenticator app"
        enforced_notice: "You are required to enable two-factor authentication before accessing this site."
        disable: "Disable"
        disable_confirm: "Are you sure you want to disable two-factor authentication?"
        delete: "Delete"
        delete_confirm_header: "These Token-Based Authenticators and Physical Security Keys will be deleted:"
        delete_confirm_instruction: "To confirm, type <strong>%{confirm}</strong> in the box below."
        delete_single_confirm_title: "Deleting an authenticator"
        delete_single_confirm_message: "You are deleting %{name}. You can't undo this action. If you change your mind, you have to register this authenticator again."
        delete_backup_codes_confirm_title: "Deleting backup codes"
        delete_backup_codes_confirm_message: "You are deleting backup codes. You can't undo this action. If you change your mind, you have to regenerate backup codes."
        save: "Save"
        edit: "Edit"
        edit_title: "Edit Authenticator"
        edit_description: "Authenticator Name"
        enable_security_key_description: |
          When you have your <a href="https://www.google.com/search?q=hardware+security+key" target="_blank">hardware security key</a> or compatible mobile device prepared, press the Register button below.
        totp:
          title: "Token-Based Authenticators"
          add: "Add Authenticator"
          default_name: "My Authenticator"
          name_and_code_required_error: "You must provide a name and the code from your authenticator app."
        security_key:
          register: "Register"
          title: "Physical Security Keys"
          add: "Add Physical Security Key"
          default_name: "Main Security Key"
          iphone_default_name: "iPhone"
          android_default_name: "Android"
          not_allowed_error: "The security key registration process either timed out or was cancelled."
          already_added_error: "You have already registered this security key. You don’t have to register it again."
          edit: "Edit Physical Security Key"
          save: "Save"
          edit_description: "Physical Security Key Name"
          name_required_error: "You must provide a name for your security key."

      change_about:
        title: "Change About Me"
        error: "There was an error changing this value."

      change_username:
        title: "Change Username"
        confirm: "Are you absolutely sure you want to change your username?"
        taken: "Sorry, that username is taken."
        invalid: "That username is invalid. It must only include numbers and letters"

      add_email:
        title: "Add Email"
        add: "add"

      change_email:
        title: "Change Email"
        taken: "Sorry, that email is not available."
        error: "There was an error changing your email. Perhaps that address is already in use?"
        success: "We've sent an email to that address. Please follow the confirmation instructions."
        success_via_admin: "We've sent an email to that address. The user will need to follow the confirmation instructions in the email."
        success_staff: "We've sent an email to your current address. Please follow the confirmation instructions."

      change_avatar:
        title: "Change your profile picture"
        gravatar: "<a href='//%{gravatarBaseUrl}%{gravatarLoginUrl}' target='_blank'>%{gravatarName}</a>, based on"
        gravatar_title: "Change your avatar on %{gravatarName}'s website"
        gravatar_failed: "We could not find a %{gravatarName} with that email address."
        refresh_gravatar_title: "Refresh your %{gravatarName}"
        letter_based: "System assigned profile picture"
        uploaded_avatar: "Custom picture"
        uploaded_avatar_empty: "Add a custom picture"
        upload_title: "Upload your picture"
        image_is_not_a_square: "Warning: we've cropped your image; width and height were not equal."
        logo_small: "Site's small logo. Used by default."
        use_custom: "Or upload a custom avatar:"

      change_profile_background:
        title: "Profile Header"
        instructions: "Profile headers will be centered and have a default width of 1110px."

      change_card_background:
        title: "User Card Background"
        instructions: "Background images will be centered and have a default width of 590px."

      change_featured_topic:
        title: "Featured Topic"
        instructions: "A link to this topic will be on your user card, and profile."

      email:
        title: "Email"
        primary: "Primary Email"
        secondary: "Secondary Emails"
        primary_label: "primary"
        unconfirmed_label: "unconfirmed"
        resend_label: "resend confirmation email"
        resending_label: "sending..."
        resent_label: "email sent"
        update_email: "Change Email"
        set_primary: "Set Primary Email"
        destroy: "Remove Email"
        add_email: "Add Alternate Email"
        auth_override_instructions: "Email can be updated from authentication provider."
        no_secondary: "No secondary emails"
        instructions: "Never shown to the public."
        admin_note: "Note: An admin user changing another non-admin user's email indicates the user has lost access to their original email account, so a reset password email will be sent to their new address. The user's email will not change until they complete the reset password process."
        ok: "We will email you to confirm"
        required: "Please enter an email address"
        invalid: "Please enter a valid email address"
        authenticated: "Your email has been authenticated by %{provider}"
        invite_auth_email_invalid: "Your invitation email does not match the email authenticated by %{provider}"
        authenticated_by_invite: "Your email has been authenticated by the invitation"
        frequency:
          one: "We'll only email you if we haven't seen you in the last minute."
          other: "We'll only email you if we haven't seen you in the last %{count} minutes."

      associated_accounts:
        title: "Associated Accounts"
        connect: "Connect"
        revoke: "Revoke"
        cancel: "Cancel"
        not_connected: "(not connected)"
        confirm_modal_title: "Connect %{provider} Account"
        confirm_description:
          disconnect: "Your existing %{provider} account '%{account_description}' will be disconnected."
          account_specific: "Your %{provider} account '%{account_description}' will be used for authentication."
          generic: "Your %{provider} account will be used for authentication."

      name:
        title: "Name"
        instructions: "your full name (optional)"
        instructions_required: "Your full name"
        required: "Please enter a name"
        too_short: "Your name is too short"
        ok: "Your name looks good"
      username:
        title: "Username"
        instructions: "unique, no spaces, short"
        short_instructions: "People can mention you as @%{username}"
        available: "Your username is available"
        not_available: "Not available. Try %{suggestion}?"
        not_available_no_suggestion: "Not available"
        too_short: "Your username is too short"
        too_long: "Your username is too long"
        checking: "Checking username availability..."
        prefilled: "Email matches this registered username"
        required: "Please enter a username"
        edit: "Edit username"

      locale:
        title: "Interface language"
        instructions: "User interface language. It will change when you refresh the page."
        default: "(default)"
        any: "any"

      password_confirmation:
        title: "Password Again"

      invite_code:
        title: "Invite Code"
        instructions: "Account registration requires an invite code"

      auth_tokens:
        title: "Recently Used Devices"
        details: "Details"
        log_out_all: "Log out all"
        not_you: "Not you?"
        show_all: "Show all (%{count})"
        show_few: "Show fewer"
        was_this_you: "Was this you?"
        was_this_you_description: "If it wasn’t you, we recommend you change your password and log out everywhere."
        browser_and_device: "%{browser} on %{device}"
        secure_account: "Secure my Account"
        latest_post: "You last posted…"
        device_location: '<span class="auth-token-device">%{device}</span> &ndash; <span title="IP: %{ip}">%{location}</span>'
        browser_active: '%{browser} | <span class="active">active now</span>'
        browser_last_seen: "%{browser} | %{date}"

      last_posted: "Last Post"
      last_seen: "Seen"
      created: "Joined"
      log_out: "Log Out"
      location: "Location"

      website: "Web Site"
      email_settings: "Email"
      hide_profile_and_presence: "Hide my public profile and presence features"
      enable_physical_keyboard: "Enable physical keyboard support on iPad"

      text_size:
        title: "Text Size"
        smallest: "Smallest"
        smaller: "Smaller"
        normal: "Normal"
        larger: "Larger"
        largest: "Largest"

      title_count_mode:
        title: "Background page title displays count of:"
        notifications: "New notifications"
        contextual: "New page content"
      bookmark_after_notification:
        title: "After a bookmark reminder notification is sent:"

      like_notification_frequency:
        title: "Notify when liked"
        always: "Always"
        first_time_and_daily: "First time a post is liked and daily"
        first_time: "First time a post is liked"
        never: "Never"
      email_previous_replies:
        title: "Include previous replies at the bottom of emails"
        unless_emailed: "unless previously sent"
        always: "always"
        never: "never"
      email_digests:
        title: "When I don’t visit here, send me an email summary of popular topics and replies"
        every_30_minutes: "every 30 minutes"
        every_hour: "hourly"
        daily: "daily"
        weekly: "weekly"
        every_month: "every month"
        every_six_months: "every six months"
      email_level:
        title: "Email me when I am quoted, replied to, my @username is mentioned, or when there is new activity in my watched categories, tags or topics"
        always: "always"
        only_when_away: "only when away"
        never: "never"
      email_messages_level: "Email me when I am sent a personal message"
      include_tl0_in_digests: "Include content from new users in summary emails"
      email_in_reply_to: "Include an excerpt of replied to post in emails"

      other_settings: "Other"
      categories_settings: "Categories"
      topics_settings: "Topics"

      new_topic_duration:
        label: "Consider topics new when"
        not_viewed: "I haven't viewed them yet"
        last_here: "created since I was here last"
        after_1_day: "created in the last day"
        after_2_days: "created in the last 2 days"
        after_1_week: "created in the last week"
        after_2_weeks: "created in the last 2 weeks"

      auto_track_topics: "Automatically track topics I enter"
      auto_track_options:
        never: "never"
        immediately: "immediately"
        after_30_seconds: "after 30 seconds"
        after_1_minute: "after 1 minute"
        after_2_minutes: "after 2 minutes"
        after_3_minutes: "after 3 minutes"
        after_4_minutes: "after 4 minutes"
        after_5_minutes: "after 5 minutes"
        after_10_minutes: "after 10 minutes"

      notification_level_when_replying: "When I post in a topic, set that topic to"

      invited:
        title: "Invites"
        pending_tab: "Pending"
        pending_tab_with_count: "Pending (%{count})"
        expired_tab: "Expired"
        expired_tab_with_count: "Expired (%{count})"
        redeemed_tab: "Redeemed"
        redeemed_tab_with_count: "Redeemed (%{count})"
        invited_via: "Invitation"
        invited_via_link: "link %{key} (%{count} / %{max} redeemed)"
        groups: "Groups"
        topic: "Topic"
        sent: "Created/Last Sent"
        expires_at: "Expires"
        edit: "Edit"
        remove: "Remove"
        copy_link: "Get Link"
        reinvite: "Resend Email"
        reinvited: "Invite re-sent"
        removed: "Removed"
        search: "type to search invites..."
        user: "Invited User"
        none: "No invites to display."
        truncated:
          one: "Showing the first invite."
          other: "Showing the first %{count} invites."
        redeemed: "Redeemed Invites"
        redeemed_at: "Redeemed"
        pending: "Pending Invites"
        topics_entered: "Topics Viewed"
        posts_read_count: "Posts Read"
        expired: "This invite has expired."
        remove_all: "Remove Expired Invites"
        removed_all: "All Expired Invites removed!"
        remove_all_confirm: "Are you sure you want to remove all expired invites?"
        reinvite_all: "Resend All Invites"
        reinvite_all_confirm: "Are you sure you want to resend all invites?"
        reinvited_all: "All Invites Sent!"
        time_read: "Read Time"
        days_visited: "Days Visited"
        account_age_days: "Account age in days"
        create: "Invite"
        generate_link: "Create Invite Link"
        link_generated: "Here's your invite link!"
        valid_for: "Invite link is only valid for this email address: %{email}"
        single_user: "Invite by email"
        multiple_user: "Invite by link"
        invite_link:
          title: "Invite Link"
          success: "Invite link generated successfully!"
          error: "There was an error generating Invite link"

        invite:
          new_title: "Create Invite"
          edit_title: "Edit Invite"

          instructions: "Share this link to instantly grant access to this site:"
          copy_link: "copy link"
          expires_in_time: "Expires in %{time}"
          expired_at_time: "Expired at %{time}"

          show_advanced: "Show Advanced Options"
          hide_advanced: "Hide Advanced Options"

          restrict: "Restrict to"
          restrict_email: "Restrict to email"
          restrict_domain: "Restrict to domain"
          email_or_domain_placeholder: "name@example.com or example.com"

          max_redemptions_allowed: "Max uses"

          add_to_groups: "Add to groups"
          invite_to_topic: "Arrive at topic"
          expires_at: "Expire after"
          custom_message: "Optional personal message"

          send_invite_email: "Save and Send Email"
          send_invite_email_instructions: "Restrict invite to email to send an invite email"
          save_invite: "Save Invite"

          invite_saved: "Invite saved."

        bulk_invite:
          none: "No invitations to display on this page."

          text: "Bulk Invite"
          instructions: |
            <p>Invite a list of users to get your community going quickly. Prepare a <a href="https://en.wikipedia.org/wiki/Comma-separated_values" target="_blank">CSV file</a> containing at least one row per email address of users you want to invite. The following comma separated information can be provided if you want to add people to groups or send them to a specific topic the first time they sign in.</p>
            <pre>john@smith.com,first_group_name;second_group_name,topic_id</pre>
            <p>Every email address in your uploaded CSV file will be sent an invitation, and you will be able to manage it later.</p>

          progress: "Uploaded %{progress}%..."
          success: "File uploaded successfully. You will be notified via message when the process is complete."
          error: "Sorry, file should be CSV format."

      password:
        title: "Password"
        too_short: "Your password is too short."
        common: "That password is too common."
        same_as_username: "Your password is the same as your username."
        same_as_email: "Your password is the same as your email."
        ok: "Your password looks good."
        instructions: "at least %{count} characters"
        required: "Please enter a password"

      summary:
        title: "Summary"
        stats: "Stats"
        time_read: "read time"
        time_read_title: "%{duration} (all time)"
        recent_time_read: "recent read time"
        recent_time_read_title: "%{duration} (in the last 60 days)"
        topic_count:
          one: "topic created"
          other: "topics created"
        post_count:
          one: "post created"
          other: "posts created"
        likes_given:
          one: "given"
          other: "given"
        likes_received:
          one: "received"
          other: "received"
        days_visited:
          one: "day visited"
          other: "days visited"
        topics_entered:
          one: "topic viewed"
          other: "topics viewed"
        posts_read:
          one: "post read"
          other: "posts read"
        bookmark_count:
          one: "bookmark"
          other: "bookmarks"
        top_replies: "Top Replies"
        no_replies: "No replies yet."
        more_replies: "More Replies"
        top_topics: "Top Topics"
        no_topics: "No topics yet."
        more_topics: "More Topics"
        top_badges: "Top Badges"
        no_badges: "No badges yet."
        more_badges: "More Badges"
        top_links: "Top Links"
        no_links: "No links yet."
        most_liked_by: "Most Liked By"
        most_liked_users: "Most Liked"
        most_replied_to_users: "Most Replied To"
        no_likes: "No likes yet."
        top_categories: "Top Categories"
        topics: "Topics"
        replies: "Replies"

      ip_address:
        title: "Last IP Address"
      registration_ip_address:
        title: "Registration IP Address"
      avatar:
        title: "Profile Picture"
        header_title: "profile, messages, bookmarks and preferences"
        name_and_description: "%{name} - %{description}"
        edit: "Edit Profile Picture"
      title:
        title: "Title"
        none: "(none)"
        instructions: "appears after your username"
      flair:
        title: "Flair"
        none: "(none)"
        instructions: "icon displayed next to your profile picture"
      status:
        title: "Custom Status"
        not_set: "Not set"
      primary_group:
        title: "Primary Group"
        none: "(none)"

      filters:
        all: "All"

      stream:
        posted_by: "Posted by"
        sent_by: "Sent by"
        private_message: "message"
        the_topic: "the topic"

    user_status:
      save: "Save"
      set_custom_status: "Set custom status"
      what_are_you_doing: "What are you doing?"
      pause_notifications: "Pause notifications"
      remove_status: "Remove status"

    user_tips:
      primary: "Got it!"
      secondary: "don't show me these tips"

      first_notification:
        title: "Your first notification!"
        content: "Notifications are used to keep you up to date with what is happening in the community."

      topic_timeline:
        title: "Topic timeline"
        content: "Scroll quickly through a post using the topic timeline."

      post_menu:
        title: "Post menu"
        content: "See how else you can interact with the post by clicking the three dots!"

      topic_notification_levels:
        title: "You are now following this topic"
        content: "Look for this bell to adjust your notification preferences for specific topics or whole categories."

      suggested_topics:
        title: "Keep reading!"
        content: "Here are some topics we think you might like to read next."

    loading: "Loading..."
    errors:
      prev_page: "while trying to load"
      reasons:
        network: "Network Error"
        server: "Server Error"
        forbidden: "Access Denied"
        unknown: "Error"
        not_found: "Page Not Found"
      desc:
        network: "Please check your connection."
        network_fixed: "Looks like it's back."
        server: "Error code: %{status}"
        forbidden: "You're not allowed to view that."
        not_found: "Oops, the application tried to load a URL that doesn't exist."
        unknown: "Something went wrong."
      buttons:
        back: "Go Back"
        again: "Try Again"
        fixed: "Load Page"
    modal:
      close: "close"
      dismiss_error: "Dismiss error"
    close: "Close"
    assets_changed_confirm: "This site just received a software upgrade. Get the latest version now?"
    logout: "You were logged out."
    refresh: "Refresh"
    home: "Home"
    read_only_mode:
      enabled: "This site is in read only mode. Please continue to browse, but replying, likes, and other actions are disabled for now."
      login_disabled: "Login is disabled while the site is in read only mode."
      logout_disabled: "Logout is disabled while the site is in read only mode."
    staff_writes_only_mode:
      enabled: "This site is in staff only mode. Please continue to browse, but replying, likes, and other actions are limited to staff members only."

    # This string uses the ICU Message Format. See https://meta.discourse.org/t/7035 for translation guidelines.
    too_few_topics_and_posts_notice_MF: |
      Let's <a href="https://blog.discourse.org/2014/08/building-a-discourse-community/" target="_blank" rel="noopener noreferrer">start the discussion!</a> There { currentTopics, plural,
          one {is <strong>#</strong> topic}
        other {are <strong>#</strong> topics}
      } and { currentPosts, plural,
          one {<strong>#</strong> post}
        other {<strong>#</strong> posts}
      }. Visitors need more to read and reply to – we recommend at least { requiredTopics, plural,
          one {<strong>#</strong> topic}
        other {<strong>#</strong> topics}
      } and { requiredPosts, plural,
          one {<strong>#</strong> post}
        other {<strong>#</strong> posts}
      }. Only staff can see this message.

    # This string uses the ICU Message Format. See https://meta.discourse.org/t/7035 for translation guidelines.
    too_few_topics_notice_MF: |
      Let's <a href="https://blog.discourse.org/2014/08/building-a-discourse-community/" target="_blank" rel="noopener noreferrer">start the discussion!</a> There { currentTopics, plural,
          one {is <strong>#</strong> topic}
        other {are <strong>#</strong> topics}
      }. Visitors need more to read and reply to – we recommend at least { requiredTopics, plural,
          one {<strong>#</strong> topic}
        other {<strong>#</strong> topics}
      }. Only staff can see this message.

    # This string uses the ICU Message Format. See https://meta.discourse.org/t/7035 for translation guidelines.
    too_few_posts_notice_MF: |
      Let's <a href="https://blog.discourse.org/2014/08/building-a-discourse-community/" target="_blank" rel="noopener noreferrer">start the discussion!</a> There { currentPosts, plural,
          one {is <strong>#</strong> post}
        other {are <strong>#</strong> posts}
      }. Visitors need more to read and reply to – we recommend at least { requiredPosts, plural,
          one {<strong>#</strong> post}
        other {<strong>#</strong> posts}
      }. Only staff can see this message.

    logs_error_rate_notice:
      # This string uses the ICU Message Format. See https://meta.discourse.org/t/7035 for translation guidelines.
      reached_hour_MF: |
        <b>{relativeAge}</b> – <a href='{url}' target='_blank'>{ rate, plural,
            one {# error/hour}
          other {# errors/hour}
        }</a> reached site setting limit of {limit, plural,
            one {# error/hour}
          other {# errors/hour}
        }.

      # This string uses the ICU Message Format. See https://meta.discourse.org/t/7035 for translation guidelines.
      reached_minute_MF: |
        <b>{relativeAge}</b> – <a href='{url}' target='_blank'>{ rate, plural,
            one {# error/minute}
          other {# errors/minute}
        }</a> reached site setting limit of { limit, plural,
            one {# error/minute}
          other {# errors/minute}
        }.

      # This string uses the ICU Message Format. See https://meta.discourse.org/t/7035 for translation guidelines.
      exceeded_hour_MF: |
        <b>{relativeAge}</b> – <a href='{url}' target='_blank'>{ rate, plural,
            one {# error/hour}
          other {# errors/hour}
        }</a> exceeded site setting limit of { limit, plural,
            one {# error/hour}
          other {# errors/hour}
        }.

      # This string uses the ICU Message Format. See https://meta.discourse.org/t/7035 for translation guidelines.
      exceeded_minute_MF: |
        <b>{relativeAge}</b> – <a href='{url}' target='_blank'>{ rate, plural,
            one {# error/minute}
          other {# errors/minute}
        }</a> exceeded site setting limit of { limit, plural,
            one {# error/minute}
          other {# errors/minute}
        }.

    learn_more: "learn more..."

    mute: Mute
    unmute: Unmute
    last_post: Posted
    local_time: "Local Time"
    time_read: Read
    time_read_recently: "%{time_read} recently"
    time_read_tooltip: "%{time_read} total time read"
    time_read_recently_tooltip: "%{time_read} total time read (%{recent_time_read} in the last 60 days)"
    last_reply_lowercase: last reply
    replies_lowercase:
      one: reply
      other: replies

    signup_cta:
      sign_up: "Sign Up"
      hide_session: "Maybe later"
      hide_forever: "no thanks"
      hidden_for_session: "OK, we'll ask you tomorrow. You can always use 'Log In' to create an account, too."
      intro: "Hello! Looks like you’re enjoying the discussion, but you haven’t signed up for an account yet."
      value_prop: "Tired of scrolling through the same posts? When you create an account you’ll always come back to where you left off. With an account you can also be notified of new replies, save bookmarks, and use likes to thank others. We can all work together to make this community great. :heart:"

    summary:
      enabled_description: "You're viewing a summary of this topic: the most interesting posts as determined by the community."
      description:
        one: "There is <b>%{count}</b> reply."
        other: "There are <b>%{count}</b> replies."

      # This string uses the ICU Message Format. See https://meta.discourse.org/t/7035 for translation guidelines.
      description_time_MF: |
        There { replyCount, plural,
            one {is <b>#</b> reply}
          other {are <b>#</b> replies}
        } with an estimated read time of <b>{ readingTime, plural,
            one {# minute}
          other {# minutes}
        }</b>.

      enable: "Summarize This Topic"
      disable: "Show All Posts"
      short_label: "Summarize"
      short_title: "Show a summary of this topic: the most interesting posts as determined by the community"

    deleted_filter:
      enabled_description: "This topic contains deleted posts, which have been hidden."
      disabled_description: "Deleted posts in the topic are shown."
      enable: "Hide Deleted Posts"
      disable: "Show Deleted Posts"

    private_message_info:
      title: "Message"
      invite: "Invite Others..."
      edit: "Add or Remove..."
      remove: "Remove..."
      add: "Add..."
      leave_message: "Do you really want to leave this message?"
      remove_allowed_user: "Do you really want to remove %{name} from this message?"
      remove_allowed_group: "Do you really want to remove %{name} from this message?"
      leave: "Leave"
      remove_group: "Remove group"
      remove_user: "Remove user"

    email: "Email"
    username: "Username"
    last_seen: "Seen"
    created: "Created"
    created_lowercase: "created"
    trust_level: "Trust Level"
    search_hint: "username, email or IP address"

    create_account:
      header_title: "Welcome!"
      subheader_title: "Let's create your account"
      disclaimer: "By registering, you agree to the <a href='%{privacy_link}' target='blank'>privacy policy</a> and <a href='%{tos_link}' target='blank'>terms of service</a>."
      title: "Create your account"
      failed: "Something went wrong, perhaps this email is already registered, try the forgot password link"
      associate: "Already have an account? <a href='%{associate_link}'>Log In</a> to link your %{provider} account."

    forgot_password:
      title: "Password Reset"
      action: "I forgot my password"
      invite: "Enter your username or email address, and we'll send you a password reset email."
      invite_no_username: "Enter your email address, and we'll send you a password reset email."
      reset: "Reset Password"
      complete_username: "If an account matches the username <b>%{username}</b>, you should receive an email with instructions on how to reset your password shortly."
      complete_email: "If an account matches <b>%{email}</b>, you should receive an email with instructions on how to reset your password shortly."
      complete_username_found: "We found an account that matches the username <b>%{username}</b>. You should receive an email with instructions on how to reset your password shortly."
      complete_email_found: "We found an account that matches <b>%{email}</b>. You should receive an email with instructions on how to reset your password shortly."

      complete_username_not_found: "No account matches the username <b>%{username}</b>"
      complete_email_not_found: "No account matches <b>%{email}</b>"
      help: "Email not arriving? Be sure to check your spam folder first.<p>Not sure which email address you used? Enter an email address and we’ll let you know if it exists here.</p><p>If you no longer have access to the email address on your account, please contact <a href='%{basePath}/about'>our helpful staff.</a></p>"
      button_ok: "OK"
      button_help: "Help"

    email_login:
      link_label: "Email me a login link"
      button_label: "with email"
      login_link: "Skip the password; email me a login link"
      emoji: "lock emoji"
      complete_username: "If an account matches the username <b>%{username}</b>, you should receive an email with a login link shortly."
      complete_email: "If an account matches <b>%{email}</b>, you should receive an email with a login link shortly."
      complete_username_found: "We found an account that matches the username <b>%{username}</b>, you should receive an email with a login link shortly."
      complete_email_found: "We found an account that matches <b>%{email}</b>, you should receive an email with a login link shortly."
      complete_username_not_found: "No account matches the username <b>%{username}</b>"
      complete_email_not_found: "No account matches <b>%{email}</b>"
      confirm_title: Continue to %{site_name}
      logging_in_as: Logging in as %{email}
      confirm_button: Finish Login

    login:
      header_title: "Welcome back"
      subheader_title: "Log in to your account"
      title: "Log in"
      username: "User"
      password: "Password"
      show_password: "Show"
      hide_password: "Hide"
      show_password_title: "Show password"
      hide_password_title: "Hide password"
      second_factor_title: "Two-Factor Authentication"
      second_factor_description: "Please enter the authentication code from your app:"
      second_factor_backup: "Log in using a backup code"
      second_factor_backup_title: "Two-Factor Backup"
      second_factor_backup_description: "Please enter one of your backup codes:"
      second_factor: "Log in using Authenticator app"
      security_key_description: "When you have your physical security key or compatible mobile device prepared press the Authenticate with Security Key button below."
      security_key_alternative: "Try another way"
      security_key_authenticate: "Authenticate with Security Key"
      security_key_not_allowed_error: "The security key authentication process either timed out or was cancelled."
      security_key_no_matching_credential_error: "No matching credentials could be found in the provided security key."
      security_key_support_missing_error: "Your current device or browser does not support the use of security keys. Please use a different method."
      email_placeholder: "Email / Username"
      caps_lock_warning: "Caps Lock is on"
      error: "Unknown error"
      cookies_error: "Your browser seems to have cookies disabled. You might not be able to log in without enabling them first."
      rate_limit: "Please wait before trying to log in again."
      blank_username: "Please enter your email or username."
      blank_username_or_password: "Please enter your email or username, and password."
      reset_password: "Reset Password"
      logging_in: "Signing In..."
      previous_sign_up: "Already have an account?"
      or: "Or"
      authenticating: "Authenticating..."
      awaiting_activation: "Your account is awaiting activation, use the forgot password link to issue another activation email."
      awaiting_approval: "Your account has not been approved by a staff member yet. You will be sent an email when it is approved."
      requires_invite: "Sorry, access to this forum is by invite only."
      not_activated: "You can't log in yet. We previously sent an activation email to you at <b>%{sentTo}</b>. Please follow the instructions in that email to activate your account."
      not_allowed_from_ip_address: "You can't log in from that IP address."
      admin_not_allowed_from_ip_address: "You can't log in as admin from that IP address."
      resend_activation_email: "Click here to send the activation email again."
      omniauth_disallow_totp: "Your account has two-factor authentication enabled. Please log in with your password."

      resend_title: "Resend Activation Email"
      change_email: "Change Email Address"
      provide_new_email: "Provide a new address and we'll resend your confirmation email."
      submit_new_email: "Update Email Address"

      sent_activation_email_again: "We sent another activation email to you at <b>%{currentEmail}</b>. It might take a few minutes for it to arrive; be sure to check your spam folder."
      sent_activation_email_again_generic: "We sent another activation email. It might take a few minutes for it to arrive; be sure to check your spam folder."
      to_continue: "Please Log In"
      preferences: "You need to be logged in to change your user preferences."
      not_approved: "Your account hasn't been approved yet. You will be notified by email when you are ready to log in."
      google_oauth2:
        name: "Google"
        title: "Sign in with Google"
        sr_title: "Sign in with Google"
      twitter:
        name: "Twitter"
        title: "Sign in with Twitter"
        sr_title: "Sign in with Twitter"
      instagram:
        name: "Instagram"
        title: "Log in with Instagram"
        sr_title: "Log in with Instagram"
      facebook:
        name: "Facebook"
        title: "Log in with Facebook"
        sr_title: "Log in with Facebook"
      github:
        name: "GitHub"
        title: "Log in with GitHub"
        sr_title: "Log in with GitHub"
      discord:
        name: "Discord"
        title: "Log in with Discord"
        sr_title: "Log in with Discord"
      second_factor_toggle:
        totp: "Use an authenticator app instead"
        backup_code: "Use a backup code instead"
        security_key: "Use a security key instead"
    invites:
      accept_title: "Invitation"
      emoji: "envelope emoji"
      welcome_to: "Welcome to %{site_name}!"
      invited_by: "You were invited by:"
      social_login_available: "You'll also be able to sign in with any social login using that email."
      your_email: "Your account email address is <b>%{email}</b>."
      accept_invite: "Accept Invitation"
      success: "Your account has been created and you're now logged in."
      name_label: "Name"
      password_label: "Password"
      existing_user_can_redeem: "Redeem your invitation to a topic or group."

    password_reset:
      continue: "Continue to %{site_name}"

    emoji_set:
      apple_international: "Apple/International"
      google: "Google"
      twitter: "Twitter"
      win10: "Win10"
      google_classic: "Google Classic"
      facebook_messenger: "Facebook Messenger"

    category_page_style:
      categories_only: "Categories Only"
      categories_with_featured_topics: "Categories with Featured Topics"
      categories_and_latest_topics: "Categories and Latest Topics"
      categories_and_latest_topics_created_date: "Categories and Latest Topics (sort by topic created date)"
      categories_and_top_topics: "Categories and Top Topics"
      categories_boxes: "Boxes with Subcategories"
      categories_boxes_with_topics: "Boxes with Featured Topics"
      subcategories_with_featured_topics: "Subcategories with Featured Topics"

    shortcut_modifier_key:
      shift: "Shift"
      ctrl: "Ctrl"
      alt: "Alt"
      enter: "Enter"

    conditional_loading_section:
      loading: Loading...

    category_row:
      topic_count:
        one: "%{count} topic in this category"
        other: "%{count} topics in this category"
      plus_subcategories_title:
        one: "%{name} and one subcategory"
        other: "%{name} and %{count} subcategories"
      plus_subcategories:
        one: "+ %{count} subcategory"
        other: "+ %{count} subcategories"

    select_kit:
      delete_item: "Delete %{name}"
      filter_by: "Filter by: %{name}"
      select_to_filter: "Select a value to filter"
      default_header_text: Select...
      no_content: No matches found
      results_count:
        one: "%{count} result"
        other: "%{count} results"
      filter_placeholder: Search...
      filter_placeholder_with_any: Search or create...
      create: "Create: '%{content}'"
      max_content_reached:
        one: "You can only select %{count} item."
        other: "You can only select %{count} items."
      min_content_not_reached:
        one: "Select at least %{count} item."
        other: "Select at least %{count} items."
      components:
        tag_drop:
          filter_for_more: Filter for more...
        categories_admin_dropdown:
          title: "Manage categories"

    date_time_picker:
      from: From
      to: To

    emoji_picker:
      filter_placeholder: Search for emoji
      smileys_&_emotion: Smileys and Emotion
      people_&_body: People and Body
      animals_&_nature: Animals and Nature
      food_&_drink: Food and Drink
      travel_&_places: Travel and Places
      activities: Activities
      objects: Objects
      symbols: Symbols
      flags: Flags
      recent: Recently used
      default_tone: No skin tone
      light_tone: Light skin tone
      medium_light_tone: Medium light skin tone
      medium_tone: Medium skin tone
      medium_dark_tone: Medium dark skin tone
      dark_tone: Dark skin tone
      default: Custom emojis

    shared_drafts:
      title: "Shared Drafts"
      notice: "This topic is only visible to those who can publish shared drafts."
      destination_category: "Destination Category"
      publish: "Publish Shared Draft"
      confirm_publish: "Are you sure you want to publish this draft?"
      publishing: "Publishing Topic..."

    composer:
      emoji: "Emoji :)"
      more_emoji: "more..."
      options: "Options"
      whisper: "whisper"
      unlist: "unlisted"

      add_warning: "This is an official warning."
      toggle_whisper: "Toggle Whisper"
      toggle_unlisted: "Toggle Unlisted"
      posting_not_on_topic: "Which topic do you want to reply to?"
      saved_local_draft_tip: "saved locally"
      similar_topics: "Your topic is similar to..."
      drafts_offline: "drafts offline"
      edit_conflict: "edit conflict"
      esc: "esc"
      esc_label: "Click or press Esc to dismiss"
      ok_proceed: "Ok, proceed"

      group_mentioned_limit:
        one: "<b>Warning!</b> You mentioned <a href='%{group_link}'>%{group}</a>, however this group has more members than the administrator configured mention limit of %{count} user. Nobody will be notified."
        other: "<b>Warning!</b> You mentioned <a href='%{group_link}'>%{group}</a>, however this group has more members than the administrator configured mention limit of %{count} users. Nobody will be notified."
      group_mentioned:
        one: "By mentioning %{group}, you are about to notify <a href='%{group_link}'>%{count} person</a> – are you sure?"
        other: "By mentioning %{group}, you are about to notify <a href='%{group_link}'>%{count} people</a> – are you sure?"
      cannot_see_mention:
        category: "You mentioned @%{username} but they won't be notified because they do not have access to this category. You will need to add them to a group that has access to this category."
        private: "You mentioned @%{username} but they won't be notified because they are unable to see this personal message. You will need to invite them to this personal message."
        muted_topic: "You mentioned @%{username} but they won't be notified because they muted this topic."
        not_allowed: "You mentioned @%{username} but they won't be notified because they were not invited to this topic."
      cannot_see_group_mention:
        not_mentionable: "You cannot mention group @%{group}."
        some_not_allowed:
          one: "You mentioned @%{group} but only %{count} member will be notified because the other members are unable to see this personal message. You will need to invite them to this personal message."
          other: "You mentioned @%{group} but only %{count} members will be notified because the other members are unable to see this personal message. You will need to invite them to this personal message."
        not_allowed: "You mentioned @%{group} but none of its members will be notified because they are unable to see this personal message. You will need to invite them to this personal message."
      here_mention:
        one: "By mentioning <b>@%{here}</b>, you are about to notify %{count} user – are you sure?"
        other: "By mentioning <b>@%{here}</b>, you are about to notify %{count} users – are you sure?"
      duplicate_link: "It looks like your link to <b>%{domain}</b> was already posted in the topic by <b>@%{username}</b> in <a href='%{post_url}'>a reply on %{ago}</a> – are you sure you want to post it again?"
      duplicate_link_same_user: "It looks like you already posted a link to <b>%{domain}</b> in this topic in <a href='%{post_url}'>a reply on %{ago}</a> - are you sure you want to post it again?"
      reference_topic_title: "RE: %{title}"

      error:
        title_missing: "Title is required"
        title_too_short:
          one: "Title must be at least %{count} character"
          other: "Title must be at least %{count} characters"
        title_too_long:
          one: "Title can't be more than %{count} character"
          other: "Title can't be more than %{count} characters"
        post_missing: "Post can’t be empty"
        post_length:
          one: "Post must be at least %{count} character"
          other: "Post must be at least %{count} characters"
        try_like: "Have you tried the %{heart} button?"
        category_missing: "You must choose a category"
        tags_missing:
          one: "You must choose at least %{count} tag"
          other: "You must choose at least %{count} tags"
        topic_template_not_modified: "Please add details and specifics to your topic by editing the topic template."

      save_edit: "Save Edit"
      overwrite_edit: "Overwrite Edit"
      reply: "Reply"
      cancel: "Cancel"
      create_topic: "Create Topic"
      create_pm: "Message"
      create_whisper: "Whisper"
      create_shared_draft: "Create Shared Draft"
      edit_shared_draft: "Edit Shared Draft"
      title: "Or press %{modifier}Enter"

      users_placeholder: "Add users or groups"
      title_placeholder: "What is this discussion about in one brief sentence?"
      title_or_link_placeholder: "Type title, or paste a link here"
      edit_reason_placeholder: "why are you editing?"
      topic_featured_link_placeholder: "Enter link shown with title."
      remove_featured_link: "Remove link from topic."
      reply_placeholder: "Type here. Use Markdown, BBCode, or HTML to format. Drag or paste images."
      reply_placeholder_no_images: "Type here. Use Markdown, BBCode, or HTML to format."
      reply_placeholder_choose_category: "Select a category before typing here."
      view_new_post: "View your new post."
      saving: "Saving"
      saved: "Saved!"
      saved_draft: "Post draft in progress. Tap to resume."
      uploading: "Uploading..."
      show_preview: "show preview"
      hide_preview: "hide preview"

      quote_post_title: "Quote whole post"
      bold_label: "B"
      bold_title: "Strong"
      bold_text: "strong text"
      italic_label: "I"
      italic_title: "Emphasis"
      italic_text: "emphasized text"
      link_title: "Hyperlink"
      link_description: "enter link description here"
      link_dialog_title: "Insert Hyperlink"
      link_optional_text: "optional title"
      link_url_placeholder: "Paste a URL or type to search topics"
      blockquote_title: "Blockquote"
      blockquote_text: "Blockquote"
      code_title: "Preformatted text"
      code_text: "indent preformatted text by 4 spaces"
      paste_code_text: "type or paste code here"
      upload_title: "Upload"
      upload_description: "enter upload description here"
      olist_title: "Numbered List"
      ulist_title: "Bulleted List"
      list_item: "List item"
      toggle_direction: "Toggle Direction"
      help: "Markdown Editing Help"
      collapse: "minimize the composer panel"
      open: "open the composer panel"
      abandon: "close composer and discard draft"
      enter_fullscreen: "enter fullscreen composer"
      exit_fullscreen: "exit fullscreen composer"
      exit_fullscreen_prompt: "Press <kbd>ESC</kbd> to exit full screen"
      show_toolbar: "show composer toolbar"
      hide_toolbar: "hide composer toolbar"
      modal_ok: "OK"
      modal_cancel: "Cancel"
      cant_send_pm: "Sorry, you can't send a message to %{username}."
      yourself_confirm:
        title: "Did you forget to add recipients?"
        body: "Right now this message is only being sent to yourself!"
      slow_mode:
        error: "This topic is in slow mode. You already posted recently; you can post again in %{timeLeft}."
      user_not_seen_in_a_while:
        single: "The person you are messaging, <b>%{usernames}</b>, hasn’t been seen here in a very long time – %{time_ago}. They may not receive your message. You may wish to seek out alternate methods of contacting %{usernames}."
        multiple: "The following people you are messaging: <b>%{usernames}</b>, haven’t been seen here in a very long time – %{time_ago}. They may not receive your message. You may wish to seek out alternate methods of contacting them."

      admin_options_title: "Optional staff settings for this topic"

      composer_actions:
        reply: Reply
        draft: Draft
        edit: Edit
        reply_to_post:
          label: Reply to a post by %{postUsername}
          desc: Reply to a specific post
        reply_as_new_topic:
          label: Reply as linked topic
          desc: Create a new topic linked to this topic
          confirm: You have a new topic draft saved, which will be overwritten if you create a linked topic.
        reply_as_new_group_message:
          label: Reply as new group message
          desc: Create new message starting with same recipients
        reply_to_topic:
          label: Reply to topic
          desc: Reply to the topic, not any specific post
        toggle_whisper:
          label: Toggle whisper
          desc: Whispers are only visible to staff members
        create_topic:
          label: "New Topic"
        shared_draft:
          label: "Shared Draft"
          desc: "Draft a topic that will only be visible to allowed users"
        toggle_topic_bump:
          label: "Toggle topic bump"
          desc: "Reply without changing latest reply date"

      reload: "Reload"
      ignore: "Ignore"

      image_alt_text:
        aria_label: Alt text for image

      delete_image_button: Delete Image

    notifications:
      tooltip:
        regular:
          one: "%{count} unseen notification"
          other: "%{count} unseen notifications"
        message:
          one: "%{count} unread message"
          other: "%{count} unread messages"
        high_priority:
          one: "%{count} unread high priority notification"
          other: "%{count} unread high priority notifications"
        new_message_notification:
          one: "%{count} new message notification"
          other: "%{count} new message notifications"
        new_reviewable:
          one: "%{count} new reviewable"
          other: "%{count} new reviewables"
      title: "notifications of @name mentions, replies to your posts and topics, messages, etc"
      none: "Unable to load notifications at this time."
      empty: "No notifications found."
      post_approved: "Your post was approved"
      reviewable_items: "items requiring review"
      watching_first_post_label: "New Topic"
      user_moved_post: "%{username} moved"
      mentioned: "<span>%{username}</span> %{description}"
      group_mentioned: "<span>%{username}</span> %{description}"
      quoted: "<span>%{username}</span> %{description}"
      bookmark_reminder: "<span>%{username}</span> %{description}"
      replied: "<span>%{username}</span> %{description}"
      posted: "<span>%{username}</span> %{description}"
      watching_category_or_tag: "<span>%{username}</span> %{description}"
      edited: "<span>%{username}</span> %{description}"
      liked: "<span>%{username}</span> %{description}"
      liked_2: "<span class='double-user'>%{username}, %{username2}</span> %{description}"
      liked_many:
        one: "<span class='multi-user'>%{username}, %{username2} and %{count} other</span> %{description}"
        other: "<span class='multi-user'>%{username}, %{username2} and %{count} others</span> %{description}"
      liked_by_2_users: "%{username}, %{username2}"
      liked_by_multiple_users:
        one: "%{username}, %{username2} and %{count} other"
        other: "%{username}, %{username2} and %{count} others"
      liked_consolidated_description:
        one: "liked %{count} of your posts"
        other: "liked %{count} of your posts"
      liked_consolidated: "<span>%{username}</span> %{description}"
      private_message: "<span>%{username}</span> %{description}"
      invited_to_private_message: "<p><span>%{username}</span> %{description}"
      invited_to_topic: "<span>%{username}</span> %{description}"
      invitee_accepted: "<span>%{username}</span> accepted your invitation"
      invitee_accepted_your_invitation: "accepted your invitation"
      moved_post: "<span>%{username}</span> moved %{description}"
      linked: "<span>%{username}</span> %{description}"
      granted_badge: "Earned '%{description}'"
      topic_reminder: "<span>%{username}</span> %{description}"
      watching_first_post: "<span>New Topic</span> %{description}"
      membership_request_accepted: "Membership accepted in '%{group_name}'"
      membership_request_consolidated:
        one: "%{count} open membership request for '%{group_name}'"
        other: "%{count} open membership requests for '%{group_name}'"
      reaction: "<span>%{username}</span> %{description}"
      reaction_2: "<span>%{username}, %{username2}</span> %{description}"
      votes_released: "%{description} - completed"
      new_features: "New features available!"
      dismiss_confirmation:
        body:
          default:
            one: "Are you sure? You have %{count} important notification."
            other: "Are you sure? You have %{count} important notifications."
          bookmarks:
            one: "Are you sure? You have %{count} unread bookmark reminder."
            other: "Are you sure? You have %{count} unread bookmark reminders."
          messages:
            one: "Are you sure? You have %{count} unread personal message."
            other: "Are you sure? You have %{count} unread personal messages."
        dismiss: "Dismiss"
        cancel: "Cancel"

      group_message_summary:
        one: "%{count} message in your %{group_name} inbox"
        other: "%{count} messages in your %{group_name} inbox"

      popup:
        mentioned: '%{username} mentioned you in "%{topic}" - %{site_title}'
        group_mentioned: '%{username} mentioned you in "%{topic}" - %{site_title}'
        quoted: '%{username} quoted you in "%{topic}" - %{site_title}'
        replied: '%{username} replied to you in "%{topic}" - %{site_title}'
        posted: '%{username} posted in "%{topic}" - %{site_title}'
        private_message: '%{username} sent you a personal message in "%{topic}" - %{site_title}'
        linked: '%{username} linked to your post from "%{topic}" - %{site_title}'
        watching_first_post: '%{username} created a new topic "%{topic}" - %{site_title}'
        confirm_title: "Notifications enabled - %{site_title}"
        confirm_body: "Success! Notifications have been enabled."
        custom: "Notification from %{username} on %{site_title}"

      titles:
        mentioned: "mentioned"
        replied: "new reply"
        quoted: "quoted"
        edited: "edited"
        liked: "new like"
        private_message: "new private message"
        invited_to_private_message: "invited to private message"
        invitee_accepted: "invite accepted"
        posted: "new post"
        watching_category_or_tag: "new post"
        moved_post: "post moved"
        linked: "linked"
        bookmark_reminder: "bookmark reminder"
        bookmark_reminder_with_name: "bookmark reminder - %{name}"
        granted_badge: "badge granted"
        invited_to_topic: "invited to topic"
        group_mentioned: "group mentioned"
        group_message_summary: "new group messages"
        watching_first_post: "new topic"
        topic_reminder: "topic reminder"
        liked_consolidated: "new likes"
        post_approved: "post approved"
        membership_request_consolidated: "new membership requests"
        reaction: "new reaction"
        votes_released: "Vote was released"
        new_features: "new Discourse features have been released!"

    upload_selector:
      uploading: "Uploading"
      processing: "Processing Upload"
      select_file: "Select File"
      default_image_alt_text: image

    search:
      sort_by: "Sort by"
      relevance: "Relevance"
      latest_post: "Latest Post"
      latest_topic: "Latest Topic"
      most_viewed: "Most Viewed"
      most_liked: "Most Liked"
      select_all: "Select All"
      clear_all: "Clear All"
      too_short: "Your search term is too short."
      open_advanced: "Open advanced search"
      clear_search: "Clear search"
      sort_or_bulk_actions: "Sort or bulk select results"
      result_count:
        one: "<span>%{count} result for</span><span class='term'>%{term}</span>"
        other: "<span>%{count}%{plus} results for</span><span class='term'>%{term}</span>"
      title: "Search"
      full_page_title: "Search"
      results: "results"
      no_results: "No results found."
      no_more_results: "No more results found."
      post_format: "#%{post_number} by %{username}"
      results_page: "Search results for '%{term}'"
      more_results: "There are more results. Please narrow your search criteria."
      cant_find: "Can’t find what you’re looking for?"
      start_new_topic: "Perhaps start a new topic?"
      or_search_google: "Or try searching with Google instead:"
      search_google: "Try searching with Google instead:"
      search_google_button: "Google"
      search_button: "Search"
      search_term_label: "enter search keyword"
      categories: "Categories"
      tags: "Tags"
      in: "in"
      in_this_topic: "in this topic"
      in_this_topic_tooltip: "switch to searching all topics"
      in_messages: "in messages"
      in_messages_tooltip: "switch to searching regular topics"
      in_topics_posts: "in all topics and posts"
      enter_hint: "or press Enter"
      in_posts_by: "in posts by %{username}"
      browser_tip: "%{modifier} + f"
      browser_tip_description: "again to use native browser search"
      recent: "Recent Searches"
      clear_recent: "Clear Recent Searches"

      type:
        default: "Topics/posts"
        users: "Users"
        categories: "Categories"
        categories_and_tags: "Categories/tags"

      context:
        user: "Search posts by @%{username}"
        category: "Search the #%{category} category"
        tag: "Search the #%{tag} tag"
        topic: "Search this topic"
        private_messages: "Search messages"

      tips:
        category_tag: "filters by category or tag"
        author: "filters by post author"
        in: "filters by metadata (e.g. in:title, in:personal, in:pinned)"
        status: "filters by topic status"
        full_search: "launches full page search"
        full_search_key: "%{modifier} + Enter"
        me: "shows only your posts"

      advanced:
        title: Advanced filters
        posted_by:
          label: Posted by
          aria_label: Filter by post author
        in_category:
          label: Categorized
        in_group:
          label: In Group
        with_badge:
          label: With Badge
        with_tags:
          label: Tagged
          aria_label: Filter using tags
        filters:
          label: Only return topics/posts...
          title: Matching in title only
          likes: I liked
          posted: I posted in
          created: I created
          watching: I'm watching
          tracking: I'm tracking
          private: In my messages
          bookmarks: I bookmarked
          first: are the very first post
          pinned: are pinned
          seen: I read
          unseen: I've not read
          wiki: are wiki
          images: include image(s)
          all_tags: All the above tags
        statuses:
          label: Where topics
          open: are open
          closed: are closed
          public: are public
          archived: are archived
          noreplies: have zero replies
          single_user: contain a single user
        post:
          count:
            label: Posts
          min:
            placeholder: minimum
            aria_label: filter by minimum number of posts
          max:
            placeholder: maximum
            aria_label: filter by maximum number of posts
          time:
            label: Posted
            aria_label: Filter by posted date
            before: before
            after: after
        views:
          label: Views
        min_views:
          placeholder: minimum
          aria_label: filter by minimum views
        max_views:
          placeholder: maximum
          aria_label: filter by maximum views
        additional_options:
          label: "Filter by post count and topic views"

    hamburger_menu: "menu"
    new_item: "new"
    go_back: "go back"
    not_logged_in_user: "user page with summary of current activity and preferences"
    current_user: "go to your user page"
    view_all: "view all %{tab}"
    user_menu:
      generic_no_items: "There are no items in this list."
      sr_menu_tabs: "User menu tabs"
      view_all_notifications: "view all notifications"
      view_all_bookmarks: "view all bookmarks"
      view_all_messages: "view all personal messages"
      tabs:
        all_notifications: "All notifications"
        replies: "Replies"
        replies_with_unread:
          one: "Replies - %{count} unread reply"
          other: "Replies - %{count} unread replies"
        mentions: "Mentions"
        mentions_with_unread:
          one: "Mentions - %{count} unread mention"
          other: "Mentions - %{count} unread mentions"
        likes: "Likes"
        likes_with_unread:
          one: "Likes - %{count} unread like"
          other: "Likes - %{count} unread likes"
        watching: "Watched topics"
        watching_with_unread:
          one: "Watched topics - %{count} unread watched topic"
          other: "Watched topics - %{count} unread watched topics"
        messages: "Personal messages"
        messages_with_unread:
          one: "Personal messages - %{count} unread message"
          other: "Personal messages - %{count} unread messages"
        bookmarks: "Bookmarks"
        bookmarks_with_unread:
          one: "Bookmarks - %{count} unread bookmark"
          other: "Bookmarks - %{count} unread bookmarks"
        review_queue: "Review queue"
        review_queue_with_unread:
          one: "Review queue - %{count} item needs review"
          other: "Review queue - %{count} items need review"
        other_notifications: "Other notifications"
        other_notifications_with_unread:
          one: "Other notifications - %{count} unread notification"
          other: "Other notifications - %{count} unread notifications"
        profile: "Profile"
      reviewable:
        view_all: "view all review items"
        queue: "Queue"
        deleted_user: "(deleted user)"
        deleted_post: "(deleted post)"
        post_number_with_topic_title: "post #%{post_number} - %{title}"
        new_post_in_topic: "new post in %{title}"
        user_requires_approval: "%{username} requires approval"
        default_item: "reviewable item #%{reviewable_id}"

    topics:
      new_messages_marker: "last visit"
      bulk:
        select_all: "Select All"
        clear_all: "Clear All"
        unlist_topics: "Unlist Topics"
        relist_topics: "Relist Topics"
        reset_bump_dates: "Reset bump dates"
        defer: "Defer"
        delete: "Delete Topics"
        dismiss: "Dismiss"
        dismiss_read: "Dismiss all unread"
        dismiss_read_with_selected:
          one: "Dismiss %{count} unread"
          other: "Dismiss %{count} unread"
        dismiss_button: "Dismiss…"
        dismiss_button_with_selected:
          one: "Dismiss (%{count})…"
          other: "Dismiss (%{count})…"
        dismiss_tooltip: "Dismiss just new posts or stop tracking topics"
        also_dismiss_topics: "Stop tracking these topics so they never show up as unread for me again"
        dismiss_new: "Dismiss New"
        dismiss_new_with_selected:
          one: "Dismiss New (%{count})"
          other: "Dismiss New (%{count})"
        toggle: "toggle bulk selection of topics"
        actions: "Bulk Actions"
        change_category: "Set Category..."
        close_topics: "Close Topics"
        archive_topics: "Archive Topics"
        move_messages_to_inbox: "Move to Inbox"
        notification_level: "Notifications..."
        change_notification_level: "Change Notification Level"
        choose_new_category: "Choose the new category for the topics:"
        selected:
          one: "You have selected <b>%{count}</b> topic."
          other: "You have selected <b>%{count}</b> topics."
        change_tags: "Replace Tags"
        append_tags: "Append Tags"
        choose_new_tags: "Choose new tags for these topics:"
        choose_append_tags: "Choose new tags to append for these topics:"
        changed_tags: "The tags of those topics were changed."
        remove_tags: "Remove All Tags"
        confirm_remove_tags:
          one: "All tags will be removed from this topic. Are you sure?"
          other: "All tags will be removed from %{count} topics. Are you sure?"
        progress:
          one: "Progress: <strong>%{count}</strong> topic"
          other: "Progress: <strong>%{count}</strong> topics"

      none:
        unread: "You have no unread topics."
        unseen: "You have no unseen topics."
        new: "You have no new topics."
        read: "You haven't read any topics yet."
        posted: "You haven't posted in any topics yet."
        latest: "You're all caught up!"
        bookmarks: "You have no bookmarked topics yet."
        category: "There are no %{category} topics."
        top: "There are no top topics."
        educate:
          new: '<p>Your new topics will appear here. By default, topics are considered new and will show a <span class="badge new-topic badge-notification" style="vertical-align:middle;line-height:inherit;"></span> indicator if they were created in the last 2 days.</p><p>Visit your <a href="%{userPrefsUrl}">preferences</a> to change this.</p>'
          unread: '<p>Your unread topics appear here.</p><p>By default, topics are considered unread and will show unread counts <span class="badge unread-posts badge-notification">1</span> if you:</p><ul><li>Created the topic</li><li>Replied to the topic</li><li>Read the topic for more than 4 minutes</li></ul><p>Or if you have explicitly set the topic to Tracked or Watched via the 🔔 in each topic.</p><p>Visit your <a href="%{userPrefsUrl}">preferences</a> to change this.</p>'
      bottom:
        latest: "There are no more latest topics."
        posted: "There are no more posted topics."
        read: "There are no more read topics."
        new: "There are no more new topics."
        unread: "There are no more unread topics."
        unseen: "There are no more unseen topics."
        category: "There are no more %{category} topics."
        tag: "There are no more %{tag} topics."
        top: "There are no more top topics."
        bookmarks: "There are no more bookmarked topics."

    topic:
      filter_to:
        one: "%{count} post in topic"
        other: "%{count} posts in topic"
      create: "New Topic"
      create_long: "Create a new Topic"
      open_draft: "Open Draft"
      private_message: "Start a message"
      archive_message:
        help: "Move message to your archive"
        title: "Archive"
      move_to_inbox:
        title: "Move to Inbox"
        help: "Move message back to Inbox"
      defer:
        help: "Mark as unread"
        title: "Defer"

      list: "Topics"
      new: "new topic"
      unread: "unread"
      new_topics:
        one: "%{count} new topic"
        other: "%{count} new topics"
      unread_topics:
        one: "%{count} unread topic"
        other: "%{count} unread topics"
      title: "Topic"
      invalid_access:
        title: "Topic is private"
        description: "Sorry, you don't have access to that topic!"
        login_required: "You need to log in to see that topic."
      server_error:
        title: "Topic failed to load"
        description: "Sorry, we couldn't load that topic, possibly due to a connection problem. Please try again. If the problem persists, let us know."
      not_found:
        title: "Topic not found"
        description: "Sorry, we couldn't find that topic. Perhaps it was removed by a moderator?"
      unread_posts:
        one: "you have %{count} unread post in this topic"
        other: "you have %{count} unread posts in this topic"
      likes:
        one: "there is %{count} like in this topic"
        other: "there are %{count} likes in this topic"
      back_to_list: "Back to Topic List"
      options: "Topic Options"
      show_links: "show links within this topic"
      collapse_details: "collapse topic details"
      expand_details: "expand topic details"
      read_more_in_category: "Want to read more? Browse other topics in %{categoryLink} or <a href='%{latestLink}'>view latest topics</a>."
      read_more: "Want to read more? <a href='%{categoryLink}'>Browse all categories</a> or <a href='%{latestLink}'>view latest topics</a>."
      unread_indicator: "No member has read the last post of this topic yet."

      # This string uses the ICU Message Format. See https://meta.discourse.org/t/7035 for translation guidelines.
      #
      # Both UNREAD and NEW are greater than 0 when HAS_UNREAD_AND_NEW is true
      # Either UNREAD or NEW is greater than 0 when HAS_UNREAD_AND_NEW is false
      read_more_MF: |
        { HAS_UNREAD_AND_NEW, select,
          true {
            { UNREAD, plural,
                 =0 {}
                one {There is <a href="{basePath}/unread"># unread</a>}
              other {There are <a href="{basePath}/unread"># unread</a>}
            }
            { NEW, plural,
                 =0 {}
                one { and <a href="{basePath}/new"># new</a> topic remaining,}
              other { and <a href="{basePath}/new"># new</a> topics remaining,}
            }
          }
          false {
            { UNREAD, plural,
                 =0 {}
                one {There is <a href="{basePath}/unread"># unread</a> topic remaining,}
              other {There are <a href="{basePath}/unread"># unread</a> topics remaining,}
            }
            { NEW, plural,
                 =0 {}
                one {There is <a href="{basePath}/new"># new</a> topic remaining,}
              other {There are <a href="{basePath}/new"># new</a> topics remaining,}
            }
          }
          other {}
        }
        { HAS_CATEGORY, select,
          true { or browse other topics in {categoryLink}}
          false { or <a href="{basePath}/latest">view latest topics</a>}
          other {}
        }

      bumped_at_title: |
        First post: %{createdAtDate}
        Posted: %{bumpedAtDate}

      browse_all_categories_latest: "<a href='%{basePath}/categories'>Browse all categories</a> or <a href='%{basePath}/latest'>view latest topics</a>."
      browse_all_categories_latest_or_top: "<a href='%{basePath}/categories'>Browse all categories</a>, <a href='%{basePath}/latest'>view latest topics</a> or see top:"
      browse_all_tags_or_latest: "<a href='%{basePath}/tags'>Browse all tags</a> or <a href='%{basePath}/latest'>view latest topics</a>."

      suggest_create_topic: Ready to <a href>start a new conversation?</a>
      jump_reply: "Jump to post's original location"
      jump_reply_aria: "Jump to @%{username}'s post in its original location"
      deleted: "The topic has been deleted"

      slow_mode_update:
        title: "Slow Mode"
        select: "Users may only post in this topic once every:"
        description: "To promote thoughtful discussion in fast moving or contentious discussions, users must wait before posting again in this topic."
        enable: "Enable"
        update: "Update"
        enabled_until: "Enabled until:"
        remove: "Disable"
        hours: "Hours:"
        minutes: "Minutes:"
        seconds: "Seconds:"
        durations:
          10_minutes: "10 Minutes"
          15_minutes: "15 Minutes"
          30_minutes: "30 Minutes"
          45_minutes: "45 Minutes"
          1_hour: "1 Hour"
          2_hours: "2 Hours"
          4_hours: "4 Hours"
          8_hours: "8 Hours"
          12_hours: "12 Hours"
          24_hours: "24 Hours"
          custom: "Custom Duration"
      slow_mode_notice:
        duration: "Please wait %{duration} between posts in this topic"
      topic_status_update:
        title: "Topic Timer"
        save: "Set Timer"
        num_of_hours: "Number of hours:"
        num_of_days: "Number of days:"
        remove: "Remove Timer"
        publish_to: "Publish To:"
        when: "When:"
        time_frame_required: "Please select a time frame"
        min_duration: "Duration must be greater than 0"
        max_duration: "Duration must be less than 20 years"
        duration: "Duration"
      publish_to_category:
        title: "Schedule Publishing"
      temp_open:
        title: "Open Temporarily"
      auto_reopen:
        title: "Auto-Open Topic"
      temp_close:
        title: "Close Temporarily"
      auto_close:
        title: "Auto-Close Topic"
        label: "Auto-close topic after:"
        error: "Please enter a valid value."
        based_on_last_post: "Don't close until the last post in the topic is at least this old."
      auto_close_after_last_post:
        title: "Auto-Close Topic After Last Post"
      auto_delete:
        title: "Auto-Delete Topic"
      auto_bump:
        title: "Auto-Bump Topic"
      reminder:
        title: "Remind Me"
      auto_delete_replies:
        title: "Auto-Delete Replies"

      status_update_notice:
        auto_open: "This topic will automatically open %{timeLeft}."
        auto_close: "This topic will automatically close %{timeLeft}."
        auto_publish_to_category: "This topic will be published to <a href=%{categoryUrl}>#%{categoryName}</a> %{timeLeft}."
        auto_close_after_last_post: "This topic will close %{duration} after the last reply."
        auto_delete: "This topic will be automatically deleted %{timeLeft}."
        auto_bump: "This topic will be automatically bumped %{timeLeft}."
        auto_reminder: "You will be reminded about this topic %{timeLeft}."
        auto_delete_replies: "Replies on this topic are automatically deleted after %{duration}."
      auto_close_title: "Auto-Close Settings"
      auto_close_immediate:
        one: "The last post in the topic is already %{count} hour old, so the topic will be closed immediately."
        other: "The last post in the topic is already %{count} hours old, so the topic will be closed immediately."
      auto_close_momentarily:
        one: "The last post in the topic is already %{count} hour old, so the topic will be closed momentarily."
        other: "The last post in the topic is already %{count} hours old, so the topic will be closed momentarily."

      timeline:
        back: "Back"
        back_description: "Go back to your last unread post"
        replies_short: "%{current} / %{total}"

      progress:
        title: topic progress
        jump_prompt: "jump to..."
        jump_prompt_of:
          one: "of %{count} post"
          other: "of %{count} posts"
        jump_prompt_long: "Jump to..."
        jump_prompt_to_date: "to date"
        jump_prompt_or: "or"

      notifications:
        title: change how often you get notified about this topic
        reasons:
          mailing_list_mode: "You have mailing list mode enabled, so you will be notified of replies to this topic via email."
          "3_10": "You will receive notifications because you are watching a tag on this topic."
          "3_10_stale": "You will receive notifications because you were watching a tag on this topic in the past."
          "3_6": "You will receive notifications because you are watching this category."
          "3_6_stale": "You will receive notifications because you were watching this category in the past."
          "3_5": "You will receive notifications because you started watching this topic automatically."
          "3_2": "You will receive notifications because you are watching this topic."
          "3_1": "You will receive notifications because you created this topic."
          "3": "You will receive notifications because you are watching this topic."
          "2_8": "You will see a count of new replies because you are tracking this category."
          "2_8_stale": "You will see a count of new replies because you were tracking this category in the past."
          "2_4": "You will see a count of new replies because you posted a reply to this topic."
          "2_2": "You will see a count of new replies because you are tracking this topic."
          "2": 'You will see a count of new replies because you <a href="%{basePath}/u/%{username}/preferences/notifications">read this topic</a>.'
          "1_2": "You will be notified if someone mentions your @name or replies to you."
          "1": "You will be notified if someone mentions your @name or replies to you."
          "0_7": "You are ignoring all notifications in this category."
          "0_2": "You are ignoring all notifications on this topic."
          "0": "You are ignoring all notifications on this topic."
        watching_pm:
          title: "Watching"
          description: "You will be notified of every new reply in this message, and a count of new replies will be shown."
        watching:
          title: "Watching"
          description: "You will be notified of every new reply in this topic, and a count of new replies will be shown."
        tracking_pm:
          title: "Tracking"
          description: "A count of new replies will be shown for this message. You will be notified if someone mentions your @name or replies to you."
        tracking:
          title: "Tracking"
          description: "A count of new replies will be shown for this topic. You will be notified if someone mentions your @name or replies to you."
        regular:
          title: "Normal"
          description: "You will be notified if someone mentions your @name or replies to you."
        regular_pm:
          title: "Normal"
          description: "You will be notified if someone mentions your @name or replies to you."
        muted_pm:
          title: "Muted"
          description: "You will never be notified of anything about this message."
        muted:
          title: "Muted"
          description: "You will never be notified of anything about this topic, and it will not appear in latest."

      actions:
        title: "Actions"
        recover: "Un-Delete Topic"
        delete: "Delete Topic"
        open: "Open Topic"
        close: "Close Topic"
        multi_select: "Select Posts…"
        slow_mode: "Set Slow Mode..."
        timed_update: "Set Topic Timer..."
        pin: "Pin Topic…"
        unpin: "Un-Pin Topic…"
        unarchive: "Unarchive Topic"
        archive: "Archive Topic"
        invisible: "Unlist Topic"
        visible: "List Topic"
        reset_read: "Reset Read Data"
        make_public: "Make Public Topic..."
        make_private: "Make Personal Message"
        reset_bump_date: "Reset Bump Date"

      feature:
        pin: "Pin Topic"
        unpin: "Un-Pin Topic"
        pin_globally: "Pin Topic Globally"
        make_banner: "Make Banner Topic"
        remove_banner: "Remove Banner Topic"

      reply:
        title: "Reply"
        help: "begin composing a reply to this topic"

      share:
        title: "Share Topic"
        extended_title: "Share a link"
        help: "share a link to this topic"
        instructions: "Share a link to this topic:"
        copied: "Topic link copied."
        restricted_groups:
          one: "Only visible to members of group: %{groupNames}"
          other: "Only visible to members of groups: %{groupNames}"
        invite_users: "Invite"

      print:
        title: "Print"
        help: "Open a printer friendly version of this topic"

      flag_topic:
        title: "Flag"
        help: "privately flag this topic for attention or send a private notification about it"
        success_message: "You successfully flagged this topic."
      make_public:
        title: "Convert to Public Topic"
        choose_category: "Please choose a category for the public topic:"

      feature_topic:
        title: "Feature this topic"
        pin: "Make this topic appear at the top of the %{categoryLink} category until"
        unpin: "Remove this topic from the top of the %{categoryLink} category."
        unpin_until: "Remove this topic from the top of the %{categoryLink} category or wait until <strong>%{until}</strong>."
        pin_note: "Users can unpin the topic individually for themselves."
        pin_validation: "A date is required to pin this topic."
        not_pinned: "There are no topics pinned in %{categoryLink}."
        already_pinned:
          one: "Topics currently pinned in %{categoryLink}: <strong class='badge badge-notification unread'>%{count}</strong>"
          other: "Topics currently pinned in %{categoryLink}: <strong class='badge badge-notification unread'>%{count}</strong>"
        pin_globally: "Make this topic appear at the top of all topic lists until"
        confirm_pin_globally:
          one: "You already have %{count} globally pinned topic. Too many pinned topics may be a burden for new and anonymous users. Are you sure you want to pin another topic globally?"
          other: "You already have %{count} globally pinned topics. Too many pinned topics may be a burden for new and anonymous users. Are you sure you want to pin another topic globally?"
        unpin_globally: "Remove this topic from the top of all topic lists."
        unpin_globally_until: "Remove this topic from the top of all topic lists or wait until <strong>%{until}</strong>."
        global_pin_note: "Users can unpin the topic individually for themselves."
        not_pinned_globally: "There are no topics pinned globally."
        already_pinned_globally:
          one: "Topics currently pinned globally: <strong class='badge badge-notification unread'>%{count}</strong>"
          other: "Topics currently pinned globally: <strong class='badge badge-notification unread'>%{count}</strong>"
        make_banner: "Make this topic into a banner that appears at the top of all pages."
        remove_banner: "Remove the banner that appears at the top of all pages."
        banner_note: "Users can dismiss the banner by closing it. Only one topic can be bannered at any given time."
        no_banner_exists: "There is no banner topic."
        banner_exists: "There <strong class='badge badge-notification unread'>is</strong> currently a banner topic."

      inviting: "Inviting..."
      automatically_add_to_groups: "This invite also includes access to these groups:"

      invite_private:
        title: "Invite to Message"
        email_or_username: "Invitee's Email or Username"
        email_or_username_placeholder: "email address or username"
        action: "Invite"
        success: "We've invited that user to participate in this message."
        success_group: "We've invited that group to participate in this message."
        error: "Sorry, there was an error inviting that user."
        not_allowed: "Sorry, that user can't be invited."
        group_name: "group name"

      controls: "Topic Controls"

      invite_reply:
        title: "Invite"
        username_placeholder: "username"
        action: "Send Invite"
        help: "invite others to this topic via email or notifications"
        to_forum: "We'll send a brief email allowing your friend to immediately join by clicking a link."
        discourse_connect_enabled: "Enter the username of the person you'd like to invite to this topic."
        to_topic_blank: "Enter the username or email address of the person you'd like to invite to this topic."
        to_topic_email: "You've entered an email address. We'll email an invitation that allows your friend to immediately reply to this topic."
        to_topic_username: "You've entered a username. We'll send a notification with a link inviting them to this topic."
        to_username: "Enter the username of the person you'd like to invite. We'll send a notification with a link inviting them to this topic."

        email_placeholder: "name@example.com"
        success_email: "We mailed out an invitation to <b>%{invitee}</b>. We'll notify you when the invitation is redeemed. Check the invitations tab on your user page to keep track of your invites."
        success_username: "We've invited that user to participate in this topic."
        error: "Sorry, we couldn't invite that person. Perhaps they have already been invited? (Invites are rate limited)"
        success_existing_email: "A user with email <b>%{emailOrUsername}</b> already exists. We've invited that user to participate in this topic."

      login_reply: "Log In to Reply"

      filters:
        n_posts:
          one: "%{count} post"
          other: "%{count} posts"
        cancel: "Remove filter"

      move_to:
        title: "Move to"
        action: "move to"
        error: "There was an error moving posts."

      split_topic:
        title: "Move to New Topic"
        action: "move to new topic"
        topic_name: "New Topic Title"
        radio_label: "New Topic"
        error: "There was an error moving posts to the new topic."
        instructions:
          one: "You are about to create a new topic and populate it with the post you've selected."
          other: "You are about to create a new topic and populate it with the <b>%{count}</b> posts you've selected."

      merge_topic:
        title: "Move to Existing Topic"
        action: "move to existing topic"
        error: "There was an error moving posts into that topic."
        radio_label: "Existing Topic"
        instructions:
          one: "Please choose the topic you'd like to move that post to."
          other: "Please choose the topic you'd like to move those <b>%{count}</b> posts to."

      move_to_new_message:
        title: "Move to New Message"
        action: "move to new message"
        message_title: "New Message Title"
        radio_label: "New Message"
        participants: "Participants"
        instructions:
          one: "You are about to create a new message and populate it with the post you've selected."
          other: "You are about to create a new message and populate it with the <b>%{count}</b> posts you've selected."

      move_to_existing_message:
        title: "Move to Existing Message"
        action: "move to existing message"
        radio_label: "Existing Message"
        participants: "Participants"
        instructions:
          one: "Please choose the message you'd like to move that post to."
          other: "Please choose the message you'd like to move those <b>%{count}</b> posts to."

      merge_posts:
        title: "Merge Selected Posts"
        action: "merge selected posts"
        error: "There was an error merging the selected posts."

      publish_page:
        title: "Page Publishing"
        publish: "Publish"
        description: "When a topic is published as a page, its URL can be shared and it will displayed with custom styling."
        slug: "Slug"
        public: "Public"
        public_description: "People can see the page even if the associated topic is private."
        publish_url: "Your page has been published at:"
        topic_published: "Your topic has been published at:"
        preview_url: "Your page will be published at:"
        invalid_slug: "Sorry, you can't publish this page."
        unpublish: "Unpublish"
        unpublished: "Your page has been unpublished and is no longer accessible."
        publishing_settings: "Publishing Settings"

      change_owner:
        title: "Change Owner"
        action: "change ownership"
        error: "There was an error changing the ownership of the posts."
        placeholder: "username of new owner"
        instructions:
          one: "Please choose a new owner for the post by <b>@%{old_user}</b>"
          other: "Please choose a new owner for the %{count} posts by <b>@%{old_user}</b>"
        instructions_without_old_user:
          one: "Please choose a new owner for the post"
          other: "Please choose a new owner for the %{count} posts"

      change_timestamp:
        title: "Change Timestamp..."
        action: "change timestamp"
        invalid_timestamp: "Timestamp cannot be in the future."
        error: "There was an error changing the timestamp of the topic."
        instructions: "Please select the new timestamp of the topic. Posts in the topic will be updated to have the same time difference."

      multi_select:
        select: "select"
        selected: "selected (%{count})"
        select_post:
          label: "select"
          title: "Add post to selection"
        selected_post:
          label: "selected"
          title: "Click to remove post from selection"
        select_replies:
          label: "select +replies"
          title: "Add post and all its replies to selection"
        select_below:
          label: "select +below"
          title: "Add post and all after it to selection"
        delete: delete selected
        cancel: cancel selecting
        select_all: select all
        deselect_all: deselect all
        description:
          one: You have selected <b>%{count}</b> post.
          other: "You have selected <b>%{count}</b> posts."
      deleted_by_author_simple: "(topic deleted by author)"

    post:
      confirm_delete: "Are you sure you want to delete this post?"
      quote_reply: "Quote"
      quote_reply_shortcut: "Or press q"
      quote_edit: "Edit"
      quote_edit_shortcut: "Or press e"
      quote_share: "Share"
      edit_reason: "Reason: "
      post_number: "post %{number}"
      ignored: "Ignored content"
      wiki_last_edited_on: "wiki last edited on %{dateTime}"
      last_edited_on: "post last edited on %{dateTime}"
      edit_history: "post edit history"
      reply_as_new_topic: "Reply as linked Topic"
      reply_as_new_private_message: "Reply as new message to the same recipients"
      continue_discussion: "Continuing the discussion from %{postLink}:"
      follow_quote: "go to the quoted post"
      show_full: "Show Full Post"
      show_hidden: "View ignored content."
      deleted_by_author_simple: "(post deleted by author)"
      collapse: "collapse"
      sr_collapse_replies: "Collapse embedded replies"
      sr_date: "Post date"
      sr_expand_replies:
        one: "This post has %{count} reply"
        other: "This post has %{count} replies"
      expand_collapse: "expand/collapse"
      sr_below_embedded_posts_description: "post #%{post_number} replies"
      sr_embedded_reply_description: "reply by @%{username} to post #%{post_number}"
      locked: "a staff member has locked this post from being edited"
      gap:
        one: "view %{count} hidden reply"
        other: "view %{count} hidden replies"
      sr_reply_to: "Reply to post #%{post_number} by @%{username}"

      notice:
        new_user: "This is the first time %{user} has posted — let’s welcome them to our community!"
        returning_user: "It’s been a while since we’ve seen %{user} — their last post was %{time}."

      unread: "Post is unread"
      has_replies:
        one: "%{count} Reply"
        other: "%{count} Replies"
      has_replies_count: "%{count}"

      unknown_user: "(unknown/deleted user)"
      has_likes_title:
        one: "%{count} person liked this post"
        other: "%{count} people liked this post"

      has_likes_title_only_you: "you liked this post"
      has_likes_title_you:
        one: "you and %{count} other person liked this post"
        other: "you and %{count} other people liked this post"

      sr_post_like_count_button:
        one: "%{count} person liked this post. Click to view"
        other: "%{count} people liked this post. Click to view"
      sr_post_read_count_button:
        one: "%{count} person read this post. Click to view"
        other: "%{count} people read this post. Click to view"
      filtered_replies_hint:
        one: "View this post and its reply"
        other: "View this post and its %{count} replies"

      filtered_replies_viewing:
        one: "Viewing %{count} reply to"
        other: "Viewing %{count} replies to"

      in_reply_to: "Load parent post"
      view_all_posts: "View all posts"

      errors:
        create: "Sorry, there was an error creating your post. Please try again."
        edit: "Sorry, there was an error editing your post. Please try again."
        upload: "Sorry, there was an error uploading that file. Please try again."
        file_too_large: "Sorry, that file is too big (maximum size is %{max_size_kb}kb). Why not upload your large file to a cloud sharing service, then paste the link?"
        file_size_zero: "Sorry, it looks like something has gone wrong, the file you are trying to upload is 0 bytes. Please try again."
        file_too_large_humanized: "Sorry, that file is too big (maximum size is %{max_size}). Why not upload your large file to a cloud sharing service, then paste the link?"
        too_many_uploads: "Sorry, you can only upload one file at a time."
        too_many_dragged_and_dropped_files:
          one: "Sorry, you can only upload %{count} file at a time."
          other: "Sorry, you can only upload %{count} files at a time."
        upload_not_authorized: "Sorry, the file you are trying to upload is not authorized (authorized extensions: %{authorized_extensions})."
        no_uploads_authorized: "Sorry, no files are authorized to be uploaded."
        image_upload_not_allowed_for_new_user: "Sorry, new users can not upload images."
        attachment_upload_not_allowed_for_new_user: "Sorry, new users can not upload attachments."
        attachment_download_requires_login: "Sorry, you need to be logged in to download attachments."

      cancel_composer:
        confirm: "What would you like to do with your post?"
        discard: "Discard"
        save_draft: "Save draft for later"
        keep_editing: "Keep editing"

      via_email: "this post arrived via email"
      via_auto_generated_email: "this post arrived via an auto generated email"
      whisper: "this post is a private whisper for moderators"
      whisper_groups: "this post is a private whisper only visible to %{groupNames}"

      wiki:
        about: "this post is a wiki"

      few_likes_left: "Thanks for sharing the love! You only have a few likes left for today."

      controls:
        reply: "begin composing a reply to this post"
        like: "like this post"
        has_liked: "you've liked this post"
        read_indicator: "members who read this post"
        undo_like: "undo like"
        edit: "edit this post"
        edit_action: "Edit"
        edit_anonymous: "Sorry, but you need to be logged in to edit this post."
        flag: "privately flag this post for attention or send a private notification about it"
        delete: "delete this post"
        undelete: "undelete this post"
        share: "share a link to this post"
        more: "More"
        delete_replies:
          confirm: "Do you also want to delete the replies to this post?"
          direct_replies:
            one: "Yes, and %{count} direct reply"
            other: "Yes, and %{count} direct replies"
          all_replies:
            one: "Yes, and %{count} reply"
            other: "Yes, and all %{count} replies"
          just_the_post: "No, just this post"
        admin: "post admin actions"
        permanently_delete: "Permanently Delete"
        permanently_delete_confirmation: "Are you sure you permanently want to delete this post? You will not be able to recover it."
        wiki: "Make Wiki"
        unwiki: "Remove Wiki"
        convert_to_moderator: "Add Staff Color"
        revert_to_regular: "Remove Staff Color"
        rebake: "Rebuild HTML"
        publish_page: "Page Publishing"
        unhide: "Unhide"
        change_owner: "Change Ownership..."
        grant_badge: "Grant Badge..."
        lock_post: "Lock Post"
        lock_post_description: "prevent the poster from editing this post"
        unlock_post: "Unlock Post"
        unlock_post_description: "allow the poster to edit this post"
        delete_topic_disallowed_modal: "You don't have permission to delete this topic. If you really want it to be deleted, submit a flag for moderator attention together with reasoning."
        delete_topic_disallowed: "you don't have permission to delete this topic"
        delete_topic_confirm_modal:
          one: "This topic currently has over %{count} view and may be a popular search destination. Are you sure you want to delete this topic entirely, instead of editing it to improve it?"
          other: "This topic currently has over %{count} views and may be a popular search destination. Are you sure you want to delete this topic entirely, instead of editing it to improve it?"
        delete_topic_confirm_modal_yes: "Yes, delete this topic"
        delete_topic_confirm_modal_no: "No, keep this topic"
        delete_topic_error: "An error occurred while deleting this topic"
        delete_topic: "delete topic"
        add_post_notice: "Add Staff Notice..."
        change_post_notice: "Change Staff Notice..."
        delete_post_notice: "Delete Staff Notice"
        remove_timer: "remove timer"
        edit_timer: "edit timer"

      actions:
        people:
          like:
            one: "liked this"
            other: "liked this"
          read:
            one: "read this"
            other: "read this"
          like_capped:
            one: "and %{count} other liked this"
            other: "and %{count} others liked this"
          read_capped:
            one: "and %{count} other read this"
            other: "and %{count} others read this"
          sr_post_likers_list_description: "users who liked this post"
          sr_post_readers_list_description: "users who read this post"
        by_you:
          off_topic: "You flagged this as off-topic"
          spam: "You flagged this as spam"
          inappropriate: "You flagged this as inappropriate"
          notify_moderators: "You flagged this for moderation"
          notify_user: "You sent a message to this user"

      delete:
        confirm:
          one: "Are you sure you want to delete that post?"
          other: "Are you sure you want to delete these %{count} posts?"

      merge:
        confirm:
          one: "Are you sure you want to merge these posts?"
          other: "Are you sure you want to merge these %{count} posts?"

      revisions:
        controls:
          first: "First revision"
          previous: "Previous revision"
          next: "Next revision"
          last: "Last revision"
          hide: "Hide revision"
          show: "Show revision"
          destroy: "Delete revisions"
          destroy_confirm: "Are you sure you want to delete all of the revisions on this post? This action is permanent."
          revert: "Revert to revision %{revision}"
          edit_wiki: "Edit Wiki"
          edit_post: "Edit Post"
          comparing_previous_to_current_out_of_total: "<strong>%{previous}</strong> %{icon} <strong>%{current}</strong> / %{total}"
        displays:
          inline:
            title: "Show the rendered output with additions and removals inline"
            button: "HTML"
          side_by_side:
            title: "Show the rendered output diffs side-by-side"
            button: "HTML"
          side_by_side_markdown:
            title: "Show the raw source diffs side-by-side"
            button: "Raw"

      raw_email:
        displays:
          raw:
            title: "Show the raw email"
            button: "Raw"
          text_part:
            title: "Show the text part of the email"
            button: "Text"
          html_part:
            title: "Show the html part of the email"
            button: "HTML"

      bookmarks:
        create: "Create bookmark"
        create_for_topic: "Create bookmark for topic"
        edit: "Edit bookmark"
        edit_for_topic: "Edit bookmark for topic"
        updated: "Updated"
        name: "Name"
        name_placeholder: "What is this bookmark for?"
        name_input_label: "Bookmark name"
        set_reminder: "Remind me"
        options: "Options"
        actions:
          delete_bookmark:
            name: "Delete bookmark"
            description: "Removes the bookmark from your profile and stops all reminders for the bookmark"
          edit_bookmark:
            name: "Edit bookmark"
            description: "Edit the bookmark name or change the reminder date and time"
          clear_bookmark_reminder:
            name: "Clear reminder"
            description: "Clear the reminder date and time"
          pin_bookmark:
            name: "Pin bookmark"
            description: "Pin the bookmark. This will make it appear at the top of your bookmarks list."
          unpin_bookmark:
            name: "Unpin bookmark"
            description: "Unpin the bookmark. It will no longer appear at the top of your bookmarks list."

      filtered_replies:
        viewing_posts_by: "Viewing %{post_count} posts by"
        viewing_subset: "Some replies are collapsed"
        viewing_summary: "Viewing a summary of this topic"
        post_number: "%{username}, post #%{post_number}"
        show_all: "Show all"

      share:
        title: "Share Post #%{post_number}"
        instructions: "Share a link to this post:"

    category:
      none: "(no category)"
      all: "All categories"
      choose: "category&hellip;"
      edit: "Edit"
      edit_title: "Edit this category"
      edit_dialog_title: "Edit: %{categoryName}"
      view: "View Topics in Category"
      back: "Back to category"
      general: "General"
      settings: "Settings"
      topic_template: "Template"
      tags: "Tags"
      tags_allowed_tags: "Restrict these tags to this category:"
      tags_allowed_tag_groups: "Restrict these tag groups to this category:"
      tags_placeholder: "(Optional) list of allowed tags"
      tags_tab_description: "Tags and tag groups specified above will only be available in this category and other categories that also specify them. They won't be available for use in other categories."
      tag_groups_placeholder: "(Optional) list of allowed tag groups"
      manage_tag_groups_link: "Manage tag groups"
      allow_global_tags_label: "Also allow other tags"
      required_tag_group:
        description: "Require new topics to have tags from tag groups:"
        delete: "Delete"
        add: "Add required tag group"
        placeholder: "select tag group..."
      topic_featured_link_allowed: "Allow featured links in this category"
      delete: "Delete Category"
      create: "New Category"
      create_long: "Create a new category"
      save: "Save Category"
      slug: "Category Slug"
      slug_placeholder: "(Optional) dashed-words for url"
      creation_error: There has been an error during the creation of the category.
      save_error: There was an error saving the category.
      name: "Category Name"
      description: "Description"
      logo: "Category Logo Image"
      logo_dark: "Dark Mode Category Logo Image"
      background_image: "Category Background Image"
      badge_colors: "Badge colors"
      background_color: "Background color"
      foreground_color: "Foreground color"
      name_placeholder: "One or two words maximum"
      color_placeholder: "Any web color"
      delete_confirm: "Are you sure you want to delete this category?"
      delete_error: "There was an error deleting the category."
      list: "List Categories"
      no_description: "Please add a description for this category."
      change_in_category_topic: "Edit Description"
      already_used: "This color has been used by another category"
      security: "Security"
      security_add_group: "Add a group"
      permissions:
        group: "Group"
        see: "See"
        reply: "Reply"
        create: "Create"
        no_groups_selected: "No groups have been granted access; this category will only be visible to staff."
        everyone_has_access: 'This category is public, everyone can see, reply and create posts. To restrict permissions, remove one or more of the permissions granted to the "everyone" group.'
        toggle_reply: "Toggle Reply permission"
        toggle_full: "Toggle Create permission"
        inherited: 'This permission is inherited from "everyone"'
      special_warning: "Warning: This category is a pre-seeded category and the security settings cannot be edited. If you do not wish to use this category, delete it instead of repurposing it."
      uncategorized_security_warning: "This category is special. It is intended as holding area for topics that have no category; it cannot have security settings."
      uncategorized_general_warning: 'This category is special. It is used as the default category for new topics that do not have a category selected. If you want to prevent this behavior and force category selection, <a href="%{settingLink}">please disable the setting here</a>. If you want to change the name or description, go to <a href="%{customizeLink}">Customize / Text Content</a>.'
      pending_permission_change_alert: "You haven't added %{group} to this category; click this button to add them."
      images: "Images"
      email_in: "Custom incoming email address:"
      email_in_tooltip: "You can separate multiple email addresses with the | character."
      email_in_allow_strangers: "Accept emails from anonymous users with no accounts"
      email_in_disabled: "Posting new topics via email is disabled. To enable posting new topics via email, enable the <a href='%{setting_url}'>'email in'</a> setting."
      mailinglist_mirror: "Category mirrors a mailing list"
      show_subcategory_list: "Show subcategory list above topics in this category."
      read_only_banner: "Banner text when a user cannot create a topic in this category:"
      num_featured_topics: "Number of topics shown on the categories page:"
      subcategory_num_featured_topics: "Number of featured topics on parent category's page:"
      all_topics_wiki: "Make new topics wikis by default"
      allow_unlimited_owner_edits_on_first_post: "Allow unlimited owner edits on first post"
      subcategory_list_style: "Subcategory List Style:"
      sort_order: "Topic List Sort By:"
      default_view: "Default Topic List:"
      default_top_period: "Default Top Period:"
      default_list_filter: "Default List Filter:"
      allow_badges_label: "Allow badges to be awarded in this category"
      edit_permissions: "Edit Permissions"
      reviewable_by_group: "In addition to staff, content in this category can also be reviewed by:"
      review_group_name: "group name"
      require_topic_approval: "Require moderator approval of all new topics"
      require_reply_approval: "Require moderator approval of all new replies"
      this_year: "this year"
      position: "Position on the categories page:"
      default_position: "Default Position"
      position_disabled: "Categories will be displayed in order of activity. To control the order of categories in lists, enable the <a href='%{url}'>'fixed category positions'</a> setting."
      minimum_required_tags: "Minimum number of tags required in a topic:"
      default_slow_mode: 'Enable "Slow Mode" for new topics in this category.'
      parent: "Parent Category"
      num_auto_bump_daily: "Number of open topics to automatically bump daily:"
      navigate_to_first_post_after_read: "Navigate to first post after topics are read"
      notifications:
        title: "change notification level for this category"
        watching:
          title: "Watching"
          description: "You will automatically watch all topics in this category. You will be notified of every new post in every topic, and a count of new replies will be shown."
        watching_first_post:
          title: "Watching First Post"
          description: "You will be notified of new topics in this category but not replies to the topics."
        tracking:
          title: "Tracking"
          description: "You will automatically track all topics in this category. You will be notified if someone mentions your @name or replies to you, and a count of new replies will be shown."
        regular:
          title: "Normal"
          description: "You will be notified if someone mentions your @name or replies to you."
        muted:
          title: "Muted"
          description: "You will never be notified of anything about new topics in this category, and they will not appear in latest."
      search_priority:
        label: "Search Priority"
        options:
          normal: "Normal"
          ignore: "Ignore"
          very_low: "Very Low"
          low: "Low"
          high: "High"
          very_high: "Very High"
      sort_options:
        default: "default"
        likes: "Likes"
        op_likes: "Original Post Likes"
        views: "Views"
        posts: "Posts"
        activity: "Activity"
        posters: "Posters"
        category: "Category"
        created: "Created"
      sort_ascending: "Ascending"
      sort_descending: "Descending"
      subcategory_list_styles:
        rows: "Rows"
        rows_with_featured_topics: "Rows with featured topics"
        boxes: "Boxes"
        boxes_with_featured_topics: "Boxes with featured topics"
      settings_sections:
        general: "General"
        moderation: "Moderation"
        appearance: "Appearance"
        email: "Email"
      list_filters:
        all: "all topics"
        none: "no subcategories"
      colors_disabled: "You can’t select colors because you have a category style of none."

    flagging:
      title: "Thanks for helping to keep our community civil!"
      action: "Flag Post"
      take_action: "Take Action..."
      take_action_options:
        default:
          title: "Take Action"
          details: "Reach the flag threshold immediately, rather than waiting for more community flags"
        suspend:
          title: "Suspend User"
          details: "Reach the flag threshold, and suspend the user"
        silence:
          title: "Silence User"
          details: "Reach the flag threshold, and silence the user"
      notify_action: "Message"
      official_warning: "Official Warning"
      delete_spammer: "Delete Spammer"
      flag_for_review: "Queue For Review"

      # This string uses the ICU Message Format. See https://meta.discourse.org/t/7035 for translation guidelines.
      delete_confirm_MF: |
        You are about to delete { POSTS, plural,
            one {<b>#</b> post}
          other {<b>#</b> posts}
        } and { TOPICS, plural,
            one {<b>#</b> topic}
          other {<b>#</b> topics}
        } from this user, remove their account, block signups from their IP address <b>{ip_address}</b>, and add their email address <b>{email}</b> to a permanent block list. Are you sure this user is really a spammer?

      yes_delete_spammer: "Yes, Delete Spammer"
      ip_address_missing: "(N/A)"
      hidden_email_address: "(hidden)"
      submit_tooltip: "Submit the private flag"
      take_action_tooltip: "Reach the flag threshold immediately, rather than waiting for more community flags"
      cant: "Sorry, you can't flag this post at this time."
      notify_staff: "Notify staff privately"
      formatted_name:
        off_topic: "It's Off-Topic"
        inappropriate: "It's Inappropriate"
        spam: "It's Spam"
      custom_placeholder_notify_user: "Be specific, be constructive, and always be kind."
      notify_user_textarea_label: "Message for the user"
      custom_placeholder_notify_moderators: "Let us know specifically what you are concerned about, and provide relevant links and examples where possible."
      notify_moderators_textarea_label: "Message for the moderators"
      custom_message:
        at_least:
          one: "enter at least %{count} character"
          other: "enter at least %{count} characters"
        more:
          one: "%{count} to go..."
          other: "%{count} to go..."
        left:
          one: "%{count} remaining"
          other: "%{count} remaining"

    flagging_topic:
      title: "Thanks for helping to keep our community civil!"
      action: "Flag Topic"
      notify_action: "Message"

    topic_map:
      title: "Topic Summary"
      participants_title: "Frequent Posters"
      links_title: "Popular Links"
      links_shown: "show more links..."
      clicks:
        one: "%{count} click"
        other: "%{count} clicks"
    post_links:
      about: "expand more links for this post"
      title:
        one: "%{count} more"
        other: "%{count} more"

    topic_statuses:
      warning:
        help: "This is an official warning."
      bookmarked:
        help: "You bookmarked this topic"
      locked:
        help: "This topic is closed; it no longer accepts new replies"
      archived:
        help: "This topic is archived; it is frozen and cannot be changed"
      locked_and_archived:
        help: "This topic is closed and archived; it no longer accepts new replies and cannot be changed"
      unpinned:
        title: "Unpinned"
        help: "This topic is unpinned for you; it will display in regular order"
      pinned_globally:
        title: "Pinned Globally"
        help: "This topic is pinned globally; it will display at the top of latest and its category"
      pinned:
        title: "Pinned"
        help: "This topic is pinned for you; it will display at the top of its category"
      unlisted:
        help: "This topic is unlisted; it will not be displayed in topic lists, and can only be accessed via a direct link"
      personal_message:
        title: "This topic is a personal message"
        help: "This topic is a personal message"
    posts: "Posts"
    pending_posts:
      label: "Pending"
      label_with_count: "Pending (%{count})"

    # This string uses the ICU Message Format. See https://meta.discourse.org/t/7035 for translation guidelines.
    posts_likes_MF: |
      This topic has { count, plural,
          one {# reply}
        other {# replies}
      } { ratio, select,
          low {with a high like to post ratio}
          med {with a very high like to post ratio}
         high {with an extremely high like to post ratio}
        other {}
      }

    original_post: "Original Post"
    views: "Views"
    sr_views: "Sort by views"
    views_lowercase:
      one: "view"
      other: "views"
    replies: "Replies"
    sr_replies: "Sort by replies"
    views_long:
      one: "this topic has been viewed %{count} time"
      other: "this topic has been viewed %{count} times"
    activity: "Activity"
    sr_activity: "Sort by activity"
    likes: "Likes"
    sr_likes: "Sort by likes"
    sr_op_likes: "Sort by original post likes"
    likes_lowercase:
      one: "like"
      other: "likes"
    users: "Users"
    users_lowercase:
      one: "user"
      other: "users"
    category_title: "Category"
    history_capped_revisions: "History, last 100 revisions"
    history: "History"

    raw_email:
      title: "Incoming Email"
      not_available: "Not available!"

    categories_list: "Categories List"

    filters:
      with_topics: "%{filter} topics"
      with_category: "%{filter} %{category} topics"
      latest:
        title: "Latest"
        title_with_count:
          one: "Latest (%{count})"
          other: "Latest (%{count})"
        help: "topics with recent posts"
      read:
        title: "Read"
        help: "topics you've read, in the order that you last read them"
      categories:
        title: "Categories"
        title_in: "Category - %{categoryName}"
        help: "all topics grouped by category"
      unread:
        title: "Unread"
        title_with_count:
          one: "Unread (%{count})"
          other: "Unread (%{count})"
        help: "topics you are currently watching or tracking with unread posts"
        lower_title_with_count:
          one: "%{count} unread"
          other: "%{count} unread"
      unseen:
        title: "Unseen"
        lower_title: "unseen"
        help: "new topics and topics you are currently watching or tracking with unread posts"
      new:
        lower_title_with_count:
          one: "%{count} new"
          other: "%{count} new"
        lower_title: "new"
        title: "New"
        title_with_count:
          one: "New (%{count})"
          other: "New (%{count})"
        help: "topics created in the last few days"
      posted:
        title: "My Posts"
        help: "topics you have posted in"
      bookmarks:
        title: "Bookmarks"
        help: "topics you have bookmarked"
      category:
        title: "%{categoryName}"
        title_with_count:
          one: "%{categoryName} (%{count})"
          other: "%{categoryName} (%{count})"
        help: "latest topics in the %{categoryName} category"
      top:
        title: "Top"
        help: "the most active topics in the last year, month, week or day"
        all:
          title: "All Time"
        yearly:
          title: "Yearly"
        quarterly:
          title: "Quarterly"
        monthly:
          title: "Monthly"
        weekly:
          title: "Weekly"
        daily:
          title: "Daily"
        all_time: "All Time"
        this_year: "Year"
        this_quarter: "Quarter"
        this_month: "Month"
        this_week: "Week"
        today: "Today"

    browser_update: 'Unfortunately, <a href="https://www.discourse.org/faq/#browser">your browser is unsupported</a>. Please <a href="https://browsehappy.com">switch to a supported browser</a> to view rich content, log in and reply.'

    permission_types:
      full: "Create / Reply / See"
      create_post: "Reply / See"
      readonly: "See"

    preloader_text: "Loading"

    lightbox:
      download: "download"
      open: "original image"
      previous: "Previous (Left arrow key)"
      next: "Next (Right arrow key)"
      counter: "%curr% of %total%"
      close: "Close (Esc)"
      content_load_error: '<a href="%url%">The content</a> could not be loaded.'
      image_load_error: '<a href="%url%">The image</a> could not be loaded.'

    cannot_render_video: This video cannot be rendered because your browser does not support the codec.

    keyboard_shortcuts_help:
      shortcut_key_delimiter_comma: ", "
      shortcut_key_delimiter_plus: "+"
      shortcut_delimiter_or: "%{shortcut1} or %{shortcut2}"
      shortcut_delimiter_slash: "%{shortcut1}/%{shortcut2}"
      shortcut_delimiter_space: "%{shortcut1} %{shortcut2}"
      title: "Keyboard Shortcuts"
      short_title: "Shortcuts"
      jump_to:
        title: "Jump To"
        home: "%{shortcut} Home"
        latest: "%{shortcut} Latest"
        new: "%{shortcut} New"
        unread: "%{shortcut} Unread"
        categories: "%{shortcut} Categories"
        top: "%{shortcut} Top"
        bookmarks: "%{shortcut} Bookmarks"
        profile: "%{shortcut} Profile"
        messages: "%{shortcut} Messages"
        drafts: "%{shortcut} Drafts"
        next: "%{shortcut} Next Topic"
        previous: "%{shortcut} Previous Topic"
      navigation:
        title: "Navigation"
        jump: "%{shortcut} Go to post #"
        back: "%{shortcut} Back"
        up_down: "%{shortcut} Move selection &uarr; &darr;"
        open: "%{shortcut} Open selected topic"
        next_prev: "%{shortcut} Next/previous section"
        go_to_unread_post: "%{shortcut} Go to the first unread post"
      application:
        title: "Application"
        create: "%{shortcut} Create a new topic"
        notifications: "%{shortcut} Open notifications"
        hamburger_menu: "%{shortcut} Open hamburger menu"
        user_profile_menu: "%{shortcut} Open user menu"
        show_incoming_updated_topics: "%{shortcut} Show updated topics"
        search: "%{shortcut} Search"
        help: "%{shortcut} Open keyboard help"
        dismiss_new: "%{shortcut} Dismiss New"
        dismiss_topics: "%{shortcut} Dismiss Topics"
        log_out: "%{shortcut} Log Out"
      composing:
        title: "Composing"
        return: "%{shortcut} Return to composer"
        fullscreen: "%{shortcut} Fullscreen composer"
        insert_current_time: "%{shortcut} Insert current time"
      bookmarks:
        title: "Bookmarking"
        enter: "%{shortcut} Save and close"
        later_today: "%{shortcut} Later today"
        later_this_week: "%{shortcut} Later this week"
        tomorrow: "%{shortcut} Tomorrow"
        next_week: "%{shortcut} Next week"
        next_month: "%{shortcut} Next month"
        next_business_week: "%{shortcut} Start of next week"
        next_business_day: "%{shortcut} Next business day"
        custom: "%{shortcut} Custom date and time"
        none: "%{shortcut} No reminder"
        delete: "%{shortcut} Delete bookmark"
      actions:
        title: "Actions"
        bookmark_topic: "%{shortcut} Toggle bookmark topic"
        pin_unpin_topic: "%{shortcut} Pin/Unpin topic"
        share_topic: "%{shortcut} Share topic"
        share_post: "%{shortcut} Share post"
        reply_as_new_topic: "%{shortcut} Reply as linked topic"
        reply_topic: "%{shortcut} Reply to topic"
        reply_post: "%{shortcut} Reply to post"
        quote_post: "%{shortcut} Quote post"
        like: "%{shortcut} Like post"
        flag: "%{shortcut} Flag post"
        bookmark: "%{shortcut} Bookmark post"
        edit: "%{shortcut} Edit post"
        delete: "%{shortcut} Delete post"
        mark_muted: "%{shortcut} Mute topic"
        mark_regular: "%{shortcut} Normal (default) topic"
        mark_tracking: "%{shortcut} Track topic"
        mark_watching: "%{shortcut} Watch topic"
        print: "%{shortcut} Print topic"
        defer: "%{shortcut} Defer topic"
        topic_admin_actions: "%{shortcut} Open topic admin actions"
      search_menu:
        title: "Search Menu"
        prev_next: "%{shortcut} Move selection up and down"
        insert_url: "%{shortcut} Insert selection into open composer"
        full_page_search: "%{shortcut} Launches full page search"

    badges:
      earned_n_times:
        one: "Earned this badge %{count} time"
        other: "Earned this badge %{count} times"
      granted_on: "Granted %{date}"
      others_count: "Others with this badge (%{count})"
      title: Badges
      allow_title: "You can use this badge as a title"
      multiple_grant: "You can earn this multiple times"
      badge_count:
        one: "%{count} Badge"
        other: "%{count} Badges"
      more_badges:
        one: "+%{count} More"
        other: "+%{count} More"
      granted:
        one: "%{count} granted"
        other: "%{count} granted"
      awarded: awarded
      select_badge_for_title: Select a badge to use as your title
      none: "(none)"
      successfully_granted: "Successfully granted %{badge} to %{username}"
      badge_grouping:
        getting_started:
          name: Getting Started
        community:
          name: Community
        trust_level:
          name: Trust Level
        other:
          name: Other
        posting:
          name: Posting
      favorite_max_reached: "You can’t favorite more badges."
      favorite_max_not_reached: "Mark this badge as favorite"
      favorite_count: "%{count}/%{max} badges marked as favorite"

    download_calendar:
      title: "Download calendar"
      save_ics: "Download .ics file"
      save_google: "Add to Google calendar"
      remember: "Don’t ask me again"
      remember_explanation: "(you can change this preference in your user prefs)"
      download: "Download"
      default_calendar: "Default calendar"
      default_calendar_instruction: "Determine which calendar should be used when dates are saved"
      add_to_calendar: "Add to calendar"
      google: "Google Calendar"
      ics: "ICS"
    tagging:
      all_tags: "All tags"
      other_tags: "Other Tags"
      selector_all_tags: "all tags"
      selector_no_tags: "no tags"
      changed: "tags changed:"
      tags: "Tags"
      choose_for_topic: "optional tags"
      choose_for_topic_required:
        one: "select at least %{count} tag..."
        other: "select at least %{count} tags..."
      choose_for_topic_required_group:
        one: "select %{count} tag from '%{name}'..."
        other: "select %{count} tags from '%{name}'..."
      info: "Info"
      default_info: "This tag isn't restricted to any categories, and has no synonyms."
      staff_info: "To add restrictions, put this tag in a <a href=%{basePath}/tag_groups>tag group</a>."
      category_restricted: "This tag is restricted to categories you don't have permission to access."
      synonyms: "Synonyms"
      synonyms_description: "When the following tags are used, they will be replaced with <b>%{base_tag_name}</b>."
      save: "Save name and description of the tag"
      tag_groups_info:
        one: 'This tag belongs to the group "%{tag_groups}".'
        other: "This tag belongs to these groups: %{tag_groups}."
      category_restrictions:
        one: "It can only be used in this category:"
        other: "It can only be used in these categories:"
      edit_synonyms: "Edit Synonyms"
      add_synonyms_label: "Add synonyms:"
      add_synonyms: "Add"
      add_synonyms_explanation:
        one: "Any place that currently uses this tag will be changed to use <b>%{tag_name}</b> instead. Are you sure you want to make this change?"
        other: "Any place that currently uses these tags will be changed to use <b>%{tag_name}</b> instead. Are you sure you want to make this change?"
      add_synonyms_failed: "The following tags couldn't be added as synonyms: <b>%{tag_names}</b>. Ensure they don't have synonyms and aren't synonyms of another tag."
      remove_synonym: "Remove Synonym"
      delete_synonym_confirm: 'Are you sure you want to delete the synonym "%{tag_name}"?'
      delete_tag: "Delete Tag"
      delete_confirm:
        one: "Are you sure you want to delete this tag and remove it from %{count} topic it is assigned to?"
        other: "Are you sure you want to delete this tag and remove it from %{count} topics it is assigned to?"
      delete_confirm_no_topics: "Are you sure you want to delete this tag?"
      delete_confirm_synonyms:
        one: "Its synonym will also be deleted."
        other: "Its %{count} synonyms will also be deleted."
      edit_tag: "Edit tag name and description"
      description: "Description"
      sort_by: "Sort by:"
      sort_by_count: "count"
      sort_by_name: "name"
      manage_groups: "Manage Tag Groups"
      manage_groups_description: "Define groups to organize tags"
      upload: "Upload Tags"
      upload_description: "Upload a csv file to create tags in bulk"
      upload_instructions: "One per line, optionally with a tag group in the format 'tag_name,tag_group'."
      upload_successful: "Tags uploaded successfully"
      delete_unused_confirmation:
        one: "%{count} tag will be deleted: %{tags}"
        other: "%{count} tags will be deleted: %{tags}"
      delete_unused_confirmation_more_tags:
        one: "%{tags} and %{count} more"
        other: "%{tags} and %{count} more"
      delete_no_unused_tags: "There are no unused tags."
      # Example: "tag1, tag2, tag3"
      tag_list_joiner: ", "
      delete_unused: "Delete Unused Tags"
      delete_unused_description: "Delete all tags which are not attached to any topics or personal messages"
      filters:
        without_category: "%{filter} %{tag} topics"
        with_category: "%{filter} %{tag} topics in %{category}"
        untagged_without_category: "%{filter} untagged topics"
        untagged_with_category: "%{filter} untagged topics in %{category}"

      notifications:
        watching:
          title: "Watching"
          description: "You will automatically watch all topics with this tag. You will be notified of all new posts and topics, plus the count of unread and new posts will also appear next to the topic."
        watching_first_post:
          title: "Watching First Post"
          description: "You will be notified of new topics in this tag but not replies to the topics."
        tracking:
          title: "Tracking"
          description: "You will automatically track all topics with this tag. A count of unread and new posts will appear next to the topic."
        regular:
          title: "Normal"
          description: "You will be notified if someone mentions your @name or replies to your post."
        muted:
          title: "Muted"
          description: "You will not be notified of anything about new topics with this tag, and they will not appear on your unread tab."

      groups:
        back_btn: "Back to all tags"
        title: "Tag Groups"
        about_heading: "Select a tag group or create a new one"
        about_heading_empty: "Create a new tag group to get started"
        about_description: "Tag groups help you manage permissions for many tags in one place."
        new: "New Group"
        new_title: "Create New Group"
        edit_title: "Edit Tag Group"
        tags_label: "Tags in this group"
        parent_tag_label: "Parent tag"
        parent_tag_description: "Tags from this group can only be used if the parent tag is present."
        one_per_topic_label: "Limit one tag per topic from this group"
        new_name: "New Tag Group"
        name_placeholder: "Name"
        save: "Save"
        delete: "Delete"
        confirm_delete: "Are you sure you want to delete this tag group?"
        everyone_can_use: "Tags can be used by everyone"
        usable_only_by_groups: "Tags are visible to everyone, but only the following groups can use them"
        visible_only_to_groups: "Tags are visible only to the following groups"
        cannot_save: "Cannot save tag group. Make sure that there is at least one tag present, tag group name is not empty, and a group is selected for tags permission."
        tags_placeholder: "Search or create tags"
        parent_tag_placeholder: "Optional"
        select_groups_placeholder: "Select groups..."
        disabled: "Tagging is disabled. "

      topics:
        none:
          unread: "You have no unread topics."
          unseen: "You have no unseen topics."
          new: "You have no new topics."
          read: "You haven't read any topics yet."
          posted: "You haven't posted in any topics yet."
          latest: "There are no latest topics."
          bookmarks: "You have no bookmarked topics yet."
          top: "There are no top topics."

    invite:
      custom_message: "Make your invite a little bit more personal by writing a <a href>custom message</a>."
      custom_message_placeholder: "Enter your custom message"
      approval_not_required: "User will be auto-approved as soon as they accept this invite."
      custom_message_template_forum: "Hey, you should join this forum!"
      custom_message_template_topic: "Hey, I thought you might enjoy this topic!"

    forced_anonymous: "Due to extreme load, this is temporarily being shown to everyone as a logged out user would see it."
    forced_anonymous_login_required: "The site is under extreme load and cannot be loaded at this time, try again in a few minutes."

    footer_nav:
      back: "Back"
      forward: "Forward"
      share: "Share"
      dismiss: "Dismiss"

    safe_mode:
      enabled: "Safe mode is enabled, to exit safe mode close this browser window"

    image_removed: "(image removed)"

    pause_notifications:
      title: "Pause notifications for..."
      label: "Pause notifications"
      options:
        half_hour: "30 minutes"
        one_hour: "1 hour"
        two_hours: "2 hours"
        tomorrow: "Until tomorrow"
      set_schedule: "Set a notification schedule"

    trust_levels:
      names:
        newuser: "new user"
        basic: "basic user"
        member: "member"
        regular: "regular"
        leader: "leader"
      detailed_name: "%{level}: %{name}"

    pick_files_button:
      unsupported_file_picked: "You have picked an unsupported file. Supported file types – %{types}."

    user_activity:
      no_activity_title: "No activity yet"
      no_activity_body: "Welcome to our community! You are brand new here and have not yet contributed to discussions. As a first step, visit <a href='%{topUrl}'>Top</a> or <a href='%{categoriesUrl}'>Categories</a> and just start reading! Select %{heartIcon} on posts that you like or want to learn more about. As you participate, your activity will be listed here."
      no_replies_title: "You have not replied to any topics yet"
      no_replies_title_others: "%{username} has not replied to any topics yet"
      no_replies_body: "When you <a href='%{searchUrl}'>discover</a> an interesting conversation that you wish to contribute to, press the <kbd>Reply</kbd> button directly under any post to begin replying to that specific post. Or, if you’d prefer to reply to the general topic rather than any individual post or person, look for the <kbd>Reply</kbd> button at the very bottom of the topic, or under the topic timeline."
      no_drafts_title: "You haven’t started any drafts"
      no_drafts_body: "Not quite ready to post? We’ll automatically save a new draft and list it here whenever you start composing a topic, reply, or personal message. Select the cancel button to discard or save your draft to continue later."
      no_likes_title: "You haven’t liked any topics yet"
      no_likes_title_others: "%{username} has not liked any topics yet"
      no_likes_body: "A great way to jump in and start contributing is to start reading conversations that have already taken place, and select the %{heartIcon} on posts that you like!"
      no_topics_title: "You have not started any topics yet"
      no_topics_body: "It’s always best to <a href='%{searchUrl}'>search</a> for existing topics of conversation before starting a new one, but if you’re confident the topic you want isn’t out there already, go ahead and start a new topic of your very own. Look for the <kbd>+ New Topic</kbd> button at the top right of the topic list, category, or tag to begin creating a new topic in that area."
      no_topics_title_others: "%{username} has not started any topics yet"
      no_read_topics_title: "You haven’t read any topics yet"
      no_read_topics_body: "Once you start reading discussions, you’ll see a list here. To start reading, look for topics that interest you in <a href='%{topUrl}'>Top</a> or <a href='%{categoriesUrl}'>Categories</a> or search by keyword %{searchIcon}"

    no_group_messages_title: "No group messages found"

    topic_entrance:
      sr_jump_top_button: "Jump to the first post"
      sr_jump_bottom_button: "Jump to the last post"
    fullscreen_table:
      expand_btn: "Expand Table"

    second_factor_auth:
      redirect_after_success: "Second factor authentication is successful. Redirecting to the previous page…"

    sidebar:
      show_sidebar: "Show sidebar"
      hide_sidebar: "Hide sidebar"
      unread_count:
        one: "%{count} unread"
        other: "%{count} unread"
      new_count:
        one: "%{count} new"
        other: "%{count} new"
      toggle_section: "Toggle section"
      more: "More"
      all_categories: "All categories"
      all_tags: "All tags"
      sections:
        custom:
          add: "Add custom section"
          edit: "Edit custom section"
          name: "Section title"
          save: "Save"
          delete: "Delete"
          delete_confirm: "Are you sure you want to delete this section?"
          public: "Make this section public and visible to everyone"
          links:
            icon: "Icon"
            name: "Name"
            value: "Link"
            add: "Add another link"
            delete: "Delete link"
        about:
          header_link_text: "About"
        messages:
          header_link_text: "Messages"
          header_action_title: "Create a personal message"
          links:
            inbox: "Inbox"
            sent: "Sent"
            new: "New"
            new_with_count: "New (%{count})"
            unread: "Unread"
            unread_with_count: "Unread (%{count})"
            archive: "Archive"
        tags:
          links:
            add_tags:
              content: "Add tags"
              title: "You have not added any tags. Click to get started."
          none: "You have not added any tags."
          click_to_get_started: "Click here to get started."
          header_link_text: "Tags"
          header_action_title: "Edit your sidebar tags"
          configure_defaults: "Configure defaults"
        categories:
          links:
            add_categories:
              content: "Add categories"
              title: "You have not added any categories. Click to get started."
          none: "You have not added any categories."
          click_to_get_started: "Click here to get started."
          header_link_text: "Categories"
          header_action_title: "Edit your sidebar categories"
          configure_defaults: "Configure defaults"
        community:
          header_link_text: "Community"
          header_action_title: "Create a topic"
          links:
            about:
              content: "About"
              title: "More details about this site"
            admin:
              content: "Admin"
              title: "Site settings and reports"
            badges:
              content: "Badges"
              title: "All the badges available to earn"
            everything:
              content: "Everything"
              title: "All topics"
            faq:
              content: "FAQ"
              title: "Guidelines for using this site"
            groups:
              content: "Groups"
              title: "List of available user groups"
            users:
              content: "Users"
              title: "List of all users"
            my_posts:
              content: "My Posts"
              title: "My recent topic activity"
              title_drafts: "My unposted drafts"
              draft_count:
                one: "%{count} draft"
                other: "%{count} drafts"
            review:
              content: "Review"
              title: "Flagged posts and other queued items"
              pending_count: "%{count} pending"

    welcome_topic_banner:
      title: "Create your Welcome Topic"
      description: "Your welcome topic is the first thing new members will read. Think of it as your “elevator pitch” or “mission statement.” Let everyone know who this community is for, what they can expect to find here, and what you’d like them to do first."
      button_title: "Start Editing"

    until: "Until:"

    char_counter:
      exceeded: "The maximum number of characters allowed has been exceeded."

  # This section is exported to the javascript for i18n in the admin section
  admin_js:
    type_to_filter: "type to filter..."

    admin:
      title: "Discourse Admin"
      moderator: "Moderator"

      tags:
        remove_muted_tags_from_latest:
          always: "always"
          only_muted: "when used alone or with other muted tags"
          never: "never"

      reports:
        title: "List of available reports"

      dashboard:
        title: "Dashboard"
        last_updated: "Dashboard updated:"
        discourse_last_updated: "Discourse updated:"
        version: "Version"
        up_to_date: "You're up to date!"
        critical_available: "A critical update is available."
        updates_available: "Updates are available."
        please_upgrade: "Please upgrade!"
        no_check_performed: "A check for updates has not been performed. Ensure Sidekiq is running."
        stale_data: "A check for updates has not been performed lately. Ensure Sidekiq is running."
        version_check_pending: "Looks like you upgraded recently. Fantastic!"
        installed_version: "Installed"
        latest_version: "Latest"
        problems_found: "Some advice based on your current site settings"
        new_features:
          title: "🎁 New Features"
          dismiss: "Dismiss"
          learn_more: "Learn more"
        last_checked: "Last checked"
        refresh_problems: "Refresh"
        no_problems: "No problems were found."
        moderators: "Moderators:"
        admins: "Admins:"
        silenced: "Silenced:"
        suspended: "Suspended:"
        private_messages_short: "Msgs"
        private_messages_title: "Messages"
        mobile_title: "Mobile"
        space_used: "%{usedSize} used"
        space_used_and_free: "%{usedSize} (%{freeSize} free)"
        uploads: "Uploads"
        backups: "Backups"
        backup_count:
          one: "%{count} backup on %{location}"
          other: "%{count} backups on %{location}"
        lastest_backup: "Latest: %{date}"
        traffic_short: "Traffic"
        traffic: "Application web requests"
        page_views: "Pageviews"
        page_views_short: "Pageviews"
        show_traffic_report: "Show Detailed Traffic Report"
        community_health: Community health
        moderators_activity: Moderators activity
        whats_new_in_discourse: What’s new in Discourse?
        activity_metrics: Activity Metrics
        all_reports: "All reports"
        general_tab: "General"
        moderation_tab: "Moderation"
        security_tab: "Security"
        reports_tab: "Reports"
        report_filter_any: "any"
        disabled: Disabled
        timeout_error: Sorry, query is taking too long, please pick a shorter interval
        exception_error: Sorry, an error occurred while executing the query
        too_many_requests: You’ve performed this action too many times. Please wait before trying again.
        not_found_error: Sorry, this report doesn’t exist
        filter_reports: Filter reports

        reports:
          trend_title: "%{percent} change. Currently %{current}, was %{prev} in previous period."
          today: "Today"
          yesterday: "Yesterday"
          last_7_days: "Last 7"
          last_30_days: "Last 30"
          all_time: "All Time"
          7_days_ago: "7 Days Ago"
          30_days_ago: "30 Days Ago"
          all: "All"
          view_table: "table"
          view_graph: "graph"
          refresh_report: "Refresh Report"
          daily: Daily
          monthly: Monthly
          weekly: Weekly
          dates: "Dates (UTC)"
          groups: "All groups"
          disabled: "This report is disabled"
          totals_for_sample: "Totals for sample"
          average_for_sample: "Average for sample"
          total: "All time total"
          no_data: "No data to display."
          trending_search:
            more: '<a href="%{basePath}/admin/logs/search_logs">Search logs</a>'
            disabled: 'Trending search report is disabled. Enable <a href="%{basePath}/admin/site_settings/category/all_results?filter=log%20search%20queries">log search queries</a> to collect data.'
          average_chart_label: Average
          filters:
            file_extension:
              label: File extension
            group:
              label: Group
            category:
              label: Category
            include_subcategories:
              label: "Include Subcategories"

      groups:
        new:
          title: "New Group"
          create: "Create"
          name:
            too_short: "Group name is too short"
            too_long: "Group name is too long"
            checking: "Checking group name availability..."
            available: "Group name is available"
            not_available: "Group name is not available"
            blank: "Group name cannot be blank"
        manage:
          interaction:
            email: Email
            incoming_email: "Custom incoming email address"
            incoming_email_placeholder: "enter email address"
            visibility: Visibility
            visibility_levels:
              title: "Who can see this group?"
              public: "Everyone"
              logged_on_users: "Logged on users"
              members: "Group owners, members and moderators"
              staff: "Group owners and moderators"
              owners: "Group owners"
              description: "Admins can see all groups."
            members_visibility_levels:
              title: "Who can see this group's members?"
              description: "Admins can see members of all groups. Flair is visible to all users."
            publish_read_state: "On group messages publish group read state"

          membership:
            automatic: Automatic
            trust_levels_title: "Trust level automatically granted to members when they're added:"
            effects: Effects
            trust_levels_none: "None"
            automatic_membership_email_domains: "Users who register with an email domain that exactly matches one in this list will be automatically added to this group:"
            automatic_membership_user_count:
              one: "%{count} user has the new email domains and will be added to the group."
              other: "%{count} users have the new email domains and will be added to the group."
            automatic_membership_associated_groups: "Users who are members of a group on a service listed here will be automatically added to this group when they log in with the service."
            primary_group: "Automatically set as primary group"
          alert:
            primary_group: "Since this is a primary group, the name '%{group_name}' will be used in CSS classes which can be viewed by anyone."
            flair_group: "Since this group has flair for its members, the name '%{group_name}' will be visible to anyone."
        name_placeholder: "Group name, no spaces, same as username rule"
        primary: "Primary Group"
        no_primary: "(no primary group)"
        title: "Groups"
        edit: "Edit Groups"
        refresh: "Refresh"
        about: "Edit your group membership and names here"
        group_members: "Group members"
        delete: "Delete"
        delete_confirm: "Are you sure you want to delete %{group}?"
        delete_details:
          one: "%{count} person will lose access to this group"
          other: "%{count} people will lose access to this group"
        delete_with_messages_confirm:
          one: "%{count} message will become inaccessible to group members"
          other: "%{count} messages will become inaccessible to group members"
        delete_warning: "Deleted groups can not be recovered"
        delete_failed: "Unable to delete group. If this is an automatic group, it cannot be destroyed."
        delete_automatic_group: This is an automatic group and cannot be deleted.
        delete_owner_confirm: "Remove owner privilege for '%{username}'?"
        add: "Add"
        custom: "Custom"
        automatic: "Automatic"
        default_title: "Default title"
        default_title_description: "will be applied to all users in the group"
        group_owners: Owners
        add_owners: Add owners
        none_selected: "Select a group to get started"
        no_custom_groups: "Create a new custom group"

      api:
        generate_master: "Generate Master API Key"
        none: "There are no active API keys right now."
        user: "User"
        title: "API"
        key: "Key"
        created: Created
        updated: Updated
        last_used: Last Used
        never_used: (never)
        generate: "Generate"
        undo_revoke: "Undo Revoke"
        revoke: "Revoke"
        all_users: "All Users"
        active_keys: "Active API Keys"
        manage_keys: Manage Keys
        show_details: Details
        description: Description
        no_description: (no description)
        all_api_keys: All API Keys
        user_mode: User Level
        scope_mode: Scope
        impersonate_all_users: Impersonate any user
        single_user: "Single User"
        user_placeholder: Enter username
        description_placeholder: What will this key be used for?
        save: Save
        new_key: New API Key
        revoked: Revoked
        delete: Permanently Delete
        not_shown_again: This key will not be displayed again. Make sure you take a copy before continuing.
        continue: Continue
        scopes:
          description: |
            When using scopes, you can restrict an API key to a specific set of endpoints.
            You can also define which parameters will be allowed. Use commas to separate multiple values.
          title: Scopes
          granular: Granular
          read_only: Read-only
          global: Global
          global_description: API key has no restriction and all endpoints are accessible.
          resource: Resource
          action: Action
          allowed_parameters: Allowed Parameters
          optional_allowed_parameters: Allowed Parameters (optional)
          any_parameter: (any parameter)
          allowed_urls: Allowed URLs
          descriptions:
            global:
              read: Restrict API key to read-only endpoints.
            topics:
              read: Read a topic or a specific post in it. RSS is also supported.
              write: Create a new topic or post to an existing one.
              update: Update a topic. Change the title, category, tags, status, archetype, featured_link etc.
              delete: Delete a topic.
              read_lists: Read topic lists like top, new, latest, etc. RSS is also supported.
              status: "Update a topic's status. Status: closed, archive, visisble, pinned. Enabled: true, false. Specify a category_id here and in the request payload to only allow status changes on topics in that category."
            posts:
              edit: Edit any post or a specific one.
              delete: Delete a post.
            tags:
              list: List tags.
            categories:
              list: Get a list of categories.
              show: Get a single category by id.
            uploads:
              create: Upload a new file or initiate single or multipart direct uploads to external storage.
            users:
              bookmarks: List user bookmarks. It returns bookmark reminders when using the ICS format.
              sync_sso: Synchronize a user using DiscourseConnect.
              show: Obtain information about an user.
              check_emails: List user emails.
              update: Update user profile information.
              log_out: Log out all sessions for a user.
              anonymize: Anonymize user accounts.
              suspend: Suspend user accounts.
              delete: Delete user accounts.
              list: Get a list of users.
            user_status:
              read: Read user status.
              update: Update user status.
            email:
              receive_emails: Combine this scope with the mail-receiver to process incoming emails.
            invites:
              create: Send email invites or generate invite links.
            badges:
              create: Create a new badge.
              show: Obtain information about a badge.
              update: Update a badge.
              delete: Delete a badge.
              list_user_badges: List user badges.
              assign_badge_to_user: Assign a badge to a user.
              revoke_badge_from_user: Revoke a badge from a user.
            groups:
              manage_groups: List, add, and remove group members.
              administer_groups: List, show, create, update, and delete groups.
            search:
              show: Search using the `/search.json?q=term` endpoint.
              query: Search using the `/search/query?term=term` endpoint.
            wordpress:
              publishing: Necessary for the WP Discourse plugin publishing features (required).
              commenting: Necessary for the WP Discourse plugin commenting features.
              discourse_connect: Necessary for the WP Discourse plugin DiscourseConnect features.
              utilities: Necessary if you use WP Discourse plugin Utilities.

      web_hooks:
        title: "Webhooks"
        none: "There are no webhooks right now."
        instruction: "Webhooks allows Discourse to notify external services when certain event happens in your site. When the webhook is triggered, a POST request will send to URLs provided."
        detailed_instruction: "A POST request will be sent to provided URL when chosen event happens."
        new: "New Webhook"
        create: "Create"
        edit: "Edit"
        save: "Save"
        description_label: "Event triggers"
        controls: "Controls"
        go_back: "Back to list"
        payload_url: "Payload URL"
        payload_url_placeholder: "https://example.com/postreceive"
        secret_invalid: "Secret must not have any blank characters."
        secret_too_short: "Secret should be at least 12 characters."
        secret_placeholder: "An optional string, used for generating signature"
        event_type_missing: "You need to set up at least one event type."
        content_type: "Content Type"
        secret: "Secret"
        event_chooser: "Which events should trigger this webhook?"
        wildcard_event: "Send me everything."
        individual_event: "Select individual events."
        verify_certificate: "Check TLS certificate of payload url"
        active: "Active"
        active_notice: "We will deliver event details when it happens."
        categories_filter_instructions: "Relevant webhooks will only be triggered if the event is related with specified categories. Leave blank to trigger webhooks for all categories."
        categories_filter: "Triggered Categories"
        tags_filter_instructions: "Relevant webhooks will only be triggered if the event is related with specified tags. Leave blank to trigger webhooks for all tags."
        tags_filter: "Triggered Tags"
        groups_filter_instructions: "Relevant webhooks will only be triggered if the event is related with specified groups. Leave blank to trigger webhooks for all groups."
        groups_filter: "Triggered Groups"
        delete_confirm: "Delete this webhook?"
        topic_event:
          name: "Topic Event"
          details: "When there is a new topic, revised, changed or deleted."
        post_event:
          name: "Post Event"
          details: "When there is a new reply, edit, deleted or recovered."
        user_event:
          name: "User Event"
          details: "When a user logs in, logs out, confirms their email, is created, approved or updated."
        group_event:
          name: "Group Event"
          details: "When a group is created, updated or destroyed."
        category_event:
          name: "Category Event"
          details: "When a category is created, updated or destroyed."
        tag_event:
          name: "Tag Event"
          details: "When a tag is created, updated or destroyed."
        reviewable_event:
          name: "Reviewable Event"
          details: "When a new item is ready for review and when its status is updated."
        notification_event:
          name: "Notification Event"
          details: "When a user receives a notification in their feed."
        user_promoted_event:
          name: "User Promoted Event"
          details: "When a user is promoted from one trust level to another."
        user_badge_event:
          name: "Badge Grant Event"
          details: "When a user receives a badge."
        group_user_event:
          name: "Group User Event"
          details: "When a user is added or removed in a group."
        like_event:
          name: "Like Event"
          details: "When a user likes a post."
        delivery_status:
          title: "Delivery Status"
          inactive: "Inactive"
          failed: "Failed"
          successful: "Successful"
          disabled: "Disabled"
        events:
          none: "There are no related events."
          redeliver: "Redeliver"
          incoming:
            one: "There is a new event."
            other: "There are %{count} new events."
          completed_in:
            one: "Completed in %{count} second."
            other: "Completed in %{count} seconds."
          request: "Request"
          response: "Response"
          redeliver_confirm: "Are you sure you want to redeliver the same payload?"
          headers: "Headers"
          payload: "Payload"
          body: "Body"
          ping: "Ping"
          status: "Status Code"
          event_id: "ID"
          timestamp: "Created"
          completion: "Completion Time"
          actions: "Actions"
      plugins:
        title: "Plugins"
        installed: "Installed Plugins"
        name: "Name"
        none_installed: "You don't have any plugins installed."
        version: "Version"
        enabled: "Enabled?"
        is_enabled: "Y"
        not_enabled: "N"
        change_settings: "Plugin Settings"
        change_settings_short: "Settings"
        howto: "How do I install plugins?"
        official: "Official Plugin"
        broken_route: "Unable to configure link to '%{name}'. Ensure ad-blockers are disabled and try reloading the page."

      navigation_menu:
        sidebar: "Sidebar"
        header_dropdown: "Header Dropdown"
        legacy: "Legacy"

      backups:
        title: "Backups"
        menu:
          backups: "Backups"
          logs: "Logs"
        none: "No backup available."
        read_only:
          enable:
            title: "Enable read-only mode"
            label: "Enable read-only"
            confirm: "Are you sure you want to enable read-only mode?"
          disable:
            title: "Disable read-only mode"
            label: "Disable read-only"
        logs:
          none: "No logs yet..."
        columns:
          filename: "Filename"
          size: "Size"
        upload:
          label: "Upload"
          title: "Upload a backup to this instance"
          uploading: "Uploading..."
          uploading_progress: "Uploading... %{progress}%"
          success: "'%{filename}' has successfully been uploaded. The file is now being processed and will take up to a minute to show up in the list."
          error: "There has been an error while uploading '%{filename}': %{message}"
        operations:
          is_running: "An operation is currently running..."
          failed: "The %{operation} failed. Please check the logs."
          cancel:
            label: "Cancel"
            title: "Cancel the current operation"
            confirm: "Are you sure you want to cancel the current operation?"
          backup:
            label: "Backup"
            title: "Create a backup"
            confirm: "Do you want to start a new backup?"
            without_uploads: "Yes (do not include uploads)"
          download:
            label: "Download"
            title: "Send email with download link"
            alert: "A link to download this backup has been emailed to you."
          destroy:
            title: "Remove the backup"
            confirm: "Are you sure you want to destroy this backup?"
          restore:
            is_disabled: "Restore is disabled in the site settings."
            label: "Restore"
            title: "Restore the backup"
            confirm: "Are you sure you want to restore this backup?"
          rollback:
            label: "Rollback"
            title: "Rollback the database to previous working state"
            confirm: "Are you sure you want to rollback the database to the previous working state?"
        location:
          local: "Local Storage"
          s3: "S3"
        backup_storage_error: "Failed to access backup storage: %{error_message}"

      export_csv:
        success: "Export initiated, you will be notified via message when the process is complete."
        failed: "Export failed. Please check the logs."
        button_text: "Export"
        button_title:
          user: "Export full user list in CSV format."
          staff_action: "Export full staff action log in CSV format."
          screened_email: "Export full screened email list in CSV format."
          screened_ip: "Export full screened IP list in CSV format."
          screened_url: "Export full screened URL list in CSV format."
      export_json:
        button_text: "Export"

      invite:
        button_text: "Send Invites"
        button_title: "Send Invites"

      customize:
        title: "Customize"
        preview: "preview"
        explain_preview: "See the site with this theme enabled"
        save: "Save"
        new: "New"
        new_style: "New Style"
        install: "Install"
        delete: "Delete"
        delete_confirm: 'Are you sure you want to delete "%{theme_name}"?'
        color: "Color"
        opacity: "Opacity"
        copy: "Duplicate"
        copy_to_clipboard: "Copy to Clipboard"
        copied_to_clipboard: "Copied to Clipboard"
        copy_to_clipboard_error: "Error copying data to Clipboard"
        theme_owner: "Not editable, owned by:"
        email_templates:
          title: "Email"
          subject: "Subject"
          multiple_subjects: "This email template has multiple subjects."
          body: "Body"
          revert: "Revert Changes"
          revert_confirm: "Are you sure you want to revert your changes?"

        theme:
          theme: "Theme"
          component: "Component"
          components: "Components"
          filter_placeholder: "type to filter…"
          theme_name: "Theme name"
          component_name: "Component name"
          themes_intro: "Select an existing theme or install a new one to get started"
          themes_intro_emoji: "woman artist emoji"
          beginners_guide_title: "Beginner’s guide to using Discourse Themes"
          developers_guide_title: "Developer’s guide to Discourse Themes"
          browse_themes: "Browse community themes"
          customize_desc: "Customize:"
          title: "Themes"
          create: "Create"
          create_type: "Type"
          create_name: "Name"
          long_title: "Amend colors, CSS and HTML contents of your site"
          edit: "Edit"
          edit_confirm: "This is a remote theme, if you edit CSS/HTML your changes will be erased next time you update the theme."
          update_confirm: "These local changes will be erased by the update. Are you sure you want to continue?"
          update_confirm_yes: "Yes, continue with the update"
          common: "Common"
          desktop: "Desktop"
          mobile: "Mobile"
          settings: "Settings"
          translations: "Translations"
          extra_scss: "Extra SCSS"
          extra_files: "Extra files"
          extra_files_upload: "Export theme to view these files."
          extra_files_remote: "Export theme or check the git repository to view these files."
          preview: "Preview"
          show_advanced: "Show advanced fields"
          hide_advanced: "Hide advanced fields"
          hide_unused_fields: "Hide unused fields"
          is_default: "Theme is enabled by default"
          user_selectable: "Theme can be selected by users"
          color_scheme_user_selectable: "Color scheme can be selected by users"
          auto_update: "Auto update when Discourse is updated"
          color_scheme: "Color Palette"
          default_light_scheme: "Light (default)"
          color_scheme_select: "Select colors to be used by theme"
          custom_sections: "Custom sections:"
          theme_components: "Theme Components"
          add_all_themes: "Add all themes"
          convert: "Convert"
          convert_component_alert: "Are you sure you want to convert this component to theme? It will be removed as a component from %{relatives}."
          convert_component_tooltip: "Convert this component to theme"
          convert_component_alert_generic: "Are you sure you want to convert this component to theme?"
          convert_theme_alert: "Are you sure you want to convert this theme to component? It will be removed as a parent from %{relatives}."
          convert_theme_alert_generic: "Are you sure you want to convert this theme to component?"
          convert_theme_tooltip: "Convert this theme to component"
          inactive_themes: "Inactive themes:"
          inactive_components: "Unused components:"
          broken_theme_tooltip: "This theme has errors in its CSS, HTML or YAML"
          disabled_component_tooltip: "This component has been disabled"
          default_theme_tooltip: "This theme is the site's default theme"
          updates_available_tooltip: "Updates are available for this theme"
          and_x_more: "and %{count} more."
          collapse: Collapse
          uploads: "Uploads"
          no_uploads: "You can upload assets associated with your theme such as fonts and images"
          add_upload: "Add Upload"
          upload_file_tip: "Choose an asset to upload (png, woff2, etc...)"
          variable_name: "SCSS var name:"
          variable_name_invalid: "Invalid variable name. Only alphanumeric allowed. Must start with a letter. Must be unique."
          variable_name_error:
            invalid_syntax: "Invalid variable name. Only alphanumeric allowed. Must start with a letter."
            no_overwrite: "Invalid variable name. Must not overwrite an existing variable."
            must_be_unique: "Invalid variable name. Must be unique."
          upload: "Upload"
          select_component: "Select a component..."
          unsaved_changes_alert: "You haven't saved your changes yet, do you want to discard them and move on?"
          unsaved_parent_themes: "You haven't assigned the component to themes, do you want to move on?"
          discard: "Discard"
          stay: "Stay"
          css_html: "Custom CSS/HTML"
          edit_css_html: "Edit CSS/HTML"
          edit_css_html_help: "You have not edited any CSS or HTML"
          delete_upload_confirm: "Delete this upload? (Theme CSS may stop working!)"
          component_on_themes: "Include component on these themes"
          included_components: "Included components"
          add_all: "Add all"
          import_web_tip: "Repository containing theme"
          direct_install_tip: "Are you sure you want to install <strong>%{name}</strong> from the repository listed below?"
          import_web_advanced: "Advanced..."
          import_file_tip: ".tar.gz, .zip, or .dcstyle.json file containing theme"
          is_private: "Theme is in a private git repository"
          finish_install: "Finish Theme Installation"
          last_attempt: "Installation process did not finish, last attempted:"
          remote_branch: "Branch name (optional)"
          public_key: "Grant the following public key access to the repo:"
          install: "Install"
          installed: "Installed"
          install_popular: "Popular"
          install_upload: "From your device"
          install_git_repo: "From a git repository"
          install_create: "Create new"
          duplicate_remote_theme: "The theme component “%{name}” is already installed, are you sure you want to install another copy?"
          force_install: "The theme cannot be installed because the Git repository is inaccessible. Are you sure you want to continue installing it?"
          create_placeholder: "Create Placeholder"
          about_theme: "About"
          license: "License"
          version: "Version:"
          authors: "Authored by:"
          creator: "Created by:"
          source_url: "Source"
          enable: "Enable"
          disable: "Disable"
          disabled: "This component has been disabled."
          disabled_by: "This component has been disabled by"
          required_version:
            error: "This theme has been automatically disabled because it is not compatible with this version of Discourse."
            minimum: "Requires Discourse version %{version} or above."
            maximum: "Requires Discourse version %{version} or below."
          update_to_latest: "Update to Latest"
          check_for_updates: "Check for Updates"
          updating: "Updating..."
          up_to_date: "Theme is up-to-date, last checked:"
          has_overwritten_history: "Current theme version no longer exists because the Git history has been overwritten by a force push."
          add: "Add"
          theme_settings: "Theme Settings"
          overriden_settings_explanation: "Overridden settings are marked with a dot and have a highlighted color. To reset these settings to the default value, press the reset button next to them."
          no_settings: "This theme has no settings."
          theme_translations: "Theme Translations"
          empty: "No items"
          commits_behind:
            one: "Theme is %{count} commit behind!"
            other: "Theme is %{count} commits behind!"
          compare_commits: "(See new commits)"
          remote_theme_edits: "If you want to edit this theme, you must <a href='%{repoURL}' target='_blank'>submit a change on its repository</a>"
          repo_unreachable: "Couldn't contact the Git repository of this theme. Error message:"
          imported_from_archive: "This theme was imported from a .zip file"
          scss:
            text: "CSS"
            title: "Enter custom CSS, we accept all valid CSS and SCSS styles"
          header:
            text: "Header"
            title: "Enter HTML to display above site header"
          after_header:
            text: "After Header"
            title: "Enter HTML to display on all pages after header"
          footer:
            text: "Footer"
            title: "Enter HTML to display on page footer"
          embedded_scss:
            text: "Embedded CSS"
            title: "Enter custom CSS to deliver with embedded version of comments"
          embedded_header:
            text: "Embedded Header"
            title: "Enter HTML to display above the embedded version of comments"
          color_definitions:
            text: "Color Definitions"
            title: "Enter custom color definitions (advanced users only)"
            placeholder: |2-

              Use this stylesheet to add custom colors to the list of CSS custom properties.

              Example:

              %{example}

              Prefixing the property names is highly recommended to avoid conflicts with plugins and/or core.
          head_tag:
            text: "Head"
            title: "HTML that will be inserted before the head tag"
          body_tag:
            text: "Body"
            title: "HTML that will be inserted before the body tag"
          yaml:
            text: "YAML"
            title: "Define theme settings in YAML format"
          scss_color_variables_warning: 'Using core SCSS color variables in themes is deprecated. Please use CSS custom properties instead. See <a href="https://meta.discourse.org/t/-/77551#color-variables-2" target="_blank">this guide</a> for more details.'
          scss_warning_inline: "Using core SCSS color variables in themes is deprecated."
        colors:
          select_base:
            title: "Select base color palette"
            description: "Base palette:"
          title: "Colors"
          edit: "Edit Color Palettes"
          long_title: "Color Palettes"
          about: "Modify the colors used by your themes. Create a new color palette to start."
          new_name: "New Color Palette"
          copy_name_prefix: "Copy of"
          delete_confirm: "Delete this color palette?"
          undo: "Undo"
          undo_title: "Undo your changes to this color since the last time it was saved."
          revert: "Revert"
          revert_title: "Reset this color to Discourse's default color palette."
          primary:
            name: "primary"
            description: "Most text, icons, and borders."
          primary-medium:
            name: "primary-medium"
            description: ""
          primary-low-mid:
            name: "primary-low-mid"
            description: ""
          secondary:
            name: "secondary"
            description: "The main background color, and text color of some buttons."
          tertiary:
            name: "tertiary"
            description: "Links, some buttons, notifications, and accent color."
          quaternary:
            name: "quaternary"
            description: "Navigation links."
          header_background:
            name: "header background"
            description: "Background color of the site's header."
          header_primary:
            name: "header primary"
            description: "Text and icons in the site's header."
          highlight:
            name: "highlight"
            description: "The background color of highlighted elements on the page, such as posts and topics."
          highlight-high:
            name: "highlight-high"
            description: ""
          highlight-medium:
            name: "highlight-medium"
            description: ""
          highlight-low:
            name: "highlight-low"
            description: ""
          danger:
            name: "danger"
            description: "Highlight color for actions like deleting posts and topics."
          success:
            name: "success"
            description: "Used to indicate an action was successful."
          love:
            name: "love"
            description: "The like button's color."
          selected:
            name: "selected"
            description: "The background-color of elements such as list-items when they are selected/active."
          hover:
            name: "hover"
            description: "The background-color of elements such as list-items when they are hovered on or have keyboard focus."
        robots:
          title: "Override your site's robots.txt file:"
          warning: "This will permanently override any related site settings."
          overridden: Your site's default robots.txt file is overridden.
        email_style:
          title: "Email Style"
          heading: "Customize Email Style"
          html: "HTML Template"
          css: "CSS"
          reset: "Reset to default"
          reset_confirm: "Are you sure you want to reset to the default %{fieldName} and lose all your changes?"
          save_error_with_reason: "Your changes were not saved. %{error}"
          instructions: "Customize the template in which all html emails are rendered, and style using CSS."

      email:
        title: "Emails"
        settings: "Settings"
        templates: "Templates"
        preview_digest: "Preview Summary"
        advanced_test:
          title: "Advanced Test"
          desc: "See how Discourse processes received emails. To be able to correctly process the email, please paste below the whole original email message."
          email: "Original message"
          run: "Run Test"
          text: "Selected Text Body"
          elided: "Elided Text"
        sending_test: "Sending test Email..."
        error: "<b>ERROR</b> - %{server_error}"
        test_error: "There was a problem sending the test email. Please double-check your mail settings, verify that your host is not blocking mail connections, and try again."
        sent: "Sent"
        skipped: "Skipped"
        bounced: "Bounced"
        received: "Received"
        rejected: "Rejected"
        sent_at: "Sent At"
        time: "Time"
        user: "User"
        email_type: "Email Type"
        details_title: "Show email details"
        to_address: "To Address"
        test_email_address: "email address to test"
        send_test: "Send Test Email"
        sent_test: "sent!"
        delivery_method: "Delivery Method"
        preview_digest_desc: "Preview the content of the summary emails sent to inactive users."
        refresh: "Refresh"
        send_digest_label: "Send this result to:"
        send_digest: "Send"
        sending_email: "Sending email..."
        format: "Format"
        html: "html"
        text: "text"
        html_preview: "Email Content Preview"
        last_seen_user: "Last Seen User:"
        no_result: "No results found for summary."
        reply_key: "Reply Key"
        post_link_with_smtp: "Post & SMTP Details"
        skipped_reason: "Skip Reason"
        incoming_emails:
          from_address: "From"
          to_addresses: "To"
          cc_addresses: "Cc"
          subject: "Subject"
          error: "Error"
          none: "No incoming emails found."
          modal:
            title: "Incoming Email Details"
            error: "Error"
            headers: "Headers"
            subject: "Subject"
            body: "Body"
            rejection_message: "Rejection Mail"
          filters:
            from_placeholder: "from@example.com"
            to_placeholder: "to@example.com"
            cc_placeholder: "cc@example.com"
            subject_placeholder: "Subject..."
            error_placeholder: "Error"
        logs:
          none: "No logs found."
          filters:
            title: "Filter"
            user_placeholder: "username"
            address_placeholder: "name@example.com"
            type_placeholder: "digest, signup..."
            reply_key_placeholder: "reply key"
            smtp_transaction_response_placeholder: "SMTP ID"

      moderation_history:
        performed_by: "Performed By"
        no_results: "There is no moderation history available."
        actions:
          delete_user: "User Deleted"
          suspend_user: "User Suspended"
          silence_user: "User Silenced"
          delete_post: "Post Deleted"
          delete_topic: "Topic Deleted"
          post_approved: "Post Approved"

      logs:
        title: "Logs"
        action: "Action"
        created_at: "Created"
        last_match_at: "Last Matched"
        match_count: "Matches"
        ip_address: "IP"
        topic_id: "Topic ID"
        post_id: "Post ID"
        category_id: "Category ID"
        delete: "Delete"
        edit: "Edit"
        save: "Save"
        screened_actions:
          block: "block"
          do_nothing: "do nothing"
        staff_actions:
          all: "all"
          filter: "Filter:"
          title: "Staff Actions"
          clear_filters: "Show Everything"
          staff_user: "User"
          target_user: "Target User"
          subject: "Subject"
          when: "When"
          context: "Context"
          details: "Details"
          previous_value: "Previous"
          new_value: "New"
          show: "Show"
          modal_title: "Details"
          no_previous: "There is no previous value."
          deleted: "No new value. The record was deleted."
          actions:
            permanently_delete_post_revisions: "permanently delete post revisions"
            delete_user: "delete user"
            change_trust_level: "change trust level"
            change_username: "change username"
            change_site_setting: "change site setting"
            change_theme: "change theme"
            delete_theme: "delete theme"
            change_site_text: "change site text"
            suspend_user: "suspend user"
            unsuspend_user: "unsuspend user"
            removed_suspend_user: "suspend user (removed)"
            removed_unsuspend_user: "unsuspend user (removed)"
            grant_badge: "grant badge"
            revoke_badge: "revoke badge"
            check_email: "check email"
            delete_topic: "delete topic"
            recover_topic: "un-delete topic"
            delete_post: "delete post"
            impersonate: "impersonate"
            anonymize_user: "anonymize user"
            roll_up: "roll up IP blocks"
            change_category_settings: "change category settings"
            delete_category: "delete category"
            create_category: "create category"
            silence_user: "silence user"
            unsilence_user: "unsilence user"
            removed_silence_user: "silence user (removed)"
            removed_unsilence_user: "unsilence user (removed)"
            grant_admin: "grant admin"
            revoke_admin: "revoke admin"
            grant_moderation: "grant moderation"
            revoke_moderation: "revoke moderation"
            backup_create: "create backup"
            deleted_tag: "deleted tag"
            deleted_unused_tags: "deleted unused tags"
            renamed_tag: "renamed tag"
            revoke_email: "revoke email"
            lock_trust_level: "lock trust level"
            unlock_trust_level: "unlock trust level"
            activate_user: "activate user"
            deactivate_user: "deactivate user"
            change_readonly_mode: "change readonly mode"
            backup_download: "download backup"
            backup_destroy: "destroy backup"
            reviewed_post: "reviewed post"
            custom_staff: "plugin custom action"
            post_locked: "post locked"
            post_edit: "post edit"
            post_unlocked: "post unlocked"
            check_personal_message: "check personal message"
            disabled_second_factor: "disable Two-Factor Authentication"
            topic_published: "topic published"
            post_approved: "post approved"
            post_rejected: "post rejected"
            create_badge: "create badge"
            change_badge: "change badge"
            delete_badge: "delete badge"
            merge_user: "merge user"
            entity_export: "export entity"
            change_name: "change name"
            topic_timestamps_changed: "topic timestamps changed"
            approve_user: "approved user"
            web_hook_create: "webhook create"
            web_hook_update: "webhook update"
            web_hook_destroy: "webhook destroy"
            web_hook_deactivate: "webhook deactivate"
            embeddable_host_create: "embeddable host create"
            embeddable_host_update: "embeddable host update"
            embeddable_host_destroy: "embeddable host destroy"
            change_theme_setting: "change theme setting"
            disable_theme_component: "disable theme component"
            enable_theme_component: "enable theme component"
            revoke_title: "revoke title"
            change_title: "change title"
            api_key_create: "api key create"
            api_key_update: "api key update"
            api_key_destroy: "api key destroy"
            override_upload_secure_status: "override upload secure status"
            page_published: "page published"
            page_unpublished: "page unpublished"
            add_email: "add email"
            update_email: "update email"
            destroy_email: "destroy email"
            topic_closed: "topic closed"
            topic_opened: "topic opened"
            topic_archived: "topic archived"
            topic_unarchived: "topic unarchived"
            post_staff_note_create: "add staff note"
            post_staff_note_destroy: "destroy staff note"
            delete_group: "delete group"
            watched_word_create: "add watched word"
            watched_word_destroy: "delete watched word"
            create_public_sidebar_section: "create public sidebar section"
            update_public_sidebar_section: "update public sidebar section"
            destroy_public_sidebar_section: "destroy public sidebar section"
        screened_emails:
          title: "Screened Emails"
          description: "When someone tries to create a new account, the following email addresses will be checked and the registration will be blocked, or some other action performed."
          email: "Email Address"
          actions:
            allow: "Allow"
        screened_urls:
          title: "Screened URLs"
          description: "The URLs listed here were used in posts by users who have been identified as spammers."
          url: "URL"
          domain: "Domain"
        screened_ips:
          title: "Screened IPs"
          description: 'IP addresses that are being watched. Use "Allow" to allowlist IP addresses.'
          delete_confirm: "Are you sure you want to remove the rule for %{ip_address}?"
          actions:
            block: "Block"
            do_nothing: "Allow"
            allow_admin: "Allow Admin"
          form:
            label: "New:"
            ip_address: "IP address"
            add: "Add"
            filter: "Search"
          roll_up:
            text: "Roll up"
            title: "Creates new subnet ban entries if there are at least 'min_ban_entries_for_roll_up' entries."
        search_logs:
          title: "Search Logs"
          term: "Term"
          searches: "Searches"
          click_through_rate: "CTR"
          types:
            all_search_types: "All search types"
            header: "Header"
            full_page: "Full Page"
            click_through_only: "All (click through only)"
          header_search_results: "Header Search Results"
        logster:
          title: "Error Logs"

      watched_words:
        title: "Watched Words"
        search: "search"
        clear_filter: "Clear"
        show_words:
          one: "show %{count} word"
          other: "show %{count} words"
        case_sensitive: "(case-sensitive)"
        download: Download
        clear_all: Clear All
        clear_all_confirm: "Are you sure you want to clear all watched words for the %{action} action?"
        invalid_regex: 'The watched word "%{word}" is an invalid regular expression.'
        regex_warning: '<a href="%{basePath}/admin/site_settings/category/all_results?filter=watched%20words%20regular%20expressions%20">Watched words are regular expressions</a> and they do not automatically include word boundaries. If you want the regular expression to match whole words, include <code>\b</code> at the start and end of your regular expression.'
        actions:
          block: "Block"
          censor: "Censor"
          require_approval: "Require Approval"
          flag: "Flag"
          replace: "Replace"
          tag: "Tag"
          silence: "Silence"
          link: "Link"
        action_descriptions:
          block: "Prevent posts containing these words from being posted. The user will see an error message when they try to submit their post."
          censor: "Allow posts containing these words, but replace them with characters that hide the censored words."
          require_approval: "Posts containing these words will require approval by staff before they can be seen."
          flag: "Allow posts containing these words, but flag them as inappropriate so moderators can review them."
          replace: "Replace words in posts with other words"
          tag: "Automatically tag topics based on first post"
          silence: "First posts of users containing these words will require approval by staff before they can be seen and the user will be automatically silenced."
          link: "Replace words in posts with links"
        form:
          label: "Has word or phrase"
          placeholder: "Enter word or phrase (* is a wildcard)"
          placeholder_regexp: "regular expression"
          replace_label: "Replacement"
          replace_placeholder: "example"
          tag_label: "Tag"
          link_label: "Link"
          link_placeholder: "https://example.com"
          add: "Add"
          success: "Success"
          exists: "Already exists"
          upload: "Add from file"
          upload_successful: "Upload successful. Words have been added."
          case_sensitivity_label: "Is case-sensitive"
          case_sensitivity_description: "Only words with matching character casing"
        test:
          button_label: "Test"
          modal_title: "%{action}: Test Watched Words"
          description: "Enter text below to check for matches with watched words"
          found_matches: "Found matches:"
          no_matches: "No matches found"

      form_templates:
        nav_title: "Templates"
        title: "Form Templates"
        help: "Create a template structure that can be used to create new topics, posts, and messages."
        new_template: "New Template"
        list_table:
          headings:
            name: "Name"
            actions: "Actions"
          actions:
            view: "View Template"
            edit: "Edit Template"
            delete: "Delete Template"
        view_template:
          close: "Close"
          edit: "Edit"
          delete: "Delete"
          toggle_preview: "Toggle Preview"
        new_template_form:
          submit: "Save"
          cancel: "Cancel"
          name:
            label: "Template Name"
            placeholder: "Enter a name for this template..."
          template:
            label: "Template"
            placeholder: "Create a YAML template here..."
          preview: "Preview"
        delete_confirm: "Are you sure you would like to delete this template?"
        quick_insert_fields:
          add_new_field: "Add"
          checkbox: "Checkbox"
          input: "Short answer"
          textarea: "Long answer"
          dropdown: "Dropdown"
          upload: "Upload a file"
          multiselect: "Multiple choice"
<<<<<<< HEAD
        validations_modal:
          button_title: "Validations"
          modal_title: "Validation Options"
          table_headers:
            key: "Key"
            type: "Type"
            description: "Description"
          validations:
            required:
              key: "required"
              type: "boolean"
              description: "Requires the field to be completed to submit the form."
            minimum:
              key: "minimum"
              type: "integer"
              description: "In text fields, specifies the minimum number of characters allowed."
            maximum:
              key: "maximum"
              type: "integer"
              description: "In text fields, specifies the maximum number of characters allowed. In multi select dropdowns, specifies the maximum number of options that can be selected."
            pattern:
              key: "pattern"
              type: "regex string"
              description: "In text fields, a regular expression specifying the allowed input."
        preview_modal:
          title: "Preview Template"
        field_placeholders:
          validations: "enter validations here"
          label: "Enter label here"
          placeholder: "Enter placeholder here"
          none_label: "Select an item"
          choices:
            first: "Option 1"
            second: "Option 2"
            third: "Option 3"
=======
>>>>>>> c052df41
        edit_category:
          toggle_freeform: "form template disabled"
          toggle_form_template: "form template enabled"
          select_template: "Select form templates"
          select_template_help: "Add/Edit Form Templates"

      impersonate:
        title: "Impersonate"
        help: "Use this tool to impersonate a user account for debugging purposes. You will have to log out once finished."
        not_found: "That user can't be found."
        invalid: "Sorry, you may not impersonate that user."

      users:
        title: "Users"
        create: "Add Admin User"
        last_emailed: "Last Emailed"
        not_found: "Sorry, that username doesn't exist in our system."
        id_not_found: "Sorry, that user id doesn't exist in our system."
        active: "Activated"
        show_emails: "Show Emails"
        hide_emails: "Hide Emails"
        nav:
          new: "New"
          active: "Active"
          staff: "Staff"
          suspended: "Suspended"
          silenced: "Silenced"
          staged: "Staged"
        approved: "Approved?"
        titles:
          active: "Active Users"
          new: "New Users"
          pending: "Users Pending Review"
          newuser: "Users at Trust Level 0 (New User)"
          basic: "Users at Trust Level 1 (Basic User)"
          member: "Users at Trust Level 2 (Member)"
          regular: "Users at Trust Level 3 (Regular)"
          leader: "Users at Trust Level 4 (Leader)"
          staff: "Staff"
          admins: "Admin Users"
          moderators: "Moderators"
          silenced: "Silenced Users"
          suspended: "Suspended Users"
          staged: "Staged Users"
        not_verified: "Not verified"
        check_email:
          title: "Reveal this user's email address"
          text: "Show"
        check_sso:
          title: "Reveal SSO payload"
          text: "Show"

      user:
        suspend_failed: "Something went wrong suspending this user %{error}"
        unsuspend_failed: "Something went wrong unsuspending this user %{error}"
        suspend_duration: "Suspend user until:"
        suspend_reason_label: "Why are you suspending? This text <b>will be visible to everyone</b> on this user's profile page, and will be shown to the user when they try to log in. Keep it short."
        suspend_reason_hidden_label: "Why are you suspending? This text will be shown to the user when they try to log in. Keep it short."
        suspend_reason: "Reason"
        suspend_reason_title: "Suspension Reason"
        suspend_reasons:
          not_listening_to_staff: "Would not listen to staff feedback"
          consuming_staff_time: "Consumed disproportionate amounts of staff time"
          combative: "Too combative"
          in_wrong_place: "In the wrong place"
          no_constructive_purpose: "No constructive purpose to their actions other than creating dissent within the community"
          custom: "Custom..."
        suspend_message: "Email Message"
        suspend_message_placeholder: "Optionally, provide more information about the suspension and it will be emailed to the user."
        suspended_by: "Suspended by"
        silence_reason: "Reason"
        silenced_by: "Silenced By"
        silence_modal_title: "Silence User"
        silence_duration: "How long will the user be silenced for?"
        silence_reason_label: "Why are you silencing this user?"
        silence_reason_placeholder: "Silence Reason"
        silence_message: "Email Message"
        silence_message_placeholder: "(leave blank to send default message)"
        suspended_until: "(until %{until})"
        suspend_forever: "Suspend forever"
        cant_suspend: "This user cannot be suspended."
        cant_silence: "This user cannot be silenced."

        delete_posts_failed: "There was a problem deleting the posts."
        post_edits: "Post Edits"
        view_edits: "View Edits"
        penalty_post_actions: "What would you like to do with the associated post?"
        penalty_post_delete: "Delete the post"
        penalty_post_delete_replies: "Delete the post + any replies"
        penalty_post_edit: "Edit the post"
        penalty_post_none: "Do nothing"
        penalty_count: "Penalty Count"

        # This string uses the ICU Message Format. See https://meta.discourse.org/t/7035 for translation guidelines.
        penalty_history_MF: >-
          In the past 6 months this user has been <b>suspended
          { SUSPENDED, plural,
                  one {# time}
                other {# times}
          }</b> and <b>silenced
          { SILENCED, plural,
                  one {# time}
                other {# times}
          }</b>.

        clear_penalty_history:
          title: "Clear Penalty History"
          description: "users with penalties cannot reach TL3"

        # This string uses the ICU Message Format. See https://meta.discourse.org/t/7035 for translation guidelines.
        delete_all_posts_confirm_MF: |
          You are about to delete { POSTS, plural,
              one {# post}
            other {# posts}
          } and { TOPICS, plural,
              one {# topic}
            other {# topics}
          }. Are you sure?

        silence: "Silence"
        unsilence: "Unsilence"
        silenced: "Silenced?"
        moderator: "Moderator?"
        admin: "Admin?"
        suspended: "Suspended?"
        staged: "Staged?"
        show_admin_profile: "Admin"
        manage_user: "Manage user"
        show_public_profile: "Show Public Profile"
        action_logs: "Action Logs"
        ip_lookup: "IP Lookup"
        log_out: "Log Out"
        logged_out: "User was logged out on all devices"
        revoke_admin: "Revoke Admin"
        grant_admin: "Grant Admin"
        grant_admin_success: "New administrator was confirmed."
        grant_admin_confirm: "We've sent you an email to verify the new administrator. Please open it and follow the instructions."
        revoke_moderation: "Revoke Moderation"
        grant_moderation: "Grant Moderation"
        unsuspend: "Unsuspend"
        suspend: "Suspend"
        show_flags_received: "Show Flags Received"
        flags_received_by: "Flags Received by %{username}"
        flags_received_none: "This user has not received any flags."
        reputation: Reputation
        permissions: Permissions
        activity: Activity
        like_count: Likes Given / Received
        last_100_days: "in the last 100 days"
        private_topics_count: Private Topics
        posts_read_count: Posts Read
        post_count: Posts Created
        second_factor_enabled: Two-Factor Authentication Enabled
        topics_entered: Topics Viewed
        flags_given_count: Flags Given
        flags_received_count: Flags Received
        warnings_received_count: Warnings Received
        warnings_list_warning: |
          As a moderator, you may not be able to view all of these topics. If necessary, ask an admin or the issuing moderator to give <b>@moderators</b> access to the message.
        flags_given_received_count: "Flags Given / Received"
        approve: "Approve"
        approved_by: "approved by"
        approve_success: "User approved and email sent with activation instructions."
        approve_bulk_success: "Success! All selected users have been approved and notified."
        time_read: "Read Time"
        post_edits_count: "Post Edits"
        anonymize: "Anonymize User"
        anonymize_confirm: "Are you SURE you want to anonymize this account? This will change the username and email, and reset all profile information."
        anonymize_yes: "Yes, anonymize this account"
        anonymize_failed: "There was a problem anonymizing the account."
        delete: "Delete User"
        delete_posts:
          button: "Delete all posts"
          progress:
            title: "Progress of deleting posts"
            description: "Deleting posts..."
          confirmation:
            title: "Delete all posts by @%{username}"
            description: |
              <p>Are you sure you would like to delete <b>%{post_count}</b> posts by @%{username}?

              <p><b>This can not be undone!</b></p>

              <p>To continue type: <code>%{text}</code></p>

            text: "delete posts by @%{username}"
            delete: "Delete posts by @%{username}"
            cancel: "Cancel"
        merge:
          button: "Merge"
          prompt:
            title: "Transfer & Delete @%{username}"
            description: |
              <p>Please choose a new owner for <b>@%{username}'s</b> content.</p>

              <p>All topics, posts, messages and other content created by <b>@%{username}</b> will be transferred.</p>

            target_username_placeholder: "Username of new owner"
            transfer_and_delete: "Transfer & Delete @%{username}"
            cancel: "Cancel"
          progress:
            title: "Merge progress"
          confirmation:
            title: "Transfer & Delete @%{username}"
            description: |
              <p>All of <b>@%{username}'s</b> content will be transferred and attributed to <b>@%{targetUsername}</b>. After the content is transferred, <b>@%{username}'s</b> account will be deleted.</p>

              <p><b>This can not be undone!</b></p>

              <p>To continue type: <code>%{text}</code></p>

            text: "transfer @%{username} to @%{targetUsername}"
            transfer_and_delete: "Transfer & Delete @%{username}"
            cancel: "Cancel"

        merging_user: "Merging user..."
        merge_failed: "There was an error while merging the users."
        delete_forbidden_because_staff: "Admins and moderators can't be deleted."
        delete_posts_forbidden_because_staff: "Can't delete all posts of admins and moderators."
        delete_forbidden:
          one: "Users can't be deleted if they have posts. Delete all posts before trying to delete a user. (Posts older than %{count} day old can't be deleted.)"
          other: "Users can't be deleted if they have posts. Delete all posts before trying to delete a user. (Posts older than %{count} days old can't be deleted.)"
        cant_delete_all_posts:
          one: "Can't delete all posts. Some posts are older than %{count} day old. (The delete_user_max_post_age setting.)"
          other: "Can't delete all posts. Some posts are older than %{count} days old. (The delete_user_max_post_age setting.)"
        cant_delete_all_too_many_posts:
          one: "Can't delete all posts because the user has more than %{count} post. (delete_all_posts_max)"
          other: "Can't delete all posts because the user has more than %{count} posts. (delete_all_posts_max)"
        delete_confirm_title: "Are you SURE you want to delete this user? This is permanent!"
        delete_confirm: "It is generally preferable to anonymize users rather than deleting them, to avoid removing content from existing discussions."
        delete_and_block: "Delete and <b>block</b> this email and IP address"
        delete_dont_block: "Delete only"
        deleting_user: "Deleting user..."
        deleted: "The user was deleted."
        delete_failed: "There was an error deleting that user. Make sure all posts are deleted before trying to delete the user."
        send_activation_email: "Send Activation Email"
        activation_email_sent: "An activation email has been sent."
        send_activation_email_failed: "There was a problem sending another activation email. %{error}"
        activate: "Activate Account"
        activate_failed: "There was a problem activating the user."
        deactivate_account: "Deactivate Account"
        deactivate_failed: "There was a problem deactivating the user."
        unsilence_failed: "There was a problem unsilencing the user."
        silence_failed: "There was a problem silencing the user."
        silence_confirm: "Are you sure you want to silence this user? They will not be able to create any new topics or posts."
        silence_accept: "Yes, silence this user"
        bounce_score: "Bounce Score"
        reset_bounce_score:
          label: "Reset"
          title: "Reset bounce score back to 0"
        visit_profile: "Visit <a href='%{url}'>this user's preferences page</a> to edit their profile"

        deactivate_explanation: "A deactivated user must re-validate their email."
        suspended_explanation: "A suspended user can't log in."
        silence_explanation: "A silenced user can't post or start topics."
        staged_explanation: "A staged user can only post via email in specific topics."
        bounce_score_explanation:
          none: "No bounces were received recently from that email."
          some: "Some bounces were received recently from that email."
          threshold_reached: "Received too many bounces from that email."
        trust_level_change_failed: "There was a problem changing the user's trust level."
        suspend_modal_title: "Suspend User"
        confirm_cancel_penalty: "Are you sure you want to discard the penalty?"
        trust_level_2_users: "Trust Level 2 Users"
        trust_level_3_requirements: "Trust Level 3 Requirements"
        trust_level_locked_tip: "trust level is locked, system will not promote or demote user"
        trust_level_unlocked_tip: "trust level is unlocked, system may promote or demote user"
        lock_trust_level: "Lock Trust Level"
        unlock_trust_level: "Unlock Trust Level"
        silenced_count: "Silenced"
        suspended_count: "Suspended"
        last_six_months: "Last 6 months"
        other_matches:
          one: "There is <b>%{count} other user</b> with the same IP address. Review and select the suspicious ones to penalize along with %{username}."
          other: "There are <b>%{count} other users</b> with the same IP address. Review and select the suspicious ones to penalize along with %{username}."
        other_matches_list:
          username: "Username"
          trust_level: "Trust Level"
          read_time: "Read Time"
          topics_entered: "Topics Entered"
          posts: "Posts"
        tl3_requirements:
          title: "Requirements for Trust Level 3"
          table_title:
            one: "In the last day:"
            other: "In the last %{count} days:"
          value_heading: "Value"
          requirement_heading: "Requirement"
          visits: "Visits"
          days: "days"
          topics_replied_to: "Topics Replied To"
          topics_viewed: "Topics Viewed"
          topics_viewed_all_time: "Topics Viewed (all time)"
          posts_read: "Posts Read"
          posts_read_all_time: "Posts Read (all time)"
          flagged_posts: "Flagged Posts"
          flagged_by_users: "Users Who Flagged"
          likes_given: "Likes Given"
          likes_received: "Likes Received"
          likes_received_days: "Likes Received: unique days"
          likes_received_users: "Likes Received: unique users"
          suspended: "Suspended (last 6 months)"
          silenced: "Silenced (last 6 months)"
          qualifies: "Qualifies for trust level 3."
          does_not_qualify: "Doesn't qualify for trust level 3."
          will_be_promoted: "Will be promoted soon."
          will_be_demoted: "Will be demoted soon."
          on_grace_period: "Currently in promotion grace period, will not be demoted."
          locked_will_not_be_promoted: "Trust level locked. Will never be promoted."
          locked_will_not_be_demoted: "Trust level locked. Will never be demoted."
        discourse_connect:
          title: "DiscourseConnect Single Sign On"
          external_id: "External ID"
          external_username: "Username"
          external_name: "Name"
          external_email: "Email"
          external_avatar_url: "Profile Picture URL"
          last_payload: "Last Payload"
          delete_sso_record: "Delete SSO Record"
          confirm_delete: "Are you sure you would like to delete this DiscourseConnect record?"

      user_fields:
        title: "User Fields"
        help: "Add fields that your users can fill out."
        create: "Create User Field"
        untitled: "Untitled"
        name: "Field Name"
        type: "Field Type"
        description: "Field Description"
        save: "Save"
        edit: "Edit"
        delete: "Delete"
        cancel: "Cancel"
        delete_confirm: "Are you sure you want to delete that user field?"
        options: "Options"
        required:
          title: "Required at signup"
          enabled: "required"
          disabled: "not required"
        editable:
          title: "Editable after signup"
          enabled: "editable"
          disabled: "not editable"
        show_on_profile:
          title: "Show on public profile"
          enabled: "shown on profile"
          disabled: "not shown on profile"
        show_on_user_card:
          title: "Show on user card"
          enabled: "shown on user card"
          disabled: "not shown on user card"
        searchable:
          title: "Searchable"
          enabled: "searchable"
          disabled: "not searchable"

        field_types:
          text: "Text Field"
          confirm: "Confirmation"
          dropdown: "Dropdown"
          multiselect: "Multiselect"

      site_text:
        description: "You can customize any of the text on your forum. Please start by searching below:"
        search: "Search for the text you'd like to edit"
        title: "Text"
        edit: "edit"
        revert: "Revert Changes"
        revert_confirm: "Are you sure you want to revert your changes?"
        go_back: "Back to Search"
        recommended: "We recommend customizing the following text to suit your needs:"
        show_overriden: "Only show overridden"
        locale: "Language:"
        more_than_50_results: "There are more than 50 results. Please refine your search."

      settings: # used by theme and site settings
        show_overriden: "Only show overridden"
        history: "View change history"
        reset: "reset"
        none: "none"
      site_settings:
        emoji_list:
          invalid_input: "Emoji list should only contain valid emoji names, eg: hugs"
          add_emoji_button:
            label: "Add Emoji"
        title: "Settings"
        no_results: "No results found."
        more_than_30_results: "There are more than 30 results. Please refine your search or select a category."
        clear_filter: "Clear"
        add_url: "add URL"
        add_host: "add host"
        add_group: "add group"
        uploaded_image_list:
          label: "Edit list"
          empty: "There are no pictures yet. Please upload one."
          upload:
            label: "Upload"
            title: "Upload image(s)"
        selectable_avatars:
          title: "List of avatars users can choose from"
        categories:
          all_results: "All"
          required: "Required"
          branding: "Branding"
          basic: "Basic Setup"
          users: "Users"
          posting: "Posting"
          email: "Email"
          files: "Files"
          trust: "Trust Levels"
          security: "Security"
          onebox: "Onebox"
          seo: "SEO"
          spam: "Spam"
          rate_limits: "Rate Limits"
          developer: "Developer"
          embedding: "Embedding"
          legal: "Legal"
          api: "API"
          user_api: "User API"
          uncategorized: "Other"
          backups: "Backups"
          login: "Login"
          plugins: "Plugins"
          user_preferences: "User Preferences"
          tags: "Tags"
          search: "Search"
          groups: "Groups"
          dashboard: "Dashboard"
          navigation: "Navigation"
        secret_list:
          invalid_input: "Input fields cannot be empty or contain vertical bar character."
        default_categories:
          modal_description: "Would you like to apply this change historically? This will change preferences for %{count} existing users."
          modal_yes: "Yes"
          modal_no: "No, only apply change going forward"
        simple_list:
          add_item: "Add item..."
        json_schema:
          edit: Launch Editor
          modal_title: "Edit %{name}"

      badges:
        title: Badges
        new_badge: New Badge
        new: New
        name: Name
        badge: Badge
        display_name: Display Name
        description: Description
        long_description: Long Description
        badge_type: Badge Type
        badge_grouping: Group
        badge_groupings:
          modal_title: Badge Groupings
        granted_by: Granted By
        granted_at: Granted At
        reason_help: (A link to a post or topic)
        save: Save
        delete: Delete
        delete_confirm: Are you sure you want to delete this badge?
        revoke: Revoke
        reason: Reason
        expand: Expand &hellip;
        revoke_confirm: Are you sure you want to revoke this badge?
        edit_badges: Edit Badges
        grant_badge: Grant Badge
        granted_badges: Granted Badges
        grant: Grant
        no_user_badges: "%{name} has not been granted any badges."
        no_badges: There are no badges that can be granted.
        none_selected: "Select a badge to get started"
        allow_title: Allow badge to be used as a title
        multiple_grant: Can be granted multiple times
        listable: Show badge on the public badges page
        enabled: enabled
        disabled: disabled
        icon: Icon
        image: Image
        graphic: Graphic
        icon_help: "Enter a Font Awesome icon name (use prefix 'far-' for regular icons and 'fab-' for brand icons)"
        image_help: "Uploading an image overrides icon field if both are set."
        select_an_icon: "Select an Icon"
        upload_an_image: "Upload an Image"
        read_only_setting_help: "Customize text"
        query: Badge Query (SQL)
        target_posts: Query targets posts
        auto_revoke: Run revocation query daily
        show_posts: Show post granting badge on badge page
        trigger: Trigger
        trigger_type:
          none: "Update daily"
          post_action: "When a user acts on post"
          post_revision: "When a user edits or creates a post"
          trust_level_change: "When a user changes trust level"
          user_change: "When a user is edited or created"
        preview:
          link_text: "Preview granted badges"
          plan_text: "Preview with query plan"
          modal_title: "Badge Query Preview"
          sql_error_header: "There was an error with the query."
          error_help: "See the following links for help with badge queries."
          bad_count_warning:
            header: "WARNING!"
            text: "There are missing grant samples. This happens when the badge query returns user IDs or post IDs that do not exist. This may cause unexpected results later on - please double-check your query."
          no_grant_count: "No badges to be assigned."
          grant_count:
            one: "<b>%{count}</b> badge to be assigned."
            other: "<b>%{count}</b> badges to be assigned."
          sample: "Sample:"
          grant:
            with: <span class="username">%{username}</span>
            with_post: <span class="username">%{username}</span> for post in %{link}
            with_post_time: <span class="username">%{username}</span> for post in %{link} at <span class="time">%{time}</span>
            with_time: <span class="username">%{username}</span> at <span class="time">%{time}</span>
        badge_intro:
          title: "Select an existing badge or create a new one to get started"
          emoji: "woman student emoji"
          what_are_badges_title: "What are badges?"
          badge_query_examples_title: "Badge query examples"
        mass_award:
          title: Bulk Award
          description: Award the same badge to many users at once.
          no_badge_selected: Please select a badge to get started.
          perform: "Award Badge to Users"
          upload_csv: Upload a CSV with either user emails or usernames
          aborted: Please upload a CSV containing either user emails or usernames
          success: Your CSV was received and %{count} users will receive their badge shortly.
          csv_has_unmatched_users: "The following entries are in the CSV file but they couldn't be matched to existing users, and therefore won't receive the badge:"
          csv_has_unmatched_users_truncated_list: "There were %{count} entries in the CSV file that couldn't be matched to existing users, and therefore won't receive the badge. Due to the large number of unmatched entries, only the first 100 are shown:"
          replace_owners: Remove the badge from previous owners
          grant_existing_holders: Grant additional badges to existing badge holders

      emoji:
        title: "Emoji"
        help: "Add new emoji that will be available to everyone. Drag and drop multiple files at once without entering a name to create emojis using their file names. The selected group will be used for all files that are added at the same time. You can also click 'Add New Emoji' to open the file picker."
        add: "Add New Emoji"
        choose_files: "Choose Files"
        uploading: "Uploading..."
        name: "Name"
        group: "Group"
        image: "Image"
        alt: "custom emoji preview"
        delete_confirm: "Are you sure you want to delete the :%{name}: emoji?"

      embedding:
        get_started: "If you'd like to embed Discourse on another website, begin by adding its host."
        confirm_delete: "Are you sure you want to delete that host?"
        sample: "Paste the following HTML code into your site to create and embed Discourse topics. Replace <b>REPLACE_ME</b> with the canonical URL of the page you are embedding it on."
        title: "Embedding"
        host: "Allowed Hosts"
        class_name: "Class Name"
        allowed_paths: "Path Allowlist"
        edit: "edit"
        category: "Post to Category"
        add_host: "Add Host"
        settings: "Embedding Settings"
        crawling_settings: "Crawler Settings"
        crawling_description: "When Discourse creates topics for your posts, if no RSS/ATOM feed is present it will attempt to parse your content out of your HTML. Sometimes it can be challenging to extract your content, so we provide the ability to specify CSS rules to make extraction easier."

        embed_by_username: "Username for topic creation"
        embed_post_limit: "Maximum number of posts to embed"
        embed_title_scrubber: "Regular expression used to scrub the title of posts"
        embed_truncate: "Truncate the embedded posts"
        embed_unlisted: "Imported topics will be unlisted until there is a reply."
        allowed_embed_selectors: "CSS selector for elements that are allowed in embeds"
        blocked_embed_selectors: "CSS selector for elements that are removed from embeds"
        allowed_embed_classnames: "Allowed CSS class names"
        save: "Save Embedding Settings"

      permalink:
        title: "Permalinks"
        description: "Redirections to apply for URLs not known by the forum."
        url: "URL"
        topic_id: "Topic ID"
        topic_title: "Topic"
        post_id: "Post ID"
        post_title: "Post"
        category_id: "Category ID"
        category_title: "Category"
        tag_name: "Tag name"
        external_url: "External or Relative URL"
        destination: "Destination"
        copy_to_clipboard: "Copy Permalink to Clipboard"
        delete_confirm: Are you sure you want to delete this permalink?
        no_permalinks: "You don't have any permalinks yet. Create a new permalink above to begin seeing a list of your permalinks here."
        form:
          label: "New:"
          add: "Add"
          filter: "Search (URL or External URL)"

      reseed:
        action:
          label: "Replace Text…"
          title: "Replace text of categories and topics with translations"

        modal:
          title: "Replace Text"
          subtitle: "Replace text of system generated categories and topics with latest translations"
          categories: "Categories"
          topics: "Topics"
          replace: "Replace"

  wizard_js:
    wizard:
      jump_in: "Jump in!"
      finish: "Exit setup"
      back: "Back"
      next: "Next"
      configure_more: "Configure more..."
      step-text: "Step"
      step: "%{current} of %{total}"
      upload: "Upload file"
      uploading: "Uploading..."
      upload_error: "Sorry, there was an error uploading that file. Please try again."

      staff_count:
        one: "Your community has %{count} staff (you)."
        other: "Your community has %{count} staff, including you."

      invites:
        add_user: "add"
        none_added: "You haven’t invited any staff. Are you sure you want to continue?"
        roles:
          admin: "Admin"
          moderator: "Moderator"
          regular: "Regular User"

      previews:
        topic_title: "A discussion topic heading"
        share_button: "Share"
        reply_button: "Reply"
        topic_preview: "Topic preview"
        homepage_preview: "Homepage preview"<|MERGE_RESOLUTION|>--- conflicted
+++ resolved
@@ -5567,7 +5567,6 @@
           dropdown: "Dropdown"
           upload: "Upload a file"
           multiselect: "Multiple choice"
-<<<<<<< HEAD
         validations_modal:
           button_title: "Validations"
           modal_title: "Validation Options"
@@ -5603,8 +5602,6 @@
             first: "Option 1"
             second: "Option 2"
             third: "Option 3"
-=======
->>>>>>> c052df41
         edit_category:
           toggle_freeform: "form template disabled"
           toggle_form_template: "form template enabled"
