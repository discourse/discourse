en:
  js:
    number:
      format:
        # symbol used to separate the integer part from the fractional part of a number
        separator: "."
        # symbol for the thousands separator used in digit grouping
        delimiter: ","
      human:
        storage_units:
          format: "%n %u"
          units:
            byte:
              one: Byte
              other: Bytes
            gb: GB
            kb: KB
            mb: MB
            tb: TB
      percent: "%{count}%"
      short:
        thousands: "%{number}k"
        millions: "%{number}M"
    dates:
      # Use Moment.js format string: https://momentjs.com/docs/#/displaying/format/
      time: "h:mm a"
      # Use Moment.js format string: https://momentjs.com/docs/#/displaying/format/
      time_short: "h:mm"
      # Use Moment.js format string: https://momentjs.com/docs/#/displaying/format/
      time_with_zone: "hh:mm a (z)"
      # Use Moment.js format string: https://momentjs.com/docs/#/displaying/format/
      time_short_day: "ddd, h:mm a"
      # Use Moment.js format string: https://momentjs.com/docs/#/displaying/format/
      timeline_date: "MMM YYYY"
      # Use Moment.js format string: https://momentjs.com/docs/#/displaying/format/
      long_no_year: "MMM D, h:mm a"
      # Use Moment.js format string: https://momentjs.com/docs/#/displaying/format/
      long_no_year_no_time: "MMM D"
      # Use Moment.js format string: https://momentjs.com/docs/#/displaying/format/
      full_no_year_no_time: "MMMM Do"
      # Use Moment.js format string: https://momentjs.com/docs/#/displaying/format/
      long_with_year: "MMM D, YYYY h:mm a"
      # Use Moment.js format string: https://momentjs.com/docs/#/displaying/format/
      long_with_year_no_time: "MMM D, YYYY"
      # Use Moment.js format string: https://momentjs.com/docs/#/displaying/format/
      full_with_year_no_time: "MMMM Do, YYYY"
      # Use Moment.js format string: https://momentjs.com/docs/#/displaying/format/
      long_date_with_year: "MMM D, YYYY LT"
      # Use Moment.js format string: https://momentjs.com/docs/#/displaying/format/
      long_date_without_year: "MMM D, LT"
      # Use Moment.js format string: https://momentjs.com/docs/#/displaying/format/
      long_date_with_year_without_time: "MMM D, YYYY"
      # Use Moment.js format string: https://momentjs.com/docs/#/displaying/format/
      long_date_without_year_with_linebreak: "MMM D <br/>LT"
      # Use Moment.js format string: https://momentjs.com/docs/#/displaying/format/
      long_date_with_year_with_linebreak: "MMM D, YYYY <br/>LT"

      wrap_ago: "%{date} ago"
      wrap_on: "on %{date}"

      tiny:
        half_a_minute: "< 1m"
        less_than_x_seconds:
          one: "< %{count}s"
          other: "< %{count}s"
        x_seconds:
          one: "%{count}s"
          other: "%{count}s"
        less_than_x_minutes:
          one: "< %{count}m"
          other: "< %{count}m"
        x_minutes:
          one: "%{count}m"
          other: "%{count}m"
        about_x_hours:
          one: "%{count}h"
          other: "%{count}h"
        x_days:
          one: "%{count}d"
          other: "%{count}d"
        x_months:
          one: "%{count}mon"
          other: "%{count}mon"
        about_x_years:
          one: "%{count}y"
          other: "%{count}y"
        over_x_years:
          one: "> %{count}y"
          other: "> %{count}y"
        almost_x_years:
          one: "%{count}y"
          other: "%{count}y"
        # Use Moment.js format string: https://momentjs.com/docs/#/displaying/format/
        date_month: "MMM D"
        # Use Moment.js format string: https://momentjs.com/docs/#/displaying/format/
        date_year: "MMM YYYY"
      medium:
        less_than_x_minutes:
          one: "less than %{count} min"
          other: "less than %{count} mins"
        x_minutes:
          one: "%{count} min"
          other: "%{count} mins"
        x_hours:
          one: "%{count} hour"
          other: "%{count} hours"
        about_x_hours:
          one: "about %{count} hour"
          other: "about %{count} hours"
        x_days:
          one: "%{count} day"
          other: "%{count} days"
        x_months:
          one: "%{count} month"
          other: "%{count} months"
        about_x_years:
          one: "about %{count} year"
          other: "about %{count} years"
        over_x_years:
          one: "over %{count} year"
          other: "over %{count} years"
        almost_x_years:
          one: "almost %{count} year"
          other: "almost %{count} years"
        # Use Moment.js format string: https://momentjs.com/docs/#/displaying/format/
        date_year: "MMM D, YYYY"
      medium_with_ago:
        x_minutes:
          one: "%{count} min ago"
          other: "%{count} mins ago"
        x_hours:
          one: "%{count} hour ago"
          other: "%{count} hours ago"
        x_days:
          one: "%{count} day ago"
          other: "%{count} days ago"
        x_months:
          one: "%{count} month ago"
          other: "%{count} months ago"
        x_years:
          one: "%{count} year ago"
          other: "%{count} years ago"
      later:
        x_days:
          one: "%{count} day later"
          other: "%{count} days later"
        x_months:
          one: "%{count} month later"
          other: "%{count} months later"
        x_years:
          one: "%{count} year later"
          other: "%{count} years later"
      previous_month: "Previous Month"
      next_month: "Next Month"
      placeholder: date
      from_placeholder: "from date"
      to_placeholder: "to date"
    share:
      topic_html: 'Topic: <span class="topic-title">%{topicTitle}</span>'
      post: "post #%{postNumber} by @%{username}"
      close: "close"
      twitter: "Share on X"
      facebook: "Share on Facebook"
      email: "Send via email"
      url: "Copy and share URL"

    word_connector:
      comma: ", "
      last_item: "and"

    action_codes:
      public_topic: "Made this topic public %{when}"
      open_topic: "Converted this to a topic %{when}"
      private_topic: "Made this topic a personal message %{when}"
      split_topic: "Split this topic %{when}"
      invited_user: "Invited %{who} %{when}"
      invited_group: "Invited %{who} %{when}"
      user_left: "%{who} removed themselves from this message %{when}"
      removed_user: "Removed %{who} %{when}"
      removed_group: "Removed %{who} %{when}"
      autobumped: "Automatically bumped %{when}"
      tags_changed: "Tags updated %{when}"
      category_changed: "Category updated %{when}"
      autoclosed:
        enabled: "Closed %{when}"
        disabled: "Opened %{when}"
      closed:
        enabled: "Closed %{when}"
        disabled: "Opened %{when}"
      archived:
        enabled: "Archived %{when}"
        disabled: "Unarchived %{when}"
      pinned:
        enabled: "Pinned %{when}"
        disabled: "Unpinned %{when}"
      pinned_globally:
        enabled: "Pinned globally %{when}"
        disabled: "Unpinned %{when}"
      visible:
        enabled: "Listed %{when}"
        disabled: "Unlisted %{when}"
      banner:
        enabled: "Made this a banner %{when}. It will appear at the top of every page until it is dismissed by the user."
        disabled: "Removed this banner %{when}. It will no longer appear at the top of every page."
      forwarded: "Forwarded the above email"

    topic_admin_menu: "topic actions"
    skip_to_main_content: "Skip to main content"
    skip_user_nav: "Skip to profile content"

    emails_are_disabled: "All outgoing email has been globally disabled by an administrator. No email notifications of any kind will be sent."
    emails_are_disabled_non_staff: "Outgoing email has been disabled for non-staff users."

    software_update_prompt:
      message: "We've updated this site, <span>please refresh</span> to keep things working smoothly."
      dismiss: "Dismiss"

    bootstrap_mode: "Getting started"
    back_button: "Back"

    themes:
      default_description: "Default"
      broken_theme_alert: "Your site may not work because a theme / component has errors."
      error_caused_by: "Caused by '%{name}'. <a target='blank' href='%{path}'>Click here</a> to update, reconfigure or disable."
      only_admins: "(this message is only shown to site administrators)"

    broken_decorator_alert: "Posts may not display correctly because one of the post content decorators on your site raised an error."
    broken_page_change_alert: "An onPageChange handler raised an error. Check the browser developer tools for more information."

    broken_plugin_alert: "Caused by plugin '%{name}'"
    broken_transformer_alert: "There was an error. Your site may not work properly."

    critical_deprecation:
      notice: "<b>[Admin Notice]</b> One of your themes or plugins needs updating for compatibility with upcoming Discourse core changes."
      id: "(id:<em>%{id}</em>)"
      linked_id: "(id:<a href='%{url}' target='_blank'><em>%{id}</em></a>)"
      theme_source: "Identified theme: <a target='_blank' href='%{path}'>'%{name}'</a>."
      plugin_source: "Identified plugin: '%{name}'"

    s3:
      regions:
        ap_northeast_1: "Asia Pacific (Tokyo)"
        ap_northeast_2: "Asia Pacific (Seoul)"
        ap_east_1: "Asia Pacific (Hong Kong)"
        ap_south_1: "Asia Pacific (Mumbai)"
        ap_southeast_1: "Asia Pacific (Singapore)"
        ap_southeast_2: "Asia Pacific (Sydney)"
        ca_central_1: "Canada (Central)"
        cn_north_1: "China (Beijing)"
        cn_northwest_1: "China (Ningxia)"
        eu_central_1: "EU (Frankfurt)"
        eu_north_1: "EU (Stockholm)"
        eu_south_1: "EU (Milan)"
        eu_west_1: "EU (Ireland)"
        eu_west_2: "EU (London)"
        eu_west_3: "EU (Paris)"
        sa_east_1: "South America (São Paulo)"
        us_east_1: "US East (N. Virginia)"
        us_east_2: "US East (Ohio)"
        us_gov_east_1: "AWS GovCloud (US-East)"
        us_gov_west_1: "AWS GovCloud (US-West)"
        us_west_1: "US West (N. California)"
        us_west_2: "US West (Oregon)"

    clear_input: "Clear input"
    edit: "Edit"
    edit_topic: "edit the title and category of this topic"
    expand: "Expand"
    not_implemented: "That feature hasn't been implemented yet, sorry!"
    no_value: "No"
    yes_value: "Yes"
    ok_value: "OK"
    cancel_value: "Cancel"
    submit: "Submit"
    delete: "Delete"
    generic_error: "Sorry, an error has occurred."
    generic_error_with_reason: "An error occurred: %{error}"
    multiple_errors: "Multiple errors occurred: %{errors}"
    sign_up: "Sign Up"
    log_in: "Log In"
    age: "Age"
    joined: "Joined"
    admin_title: "Admin"
    show_more: "show more"
    show_help: "options"
    links: "Links"
    links_lowercase:
      one: "link"
      other: "links"
    faq: "FAQ"
    guidelines: "Guidelines"
    privacy_policy: "Privacy Policy"
    privacy: "Privacy"
    tos: "Terms of Service"
    rules: "Rules"
    conduct: "Code of Conduct"
    mobile_view: "Mobile View"
    desktop_view: "Desktop View"
    now: "just now"
    read_more: "read more"
    more: "More"
    more_options: "More options"
    x_more:
      one: "%{count} More"
      other: "%{count} More"
    never: "never"
    every_30_minutes: "every 30 minutes"
    every_hour: "every hour"
    daily: "daily"
    weekly: "weekly"
    every_month: "every month"
    every_six_months: "every six months"
    max_of_count:
      one: "max of %{count}"
      other: "max of %{count}"
    character_count:
      one: "%{count} character"
      other: "%{count} characters"
    period_chooser:
      aria_label: "Filter by period"

    related_messages:
      title: "Related Messages"
      pill: "Related Messages"
      see_all: 'See <a href="%{path}">all messages</a> from @%{username}…'

    suggested_topics:
      title: "New & Unread Topics"
      pill: "Suggested"
      pm_title: "Suggested Messages"

    about:
      edit: "Edit this page"
      simple_title: "About"
      title: "About %{title}"
      stats: "Site Statistics"
      our_admins: "Our Admins"
      our_moderators: "Our Moderators"
      moderators: "Moderators"
      stat:
        all_time: "All time"
        last_day: "24 hours"
        last_7_days: "7 days"
        last_30_days: "30 days"
      like_count: "Likes"
      topic_count: "Topics"
      post_count: "Posts"
      user_count: "Sign-ups"
      active_user_count: "Active users"
      visitor_count: "Visitors"
      eu_visitor_count: "Visitors from European Union"
      traffic_info_footer_MF: |
        In the last 6 months, this site has served content to an estimated { total_visitors, plural,
            one {# people}
          other {# people}
        } each month, with an estimated { eu_visitors, plural,
            one {# people}
          other {# people}
        } from the European Union.
      contact: "Contact us"
      contact_info: "In the event of a critical issue or urgent matter affecting this site, please contact %{contact_info}."
      site_activity: "Site activity"
      view_more: "View more"
      view_less: "View less"
      activities:
        topics:
          one: "%{formatted_number} topic"
          other: "%{formatted_number} topics"
        posts:
          one: "%{formatted_number} post"
          other: "%{formatted_number} posts"
        active_users:
          one: "%{formatted_number} active user"
          other: "%{formatted_number} active users"
        sign_ups:
          one: "%{formatted_number} sign-up"
          other: "%{formatted_number} sign-ups"
        likes:
          one: "%{formatted_number} like"
          other: "%{formatted_number} likes"
        visitors_MF: |
          { total_count, plural,
              one {{total_formatted_number} visitor}
            other {{total_formatted_number} visitors}
          }, about { eu_count, plural,
              one {{eu_formatted_number}}
            other {{eu_formatted_number}}
          } from the EU
        periods:
          last_7_days: "in the last 7 days"
          today: "today"
          all_time: "all time"
      member_count:
        one: "%{formatted_number} Member"
        other: "%{formatted_number} Members"
      admin_count:
        one: "%{formatted_number} Admin"
        other: "%{formatted_number} Admins"
      moderator_count:
        one: "%{formatted_number} Moderator"
        other: "%{formatted_number} Moderators"
      report_inappropriate_content: "If you come across any inappropriate content, don't hesitate to start a conversation with our moderators and admins. Remember to log in before reaching out."
      site_age:
        less_than_one_month: "Created < 1 month ago"
        month:
          one: "Created %{count} month ago"
          other: "Created %{count} months ago"
        year:
          one: "Created %{count} year ago"
          other: "Created %{count} years ago"

    bookmarked:
      title: "Bookmark"
      edit_bookmark: "Edit Bookmark"
      clear_bookmarks: "Clear Bookmarks"
      help:
        bookmark: "Click to bookmark this topic"
        edit_bookmark: "Click to edit the bookmark on a post in this topic"
        edit_bookmark_for_topic: "Click to edit the bookmark for this topic"
        unbookmark: "Click to remove all bookmarks in this topic"
        unbookmark_with_reminder: "Click to remove all bookmarks and reminders in this topic"

    bookmarks:
      also_set_reminder: "Also set a reminder?"
      bookmarked_success: "Bookmarked!"
      deleted_bookmark_success: "Bookmark deleted!"
      reminder_set_success: "Reminder set!"
      created: "You've bookmarked this post. %{name}"
      created_generic: "You've bookmarked this. %{name}"
      create: "Create bookmark"
      edit: "Edit bookmark"
      not_bookmarked: "bookmark this post"
      remove_reminder_keep_bookmark: "Remove reminder and keep bookmark"
      created_with_reminder: "You've bookmarked this post with a reminder %{date}. %{name}"
      created_with_reminder_generic: "You've bookmarked this with a reminder %{date}. %{name}"
      delete: "Delete Bookmark"
      confirm_delete: "Are you sure you want to delete this bookmark? The reminder will also be deleted."
      confirm_clear: "Are you sure you want to clear all your bookmarks from this topic?"
      save: "Save"
      no_timezone: 'You have not set a timezone yet. You will not be able to set reminders. Set one up <a href="%{basePath}/my/preferences/profile">in your profile</a>.'
      invalid_custom_datetime: "The date and time you provided is invalid, please try again."
      list_permission_denied: "You do not have permission to view this user's bookmarks."
      no_user_bookmarks: "You have no bookmarked posts; bookmarks allow you to quickly refer to specific posts."
      auto_delete_preference:
        label: "After you are notified"
        never: "Keep bookmark"
        when_reminder_sent: "Delete bookmark"
        on_owner_reply: "Delete bookmark, once I reply"
        clear_reminder: "Keep bookmark and clear reminder"
        after_reminder_label: "After reminding you we should..."
        after_reminder_checkbox: "Set this as default for all future bookmark reminders"
      search_placeholder: "Search bookmarks by name, topic title, or post content"
      search: "Search"
      bookmark: "Bookmark"
      bulk:
        delete_completed: "Bookmarks successfully deleted."
        reminders_cleared: "Bookmark reminders successfully cleared."
        toggle: "toggle bulk selection of bookmarks"
        select_all: "Select All"
        clear_all: "Clear All"
        selected_count:
          one: "%{count} selected"
          other: "%{count} selected"
      reminders:
        today_with_time: "today at %{time}"
        tomorrow_with_time: "tomorrow at %{time}"
        at_time: "at %{date_time}"
        existing_reminder: "You have a reminder set for this bookmark which will be sent %{at_date_time}"

    bookmark_bulk_actions:
      clear_reminders:
        name: "Clear Reminders"
        description:
          one: "Are you sure you want to clear the reminder for this bookmark?"
          other: "Are you sure you want to clear the reminder for these <b>%{count}</b> bookmarks?"
      delete_bookmarks:
        name: "Delete Bookmark"
        description:
          one: "Are you sure you want to delete this bookmark?"
          other: "Are you sure you want to delete these <b>%{count}</b> bookmarks?"

    copy_codeblock:
      copied: "copied!"
      copy: "copy code to clipboard"
      fullscreen: "show code in full screen"
      view_code: "View code"

    drafts:
      label: "Drafts"
      label_with_count: "Drafts (%{count})"
      resume: "Resume"
      remove: "Remove"
      remove_confirmation: "Are you sure you want to delete this draft?"
      new_topic: "New topic draft"
      new_private_message: "New personal message draft"
      abandon:
        confirm: "You already have a draft in progress. What would you like to do with it?"
        yes_value: "Discard"
        no_value: "Resume editing"

    topic_count_all:
      one: "See %{count} new topic"
      other: "See %{count} new topics"

    topic_count_categories:
      one: "See %{count} new or updated topic"
      other: "See %{count} new or updated topics"

    topic_count_latest:
      one: "See %{count} new or updated topic"
      other: "See %{count} new or updated topics"

    topic_count_unseen:
      one: "See %{count} new or updated topic"
      other: "See %{count} new or updated topics"

    topic_count_unread:
      one: "See %{count} unread topic"
      other: "See %{count} unread topics"

    topic_count_new:
      one: "See %{count} new topic"
      other: "See %{count} new topics"

    preview: "preview"
    cancel: "cancel"

    deleting: "Deleting…"

    save: "Save Changes"
    saving: "Saving…"
    saved: "Saved!"

    upload: "Upload"
    uploading: "Uploading…"
    processing: "Processing…"
    uploading_filename: "Uploading: %{filename}…"
    processing_filename: "Processing: %{filename}…"
    clipboard: "clipboard"
    uploaded: "Uploaded!"

    pasting: "Pasting…"

    enable: "Enable"
    disable: "Disable"
    continue: "Continue"

    switch_to_anon: "Enter Anonymous Mode"
    switch_from_anon: "Exit Anonymous Mode"

    select_placeholder: "Select…"
    none_placeholder: "None"

    banner:
      close: "Dismiss this banner"
      edit: "Edit"

    pwa:
      install_banner: "Do you want to <a href>install %{title} on this device?</a>"

    choose_topic:
      none_found: "No topics found."
      title:
        search: "Search for a Topic"
        placeholder: "type the topic title, url or id here"

    choose_message:
      none_found: "No messages found."
      title:
        search: "Search for a Message"
        placeholder: "type the message title, url or id here"

    review:
      show_more: "Show more"
      show_less: "Show less"
      order_by: "Order by"
      date_filter: "Posted between"
      in_reply_to: "in reply to"
      filtered_flagged_by: "Flagged by"
      explain:
        why: "explain why this item ended up in the queue"
        title: "Reviewable Scoring"
        formula: "Formula"
        subtotal: "Subtotal"
        total: "Total"
        min_score_visibility: "Minimum Score for Visibility"
        score_to_hide: "Score to Hide Post"
        take_action_bonus:
          name: "took action"
          title: "When a staff member chooses to take action the flag is given a bonus."
        user_accuracy_bonus:
          name: "user accuracy"
          title: "Users whose flags have been historically agreed with are given a bonus."
        trust_level_bonus:
          name: "trust level"
          title: "Reviewable items created by higher trust level users have a higher score."
        type_bonus:
          name: "type bonus"
          title: "Certain reviewable types can be assigned a bonus by staff to make them a higher priority."
      revise_and_reject_post:
        title: "Revise"
        reason: "Reason"
        send_pm: "Send PM"
        feedback: "Feedback"
        custom_reason: "Give a clear description of the reason"
        other_reason: "Other..."
        optional: "optional"
      stale_help: "This reviewable has been resolved by <b>%{username}</b>."
      claim_help:
        optional: "You can claim this item to prevent others from reviewing it."
        required: "You must claim items before you can review them."
        claimed_by_you: "You've claimed this item and can review it."
        claimed_by_other: "This item can only be reviewed by <b>%{username}</b>."
      claim:
        title: "claim this topic"
      unclaim:
        help: "remove this claim"
      awaiting_approval: "Awaiting Approval"
      delete: "Delete"
      settings:
        saved: "Saved"
        save_changes: "Save Changes"
        title: "Settings"
        priorities:
          title: "Reviewable Priorities"

      moderation_history: "Moderation History"
      view_all: "View All"
      grouped_by_topic: "Grouped by Topic"
      none: "There are no items to review."
      view_pending: "view pending"
      topic_has_pending:
        one: "This topic has <b>%{count}</b> post pending approval"
        other: "This topic has <b>%{count}</b> posts pending approval"
      title: "Review"
      topic: "Topic:"
      filtered_topic: "You have filtered to reviewable content in a single topic."
      filtered_user: "User"
      filtered_reviewed_by: "Reviewed By"
      show_all_topics: "show all topics"
      deleted_post: "(post deleted)"
      deleted_user: "(user deleted)"
      user:
        bio: "Bio"
        website: "Website"
        username: "Username"
        email: "Email"
        name: "Name"
        fields: "Fields"
        reject_reason: "Reason"

      user_percentage:
        summary:
          one: "%{agreed}, %{disagreed}, %{ignored} (of last flag)"
          other: "%{agreed}, %{disagreed}, %{ignored} (of last %{count} flags)"
        agreed:
          one: "%{count}% agree"
          other: "%{count}% agree"
        disagreed:
          one: "%{count}% disagree"
          other: "%{count}% disagree"
        ignored:
          one: "%{count}% ignore"
          other: "%{count}% ignore"
      topics:
        topic: "Topic"
        reviewable_count: "Count"
        reported_by: "Reported by"
        deleted: "[Topic Deleted]"
        original: "(original topic)"
        details: "details"
        unique_users:
          one: "%{count} user"
          other: "%{count} users"
      replies:
        one: "%{count} reply"
        other: "%{count} replies"
      edit: "Edit"
      save: "Save"
      cancel: "Cancel"
      new_topic: "Approving this item will create a new topic"

      filters:
        all_categories: "(all categories)"
        type:
          title: "Type"
          all: "(all types)"
        minimum_score: "Minimum Score:"
        refresh: "Refresh"
        status: "Status"
        category: "Category"
        score_type:
          title: "Reason"
          all: "(all reasons)"
        orders:
          score: "Score"
          score_asc: "Score (reverse)"
          created_at: "Created At"
          created_at_asc: "Created At (reverse)"

        priority:
          title: "Minimum Priority"
          any: "(any)"
          low: "Low"
          medium: "Medium"
          high: "High"

      conversation:
        view_full: "view full conversation"
      scores:
        about: "This score is calculated based on the trust level of the reporter, the accuracy of their previous flags, and the priority of the item being reported."
        score: "Score"
        date: "Report date"
        type: "Reason"
        status: "Status"
        submitted_by: "Reported by"
        reviewed_by: "Reviewed by"
        reviewed_timestamp: "Review date"

      statuses:
        pending:
          title: "Pending"
        approved:
          title: "Approved"
        approved_flag:
          title: "Flag approved"
        approved_user:
          title: "User approved"
        approved_post:
          title: "Post approved"
        rejected:
          title: "Rejected"
        rejected_flag:
          title: "Flag rejected"
        rejected_user:
          title: "User rejected"
        rejected_post:
          title: "Post rejected"
        ignored:
          title: "Flag ignored"
        deleted:
          title: "Topic or post deleted"
        reviewed:
          title: "All reviewed"
        all:
          title: "Everything"

      context_question:
        is_this_post: "Is this %{reviewable_type} %{reviewable_human_score_types}?"
        delimiter: "or"
        something_else_wrong: "Is there something wrong with this %{reviewable_type}?"

      types:
        reviewable_flagged_post:
          title: "Flagged Post"
          flagged_by: "Flagged By"
          noun: "post"
        reviewable_queued_topic:
          title: "Queued Topic"
          noun: "topic"
        reviewable_queued_post:
          title: "Queued Post"
          noun: "post"
        reviewable_user:
          title: "User"
          noun: "user"
        reviewable_post:
          title: "Post"
          noun: "post"
      approval:
        title: "Post Needs Approval"
        description: "We've received your new post but it needs to be approved by a moderator before it will appear. Please be patient."
        pending_posts:
          one: "You have <strong>%{count}</strong> post pending."
          other: "You have <strong>%{count}</strong> posts pending."
        ok: "OK"
      example_username: "username"
      reject_reason:
        title: "Why are you rejecting this user?"
        send_email: "Send rejection email"

    relative_time_picker:
      minutes:
        one: "minute"
        other: "minutes"
      hours:
        one: "hour"
        other: "hours"
      days:
        one: "day"
        other: "days"
      months:
        one: "month"
        other: "months"
      years:
        one: "year"
        other: "years"
      relative: "Relative"

    time_shortcut:
      now: "Now"
      in_one_hour: "In one hour"
      in_two_hours: "In two hours"
      later_today: "Later today"
      two_days: "Two days"
      three_days: "In three days"
      next_business_day: "Next business day"
      tomorrow: "Tomorrow"
      post_local_date: "Date in post"
      later_this_week: "Later this week"
      this_weekend: "This weekend"
      start_of_next_business_week: "Monday"
      start_of_next_business_week_alt: "Next Monday"
      next_week: "Next week"
      two_weeks: "Two weeks"
      next_month: "Next month"
      two_months: "Two months"
      three_months: "Three months"
      four_months: "Four months"
      six_months: "Six months"
      one_year: "One year"
      forever: "Forever"
      relative: "Relative time"
      none: "None needed"
      never: "Never"
      last_custom: "Last custom datetime"
      custom: "Custom date and time"
      more_options: "More options…"
      select_timeframe: "Select a timeframe"

    user_action:
      user_posted_topic: "<a href='%{userUrl}'>%{user}</a> posted <a href='%{topicUrl}'>the topic</a>"
      you_posted_topic: "<a href='%{userUrl}'>You</a> posted <a href='%{topicUrl}'>the topic</a>"
      user_replied_to_post: "<a href='%{userUrl}'>%{user}</a> replied to <a href='%{postUrl}'>%{post_number}</a>"
      you_replied_to_post: "<a href='%{userUrl}'>You</a> replied to <a href='%{postUrl}'>%{post_number}</a>"
      user_replied_to_topic: "<a href='%{userUrl}'>%{user}</a> replied to <a href='%{topicUrl}'>the topic</a>"
      you_replied_to_topic: "<a href='%{userUrl}'>You</a> replied to <a href='%{topicUrl}'>the topic</a>"

      user_mentioned_user: "<a href='%{user1Url}'>%{user}</a> mentioned <a href='%{user2Url}'>%{another_user}</a>"
      user_mentioned_you: "<a href='%{user1Url}'>%{user}</a> mentioned <a href='%{user2Url}'>you</a>"
      you_mentioned_user: "<a href='%{user1Url}'>You</a> mentioned <a href='%{user2Url}'>%{another_user}</a>"

      posted_by_user: "Posted by <a href='%{userUrl}'>%{user}</a>"
      posted_by_you: "Posted by <a href='%{userUrl}'>you</a>"
      sent_by_user: "Sent by <a href='%{userUrl}'>%{user}</a>"
      sent_by_you: "Sent by <a href='%{userUrl}'>you</a>"

    directory:
      username: "Username"
      filter_name: "filter by username"
      title: "Users"
      likes_given: "Given"
      likes_received: "Received"
      topics_entered: "Viewed"
      topics_entered_long: "Topics Viewed"
      time_read: "Time Read"
      topic_count: "Topics"
      topic_count_long: "Topics Created"
      post_count: "Replies"
      post_count_long: "Replies Posted"
      no_results:
        body: "A list of community members showing their activity will be shown here. For now the list is empty because your community is still brand new!"
        extra_body: "Admins and moderators can see and manage users in <a href='%{basePath}/admin/users/'>User Admin</a>."
      no_results_with_search: "No results were found."
      days_visited: "Visits"
      days_visited_long: "Days Visited"
      posts_read: "Read"
      posts_read_long: "Posts Read"
      last_updated: "Last Updated:"
      total_rows:
        one: "%{count} user"
        other: "%{count} users"
      edit_columns:
        title: "Edit Directory Columns"
        save: "Save"
        reset_to_default: "Reset to default"
      group:
        all: "all groups"
      sort:
        label: "Sort by %{criteria}"

    group_histories:
      actions:
        change_group_setting: "Change group setting"
        add_user_to_group: "Add user"
        remove_user_from_group: "Remove user"
        make_user_group_owner: "Make owner"
        remove_user_as_group_owner: "Revoke owner"

    groups:
      member_added: "Added"
      member_requested: "Requested at"
      add_members:
        title: "Add Users to %{group_name}"
        description: "Enter a list of users you want to invite to the group or paste in a comma separated list:"
        usernames_placeholder: "usernames"
        usernames_or_emails_placeholder: "usernames or emails"
        notify_users: "Notify users"
        set_owner: "Set users as owners of this group"
      requests:
        title: "Requests"
        reason: "Reason"
        accept: "Accept"
        accepted: "accepted"
        deny: "Deny"
        denied: "denied"
        undone: "request undone"
        handle: "handle membership request"
        undo: "Undo"
      manage:
        title: "Manage"
        name: "Name"
        full_name: "Full Name"
        add_members: "Add Users"
        invite_members: "Invite"
        delete_member_confirm: "Remove '%{username}' from the '%{group}' group?"
        profile:
          title: Profile
        interaction:
          title: Interaction
          posting: Posting
          notification: Notification
        email:
          title: "Email"
          status: "Synchronized %{old_emails} / %{total_emails} emails via IMAP."
          enable_smtp: "Enable SMTP"
          enable_imap: "Enable IMAP"
          test_settings: "Test Settings"
          save_settings: "Save Settings"
          last_updated: "Last updated:"
          last_updated_by: "by"
          settings_required: "All settings are required, please fill in all fields before validation."
          smtp_settings_valid: "SMTP settings valid."
          smtp_title: "SMTP"
          smtp_instructions: "When you enable SMTP for the group, all outbound emails sent from the group's inbox will be sent via the SMTP settings specified here instead of the mail server configured for other emails sent by your forum."
          imap_title: "IMAP"
          imap_additional_settings: "Additional Settings"
          imap_instructions: 'When you enable IMAP for the group, emails are synced between the group inbox and the provided IMAP server and mailbox. SMTP must be enabled with valid and tested credentials before IMAP can be enabled. The email username and password used for SMTP will be used for IMAP. For more information see <a target="_blank" href="https://meta.discourse.org/t/imap-support-for-group-inboxes/160588">feature announcement on Discourse Meta</a>.'
          imap_alpha_warning: "Warning: This is an alpha-stage feature. Only Gmail is officially supported. Use at your own risk!"
          imap_settings_valid: "IMAP settings valid."
          smtp_disable_confirm: "If you disable SMTP, all SMTP and IMAP settings will be reset and the associated functionality will be disabled. Are you sure you want to continue?"
          imap_disable_confirm: "If you disable IMAP, all IMAP settings will be reset and the associated functionality will be disabled. Are you sure you want to continue?"
          imap_mailbox_not_selected: "You must select a Mailbox for this IMAP configuration or no mailboxes will be synced!"
          prefill:
            title: "Prefill with settings for:"
            gmail: "Gmail"
            outlook: "Outlook.com"
            office365: "Microsoft 365"
          ssl_modes:
            none: "None"
            ssl_tls: "SSL/TLS"
            starttls: "STARTTLS"
          credentials:
            title: "Credentials"
            smtp_server: "SMTP Server"
            smtp_port: "SMTP Port"
            smtp_ssl_mode: "SSL Mode"
            imap_server: "IMAP Server"
            imap_port: "IMAP Port"
            imap_ssl: "Use SSL for IMAP"
            username: "Username"
            password: "Password"
          settings:
            title: "Settings"
            allow_unknown_sender_topic_replies: "Allow unknown sender topic replies."
            allow_unknown_sender_topic_replies_hint: "Allows unknown senders to reply to group topics. If this is not enabled, replies from email addresses not already invited to the topic will create a new topic."
            from_alias: "From Alias"
            from_alias_hint: "Alias to use as the from address when sending group SMTP emails. Note this may not be supported by all mail providers, please consult your mail provider's documentation."
          mailboxes:
            synchronized: "Synchronized Mailbox"
            none_found: "No mailboxes were found in this email account."
            disabled: "Disabled"
        membership:
          title: Membership
          access: Access
        categories:
          title: Categories
          long_title: "Category default notifications"
          description: "When users are added to this group, their category notification settings will be set to these defaults. Afterwards, they can change them."
          watched_categories_instructions: "Automatically watch all topics in these categories. Group members will be notified of all new posts and topics, and a count of new posts will also appear next to the topic."
          tracked_categories_instructions: "Automatically track all topics in these categories. A count of new posts will appear next to the topic."
          watching_first_post_categories_instructions: "Users will be notified of the first post in each new topic in these categories."
          regular_categories_instructions: "If these categories are muted, they will be unmuted for group members. Users will be notified if they are mentioned or someone replies to them."
          muted_categories_instructions: "Users will not be notified of anything about new topics in these categories, and they will not appear on the categories or latest topics pages."
        tags:
          title: Tags
          long_title: "Tags default notifications"
          description: "When users are added to this group, their tag notification settings will be set to these defaults. Afterwards, they can change them."
          watched_tags_instructions: "Automatically watch all topics with these tags. Group members will be notified of all new posts and topics, and a count of new posts will also appear next to the topic."
          tracked_tags_instructions: "Automatically track all topics with these tags. A count of new posts will appear next to the topic."
          watching_first_post_tags_instructions: "Users will be notified of the first post in each new topic with these tags."
          regular_tags_instructions: "If these tags are muted, they will be unmuted for group members. Users will be notified if they are mentioned or someone replies to them."
          muted_tags_instructions: "Users will not be notified of anything about new topics with these tags, and they will not appear in latest."
        logs:
          title: "Logs"
          when: "When"
          action: "Action"
          acting_user: "Acting user"
          target_user: "Target user"
          subject: "Subject"
          details: "Details"
          from: "From"
          to: "To"
      permissions:
        title: "Permissions"
        none: "There are no categories associated with this group."
        description: "Members of this group can access these categories"
      public_admission: "Allow users to join the group freely (Requires publicly visible group)"
      public_exit: "Allow users to leave the group freely"
      empty:
        posts: "There are no posts by members of this group"
        members: "There are no members in this group"
        requests: "There are no membership requests for this group"
        mentions: "There are no mentions of this group"
        messages: "There are no messages for this group"
        topics: "There are no topics by members of this group"
        logs: "There are no logs for this group"
      add: "Add"
      join: "Join"
      leave: "Leave"
      request: "Request"
      message: "Message"
      confirm_leave: "Are you sure you want to leave this group?"
      allow_membership_requests: "Allow users to send membership requests to group owners (Requires publicly visible group)"
      membership_request_template: "Custom template to display to users when sending a membership request"
      membership_request:
        submit: "Submit Request"
        title: "Request to join @%{group_name}"
        reason: "Let the group owners know why you belong in this group"
      membership: "Membership"
      name: "Name"
      group_name: "Group name"
      user_count: "Users"
      bio: "About Group"
      selector_placeholder: "enter username"
      owner: "owner"
      index:
        title: "Groups"
        all: "All Groups"
        empty: "There are no visible groups."
        filter: "Filter by group type"
        owner_groups: "Groups I own"
        close_groups: "Closed Groups"
        automatic_groups: "Automatic Groups"
        automatic: "Automatic"
        closed: "Closed"
        public: "Public"
        private: "Private"
        public_groups: "Public Groups"
        my_groups: "My Groups"
        group_type: "Group type"
        is_group_user: "Member"
        is_group_owner: "Owner"
        search_results: "Search results will appear below."
      title:
        one: "Group"
        other: "Groups"
      activity: "Activity"
      members:
        title: "Members"
        filter_placeholder_admin: "username or email"
        filter_placeholder: "username"
        remove_member: "Remove Member"
        remove_member_description: "Remove <b>%{username}</b> from this group"
        make_owner: "Make Owner"
        make_owner_description: "Make <b>%{username}</b> an owner of this group"
        remove_owner: "Remove as Owner"
        remove_owner_description: "Remove <b>%{username}</b> as an owner of this group"
        make_primary: "Make Primary"
        make_primary_description: "Make this the primary group for <b>%{username}</b>"
        remove_primary: "Remove as Primary"
        remove_primary_description: "Remove this as the primary group for <b>%{username}</b>"
        remove_members: "Remove Members"
        remove_members_description: "Remove selected users from this group"
        make_owners: "Make Owners"
        make_owners_description: "Make selected users owners of this group"
        remove_owners: "Remove Owners"
        remove_owners_description: "Remove selected users as owners of this group"
        make_all_primary: "Make All Primary"
        make_all_primary_description: "Make this the primary group for all selected users"
        remove_all_primary: "Remove as Primary"
        remove_all_primary_description: "Remove this group as primary"
        status: "Status"
        owner: "Owner"
        primary: "Primary"
        forbidden: "You're not allowed to view the members."
        no_filter_matches: "No members match that search."
      topics: "Topics"
      posts: "Posts"
      aria_post_number: "%{title} - post #%{postNumber}"
      mentions: "Mentions"
      messages: "Messages"
      notification_level: "Default notification level for group messages"
      alias_levels:
        mentionable: "Who can @mention this group?"
        messageable: "Who can message this group?"
        nobody: "Nobody"
        only_admins: "Only admins"
        mods_and_admins: "Only moderators and Admins"
        members_mods_and_admins: "Only group members, moderators and admins"
        owners_mods_and_admins: "Only group owners, moderators and admins"
        everyone: "Everyone"
      notifications:
        watching:
          title: "Watching"
          description: "You will be notified of every new post in every message, and a count of new replies will be shown."
        watching_first_post:
          title: "Watching First Post"
          description: "You will be notified of new messages in this group but not replies to the messages."
        tracking:
          title: "Tracking"
          description: "You will be notified if someone mentions your @name or replies to you, and a count of new replies will be shown."
        regular:
          title: "Normal"
          description: "You will be notified if someone mentions your @name or replies to you."
        muted:
          title: "Muted"
          description: "You will not be notified of anything about messages in this group."
      flair_url: "Avatar Flair Image"
      flair_upload_description: "Use square images no smaller than 20px by 20px."
      flair_bg_color: "Avatar Flair Background Color"
      flair_bg_color_placeholder: "(Optional) Hex color value"
      flair_color: "Avatar Flair Color"
      flair_color_placeholder: "(Optional) Hex color value"
      flair_preview_icon: "Preview Icon"
      flair_preview_image: "Preview Image"
      flair_type:
        icon: "Select an icon"
        image: "Upload an image"
      default_notifications:
        modal_title: "User default notifications"
        modal_description:
          one: "Would you like to apply this change historically? This will change preferences for %{count} existing user."
          other: "Would you like to apply this change historically? This will change preferences for %{count} existing users."
        modal_yes: "Yes"
        modal_no: "No, only apply change going forward"

    user_action_groups:
      "1": "Likes"
      "2": "Likes"
      "3": "Bookmarks"
      "4": "Topics"
      "5": "Replies"
      "6": "Responses"
      "7": "Mentions"
      "9": "Quotes"
      "11": "Edits"
      "12": "Sent Items"
      "13": "Inbox"
      "14": "Pending"
      "15": "Drafts"
      "17": "Links"

    categories:
      categories_label: "categories"
      subcategories_label: "subcategories"
      no_subcategories: "no subcategories"
      remove_filter: "remove filter"
      plus_more_count:
        one: "+%{count} more"
        other: "+%{count} more"
      view_all: "view all"
      category: "Category"
      category_list: "Display category list"
      reorder:
        title: "Reorder Categories"
        title_long: "Reorganize the category list"
        save: "Save Order"
        apply_all: "Apply"
        position: "Position"
      posts: "Posts"
      topics: "Topics"
      latest: "Latest"
      subcategories: "Subcategories"
      muted: "Muted categories"
      topic_sentence:
        one: "%{count} topic"
        other: "%{count} topics"
      topic_stat:
        one: "%{number} / %{unit}"
        other: "%{number} / %{unit}"
      topic_stat_unit:
        week: "week"
        month: "month"
      topic_stat_all_time:
        one: "%{number} total"
        other: "%{number} total"
      topic_stat_sentence_week:
        one: "%{count} new topic in the past week."
        other: "%{count} new topics in the past week."
      topic_stat_sentence_month:
        one: "%{count} new topic in the past month."
        other: "%{count} new topics in the past month."
      n_more:
        one: "Categories (%{count} more)…"
        other: "Categories (%{count} more)…"

    ip_lookup:
      title: IP Address Lookup
      hostname: Hostname
      location: Location
      location_not_found: (unknown)
      organisation: Organization
      phone: Phone
      other_accounts: "Other accounts with this IP address:"
      delete_other_accounts:
        one: "Delete %{count}"
        other: "Delete %{count}"
      username: "username"
      trust_level: "trust level"
      read_time: "read time"
      topics_entered: "topics entered"
      post_count: "posts"
      confirm_delete_other_accounts: "Are you sure you want to delete these accounts?"
      powered_by: "using <a href='https://maxmind.com'>MaxMindDB</a>"
      copied: "copied"

    user_fields:
      none: "(select an option)"
      required: 'Please enter a value for "%{name}"'
      required_checkbox: 'The field "%{name}" is required'
      same_as_password: "Your password should not be repeated in other fields"
      optional: (optional)

    user:
      said: "%{username}:"
      profile: "Profile"
      profile_possessive: "%{username}'s profile"
      account_possessive: "%{name}'s account"
      mute: "Mute"
      edit: "Edit Preferences"
      download_archive:
        title: "Export your data"
        description: "Download an archive of your account activity and preferences."
        button_text: "Request archive"
        confirm: "Do you really want to download an archive of your account activity and preferences?"
        success: "We've started collecting your archive, you will receive a message when the process is complete."
        rate_limit_error: "Account archives can be downloaded once per day, please try again tomorrow."
      new_private_message: "New Message"
      private_message: "Message"
      private_messages: "Messages"
      user_notifications:
        filters:
          filter_by: "Filter By"
          all: "All"
          read: "Read"
          unread: "Unread"
          unseen: "Unseen"
        ignore_duration_title: "Ignore User"
        ignore_duration_username: "Username"
        ignore_duration_when: "Duration:"
        ignore_duration_save: "Ignore"
        ignore_duration_note: "Please note that all ignores are automatically removed after the ignore duration expires."
        ignore_duration_time_frame_required: "Please select a time frame"
        ignore_no_users: "You have no ignored users."
        ignore_option: "Ignored"
        ignore_option_title: "You will not receive any notifications related to this user and all their content will be hidden."
        add_ignored_user: "Add…"
        mute_option: "Muted"
        mute_option_title: "You will not receive any notifications, personal messages, or chat direct messages from this user."
        normal_option: "Normal"
        normal_option_title: "You will be notified if this user replies to you, quotes you, or mentions you."
      notification_schedule:
        title: "Notification Schedule"
        label: "Enable custom notification schedule"
        tip: "Outside of these hours your notifications will be paused."
        midnight: "Midnight"
        none: "None"
        monday: "Monday"
        tuesday: "Tuesday"
        wednesday: "Wednesday"
        thursday: "Thursday"
        friday: "Friday"
        saturday: "Saturday"
        sunday: "Sunday"
        to: "to"
      activity_stream: "Activity"
      read: "Read"
      read_help: "Recently read topics"
      preferences:
        title: "Preferences"
        profile:
          enforced_required_fields: "You are required to provide additional information before continuing to use this site."
      feature_topic_on_profile:
        open_search: "Select a New Topic"
        title: "Select a Topic"
        search_label: "Search for Topic by title"
        save: "Save"
        clear:
          title: "Clear"
          warning: "Are you sure you want to clear your featured topic?"
      use_current_timezone: "Use Current Timezone"
      profile_hidden: "This user's public profile is hidden."
      login_to_view_profile: "You must log in to view user profiles"
      inactive_user: "This user is no longer active."
      expand_profile: "Expand"
      sr_expand_profile: "Expand profile details"
      collapse_profile: "Collapse"
      sr_collapse_profile: "Collapse profile details"
      bookmarks: "Bookmarks"
      bio: "About me"
      timezone: "Timezone"
      invited_by: "Invited By"
      trust_level: "Trust Level"
      notifications: "Notifications"
      statistics: "Stats"
      desktop_notifications:
        label: "Live Notifications"
        not_supported: "Notifications are not supported on this browser. Sorry."
        perm_default: "Turn On Notifications"
        perm_denied_btn: "Permission Denied"
        perm_denied_expl: "You denied permission for notifications. Allow notifications via your browser settings."
        disable: "Disable Notifications"
        enable: "Enable Notifications"
        each_browser_note: "Note: You have to change this setting on every browser you use. All notifications will be disabled if you pause notifications from user menu, regardless of this setting."
        consent_prompt: "Do you want live notifications when people reply to your posts?"
      dismiss: "Dismiss"
      dismiss_notifications: "Dismiss All"
      dismiss_notifications_tooltip: "Mark all unread notifications as read"
      dismiss_bookmarks_tooltip: "Mark all unread bookmark reminders as read"
      dismiss_messages_tooltip: "Mark all unread personal messages notifications as read"
      no_likes_title: "You haven't received any likes yet"
      no_likes_body: >
        You will be notified here any time someone likes one of your posts so you can see what others are finding valuable. Others will see the same when you like their posts too!
        <br><br>
        Notifications for likes are never emailed to you, but you can tune how you receive notifications about likes on the site in your <a href='%{preferencesUrl}'>notification preferences</a>.
      no_messages_title: "You don’t have any messages"
      no_messages_body: >
        Need to have a direct personal conversation with someone, outside the normal conversational flow? Message them by selecting their avatar and using the %{icon} message button.<br><br>
        If you need help, you can <a href='%{aboutUrl}'>message a staff member</a>.
      no_bookmarks_title: "You haven’t bookmarked anything yet"
      no_bookmarks_body: >
        Start bookmarking posts with the %{icon} button and they will be listed here for easy reference. You can schedule a reminder too!
      no_bookmarks_search: "No bookmarks found with the provided search query."
      no_notifications_title: "You don’t have any notifications yet"
      no_notifications_body: >
        You will be notified in this panel about activity directly relevant to you, including replies to your topics and posts, when someone <b>@mentions</b> you or quotes you, and replies to topics you are watching. Notifications will also be sent to your email when you haven’t logged in for a while.
        <br><br>
        Look for the %{icon} to decide which specific topics, categories and tags you want to be notified about. For more, see your <a href='%{preferencesUrl}'>notification preferences</a>.
      no_other_notifications_title: "You don’t have any other notifications yet"
      no_other_notifications_body: >
        You will be notified in this panel about other kinds of activity that may be relevant to you - for example, when someone links to or edits one of your posts.
      no_notifications_page_title: "You don’t have any notifications yet"
      no_notifications_page_body: >
        You will be notified about activity directly relevant to you, including replies to your topics and posts, when someone <b>@mentions</b> you or quotes you, and replies to topics you are watching. Notifications will also be sent to your email when you haven’t logged in for a while.
        <br><br>
        Look for the %{icon} to decide which specific topics, categories and tags you want to be notified about. For more, see your <a href='%{preferencesUrl}'>notification preferences</a>.
      dynamic_favicon: "Show counts on browser icon"
      skip_new_user_tips:
        description: "Skip new user onboarding tips and badges"
      reset_seen_user_tips: "Show user tips again"
      theme_default_on_all_devices: "Make this the default theme on all my devices"
      color_scheme_default_on_all_devices: "Set default color palette on all my devices"
      color_scheme: "Color Palette"
      color_schemes:
        default_description: "Theme default"
        disable_dark_scheme: "Same as regular"
        dark_instructions: "You can preview the dark mode color palette by toggling your device's dark mode."
        undo: "Reset"
        regular: "Regular"
        dark: "Dark mode"
        default_dark_scheme: "(site default)"
      dark_mode: "Dark Mode"
      dark_mode_enable: "Enable automatic dark mode color palette"
      text_size_default_on_all_devices: "Make this the default text size on all my devices"
      allow_private_messages: "Allow other users to send me personal messages"
      external_links_in_new_tab: "Open all external links in a new tab"
      enable_quoting: "Enable quote reply for highlighted text"
      enable_smart_lists: "Enable smart lists when writing in the composer"
      enable_defer: "Enable mark topics as unread"
      experimental_sidebar:
        enable: "Enable sidebar"
        options: "Options"
        navigation_section: "Navigation"
        navigation_section_instruction: "When a topic list in the navigation menu has new or unread items…"
        link_to_filtered_list_checkbox_description: "Link to the filtered list"
        show_count_new_items_checkbox_description: "Show a count of the new items"
      change: "change"
      featured_topic: "Featured Topic"
      moderator: "%{user} is a moderator"
      admin: "%{user} is an admin"
      moderator_tooltip: "This user is a moderator"
      admin_tooltip: "This user is an admin"
      silenced_tooltip: "This user is silenced"
      suspended_notice: "This user is suspended until %{date}."
      suspended_permanently: "This user is suspended."
      suspended_reason: "Reason: "
      github_profile: "GitHub"
      email_activity_summary: "Activity Summary"
      mailing_list_mode:
        label: "Mailing list mode"
        enabled: "Enable mailing list mode"
        instructions: |
          This setting overrides the activity summary.<br />
          Muted topics and categories are not included in these emails.
        individual: "Send an email for every new post"
        individual_no_echo: "Send an email for every new post except my own"
        many_per_day: "Send me an email for every new post (about %{dailyEmailEstimate} per day)"
        few_per_day: "Send me an email for every new post (about 2 per day)"
        warning: "Mailing list mode enabled. Email notification settings are overridden."
      tag_settings: "Tags"
      watched_tags: "Watched"
      watched_tags_instructions: "You will automatically watch all topics with these tags. You will be notified of all new posts and topics, and a count of new posts will also appear next to the topic."
      tracked_tags: "Tracked"
      tracked_tags_instructions: "You will automatically track all topics with these tags. A count of new posts will appear next to the topic."
      muted_tags: "Muted"
      muted_tags_instructions: "You will not be notified of anything about new topics with these tags, and they will not appear in latest."
      watched_categories: "Watched"
      watched_categories_instructions: "You will automatically watch all topics in these categories. You will be notified of all new posts and topics, and a count of new posts will also appear next to the topic."
      tracked_categories: "Tracked"
      tracked_categories_instructions: "You will automatically track all topics in these categories. A count of new posts will appear next to the topic."
      watched_first_post_categories: "Watching First Post"
      watched_first_post_categories_instructions: "You will be notified of the first post in each new topic in these categories."
      watched_first_post_tags: "Watching First Post"
      watched_first_post_tags_instructions: "You will be notified of the first post in each new topic with these tags."
      watched_precedence_over_muted: "Notify me about topics in categories or tags I’m watching that also belong to one I have muted"

      muted_categories: "Muted"
      muted_categories_instructions: "You will not be notified of anything about new topics in these categories, and they will not appear on the categories or latest pages."
      muted_categories_instructions_dont_hide: "You will not be notified of anything about new topics in these categories."
      regular_categories: "Normal"
      regular_categories_instructions: "You will see these categories in the “Latest” and “Top” topic lists."
      no_category_access: "As a moderator you have limited category access, save is disabled."
      delete_account: "Delete My Account"
      delete_account_confirm: "Are you sure you want to permanently delete your account? This action cannot be undone!"
      deleted_yourself: "Your account has been deleted successfully."
      delete_yourself_not_allowed: "Please contact a staff member if you wish your account to be deleted."
      unread_message_count: "Messages"
      admin_delete: "Delete"
      users: "Users"
      muted_users: "Muted"
      muted_users_instructions: "Suppress all notifications and PMs from these users."
      allowed_pm_users: "Allowed"
      allowed_pm_users_instructions: "Only allow PMs from these users."
      allow_private_messages_from_specific_users: "Only allow specific users to send me personal messages"
      ignored_users: "Ignored"
      ignored_users_instructions: "Suppress all posts, notifications, and PMs from these users."
      tracked_topics_link: "Show"
      automatically_unpin_topics: "Automatically unpin topics when I reach the bottom"
      apps: "Apps"
      revoke_access: "Revoke Access"
      undo_revoke_access: "Undo Revoke Access"
      api_approved: "Approved:"
      api_last_used_at: "Last used at:"
      theme: "Theme"
      save_to_change_theme: 'Theme will be updated after you click "%{save_text}"'
      home: "Default Home Page"
      staged: "Staged"

      staff_counters:
        flags_given:
          one: '<span class="%{className}">%{count}</span> helpful flag'
          other: '<span class="%{className}">%{count}</span> helpful flags'
        flagged_posts:
          one: '<span class="%{className}">%{count}</span> flagged post'
          other: '<span class="%{className}">%{count}</span> flagged posts'
        deleted_posts:
          one: '<span class="%{className}">%{count}</span> deleted post'
          other: '<span class="%{className}">%{count}</span> deleted posts'
        suspensions:
          one: '<span class="%{className}">%{count}</span> suspension'
          other: '<span class="%{className}">%{count}</span> suspensions'
        warnings_received:
          one: '<span class="%{className}">%{count}</span> warning'
          other: '<span class="%{className}">%{count}</span> warnings'
        rejected_posts:
          one: '<span class="%{className}">%{count}</span> rejected post'
          other: '<span class="%{className}">%{count}</span> rejected posts'

      messages:
        all: "all inboxes"
        inbox: "Inbox"
        personal: "Personal"
        latest: "Latest"
        sent: "Sent"
        unread: "Unread"
        unread_with_count:
          one: "Unread (%{count})"
          other: "Unread (%{count})"
        new: "New"
        new_with_count:
          one: "New (%{count})"
          other: "New (%{count})"
        archive: "Archive"
        groups: "My Groups"
        move_to_inbox: "Move to Inbox"
        move_to_archive: "Archive"
        failed_to_move: "Failed to move selected messages (perhaps your network is down)"
        tags: "Tags"
        all_tags: "All Tags"
        warnings: "Official Warnings"
        read_more_in_group: "Want to read more? Browse other messages in %{groupLink}."
        read_more: "Want to read more? Browse other messages in <a href='%{basePath}/u/%{username}/messages'>personal messages</a>."

        # This string uses the ICU Message Format. See https://meta.discourse.org/t/7035 for translation guidelines.
        #
        # Both UNREAD and NEW are greater than 0 when HAS_UNREAD_AND_NEW is true
        # Either UNREAD or NEW is greater than 0 when HAS_UNREAD_AND_NEW is false
        read_more_group_pm_MF: |
          { HAS_UNREAD_AND_NEW, select,
            true {
              { UNREAD, plural,
                   =0 {}
                  one {There is <a href="{basePath}/u/{username}/messages/group/{groupName}/unread"># unread</a>}
                other {There are <a href="{basePath}/u/{username}/messages/group/{groupName}/unread"># unread</a>}
              }
              { NEW, plural,
                   =0 {}
                  one { and <a href="{basePath}/u/{username}/messages/group/{groupName}/new"># new</a> message remaining, or browse other messages in {groupLink}}
                other { and <a href="{basePath}/u/{username}/messages/group/{groupName}/new"># new</a> messages remaining, or browse other messages in {groupLink}}
              }
            }
            false {
              { UNREAD, plural,
                   =0 {}
                  one {There is <a href="{basePath}/u/{username}/messages/group/{groupName}/unread"># unread</a> message remaining, or browse other messages in {groupLink}}
                other {There are <a href="{basePath}/u/{username}/messages/group/{groupName}/unread"># unread</a> messages remaining, or browse other messages in {groupLink}}
              }
              { NEW, plural,
                   =0 {}
                  one {There is <a href="{basePath}/u/{username}/messages/group/{groupName}/new"># new</a> message remaining, or browse other messages in {groupLink}}
                other {There are <a href="{basePath}/u/{username}/messages/group/{groupName}/new"># new</a> messages remaining, or browse other messages in {groupLink}}
              }
            }
            other {}
          }

        # This string uses the ICU Message Format. See https://meta.discourse.org/t/7035 for translation guidelines.
        #
        # Both UNREAD and NEW are greater than 0 when HAS_UNREAD_AND_NEW is true
        # Either UNREAD or NEW is greater than 0 when HAS_UNREAD_AND_NEW is false
        read_more_personal_pm_MF: |
          { HAS_UNREAD_AND_NEW, select,
            true {
              { UNREAD, plural,
                   =0 {}
                  one {There is <a href="{basePath}/u/{username}/messages/unread"># unread</a>}
                other {There are <a href="{basePath}/u/{username}/messages/unread"># unread</a>}
              }
              { NEW, plural,
                   =0 {}
                  one { and <a href="{basePath}/u/{username}/messages/new"># new</a> message remaining, or browse other <a href="{basePath}/u/{username}/messages">personal messages</a>}
                other { and <a href="{basePath}/u/{username}/messages/new"># new</a> messages remaining, or browse other <a href="{basePath}/u/{username}/messages">personal messages</a>}
              }
            }
            false {
              { UNREAD, plural,
                   =0 {}
                  one {There is <a href="{basePath}/u/{username}/messages/unread"># unread</a> message remaining, or browse other <a href="{basePath}/u/{username}/messages">personal messages</a>}
                other {There are <a href="{basePath}/u/{username}/messages/unread"># unread</a> messages remaining, or browse other <a href="{basePath}/u/{username}/messages">personal messages</a>}
              }
              { NEW, plural,
                   =0 {}
                  one {There is <a href="{basePath}/u/{username}/messages/new"># new</a> message remaining, or browse other <a href="{basePath}/u/{username}/messages">personal messages</a>}
                other {There are <a href="{basePath}/u/{username}/messages/new"># new</a> messages remaining, or browse other <a href="{basePath}/u/{username}/messages">personal messages</a>}
              }
            }
            other {}
          }

      preferences_nav:
        account: "Account"
        security: "Security"
        profile: "Profile"
        emails: "Emails"
        notifications: "Notifications"
        tracking: "Tracking"
        categories: "Categories"
        users: "Users"
        tags: "Tags"
        interface: "Interface"
        apps: "Apps"
        navigation_menu: "Navigation Menu"

      change_password:
        success: "(email sent)"
        in_progress: "(sending email)"
        error: "(error)"
        action: "Send Password Reset Email"
        set_password: "Set Password"
        choose_new: "Choose a new password"
        choose: "Choose a password"
        verify_identity: "To continue, please verify your identity."
        title: "Password Reset"

      second_factor_backup:
        title: "Two-Factor Backup Codes"
        regenerate: "Regenerate"
        disable: "Disable"
        enable: "Create backup codes"
        enable_long: "Add backup codes"
        not_enabled: "You haven't created any backup codes yet."
        manage:
          one: "You have <strong>%{count}</strong> backup code remaining."
          other: "You have <strong>%{count}</strong> backup codes remaining."
        copy_to_clipboard: "Copy to Clipboard"
        copy_to_clipboard_error: "Error copying data to Clipboard"
        copied_to_clipboard: "Copied to Clipboard"
        download_backup_codes: "Download backup codes"
        remaining_codes:
          one: "You have <strong>%{count}</strong> backup code remaining."
          other: "You have <strong>%{count}</strong> backup codes remaining."
        use: "Use a backup code"
        enable_prerequisites: "You must enable a primary two-factor method before generating backup codes."
        codes:
          title: "Backup Codes Generated"
          description: "Each of these backup codes can only be used once. Keep them somewhere safe but accessible."

      second_factor:
        title: "Two-Factor Authentication"
        enable: "Manage Two-Factor Authentication"
        disable_all: "Disable All"
        name: "Name"
        label: "Code"
        rate_limit: "Please wait before trying another authentication code."
        enable_description: |
          Scan this QR code in a supported app (<a href="https://www.google.com/search?q=authenticator+apps+for+android" target="_blank">Android</a> – <a href="https://www.google.com/search?q=authenticator+apps+for+ios" target="_blank">iOS</a>) and enter your authentication code.
        disable_description: "Please enter the authentication code from your app"
        show_key_description: "Enter manually"
        short_description: |
          Protect your account with one-time use security codes or physical security keys.
        extended_description: |
          Two-factor authentication adds extra security to your account by requiring a one-time token in addition to your password. Tokens can be generated on <a href="https://www.google.com/search?q=authenticator+apps+for+android" target='_blank'>Android</a> and <a href="https://www.google.com/search?q=authenticator+apps+for+ios">iOS</a> devices.
        oauth_enabled_warning: "Please note that social logins will be disabled once two-factor authentication has been enabled on your account."
        use: "Use Authenticator app"
        enforced_with_oauth_notice: "You are required to enable two-factor authentication. You will only be prompted to use this when logging in with a password, not with external authentication or social login methods."
        enforced_notice: "You are required to enable two-factor authentication before accessing this site."
        disable: "Disable"
        disable_confirm: "Are you sure you want to disable two-factor authentication?"
        delete: "Delete"
        delete_confirm_header: "These Token-Based Authenticators and Physical Security Keys will be deleted:"
        delete_confirm_instruction: "To confirm, type <strong>%{confirm}</strong> in the box below."
        delete_single_confirm_title: "Deleting an authenticator"
        delete_single_confirm_message: "You are deleting %{name}. You can't undo this action. If you change your mind, you have to register this authenticator again."
        delete_backup_codes_confirm_title: "Deleting backup codes"
        delete_backup_codes_confirm_message: "You are deleting backup codes. You can't undo this action. If you change your mind, you have to regenerate backup codes."
        save: "Save"
        edit: "Edit"
        edit_title: "Edit Authenticator"
        edit_description: "Authenticator Name"
        enable_security_key_description: |
          When you have your <a href="https://www.google.com/search?q=hardware+security+key" target="_blank">hardware security key</a> or compatible mobile device prepared, press the Register button below.
        totp:
          title: "Token-Based Authenticators"
          add: "Add Authenticator"
          default_name: "My Authenticator"
          name_and_code_required_error: "You must provide a name and the code from your authenticator app."
        security_key:
          register: "Register"
          title: "Physical Security Keys"
          add: "Add Physical Security Key"
          default_name: "Main Security Key"
          iphone_default_name: "iPhone"
          android_default_name: "Android"
          not_allowed_error: "The security key registration process either timed out or was cancelled."
          already_added_error: "You have already registered this security key. You don’t have to register it again."
          edit: "Edit Physical Security Key"
          save: "Save"
          edit_description: "Physical Security Key Name"
          name_required_error: "You must provide a name for your security key."
      passkeys:
        rename_passkey: "Rename Passkey"
        add_passkey: "Add Passkey"
        confirm_delete_passkey: "Are you sure you want to delete this passkey?"
        passkey_successfully_created: "Success! Your new passkey was created."
        rename_passkey_instructions: "Pick a passkey name that will easily identify it for you, for example, use the name of your password manager."
        name:
          default: "Main Passkey"
        save: "Save"
        title: "Passkeys"
        short_description: "Passkeys are password replacements that validate your identity biometrically (e.g. touch, faceID) or via a device PIN/password."
        added_date: "Added %{date}"
        last_used_date: "Last Used %{date}"
        never_used: "Never Used"
        not_allowed_error: "The passkey registration process either timed out, was cancelled or is not allowed."
        already_added_error: "You have already registered this passkey. You don’t have to register it again."
        confirm_button: "or use a passkey"

      change_about:
        title: "Change About Me"
        error: "There was an error changing this value."

      change_username:
        title: "Change Username"
        confirm: "Are you absolutely sure you want to change your username?"
        taken: "Sorry, that username is taken."
        invalid: "That username is invalid. It must only include numbers and letters"

      add_email:
        title: "Add Email"
        add: "add"

      change_email:
        title: "Change Email"
        taken: "Sorry, that email is not available."
        error: "There was an error changing your email. Perhaps that address is already in use?"
        success: "We've sent an email to that address. Please follow the confirmation instructions."
        success_via_admin: "We've sent an email to that address. The user will need to follow the confirmation instructions in the email."
        success_staff: "We've sent an email to your current address. Please follow the confirmation instructions."
        back_to_preferences: "Back to preferences"
        confirm_success: "Your email has been updated."
        confirm: "Confirm"
        authorizing_new:
          description: "Please confirm you would like your email address changed to:"
          description_add: "Please confirm you would like to add an alternate email address:"
        authorizing_old:
          title: "Verify old email address"
          description: "Please verify your old email address to continue changing your email:"
          description_add: "Please verify your existing email address to continue adding an alternate address:"
          old_email: "Old email: %{email}"
          new_email: "New email: %{email}"
          confirm_success: "We have sent an email to your new email address to confirm the change!"

      change_avatar:
        title: "Change your profile picture"
        gravatar: "<a href='//%{gravatarBaseUrl}%{gravatarLoginUrl}' target='_blank'>%{gravatarName}</a>, based on"
        gravatar_title: "Change your avatar on %{gravatarName}'s website"
        gravatar_failed: "We could not find a %{gravatarName} with that email address."
        refresh_gravatar_title: "Refresh your %{gravatarName}"
        letter_based: "System assigned profile picture"
        uploaded_avatar: "Custom picture"
        uploaded_avatar_empty: "Add a custom picture"
        upload_title: "Upload your picture"
        image_is_not_a_square: "Warning: we've cropped your image; width and height were not equal."
        logo_small: "Site's small logo. Used by default."
        use_custom: "Or upload a custom avatar:"

      change_profile_background:
        title: "Profile Header"
        instructions: "Profile headers will be centered and have a default width of 1110px."

      change_card_background:
        title: "User Card Background"
        instructions: "Background images will be centered and have a default width of 590px."

      change_featured_topic:
        title: "Featured Topic"
        instructions: "A link to this topic will be on your user card, and profile."

      email:
        title: "Email"
        primary: "Primary Email"
        secondary: "Secondary Emails"
        primary_label: "primary"
        unconfirmed_label: "unconfirmed"
        resend_label: "resend confirmation email"
        resending_label: "sending…"
        resent_label: "email sent"
        update_email: "Change Email"
        set_primary: "Set Primary Email"
        destroy: "Remove Email"
        add_email: "Add Alternate Email"
        auth_override_instructions: "Email can be updated from authentication provider."
        no_secondary: "No secondary emails"
        instructions: "Never shown to the public"
        admin_note: "Note: An admin user changing another non-admin user's email indicates the user has lost access to their original email account, so a reset password email will be sent to their new address. The user's email will not change until they complete the reset password process."
        ok: "We will email you to confirm"
        required: "Please enter an email address"
        invalid: "Please enter a valid email address"
        authenticated: "Your email has been authenticated by %{provider}"
        invite_auth_email_invalid: "Your invitation email does not match the email authenticated by %{provider}"
        authenticated_by_invite: "Your email has been authenticated by the invitation"
        frequency:
          one: "We'll only email you if we haven't seen you in the last minute."
          other: "We'll only email you if we haven't seen you in the last %{count} minutes."

      associated_accounts:
        title: "Associated Accounts"
        connect: "Connect"
        revoke: "Revoke"
        cancel: "Cancel"
        not_connected: "(not connected)"
        confirm_modal_title: "Connect %{provider} Account"
        confirm_description:
          disconnect: "Your existing %{provider} account '%{account_description}' will be disconnected."
          account_specific: "Your %{provider} account '%{account_description}' will be used for authentication."
          generic: "Your %{provider} account will be used for authentication."

      activate_account:
        action: "Click here to activate your account"
        already_done: "Sorry, this account confirmation link is no longer valid. Perhaps your account is already active?"
        please_continue: "Your new account is confirmed; you will be redirected to the home page."
        continue_button: "Finish!"
        welcome_to: "Welcome to %{site_name}!"
        approval_required: "A moderator must manually approve your new account before you can access this forum. You'll get an email when your account is approved!"

      name:
        title: "Name"
        title_optional: "Name (optional)"
        instructions: "Your full name (optional)"
        instructions_required: "Your full name"
        required: "Please enter a name"
        too_short: "Your name is too short"
        ok: "Your name looks good"
      username:
        title: "Username"
        instructions: "Unique, no spaces, short"
        short_instructions: "People can mention you as @%{username}"
        available: "Your username is available"
        not_available: "Not available. Try %{suggestion}?"
        not_available_no_suggestion: "Not available"
        too_short: "Your username is too short"
        too_long: "Your username is too long"
        checking: "Checking username availability…"
        prefilled: "Email matches this registered username"
        required: "Please enter a username"
        edit: "Edit username"

      locale:
        title: "Interface language"
        instructions: "User interface language. It will change when you refresh the page."
        default: "(default)"
        any: "any"

      homepage:
        default: "(default)"

      password_confirmation:
        title: "Password Again"

      invite_code:
        title: "Invite Code"
        instructions: "Account registration requires an invite code"

      auth_tokens:
        title: "Recently Used Devices"
        short_description: "This is a list of devices that have recently logged into your account."
        details: "Details"
        log_out_all: "Log out all"
        not_you: "Not you?"
        show_all: "Show all (%{count})"
        show_few: "Show fewer"
        was_this_you: "Was this you?"
        was_this_you_description: "If it wasn’t you, we recommend you change your password and log out everywhere."
        browser_and_device: "%{browser} on %{device}"
        secure_account: "Secure my Account"
        latest_post: "You last posted…"
        device_location: '<span class="auth-token-device">%{device}</span> &ndash; <span title="IP: %{ip}">%{location}</span>'
        browser_active: '%{browser} | <span class="active">active now</span>'
        browser_last_seen: "%{browser} | %{date}"

      last_posted: "Last Post"
      last_seen: "Seen"
      created: "Joined"
      log_out: "Log Out"
      location: "Location"

      website: "Web Site"
      email_settings: "Email"
      hide_profile: "Hide my public profile"
      enable_physical_keyboard: "Enable physical keyboard support on iPad"

      text_size:
        title: "Text Size"
        smallest: "Smallest"
        smaller: "Smaller"
        normal: "Normal"
        larger: "Larger"
        largest: "Largest"

      title_count_mode:
        title: "Background page title displays count of:"
        notifications: "New notifications"
        contextual: "New page content"
      bookmark_after_notification:
        title: "After a bookmark reminder notification is sent:"

      like_notification_frequency:
        title: "Notify when liked"
        always: "Always"
        first_time_and_daily: "First time a post is liked and daily"
        first_time: "First time a post is liked"
        never: "Never"
      email_previous_replies:
        title: "Include previous replies at the bottom of emails"
        unless_emailed: "unless previously sent"
        always: "always"
        never: "never"
      email_digests:
        title: "When I don’t visit here, send me an email summary of popular topics and replies"
        every_30_minutes: "every 30 minutes"
        every_hour: "hourly"
        daily: "daily"
        weekly: "weekly"
        every_month: "every month"
        every_six_months: "every six months"
      email_level:
        title: "Email me when I am quoted, replied to, my @username is mentioned, or when there is new activity in my watched categories, tags or topics"
        always: "always"
        only_when_away: "only when away"
        never: "never"
      email_messages_level: "Email me when I am sent a personal message"
      include_tl0_in_digests: "Include content from new users in summary emails"
      email_in_reply_to: "Include an excerpt of replied to post in emails"

      other_settings: "Other"
      categories_settings: "Categories"
      topics_settings: "Topics"

      new_topic_duration:
        label: "Consider topics new when"
        not_viewed: "I haven't viewed them yet"
        last_here: "created since I was here last"
        after_1_day: "created in the last day"
        after_2_days: "created in the last 2 days"
        after_1_week: "created in the last week"
        after_2_weeks: "created in the last 2 weeks"

      auto_track_topics: "Automatically track topics I enter"
      auto_track_options:
        never: "never"
        immediately: "immediately"
        after_30_seconds: "after 30 seconds"
        after_1_minute: "after 1 minute"
        after_2_minutes: "after 2 minutes"
        after_3_minutes: "after 3 minutes"
        after_4_minutes: "after 4 minutes"
        after_5_minutes: "after 5 minutes"
        after_10_minutes: "after 10 minutes"

      notification_level_when_replying: "When I post in a topic, set that topic to"
      topics_unread_when_closed: "Consider topics unread when they are closed"

      invited:
        title: "Invites"
        pending_tab: "Pending"
        pending_tab_with_count: "Pending (%{count})"
        expired_tab: "Expired"
        expired_tab_with_count: "Expired (%{count})"
        redeemed_tab: "Redeemed"
        redeemed_tab_with_count: "Redeemed (%{count})"
        invited_via: "Invitation"
        invited_via_link: "link %{key} (%{count} / %{max} redeemed)"
        groups: "Groups"
        topic: "Topic"
        sent: "Created/Last Sent"
        expires_at: "Expires"
        edit: "Edit"
        remove: "Remove"
        copy_link: "Get Link"
        reinvite: "Resend Email"
        reinvited: "Invite re-sent"
        removed: "Removed"
        search: "type to search invites…"
        user: "Invited User"
        none: "No invites to display."
        truncated:
          one: "Showing the first invite."
          other: "Showing the first %{count} invites."
        redeemed: "Redeemed Invites"
        redeemed_at: "Redeemed"
        pending: "Pending Invites"
        topics_entered: "Topics Viewed"
        posts_read_count: "Posts Read"
        expired: "This invite has expired."
        remove_all: "Remove Expired Invites"
        removed_all: "All Expired Invites removed!"
        remove_all_confirm: "Are you sure you want to remove all expired invites?"
        reinvite_all: "Resend All Invites"
        reinvite_all_confirm: "Are you sure you want to resend all invites?"
        reinvited_all: "All Invites Sent!"
        time_read: "Read Time"
        days_visited: "Days Visited"
        account_age_days: "Account age in days"
        create: "Invite"
        generate_link: "Create Invite Link"
        link_generated: "Here's your invite link!"
        valid_for: "Invite link is only valid for this email address: %{email}"
        single_user: "Invite by email"
        multiple_user: "Invite by link"
        invite_link:
          title: "Invite Link"
          success: "Invite link generated successfully!"
          error: "There was an error generating Invite link"
        cannot_invite_to_forum: "Sorry, you don't have permission to create invites. Please contact an admin to grant you invite permission."

        invite:
          new_title: "Invite members"
          edit_title: "Edit invite"

          expires_in_time: "Expires in %{time}"
          expired_at_time: "Expired at %{time}"
          create_link_to_invite: "Create a link that can be shared to instantly grant access to this site."
          copy_link_and_share_it: "Copy the link below and share it to instantly grant access to this site."
          copy_link: "Copy link"
          link_copied: "Link copied!"
          share_link: "Share link"
          link_validity_MF: |
            Link is valid for up to { user_count, plural,
                one {# user}
              other {# users}
            } and expires in { duration_days, plural,
                one {# day}
              other {# days}
            }.
          edit_link_options: "Edit link options or send by email."
          show_advanced: "Show Advanced Options"
          hide_advanced: "Hide Advanced Options"

          restrict: "Restrict to"
          restrict_email: "Restrict to email"
          restrict_domain: "Restrict to domain"
          email_or_domain_placeholder: "name@example.com or example.com"

          max_redemptions_allowed: "Max uses"

          add_to_groups: "Add to groups"
          invite_to_topic: "Arrive at topic"
          expires_at: "Expire at"
          expires_after: "Expire after"
          custom_message: "Custom message"
          custom_message_placeholder: "Add a personal note to your invitation"

          send_invite_email: "Save and Send Email"
          send_invite_email_instructions: "Restrict invite to email to send an invite email"
          update_invite: "Update"
          update_invite_and_send_email: "Update and send email"
          cancel: "Cancel"
          create_link: "Create link"
          create_link_and_send_email: "Create link and send email"

          invite_saved_without_sending_email: "Invite saved. Copy the link below and share it to instantly grant access to this site."
          invite_saved_with_sending_email: "Invite email has been sent. You can also copy the link below and share it to instantly grant access to this site."

        bulk_invite:
          none: "No invitations to display on this page."

          text: "Bulk Invite"
          instructions: |
            <p>Invite a list of users to get your community going quickly. Prepare a <a href="https://en.wikipedia.org/wiki/Comma-separated_values" target="_blank">CSV file</a> containing at least one row per email address of users you want to invite. The following comma separated information can be provided if you want to add people to groups or send them to a specific topic the first time they sign in.</p>
            <pre>john@smith.com,first_group_name;second_group_name,topic_id</pre>
            <p>Every email address in your uploaded CSV file will be sent an invitation, and you will be able to manage it later.</p>

          progress: "Uploaded %{progress}%…"
          success: "File uploaded successfully. You will be notified via message when the process is complete."
          error: "Sorry, file should be CSV format."

      confirm_access:
        title: "Confirm access"
        incorrect_password: "The entered password is incorrect."
        incorrect_passkey: "That passkey is incorrect."
        logged_in_as: "You are logged in as: "
        forgot_password: "Forgot your password?"
        password_reset_email_sent: "Password reset email sent."
        cannot_send_password_reset_email: "Could not send password reset email."
        instructions: "Please confirm your identity in order to complete this action."
        fine_print: "We are asking you to confirm your identity because this is a potentially sensitive action. Once authenticated, you will only be asked to re-authenticate again after a few hours of inactivity."
      password:
        title: "Password"
        too_short:
          one: "Your password is too short (minimum is %{count} character)."
          other: "Your password is too short (minimum is %{count} characters)."
        common: "That password is too common."
        same_as_username: "Your password is the same as your username."
        same_as_name: "Your password is the same as your name."
        same_as_email: "Your password is the same as your email."
        ok: "Your password looks good."
        instructions:
          one: "At least %{count} character"
          other: "At least %{count} characters"
        required: "Please enter a password"
        confirm: "Confirm"
        incorrect_password: "The entered password is incorrect."

      summary:
        title: "Summary"
        stats: "Stats"
        time_read: "read time"
        time_read_title: "%{duration} (all time)"
        recent_time_read: "recent read time"
        recent_time_read_title: "%{duration} (in the last 60 days)"
        topic_count:
          one: "topic created"
          other: "topics created"
        post_count:
          one: "post created"
          other: "posts created"
        likes_given:
          one: "given"
          other: "given"
        likes_received:
          one: "received"
          other: "received"
        days_visited:
          one: "day visited"
          other: "days visited"
        topics_entered:
          one: "topic viewed"
          other: "topics viewed"
        posts_read:
          one: "post read"
          other: "posts read"
        bookmark_count:
          one: "bookmark"
          other: "bookmarks"
        top_replies: "Top Replies"
        no_replies: "No replies yet."
        more_replies: "More Replies"
        top_topics: "Top Topics"
        no_topics: "No topics yet."
        more_topics: "More Topics"
        top_badges: "Top Badges"
        no_badges: "No badges yet."
        more_badges: "More Badges"
        top_links: "Top Links"
        no_links: "No links yet."
        most_liked_by: "Most Liked By"
        most_liked_users: "Most Liked"
        most_replied_to_users: "Most Replied To"
        no_likes: "No likes yet."
        top_categories: "Top Categories"
        topics: "Topics"
        replies: "Replies"

      ip_address:
        title: "Last IP Address"
      registration_ip_address:
        title: "Registration IP Address"
      avatar:
        title: "Profile Picture"
        header_title: "profile, messages, bookmarks and preferences"
        name_and_description: "%{name} - %{description}"
        edit: "Edit Profile Picture"
      title:
        title: "Title"
        none: "(none)"
        instructions: "appears after your username"
      flair:
        title: "Flair"
        none: "(none)"
        instructions: "icon displayed next to your profile picture"
      status:
        title: "Custom Status"
        not_set: "Not set"
      primary_group:
        title: "Primary Group"
        none: "(none)"

      filters:
        all: "All"

      stream:
        posted_by: "Posted by"
        sent_by: "Sent by"
        private_message: "message"
        the_topic: "the topic"

      card: "User card"
      profile_link: "%{username}, visit profile"

    user_status:
      save: "Save"
      set_custom_status: "Set custom status"
      what_are_you_doing: "What are you doing?"
      pause_notifications: "Pause notifications"
      remove_status: "Remove status"

    presence_toggle:
      online: "Online"
      offline: "Offline"
      title: "Toggle presence features"

    user_tips:
      button: "Got it!"
      skip: "Skip tips"

      first_notification:
        title: "Your first notification!"
        content: "Notifications are used to keep you up to date with what is happening in the community."

      topic_timeline:
        title: "Topic timeline"
        content: "Scroll quickly through long topics using the topic timeline."

      post_menu:
        title: "Post menu"
        content: "See how else you can interact with the post by clicking the three dots!"

      topic_notification_levels:
        title: "You are now following this topic"
        content: "Look for this bell to adjust your notification preferences for specific topics or whole categories."

      suggested_topics:
        title: "Keep reading!"
        content: "Here are some topics we think you might like to read next."

    loading: "Loading…"
    errors:
      prev_page: "while trying to load"
      reasons:
        network: "Network Error"
        server: "Server Error"
        forbidden: "Access Denied"
        unknown: "Error"
        not_found: "Page Not Found"
      desc:
        network: "Please check your connection."
        network_fixed: "Looks like it's back."
        server: "Error code: %{status}"
        forbidden: "You're not allowed to view that."
        not_found: "Oops, the application tried to load a URL that doesn't exist."
        unknown: "Something went wrong."
      buttons:
        back: "Go Back"
        again: "Try Again"
        fixed: "Load Page"
    modal:
      close: "close"
      dismiss_error: "Dismiss error"
    form_kit:
      reset: Reset
      optional: optional
      errors_summary_title: "This form contains errors:"
      dirty_form: "You didn't submit your changes! Are you sure you want to leave?"
      errors:
        required: "Required"
        invalid_url: "Must be a valid URL"
        not_an_integer: "Must be a whole number"
        not_accepted: "Must be accepted"
        not_a_number: "Must be a number"
        too_high: "Must be at most %{count}"
        too_low: "Must be at least %{count}"
        too_long:
          one: "Must be at most %{count} character"
          other: "Must be at most %{count} characters"
        too_short:
          one: "Must be at least %{count} character"
          other: "Must be at least %{count} characters"

    close: "Close"
    assets_changed_confirm: "This site just received a software update. Get the latest version now?"
    logout: "You were logged out."
    refresh: "Refresh"
    home: "Home"
    read_only_mode:
      enabled: "This site is in read only mode. Please continue to browse, but replying, likes, and other actions are disabled for now."
      login_disabled: "Login is disabled while the site is in read only mode."
      logout_disabled: "Logout is disabled while the site is in read only mode."
    staff_writes_only_mode:
      enabled: "This site is in staff only mode. Please continue to browse, but replying, likes, and other actions are limited to staff members only."

    logs_error_rate_notice:
      # This string uses the ICU Message Format. See https://meta.discourse.org/t/7035 for translation guidelines.
      reached_hour_MF: |
        <b>{relativeAge}</b> – <a href="{url}" target="_blank">{ rate, plural,
            one {# error/hour}
          other {# errors/hour}
        }</a> reached site setting limit of {limit, plural,
            one {# error/hour}
          other {# errors/hour}
        }.

      # This string uses the ICU Message Format. See https://meta.discourse.org/t/7035 for translation guidelines.
      reached_minute_MF: |
        <b>{relativeAge}</b> – <a href="{url}" target="_blank">{ rate, plural,
            one {# error/minute}
          other {# errors/minute}
        }</a> reached site setting limit of { limit, plural,
            one {# error/minute}
          other {# errors/minute}
        }.

      # This string uses the ICU Message Format. See https://meta.discourse.org/t/7035 for translation guidelines.
      exceeded_hour_MF: |
        <b>{relativeAge}</b> – <a href="{url}" target="_blank">{ rate, plural,
            one {# error/hour}
          other {# errors/hour}
        }</a> exceeded site setting limit of { limit, plural,
            one {# error/hour}
          other {# errors/hour}
        }.

      # This string uses the ICU Message Format. See https://meta.discourse.org/t/7035 for translation guidelines.
      exceeded_minute_MF: |
        <b>{relativeAge}</b> – <a href="{url}" target="_blank">{ rate, plural,
            one {# error/minute}
          other {# errors/minute}
        }</a> exceeded site setting limit of { limit, plural,
            one {# error/minute}
          other {# errors/minute}
        }.

    learn_more: "Learn more…"
    learn_more_with_link: "<a href='%{url}' target='_blank'>Learn more…</a>"

    mute: Mute
    unmute: Unmute
    last_post: Posted
    local_time: "Local Time"
    time_read: Read
    time_read_recently: "%{time_read} recently"
    time_read_tooltip: "%{time_read} total time read"
    time_read_recently_tooltip: "%{time_read} total time read (%{recent_time_read} in the last 60 days)"
    last_reply_lowercase: last reply
    replies_lowercase:
      one: reply
      other: replies

    signup_cta:
      sign_up: "Sign Up"
      hide_session: "Maybe later"
      hide_forever: "no thanks"
      hidden_for_session: "OK, we'll ask you tomorrow. You can always use 'Log In' to create an account, too."
      intro: "Hello! Looks like you’re enjoying the discussion, but you haven’t signed up for an account yet."
      value_prop: "Tired of scrolling through the same posts? When you create an account you’ll always come back to where you left off. With an account you can also be notified of new replies, save bookmarks, and use likes to thank others. We can all work together to make this community great. :heart:"

    offline_indicator:
      no_internet: "No internet connection."
      refresh_page: "Refresh page"

    summary:
      in_progress: "Summarizing topic using AI"
      summarized_on: "Summarized with AI on %{date}"
      model_used: "AI used: %{model}"
      outdated: "Summary is outdated"
      outdated_posts:
        one: "(%{count} post missing)"
        other: "(%{count} posts missing)"
      enabled_description: "You're viewing this topic top replies: the most interesting posts as determined by the community."
      description:
        one: "There is <b>%{count}</b> reply."
        other: "There are <b>%{count}</b> replies."
      buttons:
        hide: "Hide summary"
        generate: "Summarize"
        regenerate: "Regenerate"

      # This string uses the ICU Message Format. See https://meta.discourse.org/t/7035 for translation guidelines.
      description_time_MF: |
        There { replyCount, plural,
            one {is <b>#</b> reply}
          other {are <b>#</b> replies}
        } with an estimated read time of <b>{ readingTime, plural,
            one {# minute}
          other {# minutes}
        }</b>.

      enable: "Show top replies"
      disable: "Show All Posts"
      short_label: "Top replies"
      show_all_label: "Show all"
      short_title: "Show this topic top replies: the most interesting posts as determined by the community"

    deleted_filter:
      enabled_description: "This topic contains deleted posts, which have been hidden."
      disabled_description: "Deleted posts in the topic are shown."
      enable: "Hide Deleted Posts"
      disable: "Show Deleted Posts"

    private_message_info:
      title: "Message"
      invite: "Invite Others…"
      edit: "Add or Remove…"
      remove: "Remove…"
      add: "Add…"
      leave_message: "Do you really want to leave this message?"
      remove_allowed_user: "Do you really want to remove %{name} from this message?"
      remove_allowed_group: "Do you really want to remove %{name} from this message?"
      leave: "Leave"
      remove_group: "Remove group"
      remove_user: "Remove user"

    email: "Email"
    username: "Username"
    last_seen: "Seen"
    created: "Created"
    created_lowercase: "created"
    trust_level: "Trust Level"
    search_hint: "username, email or IP address"

    create_account:
      header_title: "Welcome!"
      disclaimer: "By registering, you agree to the <a href='%{privacy_link}' target='blank'>privacy policy</a> and <a href='%{tos_link}' target='blank'>terms of service</a>."
      title: "Sign Up"
      failed: "Something went wrong, perhaps this email is already registered, try the forgot password link"
      associate: "Already have an account? <a href='%{associate_link}'>Log In</a> to link your %{provider} account."
      activation_title: "Activate your account"
      already_have_account: "Already have an account?"
      no_account_yet: "Don't have an account?"
      progress_bar:
        signup: "Sign Up"
        activate: "Activate"
        approve: "Approve"
        login: "Log In"

    forgot_password:
      title: "Password Reset"
      action: "I forgot my password"
      invite: "Enter your username or email address, and we'll send you a password reset email."
      invite_no_username: "Enter your email address, and we'll send you a password reset email."
      email-username: "Email or username"
      reset: "Reset Password"
      complete_username: "If an account matches the username <b>%{username}</b>, you should receive an email with instructions on how to reset your password shortly."
      complete_email: "If an account matches <b>%{email}</b>, you should receive an email with instructions on how to reset your password shortly."
      complete_username_found: "We found an account that matches the username <b>%{username}</b>. You should receive an email with instructions on how to reset your password shortly."
      complete_email_found: "We found an account that matches <b>%{email}</b>. You should receive an email with instructions on how to reset your password shortly."

      complete_username_not_found: "No account matches the username <b>%{username}</b>"
      complete_email_not_found: "No account matches <b>%{email}</b>"
      help: "Email not arriving? Be sure to check your spam folder first.<p>Not sure which email address you used? Enter an email address and we’ll let you know if it exists here.</p><p>If you no longer have access to the email address on your account, please contact <a href='%{basePath}/about'>our helpful staff.</a></p>"
      button_ok: "OK"
      button_help: "Help"

    email_login:
      link_label: "Email me a login link"
      button_label: "with email"
      login_link: "Skip the password; email me a login link"
      complete_username: "If an account matches the username <b>%{username}</b>, you should receive an email with a login link shortly."
      complete_email: "If an account matches <b>%{email}</b>, you should receive an email with a login link shortly."
      complete_username_found: "We found an account that matches the username <b>%{username}</b>, you should receive an email with a login link shortly."
      complete_email_found: "We found an account that matches <b>%{email}</b>, you should receive an email with a login link shortly."
      complete_username_not_found: "No account matches the username <b>%{username}</b>"
      complete_email_not_found: "No account matches <b>%{email}</b>"
      confirm_title: Continue to %{site_name}
      logging_in_as: Logging in as %{email}
      confirm_button: Finish Login

    login:
      header_title: "Welcome back"
      title: "Log In"
      username: "User"
      password: "Password"
      show_password: "Show"
      hide_password: "Hide"
      show_password_title: "Show password"
      hide_password_title: "Hide password"
      second_factor_title: "Two-Factor Authentication"
      second_factor_description: "Please enter the authentication code from your app:"
      second_factor_backup: "Log in using a backup code"
      second_factor_backup_title: "Two-Factor Backup"
      second_factor_backup_description: "Please enter one of your backup codes:"
      second_factor: "Log in using Authenticator app"
      security_key_description: "When you have your physical security key or compatible mobile device prepared press the Authenticate with Security Key button below."
      security_key_alternative: "Try another way"
      security_key_authenticate: "Authenticate with Security Key"
      security_key_not_allowed_error: "The security key authentication process either timed out or was cancelled."
      security_key_no_matching_credential_error: "No matching credentials could be found in the provided security key."
      security_key_support_missing_error: "Your current device or browser does not support the use of security keys. Please use a different method."
      security_key_invalid_response_error: "The security key authentication process failed due to an invalid response."
      passkey_security_error: "There was a security error: %{message}"
      email_placeholder: "Email / Username"
      caps_lock_warning: "Caps Lock is on"
      error: "Unknown error"
      cookies_error: "Your browser seems to have cookies disabled. You might not be able to log in without enabling them first."
      rate_limit: "Please wait before trying to log in again."
      password_expired: "Password expired. Please <a href='%{reset_url}'>reset your password</a>."
      blank_username: "Please enter your email or username."
      blank_username_or_password: "Please enter your email or username, and password."
      reset_password: "Reset Password"
      logging_in: "Signing In…"
      previous_sign_up: "Already have an account?"
      or: "Or"
      authenticating: "Authenticating…"
      awaiting_activation: "Your account is awaiting activation, use the forgot password link to issue another activation email."
      awaiting_approval: "Your account has not been approved by a staff member yet. You will be sent an email when it is approved."
      requires_invite: "Sorry, access to this forum is by invite only."
      not_activated: "You can't log in yet. We previously sent an activation email to you at <b>%{sentTo}</b>. Please follow the instructions in that email to activate your account."
      not_allowed_from_ip_address: "You can't log in from that IP address."
      admin_not_allowed_from_ip_address: "You can't log in as admin from that IP address."
      resend_activation_email: "Click here to send the activation email again."
      omniauth_disallow_totp: "Your account has two-factor authentication enabled. Please log in with your password."

      activate_account: "Activate Account"
      resend_title: "Resend Activation Email"
      change_email: "Change Email Address"
      provide_new_email: "Provide a new address and we'll resend your confirmation email."
      submit_new_email: "Update Email Address"

      sent_activation_email_again: "We sent another activation email to you at <b>%{currentEmail}</b>. It might take a few minutes for it to arrive; be sure to check your spam folder."
      sent_activation_email_again_generic: "We sent another activation email. It might take a few minutes for it to arrive; be sure to check your spam folder."
      to_continue: "Please Log In"
      preferences: "You need to be logged in to change your user preferences."
      not_approved: "Your account hasn't been approved yet. You will be notified by email when you are ready to log in."
      google_oauth2:
        name: "Google"
        title: "Sign in with Google"
        sr_title: "Sign in with Google"
      twitter:
        name: "Twitter"
        title: "Sign in with Twitter"
        sr_title: "Sign in with Twitter"
      instagram:
        name: "Instagram"
        title: "Log in with Instagram"
        sr_title: "Log in with Instagram"
      facebook:
        name: "Facebook"
        title: "Log in with Facebook"
        sr_title: "Log in with Facebook"
      github:
        name: "GitHub"
        title: "Log in with GitHub"
        sr_title: "Log in with GitHub"
      discord:
        name: "Discord"
        title: "Log in with Discord"
        sr_title: "Log in with Discord"
      linkedin_oidc:
        name: "LinkedIn"
        title: "Log in with LinkedIn"
        sr_title: "Log in with LinkedIn"
      passkey:
        name: "Log in with a passkey"
      second_factor_toggle:
        totp: "Use an authenticator app instead"
        backup_code: "Use a backup code instead"
        security_key: "Use a security key instead"
      no_login_methods:
        title: "No login methods"
        description: "No login methods are configured. Administrators can visit <a href='%{adminLoginPath}' target='_blank'>%{adminLoginPath}</a> to reconfigure the site."
    invites:
      accept_title: "Invitation"
      welcome_to: "Welcome to %{site_name}!"
      invited_by: "You were invited by:"
      social_login_available: "You'll also be able to sign in with any social login using that email."
      your_email: "Your account email address is <b>%{email}</b>."
      accept_invite: "Accept Invitation"
      success: "Your account has been created and you're now logged in."
      name_label: "Name"
      password_label: "Password"

    password_reset:
      continue: "Continue to %{site_name}"

    emoji_set:
      apple_international: "Apple/International"
      google: "Google"
      twitter: "Twitter"
      win10: "Win10"
      google_classic: "Google Classic"
      facebook_messenger: "Facebook Messenger"

    category_page_style:
      categories_only: "Categories Only"
      categories_with_featured_topics: "Categories with Featured Topics"
      categories_and_latest_topics: "Categories and Latest Topics"
      categories_and_latest_topics_created_date: "Categories and Latest Topics (sort by topic created date)"
      categories_and_top_topics: "Categories and Top Topics"
      categories_boxes: "Boxes with Subcategories"
      categories_boxes_with_topics: "Boxes with Featured Topics"
      subcategories_with_featured_topics: "Subcategories with Featured Topics"
    full_name_requirement:
      required_at_signup: "Required"
      optional_at_signup: "Optional"
      hidden_at_signup: "Optional, hidden at signup"

    shortcut_modifier_key:
      shift: "Shift"
      ctrl: "Ctrl"
      alt: "Alt"
      enter: "Enter"

    conditional_loading_section:
      loading: Loading…

    category_row:
      subcategory_count:
        one: "+%{count} subcategory"
        other: "+%{count} subcategories"
      topic_count:
        one: "%{count} topic in this category"
        other: "%{count} topics in this category"

    select_kit:
      delete_item: "Delete %{name}"
      filter_by: "Filter by: %{name}"
      select_to_filter: "Select a value to filter"
      default_header_text: Select…
      no_content: No matches found
      results_count:
        one: "%{count} result"
        other: "%{count} results"
      filter_placeholder: Search…
      filter_placeholder_with_any: Search or create…
      create: "Create: '%{content}'"
      max_content_reached:
        one: "You can only select %{count} item."
        other: "You can only select %{count} items."
      min_content_not_reached:
        one: "Select at least %{count} item."
        other: "Select at least %{count} items."
      components:
        filter_for_more: Filter for more…
        categories_admin_dropdown:
          title: "Manage categories"
        bulk_select_topics_dropdown:
          title: "Bulk Actions"
        bulk_select_bookmarks_dropdown:
          title: "Bulk Actions"

    date_time_picker:
      from: From
      to: To

    file_size_input:
      error:
        size_too_large: "%{provided_file_size} is greater than the max allowed %{max_file_size}"
        size_too_small: "%{provided_file_size} is smaller than the min allowed %{min_file_size}"

    emoji_picker:
      filter_placeholder: Search for emoji
      smileys_&_emotion: Smileys and Emotion
      people_&_body: People and Body
      animals_&_nature: Animals and Nature
      food_&_drink: Food and Drink
      travel_&_places: Travel and Places
      activities: Activities
      objects: Objects
      symbols: Symbols
      flags: Flags
      recent: Recently used
      default_tone: No skin tone
      light_tone: Light skin tone
      medium_light_tone: Medium light skin tone
      medium_tone: Medium skin tone
      medium_dark_tone: Medium dark skin tone
      dark_tone: Dark skin tone
      default: Custom emojis

    shared_drafts:
      title: "Shared Drafts"
      notice: "This topic is only visible to those who can publish shared drafts."
      destination_category: "Destination Category"
      publish: "Publish Shared Draft"
      confirm_publish: "Are you sure you want to publish this draft?"
      publishing: "Publishing Topic…"

    composer:
      emoji: "Emoji :)"
      more_emoji: "more…"
      options: "Options"
      whisper: "whisper"
      unlist: "unlisted"

      add_warning: "This is an official warning."
      toggle_whisper: "Toggle Whisper"
      toggle_unlisted: "Toggle Unlisted"
      insert_table: "Insert Table"
      posting_not_on_topic: "Which topic do you want to reply to?"
      saved_local_draft_tip: "saved locally"
      similar_topics: "Your topic is similar to…"
      drafts_offline: "drafts offline"
      edit_conflict: "edit conflict"
      esc: "esc"
      esc_label: "dismiss message"
      ok_proceed: "Ok, proceed"

      group_mentioned_limit:
        one: "<b>Warning!</b> You mentioned <a href='%{group_link}'>%{group}</a>, however this group has more members than the administrator configured mention limit of %{count} user. Nobody will be notified."
        other: "<b>Warning!</b> You mentioned <a href='%{group_link}'>%{group}</a>, however this group has more members than the administrator configured mention limit of %{count} users. Nobody will be notified."
      group_mentioned:
        one: "Mentioning %{group} will notify <a href='%{group_link}'>%{count} person</a>."
        other: "Mentioning %{group} will notify <a href='%{group_link}'>%{count} people</a>."
      larger_group_mentioned:
        one: "Mentioning %{group} will notify <a href='%{group_link}'>%{count} person</a>. Are you sure?"
        other: "Mentioning %{group} will notify <a href='%{group_link}'>%{count} people</a>. Are you sure?"
      cannot_see_mention:
        category: "You mentioned @%{username} but they won't be notified because they do not have access to this category. You will need to add them to a group that has access to this category."
        private: "You mentioned @%{username} but they won't be notified because they are unable to see this personal message. You will need to invite them to this personal message."
        muted_topic: "You mentioned @%{username} but they won't be notified because they muted this topic."
        not_allowed: "You mentioned @%{username} but they won't be notified because they were not invited to this topic."
      cannot_see_group_mention:
        not_mentionable: "You cannot mention group @%{group}."
        some_not_allowed:
          one: "You mentioned @%{group} but only %{count} member will be notified because the other members are unable to see this personal message. You will need to invite them to this personal message."
          other: "You mentioned @%{group} but only %{count} members will be notified because the other members are unable to see this personal message. You will need to invite them to this personal message."
        not_allowed: "You mentioned @%{group} but none of its members will be notified because they are unable to see this personal message. You will need to invite them to this personal message."
      here_mention:
        one: "By mentioning <b>@%{here}</b>, you are about to notify %{count} user – are you sure?"
        other: "By mentioning <b>@%{here}</b>, you are about to notify %{count} users – are you sure?"
      duplicate_link: "It looks like your link to <b>%{domain}</b> was already posted in the topic by <b>@%{username}</b> in <a href='%{post_url}'>a reply on %{ago}</a> – are you sure you want to post it again?"
      duplicate_link_same_user: "It looks like you already posted a link to <b>%{domain}</b> in this topic in <a href='%{post_url}'>a reply on %{ago}</a> - are you sure you want to post it again?"
      reference_topic_title: "RE: %{title}"

      error:
        title_missing: "Title is required"
        title_too_short:
          one: "Title must be at least %{count} character"
          other: "Title must be at least %{count} characters"
        title_too_long:
          one: "Title can't be more than %{count} character"
          other: "Title can't be more than %{count} characters"
        post_missing: "Post can’t be empty"
        post_length:
          one: "Post must be at least %{count} character"
          other: "Post must be at least %{count} characters"
        try_like: "Have you tried the %{heart} button?"
        category_missing: "You must choose a category"
        tags_missing:
          one: "You must choose at least %{count} tag"
          other: "You must choose at least %{count} tags"
        topic_template_not_modified: "Please add details and specifics to your topic by editing the topic template."

      save_edit: "Save Edit"
      overwrite_edit: "Overwrite Edit"
      reply: "Reply"
      cancel: "Cancel"
      create_topic: "Create Topic"
      create_pm: "Send Message"
      create_whisper: "Whisper"
      create_shared_draft: "Create Shared Draft"
      edit_shared_draft: "Edit Shared Draft"
      title: "Or press %{modifier}Enter"

      users_placeholder: "Add users or groups"
      title_placeholder: "What is this discussion about in one brief sentence?"
      title_or_link_placeholder: "Type title, or paste a link here"
      edit_reason_placeholder: "why are you editing?"
      topic_featured_link_placeholder: "Enter link shown with title."
      remove_featured_link: "Remove link from topic."
      reply_placeholder: "Type here. Use Markdown, BBCode, or HTML to format. Drag or paste images."
      reply_placeholder_no_images: "Type here. Use Markdown, BBCode, or HTML to format."
      reply_placeholder_choose_category: "Select a category before typing here."
      view_new_post: "View your new post."
      saving: "Saving"
      saved: "Saved!"
      saved_draft: "Post draft in progress. Tap to resume."
      uploading: "Uploading…"
      show_preview: "show preview"
      hide_preview: "hide preview"

      quote_post_title: "Quote whole post"
      bold_label: "B"
      bold_title: "Strong"
      bold_text: "strong text"
      italic_label: "I"
      italic_title: "Emphasis"
      italic_text: "emphasized text"
      link_title: "Hyperlink"
      link_description: "enter link description here"
      link_dialog_title: "Insert Hyperlink"
      link_optional_text: "optional title"
      link_url_placeholder: "Paste a URL or type to search topics"
      blockquote_title: "Blockquote"
      blockquote_text: "Blockquote"
      code_title: "Preformatted text"
      code_text: "indent preformatted text by 4 spaces"
      paste_code_text: "type or paste code here"
      upload_title: "Upload"
      upload_description: "enter upload description here"
      olist_title: "Numbered List"
      ulist_title: "Bulleted List"
      list_item: "List item"
      toggle_direction: "Toggle Direction"
      help: "Markdown Editing Help"
      collapse: "minimize the composer panel"
      open: "open the composer panel"
      abandon: "close composer and discard draft"
      enter_fullscreen: "enter fullscreen composer"
      exit_fullscreen: "exit fullscreen composer"
      exit_fullscreen_prompt: "Press <kbd>ESC</kbd> to exit full screen"
      show_toolbar: "show composer toolbar"
      hide_toolbar: "hide composer toolbar"
      modal_ok: "OK"
      cant_send_pm: "Sorry, you can't send a message to %{username}."
      create_message_error: "Sorry, there was an error creating that message. Please try again."
      yourself_confirm:
        title: "Did you forget to add recipients?"
        body: "Right now this message is only being sent to yourself!"
      slow_mode:
        error: "This topic is in slow mode. You already posted recently; you can post again in %{timeLeft}."
      user_not_seen_in_a_while:
        single: "The person you are messaging, <b>%{usernames}</b>, hasn’t been seen here in a very long time – %{time_ago}. They may not receive your message. You may wish to seek out alternate methods of contacting %{usernames}."
        multiple: "The following people you are messaging: <b>%{usernames}</b>, haven’t been seen here in a very long time – %{time_ago}. They may not receive your message. You may wish to seek out alternate methods of contacting them."

      admin_options_title: "Optional staff settings for this topic"

      composer_actions:
        reply: Reply
        draft: Draft
        edit: Edit
        reply_to_post:
          label: Reply to a post by %{postUsername}
          desc: Reply to a specific post
        reply_as_new_topic:
          label: Reply as linked topic
          desc: Create a new topic linked to this topic
          confirm: You have a new topic draft saved, which will be overwritten if you create a linked topic.
        reply_as_new_group_message:
          label: Reply as new group message
          desc: Create new message starting with same recipients
        reply_to_topic:
          label: Reply to topic
          desc: Reply to the topic, not any specific post
        toggle_whisper:
          label: Toggle whisper
          desc: Whispers are only visible to staff members
        create_topic:
          label: "New Topic"
          desc: Create a new topic
        shared_draft:
          label: "Shared Draft"
          desc: "Draft a topic that will only be visible to allowed users"
        toggle_topic_bump:
          label: "Toggle topic bump"
          desc: "Reply without changing latest reply date"

      reload: "Reload"
      ignore: "Ignore"

      image_alt_text:
        aria_label: Alt text for image
        title: "Add image description"

      image_scale_button: "Scale image to %{percent}%"
      delete_image_button: Delete Image
      toggle_image_grid: Toggle image grid

    notifications:
      tooltip:
        regular:
          one: "%{count} unseen notification"
          other: "%{count} unseen notifications"
        message:
          one: "%{count} unread message"
          other: "%{count} unread messages"
        high_priority:
          one: "%{count} unread high priority notification"
          other: "%{count} unread high priority notifications"
        new_message_notification:
          one: "%{count} new message notification"
          other: "%{count} new message notifications"
        new_reviewable:
          one: "%{count} new reviewable"
          other: "%{count} new reviewables"
      paused: "Notifications paused"
      title: "notifications of @name mentions, replies to your posts and topics, messages, etc"
      none: "Unable to load notifications at this time."
      empty: "No notifications found."
      post_approved: "Your post was approved"
      reviewable_items: "items requiring review"
      watching_first_post_label: "New Topic"
      user_moved_post: "%{username} moved"
      mentioned: "<span>%{username}</span> %{description}"
      group_mentioned: "<span>%{username}</span> %{description}"
      quoted: "<span>%{username}</span> %{description}"
      bookmark_reminder: "<span>%{username}</span> %{description}"
      replied: "<span>%{username}</span> %{description}"
      posted: "<span>%{username}</span> %{description}"
      watching_category_or_tag: "<span>%{username}</span> %{description}"
      edited: "<span>%{username}</span> %{description}"
      liked: "<span>%{username}</span> %{description}"
      liked_2: "<span class='double-user'>%{username}, %{username2}</span> %{description}"
      liked_many:
        one: "<span class='multi-user'>%{username} and %{count} other</span> %{description}"
        other: "<span class='multi-user'>%{username} and %{count} others</span> %{description}"
      liked_by_2_users: "%{username}, %{username2}"
      liked_by_multiple_users:
        one: "%{username} and %{count} other"
        other: "%{username} and %{count} others"
      liked_consolidated_description:
        one: "liked %{count} of your posts"
        other: "liked %{count} of your posts"
      liked_consolidated: "<span>%{username}</span> %{description}"
      linked_consolidated_description:
        one: "linked %{count} of your posts"
        other: "linked %{count} of your posts"
      linked_consolidated: "<span>%{username}</span> %{description}"
      private_message: "<span>%{username}</span> %{description}"
      invited_to_private_message: "<p><span>%{username}</span> %{description}"
      invited_to_topic: "<span>%{username}</span> %{description}"
      invitee_accepted: "<span>%{username}</span> accepted your invitation"
      invitee_accepted_your_invitation: "accepted your invitation"
      moved_post: "<span>%{username}</span> moved %{description}"
      linked: "<span>%{username}</span> %{description}"
      granted_badge: "Earned '%{description}'"
      topic_reminder: "<span>%{username}</span> %{description}"
      watching_first_post: "<span>New Topic</span> %{description}"
      membership_request_accepted: "Membership accepted in '%{group_name}'"
      membership_request_consolidated:
        one: "%{count} open membership request for '%{group_name}'"
        other: "%{count} open membership requests for '%{group_name}'"
      reaction: "<span>%{username}</span> %{description}"
      reaction_2: "<span>%{username}, %{username2}</span> %{description}"
      votes_released: "%{description} - completed"
      new_features: "New features available!"
      admin_problems: "New advice on your site dashboard"
      dismiss_confirmation:
        body:
          default:
            one: "Are you sure? You have %{count} important notification."
            other: "Are you sure? You have %{count} important notifications."
          bookmarks:
            one: "Are you sure? You have %{count} unread bookmark reminder."
            other: "Are you sure? You have %{count} unread bookmark reminders."
          messages:
            one: "Are you sure? You have %{count} unread personal message."
            other: "Are you sure? You have %{count} unread personal messages."
        dismiss: "Dismiss"
        cancel: "Cancel"

      group_message_summary:
        one: "%{count} message in your %{group_name} inbox"
        other: "%{count} messages in your %{group_name} inbox"

      popup:
        mentioned: '%{username} mentioned you in "%{topic}" - %{site_title}'
        group_mentioned: '%{username} mentioned you in "%{topic}" - %{site_title}'
        quoted: '%{username} quoted you in "%{topic}" - %{site_title}'
        replied: '%{username} replied to you in "%{topic}" - %{site_title}'
        posted: '%{username} posted in "%{topic}" - %{site_title}'
        private_message: '%{username} sent you a personal message in "%{topic}" - %{site_title}'
        linked: '%{username} linked to your post from "%{topic}" - %{site_title}'
        watching_first_post: '%{username} created a new topic "%{topic}" - %{site_title}'
        watching_category_or_tag: '%{username} posted in "%{topic}" - %{site_title}'
        confirm_title: "Notifications enabled - %{site_title}"
        confirm_body: "Success! Notifications have been enabled."
        custom: "Notification from %{username} on %{site_title}"

      titles:
        mentioned: "mentioned"
        replied: "new reply"
        quoted: "quoted"
        edited: "edited"
        liked: "new like"
        private_message: "new personal message"
        invited_to_private_message: "invited to personal message"
        invitee_accepted: "invite accepted"
        posted: "new post"
        watching_category_or_tag: "new post"
        moved_post: "post moved"
        linked: "linked"
        bookmark_reminder: "bookmark reminder"
        bookmark_reminder_with_name: "bookmark reminder - %{name}"
        granted_badge: "badge granted"
        invited_to_topic: "invited to topic"
        group_mentioned: "group mentioned"
        group_message_summary: "new group messages"
        watching_first_post: "new topic"
        topic_reminder: "topic reminder"
        liked_consolidated: "new likes"
        linked_consolidated: "new links"
        post_approved: "post approved"
        membership_request_consolidated: "new membership requests"
        reaction: "new reaction"
        votes_released: "Vote was released"
        new_features: "new Discourse features have been released!"
        admin_problems: "new advice on your site dashboard"

    upload_selector:
      uploading: "Uploading"
      processing: "Processing Upload"
      select_file: "Select File"
      default_image_alt_text: image

    search:
      sort_by: "Sort by"
      relevance: "Relevance"
      latest_post: "Latest Post"
      latest_topic: "Latest Topic"
      most_viewed: "Most Viewed"
      most_liked: "Most Liked"
      select_all: "Select All"
      clear_all: "Clear All"
      too_short: "Your search term is too short."
      open_advanced: "Open advanced search"
      clear_search: "Clear search"
      sort_or_bulk_actions: "Sort or bulk select results"
      result_count:
        one: "<span>%{count} result for</span><span class='term'>%{term}</span>"
        other: "<span>%{count}%{plus} results for</span><span class='term'>%{term}</span>"
      title: "Search"
      full_page_title: "Search"
      results: "results"
      no_results: "No results found."
      no_more_results: "No more results found."
      post_format: "#%{post_number} by %{username}"
      results_page: "Search results for '%{term}'"
      more_results: "There are more results. Please narrow your search criteria."
      cant_find: "Can’t find what you’re looking for?"
      start_new_topic: "Perhaps start a new topic?"
      or_search_google: "Or try searching with Google instead:"
      search_google: "Try searching with Google instead:"
      search_google_button: "Google"
      search_button: "Search"
      search_term_label: "enter search keyword"
      categories: "Categories"
      tags: "Tags"
      in: "in"
      in_this_topic: "in this topic"
      in_this_topic_tooltip: "switch to searching all topics"
      in_messages: "in messages"
      in_messages_tooltip: "switch to searching regular topics"
      in_topics_posts: "in all topics and posts"
      enter_hint: "or press Enter"
      in_posts_by: "in posts by %{username}"
      browser_tip: "%{modifier} + f"
      browser_tip_description: "again to use native browser search"
      recent: "Recent Searches"
      clear_recent: "Clear Recent Searches"

      type:
        default: "Topics/posts"
        users: "Users"
        categories: "Categories"
        categories_and_tags: "Categories/tags"

      context:
        user: "Search posts by @%{username}"
        category: "Search the #%{category} category"
        tag: "Search the #%{tag} tag"
        topic: "Search this topic"
        private_messages: "Search messages"

      tips:
        category_tag: "filters by category or tag"
        author: "filters by post author"
        in: "filters by metadata (e.g. in:title, in:personal, in:pinned)"
        status: "filters by topic status"
        full_search: "launches full page search"
        full_search_key: "%{modifier} + Enter"
        me: "shows only your posts"

      advanced:
        title: Advanced filters
        posted_by:
          label: Posted by
          aria_label: Filter by post author
        in_category:
          label: Categorized
        in_group:
          label: In Group
        with_badge:
          label: With Badge
        with_tags:
          label: Tagged
          aria_label: Filter using tags
        filters:
          label: Only return topics/posts…
          title: Matching in title only
          likes: I liked
          posted: I posted in
          created: I created
          watching: I'm watching
          tracking: I'm tracking
          private: In my messages
          bookmarks: I bookmarked
          first: are the very first post
          pinned: are pinned
          seen: I read
          unseen: I've not read
          wiki: are wiki
          images: include images
          all_tags: All the above tags
        statuses:
          label: Where topics
          open: are open
          closed: are closed
          public: are public
          archived: are archived
          noreplies: have zero replies
          single_user: contain a single user
        post:
          count:
            label: Posts
          min:
            placeholder: minimum
            aria_label: filter by minimum number of posts
          max:
            placeholder: maximum
            aria_label: filter by maximum number of posts
          time:
            label: Posted
            aria_label: Filter by posted date
            before: before
            after: after
        views:
          label: Views
        min_views:
          placeholder: minimum
          aria_label: filter by minimum views
        max_views:
          placeholder: maximum
          aria_label: filter by maximum views
        additional_options:
          label: "Filter by post count and topic views"

    hamburger_menu: "menu"
    new_item: "new"
    go_back: "go back"
    not_logged_in_user: "user page with summary of current activity and preferences"
    current_user: "go to your user page"
    view_all: "view all %{tab}"
    user_menu:
      generic_no_items: "There are no items in this list."
      sr_menu_tabs: "User menu tabs"
      view_all_notifications: "view all notifications"
      view_all_bookmarks: "view all bookmarks"
      view_all_messages: "view all personal messages"
      tabs:
        all_notifications: "All notifications"
        replies: "Replies"
        replies_with_unread:
          one: "Replies - %{count} unread reply"
          other: "Replies - %{count} unread replies"
        mentions: "Mentions"
        mentions_with_unread:
          one: "Mentions - %{count} unread mention"
          other: "Mentions - %{count} unread mentions"
        likes: "Likes"
        likes_with_unread:
          one: "Likes - %{count} unread like"
          other: "Likes - %{count} unread likes"
        watching: "Watched topics"
        watching_with_unread:
          one: "Watched topics - %{count} unread watched topic"
          other: "Watched topics - %{count} unread watched topics"
        messages: "Personal messages"
        messages_with_unread:
          one: "Personal messages - %{count} unread message"
          other: "Personal messages - %{count} unread messages"
        bookmarks: "Bookmarks"
        bookmarks_with_unread:
          one: "Bookmarks - %{count} unread bookmark"
          other: "Bookmarks - %{count} unread bookmarks"
        review_queue: "Review queue"
        review_queue_with_unread:
          one: "Review queue - %{count} item needs review"
          other: "Review queue - %{count} items need review"
        other_notifications: "Other notifications"
        other_notifications_with_unread:
          one: "Other notifications - %{count} unread notification"
          other: "Other notifications - %{count} unread notifications"
        profile: "Profile"
      reviewable:
        view_all: "view all review items"
        queue: "Queue"
        deleted_user: "(deleted user)"
        deleted_post: "(deleted post)"
        post_number_with_topic_title: "post #%{post_number} - %{title}"
        new_post_in_topic: "new post in %{title}"
        user_requires_approval: "%{username} requires approval"
        default_item: "reviewable item #%{reviewable_id}"

    topics:
      new_messages_marker: "last visit"
      bulk:
        confirm: "Confirm"
        select_all: "Select All"
        clear_all: "Clear All"
        unlist_topics: "Unlist Topics"
        relist_topics: "Relist Topics"
        reset_bump_dates: "Reset bump dates"
        defer: "Mark unread"
        delete: "Delete Topics"
        dismiss: "Dismiss"
        dismiss_read: "Dismiss all unread"
        dismiss_read_with_selected:
          one: "Dismiss %{count} unread"
          other: "Dismiss %{count} unread"
        dismiss_button: "Dismiss…"
        dismiss_button_with_selected:
          one: "Dismiss (%{count})…"
          other: "Dismiss (%{count})…"
        dismiss_tooltip: "Dismiss just new posts or stop tracking topics"
        also_dismiss_topics: "Stop tracking these topics so they never show up as unread for me again"
        dismiss_new: "Dismiss New"
        dismiss_new_modal:
          title: "Dismiss new"
          topics: "Dismiss new topics"
          posts: "Dismiss new replies"
          topics_with_count:
            one: "Dismiss %{count} new topic"
            other: "Dismiss %{count} new topics"
          replies_with_count:
            one: "Dismiss %{count} new reply"
            other: "Dismiss %{count} new replies"
          replies: "Dismiss new replies"
          untrack: "Stop tracking these topics so they stop appearing in my new list"
        dismiss_new_with_selected:
          one: "Dismiss New (%{count})"
          other: "Dismiss New (%{count})"
        toggle: "toggle bulk selection of topics"
        actions: "Bulk Actions"
        change_category: "Set Category…"
        close_topics: "Close Topics"
        archive_topics: "Archive Topics"
        move_messages_to_inbox: "Move to Inbox"
        archive_messages: "Move to Archive"
        notification_level: "Notifications…"
        change_notification_level: "Change Notification Level"
        choose_new_category: "Choose the new category for the topics:"
        selected:
          one: "You have selected <b>%{count}</b> topic."
          other: "You have selected <b>%{count}</b> topics."
        selected_sole_category:
          one: "You have selected <b>%{count}</b> topic from category:"
          other: "You have selected <b>%{count}</b> topics from category:"
        selected_count:
          one: "%{count} selected"
          other: "%{count} selected"
        change_tags: "Replace Tags"
        append_tags: "Append Tags"
        choose_new_tags: "Choose new tags for these topics:"
        choose_append_tags: "Choose new tags to append for these topics:"
        changed_tags: "The tags of those topics were changed."
        remove_tags: "Remove All Tags"
        confirm_remove_tags:
          one: "All tags will be removed from this topic. Are you sure?"
          other: "All tags will be removed from %{count} topics. Are you sure?"
        progress:
          one: "Progress: <strong>%{count}</strong> topic"
          other: "Progress: <strong>%{count}</strong> topics"
        silent: "Perform this action silently."
        performing: "Performing bulk operations, please wait…"
        completed: "Bulk operations completed successfully!"

      none:
        unread: "You have no unread topics."
        unseen: "You have no unseen topics."
        new: "You have no new topics."
        read: "You haven't read any topics yet."
        posted: "You haven't posted in any topics yet."
        latest: "You're all caught up!"
        bookmarks: "You have no bookmarked topics yet."
        category: "There are no %{category} topics."
        top: "There are no top topics."
        hot: "There are no hot topics."
        filter: "There are no topics."
        educate:
          new: '<p>Your new topics will appear here. By default, topics are considered new and will show a <span class="badge new-topic badge-notification" style="vertical-align:middle;line-height:inherit;"></span> indicator if they were created in the last 2 days.</p><p>Visit your <a href="%{userPrefsUrl}">preferences</a> to change this.</p>'
          unread: '<p>Your unread topics appear here.</p><p>By default, topics are considered unread and will show unread counts <span class="badge unread-posts badge-notification">1</span> if you:</p><ul><li>Created the topic</li><li>Replied to the topic</li><li>Read the topic for more than 5 minutes</li></ul><p>Or if you have explicitly set the topic to Tracked or Watched via the 🔔 in each topic.</p><p>Visit your <a href="%{userPrefsUrl}">preferences</a> to change this.</p>'
          new_new: '<p>Your new topics will appear here, and your unread topics will also be displayed. By default, topics are considered new and will show a <span class="badge new-topic badge-notification" style="vertical-align:middle;line-height:inherit;"></span> indicator if they were created in the last 2 days. Unread topics will show unread counts <span class="badge unread-posts badge-notification">1</span> if you: created the topic, replied to the topic, read the topic for more than 5 minutes, or if you have explicitly set the topic to Tracked or Watched via the 🔔 in each topic.</p><p>Visit your <a href="%{userPrefsUrl}">preferences</a> to change this.</p>'
      bottom:
        latest: "There are no more latest topics."
        posted: "There are no more posted topics."
        read: "There are no more read topics."
        new: "There are no more new topics."
        unread: "There are no more unread topics."
        unseen: "There are no more unseen topics."
        category: "There are no more %{category} topics."
        tag: "There are no more %{tag} topics."
        top: "There are no more top topics."
        hot: "There are no more hot topics."
        bookmarks: "There are no more bookmarked topics."
        filter: "There are no more topics."

    topic_bulk_actions:
      dismiss:
        name: "Dismiss"
      close_topics:
        name: "Close"
        note: "Note"
        optional: (optional)
      archive_topics:
        name: "Archive"
      archive_messages:
        name: "Move to Archive"
      move_messages_to_inbox:
        name: "Move to Inbox"
      unlist_topics:
        name: "Unlist"
      relist_topics:
        name: "Relist"
      remove_tags:
        name: "Remove Tags"
      append_tags:
        name: "Append Tags"
      replace_tags:
        name: "Replace Tags"
      delete_topics:
        name: "Delete"
      update_category:
        name: "Update Category"
        description: "Choose the new category for the selected topics"
      reset_bump_dates:
        name: "Reset Bump Dates"
        description: "Reset the topic bump date to the last created post date, which affects ordering in the topic list"
      defer:
        name: "Mark Unread"
        description: "Mark topics as unread"
      update_notifications:
        name: "Update Notifications"
        description: "Change notification level to Watching, Tracking, Normal, or Muted"

    topic:
      filter_to:
        one: "%{count} post in topic"
        other: "%{count} posts in topic"
      create: "New Topic"
      create_disabled_category: "You're not allowed to create topics in this category"
      create_disabled_tag: "You're not allowed to create topics with this tag"
      create_long: "Create a new Topic"
      open_draft: "Open Draft"
      private_message: "Start a message"
      archive_message:
        help: "Move message to your archive"
        title: "Archive"
      move_to_inbox:
        title: "Move to Inbox"
        help: "Move message back to Inbox"
      defer:
        help: "Mark topic as unread"
        title: "Mark unread"

      list: "Topics"
      new: "new topic"
      unread: "unread"
      new_topics:
        one: "%{count} new topic"
        other: "%{count} new topics"
      unread_topics:
        one: "%{count} unread topic"
        other: "%{count} unread topics"
      title: "Topic"
      invalid_access:
        title: "Topic is private"
        description: "Sorry, you don't have access to that topic!"
        login_required: "You need to log in to see that topic."
      server_error:
        title: "Topic failed to load"
        description: "Sorry, we couldn't load that topic, possibly due to a connection problem. Please try again. If the problem persists, let us know."
      not_found:
        title: "Topic not found"
        description: "Sorry, we couldn't find that topic. Perhaps it was removed by a moderator?"
      unread_posts:
        one: "you have %{count} unread post in this topic"
        other: "you have %{count} unread posts in this topic"
      likes:
        one: "there is %{count} like in this topic"
        other: "there are %{count} likes in this topic"
      back_to_list: "Back to Topic List"
      options: "Topic Options"
      show_links: "show links within this topic"
      collapse_details: "collapse topic details"
      expand_details: "expand topic details"
      read_more_in_category: "Want to read more? Browse other topics in %{categoryLink} or <a href='%{latestLink}'>view latest topics</a>."
      read_more: "Want to read more? <a href='%{categoryLink}'>Browse all categories</a> or <a href='%{latestLink}'>view latest topics</a>."
      unread_indicator: "No member has read the last post of this topic yet."
      participant_groups: "Participant groups"

      # This string uses the ICU Message Format. See https://meta.discourse.org/t/7035 for translation guidelines.
      #
      # Both UNREAD and NEW are greater than 0 when HAS_UNREAD_AND_NEW is true
      # Either UNREAD or NEW is greater than 0 when HAS_UNREAD_AND_NEW is false
      read_more_MF: |
        { HAS_UNREAD_AND_NEW, select,
          true {
            { UNREAD, plural,
                 =0 {}
                one {There is <a href="{basePath}/unread"># unread</a>}
              other {There are <a href="{basePath}/unread"># unread</a>}
            }
            { NEW, plural,
                 =0 {}
                one { and <a href="{basePath}/new"># new</a> topic remaining,}
              other { and <a href="{basePath}/new"># new</a> topics remaining,}
            }
          }
          false {
            { UNREAD, plural,
                 =0 {}
                one {There is <a href="{basePath}/unread"># unread</a> topic remaining,}
              other {There are <a href="{basePath}/unread"># unread</a> topics remaining,}
            }
            { NEW, plural,
                 =0 {}
                one {There is <a href="{basePath}/new"># new</a> topic remaining,}
              other {There are <a href="{basePath}/new"># new</a> topics remaining,}
            }
          }
          other {}
        }
        { HAS_CATEGORY, select,
          true { or browse other topics in {categoryLink}}
          false { or <a href="{basePath}/latest">view latest topics</a>}
          other {}
        }

      created_at: "Created: %{date}"
      bumped_at: "Latest: %{date}"

      browse_all_categories_latest: "<a href='%{basePath}/categories'>Browse all categories</a> or <a href='%{basePath}/latest'>view latest topics</a>."
      browse_all_categories_latest_or_top: "<a href='%{basePath}/categories'>Browse all categories</a>, <a href='%{basePath}/latest'>view latest topics</a> or see top:"
      browse_all_tags_or_latest: "<a href='%{basePath}/tags'>Browse all tags</a> or <a href='%{basePath}/latest'>view latest topics</a>."

      suggest_create_topic: Ready to <a href>start a new conversation?</a>
      jump_reply: "Jump to post's original location"
      jump_reply_aria: "Jump to @%{username}'s post in its original location"
      jump_reply_button: "Jump to post"
      deleted: "The topic has been deleted"

      slow_mode_update:
        title: "Slow Mode"
        select: "Users may only post in this topic once every:"
        description: "To promote thoughtful discussion in fast moving or contentious discussions, users must wait before posting again in this topic."
        enable: "Enable"
        update: "Update"
        enabled_until: "Enabled until:"
        remove: "Disable"
        hours: "Hours:"
        minutes: "Minutes:"
        seconds: "Seconds:"
        durations:
          10_minutes: "10 Minutes"
          15_minutes: "15 Minutes"
          30_minutes: "30 Minutes"
          45_minutes: "45 Minutes"
          1_hour: "1 Hour"
          2_hours: "2 Hours"
          4_hours: "4 Hours"
          8_hours: "8 Hours"
          12_hours: "12 Hours"
          24_hours: "24 Hours"
          custom: "Custom Duration"
      slow_mode_notice:
        duration: "Please wait %{duration} between posts in this topic"
      topic_status_update:
        title: "Topic Timer"
        save: "Set Timer"
        num_of_hours: "Number of hours:"
        num_of_days: "Number of days:"
        remove: "Remove Timer"
        publish_to: "Publish To:"
        when: "When:"
        time_frame_required: "Please select a time frame"
        min_duration: "Duration must be greater than 0"
        max_duration: "Duration must be less than 20 years"
        duration: "Duration"
      publish_to_category:
        title: "Schedule Publishing"
      temp_open:
        title: "Open Temporarily"
      auto_reopen:
        title: "Auto-Open Topic"
      temp_close:
        title: "Close Temporarily"
      auto_close:
        title: "Auto-Close Topic"
        label: "Auto-close topic after:"
        error: "Please enter a valid value."
        based_on_last_post: "Don't close until the last post in the topic is at least this old."
      auto_close_after_last_post:
        title: "Auto-Close Topic After Last Post"
      auto_delete:
        title: "Auto-Delete Topic"
      auto_bump:
        title: "Auto-Bump Topic"
      reminder:
        title: "Remind Me"
      auto_delete_replies:
        title: "Auto-Delete Replies"

      status_update_notice:
        auto_open: "This topic will automatically open %{timeLeft}."
        auto_close: "This topic will automatically close %{timeLeft}."
        auto_publish_to_category: "This topic will be published to <a href=%{categoryUrl}>#%{categoryName}</a> %{timeLeft}."
        auto_close_after_last_post: "This topic will close %{duration} after the last reply."
        auto_delete: "This topic will be automatically deleted %{timeLeft}."
        auto_bump: "This topic will be automatically bumped %{timeLeft}."
        auto_reminder: "You will be reminded about this topic %{timeLeft}."
        auto_delete_replies: "Replies on this topic are automatically deleted after %{duration}."
      auto_close_title: "Auto-Close Settings"
      auto_close_immediate:
        one: "The last post in the topic is already %{count} hour old, so the topic will be closed immediately."
        other: "The last post in the topic is already %{count} hours old, so the topic will be closed immediately."
      auto_close_momentarily:
        one: "The last post in the topic is already %{count} hour old, so the topic will be closed momentarily."
        other: "The last post in the topic is already %{count} hours old, so the topic will be closed momentarily."

      timeline:
        back: "Back"
        back_description: "Go back to your last unread post"
        replies_short: "%{current} / %{total}"

      progress:
        title: topic progress
        jump_prompt: "jump to…"
        jump_prompt_of:
          one: "of %{count} post"
          other: "of %{count} posts"
        jump_prompt_long: "Jump to…"
        jump_prompt_to_date: "to date"
        jump_prompt_or: "or"

      notifications:
        title: change how often you get notified about this topic
        reasons:
          mailing_list_mode: "You have mailing list mode enabled, so you will be notified of replies to this topic via email."
          "3_10": "You will receive notifications because you are watching a tag on this topic."
          "3_10_stale": "You will receive notifications because you were watching a tag on this topic in the past."
          "3_6": "You will receive notifications because you are watching this category."
          "3_6_stale": "You will receive notifications because you were watching this category in the past."
          "3_5": "You will receive notifications because you started watching this topic automatically."
          "3_2": "You will receive notifications because you are watching this topic."
          "3_1": "You will receive notifications because you created this topic."
          "3": "You will receive notifications because you are watching this topic."
          "2_8": "You will see a count of new replies because you are tracking this category."
          "2_8_stale": "You will see a count of new replies because you were tracking this category in the past."
          "2_4": "You will see a count of new replies because you posted a reply to this topic."
          "2_2": "You will see a count of new replies because you are tracking this topic."
          "2": 'You will see a count of new replies because you <a href="%{basePath}/u/%{username}/preferences/notifications">read this topic</a>.'
          "1_2": "You will be notified if someone mentions your @name or replies to you."
          "1": "You will be notified if someone mentions your @name or replies to you."
          "0_7": "You are ignoring all notifications in this category."
          "0_2": "You are ignoring all notifications on this topic."
          "0": "You are ignoring all notifications on this topic."
        watching_pm:
          title: "Watching"
          description: "You will be notified of every new reply in this message, and a count of new replies will be shown."
        watching:
          title: "Watching"
          description: "You will be notified of every new reply in this topic, and a count of new replies will be shown."
        tracking_pm:
          title: "Tracking"
          description: "A count of new replies will be shown for this message. You will be notified if someone mentions your @name or replies to you."
        tracking:
          title: "Tracking"
          description: "A count of new replies will be shown for this topic. You will be notified if someone mentions your @name or replies to you."
        regular:
          title: "Normal"
          description: "You will be notified if someone mentions your @name or replies to you."
        regular_pm:
          title: "Normal"
          description: "You will be notified if someone mentions your @name or replies to you."
        muted_pm:
          title: "Muted"
          description: "You will never be notified of anything about this message."
        muted:
          title: "Muted"
          description: "You will never be notified of anything about this topic, and it will not appear in latest."

      actions:
        title: "Actions"
        recover: "Un-Delete Topic"
        delete: "Delete Topic"
        open: "Open Topic"
        close: "Close Topic"
        multi_select: "Select Posts…"
        slow_mode: "Set Slow Mode…"
        timed_update: "Set Topic Timer…"
        pin: "Pin Topic…"
        unpin: "Un-Pin Topic…"
        unarchive: "Unarchive Topic"
        archive: "Archive Topic"
        invisible: "Unlist Topic"
        visible: "List Topic"
        reset_read: "Reset Read Data"
        make_public: "Make Public Topic…"
        make_private: "Make Personal Message"
        reset_bump_date: "Reset Bump Date"

      feature:
        pin: "Pin Topic"
        unpin: "Un-Pin Topic"
        pin_globally: "Pin Topic Globally"
        make_banner: "Make Banner Topic"
        remove_banner: "Remove Banner Topic"

      reply:
        title: "Reply"
        help: "begin composing a reply to this topic"

      share:
        title: "Share Topic"
        extended_title: "Share a link"
        help: "share a link to this topic"
        instructions: "Share a link to this topic:"
        copied: "Topic link copied."
        restricted_groups:
          one: "Only visible to members of group: %{groupNames}"
          other: "Only visible to members of groups: %{groupNames}"
        invite_users: "Invite"

      print:
        title: "Print"
        help: "Open a printer friendly version of this topic"

      flag_topic:
        title: "Flag"
        help: "privately flag this topic for attention or send a personal message about it"
        success_message: "You successfully flagged this topic."
      make_public:
        title: "Convert to Public Topic"
        choose_category: "Please choose a category for the public topic:"

      feature_topic:
        title: "Feature this topic"
        pin: "Make this topic appear at the top of the %{categoryLink} category until"
        unpin: "Remove this topic from the top of the %{categoryLink} category."
        unpin_until: "Remove this topic from the top of the %{categoryLink} category or wait until <strong>%{until}</strong>."
        pin_note: "Users can unpin the topic individually for themselves."
        pin_validation: "A date is required to pin this topic."
        not_pinned: "There are no topics pinned in %{categoryLink}."
        already_pinned:
          one: "Topics currently pinned in %{categoryLink}: <strong class='badge badge-notification unread'>%{count}</strong>"
          other: "Topics currently pinned in %{categoryLink}: <strong class='badge badge-notification unread'>%{count}</strong>"
        pin_globally: "Make this topic appear at the top of all topic lists until"
        confirm_pin_globally:
          one: "You already have %{count} globally pinned topic. Too many pinned topics may be a burden for new and anonymous users. Are you sure you want to pin another topic globally?"
          other: "You already have %{count} globally pinned topics. Too many pinned topics may be a burden for new and anonymous users. Are you sure you want to pin another topic globally?"
        unpin_globally: "Remove this topic from the top of all topic lists."
        unpin_globally_until: "Remove this topic from the top of all topic lists or wait until <strong>%{until}</strong>."
        global_pin_note: "Users can unpin the topic individually for themselves."
        not_pinned_globally: "There are no topics pinned globally."
        already_pinned_globally:
          one: "Topics currently pinned globally: <strong class='badge badge-notification unread'>%{count}</strong>"
          other: "Topics currently pinned globally: <strong class='badge badge-notification unread'>%{count}</strong>"
        make_banner: "Make this topic into a banner that appears at the top of all pages."
        remove_banner: "Remove the banner that appears at the top of all pages."
        banner_note: "Users can dismiss the banner by closing it. Only one topic can be bannered at any given time."
        no_banner_exists: "There is no banner topic."
        banner_exists: "There <strong class='badge badge-notification unread'>is</strong> currently a banner topic."

      inviting: "Inviting…"
      automatically_add_to_groups: "This invite also includes access to these groups:"

      invite_private:
        title: "Invite to Message"
        email_or_username: "Invitee's Email or Username"
        email_or_username_placeholder: "email address or username"
        action: "Invite"
        success: "We've invited that user to participate in this message."
        success_group: "We've invited that group to participate in this message."
        error: "Sorry, there was an error inviting that user."
        not_allowed: "Sorry, that user can't be invited."
        group_name: "group name"

      controls: "Topic Controls"

      invite_reply:
        title: "Invite"
        username_placeholder: "username"
        action: "Send Invite"
        help: "invite others to this topic via email or notifications"
        to_forum: "We'll send a brief email allowing your friend to immediately join by clicking a link."
        discourse_connect_enabled: "Enter the username of the person you'd like to invite to this topic."
        to_topic_blank: "Enter the username or email address of the person you'd like to invite to this topic."
        to_topic_email: "You've entered an email address. We'll email an invitation that allows your friend to immediately reply to this topic."
        to_topic_username: "You've entered a username. We'll send a notification with a link inviting them to this topic."
        to_username: "Enter the username of the person you'd like to invite. We'll send a notification with a link inviting them to this topic."

        email_placeholder: "name@example.com"
        success_email: "We mailed out an invitation to <b>%{invitee}</b>. We'll notify you when the invitation is redeemed. Check the invitations tab on your user page to keep track of your invites."
        success_username: "We've invited that user to participate in this topic."
        error: "Sorry, we couldn't invite that person. Perhaps they have already been invited? (Invites are rate limited)"
        success_existing_email: "A user with email <b>%{emailOrUsername}</b> already exists. We've invited that user to participate in this topic."

      login_reply: "Log In to Reply"

      filters:
        n_posts:
          one: "%{count} post"
          other: "%{count} posts"
        cancel: "Remove filter"

      move_to:
        title: "Move to"
        action: "move to"
        error: "There was an error moving posts."

      split_topic:
        title: "Move to New Topic"
        action: "move to new topic"
        topic_name: "New Topic Title"
        radio_label: "New Topic"
        error: "There was an error moving posts to the new topic."
        instructions:
          one: "You are about to create a new topic and populate it with the post you've selected."
          other: "You are about to create a new topic and populate it with the <b>%{count}</b> posts you've selected."

      merge_topic:
        title: "Move to Existing Topic"
        action: "move to existing topic"
        error: "There was an error moving posts into that topic."
        radio_label: "Existing Topic"
        instructions:
          one: "Please choose the topic you'd like to move that post to."
          other: "Please choose the topic you'd like to move those <b>%{count}</b> posts to."
        chronological_order: "preserve chronological order after merging"

      move_to_new_message:
        title: "Move to New Message"
        action: "move to new message"
        message_title: "New Message Title"
        radio_label: "New Message"
        participants: "Participants"
        instructions:
          one: "You are about to create a new message and populate it with the post you've selected."
          other: "You are about to create a new message and populate it with the <b>%{count}</b> posts you've selected."

      move_to_existing_message:
        title: "Move to Existing Message"
        action: "move to existing message"
        radio_label: "Existing Message"
        participants: "Participants"
        instructions:
          one: "Please choose the message you'd like to move that post to."
          other: "Please choose the message you'd like to move those <b>%{count}</b> posts to."

      merge_posts:
        title: "Merge Selected Posts"
        action: "merge selected posts"
        error: "There was an error merging the selected posts."

      publish_page:
        title: "Page Publishing"
        publish: "Publish"
        description: "When a topic is published as a page, its URL can be shared and it will displayed with custom styling."
        slug: "Slug"
        public: "Public"
        public_description: "People can see the page even if the associated topic is private."
        publish_url: "Your page has been published at:"
        topic_published: "Your topic has been published at:"
        preview_url: "Your page will be published at:"
        invalid_slug: "Sorry, you can't publish this page."
        unpublish: "Unpublish"
        unpublished: "Your page has been unpublished and is no longer accessible."
        publishing_settings: "Publishing Settings"

      change_owner:
        title: "Change Owner"
        action: "change ownership"
        error: "There was an error changing the ownership of the posts."
        placeholder: "username of new owner"
        instructions:
          one: "Please choose a new owner for the post by <b>@%{old_user}</b>"
          other: "Please choose a new owner for the %{count} posts by <b>@%{old_user}</b>"
        instructions_without_old_user:
          one: "Please choose a new owner for the post"
          other: "Please choose a new owner for the %{count} posts"

      change_timestamp:
        title: "Change Timestamp…"
        action: "change timestamp"
        invalid_timestamp: "Timestamp cannot be in the future."
        error: "There was an error changing the timestamp of the topic."
        instructions: "Please select the new timestamp of the topic. Posts in the topic will be updated to have the same time difference."

      multi_select:
        select: "select"
        selected: "selected (%{count})"
        select_post:
          label: "select"
          title: "Add post to selection"
        selected_post:
          label: "selected"
          title: "Click to remove post from selection"
        select_replies:
          label: "select +replies"
          title: "Add post and all its replies to selection"
        select_below:
          label: "select +below"
          title: "Add post and all after it to selection"
        delete: delete selected
        cancel: cancel selecting
        select_all: select all
        deselect_all: deselect all
        description:
          one: You have selected <b>%{count}</b> post.
          other: "You have selected <b>%{count}</b> posts."
      deleted_by_author_simple: "(topic deleted by author)"

    post_list:
      empty: "There are no posts"
      aria_post_number: "%{title} - post #%{postNumber}"

    post:
      confirm_delete: "Are you sure you want to delete this post?"
      quote_reply: "Quote"
      quote_reply_shortcut: "Quote (or press q)"
      quote_edit: "Edit"
      quote_edit_shortcut: "Edit (or press e)"
      quote_copy: "Copy Quote"
      quote_copied_to_clibboard: "Quote copied to clipboard"
      quote_share: "Share"
      edit_reason: "Reason: "
      post_number: "post %{number}"
      ignored: "Ignored content"
      wiki_last_edited_on: "wiki last edited on %{dateTime}"
      last_edited_on: "post last edited on %{dateTime}"
      edit_history: "post edit history"
      reply_as_new_topic: "Reply as linked Topic"
      reply_as_new_private_message: "Reply as new message to the same recipients"
      continue_discussion: "Continuing the discussion from %{postLink}:"
      follow_quote: "go to the quoted post"
      show_full: "Show Full Post"
      show_hidden: "View ignored content."
      deleted_by_author_simple: "(post deleted by author)"
      collapse: "collapse"
      load_more_replies: "load more replies"
      sr_collapse_replies: "Collapse embedded replies"
      sr_load_more_replies: "Load more embedded replies"
      sr_date: "Post date"
      sr_expand_replies:
        one: "This post has %{count} reply"
        other: "This post has %{count} replies"
      expand_collapse: "expand/collapse"
      sr_below_embedded_posts_description: "post #%{post_number} replies"
      sr_embedded_reply_description: "reply by @%{username} to post #%{post_number}"
      locked: "a staff member has locked this post from being edited"
      gap:
        one: "view %{count} hidden reply"
        other: "view %{count} hidden replies"
      sr_reply_to: "Reply to post #%{post_number} by @%{username}"
      link_clicked:
        one: "link clicked %{count} time"
        other: "link clicked %{count} times"

      notice:
        new_user: "This is the first time %{user} has posted — let’s welcome them to our community!"
        returning_user: "It’s been a while since we’ve seen %{user} — their last post was %{time}."

      unread: "Post is unread"
      has_replies:
        one: "%{count} Reply"
        other: "%{count} Replies"
      has_replies_count: "%{count}"

      unknown_user: "(unknown/deleted user)"
      has_likes_title:
        one: "%{count} person liked this post"
        other: "%{count} people liked this post"

      has_likes_title_only_you: "you liked this post"
      has_likes_title_you:
        one: "you and %{count} other person liked this post"
        other: "you and %{count} other people liked this post"

      sr_post_like_count_button:
        one: "%{count} person liked this post. Click to view"
        other: "%{count} people liked this post. Click to view"
      sr_post_read_count_button:
        one: "%{count} person read this post. Click to view"
        other: "%{count} people read this post. Click to view"
      filtered_replies_hint:
        one: "View this post and its reply"
        other: "View this post and its %{count} replies"

      filtered_replies_viewing:
        one: "Viewing %{count} reply to"
        other: "Viewing %{count} replies to"

      in_reply_to: "Load parent post"
      view_all_posts: "View all posts"

      badge_granted_tooltip: "%{username} earned the '%{badge_name}' badge for this post!"

      errors:
        create: "Sorry, there was an error creating your post. Please try again."
        edit: "Sorry, there was an error editing your post. Please try again."
        upload: "Sorry, there was an error uploading %{file_name}. Please try again."
        backup_too_large: "Sorry, that backup file is too large."
        file_too_large: "Sorry, that file is too big (maximum size is %{max_size_kb}kb). Why not upload your large file to a cloud sharing service, then paste the link?"
        file_size_zero: "Sorry, it looks like something has gone wrong, the file you are trying to upload is 0 bytes. Please try again."
        file_too_large_humanized: "Sorry, that file is too big (maximum size is %{max_size}). Why not upload your large file to a cloud sharing service, then paste the link?"
        too_many_uploads: "Sorry, you can only upload one file at a time."
        too_many_dragged_and_dropped_files:
          one: "Sorry, you can only upload %{count} file at a time."
          other: "Sorry, you can only upload %{count} files at a time."
        upload_not_authorized: "Sorry, the file you are trying to upload is not authorized (authorized extensions: %{authorized_extensions})."
        no_uploads_authorized: "Sorry, no files are authorized to be uploaded."
        image_upload_not_allowed_for_new_user: "Sorry, new users can not upload images."
        attachment_upload_not_allowed_for_new_user: "Sorry, new users can not upload attachments."
        attachment_download_requires_login: "Sorry, you need to be logged in to download attachments."

      cancel_composer:
        confirm: "What would you like to do with your post?"
        discard: "Discard"
        save_draft: "Save draft for later"
        keep_editing: "Keep editing"

      via_email: "this post arrived via email"
      via_auto_generated_email: "this post arrived via an auto generated email"
      whisper: "this post is a private whisper for moderators"
      whisper_groups: "this post is a private whisper only visible to %{groupNames}"

      wiki:
        about: "this post is a wiki"

      few_likes_left: "Thanks for sharing the love! You only have a few likes left for today."

      controls:
        reply: "begin composing a reply to this post"
        like_action: "Like"
        like: "like this post"
        has_liked: "you've liked this post"
        read_indicator: "members who read this post"
        undo_like_action: "Undo like"
        undo_like: "undo like"
        edit: "edit this post"
        edit_action: "Edit"
        edit_anonymous: "Sorry, but you need to be logged in to edit this post."
        flag_action: "Flag"
        flag: "privately flag this post for attention or send a personal message about it"
        delete_action: "Delete post"
        delete: "delete this post"
        undelete_action: "Undelete post"
        undelete: "undelete this post"
        share_action: "Share"
        share: "share a link to this post"
        copy_action: "Copy link"
        copy_title: "copy a link to this post to clipboard"
        link_copied: "Link copied!"
        more: "More"
        delete_replies:
          confirm: "Do you also want to delete the replies to this post?"
          direct_replies:
            one: "Yes, and %{count} direct reply"
            other: "Yes, and %{count} direct replies"
          all_replies:
            one: "Yes, and %{count} reply"
            other: "Yes, and all %{count} replies"
          just_the_post: "No, just this post"
        admin: "post admin actions"
        admin_action: "Admin"
        permanently_delete: "Permanently Delete"
        permanently_delete_confirmation: "Are you sure you permanently want to delete this post? You will not be able to recover it."
        wiki: "Make Wiki"
        unwiki: "Remove Wiki"
        convert_to_moderator: "Add Staff Color"
        revert_to_regular: "Remove Staff Color"
        rebake: "Rebuild HTML"
        publish_page: "Page Publishing"
        unhide: "Unhide"
        change_owner: "Change Ownership…"
        grant_badge: "Grant Badge…"
        lock_post: "Lock Post"
        lock_post_description: "prevent the poster from editing this post"
        unlock_post: "Unlock Post"
        unlock_post_description: "allow the poster to edit this post"
        delete_topic_disallowed_modal: "You don't have permission to delete this topic. If you really want it to be deleted, submit a flag for moderator attention together with reasoning."
        delete_topic_disallowed: "you don't have permission to delete this topic"
        delete_topic_confirm_modal:
          one: "This topic currently has over %{count} view and may be a popular search destination. Are you sure you want to delete this topic entirely, instead of editing it to improve it?"
          other: "This topic currently has over %{count} views and may be a popular search destination. Are you sure you want to delete this topic entirely, instead of editing it to improve it?"
        delete_topic_confirm_modal_yes: "Yes, delete this topic"
        delete_topic_confirm_modal_no: "No, keep this topic"
        delete_topic_error: "An error occurred while deleting this topic"
        delete_topic: "delete topic"
        add_post_notice: "Add Staff Notice…"
        change_post_notice: "Change Staff Notice…"
        delete_post_notice: "Delete Staff Notice"
        remove_timer: "remove timer"
        edit_timer: "edit timer"

      actions:
        people:
          like:
            one: "liked this"
            other: "liked this"
          read:
            one: "read this"
            other: "read this"
          like_capped:
            one: "and %{count} other liked this"
            other: "and %{count} others liked this"
          read_capped:
            one: "and %{count} other read this"
            other: "and %{count} others read this"
          sr_post_likers_list_description: "users who liked this post"
          sr_post_readers_list_description: "users who read this post"
        by_you:
          off_topic: "You flagged this as off-topic"
          spam: "You flagged this as spam"
          inappropriate: "You flagged this as inappropriate"
          illegal: "You flagged this as illegal"
          notify_moderators: "You flagged this for moderation"
          notify_user: "You sent a message to this user"
          custom: "You flagged this topic as %{custom}"

      delete:
        confirm:
          one: "Are you sure you want to delete that post?"
          other: "Are you sure you want to delete these %{count} posts?"

      merge:
        confirm:
          one: "Are you sure you want to merge these posts?"
          other: "Are you sure you want to merge these %{count} posts?"

      revisions:
        controls:
          first: "First revision"
          previous: "Previous revision"
          next: "Next revision"
          last: "Last revision"
          hide: "Hide revision"
          show: "Show revision"
          destroy: "Delete revisions"
          destroy_confirm: "Are you sure you want to delete all of the revisions on this post? This action is permanent."
          revert: "Revert to revision %{revision}"
          edit_wiki: "Edit Wiki"
          edit_post: "Edit Post"
          comparing_previous_to_current_out_of_total: "<strong>%{previous}</strong> %{icon} <strong>%{current}</strong> / %{total}"
        displays:
          inline:
            title: "Show the rendered output with additions and removals inline"
            button: "HTML"
          side_by_side:
            title: "Show the rendered output diffs side-by-side"
            button: "HTML"
          side_by_side_markdown:
            title: "Show the raw source diffs side-by-side"
            button: "Raw"

      raw_email:
        displays:
          raw:
            title: "Show the raw email"
            button: "Raw"
          text_part:
            title: "Show the text part of the email"
            button: "Text"
          html_part:
            title: "Show the html part of the email"
            button: "HTML"

      bookmarks:
        create: "Create bookmark"
        create_for_topic: "Create bookmark for topic"
        edit: "Edit bookmark"
        edit_for_topic: "Edit bookmark for topic"
        updated: "Updated"
        name: "Name"
        name_placeholder: "What is this bookmark for?"
        name_input_label: "Bookmark name"
        set_reminder: "Remind me"
        options: "Options"
        actions:
          delete_bookmark:
            name: "Delete bookmark"
            description: "Removes the bookmark from your profile and stops all reminders for the bookmark"
          edit_bookmark:
            name: "Edit bookmark"
            description: "Edit the bookmark name or change the reminder date and time"
          clear_bookmark_reminder:
            name: "Clear reminder"
            description: "Clear the reminder date and time"
          pin_bookmark:
            name: "Pin bookmark"
            description: "Pin the bookmark. This will make it appear at the top of your bookmarks list."
          unpin_bookmark:
            name: "Unpin bookmark"
            description: "Unpin the bookmark. It will no longer appear at the top of your bookmarks list."

      filtered_replies:
        viewing_posts_by: "Viewing %{post_count} posts by"
        viewing_subset: "Some replies are collapsed"
        viewing_summary: "Viewing this topic top replies"
        post_number: "%{username}, post #%{post_number}"
        show_all: "Show all"

      share:
        title: "Share Post #%{post_number}"
        instructions: "Share a link to this post:"

    category:
      none: "(no category)"
      all: "All categories"
      choose: "category&hellip;"
      edit: "Edit"
      edit_title: "Edit this category"
      edit_dialog_title: "Edit: %{categoryName}"
      view: "View Topics in Category"
      back: "Back to category"
      general: "General"
      settings: "Settings"
      topic_template: "Template"
      tags: "Tags"
      tags_allowed_tags: "Restrict these tags to this category:"
      tags_allowed_tag_groups: "Restrict these tag groups to this category:"
      tags_placeholder: "(Optional) list of allowed tags"
      tags_tab_description: "Tags and tag groups specified above will only be available in this category and other categories that also specify them. They won't be available for use in other categories."
      tag_groups_placeholder: "(Optional) list of allowed tag groups"
      manage_tag_groups_link: "Manage tag groups"
      allow_global_tags_label: "Also allow other tags"
      required_tag_group:
        description: "Require new topics to have tags from tag groups:"
        delete: "Delete"
        add: "Add required tag group"
        placeholder: "select tag group…"
      topic_featured_link_allowed: "Allow featured links in this category"
      delete: "Delete Category"
      create: "New Category"
      create_long: "Create a new category"
      save: "Save Category"
      slug: "Category Slug"
      slug_placeholder: "(Optional) dashed-words for url"
      creation_error: There has been an error during the creation of the category.
      save_error: There was an error saving the category.
      name: "Category Name"
      description: "Description"
      logo: "Category Logo Image"
      logo_dark: "Dark Mode Category Logo Image"
      background_image: "Category Background Image"
      background_image_dark: "Dark Category Background Image"
      badge_colors: "Badge colors"
      background_color: "Background color"
      foreground_color: "Foreground color"
      color_used: "Color in use"
      predefined_colors: "Predefined color options"
      name_placeholder: "One or two words maximum"
      color_placeholder: "Any web color"
      delete_confirm: "Are you sure you want to delete this category?"
      delete_error: "There was an error deleting the category."
      list: "List Categories"
      no_description: "Please add a description for this category."
      change_in_category_topic: "Edit Description"
      already_used: "This color has been used by another category"
      security: "Security"
      security_add_group: "Add a group"
      permissions:
        group: "Group"
        see: "See"
        reply: "Reply"
        create: "Create"
        no_groups_selected: "No groups have been granted access; this category will only be visible to staff."
        everyone_has_access: 'This category is public, everyone can see, reply and create posts. To restrict permissions, remove one or more of the permissions granted to the "everyone" group.'
        toggle_reply: "Toggle Reply permission"
        toggle_full: "Toggle Create permission"
        inherited: 'This permission is inherited from "everyone"'
      special_warning: "Warning: This category is a pre-seeded category and the security settings cannot be edited. If you do not wish to use this category, delete it instead of repurposing it."
      uncategorized_security_warning: "This category is special. It is intended as holding area for topics that have no category; it cannot have security settings."
      uncategorized_general_warning: 'This category is special. It is used as the default category for new topics that do not have a category selected. If you want to prevent this behavior and force category selection, <a href="%{settingLink}">please disable the setting here</a>. If you want to change the name or description, go to <a href="%{customizeLink}">Customize / Text Content</a>.'
      pending_permission_change_alert: "You haven't added %{group} to this category; click this button to add them."
      images: "Images"
      email_in: "Custom incoming email address:"
      email_in_tooltip: "You can separate multiple email addresses with the | character."
      email_in_allow_strangers: "Accept emails from anonymous users with no accounts"
      email_in_disabled: "Posting new topics via email is disabled. To enable posting new topics via email, enable the <a href='%{setting_url}'>'email in'</a> setting."
      mailinglist_mirror: "Category mirrors a mailing list"
      show_subcategory_list: "Show subcategory list above topics in this category."
      read_only_banner: "Banner text when a user cannot create a topic in this category:"
      num_featured_topics: "Number of topics shown on the categories page:"
      subcategory_num_featured_topics: "Number of featured topics on parent category's page:"
      all_topics_wiki: "Make new topics wikis by default"
      allow_unlimited_owner_edits_on_first_post: "Allow unlimited owner edits on first post"
      subcategory_list_style: "Subcategory List Style:"
      sort_order: "Topic List Sort By:"
      default_view: "Default Topic List:"
      default_top_period: "Default Top Period:"
      default_list_filter: "Default List Filter:"
      allow_badges_label: "Allow badges to be awarded in this category"
      edit_permissions: "Edit Permissions"
      reviewable_by_group: "In addition to staff, content in this category can also be reviewed by:"
      review_group_name: "group name"
      require_topic_approval: "Require moderator approval of all new topics"
      require_reply_approval: "Require moderator approval of all new replies"
      this_year: "this year"
      position: "Position on the categories page:"
      default_position: "Default Position"
      position_disabled: "Categories will be displayed in order of activity. To control the order of categories in lists, enable the <a href='%{url}'>'fixed category positions'</a> setting."
      minimum_required_tags: "Minimum number of tags required in a topic:"
      default_slow_mode: 'Enable "Slow Mode" for new topics in this category.'
      parent: "Parent Category"
      num_auto_bump_daily: "Number of open topics to automatically bump daily:"
      auto_bump_cooldown_days: "Minimum days before bumping the same topic again:"
      navigate_to_first_post_after_read: "Navigate to first post after topics are read"
      notifications:
        title: "change notification level for this category"
        watching:
          title: "Watching"
          description: "You will automatically watch all topics in this category. You will be notified of every new post in every topic, and a count of new replies will be shown."
        watching_first_post:
          title: "Watching First Post"
          description: "You will be notified of new topics in this category but not replies to the topics."
        tracking:
          title: "Tracking"
          description: "You will automatically track all topics in this category. You will be notified if someone mentions your @name or replies to you, and a count of new replies will be shown."
        regular:
          title: "Normal"
          description: "You will be notified if someone mentions your @name or replies to you."
        muted:
          title: "Muted"
          description: "You will never be notified of anything about new topics in this category, and they will not appear in latest."
      search_priority:
        label: "Search Priority"
        options:
          normal: "Normal"
          ignore: "Ignore"
          very_low: "Very Low"
          low: "Low"
          high: "High"
          very_high: "Very High"
      sort_options:
        default: "default"
        likes: "Likes"
        op_likes: "Original Post Likes"
        views: "Views"
        posts: "Posts"
        activity: "Activity"
        posters: "Posters"
        category: "Category"
        created: "Created"
      sort_ascending: "Ascending"
      sort_descending: "Descending"
      subcategory_list_styles:
        rows: "Rows"
        rows_with_featured_topics: "Rows with featured topics"
        boxes: "Boxes"
        boxes_with_featured_topics: "Boxes with featured topics"
      settings_sections:
        general: "General"
        moderation: "Moderation"
        appearance: "Appearance"
        email: "Email"
      list_filters:
        all: "all topics"
        none: "no subcategories"
      colors_disabled: "You can’t select colors because you have a category style of none."

    flagging:
      title: "Thanks for keeping our community civil!"
      action: "Flag Post"
      take_action: "Take Action…"
      take_action_options:
        default:
          title: "Hide Post"
          details: "Reach the flag threshold immediately, hide the post, and agree with all pending flags"
        suspend:
          title: "Suspend User"
          details: "Reach the flag threshold, and suspend the user"
        silence:
          title: "Silence User"
          details: "Reach the flag threshold, and silence the user"
      notify_action: "Message"
      official_warning: "Official Warning"
      delete_spammer: "Delete Spammer"
      flag_for_review: "Queue For Review"

      # This string uses the ICU Message Format. See https://meta.discourse.org/t/7035 for translation guidelines.
      delete_confirm_MF: |
        You are about to delete { POSTS, plural,
            one {<b>#</b> post}
          other {<b>#</b> posts}
        } and { TOPICS, plural,
            one {<b>#</b> topic}
          other {<b>#</b> topics}
        } from this user, remove their account, block signups from their IP address <b>{ip_address}</b>, and add their email address <b>{email}</b> to a permanent block list. Are you sure this user is really a spammer?

      yes_delete_spammer: "Yes, Delete Spammer"
      ip_address_missing: "(N/A)"
      hidden_email_address: "(hidden)"
      submit_tooltip: "Submit the private flag"
      take_action_tooltip: "Reach the flag threshold immediately, hide the post, and agree with all pending flags"
      cant: "Sorry, you can't flag this post at this time."
      notify_staff: "Notify staff privately"
      formatted_name:
        off_topic: "It's Off-Topic"
        inappropriate: "It's Inappropriate"
        spam: "It's Spam"
        illegal: "It's Illegal"
      custom_placeholder_notify_user: "Be specific, be constructive, and always be kind."
      notify_user_textarea_label: "Message for the user"
      custom_placeholder_notify_moderators: "Let us know specifically what you are concerned about, and provide relevant links and examples where possible."
      notify_moderators_textarea_label: "Message for the moderators"
      custom_placeholder_illegal: "Let us know specifically why you believe this content is illegal, and provide relevant links and examples where possible."
      confirmation_illegal: "What I’ve written above is accurate and complete."
      custom_message:
        at_least:
          one: "enter at least %{count} character"
          other: "enter at least %{count} characters"
        more:
          one: "%{count} to go…"
          other: "%{count} to go…"
        left:
          one: "%{count} remaining"
          other: "%{count} remaining"

    flagging_topic:
      title: "Thanks for keeping our community civil!"
      action: "Flag Topic"
      notify_action: "Message"

    topic_map:
      title: "Topic Summary"
      participants_title: "Frequent Posters"
      links_title: "Popular Links"
      links_shown: "show more links…"
      clicks:
        one: "%{count} click"
        other: "%{count} clicks"
      menu_titles:
        replies: Most liked replies
        views: Recent views
      view_explainer: One view per unique visitor every 8 hours.
      no_views: No view stats yet, check back later.
      chart_error: Error rendering chart, please try again.
      views: "Views"
      predicted_views: "Predicted Views"
      so_far: (so far)
      read: read
      minutes: min
    post_links:
      about: "expand more links for this post"
      title:
        one: "%{count} more"
        other: "%{count} more"

    topic_statuses:
      warning:
        help: "This is an official warning."
      bookmarked:
        help: "You bookmarked this topic"
      locked:
        help: "This topic is closed; it no longer accepts new replies"
      archived:
        help: "This topic is archived; it is frozen and cannot be changed"
      locked_and_archived:
        help: "This topic is closed and archived; it no longer accepts new replies and cannot be changed"
      unpinned:
        title: "Unpinned"
        help: "This topic is unpinned for you; it will display in regular order"
      pinned_globally:
        title: "Pinned Globally"
        help: "This topic is pinned globally; it will display at the top of latest and its category"
      pinned:
        title: "Pinned"
        help: "This topic is pinned for you; it will display at the top of its category"
      unlisted:
        help: "This topic is unlisted; it will not be displayed in topic lists, and can only be accessed via a direct link. %{unlistedReason}"
      personal_message:
        title: "This topic is a personal message"
        help: "This topic is a personal message"
      visibility_reasons:
        op_flag_threshold_reached: "This topic was automatically unlisted because it reached the flag threshold"
        op_unhidden: "This topic was relisted by the author"
        embedded_topic: "This topic was relisted because it is an embedded topic"
        manually_unlisted: "This topic was manually unlisted by an admin or moderator"
        manually_relisted: "This topic was manually relisted by an admin or moderator"
        bulk_action: "This topic's visibility was changed because of a bulk action performed by a user"
    posts: "Posts"
    pending_posts:
      label: "Pending"
      label_with_count: "Pending (%{count})"
    sr_topic_list_caption: Topic list, column headers with buttons are sortable.

    # This string uses the ICU Message Format. See https://meta.discourse.org/t/7035 for translation guidelines.
    posts_likes_MF: |
      { count, plural,
          one {# reply,}
        other {# replies,}
      }{ ratio, select,
          low { high like to post ratio,}
          med { very high like to post ratio,}
         high { extremely high like to post ratio,}
        other {}
      } jump to the first or last post…

    posters: "Posters"
    latest_poster_link: "%{username}'s profile, latest poster"
    original_post: "Original Post"
    views: "Views"
    views_lowercase:
      one: "view"
      other: "views"
    replies: "Replies"
    views_long:
      one: "this topic has been viewed %{count} time"
      other: "this topic has been viewed %{count} times"
    activity: "Activity"
    likes: "Likes"
    likes_lowercase:
      one: "like"
      other: "likes"
    users: "Users"
    users_lowercase:
      one: "user"
      other: "users"
    category_title: "Category"
    history_capped_revisions: "History, last 100 revisions"
    history: "History"

    raw_email:
      title: "Incoming Email"
      not_available: "Not available!"

    categories_list: "Categories List"

    filters:
      with_topics: "%{filter} topics"
      with_category: "%{filter} %{category} topics"
      filter:
        title: "Filtered results for %{filter}"
        button:
          label: "Filter"
      latest:
        title: "Latest"
        title_with_count:
          one: "Latest (%{count})"
          other: "Latest (%{count})"
        help: "topics with recent posts"
      read:
        title: "Read"
        help: "topics you've read, in the order that you last read them"
      categories:
        title: "Categories"
        title_in: "Category - %{categoryName}"
        help: "all topics grouped by category"
      unread:
        title: "Unread"
        title_with_count:
          one: "Unread (%{count})"
          other: "Unread (%{count})"
        help: "topics you are currently watching or tracking with unread posts"
        lower_title_with_count:
          one: "%{count} unread"
          other: "%{count} unread"
      unseen:
        title: "Unseen"
        lower_title: "unseen"
        help: "new topics and topics you are currently watching or tracking with unread posts"
      hot:
        title: "Hot"
        lower_title: "hot"
        help: "top recent topics"
      new:
        lower_title_with_count:
          one: "%{count} new"
          other: "%{count} new"
        lower_title: "new"
        title: "New"
        title_with_count:
          one: "New (%{count})"
          other: "New (%{count})"
        help: "topics created in the last few days"
        all: "All"
        all_with_count: "All (%{count})"
        topics: "Topics"
        topics_with_count: "Topics (%{count})"
        replies: "Replies"
        replies_with_count: "Replies (%{count})"
      posted:
        title: "My Posts"
        help: "topics you have posted in"
      bookmarks:
        title: "Bookmarks"
        help: "topics you have bookmarked"
      category:
        title: "%{categoryName}"
        title_with_count:
          one: "%{categoryName} (%{count})"
          other: "%{categoryName} (%{count})"
        help: "latest topics in the %{categoryName} category"
      top:
        title: "Top"
        help: "the most active topics in the last year, month, week or day"
        all:
          title: "All Time"
        yearly:
          title: "Yearly"
        quarterly:
          title: "Quarterly"
        monthly:
          title: "Monthly"
        weekly:
          title: "Weekly"
        daily:
          title: "Daily"
        all_time: "All Time"
        this_year: "Year"
        this_quarter: "Quarter"
        this_month: "Month"
        this_week: "Week"
        today: "Today"

    custom_homepage:
      admin_message: 'One of your themes has enabled the "custom_homepage" modifier but it does not output anything in the [custom-homepage] connector. (This message is only shown to site administrators.)'

    browser_update: 'Unfortunately, <a href="https://www.discourse.org/faq/#browser">your browser is unsupported</a>. Please <a href="https://browsehappy.com">switch to a supported browser</a> to view rich content, log in and reply.'

    permission_types:
      full: "Create / Reply / See"
      create_post: "Reply / See"
      readonly: "See"

    preloader_text: "Loading"

    lightbox:
      download: "download"
      open: "original image"
      previous: "Previous (Left arrow key)"
      next: "Next (Right arrow key)"
      counter: "%curr% of %total%"
      close: "Close (Esc)"
      content_load_error: '<a href="%url%">The content</a> could not be loaded.'
      image_load_error: '<a href="%url%">The image</a> could not be loaded.'

    experimental_lightbox:
      image_load_error: "The image could not be loaded."
      screen_reader_image_title: "Image %{current} of %{total}: %{title}"
      buttons:
        next: "Next (Right or down arrow key)"
        previous: "Previous (Left or up arrow key)"
        close: "Close (Esc)"
        download: "Download image"
        newtab: "Open image in a new tab"
        zoom: "Zoom image in/out (Z key)"
        rotate: "Rotate image (R key)"
        fullscreen: "Toggle browser full screen mode (M key)"
        carousel: "Display all images in a carousel (A key)"
        retry: "Retry loading the image"

    cannot_render_video: This video cannot be rendered because your browser does not support the codec.

    keyboard_shortcuts_help:
      shortcut_key_delimiter_comma: ", "
      shortcut_key_delimiter_plus: "+"
      shortcut_delimiter_or: "%{shortcut1} or %{shortcut2}"
      shortcut_delimiter_slash: "%{shortcut1}/%{shortcut2}"
      shortcut_delimiter_space: "%{shortcut1} %{shortcut2}"
      shortcut_delimiter_newline: "%{shortcut1}<br>%{shortcut2}"
      title: "Keyboard Shortcuts"
      short_title: "Shortcuts"
      jump_to:
        title: "Jump To"
        home: "%{shortcut} Home"
        latest: "%{shortcut} Latest"
        new: "%{shortcut} New"
        unread: "%{shortcut} Unread"
        categories: "%{shortcut} Categories"
        top: "%{shortcut} Top"
        bookmarks: "%{shortcut} Bookmarks"
        profile: "%{shortcut} Profile"
        messages: "%{shortcut} Messages"
        drafts: "%{shortcut} Drafts"
        next: "%{shortcut} Next Topic"
        previous: "%{shortcut} Previous Topic"
      navigation:
        title: "Navigation"
        jump: "%{shortcut} Go to post #"
        back: "%{shortcut} Back"
        up_down: "%{shortcut} Move selection &uarr; &darr;"
        open: "%{shortcut} Open selected topic"
        next_prev: "%{shortcut} Next/previous section"
        go_to_unread_post: "%{shortcut} Go to the first unread post"
      application:
        title: "Application"
        create: "%{shortcut} Create a new topic"
        notifications: "%{shortcut} Open notifications"
        hamburger_menu: "%{shortcut} Open hamburger menu"
        user_profile_menu: "%{shortcut} Open user menu"
        show_incoming_updated_topics: "%{shortcut} Show updated topics"
        search: "%{shortcut} Search"
        filter_sidebar: "%{shortcut} Filter sidebar"
        help: "%{shortcut} Open keyboard help"
        toggle_bulk_select: "%{shortcut} Toggle bulk select"
        dismiss: "%{shortcut} Dismiss selected topics"
        x: "%{shortcut} Toggle selection (in bulk select mode)"
        log_out: "%{shortcut} Log Out"
      composing:
        title: "Composing"
        return: "%{shortcut} Return to composer"
        fullscreen: "%{shortcut} Fullscreen composer"
        insert_current_time: "%{shortcut} Insert current time"
      bookmarks:
        title: "Bookmarking"
        enter: "%{shortcut} Save and close"
        later_today: "%{shortcut} Later today"
        later_this_week: "%{shortcut} Later this week"
        tomorrow: "%{shortcut} Tomorrow"
        next_week: "%{shortcut} Next week"
        next_month: "%{shortcut} Next month"
        next_business_week: "%{shortcut} Start of next week"
        next_business_day: "%{shortcut} Next business day"
        custom: "%{shortcut} Custom date and time"
        none: "%{shortcut} No reminder"
        delete: "%{shortcut} Delete bookmark"
      actions:
        title: "Actions"
        bookmark_topic: "%{shortcut} Toggle bookmark topic"
        pin_unpin_topic: "%{shortcut} Pin/Unpin topic"
        share_topic: "%{shortcut} Share topic"
        share_post: "%{shortcut} Share post"
        reply_as_new_topic: "%{shortcut} Reply as linked topic"
        reply_topic: "%{shortcut} Reply to topic"
        reply_post: "%{shortcut} Reply to post"
        quote_post: "%{shortcut} Quote post"
        like: "%{shortcut} Like post"
        flag: "%{shortcut} Flag post"
        bookmark: "%{shortcut} Bookmark post"
        edit: "%{shortcut} Edit post"
        delete: "%{shortcut} Delete post"
        mark_muted: "%{shortcut} Mute topic"
        mark_regular: "%{shortcut} Normal (default) topic"
        mark_tracking: "%{shortcut} Track topic"
        mark_watching: "%{shortcut} Watch topic"
        print: "%{shortcut} Print topic"
        defer: "%{shortcut} Mark topic as unread"
        topic_admin_actions: "%{shortcut} Open topic admin actions"
        archive_private_message: "%{shortcut} Toggle archive personal message"
      search_menu:
        title: "Search Menu"
        prev_next: "%{shortcut} Move selection up and down"
        insert_url: "%{shortcut} Insert selection into open composer"
        full_page_search: "%{shortcut} Launches full page search"

    badges:
      earned_n_times:
        one: "Earned this badge %{count} time"
        other: "Earned this badge %{count} times"
      granted_on: "Granted %{date}"
      others_count:
        one: "Granted to others %{count} time"
        other: "Granted to others %{count} times"
      title: Badges
      allow_title: "You can use this badge as a title"
      multiple_grant: "You can earn this multiple times"
      badge_count:
        one: "%{count} Badge"
        other: "%{count} Badges"
      more_badges:
        one: "+%{count} More"
        other: "+%{count} More"
      awarded:
        one: "%{number} awarded"
        other: "%{number} awarded"
      select_badge_for_title: Select a badge to use as your title
      none: "(none)"
      successfully_granted: "Successfully granted %{badge} to %{username}"
      badge_grouping:
        getting_started:
          name: Getting Started
        community:
          name: Community
        trust_level:
          name: Trust Level
        other:
          name: Other
        posting:
          name: Posting
      favorite_max_reached: "You can’t favorite more badges."
      favorite_max_not_reached: "Mark this badge as favorite"
      favorite_count: "%{count}/%{max} badges marked as favorite"

    download_calendar:
      title: "Download calendar"
      save_ics: "Download .ics file"
      save_google: "Add to Google calendar"
      remember: "Don’t ask me again"
      remember_explanation: "(you can change this preference in your user prefs)"
      download: "Download"
      default_calendar: "Default calendar"
      default_calendar_instruction: "Determine which calendar should be used when dates are saved"
      add_to_calendar: "Add to calendar"
      google: "Google Calendar"
      ics: "ICS"
    tagging:
      all_tags: "All tags"
      other_tags: "Other Tags"
      selector_tags: "tags"
      selector_no_tags: "no tags"
      selector_remove_filter: "remove filter"
      tags: "Tags"
      choose_for_topic: "optional tags"
      choose_for_topic_required:
        one: "select at least %{count} tag…"
        other: "select at least %{count} tags…"
      choose_for_topic_required_group:
        one: "select %{count} tag from '%{name}'…"
        other: "select %{count} tags from '%{name}'…"
      info: "Info"
      default_info: "This tag isn't restricted to any categories, and has no synonyms."
      staff_info: "To add restrictions, put this tag in a <a href=%{basePath}/tag_groups>tag group</a>."
      category_restricted: "This tag is restricted to categories you don't have permission to access."
      synonyms: "Synonyms"
      synonyms_description: "When the following tags are used, they will be replaced with <b>%{base_tag_name}</b>."
      save: "Save name and description of the tag"
      tag_groups_info:
        one: 'This tag belongs to the group "%{tag_groups}".'
        other: "This tag belongs to these groups: %{tag_groups}."
      category_restrictions:
        one: "It can only be used in this category:"
        other: "It can only be used in these categories:"
      edit_synonyms: "Edit Synonyms"
      add_synonyms_label: "Add synonyms:"
      add_synonyms: "Add"
      add_synonyms_explanation:
        one: "Any place that currently uses this tag will be changed to use <b>%{tag_name}</b> instead. Are you sure you want to make this change?"
        other: "Any place that currently uses these tags will be changed to use <b>%{tag_name}</b> instead. Are you sure you want to make this change?"
      add_synonyms_failed: "The following tags couldn't be added as synonyms: <b>%{tag_names}</b>. Ensure they don't have synonyms and aren't synonyms of another tag."
      remove_synonym: "Remove Synonym"
      delete_synonym_confirm: 'Are you sure you want to delete the synonym "%{tag_name}"?'
      delete_tag: "Delete Tag"
      delete_confirm:
        one: "Are you sure you want to delete this tag and remove it from %{count} topic it is assigned to?"
        other: "Are you sure you want to delete this tag and remove it from %{count} topics it is assigned to?"
      delete_confirm_no_topics: "Are you sure you want to delete this tag?"
      delete_confirm_synonyms:
        one: "Its synonym will also be deleted."
        other: "Its %{count} synonyms will also be deleted."
      edit_tag: "Edit tag name and description"
      description: "Description (max 1000 characters)"
      sort_by: "Sort by:"
      sort_by_count: "count"
      sort_by_name: "name"
      manage_groups: "Manage Tag Groups"
      manage_groups_description: "Define groups to organize tags"
      upload: "Upload Tags"
      upload_description: "Upload a csv file to create tags in bulk"
      upload_instructions: "One per line, optionally with a tag group in the format 'tag_name,tag_group'."
      upload_successful: "Tags uploaded successfully"
      delete_unused_confirmation:
        one: "%{count} tag will be deleted: %{tags}"
        other: "%{count} tags will be deleted: %{tags}"
      delete_unused_confirmation_more_tags:
        one: "%{tags} and %{count} more"
        other: "%{tags} and %{count} more"
      delete_no_unused_tags: "There are no unused tags."
      # Example: "tag1, tag2, tag3"
      tag_list_joiner: ", "
      delete_unused: "Delete Unused Tags"
      delete_unused_description: "Delete all tags which are not attached to any topics or personal messages"
      filters:
        without_category: "%{filter} %{tag} topics"
        with_category: "%{filter} %{tag} topics in %{category}"
        untagged_without_category: "%{filter} untagged topics"
        untagged_with_category: "%{filter} untagged topics in %{category}"

      notifications:
        watching:
          title: "Watching"
          description: "You will automatically watch all topics with this tag. You will be notified of all new posts and topics, plus the count of unread and new posts will also appear next to the topic."
        watching_first_post:
          title: "Watching First Post"
          description: "You will be notified of new topics in this tag but not replies to the topics."
        tracking:
          title: "Tracking"
          description: "You will automatically track all topics with this tag. A count of unread and new posts will appear next to the topic."
        regular:
          title: "Normal"
          description: "You will be notified if someone mentions your @name or replies to your post."
        muted:
          title: "Muted"
          description: "You will not be notified of anything about new topics with this tag, and they will not appear on your unread tab."

      groups:
        back_btn: "Back to all tags"
        title: "Tag Groups"
        about_heading: "Select a tag group or create a new one"
        about_heading_empty: "Create a new tag group to get started"
        about_description: "Tag groups help you manage permissions for many tags in one place."
        new: "New Group"
        new_title: "Create New Group"
        edit_title: "Edit Tag Group"
        tags_label: "Tags in this group"
        parent_tag_label: "Parent tag"
        parent_tag_description: "Tags from this group can only be used if the parent tag is present."
        one_per_topic_label: "Limit one tag per topic from this group"
        new_name: "New Tag Group"
        name_placeholder: "Name"
        save: "Save"
        delete: "Delete"
        confirm_delete: "Are you sure you want to delete this tag group?"
        everyone_can_use: "Tags can be used by everyone"
        usable_only_by_groups: "Tags are visible to everyone, but only the following groups can use them"
        visible_only_to_groups: "Tags are visible only to the following groups"
        cannot_save: "Cannot save tag group. Make sure that there is at least one tag present, tag group name is not empty and less than 100 characters, and a group is selected for tags permission."
        tags_placeholder: "Search or create tags"
        parent_tag_placeholder: "Optional"
        select_groups_placeholder: "Select groups…"
        disabled: "Tagging is disabled. "

      topics:
        none:
          unread: "You have no unread topics."
          unseen: "You have no unseen topics."
          new: "You have no new topics."
          read: "You haven't read any topics yet."
          posted: "You haven't posted in any topics yet."
          latest: "There are no latest topics."
          bookmarks: "You have no bookmarked topics yet."
          top: "There are no top topics."

    invite:
      custom_message: "Make your invite a little bit more personal by writing a <a href>custom message</a>."
      custom_message_placeholder: "Enter your custom message"
      approval_not_required: "User will be auto-approved as soon as they accept this invite."
      custom_message_template_forum: "Hey, you should join this forum!"
      custom_message_template_topic: "Hey, I thought you might enjoy this topic!"

    forced_anonymous: "Due to extreme load, this is temporarily being shown to everyone as a logged out user would see it."
    forced_anonymous_login_required: "The site is under extreme load and cannot be loaded at this time, try again in a few minutes."

    footer_nav:
      back: "Back"
      forward: "Forward"
      share: "Share"
      dismiss: "Dismiss"

    safe_mode:
      enabled: "Safe mode is enabled, to exit safe mode close this browser window"

    theme_preview_notice: "You are currently previewing a theme, close this browser tab or window to return to your normal site configuration."

    image_removed: "(image removed)"

    pause_notifications:
      title: "Pause notifications for…"
      label: "Pause notifications"
      options:
        half_hour: "30 minutes"
        one_hour: "1 hour"
        two_hours: "2 hours"
        tomorrow: "Until tomorrow"
      set_schedule: "Set a notification schedule"

    trust_levels:
      names:
        newuser: "new user"
        basic: "basic user"
        member: "member"
        regular: "regular"
        leader: "leader"
      detailed_name: "%{level}: %{name}"

    pick_files_button:
      unsupported_file_picked: "You have picked an unsupported file. Supported file types – %{types}."

    user_activity:
      no_activity_title: "No activity yet"
      no_activity_body: "Welcome to our community! You are brand new here and have not yet contributed to discussions. As a first step, visit <a href='%{topUrl}'>Top</a> or <a href='%{categoriesUrl}'>Categories</a> and just start reading! Select %{heartIcon} on posts that you like or want to learn more about. As you participate, your activity will be listed here."
      no_replies_title: "You have not replied to any topics yet"
      no_replies_title_others: "%{username} has not replied to any topics yet"
      no_replies_body: "When you <a href='%{searchUrl}'>discover</a> an interesting conversation that you wish to contribute to, press the <kbd>Reply</kbd> button directly under any post to begin replying to that specific post. Or, if you’d prefer to reply to the general topic rather than any individual post or person, look for the <kbd>Reply</kbd> button at the very bottom of the topic, or under the topic timeline."
      no_drafts_title: "You haven’t started any drafts"
      no_drafts_body: "Not quite ready to post? We’ll automatically save a new draft and list it here whenever you start composing a topic, reply, or personal message. Select the cancel button to discard or save your draft to continue later."
      no_likes_title: "You haven’t liked any topics yet"
      no_likes_title_others: "%{username} has not liked any topics yet"
      no_likes_body: "A great way to jump in and start contributing is to start reading conversations that have already taken place, and select the %{heartIcon} on posts that you like!"
      no_topics_title: "You have not started any topics yet"
      no_topics_body: "It’s always best to <a href='%{searchUrl}'>search</a> for existing topics of conversation before starting a new one, but if you’re confident the topic you want isn’t out there already, go ahead and start a new topic of your very own. Look for the <kbd>+ New Topic</kbd> button at the top right of the topic list, category, or tag to begin creating a new topic in that area."
      no_topics_title_others: "%{username} has not started any topics yet"
      no_read_topics_title: "You haven’t read any topics yet"
      no_read_topics_body: "Once you start reading discussions, you’ll see a list here. To start reading, look for topics that interest you in <a href='%{topUrl}'>Top</a> or <a href='%{categoriesUrl}'>Categories</a> or search by keyword %{searchIcon}"

    no_group_messages_title: "No group messages found"

    topic_entrance:
      sr_jump_top_button: "Jump to the first post - %{date}"
      sr_jump_bottom_button: "Jump to the last post - %{date}"
      jump_top_button_title: "Jump to the first post"
      jump_bottom_button_title: "Jump to the last post"
    fullscreen_table:
      expand_btn: "Expand Table"
      view_table: "View Table"

    second_factor_auth:
      redirect_after_success: "Second factor authentication is successful. Redirecting to the previous page…"

    sidebar:
      title: "Sidebar"
      unread_count:
        one: "%{count} unread"
        other: "%{count} unread"
      new_count:
        one: "%{count} new"
        other: "%{count} new"
      toggle_section: "Toggle section"
      more: "More"
      all_categories: "All categories"
      all_tags: "All tags"
      categories_form_modal:
        title: "Edit categories navigation"
        subtitle:
          text: "and we'll automatically show this site's most popular categories"
        filter_placeholder: "Filter categories"
        no_categories: "There are no categories matching the given term."
        show_more: "Show more"
      tags_form_modal:
        title: "Edit tags navigation"
        filter_placeholder: "Filter tags"
        no_tags: "There are no tags matching the given term."
        subtitle:
          text: "and we'll automatically show this site's top tags"
      edit_navigation_modal_form:
        deselect_button_text: "Deselect all"
        reset_to_defaults: "Reset to defaults"
        filter_dropdown:
          all: "All"
          selected: "Selected"
          unselected: "Unselected"

      sections:
        custom:
          add: "Add custom section"
          edit: "Edit custom section"
          save: "Save"
          delete: "Delete"
          delete_confirm: "Are you sure you want to delete this section?"
          delete_public_confirm: "This section is <strong>visible to everyone</strong>, are you sure you want to delete it?"
          update_public_confirm: "Changes will be <strong>visible to everyone</strong> on this site. Are you sure?"
          mark_as_private_confirm: "This section is <strong>visible to everyone</strong>. After the update, it will be <strong>visible only to you</strong>. Are you sure?"
          reset_confirm: "Are you sure you want to reset this section to default?"
          public: "Visible to everyone"
          always_public: "Content in this section is always public"
          more_menu: "More menu"
          links:
            add: "Add another link"
            delete: "Delete link"
            reset: "Reset to default"
            icon:
              label: "Icon"
              validation:
                blank: "Icon cannot be blank"
                maximum:
                  one: "Icon must be shorter than %{count} character"
                  other: "Icon must be shorter than %{count} characters"
            name:
              label: "Name"
              validation:
                blank: "Name cannot be blank"
                maximum:
                  one: "Name must be shorter than %{count} character"
                  other: "Name must be shorter than %{count} characters"
            value:
              label: "Link"
              validation:
                blank: "Link cannot be blank"
                maximum:
                  one: "Link must be shorter than %{count} character"
                  other: "Link must be shorter than %{count} characters"
                invalid: "Format is invalid"
          title:
            label: "Section title"
            validation:
              blank: "Title cannot be blank"
              maximum:
                one: "Title must be shorter than %{count} character"
                other: "Title must be shorter than %{count} characters"
        about:
          header_link_text: "About"
        messages:
          header_link_text: "Messages"
          header_action_title: "Create a personal message"
          links:
            inbox: "Inbox"
            sent: "Sent"
            new: "New"
            new_with_count: "New (%{count})"
            unread: "Unread"
            unread_with_count: "Unread (%{count})"
            archive: "Archive"
        tags:
          none: "You have not added any tags."
          click_to_get_started: "Click here to get started."
          header_link_text: "Tags"
          header_action_title: "Edit your sidebar tags"
          configure_defaults: "Configure defaults"
        categories:
          none: "You have not added any categories."
          click_to_get_started: "Click here to get started."
          header_link_text: "Categories"
          header_action_title: "Edit your sidebar categories"
          configure_defaults: "Configure defaults"
        community:
          edit_section:
            sidebar: "Customize this section"
            header_dropdown: "Customize"
          links:
            about:
              content: "About"
              title: "More details about this site"
            admin:
              content: "Admin"
              title: "Site settings and reports"
            badges:
              content: "Badges"
              title: "All the badges available to earn"
            topics:
              content: "Topics"
              title: "All topics"
            faq:
              content: "FAQ"
              title: "Guidelines for using this site"
            guidelines:
              content: "Guidelines"
              title: "Guidelines for using this site"
            groups:
              content: "Groups"
              title: "List of available user groups"
            users:
              content: "Users"
              title: "List of all users"
            my_posts:
              content: "My Posts"
              content_drafts: "My Drafts"
              title: "My recent topic activity"
              title_drafts: "My unposted drafts"
              draft_count:
                one: "%{count} draft"
                other: "%{count} drafts"
            review:
              content: "Review"
              title: "Flagged posts and other queued items"
              pending_count:
                one: "%{count} pending"
                other: "%{count} pending"
            invite:
              content: "Invite"
              title: "Invite new members"
        global_section: "Global section, visible to everyone"
      panels:
        forum:
          label: Forum
      back_to_forum: "Back to Forum"
      collapse_all_sections: "Collapse all sections"
      expand_all_sections: "Expand all sections"
      filter: "Filter..."
      clear_filter: "Clear filter"
      no_results:
        title: "No results"
        description: 'We couldn’t find anything matching ‘%{filter}’.<br><br>Did you want to <a class="sidebar-additional-filter-settings" href="%{settings_filter_url}">search site settings</a> or the <a class="sidebar-additional-filter-users" href="%{user_list_filter_url}">admin user list?</a>'

    welcome_topic_banner:
      title: "Create your Welcome Topic"
      description: "Your welcome topic is the first thing new members will read. Think of it as your “elevator pitch” or “mission statement.” Let everyone know who this community is for, what they can expect to find here, and what you’d like them to do first."
      button_title: "Start Editing"

    until: "Until:"

    char_counter:
      exceeded: "The maximum number of characters allowed has been exceeded."

    form_template_chooser:
      select_template: "Select form templates"
    form_templates:
      upload_field:
        upload: "Upload"
        uploading: "Uploading"
      errors:
        value_missing:
          default: "Please fill out this field."
          select_one: "Please select an item in the list."
          select_multiple: "Please select at least one item in the list."
          checkbox: "Please check this box if you want to proceed."
        type_mismatch:
          default: "Please enter a valid value."
          color: "Please enter a color."
          date: "Please enter a date."
          email: "Please enter a valid email address."
          number: "Please enter a number."
          password: "Please enter a valid password."
          tel: "Please enter a valid telephone number."
          text: "Please enter a text value."
          url: "Please enter a valid URL."
        too_short:
          one: "The input must be %{count} character or longer."
          other: "The input must be %{count} characters or longer."
        too_long:
          one: "The input must be less than %{count} character."
          other: "The input must be less than %{count} characters."
        range_overflow:
          one: "The input must be less than %{count}."
          other: "The input must be less than %{count}."
        range_underflow:
          one: "The input must be more than %{count}."
          other: "The input must be more than %{count}."
        pattern_mismatch: "Please match the requested format."
        bad_input: "Please enter a valid input."

    table_builder:
      title: "Table Builder"
      modal:
        title: "Table Builder"
        create: "Build Table"
        help:
          title: "Using the Spreadsheet Editor"
          enter_key: "Enter"
          tab_key: "Tab"
          new_row: "at the end of a row to insert a new row."
          new_col: "at the end of a column to insert a new column."
          options: "Right-click on cells to access more options in a dropdown menu."
        confirm_close: "Are you sure you want to close the table builder? Any unsaved changes will be lost."
      edit:
        btn_edit: "Edit Table"
        modal:
          title: "Edit Table"
          cancel: "cancel"
          create: "Save"
          reason: "why are you editing?"
          trigger_reason: "Add reason for edit"
        default_edit_reason: "Update Table with Table Editor"
      default_header:
        col_1: "Column 1"
        col_2: "Column 2"
        col_3: "Column 3"
        col_4: "Column 4"
      spreadsheet:
        no_records_found: "No records found"
        show: "Show"
        entries: "entries"
        about: "About"
        prompts:
          delete_selected_rows: "Are you sure you want to delete the selected rows?"
          delete_selected_cols: "Are you sure you want to delete the selected columns?"
          will_destroy_merged_cells: "This action will destroy any existing merged cells. Are you sure?"
          will_clear_search_results: "This action will destroy any existing merged cells. Are you sure?"
          conflicts_with_merged_cells: "There is a conflict with another merged cell"
        invalid_merge_props: "Invalid merged properties"
        cells_already_merged: "Cell already merged"
        no_cells_selected: "No cells selected"
        context_menu:
          row:
            before: "Insert a new row before"
            after: "Insert a new row after"
            delete: "Delete selected rows"
          col:
            before: "Insert a new column before"
            after: "Insert a new column after"
            delete: "Delete selected columns"
            rename: "Rename this column"
          order:
            ascending: "Order ascending"
            descending: "Order descending"
          copy: "Copy..."
          paste: "Paste..."
          save: "Save as..."
    powered_by_discourse: "Powered by Discourse"

  # This section is exported to the javascript for i18n in the admin section
  admin_js:
    # This is a text input placeholder, keep the translation short
    type_to_filter: "Type to filter…"
    settings: "Settings"

    admin:
      title: "Discourse Admin"
      moderator: "Moderator"
      filter_reports: Filter reports

      tags:
        remove_muted_tags_from_latest:
          always: "always"
          only_muted: "when used alone or with other muted tags"
          never: "never"

      reports:
        title: "List of available reports"
        meta_doc: "Explore our <a href='https://meta.discourse.org/t/-/240233' rel='noopener noreferrer' target='_blank'>documentation</a> for a detailed overview of the reports."
        sidebar_title: "Reports"
        sidebar_link:
          all: "All reports"

      config:
        font_style:
          title: "Font style"
<<<<<<< HEAD
          header_description: "Customize the font styles used by your themes."
        legal:
          title: "Legal"
          header_description: "Configure legal settings, such as terms of service, privacy policy, contact details, and EU-specific considerations."
=======
          header_description: "Customize the font styles used by your themes"
>>>>>>> 415918b4
        login_and_authentication:
          title: "Login and authentication"
          header_description: "Configure how users log in and authenticate, secrets and keys, OAuth2 providers, and more"
        logo:
          title: "Site logo"
          header_description: "Customize the variations of your site logo"
        navigation:
          title: "Navigation"
          header_description: "Configure the navigation links and menu items for your site. This includes the location and behaviour of the primary navigation menu, the quick links at the top of the homepage, as well as the admin sidebar."
        notifications:
          title: "Notifications"
          header_description: "Configure how notifications are managed and delivered for users, including email preferences, push notifications, mention limits, and notification consolidation"
        search:
          title: "Search"
<<<<<<< HEAD
          header_description: "Configure search settings including logging and tokenization for Chinese and Japanese languages."
        security:
          title: "Security"
          header_description: "Configure security settings, including two-factor authentication, moderator priviledges, and content security policies."
=======
          header_description: "Configure search settings including logging and tokenization for Chinese and Japanese languages"
        legal:
          title: "Legal"
          header_description: "Configure legal settings, such as terms of service, privacy policy, contact details, and EU-specific considerations"
>>>>>>> 415918b4
        trust_levels:
          title: "Trust levels"
          header_description: "Trust level settings allow you to fine-tune the requirements and notifications for your community’s progression system, which automatically promotes users to higher trust levels as they demonstrate consistent, positive engagement with your forum"
        group_permissions:
          title: "Group permissions"
          header_description: "All group-based app permissions are managed here, which control access to various features within Discourse"

      new_features:
        title: "What's new?"
        check_for_updates: "Check for updates"
      dashboard:
        title: "Dashboard"
        last_updated: "Dashboard updated:"
        discourse_last_updated: "Discourse updated:"
        version: "Version"
        up_to_date: "You're up to date!"
        critical_available: "A critical update is available."
        updates_available: "Updates are available."
        please_update: "Please update!"
        no_check_performed: "A check for updates has not been performed. Ensure Sidekiq is running."
        stale_data: "A check for updates has not been performed lately. Ensure Sidekiq is running."
        version_check_pending: "Looks like you updated recently. Fantastic!"
        installed_version: "Installed"
        latest_version: "Latest"
        problems_found: "Some advice based on your current site settings"
        dismiss_notice: "Dismiss"
        new_features:
          title: "What's new?"
          subtitle: "We are releasing new features and improvements all the time. This page covers the highlights, but you can click 'Learn more' to see extensive release notes."
          previous_announcements: "You can see previous new feature announcements on <a href='%{url}' target='_blank'>Discourse Meta</a>"
          learn_more: "Learn more..."
          experimental: "Experimental"
          experiment_enabled: "You have enabled the experimental feature."
          experiment_disabled: "You have disabled the experimental feature."
          experiment_toggled_too_fast: "You have toggled the experimental feature too fast. Please wait a few seconds before trying again."
          experiment_tooltip:
            title_disabled: "Try our experimental feature"
            title_enabled: "Turn off experimental feature"
            content_disabled: "Give our newest feature in development a spin! It's still in the experimental stage, so we might remove it at any time. You can opt-out whenever you like.<br/><br/>Changing this will enable the feature for all users."
            content_enabled: "Changing this will disable the feature for all users."

        last_checked: "Last checked"
        refresh_problems: "Refresh"
        no_problems: "No problems were found."
        moderators: "Moderators:"
        admins: "Admins:"
        silenced: "Silenced:"
        suspended: "Suspended:"
        private_messages_short: "Msgs"
        private_messages_title: "Messages"
        mobile_title: "Mobile"
        space_used: "%{usedSize} used"
        space_used_and_free: "%{usedSize} (%{freeSize} free)"
        uploads: "Uploads"
        backups: "Backups"
        backup_count:
          one: "%{count} backup on %{location}"
          other: "%{count} backups on %{location}"
        lastest_backup: "Latest: %{date}"
        traffic_short: "Traffic"
        traffic: "Application web requests"
        page_views: "Pageviews"
        page_views_short: "Pageviews"
        show_traffic_report: "Show Detailed Traffic Report"
        community_health: Community health
        moderators_activity: Moderators activity
        whats_new_in_discourse: What’s new in Discourse?
        activity_metrics: Activity Metrics
        all_reports: "All reports"
        general_tab: "General"
        moderation_tab: "Moderation"
        security_tab: "Security"
        reports_tab: "Reports"
        report_filter_any: "any"
        disabled: Disabled
        timeout_error: Sorry, query is taking too long, please pick a shorter interval
        exception_error: Sorry, an error occurred while executing the query
        too_many_requests: You’ve performed this action too many times. Please wait before trying again.
        not_found_error: Sorry, this report doesn’t exist
        custom_date_range: Custom date range

        reports:
          trend_title: "%{percent} change. Currently %{current}, was %{prev} in previous period."
          percent_change_tooltip: "%{percent} change."
          percent_change_tooltip_previous_value:
            yesterday:
              one: "Was %{count} two days ago."
              other: "Was %{count} two days ago."
            two_weeks_ago:
              one: "Was %{count} two weeks ago."
              other: "Was %{count} two weeks ago."
            thirty_days_ago:
              one: "Was %{count} in the previous 30 day period."
              other: "Was %{count} in the previous 30 day period."
          today: "Today"
          yesterday: "Yesterday"
          last_7_days: "Last 7"
          last_30_days: "Last 30"
          all_time: "All Time"
          7_days_ago: "7 Days Ago"
          30_days_ago: "30 Days Ago"
          all: "All"
          view_table: "table"
          view_graph: "graph"
          refresh_report: "Refresh Report"
          daily: Daily
          monthly: Monthly
          weekly: Weekly
          dates: "Dates (UTC)"
          groups: "All groups"
          disabled: "This report is disabled"
          totals_for_sample: "Totals for sample"
          average_for_sample: "Average for sample"
          total: "All time total"
          no_data: "No data to display."
          trending_search:
            more: '<a href="%{basePath}/admin/logs/search_logs">Search logs</a>'
            disabled: 'Trending search report is disabled. Enable <a href="%{basePath}/admin/site_settings/category/all_results?filter=log%20search%20queries">log search queries</a> to collect data.'
          average_chart_label: Average
          filters:
            file_extension:
              label: File extension
            group:
              label: Group
            category:
              label: Category
            include_subcategories:
              label: "Include Subcategories"
            type_of_web_hook_event:
              label: "Type of event"
      flags:
        title: "Moderation"
        description: "Description"
        enabled: "Enabled?"
        more_options:
          title: "More options"
          move_up: "Move up"
          move_down: "Move down"
      groups:
        new:
          title: "New Group"
          create: "Create"
          name:
            too_short: "Group name is too short"
            too_long: "Group name is too long"
            checking: "Checking group name availability…"
            available: "Group name is available"
            not_available: "Group name is not available"
            blank: "Group name cannot be blank"
        manage:
          interaction:
            email: Email
            incoming_email: "Custom incoming email address"
            incoming_email_placeholder: "enter email address"
            incoming_email_tooltip: "You can separate multiple email addresses with the | character."
            visibility: Visibility
            visibility_levels:
              title: "Who can see this group?"
              public: "Everyone"
              logged_on_users: "Logged on users"
              members: "Group owners, members and moderators"
              staff: "Group owners and moderators"
              owners: "Group owners"
              description: "Admins can see all groups."
            members_visibility_levels:
              title: "Who can see this group's members?"
              description: "Admins can see members of all groups. Flair is visible to all users."
            publish_read_state: "On group messages publish group read state"

          membership:
            automatic: Automatic
            automatic_tooltip: "This group is automatic, you cannot delete it and members are added and removed automatically"
            trust_levels_title: "Trust level automatically granted to members when they're added:"
            effects: Effects
            trust_levels_none: "None"
            automatic_membership_email_domains: "Users who register with an email domain that exactly matches one in this list will be automatically added to this group:"
            automatic_membership_user_count:
              one: "%{count} user has the new email domains and will be added to the group."
              other: "%{count} users have the new email domains and will be added to the group."
            automatic_membership_associated_groups: "Users who are members of a group on a service listed here will be automatically added to this group when they log in with the service."
            primary_group: "Automatically set as primary group"
          alert:
            primary_group: "Since this is a primary group, the name '%{group_name}' will be used in CSS classes which can be viewed by anyone."
            flair_group: "Since this group has flair for its members, the name '%{group_name}' will be visible to anyone."
        name_placeholder: "Group name, no spaces, same as username rule"
        primary: "Primary Group"
        no_primary: "(no primary group)"
        title: "Groups"
        edit: "Edit Groups"
        refresh: "Refresh"
        about: "Edit your group membership and names here"
        group_members: "Group members"
        delete: "Delete"
        delete_confirm: "Are you sure you want to delete %{group}?"
        delete_details:
          one: "%{count} person will lose access to this group"
          other: "%{count} people will lose access to this group"
        delete_with_messages_confirm:
          one: "%{count} message will become inaccessible to group members"
          other: "%{count} messages will become inaccessible to group members"
        delete_warning: "Deleted groups can not be recovered"
        delete_failed: "Unable to delete group. If this is an automatic group, it cannot be destroyed."
        delete_automatic_group: This is an automatic group and cannot be deleted.
        delete_owner_confirm: "Remove owner privilege for '%{username}'?"
        add: "Add"
        custom: "Custom"
        automatic: "Automatic"
        default_title: "Default title"
        default_title_description: "will be applied to all users in the group"
        group_owners: Owners
        add_owners: Add owners
        none_selected: "Select a group to get started"
        no_custom_groups: "Create a new custom group"

      api:
        generate_master: "Generate Master API Key"
        none: "There are no active API keys right now."
        user: "User"
        title: "API"
        key: "Key"
        keys: "Keys"
        created: Created
        updated: Updated
        last_used: Last Used
        never_used: (never)
        generate: "Generate"
        undo_revoke: "Undo Revoke"
        revoke: "Revoke"
        all_users: "All Users"
        active_keys: "Active API Keys"
        manage_keys: Manage Keys
        show_details: Details
        description: Description
        no_description: (no description)
        all_api_keys: All API Keys
        user_mode: User Level
        scope_mode: Scope
        impersonate_all_users: Impersonate any user
        single_user: "Single User"
        user_placeholder: Enter username
        description_placeholder: What will this key be used for?
        save: Save
        new_key: New API Key
        revoked: Revoked
        delete: Permanently Delete
        not_shown_again: This key will not be displayed again. Make sure you take a copy before continuing.
        continue: Continue
        scopes:
          description: |
            When using scopes, you can restrict an API key to a specific set of endpoints.
            You can also define which parameters will be allowed. Use commas to separate multiple values.
          title: Scopes
          granular: Granular
          read_only: Read-only
          global: Global
          global_description: API key has no restriction and all endpoints are accessible.
          resource: Resource
          action: Action
          allowed_parameters: Allowed Parameters
          optional_allowed_parameters: Allowed Parameters (optional)
          any_parameter: (any parameter)
          allowed_urls: Allowed URLs
          descriptions:
            global:
              read: Restrict API key to read-only endpoints.
            topics:
              read: Read a topic or a specific post in it. RSS is also supported.
              write: Create a new topic or post to an existing one.
              update: Update a topic. Change the title, category, tags, status, archetype, featured_link etc.
              delete: Delete a topic.
              recover: Recover a topic.
              read_lists: Read topic lists like top, new, latest, etc. RSS is also supported.
              status: "Update a topic's status. Status: closed, archive, visible, pinned. Enabled: true, false. Specify a category_id here and in the request payload to only allow status changes on topics in that category."
            posts:
              edit: Edit any post or a specific one.
              delete: Delete a post.
              recover: Recover a post.
              list: List latest posts and private posts. RSS is also supported.
            revisions:
              read: "Get the latest or a specific revision."
              modify: "Hide, show, or revert revisions."
              permanently_delete: "Permanently delete a revision."
            tags:
              list: List tags.
            tag_groups:
              list: Get a list of tag groups.
              show: Get a single tag group by id.
              create: Creates a tag group.
              update: Updates a tag group specified by id.
            categories:
              list: Get a list of categories.
              show: Get a single category by id.
            uploads:
              create: Upload a new file or initiate single or multipart direct uploads to external storage.
            users:
              bookmarks: List user bookmarks. It returns bookmark reminders when using the ICS format.
              sync_sso: Synchronize a user using DiscourseConnect.
              show: Obtain information about a user.
              check_emails: List user emails.
              update: Update user profile information.
              log_out: Log out all sessions for a user.
              anonymize: Anonymize user accounts.
              suspend: Suspend user accounts.
              delete: Delete user accounts.
              list: Get a list of users.
            user_status:
              read: Read user status.
              update: Update user status.
            email:
              receive_emails: Combine this scope with the mail-receiver to process incoming emails.
            invites:
              create: Send email invites or generate invite links.
            badges:
              create: Create a new badge.
              show: Obtain information about a badge.
              update: Update a badge.
              delete: Delete a badge.
              list_user_badges: List user badges.
              assign_badge_to_user: Assign a badge to a user.
              revoke_badge_from_user: Revoke a badge from a user.
            groups:
              manage_groups: List, add, and remove group members.
              administer_groups: List, show, create, update, and delete groups.
            search:
              show: Search using the `/search.json?q=term` endpoint.
              query: Search using the `/search/query?term=term` endpoint.
            wordpress:
              publishing: Necessary for the WP Discourse plugin publishing features (required).
              commenting: Necessary for the WP Discourse plugin commenting features.
              discourse_connect: Necessary for the WP Discourse plugin DiscourseConnect features.
              utilities: Necessary if you use WP Discourse plugin Utilities.
            logs:
              messages: List messages from /logs or get a specific log message.

      web_hooks:
        title: "Webhooks"
        none: "There are no webhooks right now."
        instruction: "Webhooks allows Discourse to notify external services when certain event happens in your site. When the webhook is triggered, a POST request will send to URLs provided."
        detailed_instruction: "A POST request will be sent to provided URL when chosen event happens."
        new: "New Webhook"
        create: "Create"
        edit: "Edit"
        save: "Save"
        description_label: "Event triggers"
        controls: "Controls"
        go_back: "Back to list"
        payload_url: "Payload URL"
        payload_url_placeholder: "https://example.com/postreceive"
        secret_invalid: "Secret must not have any blank characters."
        secret_too_short: "Secret should be at least 12 characters."
        secret_placeholder: "An optional string, used for generating signature"
        event_type_missing: "You need to set up at least one event type."
        content_type: "Content Type"
        secret: "Secret"
        event_chooser: "Which events should trigger this webhook?"
        wildcard_event: "Send me everything."
        individual_event: "Select individual events."
        verify_certificate: "Check TLS certificate of payload url"
        active: "Active"
        active_notice: "We will deliver event details when it happens."
        categories_filter_instructions: "Relevant webhooks will only be triggered if the event is related with specified categories. Leave blank to trigger webhooks for all categories."
        categories_filter: "Triggered Categories"
        tags_filter_instructions: "Relevant webhooks will only be triggered if the event is related with specified tags. Leave blank to trigger webhooks for all tags."
        tags_filter: "Triggered Tags"
        groups_filter_instructions: "Relevant webhooks will only be triggered if the event is related with specified groups. Leave blank to trigger webhooks for all groups."
        groups_filter: "Triggered Groups"
        delete_confirm: "Delete this webhook?"
        topic_event:
          group_name: "Topic Events"
          topic_created: "Topic is created"
          topic_revised: "Topic is revised"
          topic_edited: "Topic is updated"
          topic_destroyed: "Topic is deleted"
          topic_recovered: "Topic is recovered"
        post_event:
          group_name: "Post Events"
          post_created: "Post is created"
          post_edited: "Post is updated"
          post_destroyed: "Post is deleted"
          post_recovered: "Post is recovered"
        group_event:
          group_name: "Group Events"
          group_created: "Group is created"
          group_updated: "Group is updated"
          group_destroyed: "Group is deleted"
        tag_event:
          group_name: "Tag Events"
          tag_created: "Tag is created"
          tag_updated: "Tag is updated"
          tag_destroyed: "Tag is deleted"
        category_event:
          group_name: "Category Events"
          category_created: "Category is created"
          category_updated: "Category is updated"
          category_destroyed: "Category is deleted"
        user_event:
          group_name: "User Events"
          user_logged_in: "User logged in"
          user_logged_out: "User logged out"
          user_confirmed_email: "User confirmed e-mail"
          user_created: "User is created"
          user_approved: "User is approved"
          user_updated: "User is updated"
          user_destroyed: "User is deleted"
          user_suspended: "User is suspended"
          user_unsuspended: "User is unsuspended"
        reviewable_event:
          group_name: "Reviewable Events"
          reviewable_created: "Reviewable item is ready"
          reviewable_updated: "Reviewable item is updated"
        user_badge_event:
          group_name: "Badge Events"
          user_badge_granted: "User badge is granted"
          user_badge_revoked: "User badge is revoked"
        like_event:
          group_name: "Like Events"
          post_liked: "When a user likes a post."
        notification_event:
          group_name: "Notification Events"
          notification_created: "A user receives a notification in their feed"
        group_user_event:
          group_name: "Group User Events"
          user_added_to_group: "A user is added to a group"
          user_removed_from_group: "A user is removed from a group"
        custom_event:
          group_name: "Custom Events"
        user_promoted_event:
          group_name: "User Promoted Events"
          user_promoted: "A user is promoted"
        delivery_status:
          title: "Delivery Status"
          inactive: "Inactive"
          failed: "Failed"
          successful: "Successful"
          disabled: "Disabled"
        events:
          none: "There are no related events."
          redeliver: "Redeliver"
          redeliver_failed: "Redeliver Failed"
          incoming:
            one: "There is a new event."
            other: "There are %{count} new events."
          completed_in:
            one: "Completed in %{count} second."
            other: "Completed in %{count} seconds."
          request: "Request"
          response: "Response"
          redeliver_confirm: "Are you sure you want to redeliver the same payload?"
          redeliver_failed_confirm:
            one: "Are you sure you want to redeliver %{count} webhook event?"
            other: "Are you sure you want to redeliver %{count} webhook events?"
          no_events_to_redeliver: "No events to redeliver."
          headers: "Headers"
          payload: "Payload"
          body: "Body"
          ping: "Ping"
          status: "Status Code"
          event_id: "ID"
          timestamp: "Created"
          completion: "Completion Time"
          actions: "Actions"
          filter_status:
            all: "All Events"
            successful: "Delivered"
            failed: "Failed"
      home:
        title: "Home"
      account:
        title: "Account"
        sidebar_link:
          backups: "Backups"
          whats_new:
            title: "What's new?"
            keywords: "changelog|feature|release"

      community:
        title: "Community"
        sidebar_link:
          about_your_site: "About your site"
          badges: "Badges"
          login_and_authentication: "Login & authentication"
          notifications: "Notifications"
          permalinks: "Permalinks"
          trust_levels: "Trust levels"
          group_permissions: "Group permissions"
          users: "Users"
          groups: "Groups"
          user_fields: "User fields"
          watched_words: "Watched words"
          legal: "Legal"
          moderation_flags:
            title: "Moderation"
            keywords: "flag|review"

      appearance:
        title: "Appearance"
        sidebar_link:
          font_style: "Font style"
          site_logo: "Site logo"
          color_schemes: "Color palettes"
          emoji: "Emoji"
          navigation: "Navigation"
          themes: "Themes"
          components:
            title: "Components"
            keywords: "theme|extension"
          site_texts: "Site texts"

      email_settings:
        title: "Email Settings"
        sidebar_link:
          appearance: "Appearance"
          server_setup:
            title: "Server setup & logs"
            keywords: "email|smtp|mailgun|sendgrid|sent|skipped|bounced|received|rejected|email logs|preview summary"

      security:
        title: "Security"
        sidebar_link:
          security: "Security settings"
          spam: "Spam settings"
          staff_action_logs:
            title: "Logs & screening"
            keywords: "error logs|staff action|screened emails|screened ips|screened urls|search logs"

      section_landing_pages:
        account:
          title: "Account"
          backups:
            title: "Backups"
            description: "Take a backup of your site's data"
          whats_new:
            title: "What's new?"
            description: "Discover new releases and improvements to Discourse"

      config_areas:
        about:
          header: "About your site"
          description: "Provide information here about this site and your team so that people can learn what your community is about, who is behind it, and how to reach you in case there is an issue. Displayed on your site's <a href='%{basePath}/about'>About page</a>."
          general_settings: "General settings"
          community_name: "Community name"
          community_name_placeholder: "Example Community"
          community_summary: "Community summary"
          community_description: "Community description"
          community_title: "Community title"
          community_title_help: "Short description, shown in the browser tab, for key pages such as categories and topic lists."
          banner_image: "Banner image"
          banner_image_help: |
            This will be used on your About page. Recommended size: 1100x300px. Accepted types: JPG, PNG, and SVG up to 10MB.
          contact_information: "Contact information"
          community_owner: "Community owner"
          community_owner_placeholder: "Johnny Smith"
          community_owner_help: |
            Name used for critical notifications, and also displayed on /about. Visible to anonymous users on public sites.
          contact_email: "Contact email"
          contact_email_placeholder: "contact@johnny-smith.com"
          contact_email_help: |
            Email used for critical notifications, and also displayed on /about. Visible to anonymous users on public sites.
          contact_url: "Contact URL"
          contact_url_placeholder: "https://johnny-smith.com/contact"
          contact_url_help: |
            When present, replaces contact email address on /about and visible to anonymous users on public sites.
          site_contact_name: "Site contact name"
          site_contact_name_help: |
            A staff username to send all automated messages from. If left blank, the default System account will be used.
          site_contact_group: "Site contact group"
          site_contact_group_help: |
            The group that gets invited to all automatically sent personal messages.
          your_organization: "Your organization"
          your_organization_description: "We'll use this information in the Terms of Service and Privacy Notice to show who operates the site and under which jurisdiction."
          company_name: "Name"
          company_name_placeholder: "Acme Organization"
          company_name_warning: |
            If left blank, no boilerplate Terms of Service or Privacy Notice will be provided.
          governing_law: "Governing law"
          governing_law_placeholder: "Province, State, or Country"
          governing_law_help: |
            Specify the jurisdiction for the site's legal terms, typically where the company is registered or operates.
          city_for_disputes: "City for disputes"
          city_for_disputes_placeholder: "City"
          city_for_disputes_help: |
            Specify the city for resolving legal disputes related to this forum.
          optional: "(optional)"
          update: "Update"
          toasts:
            general_settings_saved: "General settings saved"
            contact_information_saved: "Contact information saved"
            your_organization_saved: "Your organization saved"
          saved: "saved!"
        flags:
          header: "Moderation"
          edit_header: "Edit Flag"
          subheader: "The flagging system in Discourse helps you and your moderator team manage content and user behavior, keeping your community respectful and healthy. The defaults are suitable for most communities and you don’t have to change them. However, if your site has particular requirements you can disable flags you don’t need and add your own custom flags."
          description: "Description"
          enabled: "Enabled?"
          add: "Add flag"
          edit: "Edit"
          back: "Back to flags"
          delete: "Delete"
          delete_confirm: 'Are you sure you want to delete "%{name}"?'
          flags_tab: "Flags"
          settings: "Flags Settings"
          form:
            add_header: "Add flag"
            edit_header: "Edit flag"
            save: "Save"
            name: "Name"
            description: "Description"
            applies_to: "Display this flag on"
            invalid_applies_to: "Required"
            topic: "topics"
            post: "posts"
            chat_message: "chat messages"
            enabled: "Enable this custom flag after saving"
            alert: "Once a custom flag has been used, it can only be disabled but not edited or deleted."
            edit_flag: "Edit flag"
            non_editable: "You cannot edit this flag because it is a system flag or has already been used in the review system, however you can still disable it."
            delete_flag: "Delete flag"
            non_deletable: "You cannot delete this flag because it is a system flag or has already been used in the review system, however you can still disable it."
            require_message: "Prompt users to provide additional reasons"
            require_message_description: "When this flag is selected, a text field will be displayed for the user to provide additional detail about why they are flagging the content"
            auto_action_type: "Auto hide flagged content"
          more_options:
            title: "More options"
            move_up: "Move up"
            move_down: "Move down"
        permalinks:
          edit: "Edit"
          delete: "Delete"
        embeddable_host:
          edit: "Edit"
          delete: "Delete"
        look_and_feel:
          title: "Look and feel"
          description: "Customize and brand your Discourse site, giving it a distinctive style."
          themes:
            title: "Themes"
            themes_intro: "Install a new theme to get started, or create your own from scratch using these resources."
            themes_intro_img_alt: "New theme placeholder"
            set_default_theme: "Set default"
            default_theme: "Default theme"
            themes_description: "Themes are expansive customizations that change multiple elements of the style of your forum design, and often also include additional front-end features."
            new_theme: "New theme"
            user_selectable: "User selectable"
        user_fields:
          field: "Field"
          type: "Type"
          more_options:
            title: "More options"
            move_up: "Move up"
            move_down: "Move down"
          delete: "Delete"
          delete_successful: "User field deleted."
          save_successful: "User field saved."
      plugins:
        title: "Plugins"
        installed: "Installed plugins"
        description: "Any Discourse plugins that you have installed, or plugins that come preinstalled with Discourse hosting, will appear in this list."
        name: "Name"
        none_installed: "You don't have any plugins installed."
        version: "Version"
        enabled: "Enabled?"
        is_enabled: "Y"
        not_enabled: "N"
        change_settings_short: "Settings"
        settings_disabled: "This plugin can only be enabled or disabled, it has no additional settings."
        howto: "How do I install plugins?"
        official: "Official Discourse Plugin"
        broken_route: "Unable to configure link to '%{name}'. Ensure ad-blockers are disabled and try reloading the page."
        author: "By %{author}"
        experimental_badge: "experimental"
        learn_more: "Learn more"
        sidebar_link:
          installed: "Installed"

      advanced:
        title: "Advanced"
        sidebar_link:
          api_keys:
            title: "API keys"
            keywords: "token|webhook"
          developer: "Developer"
          embedding: "Embedding"
          rate_limits: "Rate limits"
          user_api: "User API"
          onebox: "Onebox"
          files: "Files"
          other_options: "Other"
          search: "Search"
          experimental: "Experimental"
          all_site_settings: "All site settings"

      navigation_menu:
        sidebar: "Sidebar"
        header_dropdown: "Header Dropdown"
        legacy: "Legacy"

      backups:
        title: "Backups"
        files_title: "Backup files"
        description: "Discourse backups include the full site database, which contains everything on the site: topics, posts, users, groups, settings, themes, etc. Depending on how the backup file is created, it may or may not include uploads."
        learn_more_url: ""
        menu:
          backups: "Backups"
          backup_files: "Backup files"
          logs: "Logs"
        none: "No backup available"
        read_only:
          enable:
            title: "Enable read-only mode"
            label: "Enable read-only"
            confirm: "Are you sure you want to enable read-only mode?"
          disable:
            title: "Disable read-only mode"
            label: "Disable read-only"
        logs:
          none: "No logs yet…"
        columns:
          filename: "Filename"
          size: "Size"
        upload:
          label: "Upload"
          title: "Upload a backup to this instance"
          uploading: "Uploading…"
          uploading_progress: "Uploading… %{progress}%"
          success: "'%{filename}' has successfully been uploaded. The file is now being processed and will take up to a minute to show up in the list."
          error: "There has been an error while uploading '%{filename}': %{message}"
        settings: "Settings"
        operations:
          is_running: "An operation is currently running…"
          failed: "The %{operation} failed. Please check the logs."
          cancel:
            label: "Cancel"
            title: "Cancel the current operation"
            confirm: "Are you sure you want to cancel the current operation?"
          backup:
            label: "Backup"
            title: "Create a backup"
            confirm: "Do you want to start a new backup?"
            include_uploads: "include all uploads"
            s3_upload_warning: 'This is for database backups only. Uploads will not be included, meaning all images and other file uploads can be missing if the backup is restored to another hosting setup. <b>To enable a full backup including your S3 uploads please see <a href="https://meta.discourse.org/t/-/276535" target="_blank">this guide</a>.</b>'
          download:
            label: "Download"
            title: "Send email with download link"
            alert: "A link to download this backup has been emailed to you"
          destroy:
            title: "Remove the backup"
            confirm: "Are you sure you want to destroy this backup?"
          restore:
            is_disabled: "Restore is currently disabled. To enable it, visit the <a href='%{url}'>site settings</a>."
            label: "Restore"
            title: "Restore the backup"
            confirm: "Are you sure you want to restore this backup?"
          rollback:
            label: "Rollback"
            title: "Rollback the database to previous working state"
            confirm: "Are you sure you want to rollback the database to the previous working state?"
        location:
          local: "Local storage"
          s3: "S3"
        backup_storage_error: "Failed to access backup storage: %{error_message}"

      export_csv:
        success: "Export initiated, you will be notified via message when the process is complete."
        failed: "Export failed. Please check the logs."
        button_text: "Export"
        button_title:
          user: "Export full user list in CSV format."
          staff_action: "Export full staff action log in CSV format."
          screened_email: "Export full screened email list in CSV format."
          screened_ip: "Export full screened IP list in CSV format."
          screened_url: "Export full screened URL list in CSV format."
      export_json:
        button_text: "Export"

      invite:
        button_text: "Send Invites"
        button_title: "Send Invites"

      customize:
        title: "Customize"
        preview: "preview"
        explain_preview: "See the site with this theme enabled"
        syntax_error: "Syntax Error"
        settings_editor: "Settings Editor"
        validation_settings_keys: "Each item must have only a 'setting' key and a 'value' key."
        validation_settings_deleted: "These settings were deleted. Please restore them and try again."
        validation_settings_added: "These settings were added. Please remove them and try again."
        save: "Save"
        new: "New"
        new_style: "New Style"
        install: "Install"
        delete: "Delete"
        delete_confirm: 'Are you sure you want to delete "%{theme_name}"?'
        bulk_delete: "Are you sure?"
        bulk_themes_delete_confirm: "This will uninstall the following themes, they will no longer be useable by any users on your site:"
        bulk_components_delete_confirm: "This will uninstall the following components, they will no longer be useable by any users on your site:"
        color: "Color"
        opacity: "Opacity"
        copy: "Duplicate"
        copy_to_clipboard: "Copy to Clipboard"
        copied_to_clipboard: "Copied to Clipboard"
        copy_to_clipboard_error: "Error copying data to Clipboard"
        theme_owner: "Not editable, owned by:"
        email_templates:
          title: "Email"
          subject: "Subject"
          multiple_subjects: "This email template has multiple subjects."
          body: "Body"
          revert: "Revert Changes"
          revert_confirm: "Are you sure you want to revert your changes?"
        component:
          all_filter: "All"
          used_filter: "Used"
          unused_filter: "Unused"
          enabled_filter: "Enabled"
          disabled_filter: "Disabled"
          updates_available_filter: "Updates Available"
        theme:
          filter_by: "Filter by"
          theme: "Theme"
          component: "Component"
          components: "Components"
          search_placeholder: "type to search…"
          theme_name: "Theme name"
          component_name: "Component name"
          themes_intro: "Select an existing theme or install a new one to get started"
          themes_intro_new: "Install a new theme to get started, or create your own from scratch using these resources."
          themes_intro_img_alt: "New theme placeholder"
          beginners_guide_title: "Beginner’s guide to using Discourse Themes"
          developers_guide_title: "Developer’s guide to Discourse Themes"
          browse_themes: "Browse community themes"
          customize_desc: "Customize:"
          title: "Themes"
          create: "Create"
          create_type: "Type"
          create_name: "Name"
          save: "Save"
          long_title: "Amend colors, CSS and HTML contents of your site"
          edit: "Edit"
          edit_confirm: "This is a remote theme, if you edit CSS/HTML your changes will be erased next time you update the theme."
          update_confirm: "These local changes will be erased by the update. Are you sure you want to continue?"
          update_confirm_yes: "Yes, continue with the update"
          common: "Common"
          desktop: "Desktop"
          mobile: "Mobile"
          settings: "Settings"
          translations: "Translations"
          extra_scss: "Extra SCSS"
          extra_files: "Extra files"
          extra_files_upload: "Export theme to view these files."
          extra_files_remote: "Export theme or check the git repository to view these files."
          preview: "Preview"
          settings_editor: "Settings Editor"
          show_advanced: "Show advanced fields"
          hide_advanced: "Hide advanced fields"
          hide_unused_fields: "Hide unused fields"
          is_default: "Theme is enabled by default"
          user_selectable: "Theme can be selected by users"
          color_scheme_user_selectable: "Color palette can be selected by users"
          auto_update: "Auto update when Discourse is updated"
          color_scheme: "Color Palette"
          edit_color_scheme: "Edit Color Palette"
          default_light_scheme: "Light (default)"
          color_scheme_select: "Select colors to be used by theme"
          custom_sections: "Custom sections:"
          theme_components: "Theme Components"
          add_all_themes: "Add all themes"
          convert: "Convert"
          convert_component_alert: "Are you sure you want to convert this component to theme? It will be removed as a component from %{relatives}."
          convert_component_tooltip: "Convert this component to theme"
          convert_component_alert_generic: "Are you sure you want to convert this component to theme?"
          convert_theme_alert: "Are you sure you want to convert this theme to component? It will be removed as a parent from %{relatives}."
          convert_theme_alert_generic: "Are you sure you want to convert this theme to component?"
          convert_theme_tooltip: "Convert this theme to component"
          inactive_themes: "Inactive themes:"
          set_default_theme: "Set default"
          default_theme: "Default theme"
          set_default_success: "Default theme set to %{theme}"
          install_success: "%{theme} installed successfully!"
          inactive_components: "Unused components:"
          selected:
            one: "%{count} selected"
            other: "%{count} selected"
          cancel: "Cancel"
          broken_theme_tooltip: "This theme has errors in its CSS, HTML or YAML"
          broken_theme: "Disable broken theme"
          disabled_component_tooltip: "This component has been disabled"
          default_theme_tooltip: "This theme is the site's default theme"
          updates_available_tooltip: "Updates are available for this theme"
          and_x_more:
            one: "and %{count} more."
            other: "and %{count} more."
          collapse: Collapse
          uploads: "Uploads"
          no_uploads: "You can upload assets associated with your theme such as fonts and images"
          add_upload: "Add Upload"
          upload_file_tip: "Choose an asset to upload (png, woff2, etc…)"
          variable_name: "SCSS var name:"
          variable_name_invalid: "Invalid variable name. Only alphanumeric allowed. Must start with a letter. Must be unique."
          variable_name_error:
            invalid_syntax: "Invalid variable name. Only alphanumeric allowed. Must start with a letter."
            no_overwrite: "Invalid variable name. Must not overwrite an existing variable."
            must_be_unique: "Invalid variable name. Must be unique."
          upload: "Upload"
          select_component: "Select a component…"
          unsaved_changes_alert: "You haven't saved your changes yet, do you want to discard them and move on?"
          unsaved_parent_themes: "You haven't assigned the component to themes, do you want to move on?"
          discard: "Discard"
          stay: "Stay"
          css_html: "Custom CSS/HTML"
          edit_css_html: "Edit CSS/HTML"
          edit_css_html_help: "You have not edited any CSS or HTML"
          delete_upload_confirm: "Delete this upload? (Theme CSS may stop working!)"
          component_on_themes: "Include component on these themes"
          included_components: "Included components"
          add_all: "Add all"
          import_web_tip: "Repository containing theme"
          direct_install_tip: "Are you sure you want to install <strong>%{name}</strong> from the repository listed below?"
          import_web_advanced: "Advanced…"
          import_file_tip: ".tar.gz, .zip, or .dcstyle.json file containing theme"
          is_private: "Theme is in a private git repository"
          finish_install: "Finish Theme Installation"
          last_attempt: "Installation process did not finish, last attempted:"
          remote_branch: "Branch name (optional)"
          public_key: "Grant the following public key access to the repo:"
          install: "Install"
          installed: "Installed"
          install_popular: "Popular"
          install_upload: "From your device"
          install_git_repo: "From a git repository"
          install_create: "Create new"
          installing_message: "Installing theme, this may take several minutes..."
          duplicate_remote_theme: "The theme component “%{name}” is already installed, are you sure you want to install another copy?"
          force_install: "The theme cannot be installed because the Git repository is inaccessible. Are you sure you want to continue installing it?"
          create_placeholder: "Create Placeholder"
          about_theme: "About"
          license: "License"
          version: "Version:"
          authors: "Authored by:"
          creator: "Created by:"
          source_url: "Source"
          enable: "Enable"
          disable: "Disable"
          disabled: "This component has been disabled."
          disabled_by: "This component has been disabled by"
          required_version:
            error: "This theme has been automatically disabled because it is not compatible with this version of Discourse."
            minimum: "Requires Discourse version %{version} or above."
            maximum: "Requires Discourse version %{version} or below."
          update_to_latest: "Update to Latest"
          check_for_updates: "Check for Updates"
          updating: "Updating…"
          update_success: "%{theme} Update complete"
          up_to_date: "Theme is up-to-date, last checked:"
          has_overwritten_history: "Current theme version no longer exists because the Git history has been overwritten by a force push."
          add: "Add"
          theme_settings: "Theme Settings"
          edit_objects_theme_setting: "Objects Setting Editor"
          overriden_settings_explanation: "Overridden settings are marked with a dot and have a highlighted color. To reset these settings to the default value, press the reset button next to them."
          no_settings: "This theme has no settings."
          theme_translations: "Theme Translations"
          empty: "No items"
          commits_behind:
            one: "Theme is %{count} commit behind!"
            other: "Theme is %{count} commits behind!"
          compare_commits: "(See new commits)"
          remote_theme_edits: "If you want to edit this theme, you must <a href='%{repoURL}' target='_blank'>submit a change on its repository</a>"
          repo_unreachable: "Couldn't contact the Git repository of this theme. Error message:"
          imported_from_archive: "This theme was imported from a .zip file"
          scss:
            text: "CSS"
            title: "Enter custom CSS, we accept all valid CSS and SCSS styles"
          header:
            text: "Header"
            title: "Enter HTML to display above site header"
          after_header:
            text: "After Header"
            title: "Enter HTML to display on all pages after header"
          footer:
            text: "Footer"
            title: "Enter HTML to display on page footer"
          embedded_scss:
            text: "Embedded CSS"
            title: "Enter custom CSS to deliver with embedded version of comments"
          embedded_header:
            text: "Embedded Header"
            title: "Enter HTML to display above the embedded version of comments"
          color_definitions:
            text: "Color Definitions"
            title: "Enter custom color definitions (advanced users only)"
            placeholder: |2-

              Use this stylesheet to add custom colors to the list of CSS custom properties.

              Example:

              %{example}

              Prefixing the property names is highly recommended to avoid conflicts with plugins and/or core.
          head_tag:
            text: "Head"
            title: "HTML that will be inserted before the head tag"
          body_tag:
            text: "Body"
            title: "HTML that will be inserted before the body tag"
          yaml:
            text: "YAML"
            title: "Define theme settings in YAML format"
          scss_color_variables_warning: 'Using core SCSS color variables in themes is deprecated. Please use CSS custom properties instead. See <a href="https://meta.discourse.org/t/-/77551#color-variables-2" target="_blank">this guide</a> for more details.'
          scss_warning_inline: "Using core SCSS color variables in themes is deprecated."
          all_filter: "All"
          active_filter: "Active"
          inactive_filter: "Inactive"
          updates_available_filter: "Updates Available"
          schema:
            title: "Edit %{name} setting"
            back_button: "Back to %{name}"
            fields:
              required: "*required"
              groups:
                at_least:
                  one: "at least %{count} group is required"
                  other: "at least %{count} groups are required"
              categories:
                at_least:
                  one: "at least %{count} category is required"
                  other: "at least %{count} categories are required"
              tags:
                at_least:
                  one: "at least %{count} tag is required"
                  other: "at least %{count} tags are required"
              string:
                too_short:
                  one: "must be at least %{count} character"
                  other: "must be at least %{count} characters"
              number:
                too_small: "must be greater than or equal to %{count}"
                too_large: "must be less than or equal to %{count}"

        colors:
          select_base:
            title: "Select base color palette"
            description: "Base palette:"
          title: "Colors"
          edit: "Edit Color Palettes"
          long_title: "Color Palettes"
          about: "Modify the colors used by your themes. Create a new color palette to start."
          new_name: "New Color Palette"
          copy_name_prefix: "Copy of"
          delete_confirm: "Delete this color palette?"
          undo: "Undo"
          undo_title: "Undo your changes to this color since the last time it was saved."
          revert: "Revert"
          revert_title: "Reset this color to Discourse's default color palette."
          primary:
            name: "primary"
            description: "Most text, icons, and borders."
          primary-medium:
            name: "primary-medium"
            description: ""
          primary-low-mid:
            name: "primary-low-mid"
            description: ""
          secondary:
            name: "secondary"
            description: "The main background color, and text color of some buttons."
          tertiary:
            name: "tertiary"
            description: "Links, some buttons, notifications, and accent color."
          quaternary:
            name: "quaternary"
            description: "For optional use in themes."
          header_background:
            name: "header background"
            description: "Background color of the site's header."
          header_primary:
            name: "header primary"
            description: "Text and icons in the site's header."
          highlight:
            name: "highlight"
            description: "The background color of highlighted elements on the page, such as posts and topics."
          highlight-high:
            name: "highlight-high"
            description: ""
          highlight-medium:
            name: "highlight-medium"
            description: ""
          highlight-low:
            name: "highlight-low"
            description: ""
          danger:
            name: "danger"
            description: "Highlight color for actions like deleting posts and topics."
          success:
            name: "success"
            description: "Used to indicate an action was successful."
          love:
            name: "love"
            description: "The like button's color."
          selected:
            name: "selected"
            description: "The background-color of elements such as list-items when they are selected/active."
          hover:
            name: "hover"
            description: "The background-color of elements such as list-items when they are hovered on or have keyboard focus."
        robots:
          title: "Override your site's robots.txt file:"
          warning: "This will permanently override any related site settings."
          overridden: Your site's default robots.txt file is overridden.
        email_style:
          title: "Email Style"
          heading: "Customize Email Style"
          html: "HTML Template"
          css: "CSS"
          reset: "Reset to default"
          reset_confirm: "Are you sure you want to reset to the default %{fieldName} and lose all your changes?"
          save_error_with_reason: "Your changes were not saved. %{error}"
          instructions: "Customize the template in which all html emails are rendered, and style using CSS."

      email:
        title: "Emails"
        settings: "Email Settings"
        templates: "Templates"
        templates_title: "Email Templates"
        preview_digest: "Preview Summary"
        advanced_test:
          title: "Advanced Test"
          desc: "See how Discourse processes received emails. To be able to correctly process the email, please paste below the whole original email message."
          email: "Original message"
          run: "Run Test"
          text: "Selected Text Body"
          elided: "Elided Text"
        sending_test: "Sending test Email…"
        error: "<b>ERROR</b> - %{server_error}"
        test_error: "There was a problem sending the test email. Please double-check your mail settings, verify that your host is not blocking mail connections, and try again."
        sent: "Sent"
        skipped: "Skipped"
        bounced: "Bounced"
        received: "Received"
        rejected: "Rejected"
        sent_at: "Sent At"
        time: "Time"
        user: "User"
        email_type: "Email Type"
        details_title: "Show email details"
        to_address: "To Address"
        test_email_address: "email address to test"
        send_test: "Send Test Email"
        sent_test: "sent!"
        delivery_method: "Delivery Method"
        preview_digest_desc: "Preview the content of the summary emails sent to inactive users."
        refresh: "Refresh"
        send_digest_label: "Send this result to:"
        send_digest: "Send"
        sending_email: "Sending email…"
        format: "Format"
        html: "html"
        text: "text"
        html_preview: "Email Content Preview"
        last_seen_user: "Last Seen User:"
        no_result: "No results found for summary."
        reply_key: "Reply Key"
        post_link_with_smtp: "Post & SMTP Details"
        skipped_reason: "Skip Reason"
        incoming_emails:
          from_address: "From"
          to_addresses: "To"
          cc_addresses: "Cc"
          subject: "Subject"
          error: "Error"
          none: "No incoming emails found."
          modal:
            title: "Incoming Email Details"
            error: "Error"
            headers: "Headers"
            subject: "Subject"
            body: "Body"
            rejection_message: "Rejection Mail"
          filters:
            from_placeholder: "from@example.com"
            to_placeholder: "to@example.com"
            cc_placeholder: "cc@example.com"
            subject_placeholder: "Subject…"
            error_placeholder: "Error"
        logs:
          none: "No logs found."
          filters:
            title: "Filter"
            user_placeholder: "username"
            address_placeholder: "name@example.com"
            type_placeholder: "digest, signup…"
            reply_key_placeholder: "reply key"
            smtp_transaction_response_placeholder: "SMTP ID"
          email_addresses:
            see_more: "[See more...]"
          post_id: "(Post ID: %{post_id})"

      moderation_history:
        performed_by: "Performed By"
        no_results: "There is no moderation history available."
        actions:
          delete_user: "User Deleted"
          suspend_user: "User Suspended"
          silence_user: "User Silenced"
          delete_post: "Post Deleted"
          delete_topic: "Topic Deleted"
          post_approved: "Post Approved"

      logs:
        title: "Logs"
        action: "Action"
        created_at: "Created"
        last_match_at: "Last Matched"
        match_count: "Matches"
        ip_address: "IP"
        topic_id: "Topic ID"
        post_id: "Post ID"
        category_id: "Category ID"
        delete: "Delete"
        edit: "Edit"
        save: "Save"
        screened_actions:
          block: "block"
          do_nothing: "do nothing"
        staff_actions:
          all: "all"
          filter: "Filter:"
          title: "Staff Actions"
          clear_filters: "Show Everything"
          staff_user: "User"
          target_user: "Target User"
          subject: "Subject"
          when: "When"
          context: "Context"
          details: "Details"
          previous_value: "Previous"
          new_value: "New"
          show: "Show"
          modal_title: "Details"
          no_previous: "There is no previous value."
          deleted: "No new value. The record was deleted."
          actions:
            permanently_delete_post_revisions: "permanently delete post revisions"
            delete_user: "delete user"
            change_trust_level: "change trust level"
            change_username: "change username"
            change_site_setting: "change site setting"
            change_theme: "change theme"
            delete_theme: "delete theme"
            change_site_text: "change site text"
            suspend_user: "suspend user"
            unsuspend_user: "unsuspend user"
            removed_suspend_user: "suspend user (removed)"
            removed_unsuspend_user: "unsuspend user (removed)"
            grant_badge: "grant badge"
            revoke_badge: "revoke badge"
            check_email: "check email"
            delete_topic: "delete topic"
            recover_topic: "un-delete topic"
            delete_post: "delete post"
            impersonate: "impersonate"
            anonymize_user: "anonymize user"
            roll_up: "roll up IP blocks"
            change_category_settings: "change category settings"
            delete_category: "delete category"
            create_category: "create category"
            silence_user: "silence user"
            unsilence_user: "unsilence user"
            removed_silence_user: "silence user (removed)"
            removed_unsilence_user: "unsilence user (removed)"
            grant_admin: "grant admin"
            revoke_admin: "revoke admin"
            grant_moderation: "grant moderation"
            revoke_moderation: "revoke moderation"
            backup_create: "create backup"
            deleted_tag: "deleted tag"
            update_directory_columns: "update directory columns"
            deleted_unused_tags: "deleted unused tags"
            renamed_tag: "renamed tag"
            revoke_email: "revoke email"
            lock_trust_level: "lock trust level"
            unlock_trust_level: "unlock trust level"
            activate_user: "activate user"
            deactivate_user: "deactivate user"
            change_readonly_mode: "change readonly mode"
            backup_download: "download backup"
            backup_destroy: "destroy backup"
            reviewed_post: "reviewed post"
            custom_staff: "plugin custom action"
            post_locked: "post locked"
            post_edit: "post edit"
            post_unlocked: "post unlocked"
            check_personal_message: "check personal message"
            disabled_second_factor: "disable Two-Factor Authentication"
            topic_published: "topic published"
            post_approved: "post approved"
            post_rejected: "post rejected"
            create_badge: "create badge"
            change_badge: "change badge"
            delete_badge: "delete badge"
            merge_user: "merge user"
            entity_export: "export entity"
            change_name: "change name"
            topic_timestamps_changed: "topic timestamps changed"
            approve_user: "approved user"
            web_hook_create: "webhook create"
            web_hook_update: "webhook update"
            web_hook_destroy: "webhook destroy"
            web_hook_deactivate: "webhook deactivate"
            embeddable_host_create: "embeddable host create"
            embeddable_host_update: "embeddable host update"
            embeddable_host_destroy: "embeddable host destroy"
            change_theme_setting: "change theme setting"
            disable_theme_component: "disable theme component"
            enable_theme_component: "enable theme component"
            revoke_title: "revoke title"
            change_title: "change title"
            api_key_create: "api key create"
            api_key_update: "api key update"
            api_key_destroy: "api key destroy"
            override_upload_secure_status: "override upload secure status"
            page_published: "page published"
            page_unpublished: "page unpublished"
            add_email: "add email"
            update_email: "update email"
            destroy_email: "destroy email"
            topic_closed: "topic closed"
            topic_opened: "topic opened"
            topic_archived: "topic archived"
            topic_unarchived: "topic unarchived"
            post_staff_note_create: "add staff note"
            post_staff_note_destroy: "destroy staff note"
            delete_group: "delete group"
            watched_word_create: "add watched word"
            watched_word_destroy: "delete watched word"
            create_public_sidebar_section: "create public sidebar section"
            update_public_sidebar_section: "update public sidebar section"
            destroy_public_sidebar_section: "destroy public sidebar section"
            reset_bounce_score: "reset bounce score"
            create_watched_word_group: "create watched word group"
            update_watched_word_group: "update watched word group"
            delete_watched_word_group: "delete watched word group"
            toggle_flag: "toggle flag"
            move_flag: "move flag"
            create_flag: "create flag"
            update_flag: "update flag"
            delete_flag: "delete flag"
            topic_slow_mode_set: "set topic slow mode"
            topic_slow_mode_removed: "remove topic slow mode"
            custom_emoji_create: "create custom emoji"
            custom_emoji_destroy: "delete custom emoji"
            delete_post_permanently: "permanently delete post"
            delete_topic_permanently: "permanently delete topic"
            tag_group_create: "create tag group"
            tag_group_destroy: "delete tag group"
            tag_group_change: "change tag group"
            delete_associated_accounts: "delete associated accounts"
        screened_emails:
          title: "Screened Emails"
          description: "When someone tries to create a new account, the following email addresses will be checked and the registration will be blocked, or some other action performed."
          email: "Email Address"
          actions:
            allow: "Allow"
        screened_urls:
          title: "Screened URLs"
          description: "The URLs listed here were used in posts by users who have been identified as spammers."
          url: "URL"
          domain: "Domain"
        screened_ips:
          title: "Screened IPs"
          description: 'IP addresses that are being watched. Use "Allow" to allowlist IP addresses.'
          delete_confirm: "Are you sure you want to remove the rule for %{ip_address}?"
          actions:
            block: "Block"
            do_nothing: "Allow"
            allow_admin: "Allow Admin"
          form:
            label: "New:"
            ip_address: "IP address"
            add: "Add"
            filter: "Search"
          roll_up:
            text: "Roll up"
            title: "Creates new subnet ban entries if there are at least 'min_ban_entries_for_roll_up' entries."
        search_logs:
          title: "Search Logs"
          term: "Term"
          searches: "Searches"
          click_through_rate: "CTR"
          types:
            all_search_types: "All search types"
            header: "Header"
            full_page: "Full Page"
            click_through_only: "All (click through only)"
          header_search_results: "Header Search Results"
        logster:
          title: "Error Logs"

      watched_words:
        title: "Watched Words"
        search: "search"
        clear_filter: "Clear"
        show_words:
          one: "show %{count} word"
          other: "show %{count} words"
        case_sensitive: "(case-sensitive)"
        html: "(html)"
        download: Download
        clear_all: Clear All
        clear_all_confirm: "Are you sure you want to clear all watched words for the %{action} action?"
        invalid_regex: 'The watched word "%{word}" is an invalid regular expression.'
        regex_warning: '<a href="%{basePath}/admin/site_settings/category/all_results?filter=watched%20words%20regular%20expressions%20">Watched words are regular expressions</a> and they do not automatically include word boundaries. If you want the regular expression to match whole words, include <code>\b</code> at the start and end of your regular expression.'
        actions:
          block: "Block"
          censor: "Censor"
          require_approval: "Require Approval"
          flag: "Flag"
          replace: "Replace"
          tag: "Tag"
          silence: "Silence"
          link: "Link"
        action_descriptions:
          block: "An error message will be displayed when attempting to create a post containing these words."
          censor: "Allow posts that contain these words, but replace them with characters that hide the censored words."
          require_approval: "Require staff approval for posts that contain these words before they can be visible to others."
          flag: "Allow posts that contain these words, but flag them as inappropriate for review by moderators."
          replace: "Replace words in posts with other words."
          tag: "Automatically tag topics if the first post contains a specific word."
          silence: "Silence new accounts if their very first post contains any of these words. The post will be automatically hidden until staff approves it."
          link: "Replace words in posts with links."
        form:
          label: "Has words or phrases"
          placeholder: "words or phrases (* is a wildcard)"
          placeholder_regexp: "regular expressions"
          replace_label: "Replacement"
          replace_placeholder: "example"
          tag_label: "Tag"
          link_label: "Link"
          link_placeholder: "https://example.com"
          add: "Add"
          success: "Success"
          exists: "Already exists"
          upload: "Add from file"
          upload_successful: "Upload successful. Words have been added."
          case_sensitivity_label: "Is case-sensitive"
          case_sensitivity_description: "Only words with matching character casing"
          html_label: "HTML"
          html_description: "Outputs HTML in the replacement"
          words_or_phrases: "words or phrases"
        test:
          button_label: "Test"
          modal_title: "%{action}: Test Watched Words"
          description: "Enter text below to check for matches with watched words"
          found_matches: "Found matches:"
          no_matches: "No matches found"

      form_templates:
        nav_title: "Templates"
        title: "Form Templates"
        help: "Create a form template structure that can be used to create new topics."
        new_template: "New Template"
        list_table:
          headings:
            name: "Name"
            active_categories: "Active Categories"
            actions: "Actions"
          actions:
            view: "View Template"
            edit: "Edit Template"
            delete: "Delete Template"
        view_template:
          close: "Close"
          edit: "Edit"
          delete: "Delete"
          toggle_preview: "Toggle Preview"
        new_template_form:
          submit: "Save"
          cancel: "Cancel"
          name:
            label: "Template Name"
            placeholder: "Enter a name for this template…"
          template:
            label: "Template"
            placeholder: "Create a YAML template here…"
          preview: "Preview"
        delete_confirm: "Are you sure you would like to delete this template?"
        quick_insert_fields:
          add_new_field: "Add"
          checkbox: "Checkbox"
          input: "Short answer"
          textarea: "Long answer"
          dropdown: "Dropdown"
          upload: "Upload a file"
          multiselect: "Multiple choice"
        validations_modal:
          button_title: "Validations"
          modal_title: "Validation Options"
          table_headers:
            key: "Key"
            type: "Type"
            description: "Description"
          validations:
            required:
              key: "required"
              type: "boolean"
              description: "Requires the field to be completed to submit the form."
            minimum:
              key: "minimum"
              type: "integer"
              description: "For text fields, specifies the minimum number of characters allowed."
            maximum:
              key: "maximum"
              type: "integer"
              description: "For text fields, specifies the maximum number of characters allowed."
            pattern:
              key: "pattern"
              type: "regex string"
              description: "For text fields, a regular expression specifying the allowed input."
            type:
              key: "type"
              type: "string"
              description: "For input fields, you can specify the type of input that should be expected (text|email|date|number|url|tel|color)"
        preview_modal:
          title: "Preview Template"
        field_placeholders:
          validations: "enter validations here"
          id: "enter-id-here"
          label: "Enter label here"
          placeholder: "Enter placeholder here"
          none_label: "Select an item"
          choices:
            first: "Option 1"
            second: "Option 2"
            third: "Option 3"
        edit_category:
          toggle_freeform: "form template disabled"
          toggle_form_template: "form template enabled"
          select_template: "Select form templates"
          select_template_help: "Add/Edit Form Templates"

      impersonate:
        title: "Impersonate"
        help: "Use this tool to impersonate a user account for debugging purposes. You will have to log out once finished."
        not_found: "That user can't be found."
        invalid: "Sorry, you may not impersonate that user."

      users:
        title: "Users"
        description: "View and manage users."
        create: "Add Admin User"
        last_emailed: "Last Emailed"
        not_found: "Sorry, that username doesn't exist in our system."
        id_not_found: "Sorry, that user id doesn't exist in our system."
        active: "Activated"
        status: "Status"
        show_emails: "Show Emails"
        hide_emails: "Hide Emails"
        bulk_actions:
          title: "Bulk actions"
          admin_cant_be_deleted: "This user can't be deleted because they're an admin"
          too_many_or_old_posts: "This user can't be deleted they have too many posts or a very old post"
          too_many_selected_users:
            one: "You've reached the %{count} user limit for bulk deletion"
            other: "You've reached the %{count} users limit for bulk deletion"
          delete:
            label: "Delete users…"
            confirmation_modal:
              prompt_text:
                one: 'You''re about to delete %{count} user permanently. Type "%{confirmation_phrase}" below to proceed:'
                other: 'You''re about to delete %{count} users permanently. Type "%{confirmation_phrase}" below to proceed:'
              confirmation_phrase:
                one: "delete %{count} user"
                other: "delete %{count} users"
              close: "Close"
              confirm: "Delete"
              title:
                one: "Delete %{count} user"
                other: "Delete %{count} users"
              bulk_delete_starting: "Starting bulk delete…"
              block_ip_and_email: "Block IP addresses and emails of all selected users"
              user_delete_succeeded: "[%{position}/%{total}] Successfully deleted @%{username}"
              user_delete_failed: "[%{position}/%{total}] Failed to delete @%{username} - %{error}"
              bulk_delete_finished: "Bulk delete operation completed."
              failed_to_delete_users: "The following users failed to be deleted:"
        nav:
          new: "New"
          active: "Active"
          staff: "Staff"
          suspended: "Suspended"
          silenced: "Silenced"
          staged: "Staged"
        approved: "Approved?"
        titles:
          active: "Active Users"
          new: "New Users"
          pending: "Users Pending Review"
          newuser: "Users at Trust Level 0 (New User)"
          basic: "Users at Trust Level 1 (Basic User)"
          member: "Users at Trust Level 2 (Member)"
          regular: "Users at Trust Level 3 (Regular)"
          leader: "Users at Trust Level 4 (Leader)"
          staff: "Staff"
          admins: "Admin Users"
          moderators: "Moderators"
          silenced: "Silenced Users"
          suspended: "Suspended Users"
          staged: "Staged Users"
        not_verified: "Not verified"
        check_email:
          title: "Reveal this user's email address"
          text: "Show"
        check_sso:
          title: "Reveal SSO payload"
          text: "Show"
        delete_associated_accounts:
          title: "Delete all associated accounts for this user"
          text: "Delete associated accounts"

      user:
        suspend_failed: "Something went wrong suspending this user %{error}"
        unsuspend_failed: "Something went wrong unsuspending this user %{error}"
        suspend_duration: "Suspend user until:"
        suspend_reason_label: "Why are you suspending? This text <b>will be visible to everyone</b> on this user's profile page, and will be shown to the user when they try to log in. Keep it short."
        suspend_reason_hidden_label: "Why are you suspending? This text will be shown to the user when they try to log in. Keep it short."
        suspend_reason: "Reason"
        suspend_reason_title: "Suspension Reason"
        suspend_reasons:
          not_listening_to_staff: "Would not listen to staff feedback"
          consuming_staff_time: "Consumed disproportionate amounts of staff time"
          combative: "Too combative"
          in_wrong_place: "In the wrong place"
          no_constructive_purpose: "No constructive purpose to their actions other than creating dissent within the community"
          custom: "Custom…"
        suspend_message: "Email Message"
        suspend_message_placeholder: "Optionally, provide more information about the suspension and it will be emailed to the user."
        suspended_by: "Suspended by"
        silence_reason: "Reason"
        silenced_by: "Silenced By"
        silence_modal_title: "Silence User"
        silence_duration: "How long will the user be silenced for?"
        silence_reason_label: "Why are you silencing this user?"
        silence_reason_placeholder: "Silence Reason"
        silence_message: "Email Message"
        silence_message_placeholder: "(leave blank to send default message)"
        suspended_until: "(until %{until})"
        suspend_forever: "Suspend forever"
        cant_suspend: "This user cannot be suspended."
        cant_silence: "This user cannot be silenced."

        delete_posts_failed: "There was a problem deleting the posts."
        post_edits: "Post Edits"
        view_edits: "View Edits"
        penalty_post_actions: "What would you like to do with the associated post?"
        penalty_post_delete: "Delete the post"
        penalty_post_delete_replies: "Delete the post + any replies"
        penalty_post_edit: "Edit the post"
        penalty_post_none: "Do nothing"
        penalty_count: "Penalty Count"

        # This string uses the ICU Message Format. See https://meta.discourse.org/t/7035 for translation guidelines.
        penalty_history_MF: >-
          In the past 6 months this user has been <b>suspended
          { SUSPENDED, plural,
                  one {# time}
                other {# times}
          }</b> and <b>silenced
          { SILENCED, plural,
                  one {# time}
                other {# times}
          }</b>.

        clear_penalty_history:
          title: "Clear Penalty History"
          description: "users with penalties cannot reach TL3"

        # This string uses the ICU Message Format. See https://meta.discourse.org/t/7035 for translation guidelines.
        delete_all_posts_confirm_MF: |
          You are about to delete { POSTS, plural,
              one {# post}
            other {# posts}
          } and { TOPICS, plural,
              one {# topic}
            other {# topics}
          }. Are you sure?

        silence: "Silence"
        unsilence: "Unsilence"
        silenced: "Silenced?"
        moderator: "Moderator?"
        admin: "Admin?"
        suspended: "Suspended?"
        staged: "Staged?"
        show_admin_profile: "Admin"
        manage_user: "Manage user"
        show_public_profile: "Show Public Profile"
        action_logs: "Action Logs"
        ip_lookup: "IP Lookup"
        log_out: "Log Out"
        logged_out: "User was logged out on all devices"
        revoke_admin: "Revoke Admin"
        grant_admin: "Grant Admin"
        grant_admin_success: "New administrator was confirmed."
        grant_admin_confirm: "We've sent you an email to verify the new administrator. Please open it and follow the instructions."
        revoke_moderation: "Revoke Moderation"
        grant_moderation: "Grant Moderation"
        unsuspend: "Unsuspend"
        suspend: "Suspend"
        show_flags_received: "Show Flags Received"
        flags_received_by: "Flags Received by %{username}"
        flags_received_none: "This user has not received any flags."
        reputation: Reputation
        permissions: Permissions
        activity: Activity
        like_count: Likes Given / Received
        last_100_days: "in the last 100 days"
        private_topics_count: Private Topics
        posts_read_count: Posts Read
        post_count: Posts Created
        second_factor_enabled: Two-Factor Authentication Enabled
        topics_entered: Topics Viewed
        flags_given_count: Flags Given
        flags_received_count: Flags Received
        warnings_received_count: Warnings Received
        warnings_list_warning: |
          As a moderator, you may not be able to view all of these topics. If necessary, ask an admin or the issuing moderator to give <b>@moderators</b> access to the message.
        flags_given_received_count: "Flags Given / Received"
        approve: "Approve"
        approved_by: "approved by"
        approve_success: "User approved and email sent with activation instructions."
        approve_bulk_success: "Success! All selected users have been approved and notified."
        time_read: "Read Time"
        post_edits_count: "Post Edits"
        anonymize: "Anonymize User"
        anonymize_confirm: "Are you sure you want to anonymize this account? This will change the username and email, and reset all profile information."
        delete_associated_accounts_confirm: "Are you sure you want to delete all associated accounts from this account? The user may not be able to log in if their email has changed."
        disable_second_factor_confirm: "Are you sure you want to disable Two-Factor Authentication for this account?"
        anonymize_yes: "Yes, anonymize this account"
        anonymize_failed: "There was a problem anonymizing the account."
        delete: "Delete User"
        delete_posts:
          button: "Delete all posts"
          progress:
            title: "Progress of deleting posts"
            description: "Deleting posts…"
          confirmation:
            title: "Delete all posts by @%{username}"
            description: |
              <p>Are you sure you would like to delete <b>%{post_count}</b> posts by @%{username}?

              <p><b>This can not be undone!</b></p>

              <p>To continue type: <code>%{text}</code></p>

            text: "delete posts by @%{username}"
            delete: "Delete posts by @%{username}"
            cancel: "Cancel"
        merge:
          button: "Merge"
          prompt:
            title: "Transfer & Delete @%{username}"
            description: |
              <p>Please choose a new owner for <b>@%{username}'s</b> content.</p>

              <p>All topics, posts, messages and other content created by <b>@%{username}</b> will be transferred.</p>

            target_username_placeholder: "Username of new owner"
            transfer_and_delete: "Transfer & Delete @%{username}"
            cancel: "Cancel"
          progress:
            title: "Merge progress"
          confirmation:
            title: "Transfer & Delete @%{username}"
            description: |
              <p>All of <b>@%{username}'s</b> content will be transferred and attributed to <b>@%{targetUsername}</b>. After the content is transferred, <b>@%{username}'s</b> account will be deleted.</p>

              <p><b>This can not be undone!</b></p>

              <p>To continue type: <code>%{text}</code></p>

            text: "transfer @%{username} to @%{targetUsername}"
            transfer_and_delete: "Transfer & Delete @%{username}"
            cancel: "Cancel"

        merging_user: "Merging user…"
        merge_failed: "There was an error while merging the users."
        delete_forbidden_because_staff: "Admins and moderators can't be deleted."
        delete_posts_forbidden_because_staff: "Can't delete all posts of admins and moderators."
        delete_forbidden:
          one: "Users can't be deleted if they have posts. Delete all posts before trying to delete a user. (Posts older than %{count} day old can't be deleted.)"
          other: "Users can't be deleted if they have posts. Delete all posts before trying to delete a user. (Posts older than %{count} days old can't be deleted.)"
        cant_delete_all_posts:
          one: "Can't delete all posts. Some posts are older than %{count} day old. (The delete_user_max_post_age setting.)"
          other: "Can't delete all posts. Some posts are older than %{count} days old. (The delete_user_max_post_age setting.)"
        cant_delete_all_too_many_posts:
          one: "Can't delete all posts because the user has more than %{count} post. (delete_all_posts_max)"
          other: "Can't delete all posts because the user has more than %{count} posts. (delete_all_posts_max)"
        delete_confirm_title: "Are you sure you want to delete this user? This is permanent!"
        delete_confirm: "It is generally preferable to anonymize users rather than deleting them, to avoid removing content from existing discussions."
        delete_and_block: "Delete and <b>block</b> this email and IP address"
        delete_dont_block: "Delete only"
        deleting_user: "Deleting user…"
        deleted: "The user was deleted."
        delete_failed: "There was an error deleting that user. Make sure all posts are deleted before trying to delete the user."
        send_activation_email: "Send Activation Email"
        activation_email_sent: "An activation email has been sent."
        send_activation_email_failed: "There was a problem sending another activation email. %{error}"
        activate: "Activate Account"
        activate_failed: "There was a problem activating the user."
        deactivate_account: "Deactivate Account"
        deactivate_failed: "There was a problem deactivating the user."
        unsilence_failed: "There was a problem unsilencing the user."
        silence_failed: "There was a problem silencing the user."
        silence_confirm: "Are you sure you want to silence this user? They will not be able to create any new topics or posts."
        silence_accept: "Yes, silence this user"
        bounce_score: "Bounce Score"
        reset_bounce_score:
          label: "Reset"
          title: "Reset bounce score back to 0"
        visit_profile: "Visit <a href='%{url}'>this user's preferences page</a> to edit their profile"

        deactivate_explanation: "A deactivated user must re-validate their email."
        suspended_explanation: "A suspended user can't log in."
        silence_explanation: "A silenced user can't post or start topics."
        staged_explanation: "A staged user can only post via email in specific topics."
        bounce_score_explanation:
          none: "No bounces were received recently from that email."
          some: "Some bounces were received recently from that email."
          threshold_reached: "Received too many bounces from that email."
        trust_level_change_failed: "There was a problem changing the user's trust level."
        suspend_modal_title: "Suspend User"
        confirm_cancel_penalty: "Are you sure you want to discard the penalty?"
        trust_level_2_users: "Trust Level 2 Users"
        trust_level_3_requirements: "Trust Level 3 Requirements"
        trust_level_locked_tip: "trust level is locked, system will not promote or demote user"
        trust_level_unlocked_tip: "trust level is unlocked, system may promote or demote user"
        lock_trust_level: "Lock Trust Level"
        unlock_trust_level: "Unlock Trust Level"
        silenced_count: "Silenced"
        suspended_count: "Suspended"
        last_six_months: "Last 6 months"
        other_matches:
          one: "There is <b>%{count} other user</b> with the same IP address. Review and select the suspicious ones to penalize along with %{username}."
          other: "There are <b>%{count} other users</b> with the same IP address. Review and select the suspicious ones to penalize along with %{username}."
        other_matches_list:
          username: "Username"
          trust_level: "Trust Level"
          read_time: "Read Time"
          topics_entered: "Topics Entered"
          posts: "Posts"
        tl3_requirements:
          title: "Requirements for Trust Level 3"
          table_title:
            one: "In the last day:"
            other: "In the last %{count} days:"
          value_heading: "Value"
          requirement_heading: "Requirement"
          posts_read_days: "Posts Read: unique days"
          days: "days"
          topics_replied_to: "Topics Replied To"
          topics_viewed: "Topics Viewed"
          topics_viewed_all_time: "Topics Viewed (all time)"
          posts_read: "Posts Read"
          posts_read_all_time: "Posts Read (all time)"
          flagged_posts: "Flagged Posts"
          flagged_by_users: "Users Who Flagged"
          likes_given: "Likes Given"
          likes_received: "Likes Received"
          likes_received_days: "Likes Received: unique days"
          likes_received_users: "Likes Received: unique users"
          suspended: "Suspended (last 6 months)"
          silenced: "Silenced (last 6 months)"
          qualifies: "Qualifies for trust level 3."
          does_not_qualify: "Doesn't qualify for trust level 3."
          will_be_promoted: "Will be promoted soon."
          will_be_demoted: "Will be demoted soon."
          on_grace_period: "Currently in promotion grace period, will not be demoted."
          locked_will_not_be_promoted: "Trust level locked. Will never be promoted."
          locked_will_not_be_demoted: "Trust level locked. Will never be demoted."
        discourse_connect:
          title: "DiscourseConnect Single Sign On"
          external_id: "External ID"
          external_username: "Username"
          external_name: "Name"
          external_email: "Email"
          external_avatar_url: "Profile Picture URL"
          last_payload: "Last Payload"
          delete_sso_record: "Delete SSO Record"
          confirm_delete: "Are you sure you would like to delete this DiscourseConnect record?"

      user_fields:
        title: "User Fields"
        help: "Create custom user fields to collect extra details about your community members. You can choose what information is required during sign-up, what shows on profiles, and what users can update."
        no_user_fields: "You don't have any custom user fields yet."
        add: "Add user field"
        back: "Back to user fields"
        edit_header: "Edit User Field"
        new_header: "Add User Field"
        untitled: "Untitled"
        name: "Field Name"
        type: "Field Type"
        description: "Field Description"
        preferences: "Preferences"
        save: "Save"
        edit: "Edit"
        delete: "Delete"
        cancel: "Cancel"
        delete_confirm: "Are you sure you want to delete that user field?"
        options: "Options"
        required:
          title: "Required at signup"
          enabled: "required"
          disabled: "not required"
        requirement:
          title: "Field Requirement"
          optional:
            title: "Optional"
          for_all_users:
            title: "For all users"
            description: "When new users sign up, they must fill out this field. When existing users return to the site and this is a new required field for them, they will also be prompted to fill it out. To re-prompt all users, delete this custom field and re-create it."
          on_signup:
            title: "On signup"
            description: "When new users sign up, they must fill out this field. Existing users are unaffected."
          confirmation: "This will prompt existing users to fill in this field and will not allow them to do anything else on your site until the field is filled. Proceed?"
        editable:
          title: "Editable after signup"
          enabled: "Editable"
          disabled: "Not editable"
        show_on_profile:
          title: "Show on public profile"
          enabled: "Shown on profile"
          disabled: "Not shown on profile"
        show_on_user_card:
          title: "Show on user card"
          enabled: "Shown on user card"
          disabled: "Not shown on user card"
        searchable:
          title: "Searchable"
          enabled: "Searchable"
          disabled: "Not searchable"

        field_types:
          text: "Text"
          confirm: "Confirmation"
          dropdown: "Dropdown"
          multiselect: "Multiselect"

      site_text:
        description: "You can customize any of the text on your forum. Please start by searching below:"
        search: "Search for the text you'd like to edit"
        title: "Text"
        edit: "edit"
        revert: "Revert Changes"
        revert_confirm: "Are you sure you want to revert your changes?"
        go_back: "Back to Search"
        recommended: "We recommend customizing the following text to suit your needs:"
        show_overriden: "Only show overridden"
        show_outdated: "Only show outdated/invalid"
        show_untranslated: "Only show untranslated"
        only_show_selected_locale: "Only show results in selected language"
        locale: "Language:"
        more_than_50_results: "There are more than 50 results. Please refine your search."
        no_results: "No matching site texts found"
        interpolation_keys: "Available interpolation keys:"
        outdated:
          title: "This translation is outdated"
          description: "The default translation for this key has changed since this override was created. Please check below that your translation matches any changes that have been made to the original intent."
          old_default: "Old default"
          new_default: "New default"
          dismiss: "Dismiss"

      settings: # used by theme and site settings
        show_overriden: "Only show overridden"
        history: "View change history"
        reset: "reset"
        none: "none"
        save: "save"
        cancel: "cancel"
        unmask: "unmask input"
        not_found: "Settings could not be found"
      site_settings:
        emoji_list:
          invalid_input: "Emoji list should only contain valid emoji names, eg: hugs"
          add_emoji_button:
            label: "Add Emoji"
        title: "Settings"
        no_results: "No results found."
        more_site_setting_results:
          one: "There is more than %{count} result. Please refine your search or select a category."
          other: "There are more than %{count} results. Please refine your search or select a category."
        clear_filter: "Clear"
        add_url: "add URL"
        add_host: "add host"
        add_group: "add group"
        uploaded_image_list:
          label: "Edit list"
          empty: "There are no pictures yet. Please upload one."
          upload:
            label: "Upload"
            title: "Upload images"
        selectable_avatars:
          title: "List of avatars users can choose from"
        table_column_heading:
          status: "Status"
        categories:
          all_results: "All"
          required: "Required"
          branding: "Branding"
          basic: "Basic Setup"
          users: "Users"
          posting: "Posting"
          email: "Email"
          files: "Files"
          trust: "Trust Levels"
          security: "Security"
          onebox: "Onebox"
          seo: "SEO"
          spam: "Spam"
          rate_limits: "Rate Limits"
          developer: "Developer"
          embedding: "Embedding"
          legal: "Legal"
          api: "API"
          user_api: "User API"
          uncategorized: "Other"
          backups: "Backups"
          login: "Login"
          plugins: "Plugins"
          user_preferences: "User Preferences"
          tags: "Tags"
          search: "Search"
          groups: "Groups"
          dashboard: "Dashboard"
          navigation: "Navigation"
          experimental: "Experimental"
        secret_list:
          invalid_input: "Input fields cannot be empty or contain vertical bar character."
        default_categories:
          modal_description:
            one: "Would you like to apply this change historically? This will change preferences for %{count} existing user."
            other: "Would you like to apply this change historically? This will change preferences for %{count} existing users."
          modal_yes: "Yes"
          modal_no: "No, only apply change going forward"
        simple_list:
          add_item: "Add item…"
        json_schema:
          edit: Launch Editor
          modal_title: "Edit %{name}"
        file_types_list:
          add_image_types: "Images"
          add_video_types: "Videos"
          add_audio_types: "Audio"
          add_document_types: "Documents"
          add_types_title: "Allow extensions %{types}"
          add_types_toast: "%{types} file types added"
        mandatory_group: "Group is mandatory"
        requires_confirmation_messages:
          default:
            prompt: "Changing this setting may have far-reaching or unintended consequences for your site. Are you sure you want to proceed?"
            confirm: "Yes, I'm sure"
          min_password_length:
            prompt: "You’re about to change your password policy. This will affect all users changing their passwords from now on. Are you sure you want to proceed?"
            confirm: "Yes, update password policy"
          min_admin_password_length:
            prompt: "You’re about to change your password policy. This will affect all admins changing their passwords from now on. Are you sure you want to proceed?"
            confirm: "Yes, update password policy"
          password_unique_charactes:
            prompt: "You’re about to change your password policy. This will affect all users changing their passwords from now on. Are you sure you want to proceed?"
            confirm: "Yes, update password policy"
          block_common_passwords:
            prompt: "You’re about to change your password policy. This will affect all users changing their passwords from now on. Are you sure you want to proceed?"
            confirm: "Yes, update password policy"

      badges:
        status: Status
        title: Badges
        page_description: Badges reward users for their activities, contributions, and achievements to recognize, validate, and encourage positive behavior and engagement within the community.
        new_badge: New Badge
        new: New
        name: Name
        badge: Badge
        display_name: Display Name
        description: Description
        long_description: Long description
        badge_type: Badge type
        group_settings: Group Settings
        badge_grouping: Group
        badge_groupings:
          modal_title: Badge Groupings
        granted_by: Granted By
        granted_at: Granted At
        reason_help: (A link to a post or topic)
        save: Save
        delete: Delete
        delete_confirm: Are you sure you want to delete this badge?
        revoke: Revoke
        reason: Reason
        expand: Expand &hellip;
        revoke_confirm: Are you sure you want to revoke this badge?
        edit_badges: Edit Badges
        grant_badge: Grant Badge
        granted_badges: Granted Badges
        grant: Grant
        no_user_badges: "%{name} has not been granted any badges."
        no_badges: There are no badges that can be granted.
        none_selected: "Select a badge to get started"
        usage_heading: Usage
        allow_title: Allow badge to be used as a title
        multiple_grant: Can be granted multiple times
        visibility_heading: Visibility
        listable: Show badge on the public badges page
        show_in_post_header: Show badge on the post it was granted for
        show_in_post_header_disabled: Requires both 'Show badge on the public badges page' and 'Show post granting badge on badge page' to be enabled.
        enabled: enabled
        disabled: disabled
        icon: Icon
        image: Image
        graphic: Graphic
        icon_or_image: A badge requires an icon or an image
        icon_help: "Enter a Font Awesome icon name (use prefix 'far-' for regular icons and 'fab-' for brand icons)"
        select_an_icon: "Select an icon"
        upload_an_image: "Upload an image"
        read_only_setting_help: "Customize text"
        query: Badge Query (SQL)
        target_posts: Query targets posts
        auto_revoke: Run revocation query daily
        show_posts: Show post granting badge on badge page
        trigger: Trigger
        trigger_type:
          none: "Update daily"
          post_action: "When a user acts on post"
          post_revision: "When a user edits or creates a post"
          trust_level_change: "When a user changes trust level"
          user_change: "When a user is edited or created"
        preview:
          link_text: "Preview granted badges"
          plan_text: "Preview with query plan"
          modal_title: "Badge Query Preview"
          sql_error_header: "There was an error with the query."
          error_help: "See the following links for help with badge queries."
          bad_count_warning:
            header: "WARNING!"
            text: "There are missing grant samples. This happens when the badge query returns user IDs or post IDs that do not exist. This may cause unexpected results later on - please double-check your query."
          no_grant_count: "No badges to be assigned."
          grant_count:
            one: "<b>%{count}</b> badge to be assigned."
            other: "<b>%{count}</b> badges to be assigned."
          sample: "Sample:"
          grant:
            with: <span class="username">%{username}</span>
            with_post: <span class="username">%{username}</span> for post in %{link}
            with_post_time: <span class="username">%{username}</span> for post in %{link} at <span class="time">%{time}</span>
            with_time: <span class="username">%{username}</span> at <span class="time">%{time}</span>
        badge_intro:
          title: "Choose a badge or create a new one"
          description: "Start by selecting an existing badge to customize, or create a brand new badge"
        mass_award:
          title: Bulk Award
          description: Award the same badge to many users at once.
          no_badge_selected: Please select a badge to get started.
          perform: "Award Badge to Users"
          upload_csv: Upload a CSV with either user emails or usernames
          aborted: Please upload a CSV containing either user emails or usernames
          success:
            one: "Your CSV was received and %{count} user will receive their badge shortly."
            other: "Your CSV was received and %{count} users will receive their badge shortly."
          csv_has_unmatched_users: "The following entries are in the CSV file but they couldn't be matched to existing users, and therefore won't receive the badge:"
          csv_has_unmatched_users_truncated_list:
            one: "There was %{count} entry in the CSV file that couldn't be matched to existing users, and therefore won't receive the badge."
            other: "There were %{count} entries in the CSV file that couldn't be matched to existing users, and therefore won't receive the badge. Due to the large number of unmatched entries, only the first 100 are shown:"
          replace_owners: Remove the badge from previous owners
          grant_existing_holders: Grant additional badges to existing badge holders

      emoji:
        title: "Emoji"
        description: "Add new emoji that will be available to everyone. Select multiple files to create emojis using their file names. The selected group will be used for all files that are added at the same time."
        no_emoji: "You don't have any custom emoji yet."
        add: "Add emoji"
        delete: "Delete"
        back: "Back to emoji"
        choose_files: "Choose files"
        uploading: "Uploading…"
        name: "Name"
        group: "Group"
        created_by: "Created By"
        image: "Image"
        alt: "custom emoji preview"
        delete_confirm: "Are you sure you want to delete the :%{name}: emoji?"
        settings: "Settings"

      embedding:
        get_started: "If you'd like to embed Discourse on another website, begin by adding its host."
        delete: "Delete"
        confirm_delete: "Are you sure you want to delete that host?"
        sample: |
          <p>Paste the following HTML code into your site to create and embed Discourse topics. Replace <b>EMBED_URL</b> with the canonical URL of the page you are embedding it on.</p>

          <p>If you want to customize the style, uncomment and replace <b>CLASS_NAME</b> with a CSS class defined in the <i>Embedded CSS</i> of your theme.</p>

          <p>Replace <b>DISCOURSE_USERNAME</b> with the Discourse username of the author that should create the topic. Discourse will automatically lookup the user by the <code>content</code> attribute of the <code>&lt;meta&gt;</code> tags with <code>name</code> attribute set to <code>discourse-username</code> or <code>author</code>. The <code>discourseUserName</code> parameter has been deprecated and will be removed in Discourse 3.2.</p>
        title: "Embedding"
        description: "Discourse has the ability to embed the comments from a topic in a remote site using a Javascript API that creates an IFRAME"
        host: "Allowed hosts"
        allowed_paths: "Path allowlist"
        edit: "Edit"
        category: "Post to category"
        tags: "Topic tags"
        post_author: "Post author"
        post_author_with_default: "Post author (defaults to %{author})"
        add_host: "Add host"
        posts_and_topics: "Posts and Topics configuration"
        crawlers: "Crawlers configuration"
        crawlers_description: "When Discourse creates topics for your posts, if no RSS/ATOM feed is present it will attempt to parse your content out of your HTML. Sometimes it can be challenging to extract your content, so we provide the ability to specify CSS rules to make extraction easier."

        embed_by_username: "Username for topic creation"
        embed_post_limit: "Maximum number of posts to embed"
        embed_title_scrubber: "Regular expression used to scrub the title of posts"
        embed_truncate: "Truncate the embedded posts"
        embed_unlisted: "Imported topics will be unlisted until there is a reply."
        allowed_embed_selectors: "CSS selector for elements that are allowed in embeds"
        blocked_embed_selectors: "CSS selector for elements that are removed from embeds"
        allowed_embed_classnames: "Allowed CSS class names"
        save: "Save"
        posts_and_topics_settings_saved: "Posts and Topics settings saved"
        crawler_settings_saved: "Crawler settings saved"
        back: "Back to Embedding"
        configuration_snippet: "Configuration snippet"
        host_form:
          add_header: "Add host"
          edit_header: "Edit host"
          save: "Save"
        nav:
          hosts: "Hosts"
          settings: "Settings"
          posts_and_topics: "Posts and Topics"
          crawlers: "Crawlers"

      permalink:
        title: "Permalinks"
        description: "Redirections to apply for URLs not known by the forum."
        url: "URL"
        topic_id: "Topic ID"
        topic_title: "Topic"
        post_id: "Post ID"
        post_title: "Post"
        category_id: "Category ID"
        category_title: "Category"
        tag_name: "Tag name"
        tag_title: "Tag"
        external_url: "External or Relative URL"
        user_id: "User ID"
        user_title: "User"
        username: "Username"
        destination: "Destination"
        copy_to_clipboard: "Copy Permalink to Clipboard"
        delete_confirm: Are you sure you want to delete this permalink?
        no_permalinks: "You don't have any permalinks yet."
        add: "Add permalink"
        back: "Back to Permalinks"
        more_options: "More options"
        copy_success: "Permalink copied to clipboard"
        nav:
          settings: "Settings"
          permalinks: "Permalinks"
        form:
          label: "New:"
          add_header: "Add permalink"
          edit_header: "Edit permalink"
          filter: "Search URL or destination URL"
          url: "URL"
          permalink_type: "Permalink type"
          save: "Save"

      reseed:
        action:
          label: "Replace Text…"
          title: "Replace text of categories and topics with translations"

        modal:
          title: "Replace Text"
          subtitle: "Replace text of system generated categories and topics with latest translations"
          categories: "Categories"
          topics: "Topics"
          replace: "Replace"

  wizard_js:
    wizard:
      jump_in: "Jump in!"
      finish: "Exit setup"
      back: "Back"
      next: "Next"
      configure_more: "Configure more…"
      step-text: "Step"
      step: "%{current} of %{total}"
      upload: "Upload file"
      uploading: "Uploading…"
      upload_error: "Sorry, there was an error uploading that file. Please try again."

      staff_count:
        one: "Your community has %{count} staff (you)."
        other: "Your community has %{count} staff, including you."

      invites:
        add_user: "add"
        none_added: "You haven’t invited any staff. Are you sure you want to continue?"
        roles:
          admin: "Admin"
          moderator: "Moderator"
          regular: "Regular User"

      previews:
        topic_title: "What books are you reading?"
        share_button: "Share"
        reply_button: "Reply"
        topic_preview: "Topic preview"
        homepage_preview: "Homepage preview"

      homepage_preview:
        nav_buttons:
          all_categories: "all categories"
          new: "New"
          unread: "Unread"
          top: "Top"
          latest: "Latest"
          hot: "Hot"
          categories: "Categories"
        topic_titles:
          what_books: "What books are you reading?"
          what_movies: "What movies have you seen recently?"
          random_fact: "Random fact of the day"
          tv_show: "Recommend a TV show"
        topic_ops:
          what_books: |
            We all love to read, let's use this topic to share our
            current or recent reads. I'm a fantasy fan and I've been
            re-reading The Lord of the Rings for the 100th time.
            What about you?
        category_descriptions:
          icebreakers: "Get to know your fellow community members with fun questions."
          news: "Discuss the latest news and events."
          site_feedback: "Share your thoughts on the community and suggest improvements."
        category_names:
          icebreakers: "Icebreakers"
          news: "News"
          site_feedback: "Site Feedback"
        table_headers:
          topic: "Topic"
          replies: "Replies"
          views: "Views"
          activity: "Activity"<|MERGE_RESOLUTION|>--- conflicted
+++ resolved
@@ -5136,14 +5136,10 @@
       config:
         font_style:
           title: "Font style"
-<<<<<<< HEAD
           header_description: "Customize the font styles used by your themes."
         legal:
           title: "Legal"
           header_description: "Configure legal settings, such as terms of service, privacy policy, contact details, and EU-specific considerations."
-=======
-          header_description: "Customize the font styles used by your themes"
->>>>>>> 415918b4
         login_and_authentication:
           title: "Login and authentication"
           header_description: "Configure how users log in and authenticate, secrets and keys, OAuth2 providers, and more"
@@ -5158,17 +5154,10 @@
           header_description: "Configure how notifications are managed and delivered for users, including email preferences, push notifications, mention limits, and notification consolidation"
         search:
           title: "Search"
-<<<<<<< HEAD
           header_description: "Configure search settings including logging and tokenization for Chinese and Japanese languages."
         security:
           title: "Security"
           header_description: "Configure security settings, including two-factor authentication, moderator priviledges, and content security policies."
-=======
-          header_description: "Configure search settings including logging and tokenization for Chinese and Japanese languages"
-        legal:
-          title: "Legal"
-          header_description: "Configure legal settings, such as terms of service, privacy policy, contact details, and EU-specific considerations"
->>>>>>> 415918b4
         trust_levels:
           title: "Trust levels"
           header_description: "Trust level settings allow you to fine-tune the requirements and notifications for your community’s progression system, which automatically promotes users to higher trust levels as they demonstrate consistent, positive engagement with your forum"
