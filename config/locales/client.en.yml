--- conflicted
+++ resolved
@@ -3855,13 +3855,9 @@
         edit: "edit this post"
         edit_action: "Edit"
         edit_anonymous: "Sorry, but you need to be logged in to edit this post."
-<<<<<<< HEAD
+        flag_action: "Flag"
         flag: "flag this post for moderator attention or send a personal message about it"
-=======
-        flag_action: "Flag"
-        flag: "privately flag this post for attention or send a private notification about it"
         delete_action: "Delete post"
->>>>>>> fb2a688b
         delete: "delete this post"
         undelete_action: "Undelete post"
         undelete: "undelete this post"
