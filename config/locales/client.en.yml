--- conflicted
+++ resolved
@@ -1026,13 +1026,8 @@
       dismiss_notifications_tooltip: "Mark all unread notifications as read"
       no_messages_title: "You don’t have any messages"
       no_messages_body: >
-<<<<<<< HEAD
         Need to have a direct personal conversation with someone, outside the normal conversational flow? Message them by selecting their avatar and using the %{icon} message button.<br><br>
         If you need help, you can <a href='%{aboutUrl}'>message a staff member</a>.
-=======
-        Need to have a direct personal conversation with someone, outside the normal conversational flow?<br><br>
-        Message them by selecting their avatar and then look for the MESSAGE button.
->>>>>>> 432b8399
       first_notification: "Your first notification! Select it to begin."
       dynamic_favicon: "Show counts on browser icon"
       skip_new_user_tips:
